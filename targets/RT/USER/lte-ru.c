/*
 * Licensed to the OpenAirInterface (OAI) Software Alliance under one or more
 * contributor license agreements.  See the NOTICE file distributed with
 * this work for additional information regarding copyright ownership.
 * The OpenAirInterface Software Alliance licenses this file to You under
 * the OAI Public License, Version 1.1  (the "License"); you may not use this file
 * except in compliance with the License.
 * You may obtain a copy of the License at
 *
 *      http://www.openairinterface.org/?page_id=698
 *
 * Unless required by applicable law or agreed to in writing, software
 * distributed under the License is distributed on an "AS IS" BASIS,
 * WITHOUT WARRANTIES OR CONDITIONS OF ANY KIND, either express or implied.
 * See the License for the specific language governing permissions and
 * limitations under the License.
 *-------------------------------------------------------------------------------
 * For more information about the OpenAirInterface (OAI) Software Alliance:
 *      contact@openairinterface.org
 */
/*! \file lte-enb.c
 * \brief Top-level threads for eNodeB
 * \author R. Knopp, F. Kaltenberger, Navid Nikaein
 * \date 2012
 * \version 0.1
 * \company Eurecom
 * \email: knopp@eurecom.fr,florian.kaltenberger@eurecom.fr, navid.nikaein@eurecom.fr
 * \note
 * \warning
 */
#define _GNU_SOURCE
#include <stdio.h>
#include <stdlib.h>
#include <unistd.h>
#include <string.h>
#include <sys/ioctl.h>
#include <sys/types.h>
#include <sys/mman.h>
#include <sched.h>
#include <linux/sched.h>
#include <signal.h>
#include <execinfo.h>
#include <getopt.h>
#include <sys/sysinfo.h>
#include "rt_wrapper.h"

#undef MALLOC //there are two conflicting definitions, so we better make sure we don't use it at all

#include "assertions.h"
#include "msc.h"

#include "PHY/types.h"

#include "PHY/defs_common.h"
#undef MALLOC //there are two conflicting definitions, so we better make sure we don't use it at all


#include "../../ARCH/COMMON/common_lib.h"
#include "../../ARCH/ETHERNET/USERSPACE/LIB/ethernet_lib.h"

#include "PHY/LTE_TRANSPORT/if4_tools.h"
#include "PHY/LTE_TRANSPORT/if5_tools.h"

#include "PHY/phy_extern.h"
#include "LAYER2/MAC/mac_extern.h"
#include "PHY/LTE_TRANSPORT/transport_proto.h"
#include "SCHED/sched_eNB.h"
#include "PHY/LTE_ESTIMATION/lte_estimation.h"
#include "PHY/INIT/phy_init.h"

#include "LAYER2/MAC/mac.h"
#include "LAYER2/MAC/mac_extern.h"
#include "LAYER2/MAC/mac_proto.h"
#include "RRC/LTE/rrc_extern.h"
#include "PHY_INTERFACE/phy_interface.h"

#include "common/utils/LOG/log.h"
#include "nfapi/oai_integration/vendor_ext.h"
#include "UTIL/OTG/otg_tx.h"
#include "UTIL/OTG/otg_externs.h"
#include "UTIL/MATH/oml.h"
#include "common/utils/LOG/vcd_signal_dumper.h"
#include "UTIL/OPT/opt.h"
#include "enb_config.h"
#include "targets/RT/USER/lte-softmodem.h"
//#include "PHY/TOOLS/time_meas.h"

/* these variables have to be defined before including ENB_APP/enb_paramdef.h */
static int DEFBANDS[] = {7};
static int DEFENBS[] = {0};

#include "ENB_APP/enb_paramdef.h"
#include "common/config/config_userapi.h"

#ifndef OPENAIR2
  #include "UTIL/OTG/otg_extern.h"
#endif

#include "s1ap_eNB.h"
#include "SIMULATION/ETH_TRANSPORT/proto.h"



#include "T.h"

#include "pdcp.h"

extern volatile int                    oai_exit;
extern int emulate_rf;
extern int numerology;
extern clock_source_t clock_source;
extern uint8_t dlsch_ue_select_tbl_in_use;


extern PARALLEL_CONF_t get_thread_parallel_conf(void);
extern WORKER_CONF_t   get_thread_worker_conf(void);
extern void  phy_init_RU(RU_t *);
extern void  phy_free_RU(RU_t *);


void stop_RU(int nb_ru);
void do_ru_sync(RU_t *ru);

void configure_ru(int idx,
                  void *arg);

void configure_rru(int idx,
                   void *arg);

int attach_rru(RU_t *ru);

int connect_rau(RU_t *ru);

extern uint16_t sf_ahead;

#if defined(PRE_SCD_THREAD)
  void init_ru_vnf(void);
#endif


/*************************************************************/
/* Functions to attach and configure RRU                     */

extern void wait_eNBs(void);

int attach_rru(RU_t *ru) {
  ssize_t      msg_len,len;
  RRU_CONFIG_msg_t rru_config_msg;
  int received_capabilities=0;
  wait_eNBs();

  // Wait for capabilities
  while (received_capabilities==0) {
    memset((void *)&rru_config_msg,0,sizeof(rru_config_msg));
    rru_config_msg.type = RAU_tick;
    rru_config_msg.len  = sizeof(RRU_CONFIG_msg_t)-MAX_RRU_CONFIG_SIZE;
    LOG_I(PHY,"Sending RAU tick to RRU %d\n",ru->idx);
    AssertFatal((ru->ifdevice.trx_ctlsend_func(&ru->ifdevice,&rru_config_msg,rru_config_msg.len)!=-1),
                "RU %d cannot access remote radio\n",ru->idx);
    msg_len  = sizeof(RRU_CONFIG_msg_t)-MAX_RRU_CONFIG_SIZE+sizeof(RRU_capabilities_t);

    // wait for answer with timeout
    if ((len = ru->ifdevice.trx_ctlrecv_func(&ru->ifdevice,
               &rru_config_msg,
               msg_len))<0) {
      LOG_I(PHY,"Waiting for RRU %d\n",ru->idx);
    } else if (rru_config_msg.type == RRU_capabilities) {
      AssertFatal(rru_config_msg.len==msg_len,"Received capabilities with incorrect length (%d!=%d)\n",(int)rru_config_msg.len,(int)msg_len);
      LOG_I(PHY,"Received capabilities from RRU %d (len %d/%d, num_bands %d,max_pdschReferenceSignalPower %d, max_rxgain %d, nb_tx %d, nb_rx %d)\n",ru->idx,
            (int)rru_config_msg.len,(int)msg_len,
            ((RRU_capabilities_t *)&rru_config_msg.msg[0])->num_bands,
            ((RRU_capabilities_t *)&rru_config_msg.msg[0])->max_pdschReferenceSignalPower[0],
            ((RRU_capabilities_t *)&rru_config_msg.msg[0])->max_rxgain[0],
            ((RRU_capabilities_t *)&rru_config_msg.msg[0])->nb_tx[0],
            ((RRU_capabilities_t *)&rru_config_msg.msg[0])->nb_rx[0]);
      received_capabilities=1;
    } else {
      LOG_E(PHY,"Received incorrect message %d from RRU %d\n",rru_config_msg.type,ru->idx);
    }
  }

  configure_ru(ru->idx,
               (RRU_capabilities_t *)&rru_config_msg.msg[0]);
  rru_config_msg.type = RRU_config;
  rru_config_msg.len  = sizeof(RRU_CONFIG_msg_t)-MAX_RRU_CONFIG_SIZE+sizeof(RRU_config_t);
  LOG_I(PHY,"Sending Configuration to RRU %d (num_bands %d,band0 %d,txfreq %u,rxfreq %u,att_tx %d,att_rx %d,N_RB_DL %d,N_RB_UL %d,3/4FS %d, prach_FO %d, prach_CI %d)\n",ru->idx,
        ((RRU_config_t *)&rru_config_msg.msg[0])->num_bands,
        ((RRU_config_t *)&rru_config_msg.msg[0])->band_list[0],
        ((RRU_config_t *)&rru_config_msg.msg[0])->tx_freq[0],
        ((RRU_config_t *)&rru_config_msg.msg[0])->rx_freq[0],
        ((RRU_config_t *)&rru_config_msg.msg[0])->att_tx[0],
        ((RRU_config_t *)&rru_config_msg.msg[0])->att_rx[0],
        ((RRU_config_t *)&rru_config_msg.msg[0])->N_RB_DL[0],
        ((RRU_config_t *)&rru_config_msg.msg[0])->N_RB_UL[0],
        ((RRU_config_t *)&rru_config_msg.msg[0])->threequarter_fs[0],
        ((RRU_config_t *)&rru_config_msg.msg[0])->prach_FreqOffset[0],
        ((RRU_config_t *)&rru_config_msg.msg[0])->prach_ConfigIndex[0]);
  AssertFatal((ru->ifdevice.trx_ctlsend_func(&ru->ifdevice,&rru_config_msg,rru_config_msg.len)!=-1),
              "RU %d failed send configuration to remote radio\n",ru->idx);
  return 0;
}

int connect_rau(RU_t *ru) {
  RRU_CONFIG_msg_t   rru_config_msg;
  ssize_t      msg_len;
  int                tick_received          = 0;
  int                configuration_received = 0;
  RRU_capabilities_t *cap;
  int                i;
  int                len;

  // wait for RAU_tick
  while (tick_received == 0) {
    msg_len  = sizeof(RRU_CONFIG_msg_t)-MAX_RRU_CONFIG_SIZE;

    if ((len = ru->ifdevice.trx_ctlrecv_func(&ru->ifdevice,
               &rru_config_msg,
               msg_len))<0) {
      LOG_I(PHY,"Waiting for RAU\n");
    } else {
      if (rru_config_msg.type == RAU_tick) {
        LOG_I(PHY,"Tick received from RAU\n");
        tick_received = 1;
      } else LOG_E(PHY,"Received erroneous message (%d)from RAU, expected RAU_tick\n",rru_config_msg.type);
    }
  }

  // send capabilities
  rru_config_msg.type = RRU_capabilities;
  rru_config_msg.len  = sizeof(RRU_CONFIG_msg_t)-MAX_RRU_CONFIG_SIZE+sizeof(RRU_capabilities_t);
  cap                 = (RRU_capabilities_t *)&rru_config_msg.msg[0];
  LOG_I(PHY,"Sending Capabilities (len %d, num_bands %d,max_pdschReferenceSignalPower %d, max_rxgain %d, nb_tx %d, nb_rx %d)\n",
        (int)rru_config_msg.len,ru->num_bands,ru->max_pdschReferenceSignalPower,ru->max_rxgain,ru->nb_tx,ru->nb_rx);

  switch (ru->function) {
    case NGFI_RRU_IF4p5:
      cap->FH_fmt                                   = OAI_IF4p5_only;
      break;

    case NGFI_RRU_IF5:
      cap->FH_fmt                                   = OAI_IF5_only;
      break;

    case MBP_RRU_IF5:
      cap->FH_fmt                                   = MBP_IF5;
      break;

    default:
      AssertFatal(1==0,"RU_function is unknown %d\n",RC.ru[0]->function);
      break;
  }

  cap->num_bands                                  = ru->num_bands;

  for (i=0; i<ru->num_bands; i++) {
    LOG_I(PHY,"Band %d: nb_rx %d nb_tx %d pdschReferenceSignalPower %d rxgain %d\n",
          ru->band[i],ru->nb_rx,ru->nb_tx,ru->max_pdschReferenceSignalPower,ru->max_rxgain);
    cap->band_list[i]                             = ru->band[i];
    cap->nb_rx[i]                                 = ru->nb_rx;
    cap->nb_tx[i]                                 = ru->nb_tx;
    cap->max_pdschReferenceSignalPower[i]         = ru->max_pdschReferenceSignalPower;
    cap->max_rxgain[i]                            = ru->max_rxgain;
  }

  AssertFatal((ru->ifdevice.trx_ctlsend_func(&ru->ifdevice,&rru_config_msg,rru_config_msg.len)!=-1),
              "RU %d failed send capabilities to RAU\n",ru->idx);
  // wait for configuration
  rru_config_msg.len  = sizeof(RRU_CONFIG_msg_t)-MAX_RRU_CONFIG_SIZE+sizeof(RRU_config_t);

  while (configuration_received == 0) {
    if ((len = ru->ifdevice.trx_ctlrecv_func(&ru->ifdevice,
               &rru_config_msg,
               rru_config_msg.len))<0) {
      LOG_I(PHY,"Waiting for configuration from RAU\n");
    } else {
      LOG_I(PHY,"Configuration received from RAU  (num_bands %d,band0 %d,txfreq %u,rxfreq %u,att_tx %d,att_rx %d,N_RB_DL %d,N_RB_UL %d,3/4FS %d, prach_FO %d, prach_CI %d)\n",
            ((RRU_config_t *)&rru_config_msg.msg[0])->num_bands,
            ((RRU_config_t *)&rru_config_msg.msg[0])->band_list[0],
            ((RRU_config_t *)&rru_config_msg.msg[0])->tx_freq[0],
            ((RRU_config_t *)&rru_config_msg.msg[0])->rx_freq[0],
            ((RRU_config_t *)&rru_config_msg.msg[0])->att_tx[0],
            ((RRU_config_t *)&rru_config_msg.msg[0])->att_rx[0],
            ((RRU_config_t *)&rru_config_msg.msg[0])->N_RB_DL[0],
            ((RRU_config_t *)&rru_config_msg.msg[0])->N_RB_UL[0],
            ((RRU_config_t *)&rru_config_msg.msg[0])->threequarter_fs[0],
            ((RRU_config_t *)&rru_config_msg.msg[0])->prach_FreqOffset[0],
            ((RRU_config_t *)&rru_config_msg.msg[0])->prach_ConfigIndex[0]);
      configure_rru(ru->idx,
                    (void *)&rru_config_msg.msg[0]);
      configuration_received = 1;
    }
  }

  return 0;
}
/*************************************************************/
/* Southbound Fronthaul functions, RCC/RAU                   */

// southbound IF5 fronthaul for 16-bit OAI format
static inline void fh_if5_south_out(RU_t *ru,int frame, int subframe, uint64_t timestamp) {
  if (ru == RC.ru[0]) VCD_SIGNAL_DUMPER_DUMP_VARIABLE_BY_NAME( VCD_SIGNAL_DUMPER_VARIABLES_TRX_TST, ru->proc.timestamp_tx&0xffffffff );
  send_IF5(ru, timestamp, subframe, &ru->seqno, IF5_RRH_GW_DL);
}

// southbound IF5 fronthaul for Mobipass packet format
static inline void fh_if5_mobipass_south_out(RU_t *ru,int frame, int subframe, uint64_t timestamp) {
  if (ru == RC.ru[0]) VCD_SIGNAL_DUMPER_DUMP_VARIABLE_BY_NAME( VCD_SIGNAL_DUMPER_VARIABLES_TRX_TST, ru->proc.timestamp_tx&0xffffffff );
  send_IF5(ru, timestamp, subframe, &ru->seqno, IF5_MOBIPASS); 
}

// southbound IF4p5 fronthaul
static inline void fh_if4p5_south_out(RU_t *ru,int frame, int subframe, uint64_t timestamp) {
  if (ru == RC.ru[0]) VCD_SIGNAL_DUMPER_DUMP_VARIABLE_BY_NAME( VCD_SIGNAL_DUMPER_VARIABLES_TRX_TST, ru->proc.timestamp_tx&0xffffffff );
  LOG_D(PHY,"Sending IF4p5 for frame %d subframe %d\n",ru->proc.frame_tx,ru->proc.tti_tx);
  if (subframe_select(ru->frame_parms,subframe)!=SF_UL) 
    send_IF4p5(ru,frame, subframe, IF4p5_PDLFFT);
}

/*************************************************************/
/* Input Fronthaul from south RCC/RAU                        */

// Synchronous if5 from south
void fh_if5_south_in(RU_t *ru,
		             int *frame,
					 int *subframe)
{
  LTE_DL_FRAME_PARMS *fp = ru->frame_parms;
  RU_proc_t *proc = &ru->proc;
  recv_IF5(ru, &proc->timestamp_rx, *subframe, IF5_RRH_GW_UL);
  proc->frame_rx    = (proc->timestamp_rx / (fp->samples_per_tti*10))&1023;
  proc->tti_rx = (proc->timestamp_rx / fp->samples_per_tti)%10;
  
  if (proc->first_rx == 0) {
    if (proc->tti_rx != *subframe){
      LOG_E(PHY,"Received Timestamp doesn't correspond to the time we think it is (proc->tti_rx %d, subframe %d)\n",proc->tti_rx,*subframe);
      exit_fun("Exiting");
    }

    if (proc->frame_rx != *frame) {
      LOG_E(PHY,"Received Timestamp doesn't correspond to the time we think it is (proc->frame_rx %d frame %d)\n",proc->frame_rx,*frame);
      exit_fun("Exiting");
    }
  } else {
    proc->first_rx = 0;
    *frame = proc->frame_rx;
    *subframe = proc->tti_rx;        
  }      
  
  VCD_SIGNAL_DUMPER_DUMP_VARIABLE_BY_NAME( VCD_SIGNAL_DUMPER_VARIABLES_TRX_TS, proc->timestamp_rx&0xffffffff );
}

// Synchronous if4p5 from south
void fh_if4p5_south_in(RU_t *ru,
		               int *frame,
					   int *subframe)
{
  LTE_DL_FRAME_PARMS *fp = ru->frame_parms;
  RU_proc_t *proc = &ru->proc;
  int f,sf;
  uint16_t packet_type;
  uint32_t symbol_number=0;
  uint32_t symbol_mask_full;

  if ((fp->frame_type == TDD) && (subframe_select(fp,*subframe)==SF_S))
    symbol_mask_full = (1<<fp->ul_symbols_in_S_subframe)-1;
  else
    symbol_mask_full = (1<<fp->symbols_per_tti)-1;

  AssertFatal(proc->symbol_mask[*subframe]==0,"rx_fh_if4p5: proc->symbol_mask[%d] = %x\n",*subframe,proc->symbol_mask[*subframe]);

  do {   // Blocking, we need a timeout on this !!!!!!!!!!!!!!!!!!!!!!!
    recv_IF4p5(ru, &f, &sf, &packet_type, &symbol_number);

    if (packet_type == IF4p5_PULFFT) proc->symbol_mask[sf] = proc->symbol_mask[sf] | (1<<symbol_number);
    else if (packet_type == IF4p5_PULTICK) {
      if ((proc->first_rx==0) && (f!=*frame)) LOG_E(PHY,"rx_fh_if4p5: PULTICK received frame %d != expected %d\n",f,*frame);

      if ((proc->first_rx==0) && (sf!=*subframe)) LOG_E(PHY,"rx_fh_if4p5: PULTICK received subframe %d != expected %d (first_rx %d)\n",sf,*subframe,proc->first_rx);

      break;
    } else if (packet_type == IF4p5_PRACH) {
      // nothing in RU for RAU
    }

    LOG_D(PHY,"rx_fh_if4p5: subframe %d symbol mask %x\n",*subframe,proc->symbol_mask[*subframe]);
  } while(proc->symbol_mask[*subframe] != symbol_mask_full);

  //caculate timestamp_rx, timestamp_tx based on frame and subframe
  proc->tti_rx  = sf;
  proc->frame_rx     = f;
  proc->timestamp_rx = ((proc->frame_rx * 10)  + proc->tti_rx ) * fp->samples_per_tti ;
  //  proc->timestamp_tx = proc->timestamp_rx +  (4*fp->samples_per_tti);
  proc->tti_tx  = (sf+sf_ahead)%10;
  proc->frame_tx     = (sf>(9-sf_ahead)) ? (f+1)&1023 : f;

  if (proc->first_rx == 0) {
    if (proc->tti_rx != *subframe){
      LOG_E(PHY,"Received Timestamp (IF4p5) doesn't correspond to the time we think it is (proc->tti_rx %d, subframe %d)\n",proc->tti_rx,*subframe);
      exit_fun("Exiting");
    }

    if (proc->frame_rx != *frame) {
      LOG_E(PHY,"Received Timestamp (IF4p5) doesn't correspond to the time we think it is (proc->frame_rx %d frame %d)\n",proc->frame_rx,*frame);
      exit_fun("Exiting");
    }
  } else {
    proc->first_rx = 0;
    *frame = proc->frame_rx;
    *subframe = proc->tti_rx;        
  }

  if (ru == RC.ru[0]) {
    VCD_SIGNAL_DUMPER_DUMP_VARIABLE_BY_NAME( VCD_SIGNAL_DUMPER_VARIABLES_FRAME_NUMBER_RX0_RU, f );
    VCD_SIGNAL_DUMPER_DUMP_VARIABLE_BY_NAME( VCD_SIGNAL_DUMPER_VARIABLES_TTI_NUMBER_RX0_RU, sf );
    VCD_SIGNAL_DUMPER_DUMP_VARIABLE_BY_NAME( VCD_SIGNAL_DUMPER_VARIABLES_FRAME_NUMBER_TX0_RU, proc->frame_tx );
    VCD_SIGNAL_DUMPER_DUMP_VARIABLE_BY_NAME( VCD_SIGNAL_DUMPER_VARIABLES_TTI_NUMBER_TX0_RU, proc->tti_tx );
  }

  proc->symbol_mask[sf] = 0;
  VCD_SIGNAL_DUMPER_DUMP_VARIABLE_BY_NAME( VCD_SIGNAL_DUMPER_VARIABLES_TRX_TS, proc->timestamp_rx&0xffffffff );
  LOG_D(PHY,"RU %d: fh_if4p5_south_in sleeping ...\n",ru->idx);
  usleep(100);
}

// Dummy FH from south for getting synchronization from master RU
void fh_slave_south_in(RU_t *ru,
		               int *frame,
					   int *subframe)
{
  // This case is for synchronization to another thread
  // it just waits for an external event.  The actual rx_fh is handle by the asynchronous RX thread
  RU_proc_t *proc=&ru->proc;

  if (wait_on_condition(&proc->mutex_FH,&proc->cond_FH,&proc->instance_cnt_FH,"fh_slave_south_in") < 0)
    return;

  release_thread(&proc->mutex_FH,&proc->instance_cnt_FH,"rx_fh_slave_south_in");
}

// asynchronous inbound if5 fronthaul from south (Mobipass)
void fh_if5_south_asynch_in_mobipass(RU_t *ru,
		                             int *frame,
									 int *subframe)
{
  RU_proc_t *proc       = &ru->proc;
  LTE_DL_FRAME_PARMS *fp = ru->frame_parms;
  recv_IF5(ru, &proc->timestamp_rx, *subframe, IF5_MOBIPASS);
  pthread_mutex_lock(&proc->mutex_asynch_rxtx);
  int offset_mobipass = 40120;
  pthread_mutex_lock(&proc->mutex_asynch_rxtx);
  proc->tti_rx = ((proc->timestamp_rx-offset_mobipass)/fp->samples_per_tti)%10;
  proc->frame_rx    = ((proc->timestamp_rx-offset_mobipass)/(fp->samples_per_tti*10))&1023;

  proc->tti_rx = (proc->timestamp_rx/fp->samples_per_tti)%10;
  proc->frame_rx    = (proc->timestamp_rx/(10*fp->samples_per_tti))&1023;

  if (proc->first_rx == 1) {
    proc->first_rx =2;
    *subframe = proc->tti_rx;
    *frame    = proc->frame_rx; 
    LOG_E(PHY,"[Mobipass]timestamp_rx:%llu, frame_rx %d, subframe: %d\n",(unsigned long long int)proc->timestamp_rx,proc->frame_rx,proc->tti_rx);
  } else {
    if (proc->tti_rx != *subframe) {
        proc->first_rx++;
        LOG_E(PHY,"[Mobipass]timestamp:%llu, tti_rx %d is not what we expect %d, first_rx:%d\n",(unsigned long long int)proc->timestamp_rx, proc->tti_rx,*subframe, proc->first_rx);
      //exit_fun("Exiting");
    }

    if (proc->frame_rx != *frame) {
      proc->first_rx++;
      LOG_E(PHY,"[Mobipass]timestamp:%llu, frame_rx %d is not what we expect %d, first_rx:%d\n",(unsigned long long int)proc->timestamp_rx,proc->frame_rx,*frame, proc->first_rx);
      // exit_fun("Exiting");
    }

    // temporary solution
      *subframe = proc->tti_rx;
      *frame    = proc->frame_rx;
  }

  pthread_mutex_unlock(&proc->mutex_asynch_rxtx);
} // eNodeB_3GPP_BBU

// asynchronous inbound if4p5 fronthaul from south
void fh_if4p5_south_asynch_in(RU_t *ru,
		                      int *frame,
							  int *subframe)
{
  LTE_DL_FRAME_PARMS *fp = ru->frame_parms;
  RU_proc_t *proc       = &ru->proc;
  uint16_t packet_type;
  uint32_t symbol_number,symbol_mask,prach_rx;
  uint32_t got_prach_info=0;
  symbol_number = 0;
  symbol_mask   = (1<<fp->symbols_per_tti)-1;
  prach_rx      = 0;

  do {   // Blocking, we need a timeout on this !!!!!!!!!!!!!!!!!!!!!!!
    recv_IF4p5(ru, &proc->frame_rx, &proc->tti_rx, &packet_type, &symbol_number);
    // grab first prach information for this new subframe
    if (got_prach_info==0) {
      prach_rx       = is_prach_subframe(fp, proc->frame_rx, proc->tti_rx);
      got_prach_info = 1;
    }

    if (proc->first_rx != 0) {
      *frame = proc->frame_rx;
      *subframe = proc->tti_rx;
      proc->first_rx = 0;
    } else {
      if (proc->frame_rx != *frame) {
        LOG_E(PHY,"frame_rx %d is not what we expect %d\n",proc->frame_rx,*frame);
        exit_fun("Exiting");
      }

      if (proc->tti_rx != *subframe) {
	LOG_E(PHY,"tti_rx %d is not what we expect %d\n",proc->tti_rx,*subframe);
	exit_fun("Exiting");
      }
    }

    if      (packet_type == IF4p5_PULFFT)       symbol_mask &= (~(1<<symbol_number));
    else if (packet_type == IF4p5_PRACH)        prach_rx    &= (~0x1);

#if (LTE_RRC_VERSION >= MAKE_VERSION(14, 0, 0))
    else if (packet_type == IF4p5_PRACH_BR_CE0) prach_rx    &= (~0x2);
    else if (packet_type == IF4p5_PRACH_BR_CE1) prach_rx    &= (~0x4);
    else if (packet_type == IF4p5_PRACH_BR_CE2) prach_rx    &= (~0x8);
    else if (packet_type == IF4p5_PRACH_BR_CE3) prach_rx    &= (~0x10);

#endif
  } while( (symbol_mask > 0) || (prach_rx >0));   // haven't received all PUSCH symbols and PRACH information
}



/*************************************************************/
/* Input Fronthaul from North RRU                            */

// RRU IF4p5 TX fronthaul receiver. Assumes an if_device on input and if or rf device on output
// receives one subframe's worth of IF4p5 OFDM symbols and OFDM modulates
void fh_if4p5_north_in(RU_t *ru,
		               int *frame,
					   int *subframe)
{
  uint32_t symbol_number=0;
  uint32_t symbol_mask, symbol_mask_full;
  uint16_t packet_type;
  /// **** incoming IF4p5 from remote RCC/RAU **** ///
  symbol_number = 0;
  symbol_mask = 0;
  symbol_mask_full = (1<<ru->frame_parms.symbols_per_tti)-1;

  do {
    recv_IF4p5(ru, frame, subframe, &packet_type, &symbol_number);
    symbol_mask = symbol_mask | (1<<symbol_number);
  } while (symbol_mask != symbol_mask_full);

  // dump VCD output for first RU in list
  if (ru == RC.ru[0]) {
    VCD_SIGNAL_DUMPER_DUMP_VARIABLE_BY_NAME( VCD_SIGNAL_DUMPER_VARIABLES_FRAME_NUMBER_TX0_RU, *frame );
    VCD_SIGNAL_DUMPER_DUMP_VARIABLE_BY_NAME( VCD_SIGNAL_DUMPER_VARIABLES_TTI_NUMBER_TX0_RU, *subframe );
  }
}

void fh_if5_north_asynch_in(RU_t *ru,
		                    int *frame,
							int *subframe)
{
  LTE_DL_FRAME_PARMS *fp = ru->frame_parms;
  RU_proc_t *proc        = &ru->proc;
  int tti_tx,frame_tx;
  openair0_timestamp timestamp_tx;

  recv_IF5(ru, &timestamp_tx, *subframe, IF5_RRH_GW_DL); 
      //      printf("Received subframe %d (TS %llu) from RCC\n",tti_tx,timestamp_tx);

  tti_tx = (timestamp_tx/fp->samples_per_tti)%10;
  frame_tx    = (timestamp_tx/(fp->samples_per_tti*10))&1023;

  if (proc->first_tx != 0) {
    *subframe = tti_tx;
    *frame    = frame_tx;
    proc->first_tx = 0;
  } else {
    AssertFatal(tti_tx == *subframe,
                "tti_tx %d is not what we expect %d\n",tti_tx,*subframe);
    AssertFatal(frame_tx == *frame, 
                "frame_tx %d is not what we expect %d\n",frame_tx,*frame);
  }
}

void fh_if4p5_north_asynch_in(RU_t *ru,
		                      int *frame,
							  int *subframe)
{
  LTE_DL_FRAME_PARMS *fp = ru->frame_parms;
  RU_proc_t *proc        = &ru->proc;
  uint16_t packet_type;
  uint32_t symbol_number,symbol_mask,symbol_mask_full;
  int tti_tx,frame_tx;

  LOG_D(PHY, "%s(ru:%p frame, subframe)\n", __FUNCTION__, ru);
  symbol_number = 0;
  symbol_mask = 0;
  symbol_mask_full = ((subframe_select(fp,*subframe) == SF_S) ? (1<<fp->dl_symbols_in_S_subframe) : (1<<fp->symbols_per_tti))-1;
  do {   
    recv_IF4p5(ru, &frame_tx, &tti_tx, &packet_type, &symbol_number);
    if ((subframe_select(fp,tti_tx) == SF_DL) && (symbol_number == 0)) start_meas(&ru->rx_fhaul);
    LOG_D(PHY,"subframe %d (%d): frame %d, subframe %d, symbol %d\n",
         *subframe,subframe_select(fp,*subframe),frame_tx,tti_tx,symbol_number);

    if (proc->first_tx != 0) {
      *frame    = frame_tx;
      *subframe = tti_tx;
      proc->first_tx = 0;
      symbol_mask_full = ((subframe_select(fp,*subframe) == SF_S) ? (1<<fp->dl_symbols_in_S_subframe) : (1<<fp->symbols_per_tti))-1;
    } else {
      AssertFatal(frame_tx == *frame,
	          "frame_tx %d is not what we expect %d\n",frame_tx,*frame);
      AssertFatal(tti_tx == *subframe,
		  "tti_tx %d is not what we expect %d\n",tti_tx,*subframe);
    }

    if (packet_type == IF4p5_PDLFFT) {
      symbol_mask = symbol_mask | (1<<symbol_number);
    } else AssertFatal(1==0,"Illegal IF4p5 packet type (should only be IF4p5_PDLFFT%d\n",packet_type);
  } while (symbol_mask != symbol_mask_full);

  if (subframe_select(fp,tti_tx) == SF_DL) stop_meas(&ru->rx_fhaul);

  proc->tti_tx  = tti_tx;
  proc->frame_tx     = frame_tx;

  if ((frame_tx == 0)&&(tti_tx == 0)) proc->frame_tx_unwrap += 1024;

  proc->timestamp_tx = ((((uint64_t)frame_tx + (uint64_t)proc->frame_tx_unwrap) * 10) + (uint64_t)tti_tx) * (uint64_t)fp->samples_per_tti;

  LOG_D(PHY,"RU %d/%d TST %llu, frame %d, subframe %d\n",ru->idx,0,(long long unsigned int)proc->timestamp_tx,frame_tx,tti_tx);
    // dump VCD output for first RU in list

  if (ru == RC.ru[0]) {
    VCD_SIGNAL_DUMPER_DUMP_VARIABLE_BY_NAME( VCD_SIGNAL_DUMPER_VARIABLES_FRAME_NUMBER_TX0_RU, frame_tx );
    VCD_SIGNAL_DUMPER_DUMP_VARIABLE_BY_NAME( VCD_SIGNAL_DUMPER_VARIABLES_TTI_NUMBER_TX0_RU, tti_tx );
  }

<<<<<<< HEAD
  if (ru->feptx_ofdm) ru->feptx_ofdm(ru);
=======
  if (ru->feptx_ofdm) ru->feptx_ofdm(ru,frame_tx,tti_tx);
  if (ru->fh_south_out) ru->fh_south_out(ru,frame_tx,tti_tx,proc->timestamp_tx);
} 
>>>>>>> a404e190

  if (ru->fh_south_out) ru->fh_south_out(ru);
}

void fh_if5_north_out(RU_t *ru)
{
  RU_proc_t *proc=&ru->proc;
  uint8_t seqno=0;

  /// **** send_IF5 of rxdata to BBU **** ///       
  VCD_SIGNAL_DUMPER_DUMP_FUNCTION_BY_NAME( VCD_SIGNAL_DUMPER_FUNCTIONS_SEND_IF5, 1 );  
  send_IF5(ru, proc->timestamp_rx, proc->tti_rx, &seqno, IF5_RRH_GW_UL);
  VCD_SIGNAL_DUMPER_DUMP_FUNCTION_BY_NAME( VCD_SIGNAL_DUMPER_FUNCTIONS_SEND_IF5, 0 );          

}

// RRU IF4p5 northbound interface (RX)
void fh_if4p5_north_out(RU_t *ru)
{
  RU_proc_t *proc=&ru->proc;
  LTE_DL_FRAME_PARMS *fp = ru->frame_parms;
  const int subframe     = proc->tti_rx;
  if (ru->idx==0) VCD_SIGNAL_DUMPER_DUMP_VARIABLE_BY_NAME( VCD_SIGNAL_DUMPER_VARIABLES_TTI_NUMBER_RX0_RU, proc->tti_rx );

  if ((fp->frame_type == TDD) && (subframe_select(fp,subframe)!=SF_UL)) {
    /// **** in TDD during DL send_IF4 of ULTICK to RCC **** ///
    send_IF4p5(ru, proc->frame_rx, proc->tti_rx, IF4p5_PULTICK);
    return;
  }

  start_meas(&ru->tx_fhaul);
  send_IF4p5(ru, proc->frame_rx, proc->tti_rx, IF4p5_PULFFT);
  stop_meas(&ru->tx_fhaul);
}

/* add fail safe for late command */
typedef enum {
  STATE_BURST_NORMAL = 0,
  STATE_BURST_TERMINATE = 1,
  STATE_BURST_STOP_1 = 2,
  STATE_BURST_STOP_2 = 3,
  STATE_BURST_RESTART = 4,
} late_control_e;

volatile late_control_e late_control=STATE_BURST_NORMAL;

/* add fail safe for late command end */

static void *emulatedRF_thread(void *param) {
  RU_proc_t *proc = (RU_proc_t *) param;
  int microsec = 500; // length of time to sleep, in miliseconds
  struct timespec req = {0};
  int numerology = get_softmodem_params()->numerology;
  req.tv_sec = 0;
  req.tv_nsec = (numerology>0)? ((microsec * 1000L)/numerology):(microsec * 1000L)*2;
  cpu_set_t cpuset;
  CPU_SET(1,&cpuset);
  pthread_setaffinity_np(pthread_self(), sizeof(cpu_set_t), &cpuset);
  int policy;
  struct sched_param sparam;
  memset(&sparam, 0, sizeof(sparam));
  sparam.sched_priority = sched_get_priority_max(SCHED_FIFO);
  policy = SCHED_FIFO ;
  pthread_setschedparam(pthread_self(), policy, &sparam);
  wait_sync("emulatedRF_thread");

  while(!oai_exit) {
    nanosleep(&req, (struct timespec *)NULL);

    if(proc->emulate_rf_busy ) {
      LOG_E(PHY,"rf being delayed in emulated RF\n");
    }

    proc->emulate_rf_busy = 1;
    pthread_mutex_lock(&proc->mutex_emulateRF);
    ++proc->instance_cnt_emulateRF;
    pthread_mutex_unlock(&proc->mutex_emulateRF);
    pthread_cond_signal(&proc->cond_emulateRF);
  }

  return 0;
}

void rx_rf(RU_t *ru,
		   int *frame,
		   int *subframe)
{
  RU_proc_t *proc = &ru->proc;
  LTE_DL_FRAME_PARMS *fp = ru->frame_parms;
  void *rxp[ru->nb_rx];
  unsigned int rxs;
  int i;
  openair0_timestamp ts=0,old_ts=0;

  for (i=0; i<ru->nb_rx; i++)
    rxp[i] = (void *)&ru->common.rxdata[i][*subframe*fp->samples_per_tti];

  VCD_SIGNAL_DUMPER_DUMP_FUNCTION_BY_NAME( VCD_SIGNAL_DUMPER_FUNCTIONS_TRX_READ, 1 );
  old_ts = proc->timestamp_rx;

  if(get_softmodem_params()->emulate_rf) {
    wait_on_condition(&proc->mutex_emulateRF,&proc->cond_emulateRF,&proc->instance_cnt_emulateRF,"emulatedRF_thread");
    release_thread(&proc->mutex_emulateRF,&proc->instance_cnt_emulateRF,"emulatedRF_thread");
    rxs = fp->samples_per_tti;
  } else {
    rxs = ru->rfdevice.trx_read_func(&ru->rfdevice,
                                     &ts,
                                     rxp,
                                     fp->samples_per_tti,
                                     ru->nb_rx);
  }

  VCD_SIGNAL_DUMPER_DUMP_FUNCTION_BY_NAME( VCD_SIGNAL_DUMPER_FUNCTIONS_TRX_READ, 0 );
  proc->timestamp_rx = ts-ru->ts_offset;

  //  AssertFatal(rxs == fp->samples_per_tti,
  //        "rx_rf: Asked for %d samples, got %d from SDR\n",fp->samples_per_tti,rxs);
  if(rxs != fp->samples_per_tti) {
    LOG_E(PHY,"rx_rf: Asked for %d samples, got %d from SDR\n",fp->samples_per_tti,rxs);
    late_control=STATE_BURST_TERMINATE;
  }

  if (proc->first_rx == 1) {
    ru->ts_offset = proc->timestamp_rx;
    proc->timestamp_rx = 0;
  } else {
    if (proc->timestamp_rx - old_ts != fp->samples_per_tti) {
      //LOG_I(PHY,"rx_rf: rfdevice timing drift of %"PRId64" samples (ts_off %"PRId64")\n",proc->timestamp_rx - old_ts - fp->samples_per_tti,ru->ts_offset);
      ru->ts_offset += (proc->timestamp_rx - old_ts - fp->samples_per_tti);
      proc->timestamp_rx = ts-ru->ts_offset;
    }
  }

  proc->frame_rx     = (proc->timestamp_rx / (fp->samples_per_tti*10))&1023;
  proc->tti_rx  = (proc->timestamp_rx / fp->samples_per_tti)%10;
  // synchronize first reception to frame 0 subframe 0
#ifdef PHY_TX_THREAD
  proc->timestamp_phy_tx = proc->timestamp_rx+((sf_ahead-1)*fp->samples_per_tti);
  proc->subframe_phy_tx  = (proc->tti_rx+(sf_ahead-1))%10;  
  proc->frame_phy_tx     = (proc->tti_rx>(9-(sf_ahead-1))) ? (proc->frame_rx+1)&1023 : proc->frame_rx;
#else
  proc->timestamp_tx = proc->timestamp_rx+(sf_ahead*fp->samples_per_tti);
  proc->tti_tx  = (proc->tti_rx+sf_ahead)%10;
  proc->frame_tx     = (proc->tti_rx>(9-sf_ahead)) ? (proc->frame_rx+1)&1023 : proc->frame_rx;
#endif
  //proc->timestamp_tx = proc->timestamp_rx+(sf_ahead*fp->samples_per_tti);
  //proc->subframe_tx  = (proc->tti_rx+sf_ahead)%10;
  //proc->frame_tx     = (proc->tti_rx>(9-sf_ahead)) ? (proc->frame_rx+1)&1023 : proc->frame_rx;
  
  LOG_D(PHY,"RU %d/%d TS %llu (off %d), frame %d, subframe %d\n",
	ru->idx, 
	0, 
	(unsigned long long int)proc->timestamp_rx,
	(int)ru->ts_offset,proc->frame_rx,proc->tti_rx);

  // dump VCD output for first RU in list
  if (ru == RC.ru[0]) {
    VCD_SIGNAL_DUMPER_DUMP_VARIABLE_BY_NAME( VCD_SIGNAL_DUMPER_VARIABLES_FRAME_NUMBER_RX0_RU, proc->frame_rx );
    VCD_SIGNAL_DUMPER_DUMP_VARIABLE_BY_NAME( VCD_SIGNAL_DUMPER_VARIABLES_TTI_NUMBER_RX0_RU, proc->tti_rx );
  }

  if (proc->first_rx == 0) {
    if (proc->tti_rx != *subframe){
      LOG_E(PHY,"Received Timestamp (%llu) doesn't correspond to the time we think it is (proc->tti_rx %d, subframe %d)\n",(long long unsigned int)proc->timestamp_rx,proc->tti_rx,*subframe);
      exit_fun("Exiting");
    }

    if (proc->frame_rx != *frame) {
      LOG_E(PHY,"Received Timestamp (%llu) doesn't correspond to the time we think it is (proc->frame_rx %d frame %d)\n",(long long unsigned int)proc->timestamp_rx,proc->frame_rx,*frame);
      exit_fun("Exiting");
    }
  } else {
    proc->first_rx = 0;
    *frame = proc->frame_rx;
    *subframe = proc->tti_rx;        
  }
  
  //printf("timestamp_rx %lu, frame %d(%d), subframe %d(%d)\n",ru->timestamp_rx,proc->frame_rx,frame,proc->tti_rx,subframe);
  
  VCD_SIGNAL_DUMPER_DUMP_VARIABLE_BY_NAME( VCD_SIGNAL_DUMPER_VARIABLES_TRX_TS, proc->timestamp_rx&0xffffffff );

  if (rxs != fp->samples_per_tti) {
#if defined(USRP_REC_PLAY)
    exit_fun("Exiting IQ record/playback");
#else
    //exit_fun( "problem receiving samples" );
    LOG_E(PHY, "problem receiving samples");
#endif
  }
}


<<<<<<< HEAD
void tx_rf(RU_t *ru)
{
=======
void tx_rf(RU_t *ru,int frame,int subframe,uint64_t timestamp) {

>>>>>>> a404e190
  RU_proc_t *proc = &ru->proc;
  LTE_DL_FRAME_PARMS *fp = ru->frame_parms;
  void *txp[ru->nb_tx]; 
  unsigned int txs;
  int i;

  T(T_ENB_PHY_OUTPUT_SIGNAL, T_INT(0), T_INT(0), T_INT(frame), T_INT(subframe),
    T_INT(0), T_BUFFER(&ru->common.txdata[0][subframe * fp->samples_per_tti], fp->samples_per_tti * 4));

<<<<<<< HEAD
  lte_subframe_t SF_type     = subframe_select(fp,proc->tti_tx%10);
  lte_subframe_t prevSF_type = subframe_select(fp,(proc->tti_tx+9)%10);
  lte_subframe_t nextSF_type = subframe_select(fp,(proc->tti_tx+1)%10);

=======
  lte_subframe_t SF_type     = subframe_select(fp,subframe%10);
  lte_subframe_t prevSF_type = subframe_select(fp,(subframe+9)%10);
  lte_subframe_t nextSF_type = subframe_select(fp,(subframe+1)%10);
>>>>>>> a404e190
  int sf_extension = 0;

  if ((SF_type == SF_DL) ||
      (SF_type == SF_S)) {
    int siglen=fp->samples_per_tti,flags=1;

    if (SF_type == SF_S) {
      /* end_of_burst_delay is used to stop TX only "after a while".
       * If we stop right after effective signal, with USRP B210 and
       * B200mini, we observe a high EVM on the S subframe (on the
       * PSS).
       * A value of 400 (for 30.72MHz) solves this issue. This is
       * the default.
       */
      siglen = (fp->ofdm_symbol_size + fp->nb_prefix_samples0)
               + (fp->dl_symbols_in_S_subframe - 1) * (fp->ofdm_symbol_size + fp->nb_prefix_samples)
               + ru->end_of_burst_delay;
      flags=3; // end of burst
    }

    if (fp->frame_type == TDD &&
        SF_type == SF_DL &&
        prevSF_type == SF_UL) {
      flags = 2; // start of burst
      sf_extension = ru->sf_extension;
    }

#if defined(__x86_64) || defined(__i386__)
#ifdef __AVX2__
    sf_extension = (sf_extension)&0xfffffff8;
#else
    sf_extension = (sf_extension)&0xfffffffc;
#endif
#elif defined(__arm__)
    sf_extension = (sf_extension)&0xfffffffc;
#endif

    for (i=0; i<ru->nb_tx; i++)
      txp[i] = (void*)&ru->common.txdata[i][(subframe*fp->samples_per_tti)-sf_extension];

    /* add fail safe for late command */
    if(late_control!=STATE_BURST_NORMAL) { //stop burst
      switch (late_control) {
        case STATE_BURST_TERMINATE:
          flags=10; // end of burst and no time spec
          late_control=STATE_BURST_STOP_1;
          break;

        case STATE_BURST_STOP_1:
          flags=0; // no send
          late_control=STATE_BURST_STOP_2;
          return;//no send
          break;

        case STATE_BURST_STOP_2:
          flags=0; // no send
          late_control=STATE_BURST_RESTART;
          return;//no send
          break;

        case STATE_BURST_RESTART:
          flags=2; // start burst
          late_control=STATE_BURST_NORMAL;
          break;

        default:
          LOG_D(PHY,"[TXPATH] RU %d late_control %d not implemented\n",ru->idx, late_control);
          break;
      }
    }

<<<<<<< HEAD
    /* add fail safe for late command end */
    VCD_SIGNAL_DUMPER_DUMP_VARIABLE_BY_NAME( VCD_SIGNAL_DUMPER_VARIABLES_FRAME_NUMBER_TX0_RU, proc->frame_tx );
    VCD_SIGNAL_DUMPER_DUMP_VARIABLE_BY_NAME( VCD_SIGNAL_DUMPER_VARIABLES_TTI_NUMBER_TX0_RU, proc->tti_tx );
    VCD_SIGNAL_DUMPER_DUMP_VARIABLE_BY_NAME( VCD_SIGNAL_DUMPER_VARIABLES_TRX_TST, (proc->timestamp_tx-ru->openair0_cfg.tx_sample_advance)&0xffffffff );
=======
    VCD_SIGNAL_DUMPER_DUMP_VARIABLE_BY_NAME( VCD_SIGNAL_DUMPER_VARIABLES_FRAME_NUMBER_TX0_RU, frame);
    VCD_SIGNAL_DUMPER_DUMP_VARIABLE_BY_NAME( VCD_SIGNAL_DUMPER_VARIABLES_TTI_NUMBER_TX0_RU, subframe);

    VCD_SIGNAL_DUMPER_DUMP_VARIABLE_BY_NAME( VCD_SIGNAL_DUMPER_VARIABLES_TRX_TST, (timestamp-ru->openair0_cfg.tx_sample_advance)&0xffffffff );
>>>>>>> a404e190
    VCD_SIGNAL_DUMPER_DUMP_FUNCTION_BY_NAME( VCD_SIGNAL_DUMPER_FUNCTIONS_TRX_WRITE, 1 );
    // prepare tx buffer pointers
    txs = ru->rfdevice.trx_write_func(&ru->rfdevice,
<<<<<<< HEAD
                                      proc->timestamp_tx+ru->ts_offset-ru->openair0_cfg.tx_sample_advance-sf_extension,
                                      txp,
                                      siglen+sf_extension,
                                      ru->nb_tx,
                                      flags);
=======
				      timestamp+ru->ts_offset-ru->openair0_cfg.tx_sample_advance-sf_extension,
				      txp,
				      siglen+sf_extension,
				      ru->nb_tx,
				      flags);
    
>>>>>>> a404e190
    LOG_D(PHY,"[TXPATH] RU %d tx_rf, writing to TS %llu, frame %d, unwrapped_frame %d, subframe %d\n",ru->idx,
	  (long long unsigned int)timestamp,frame,proc->frame_tx_unwrap,subframe);
    VCD_SIGNAL_DUMPER_DUMP_FUNCTION_BY_NAME( VCD_SIGNAL_DUMPER_FUNCTIONS_TRX_WRITE, 0 );

    //    AssertFatal(txs ==  siglen+sf_extension,"TX : Timeout (sent %d/%d)\n",txs, siglen);
    if( (txs !=  siglen+sf_extension) && (late_control==STATE_BURST_NORMAL) ) { /* add fail safe for late command */
      late_control=STATE_BURST_TERMINATE;
      LOG_E(PHY,"TX : Timeout (sent %d/%d) state =%d\n",txs, siglen,late_control);
    }
  }
}


/*!
 * \brief The Asynchronous RX/TX FH thread of RAU/RCC/eNB/RRU.
 * This handles the RX FH for an asynchronous RRU/UE
 * \param param is a \ref L1_proc_t structure which contains the info what to process.
 * \returns a pointer to an int. The storage is not on the heap and must not be freed.
 */
static void *ru_thread_asynch_rxtx( void *param )
{
  static int ru_thread_asynch_rxtx_status;
  RU_t *ru         = (RU_t *)param;
  RU_proc_t *proc  = &ru->proc;
  int subframe=0, frame=0;
  thread_top_init("ru_thread_asynch_rxtx",1,870000,1000000,1000000);
  // wait for top-level synchronization and do one acquisition to get timestamp for setting frame/subframe
  wait_sync("ru_thread_asynch_rxtx");
  // wait for top-level synchronization and do one acquisition to get timestamp for setting frame/subframe
  printf( "waiting for devices (ru_thread_asynch_rx)\n");
  wait_on_condition(&proc->mutex_asynch_rxtx,&proc->cond_asynch_rxtx,&proc->instance_cnt_asynch_rxtx,"thread_asynch");
  printf( "devices ok (ru_thread_asynch_rx)\n");

  while (!oai_exit) {
    if (oai_exit) break;

    if (subframe==9) {
      subframe=0;
      frame++;
      frame&=1023;
    } else {
      subframe++;
    }

    LOG_D(PHY,"ru_thread_asynch_rxtx: Waiting on incoming fronthaul\n");

    // asynchronous receive from south (Mobipass)
    if (ru->fh_south_asynch_in) ru->fh_south_asynch_in(ru,&frame,&subframe);
    // asynchronous receive from north (RRU IF4/IF5)
    else if (ru->fh_north_asynch_in) {
      if (subframe_select(&ru->frame_parms,subframe)!=SF_UL)
        ru->fh_north_asynch_in(ru,&frame,&subframe);
    } else AssertFatal(1==0,"Unknown function in ru_thread_asynch_rxtx\n");
  }

  ru_thread_asynch_rxtx_status=0;
  return(&ru_thread_asynch_rxtx_status);
}


void wakeup_slaves(RU_proc_t *proc)
{
  int i;
  struct timespec wait;
  wait.tv_sec=0;
  wait.tv_nsec=5000000L;

  for (i=0; i<proc->num_slaves; i++) {
    RU_proc_t *slave_proc = proc->slave_proc[i];

    // wake up slave FH thread
    // lock the FH mutex and make sure the thread is ready
    if (pthread_mutex_timedlock(&slave_proc->mutex_FH,&wait) != 0) {
      LOG_E( PHY, "ERROR pthread_mutex_lock for RU %d slave %d (IC %d)\n",proc->ru->idx,slave_proc->ru->idx,slave_proc->instance_cnt_FH);
      exit_fun( "error locking mutex_rxtx" );
      break;
    }

    int cnt_slave            = ++slave_proc->instance_cnt_FH;
    slave_proc->frame_rx     = proc->frame_rx;
    slave_proc->tti_rx  = proc->tti_rx;
    slave_proc->timestamp_rx = proc->timestamp_rx;
    slave_proc->timestamp_tx = proc->timestamp_tx;
    pthread_mutex_unlock( &slave_proc->mutex_FH );

    if (cnt_slave == 0) {
      // the thread was presumably waiting where it should and can now be woken up
      if (pthread_cond_signal(&slave_proc->cond_FH) != 0) {
        LOG_E( PHY, "ERROR pthread_cond_signal for RU %d, slave RU %d\n",proc->ru->idx,slave_proc->ru->idx);
        exit_fun( "ERROR pthread_cond_signal" );
        break;
      }
    } else {
      LOG_W( PHY,"[RU] Frame %d, slave %d thread busy!! (cnt_FH %i)\n",slave_proc->frame_rx,slave_proc->ru->idx, cnt_slave);
      exit_fun( "FH thread busy" );
      break;
    }
  }
}

/*!
 * \brief The prach receive thread of RU.
 * \param param is a \ref RU_proc_t structure which contains the info what to process.
 * \returns a pointer to an int. The storage is not on the heap and must not be freed.
 */
static void *ru_thread_prach( void *param ) {
  static int ru_thread_prach_status;
  RU_t *ru        = (RU_t *)param;
  RU_proc_t *proc = (RU_proc_t *)&ru->proc;
  // set default return value
  ru_thread_prach_status = 0;
  thread_top_init("ru_thread_prach",1,500000,1000000,20000000);
  //wait_sync("ru_thread_prach");

  while (RC.ru_mask>0) {
    usleep(1e6);
    LOG_I(PHY,"%s() RACH waiting for RU to be configured\n", __FUNCTION__);
  }

  LOG_I(PHY,"%s() RU configured - RACH processing thread running\n", __FUNCTION__);

  while (!oai_exit) {
    if (wait_on_condition(&proc->mutex_prach,&proc->cond_prach,&proc->instance_cnt_prach,"ru_prach_thread") < 0) break;

    if (oai_exit) break;

    VCD_SIGNAL_DUMPER_DUMP_FUNCTION_BY_NAME( VCD_SIGNAL_DUMPER_FUNCTIONS_PHY_RU_PRACH_RX, 1 );

    if (ru->eNB_list[0]) {
      prach_procedures(
        ru->eNB_list[0]
#if (LTE_RRC_VERSION >= MAKE_VERSION(14, 0, 0))
        ,0
#endif
      );
    } else {
      rx_prach(NULL,
               ru,
               NULL,
               NULL,
               NULL,
               proc->frame_prach,
               0
#if (LTE_RRC_VERSION >= MAKE_VERSION(14, 0, 0))
               ,0
#endif
              );
    }

    VCD_SIGNAL_DUMPER_DUMP_FUNCTION_BY_NAME( VCD_SIGNAL_DUMPER_FUNCTIONS_PHY_RU_PRACH_RX, 0 );

    if (release_thread(&proc->mutex_prach,&proc->instance_cnt_prach,"ru_prach_thread") < 0) break;
  }

  LOG_I(PHY, "Exiting RU thread PRACH\n");
  ru_thread_prach_status = 0;
  return &ru_thread_prach_status;
}

#if (LTE_RRC_VERSION >= MAKE_VERSION(14, 0, 0))
static void *ru_thread_prach_br( void *param ) {
  static int ru_thread_prach_status;
  RU_t *ru        = (RU_t *)param;
  RU_proc_t *proc = (RU_proc_t *)&ru->proc;
  // set default return value
  ru_thread_prach_status = 0;
  thread_top_init("ru_thread_prach_br",1,500000,1000000,20000000);
  //wait_sync("ru_thread_prach_br");

  while (!oai_exit) {
    if (wait_on_condition(&proc->mutex_prach_br,&proc->cond_prach_br,&proc->instance_cnt_prach_br,"ru_prach_thread_br") < 0) break;

    if (oai_exit) break;

    rx_prach(NULL,
             ru,
             NULL,
             NULL,
             NULL,
             proc->frame_prach_br,
             0,
             1);

    if (release_thread(&proc->mutex_prach_br,&proc->instance_cnt_prach_br,"ru_prach_thread_br") < 0) break;
  }

  LOG_I(PHY, "Exiting RU thread PRACH BR\n");
  ru_thread_prach_status = 0;
  return &ru_thread_prach_status;
}
#endif

int wakeup_synch(RU_t *ru) {
  struct timespec wait;
  wait.tv_sec=0;
  wait.tv_nsec=5000000L;

  // wake up synch thread
  // lock the synch mutex and make sure the thread is ready
  if (pthread_mutex_timedlock(&ru->proc.mutex_synch,&wait) != 0) {
    LOG_E( PHY, "[RU] ERROR pthread_mutex_lock for RU synch thread (IC %d)\n", ru->proc.instance_cnt_synch );
    exit_fun( "error locking mutex_synch" );
    return(-1);
  }

  ++ru->proc.instance_cnt_synch;

  // the thread can now be woken up
  if (pthread_cond_signal(&ru->proc.cond_synch) != 0) {
    LOG_E( PHY, "[RU] ERROR pthread_cond_signal for RU synch thread\n");
    exit_fun( "ERROR pthread_cond_signal" );
    return(-1);
  }

  pthread_mutex_unlock( &ru->proc.mutex_synch );
  return(0);
}

void do_ru_synch(RU_t *ru)
{
  LTE_DL_FRAME_PARMS *fp  = ru->frame_parms;
  RU_proc_t *proc         = &ru->proc;
  int i;
  void *rxp[2],*rxp2[2];
  int32_t dummy_rx[ru->nb_rx][fp->samples_per_tti] __attribute__((aligned(32)));
  int rxs;
  int ic;

  // initialize the synchronization buffer to the common_vars.rxdata
  for (int i=0; i<ru->nb_rx; i++)
    rxp[i] = &ru->common.rxdata[i][0];

  double temp_freq1 = ru->rfdevice.openair0_cfg->rx_freq[0];
  double temp_freq2 = ru->rfdevice.openair0_cfg->tx_freq[0];

  for (i=0; i<4; i++) {
    ru->rfdevice.openair0_cfg->rx_freq[i] = ru->rfdevice.openair0_cfg->tx_freq[i];
    ru->rfdevice.openair0_cfg->tx_freq[i] = temp_freq1;
  }

  ru->rfdevice.trx_set_freq_func(&ru->rfdevice,ru->rfdevice.openair0_cfg,0);

  while ((ru->in_synch ==0)&&(!oai_exit)) {
    // read in frame
    rxs = ru->rfdevice.trx_read_func(&ru->rfdevice,
                                     &(proc->timestamp_rx),
                                     rxp,
                                     fp->samples_per_tti*10,
                                     ru->nb_rx);

    if (rxs != fp->samples_per_tti*10) LOG_E(PHY,"requested %d samples, got %d\n",fp->samples_per_tti*10,rxs);

    // wakeup synchronization processing thread
    wakeup_synch(ru);
    ic=0;

    while ((ic>=0)&&(!oai_exit)) {
      // continuously read in frames, 1ms at a time,
      // until we are done with the synchronization procedure
      for (i=0; i<ru->nb_rx; i++)
        rxp2[i] = (void *)&dummy_rx[i][0];

      for (i=0; i<10; i++)
        rxs = ru->rfdevice.trx_read_func(&ru->rfdevice,
                                         &(proc->timestamp_rx),
                                         rxp2,
                                         fp->samples_per_tti,
                                         ru->nb_rx);

      pthread_mutex_lock(&ru->proc.mutex_synch);
      ic = ru->proc.instance_cnt_synch;
      pthread_mutex_unlock(&ru->proc.mutex_synch);
    } // ic>=0
  } // in_synch==0

  // read in rx_offset samples
  LOG_I(PHY,"Resynchronizing by %d samples\n",ru->rx_offset);
  rxs = ru->rfdevice.trx_read_func(&ru->rfdevice,
                                   &(proc->timestamp_rx),
                                   rxp,
                                   ru->rx_offset,
                                   ru->nb_rx);

  for (i=0; i<4; i++) {
    ru->rfdevice.openair0_cfg->rx_freq[i] = temp_freq1;
    ru->rfdevice.openair0_cfg->tx_freq[i] = temp_freq2;
  }

  ru->rfdevice.trx_set_freq_func(&ru->rfdevice,ru->rfdevice.openair0_cfg,0);
}



void wakeup_L1s(RU_t *ru)
{
  int i;
  PHY_VARS_eNB **eNB_list = ru->eNB_list;
  LOG_D(PHY,"wakeup_L1s (num %d) for RU %d ru->eNB_top:%p\n",ru->num_eNB,ru->idx, ru->eNB_top);

  if (ru->num_eNB==1 && ru->eNB_top!=0 && get_thread_parallel_conf() == PARALLEL_SINGLE_THREAD) {
    // call eNB function directly
    char string[20];
    sprintf(string,"Incoming RU %d",ru->idx);
    LOG_D(PHY,"RU %d Call eNB_top\n",ru->idx);
    ru->eNB_top(eNB_list[0],ru->proc.frame_rx,ru->proc.tti_rx,string,ru);
    ru->proc.emulate_rf_busy = 0;
  } else {
    LOG_D(PHY,"ru->num_eNB:%d\n", ru->num_eNB);

    for (i=0; i<ru->num_eNB; i++) {
      LOG_D(PHY,"ru->wakeup_rxtx:%p\n", ru->wakeup_rxtx);
      eNB_list[i]->proc.ru_proc = &ru->proc;
      if (ru->wakeup_rxtx!=0 && ru->wakeup_rxtx(eNB_list[i],ru) < 0)
      {
        LOG_E(PHY,"could not wakeup eNB rxtx process for subframe %d\n", ru->proc.tti_rx);
      }

      ru->proc.emulate_rf_busy = 0;
    }
  }
}


static inline int wakeup_prach_ru(RU_t *ru)
{
  struct timespec wait;
  wait.tv_sec=0;
  wait.tv_nsec=5000000L;

  if (pthread_mutex_timedlock(&ru->proc.mutex_prach,&wait) !=0) {
    LOG_E( PHY, "[RU] ERROR pthread_mutex_lock for RU prach thread (IC %d)\n", ru->proc.instance_cnt_prach);
    exit_fun( "error locking mutex_rxtx" );
    return(-1);
  }

  if (ru->proc.instance_cnt_prach==-1) {
    ++ru->proc.instance_cnt_prach;
    ru->proc.frame_prach    = ru->proc.frame_rx;
    ru->proc.subframe_prach = ru->proc.tti_rx;

    // DJP - think prach_procedures() is looking at eNB frame_prach
    if (ru->eNB_list[0]) {
      ru->eNB_list[0]->proc.frame_prach = ru->proc.frame_rx;
      ru->eNB_list[0]->proc.subframe_prach = ru->proc.tti_rx;
    }

    LOG_D(PHY,"RU %d: waking up PRACH thread\n",ru->idx);
    // the thread can now be woken up
    AssertFatal(pthread_cond_signal(&ru->proc.cond_prach) == 0, "ERROR pthread_cond_signal for RU prach thread\n");
  } else LOG_W(PHY,"RU prach thread busy, skipping\n");

  pthread_mutex_unlock( &ru->proc.mutex_prach );
  return(0);
}

#if (LTE_RRC_VERSION >= MAKE_VERSION(14, 0, 0))
static inline int wakeup_prach_ru_br(RU_t *ru) {
  struct timespec wait;
  wait.tv_sec=0;
  wait.tv_nsec=5000000L;

  if (pthread_mutex_timedlock(&ru->proc.mutex_prach_br,&wait) !=0) {
    LOG_E( PHY, "[RU] ERROR pthread_mutex_lock for RU prach thread BR (IC %d)\n", ru->proc.instance_cnt_prach_br);
    exit_fun( "error locking mutex_rxtx" );
    return(-1);
  }

  if (ru->proc.instance_cnt_prach_br==-1) {
    ++ru->proc.instance_cnt_prach_br;
    ru->proc.frame_prach_br    = ru->proc.frame_rx;
    ru->proc.subframe_prach_br = ru->proc.tti_rx;

    LOG_D(PHY,"RU %d: waking up PRACH thread\n",ru->idx);
    // the thread can now be woken up
    AssertFatal(pthread_cond_signal(&ru->proc.cond_prach_br) == 0, "ERROR pthread_cond_signal for RU prach thread BR\n");
  } else LOG_W(PHY,"RU prach thread busy, skipping\n");

  pthread_mutex_unlock( &ru->proc.mutex_prach_br );
  return(0);
}
#endif

// this is for RU with local RF unit
void fill_rf_config(RU_t *ru,
		            char *rf_config_file)
{
  int i;
  LTE_DL_FRAME_PARMS *fp   = ru->frame_parms;
  openair0_config_t *cfg   = &ru->openair0_cfg;
  //printf("////////////////numerology in config = %d\n",numerology);
  int numerology = get_softmodem_params()->numerology;

  if(fp->N_RB_DL == 100) {
    if(numerology == 0) {
      if (fp->threequarter_fs) {
        cfg->sample_rate=23.04e6;
        cfg->samples_per_frame = 230400;
        cfg->tx_bw = 10e6;
        cfg->rx_bw = 10e6;
      } else {
        cfg->sample_rate=30.72e6;
        cfg->samples_per_frame = 307200;
        cfg->tx_bw = 10e6;
        cfg->rx_bw = 10e6;
      }
    } else if(numerology == 1) {
      cfg->sample_rate=61.44e6;
      cfg->samples_per_frame = 307200;
      cfg->tx_bw = 20e6;
      cfg->rx_bw = 20e6;
    } else if(numerology == 2) {
      cfg->sample_rate=122.88e6;
      cfg->samples_per_frame = 307200;
      cfg->tx_bw = 40e6;
      cfg->rx_bw = 40e6;
    } else {
      printf("Wrong input for numerology %d\n setting to 20MHz normal CP configuration",numerology);
      cfg->sample_rate=30.72e6;
      cfg->samples_per_frame = 307200;
      cfg->tx_bw = 10e6;
      cfg->rx_bw = 10e6;
    }
  } else if(fp->N_RB_DL == 50) {
    cfg->sample_rate=15.36e6;
    cfg->samples_per_frame = 153600;
    cfg->tx_bw = 5e6;
    cfg->rx_bw = 5e6;
  } else if (fp->N_RB_DL == 25) {
    cfg->sample_rate=7.68e6;
    cfg->samples_per_frame = 76800;
    cfg->tx_bw = 2.5e6;
    cfg->rx_bw = 2.5e6;
  } else if (fp->N_RB_DL == 6) {
    cfg->sample_rate=1.92e6;
    cfg->samples_per_frame = 19200;
    cfg->tx_bw = 1.5e6;
    cfg->rx_bw = 1.5e6;
  } else AssertFatal(1==0,"Unknown N_RB_DL %d\n",fp->N_RB_DL);

  if (fp->frame_type==TDD)
    cfg->duplex_mode = duplex_mode_TDD;
  else //FDD
    cfg->duplex_mode = duplex_mode_FDD;

  cfg->Mod_id = 0;
  cfg->num_rb_dl=fp->N_RB_DL;
  cfg->tx_num_channels=ru->nb_tx;
  cfg->rx_num_channels=ru->nb_rx;
  cfg->clock_source=get_softmodem_params()->clock_source;

  for (i=0; i<ru->nb_tx; i++) {
    cfg->tx_freq[i] = (double)fp->dl_CarrierFreq;
    cfg->rx_freq[i] = (double)fp->ul_CarrierFreq;
    cfg->tx_gain[i] = (double)ru->att_tx;
    cfg->rx_gain[i] = ru->max_rxgain-(double)ru->att_rx;
    cfg->configFilename = rf_config_file;
    printf("channel %d, Setting tx_gain offset %f, rx_gain offset %f, tx_freq %f, rx_freq %f\n",
           i, cfg->tx_gain[i],
           cfg->rx_gain[i],
           cfg->tx_freq[i],
           cfg->rx_freq[i]);
  }
}

/* this function maps the RU tx and rx buffers to the available rf chains.
   Each rf chain is is addressed by the card number and the chain on the card. The
   rf_map specifies for each antenna port, on which rf chain the mapping should start. Multiple
   antennas are mapped to successive RF chains on the same card. */
int setup_RU_buffers(RU_t *ru) {
  int i,j;
  int card,ant;
  //uint16_t N_TA_offset = 0;
  LTE_DL_FRAME_PARMS *frame_parms;

  if (ru) {
    frame_parms = ru->frame_parms;
    printf("setup_RU_buffers: frame_parms = %p\n",frame_parms);
  } else {
    printf("RU not initialized (NULL pointer)\n");
    return(-1);
  }

  if (frame_parms->frame_type == TDD) {
    if      (frame_parms->N_RB_DL == 100) ru->N_TA_offset = 624;
    else if (frame_parms->N_RB_DL == 50)  ru->N_TA_offset = 624/2;
    else if (frame_parms->N_RB_DL == 25)  ru->N_TA_offset = 624/4;

    if(IS_SOFTMODEM_BASICSIM)
      /* this is required for the basic simulator in TDD mode
       * TODO: find a proper cleaner solution
       */
      ru->N_TA_offset = 0;

    if      (frame_parms->N_RB_DL == 100) /* no scaling to do */;
    else if (frame_parms->N_RB_DL == 50) {
      ru->sf_extension       /= 2;
      ru->end_of_burst_delay /= 2;
    } else if (frame_parms->N_RB_DL == 25) {
      ru->sf_extension       /= 4;
      ru->end_of_burst_delay /= 4;
    } else {
      printf("not handled, todo\n");
      exit(1);
    }
  } else {
    ru->N_TA_offset = 0;
    ru->sf_extension = 0;
    ru->end_of_burst_delay = 0;
  }

  if (ru->openair0_cfg.mmapped_dma == 1) {
    // replace RX signal buffers with mmaped HW versions
    for (i=0; i<ru->nb_rx; i++) {
      card = i/4;
      ant = i%4;
      printf("Mapping RU id %d, rx_ant %d, on card %d, chain %d\n",ru->idx,i,ru->rf_map.card+card, ru->rf_map.chain+ant);
      free(ru->common.rxdata[i]);
      ru->common.rxdata[i] = ru->openair0_cfg.rxbase[ru->rf_map.chain+ant];
      printf("rxdata[%d] @ %p\n",i,ru->common.rxdata[i]);

      for (j=0; j<16; j++) {
        printf("rxbuffer %d: %x\n",j,ru->common.rxdata[i][j]);
        ru->common.rxdata[i][j] = 16-j;
      }
    }

    for (i=0; i<ru->nb_tx; i++) {
      card = i/4;
      ant = i%4;
      printf("Mapping RU id %d, tx_ant %d, on card %d, chain %d\n",ru->idx,i,ru->rf_map.card+card, ru->rf_map.chain+ant);
      free(ru->common.txdata[i]);
      ru->common.txdata[i] = ru->openair0_cfg.txbase[ru->rf_map.chain+ant];
      printf("txdata[%d] @ %p\n",i,ru->common.txdata[i]);

      for (j=0; j<16; j++) {
        printf("txbuffer %d: %x\n",j,ru->common.txdata[i][j]);
        ru->common.txdata[i][j] = 16-j;
      }
    }
  } else { // not memory-mapped DMA
    //nothing to do, everything already allocated in lte_init
  }

  return(0);
}

static void *ru_stats_thread(void *param)
{
  RU_t *ru = (RU_t *)param;
  wait_sync("ru_stats_thread");

  while (!oai_exit) {
    sleep(1);

    if (opp_enabled) {
      if (ru->feprx) print_meas(&ru->ofdm_demod_stats,"feprx",NULL,NULL);

      if (ru->feptx_ofdm) print_meas(&ru->ofdm_mod_stats,"feptx_ofdm",NULL,NULL);

      if (ru->fh_north_asynch_in) print_meas(&ru->rx_fhaul,"rx_fhaul",NULL,NULL);

      if (ru->fh_north_out) {
        print_meas(&ru->tx_fhaul,"tx_fhaul",NULL,NULL);
        print_meas(&ru->compression,"compression",NULL,NULL);
        print_meas(&ru->transport,"transport",NULL,NULL);
      }
    }
  }

  return(NULL);
}

#ifdef PHY_TX_THREAD
  int first_phy_tx = 1;
  volatile int16_t phy_tx_txdataF_end;
  volatile int16_t phy_tx_end;
#endif

static void* ru_thread_tx( void* param )
{
  RU_t *ru         = (RU_t*)param;
  RU_proc_t *proc  = &ru->proc;
  LTE_DL_FRAME_PARMS *fp = ru->frame_parms;
  PHY_VARS_eNB *eNB;
  L1_proc_t *eNB_proc;
  L1_rxtx_proc_t *L1_proc;
  cpu_set_t cpuset;
  CPU_ZERO(&cpuset);
  char filename[256];

  thread_top_init("ru_thread_tx",1,400000,500000,500000);
  //CPU_SET(5, &cpuset);
  //pthread_setaffinity_np(pthread_self(), sizeof(cpu_set_t), &cpuset);
  //wait_sync("ru_thread_tx");
  wait_on_condition(&proc->mutex_FH1,&proc->cond_FH1,&proc->instance_cnt_FH1,"ru_thread_tx");
  printf( "ru_thread_tx ready\n");

  while (!oai_exit) {
    VCD_SIGNAL_DUMPER_DUMP_VARIABLE_BY_NAME(VCD_SIGNAL_DUMPER_VARIABLES_CPUID_RU_THREAD_TX,sched_getcpu());

    if (oai_exit) break;

    LOG_D(PHY,"ru_thread_tx: Waiting for TX processing\n");
    // wait until eNBs are finished subframe RX n and TX n+4
    wait_on_condition(&proc->mutex_eNBs,&proc->cond_eNBs,&proc->instance_cnt_eNBs,"ru_thread_tx");

    if (oai_exit) break;

    // do TX front-end processing if needed (precoding and/or IDFTs)
<<<<<<< HEAD
    if (ru->feptx_prec) ru->feptx_prec(ru);

    // do OFDM if needed
    if ((ru->fh_north_asynch_in == NULL) && (ru->feptx_ofdm)) ru->feptx_ofdm(ru);

    if(!(get_softmodem_params()->emulate_rf)) {
      // do outgoing fronthaul (south) if needed
      if ((ru->fh_north_asynch_in == NULL) && (ru->fh_south_out)) ru->fh_south_out(ru);

=======
    if (ru->feptx_prec) ru->feptx_prec(ru,proc->frame_tx,proc->tti_tx);
  	  
    // do OFDM if needed
    if ((ru->fh_north_asynch_in == NULL) && (ru->feptx_ofdm)) ru->feptx_ofdm(ru,proc->frame_tx,proc->tti_tx);
    if(!emulate_rf){    
      // do outgoing fronthaul (south) if needed
      if ((ru->fh_north_asynch_in == NULL) && (ru->fh_south_out)) ru->fh_south_out(ru,proc->frame_tx,proc->tti_tx,proc->timestamp_tx);
  	      
>>>>>>> a404e190
      if (ru->fh_north_out) ru->fh_north_out(ru);
    }
    else {
      for (int i=0; i<ru->nb_tx; i++) {
	if(proc->frame_tx == 2) {
	  sprintf(filename,"txdataF%d_frame%d_sf%d.m",i,proc->frame_tx,proc->tti_tx);
	  LOG_M(filename,"txdataF_frame",ru->common.txdataF_BF[i],fp->symbols_per_tti*fp->ofdm_symbol_size, 1, 1);
	}
	if(proc->frame_tx == 2 && proc->tti_tx==0){
	  sprintf(filename,"txdata%d_frame%d.m",i,proc->frame_tx);
	  LOG_M(filename,"txdata_frame",ru->common.txdata[i],fp->samples_per_tti*10, 1, 1);
	}
      }
    }

    release_thread(&proc->mutex_eNBs,&proc->instance_cnt_eNBs,"ru_thread_tx");

    for(int i = 0; i<ru->num_eNB; i++) {
      eNB       = ru->eNB_list[i];
      eNB_proc  = &eNB->proc;
      L1_proc   = (get_thread_parallel_conf() == PARALLEL_RU_L1_TRX_SPLIT)? &eNB_proc->L1_proc_tx : &eNB_proc->L1_proc;
      pthread_mutex_lock(&eNB_proc->mutex_RU_tx);

      for (int j=0; j<eNB->num_RU; j++) {
        if (ru == eNB->RU_list[j]) {
          if ((eNB_proc->RU_mask_tx&(1<<j)) > 0)
            LOG_E(PHY,"eNB %d frame %d, subframe %d : previous information from RU tx %d (num_RU %d,mask %x) has not been served yet!\n",
                  eNB->Mod_id,eNB_proc->frame_rx,eNB_proc->subframe_rx,ru->idx,eNB->num_RU,eNB_proc->RU_mask_tx);

          eNB_proc->RU_mask_tx |= (1<<j);
        }
      }

      if (eNB_proc->RU_mask_tx != (1<<eNB->num_RU)-1) {  // not all RUs have provided their information so return
        pthread_mutex_unlock(&eNB_proc->mutex_RU_tx);
      } else { // all RUs TX are finished so send the ready signal to eNB processing
        eNB_proc->RU_mask_tx = 0;
        pthread_mutex_unlock(&eNB_proc->mutex_RU_tx);
        pthread_mutex_lock( &L1_proc->mutex_RUs);
        L1_proc->instance_cnt_RUs = 0;

        // the thread can now be woken up
        if (pthread_cond_signal(&L1_proc->cond_RUs) != 0) {
          LOG_E( PHY, "[eNB] ERROR pthread_cond_signal for eNB TXnp4 thread\n");
          exit_fun( "ERROR pthread_cond_signal" );
        }

        pthread_mutex_unlock( &L1_proc->mutex_RUs );
      }
    }
  }

  release_thread(&proc->mutex_FH1,&proc->instance_cnt_FH1,"ru_thread_tx");
  return 0;
}

static void *ru_thread( void *param )
{
  static int ru_thread_status;
  RU_t               *ru      = (RU_t *)param;
  RU_proc_t          *proc    = &ru->proc;
  LTE_DL_FRAME_PARMS *fp      = ru->frame_parms;
  int                ret;
  int                subframe =9;
  int                frame    =1023;
  cpu_set_t cpuset;
  CPU_ZERO(&cpuset);
  char filename[256];

  // set default return value
  ru_thread_status = 0;
#if defined(PRE_SCD_THREAD)
  dlsch_ue_select_tbl_in_use = 1;
#endif
  // set default return value
  thread_top_init("ru_thread",1,400000,500000,500000);

  //CPU_SET(1, &cpuset);
  //pthread_setaffinity_np(pthread_self(), sizeof(cpu_set_t), &cpuset);
  pthread_setname_np( pthread_self(),"ru thread");
  LOG_I(PHY,"thread ru created id=%ld\n", syscall(__NR_gettid));

  LOG_I(PHY,"Starting RU %d (%s,%s),\n",ru->idx,eNB_functions[ru->function],eNB_timing[ru->if_timing]);

  if(get_softmodem_params()->emulate_rf) {
    fill_rf_config(ru,ru->rf_config_file);
    init_frame_parms(ru->frame_parms,1);
    phy_init_RU(ru);

    if (setup_RU_buffers(ru)!=0) {
      printf("Exiting, cannot initialize RU Buffers\n");
      exit(-1);
    }
  } else {
    // Start IF device if any
    if (ru->start_if) {
      LOG_I(PHY,"Starting IF interface for RU %d\n",ru->idx);
      AssertFatal(ru->start_if(ru,NULL) == 0, "Could not start the IF device\n");

      if (ru->if_south == LOCAL_RF) ret = connect_rau(ru);
      else ret = attach_rru(ru);

      AssertFatal(ret==0,"Cannot connect to radio\n");
    }

    if (ru->if_south == LOCAL_RF) { // configure RF parameters only
      fill_rf_config(ru,ru->rf_config_file);
      init_frame_parms(&ru->frame_parms,1);
      phy_init_RU(ru);
      ret = openair0_device_load(&ru->rfdevice,&ru->openair0_cfg);
    }

    if (setup_RU_buffers(ru)!=0) {
      printf("Exiting, cannot initialize RU Buffers\n");
      exit(-1);
    }
  }

  LOG_I(PHY, "Signaling main thread that RU %d is ready\n",ru->idx);
  pthread_mutex_lock(&RC.ru_mutex);
  RC.ru_mask &= ~(1<<ru->idx);
  pthread_cond_signal(&RC.ru_cond);
  pthread_mutex_unlock(&RC.ru_mutex);
  pthread_mutex_lock(&proc->mutex_FH1);
  proc->instance_cnt_FH1 = 0;
  pthread_mutex_unlock(&proc->mutex_FH1);
  pthread_cond_signal(&proc->cond_FH1);
  wait_sync("ru_thread");

  if(!(get_softmodem_params()->emulate_rf)) {
    // Start RF device if any
    if (ru->start_rf) {
      if (ru->start_rf(ru) != 0)
        LOG_E(HW,"Could not start the RF device\n");
      else LOG_I(PHY,"RU %d rf device ready\n",ru->idx);
    } else LOG_I(PHY,"RU %d no rf device\n",ru->idx);

    // if an asnych_rxtx thread exists
    // wakeup the thread because the devices are ready at this point

    if ((ru->fh_south_asynch_in)||(ru->fh_north_asynch_in)) {
      pthread_mutex_lock(&proc->mutex_asynch_rxtx);
      proc->instance_cnt_asynch_rxtx=0;
      pthread_mutex_unlock(&proc->mutex_asynch_rxtx);
      pthread_cond_signal(&proc->cond_asynch_rxtx);
    } else LOG_I(PHY,"RU %d no asynch_south interface\n",ru->idx);

    // if this is a slave RRU, try to synchronize on the DL frequency
    if ((ru->is_slave) && (ru->if_south == LOCAL_RF)) do_ru_synch(ru);
  }

  // This is a forever while loop, it loops over subframes which are scheduled by incoming samples from HW devices
  while (!oai_exit) {
    VCD_SIGNAL_DUMPER_DUMP_VARIABLE_BY_NAME(VCD_SIGNAL_DUMPER_VARIABLES_CPUID_RU_THREAD,sched_getcpu());

    // these are local subframe/frame counters to check that we are in synch with the fronthaul timing.
    // They are set on the first rx/tx in the underly FH routines.
    if (subframe==9) {
      subframe=0;
      frame++;
      frame&=1023;
    } else {
      subframe++;
    }

    // synchronization on input FH interface, acquire signals/data and block
    if (ru->fh_south_in) ru->fh_south_in(ru,&frame,&subframe);
    else AssertFatal(1==0, "No fronthaul interface at south port");

#ifdef PHY_TX_THREAD

    if(first_phy_tx == 0) {
      phy_tx_end = 0;
      phy_tx_txdataF_end = 0;

      if(pthread_mutex_lock(&ru->proc.mutex_phy_tx) != 0) {
        LOG_E( PHY, "[RU] ERROR pthread_mutex_lock for phy tx thread (IC %d)\n", ru->proc.instance_cnt_phy_tx);
        exit_fun( "error locking mutex_rxtx" );
      }

      if (ru->proc.instance_cnt_phy_tx==-1) {
        ++ru->proc.instance_cnt_phy_tx;
        // the thread can now be woken up
        AssertFatal(pthread_cond_signal(&ru->proc.cond_phy_tx) == 0, "ERROR pthread_cond_signal for phy_tx thread\n");
      } else {
        LOG_E(PHY,"phy tx thread busy, skipping\n");
        ++ru->proc.instance_cnt_phy_tx;
      }

      pthread_mutex_unlock( &ru->proc.mutex_phy_tx );
    } else {
      phy_tx_end = 1;
      phy_tx_txdataF_end = 1;
    }

    first_phy_tx = 0;
#endif
    LOG_D(PHY,"RU thread (do_prach %d, is_prach_subframe %d), received frame %d, subframe %d\n",
          ru->do_prach,
          is_prach_subframe(fp, proc->frame_rx, proc->tti_rx),
          proc->frame_rx,
		  proc->tti_rx);
    if ((ru->do_prach>0) && (is_prach_subframe(fp, proc->frame_rx, proc->tti_rx)==1)) {
      wakeup_prach_ru(ru);
    }

#if (LTE_RRC_VERSION >= MAKE_VERSION(14, 0, 0))
    else if ((ru->do_prach>0) && (is_prach_subframe(fp, proc->frame_rx, proc->tti_rx)>1)) {
      wakeup_prach_ru_br(ru);
    }
#endif

    // adjust for timing offset between RU
    if (ru->idx!=0) proc->frame_tx = (proc->frame_tx+proc->frame_offset)&1023;

    // do RX front-end processing (frequency-shift, dft) if needed
    if (ru->feprx) ru->feprx(ru,proc->tti_rx);

    // At this point, all information for subframe has been received on FH interface
    // If this proc is to provide synchronization, do so
    wakeup_slaves(proc);
#if defined(PRE_SCD_THREAD)
    new_dlsch_ue_select_tbl_in_use = dlsch_ue_select_tbl_in_use;
    dlsch_ue_select_tbl_in_use = !dlsch_ue_select_tbl_in_use;
    memcpy(&pre_scd_eNB_UE_stats,&RC.mac[ru->eNB_list[0]->Mod_id]->UE_list.eNB_UE_stats, sizeof(eNB_UE_STATS)*MAX_NUM_CCs*NUMBER_OF_UE_MAX);
    memcpy(&pre_scd_activeUE, &RC.mac[ru->eNB_list[0]->Mod_id]->UE_list.active, sizeof(boolean_t)*NUMBER_OF_UE_MAX);

    if (pthread_mutex_lock(&ru->proc.mutex_pre_scd)!= 0) {
      LOG_E( PHY, "[eNB] error locking proc mutex for eNB pre scd\n");
      exit_fun("error locking mutex_time");
    }

    ru->proc.instance_pre_scd++;

    if (ru->proc.instance_pre_scd == 0) {
      if (pthread_cond_signal(&ru->proc.cond_pre_scd) != 0) {
        LOG_E( PHY, "[eNB] ERROR pthread_cond_signal for eNB pre scd\n" );
        exit_fun( "ERROR pthread_cond_signal cond_pre_scd" );
      }
    } else {
      LOG_E( PHY, "[eNB] frame %d subframe %d rxtx busy instance_pre_scd %d\n",
             frame,subframe,ru->proc.instance_pre_scd );
    }

    if (pthread_mutex_unlock(&ru->proc.mutex_pre_scd)!= 0) {
      LOG_E( PHY, "[eNB] error unlocking mutex_pre_scd mutex for eNB pre scd\n");
      exit_fun("error unlocking mutex_pre_scd");
    }

#endif

    // wakeup all eNB processes waiting for this RU
    if (ru->num_eNB>0) wakeup_L1s(ru);

#ifndef PHY_TX_THREAD

    if(get_thread_parallel_conf() == PARALLEL_SINGLE_THREAD || ru->num_eNB==0) {
      // do TX front-end processing if needed (precoding and/or IDFTs)
<<<<<<< HEAD
      if (ru->feptx_prec) ru->feptx_prec(ru);

      // do OFDM if needed
      if ((ru->fh_north_asynch_in == NULL) && (ru->feptx_ofdm)) ru->feptx_ofdm(ru);

      if(!(get_softmodem_params()->emulate_rf)) {
        // do outgoing fronthaul (south) if needed
        if ((ru->fh_north_asynch_in == NULL) && (ru->fh_south_out)) ru->fh_south_out(ru);

=======
      if (ru->feptx_prec) ru->feptx_prec(ru,proc->frame_tx,proc->tti_tx);
      
      // do OFDM if needed
      if ((ru->fh_north_asynch_in == NULL) && (ru->feptx_ofdm)) ru->feptx_ofdm(ru,proc->frame_tx,proc->tti_tx);
      if(!emulate_rf){
        // do outgoing fronthaul (south) if needed
        if ((ru->fh_north_asynch_in == NULL) && (ru->fh_south_out)) ru->fh_south_out(ru,proc->frame_tx,proc->tti_tx,proc->timestamp_tx);
        
>>>>>>> a404e190
        if (ru->fh_north_out) ru->fh_north_out(ru);
      }
      else {
	for (int i=0; i<ru->nb_tx; i++) {
	  if(proc->frame_tx == 2) {
	    sprintf(filename,"txdataF%d_frame%d_sf%d.m",i,proc->frame_tx,proc->tti_tx);
	    LOG_M(filename,"txdataF_frame",ru->common.txdataF_BF[i],fp->symbols_per_tti*fp->ofdm_symbol_size, 1, 1);
	  }
	  if(proc->frame_tx == 2 && proc->tti_tx==0){
	    sprintf(filename,"txdata%d_frame%d.m",i,proc->frame_tx);
	    LOG_M(filename,"txdata_frame",ru->common.txdata[i],fp->samples_per_tti*10, 1, 1);
	  }
	}
      }

      proc->emulate_rf_busy = 0;
    }

#else
    struct timespec time_req, time_rem;
    time_req.tv_sec = 0;
    time_req.tv_nsec = 10000;

    while((!oai_exit)&&(phy_tx_end == 0)) {
      nanosleep(&time_req,&time_rem);
      continue;
    }

#endif
  }

  printf( "Exiting ru_thread \n");

  if (!(get_softmodem_params()->emulate_rf)) {
    if (ru->stop_rf != NULL) {
      if (ru->stop_rf(ru) != 0)
        LOG_E(HW,"Could not stop the RF device\n");
      else LOG_I(PHY,"RU %d rf device stopped\n",ru->idx);
    }
  }

  ru_thread_status = 0;
  return &ru_thread_status;
}


// This thread run the initial synchronization like a UE
void *ru_thread_synch(void *arg)
{
  RU_t *ru = (RU_t*)arg;
  LTE_DL_FRAME_PARMS *fp = ru->frame_parms;
  int32_t sync_pos,sync_pos2;
  uint32_t peak_val;
  uint32_t sync_corr[307200] __attribute__((aligned(32)));
  static int ru_thread_synch_status;
  thread_top_init("ru_thread_synch",0,5000000,10000000,10000000);
  wait_sync("ru_thread_synch");
  // initialize variables for PSS detection
  lte_sync_time_init(ru->frame_parms);

  while (!oai_exit) {
    // wait to be woken up
    if (wait_on_condition(&ru->proc.mutex_synch,&ru->proc.cond_synch,&ru->proc.instance_cnt_synch,"ru_thread_synch")<0) break;

    // if we're not in synch, then run initial synch
    if (ru->in_synch == 0) {
      // run intial synch like UE
      LOG_I(PHY,"Running initial synchronization\n");
      sync_pos = lte_sync_time_eNB(ru->common.rxdata,
                                   fp,
                                   fp->samples_per_tti*5,
                                   &peak_val,
                                   sync_corr);
      LOG_I(PHY,"RU synch: %d, val %d\n",sync_pos,peak_val);

      if (sync_pos >= 0) {
        if (sync_pos >= fp->nb_prefix_samples)
          sync_pos2 = sync_pos - fp->nb_prefix_samples;
        else
          sync_pos2 = sync_pos + (fp->samples_per_tti*10) - fp->nb_prefix_samples;

        if (fp->frame_type == FDD) {
          // PSS is hypothesized in last symbol of first slot in Frame
          int sync_pos_slot = (fp->samples_per_tti>>1) - fp->ofdm_symbol_size - fp->nb_prefix_samples;

          if (sync_pos2 >= sync_pos_slot)
            ru->rx_offset = sync_pos2 - sync_pos_slot;
          else
            ru->rx_offset = (fp->samples_per_tti*10) + sync_pos2 - sync_pos_slot;
        } else {
        }

        LOG_I(PHY,"Estimated sync_pos %d, peak_val %d => timing offset %d\n",sync_pos,peak_val,ru->rx_offset);

        if (LOG_DEBUGFLAG(RU)) {
          if ((peak_val > 300000) && (sync_pos > 0)) {
            LOG_M("ru_sync.m","sync",(void *)&sync_corr[0],fp->samples_per_tti*5,1,2);
            LOG_M("ru_rx.m","rxs",&(ru->eNB_list[0]->common_vars.rxdata[0][0]),fp->samples_per_tti*10,1,1);
            exit(-1);
          }
        }

        ru->in_synch=1;
      }
    }

    if (release_thread(&ru->proc.mutex_synch,&ru->proc.instance_cnt_synch,"ru_synch_thread") < 0) break;
  } // oai_exit

  ru_thread_synch_status = 0;
  return &ru_thread_synch_status;
}

#if defined(PRE_SCD_THREAD)
void *pre_scd_thread( void *param )
{
  static int              eNB_pre_scd_status;
  protocol_ctxt_t         ctxt;
  int                     frame;
  int                     subframe;
  int                     min_rb_unit[MAX_NUM_CCs];
  int                     CC_id;
  int                     Mod_id;
  RU_t               *ru      = (RU_t *)param;

  // L2-emulator can work only one eNB
  if( NFAPI_MODE==NFAPI_MODE_VNF)
    Mod_id = 0;
  else
    Mod_id = ru->eNB_list[0]->Mod_id;

  frame = 0;
  subframe = 4;
  thread_top_init("pre_scd_thread",0,870000,1000000,1000000);

  while (!oai_exit) {
    if(oai_exit) {
      break;
    }

    pthread_mutex_lock(&ru->proc.mutex_pre_scd );

    if (ru->proc.instance_pre_scd < 0) {
      pthread_cond_wait(&ru->proc.cond_pre_scd, &ru->proc.mutex_pre_scd);
    }

    pthread_mutex_unlock(&ru->proc.mutex_pre_scd);
    PROTOCOL_CTXT_SET_BY_MODULE_ID(&ctxt, Mod_id, ENB_FLAG_YES,
                                   NOT_A_RNTI, frame, subframe,Mod_id);
    pdcp_run(&ctxt);

    for (CC_id = 0; CC_id < MAX_NUM_CCs; CC_id++) {
      rrc_rx_tx(&ctxt, CC_id);
      min_rb_unit[CC_id] = get_min_rb_unit(Mod_id, CC_id);
    }

    pre_scd_nb_rbs_required(Mod_id, frame, subframe,min_rb_unit,pre_nb_rbs_required[new_dlsch_ue_select_tbl_in_use]);

    if (subframe==9) {
      subframe=0;
      frame++;
      frame&=1023;
    } else {
      subframe++;
    }

    pthread_mutex_lock(&ru->proc.mutex_pre_scd );
    ru->proc.instance_pre_scd--;
    pthread_mutex_unlock(&ru->proc.mutex_pre_scd);
  }

  eNB_pre_scd_status = 0;
  return &eNB_pre_scd_status;
}
#endif

#ifdef PHY_TX_THREAD
/*!
 * \brief The phy tx thread of eNB.
 * \param param is a \ref L1_proc_t structure which contains the info what to process.
 * \returns a pointer to an int. The storage is not on the heap and must not be freed.
 */
static void *eNB_thread_phy_tx( void *param )
{
  static int eNB_thread_phy_tx_status;
  RU_t *ru      = (RU_t *)param;
  RU_proc_t *proc = &ru->proc;
  PHY_VARS_eNB **eNB_list = ru->eNB_list;
  L1_rxtx_proc_t L1_proc;
  // set default return value
  eNB_thread_phy_tx_status = 0;
  thread_top_init("eNB_thread_phy_tx",1,500000L,1000000L,20000000L);

  while (!oai_exit) {
    if (oai_exit) break;

    if (wait_on_condition(&proc->mutex_phy_tx,&proc->cond_phy_tx,&proc->instance_cnt_phy_tx,"eNB_phy_tx_thread") < 0) break;

    LOG_D(PHY,"Running eNB phy tx procedures\n");
    if(ru->num_eNB == 1){
       L1_proc.subframe_tx = proc->subframe_phy_tx;
       L1_proc.frame_tx = proc->frame_phy_tx;
       phy_procedures_eNB_TX(eNB_list[0], &L1_proc, 1);
       phy_tx_txdataF_end = 1;

       if(pthread_mutex_lock(&ru->proc.mutex_rf_tx) != 0){
          LOG_E( PHY, "[RU] ERROR pthread_mutex_lock for rf tx thread (IC %d)\n", ru->proc.instance_cnt_rf_tx);
          exit_fun( "error locking mutex_rf_tx" );
        }

       if (ru->proc.instance_cnt_rf_tx==-1) {
          ++ru->proc.instance_cnt_rf_tx;
          ru->proc.frame_tx = proc->frame_phy_tx;
          ru->proc.tti_tx = proc->subframe_phy_tx;
          ru->proc.timestamp_tx = proc->timestamp_phy_tx;

          // the thread can now be woken up
          AssertFatal(pthread_cond_signal(&ru->proc.cond_rf_tx) == 0, "ERROR pthread_cond_signal for rf_tx thread\n");
        }else{
          LOG_E(PHY,"rf tx thread busy, skipping\n");
          late_control=STATE_BURST_TERMINATE;
        }
        pthread_mutex_unlock( &ru->proc.mutex_rf_tx );
    }

    if (release_thread(&proc->mutex_phy_tx,&proc->instance_cnt_phy_tx,"eNB_thread_phy_tx") < 0) break;

    phy_tx_end = 1;
  }

  LOG_I(PHY, "Exiting eNB thread PHY TX\n");
  eNB_thread_phy_tx_status = 0;
  return &eNB_thread_phy_tx_status;
}


static void *rf_tx( void *param ) {
  static int rf_tx_status;
  RU_t *ru      = (RU_t *)param;
  RU_proc_t *proc = &ru->proc;
  // set default return value
  rf_tx_status = 0;
  thread_top_init("rf_tx",1,500000L,1000000L,20000000L);

  while (!oai_exit) {
    if (oai_exit) break;

    if (wait_on_condition(&proc->mutex_rf_tx,&proc->cond_rf_tx,&proc->instance_cnt_rf_tx,"rf_tx_thread") < 0) break;

    LOG_D(PHY,"Running eNB rf tx procedures\n");
<<<<<<< HEAD
=======
    if(ru->num_eNB == 1){
       // do TX front-end processing if needed (precoding and/or IDFTs)
       if (ru->feptx_prec) ru->feptx_prec(ru);
       // do OFDM if needed
       if ((ru->fh_north_asynch_in == NULL) && (ru->feptx_ofdm)) ru->feptx_ofdm(ru,proc->frame_tx,proc->tti_tx);
       if(!emulate_rf){
         // do outgoing fronthaul (south) if needed
         if ((ru->fh_north_asynch_in == NULL) && (ru->fh_south_out)) ru->fh_south_out(ru,proc->frame_tx,proc->tti_tx,proc->timestamp_tx);
>>>>>>> a404e190

    if(ru->num_eNB == 1) {
      // do TX front-end processing if needed (precoding and/or IDFTs)
      if (ru->feptx_prec) ru->feptx_prec(ru);

      // do OFDM if needed
      if ((ru->fh_north_asynch_in == NULL) && (ru->feptx_ofdm)) ru->feptx_ofdm(ru);

      if(!emulate_rf) {
        // do outgoing fronthaul (south) if needed
        if ((ru->fh_north_asynch_in == NULL) && (ru->fh_south_out)) ru->fh_south_out(ru);

        if (ru->fh_north_out) ru->fh_north_out(ru);
      }
    }

    if (release_thread(&proc->mutex_rf_tx,&proc->instance_cnt_rf_tx,"rf_tx") < 0) break;

    if(proc->instance_cnt_rf_tx >= 0) {
      late_control=STATE_BURST_TERMINATE;
      LOG_E(PHY,"detect rf tx busy change mode TX failsafe\n");
    }
  }

  LOG_I(PHY, "Exiting rf TX\n");
  rf_tx_status = 0;
  return &rf_tx_status;
}
#endif



int start_if(struct RU_t_s *ru,struct PHY_VARS_eNB_s *eNB) {
  return(ru->ifdevice.trx_start_func(&ru->ifdevice));
}

int start_rf(RU_t *ru) {
  return(ru->rfdevice.trx_start_func(&ru->rfdevice));
}

int stop_rf(RU_t *ru) {
  ru->rfdevice.trx_end_func(&ru->rfdevice);
  return 0;
}

extern void fep_full(RU_t *ru,int subframe);
extern void ru_fep_full_2thread(RU_t *ru,int subframe);
extern void feptx_ofdm(RU_t *ru,int frame_tx,int tti_tx);
extern void feptx_ofdm_2thread(RU_t *ru,int frame_tx,int tti_tx);
extern void feptx_prec(RU_t *ru,int frame_tx,int tti_tx);
extern void init_fep_thread(RU_t *ru);
extern void init_feptx_thread(RU_t *ru);
extern void kill_fep_thread(RU_t *ru);
extern void kill_feptx_thread(RU_t *ru);

void init_RU_proc(RU_t *ru) {
  int i=0;
  RU_proc_t *proc;
  pthread_attr_t *attr_FH=NULL,*attr_FH1=NULL,*attr_prach=NULL,*attr_asynch=NULL,*attr_synch=NULL,*attr_emulateRF=NULL;
  //pthread_attr_t *attr_fep=NULL;
#if (LTE_RRC_VERSION >= MAKE_VERSION(14, 0, 0))
  pthread_attr_t *attr_prach_br=NULL;
#endif
  char name[100];
#ifndef OCP_FRAMEWORK
  LOG_I(PHY,"Initializing RU proc %d (%s,%s),\n",ru->idx,NB_functions[ru->function],NB_timing[ru->if_timing]);
#endif
  proc = &ru->proc;
  memset((void *)proc,0,sizeof(RU_proc_t));
  proc->ru = ru;
  proc->instance_cnt_prach       = -1;
  proc->instance_cnt_synch       = -1;
  proc->instance_cnt_FH          = -1;
  proc->instance_cnt_FH1         = -1;
  proc->instance_cnt_emulateRF   = -1;
  proc->instance_cnt_asynch_rxtx = -1;
  proc->instance_cnt_eNBs        = -1;
  proc->first_rx                 = 1;
  proc->first_tx                 = 1;
  proc->frame_offset             = 0;
  proc->num_slaves               = 0;
  proc->frame_tx_unwrap          = 0;

  for (i=0; i<10; i++) proc->symbol_mask[i]=0;

  pthread_mutex_init( &proc->mutex_prach, NULL);
  pthread_mutex_init( &proc->mutex_asynch_rxtx, NULL);
  pthread_mutex_init( &proc->mutex_synch,NULL);
  pthread_mutex_init( &proc->mutex_FH,NULL);
  pthread_mutex_init( &proc->mutex_FH1,NULL);
  pthread_mutex_init( &proc->mutex_emulateRF,NULL);
  pthread_mutex_init( &proc->mutex_eNBs, NULL);
  pthread_cond_init( &proc->cond_prach, NULL);
  pthread_cond_init( &proc->cond_FH, NULL);
  pthread_cond_init( &proc->cond_FH1, NULL);
  pthread_cond_init( &proc->cond_emulateRF, NULL);
  pthread_cond_init( &proc->cond_asynch_rxtx, NULL);
  pthread_cond_init( &proc->cond_synch,NULL);
  pthread_cond_init( &proc->cond_eNBs, NULL);
  pthread_attr_init( &proc->attr_FH);
  pthread_attr_init( &proc->attr_FH1);
  pthread_attr_init( &proc->attr_emulateRF);
  pthread_attr_init( &proc->attr_prach);
  pthread_attr_init( &proc->attr_synch);
  pthread_attr_init( &proc->attr_asynch_rxtx);
  pthread_attr_init( &proc->attr_fep);
#if (LTE_RRC_VERSION >= MAKE_VERSION(14, 0, 0))
  proc->instance_cnt_prach_br       = -1;
  pthread_mutex_init( &proc->mutex_prach_br, NULL);
  pthread_cond_init( &proc->cond_prach_br, NULL);
  pthread_attr_init( &proc->attr_prach_br);
#endif
#ifdef PHY_TX_THREAD
  proc->instance_cnt_phy_tx       = -1;
  pthread_mutex_init( &proc->mutex_phy_tx, NULL);
  pthread_cond_init( &proc->cond_phy_tx, NULL);
  proc->instance_cnt_rf_tx       = -1;
  pthread_mutex_init( &proc->mutex_rf_tx, NULL);
  pthread_cond_init( &proc->cond_rf_tx, NULL);
#endif
#ifndef DEADLINE_SCHEDULER
  attr_FH        = &proc->attr_FH;
  attr_FH1       = &proc->attr_FH1;
  attr_prach     = &proc->attr_prach;
  attr_synch     = &proc->attr_synch;
  attr_asynch    = &proc->attr_asynch_rxtx;
  attr_emulateRF = &proc->attr_emulateRF;
#if (LTE_RRC_VERSION >= MAKE_VERSION(14, 0, 0))
  attr_prach_br  = &proc->attr_prach_br;
#endif
#endif
  pthread_create( &proc->pthread_FH, attr_FH, ru_thread, (void *)ru );
#if defined(PRE_SCD_THREAD)
  proc->instance_pre_scd = -1;
  pthread_mutex_init( &proc->mutex_pre_scd, NULL);
  pthread_cond_init( &proc->cond_pre_scd, NULL);
  pthread_create(&proc->pthread_pre_scd, NULL, pre_scd_thread, (void *)ru);
  pthread_setname_np(proc->pthread_pre_scd, "pre_scd_thread");
#endif
#ifdef PHY_TX_THREAD
  pthread_create( &proc->pthread_phy_tx, NULL, eNB_thread_phy_tx, (void *)ru );
  pthread_setname_np( proc->pthread_phy_tx, "phy_tx_thread" );
  pthread_create( &proc->pthread_rf_tx, NULL, rf_tx, (void *)ru );
#endif

  if(get_softmodem_params()->emulate_rf)
    pthread_create( &proc->pthread_emulateRF, attr_emulateRF, emulatedRF_thread, (void *)proc );

  if (get_thread_parallel_conf() == PARALLEL_RU_L1_SPLIT || get_thread_parallel_conf() == PARALLEL_RU_L1_TRX_SPLIT)
    pthread_create( &proc->pthread_FH1, attr_FH1, ru_thread_tx, (void *)ru );

  if (ru->function == NGFI_RRU_IF4p5) {
    pthread_create( &proc->pthread_prach, attr_prach, ru_thread_prach, (void *)ru );
#if (LTE_RRC_VERSION >= MAKE_VERSION(14, 0, 0))
    pthread_create( &proc->pthread_prach_br, attr_prach_br, ru_thread_prach_br, (void *)ru );
#endif

    if (ru->is_slave == 1) pthread_create( &proc->pthread_synch, attr_synch, ru_thread_synch, (void *)ru);

    if ((ru->if_timing == synch_to_other) ||
        (ru->function == NGFI_RRU_IF5) ||
        (ru->function == NGFI_RRU_IF4p5)) {
      pthread_create( &proc->pthread_asynch_rxtx, attr_asynch, ru_thread_asynch_rxtx, (void *)ru );
    }

    snprintf( name, sizeof(name), "ru_thread_FH %d", ru->idx );
    pthread_setname_np( proc->pthread_FH, name );
  } else if (ru->function == eNodeB_3GPP && ru->if_south == LOCAL_RF) { // DJP - need something else to distinguish between monolithic and PNF
    LOG_I(PHY,"%s() DJP - added creation of pthread_prach\n", __FUNCTION__);
    pthread_create( &proc->pthread_prach, attr_prach, ru_thread_prach, (void *)ru );
  }

<<<<<<< HEAD
  if (get_thread_worker_conf() == WORKER_ENABLE) {
    init_fep_thread(ru,NULL);
    init_feptx_thread(ru,NULL);
  }

  if (opp_enabled == 1) pthread_create(&ru->ru_stats_thread,NULL,ru_stats_thread,(void *)ru);
=======
  if (get_thread_worker_conf() == WORKER_ENABLE) { 
    init_fep_thread(ru); 
    init_feptx_thread(ru);
  } 
  if (opp_enabled == 1) pthread_create(&ru->ru_stats_thread,NULL,ru_stats_thread,(void*)ru); 
  
>>>>>>> a404e190
}

void kill_RU_proc(RU_t *ru) {
  RU_proc_t *proc = &ru->proc;
#if defined(PRE_SCD_THREAD)
  pthread_mutex_lock(&proc->mutex_pre_scd);
  ru->proc.instance_pre_scd = 0;
  pthread_cond_signal(&proc->cond_pre_scd);
  pthread_mutex_unlock(&proc->mutex_pre_scd);
  pthread_join(proc->pthread_pre_scd, NULL);
  pthread_mutex_destroy(&proc->mutex_pre_scd);
  pthread_cond_destroy(&proc->cond_pre_scd);
#endif
#ifdef PHY_TX_THREAD
  pthread_mutex_lock(&proc->mutex_phy_tx);
  proc->instance_cnt_phy_tx = 0;
  pthread_cond_signal(&proc->cond_phy_tx);
  pthread_mutex_unlock(&proc->mutex_phy_tx);
  pthread_join(ru->proc.pthread_phy_tx, NULL);
  pthread_mutex_destroy( &proc->mutex_phy_tx);
  pthread_cond_destroy( &proc->cond_phy_tx);
  pthread_mutex_lock(&proc->mutex_rf_tx);
  proc->instance_cnt_rf_tx = 0;
  pthread_cond_signal(&proc->cond_rf_tx);
  pthread_mutex_unlock(&proc->mutex_rf_tx);
  pthread_join(proc->pthread_rf_tx, NULL);
  pthread_mutex_destroy( &proc->mutex_rf_tx);
  pthread_cond_destroy( &proc->cond_rf_tx);
#endif

  if (get_thread_worker_conf() == WORKER_ENABLE) {
    LOG_D(PHY, "killing FEP thread\n");
    kill_fep_thread(ru);
    LOG_D(PHY, "killing FEP TX thread\n");
    kill_feptx_thread(ru);
  }

  pthread_mutex_lock(&proc->mutex_FH);
  proc->instance_cnt_FH = 0;
  pthread_cond_signal(&proc->cond_FH);
  pthread_mutex_unlock(&proc->mutex_FH);
  pthread_mutex_lock(&proc->mutex_FH1);
  proc->instance_cnt_FH1 = 0;
  pthread_cond_signal(&proc->cond_FH1);
  pthread_mutex_unlock(&proc->mutex_FH1);
  pthread_mutex_lock(&proc->mutex_prach);
  proc->instance_cnt_prach = 0;
  pthread_cond_signal(&proc->cond_prach);
  pthread_mutex_unlock(&proc->mutex_prach);
#if (LTE_RRC_VERSION >= MAKE_VERSION(14, 0, 0))
  pthread_mutex_lock(&proc->mutex_prach_br);
  proc->instance_cnt_prach_br = 0;
  pthread_cond_signal(&proc->cond_prach_br);
  pthread_mutex_unlock(&proc->mutex_prach_br);
#endif
  pthread_mutex_lock(&proc->mutex_synch);
  proc->instance_cnt_synch = 0;
  pthread_cond_signal(&proc->cond_synch);
  pthread_mutex_unlock(&proc->mutex_synch);
  pthread_mutex_lock(&proc->mutex_eNBs);
  proc->instance_cnt_eNBs = 1;
  // cond_eNBs is used by both ru_thread and ru_thread_tx, so we need to send
  // a broadcast to wake up both threads
  pthread_cond_broadcast(&proc->cond_eNBs);
  pthread_mutex_unlock(&proc->mutex_eNBs);
  pthread_mutex_lock(&proc->mutex_asynch_rxtx);
  proc->instance_cnt_asynch_rxtx = 0;
  pthread_cond_signal(&proc->cond_asynch_rxtx);
  pthread_mutex_unlock(&proc->mutex_asynch_rxtx);
  LOG_D(PHY, "Joining pthread_FH\n");
  pthread_join(proc->pthread_FH, NULL);

  if (get_thread_parallel_conf() == PARALLEL_RU_L1_SPLIT || get_thread_parallel_conf() == PARALLEL_RU_L1_TRX_SPLIT) {
    LOG_D(PHY, "Joining pthread_FHTX\n");
    pthread_join(proc->pthread_FH1, NULL);
  }

  if (ru->function == NGFI_RRU_IF4p5) {
    LOG_D(PHY, "Joining pthread_prach\n");
    pthread_join(proc->pthread_prach, NULL);
#if (LTE_RRC_VERSION >= MAKE_VERSION(14, 0, 0))
    LOG_D(PHY, "Joining pthread_prach_br\n");
    pthread_join(proc->pthread_prach_br, NULL);
#endif

    if (ru->is_slave) {
      LOG_D(PHY, "Joining pthread_\n");
      pthread_join(proc->pthread_synch, NULL);
    }

    if ((ru->if_timing == synch_to_other) ||
        (ru->function == NGFI_RRU_IF5) ||
        (ru->function == NGFI_RRU_IF4p5)) {
      LOG_D(PHY, "Joining pthread_asynch_rxtx\n");
      pthread_join(proc->pthread_asynch_rxtx, NULL);
    }
  }

  if (opp_enabled) {
    LOG_D(PHY, "Joining ru_stats_thread\n");
    pthread_join(ru->ru_stats_thread, NULL);
  }

  pthread_mutex_destroy(&proc->mutex_prach);
  pthread_mutex_destroy(&proc->mutex_asynch_rxtx);
  pthread_mutex_destroy(&proc->mutex_synch);
  pthread_mutex_destroy(&proc->mutex_FH);
  pthread_mutex_destroy(&proc->mutex_FH1);
  pthread_mutex_destroy(&proc->mutex_eNBs);
  pthread_cond_destroy(&proc->cond_prach);
  pthread_cond_destroy(&proc->cond_FH);
  pthread_cond_destroy(&proc->cond_FH1);
  pthread_cond_destroy(&proc->cond_asynch_rxtx);
  pthread_cond_destroy(&proc->cond_synch);
  pthread_cond_destroy(&proc->cond_eNBs);
  pthread_attr_destroy(&proc->attr_FH);
  pthread_attr_destroy(&proc->attr_FH1);
  pthread_attr_destroy(&proc->attr_prach);
  pthread_attr_destroy(&proc->attr_synch);
  pthread_attr_destroy(&proc->attr_asynch_rxtx);
  pthread_attr_destroy(&proc->attr_fep);
#if (LTE_RRC_VERSION >= MAKE_VERSION(14, 0, 0))
  pthread_mutex_destroy(&proc->mutex_prach_br);
  pthread_cond_destroy(&proc->cond_prach_br);
  pthread_attr_destroy(&proc->attr_prach_br);
#endif
}

int check_capabilities(RU_t *ru,
		               RRU_capabilities_t *cap)
{
  FH_fmt_options_t fmt = cap->FH_fmt;
  int i;
  int found_band=0;
  LOG_I(PHY,"RRU %d, num_bands %d, looking for band %d\n",ru->idx,cap->num_bands,ru->frame_parms.eutra_band);

  for (i=0; i<cap->num_bands; i++) {
    LOG_I(PHY,"band %d on RRU %d\n",cap->band_list[i],ru->idx);

    if (ru->frame_parms.eutra_band == cap->band_list[i]) {
      found_band=1;
      break;
    }
  }

  if (found_band == 0) {
    LOG_I(PHY,"Couldn't find target EUTRA band %d on RRU %d\n",ru->frame_parms->eutra_band,ru->idx);
    return(-1);
  }

  switch (ru->if_south) {
    case LOCAL_RF:
      AssertFatal(1==0, "This RU should not have a local RF, exiting\n");
      return(0);
      break;

    case REMOTE_IF5:
      if (fmt == OAI_IF5_only || fmt == OAI_IF5_and_IF4p5) return(0);

      break;

    case REMOTE_IF4p5:
      if (fmt == OAI_IF4p5_only || fmt == OAI_IF5_and_IF4p5) return(0);

      break;

    case REMOTE_MBP_IF5:
      if (fmt == MBP_IF5) return(0);

      break;

    default:
      LOG_I(PHY,"No compatible Fronthaul interface found for RRU %d\n", ru->idx);
      return(-1);
  }

  return(-1);
}


char rru_format_options[4][20] = {"OAI_IF5_only","OAI_IF4p5_only","OAI_IF5_and_IF4p5","MBP_IF5"};

char rru_formats[3][20] = {"OAI_IF5","MBP_IF5","OAI_IF4p5"};
char ru_if_formats[4][20] = {"LOCAL_RF","REMOTE_OAI_IF5","REMOTE_MBP_IF5","REMOTE_OAI_IF4p5"};

void configure_ru(int idx,
                  void *arg)
{
  RU_t               *ru           = RC.ru[idx];
  RRU_config_t       *config       = (RRU_config_t *)arg;
  RRU_capabilities_t *capabilities = (RRU_capabilities_t *)arg;
  int ret;
  LOG_I(PHY, "Received capabilities from RRU %d\n",idx);

  if (capabilities->FH_fmt < MAX_FH_FMTs) LOG_I(PHY, "RU FH options %s\n",rru_format_options[capabilities->FH_fmt]);

  ret=check_capabilities(ru,capabilities);
  AssertFatal((ret == 0),
              "Cannot configure RRU %d, check_capabilities returned %d\n", idx,ret);
  // take antenna capabilities of RRU
  ru->nb_tx                      = capabilities->nb_tx[0];
  ru->nb_rx                      = capabilities->nb_rx[0];
  // Pass configuration to RRU

  LOG_I(PHY, "Using %s fronthaul (%d), band %d \n",ru_if_formats[ru->if_south],ru->if_south,ru->frame_parms.eutra_band);
  // wait for configuration
  config->FH_fmt                 = ru->if_south;
  config->num_bands              = 1;
  config->band_list[0]           = ru->frame_parms.eutra_band;
  config->tx_freq[0]             = ru->frame_parms.dl_CarrierFreq;
  config->rx_freq[0]             = ru->frame_parms.ul_CarrierFreq;
  config->tdd_config[0]          = ru->frame_parms.tdd_config;
  config->tdd_config_S[0]        = ru->frame_parms.tdd_config_S;
  config->att_tx[0]              = ru->att_tx;
  config->att_rx[0]              = ru->att_rx;
  config->N_RB_DL[0]             = ru->frame_parms.N_RB_DL;
  config->N_RB_UL[0]             = ru->frame_parms.N_RB_UL;
  config->threequarter_fs[0]     = ru->frame_parms.threequarter_fs;

  if (ru->if_south==REMOTE_IF4p5) {
    config->prach_FreqOffset[0]  = ru->frame_parms->prach_config_common.prach_ConfigInfo.prach_FreqOffset;
    config->prach_ConfigIndex[0] = ru->frame_parms->prach_config_common.prach_ConfigInfo.prach_ConfigIndex;
    LOG_I(PHY,"REMOTE_IF4p5: prach_FrequOffset %d, prach_ConfigIndex %d\n",
          config->prach_FreqOffset[0],config->prach_ConfigIndex[0]);
#if (LTE_RRC_VERSION >= MAKE_VERSION(14, 0, 0))
    int i;

    for (i=0; i<4; i++) {
      config->emtc_prach_CElevel_enable[0][i]  = ru->frame_parms.prach_emtc_config_common.prach_ConfigInfo.prach_CElevel_enable[i];
      config->emtc_prach_FreqOffset[0][i]      = ru->frame_parms.prach_emtc_config_common.prach_ConfigInfo.prach_FreqOffset[i];
      config->emtc_prach_ConfigIndex[0][i]     = ru->frame_parms.prach_emtc_config_common.prach_ConfigInfo.prach_ConfigIndex[i];
    }

#endif
  }

  init_frame_parms(ru->frame_parms,1);
  phy_init_RU(ru);
}

void configure_rru(int idx,
                   void *arg)
{
  RRU_config_t *config = (RRU_config_t *)arg;
  RU_t         *ru         = RC.ru[idx];

  ru->frame_parms.eutra_band                                               = config->band_list[0];
  ru->frame_parms.dl_CarrierFreq                                           = config->tx_freq[0];
  ru->frame_parms.ul_CarrierFreq                                           = config->rx_freq[0];

  if (ru->frame_parms.dl_CarrierFreq == ru->frame_parms.ul_CarrierFreq) {
    LOG_I(PHY,"Setting RRU to TDD frame type\n");
    ru->frame_parms.frame_type                                             = TDD;
    ru->frame_parms.tdd_config                                             = config->tdd_config[0];
    ru->frame_parms.tdd_config_S                                           = config->tdd_config_S[0];
  } else ru->frame_parms.frame_type                                        = FDD;

  ru->att_tx                                                               = config->att_tx[0];
  ru->att_rx                                                               = config->att_rx[0];
  ru->frame_parms.N_RB_DL                                                  = config->N_RB_DL[0];
  ru->frame_parms.N_RB_UL                                                  = config->N_RB_UL[0];
  ru->frame_parms.threequarter_fs                                          = config->threequarter_fs[0];
  ru->frame_parms.pdsch_config_common.referenceSignalPower                 = ru->max_pdschReferenceSignalPower-config->att_tx[0];

  if (ru->function==NGFI_RRU_IF4p5) {
    ru->frame_parms.att_rx = ru->att_rx;
    ru->frame_parms.att_tx = ru->att_tx;
    LOG_I(PHY,"Setting ru->function to NGFI_RRU_IF4p5, prach_FrequOffset %d, prach_ConfigIndex %d, att (%d,%d)\n",
          config->prach_FreqOffset[0],config->prach_ConfigIndex[0],ru->att_tx,ru->att_rx);
    ru->frame_parms.prach_config_common.prach_ConfigInfo.prach_FreqOffset  = config->prach_FreqOffset[0];
    ru->frame_parms.prach_config_common.prach_ConfigInfo.prach_ConfigIndex = config->prach_ConfigIndex[0];

#if (LTE_RRC_VERSION >= MAKE_VERSION(14, 0, 0))
    for (int i=0; i<4; i++) {
      ru->frame_parms.prach_emtc_config_common.prach_ConfigInfo.prach_CElevel_enable[i] = config->emtc_prach_CElevel_enable[0][i];
      ru->frame_parms.prach_emtc_config_common.prach_ConfigInfo.prach_FreqOffset[i]     = config->emtc_prach_FreqOffset[0][i];
      ru->frame_parms.prach_emtc_config_common.prach_ConfigInfo.prach_ConfigIndex[i]    = config->emtc_prach_ConfigIndex[0][i];
    }
#endif
  }

  init_frame_parms(&ru->frame_parms,1);
  fill_rf_config(ru,ru->rf_config_file);
  phy_init_RU(ru);
}

void init_precoding_weights(PHY_VARS_eNB *eNB)
{
  int layer,ru_id,aa,re,ue,tb;
  LTE_DL_FRAME_PARMS *fp = &eNB->frame_parms;
  RU_t *ru;
  LTE_eNB_DLSCH_t *dlsch;

  // init precoding weigths
  for (ue=0; ue<NUMBER_OF_UE_MAX; ue++) {
    for (tb=0; tb<2; tb++) {
      dlsch = eNB->dlsch[ue][tb];

      for (layer=0; layer<4; layer++) {
        int nb_tx=0;

        for (ru_id=0; ru_id<RC.nb_RU; ru_id++) {
          ru = RC.ru[ru_id];
          nb_tx+=ru->nb_tx;
        }

        dlsch->ue_spec_bf_weights[layer] = (int32_t **)malloc16(nb_tx*sizeof(int32_t *));

        for (aa=0; aa<nb_tx; aa++) {
          dlsch->ue_spec_bf_weights[layer][aa] = (int32_t *)malloc16(fp->ofdm_symbol_size*sizeof(int32_t));

          for (re=0; re<fp->ofdm_symbol_size; re++) {
            dlsch->ue_spec_bf_weights[layer][aa][re] = 0x00007fff;
          }
        }
      }
    }
  }
}

void set_function_spec_param(RU_t *ru)
{
  int ret;

  switch (ru->if_south) {
    case LOCAL_RF:   // this is an RU with integrated RF (RRU, eNB)
      if (ru->function ==  NGFI_RRU_IF5) {                 // IF5 RRU
        ru->do_prach              = 0;                      // no prach processing in RU
        ru->fh_north_in           = NULL;                   // no shynchronous incoming fronthaul from north
        ru->fh_north_out          = fh_if5_north_out;       // need only to do send_IF5  reception
        ru->fh_south_out          = tx_rf;                  // send output to RF
        ru->fh_north_asynch_in    = fh_if5_north_asynch_in; // TX packets come asynchronously
        ru->feprx                 = NULL;                   // nothing (this is a time-domain signal)
        ru->feptx_ofdm            = NULL;                   // nothing (this is a time-domain signal)
        ru->feptx_prec            = NULL;                   // nothing (this is a time-domain signal)
        ru->start_if              = start_if;               // need to start the if interface for if5
        ru->ifdevice.host_type    = RRU_HOST;
        ru->rfdevice.host_type    = RRU_HOST;
        ru->ifdevice.eth_params   = &ru->eth_params;
        reset_meas(&ru->rx_fhaul);
        reset_meas(&ru->tx_fhaul);
        reset_meas(&ru->compression);
        reset_meas(&ru->transport);
        ret = openair0_transport_load(&ru->ifdevice,&ru->openair0_cfg,&ru->eth_params);
        printf("openair0_transport_init returns %d for ru_id %d\n", ret, ru->idx);

        if (ret<0) {
          printf("Exiting, cannot initialize transport protocol\n");
          exit(-1);
        }
      } else if (ru->function == NGFI_RRU_IF4p5) {
        ru->do_prach              = 1;                        // do part of prach processing in RU
        ru->fh_north_in           = NULL;                     // no synchronous incoming fronthaul from north
        ru->fh_north_out          = fh_if4p5_north_out;       // send_IF4p5 on reception
        ru->fh_south_out          = tx_rf;                    // send output to RF
        ru->fh_north_asynch_in    = fh_if4p5_north_asynch_in; // TX packets come asynchronously
        ru->feprx                 = (get_thread_worker_conf() == WORKER_DISABLE) ? fep_full :ru_fep_full_2thread;                 // RX DFTs
        ru->feptx_ofdm            = (get_thread_worker_conf() == WORKER_DISABLE) ? feptx_ofdm : feptx_ofdm_2thread;               // this is fep with idft only (no precoding in RRU)
        ru->feptx_prec            = NULL;
        ru->start_if              = start_if;                 // need to start the if interface for if4p5
        ru->ifdevice.host_type    = RRU_HOST;
        ru->rfdevice.host_type    = RRU_HOST;
        ru->ifdevice.eth_params   = &ru->eth_params;
        reset_meas(&ru->rx_fhaul);
        reset_meas(&ru->tx_fhaul);
        reset_meas(&ru->compression);
        reset_meas(&ru->transport);
        ret = openair0_transport_load(&ru->ifdevice,&ru->openair0_cfg,&ru->eth_params);
        printf("openair0_transport_init returns %d for ru_id %d\n", ret, ru->idx);

        if (ret<0) {
          printf("Exiting, cannot initialize transport protocol\n");
          exit(-1);
        }

        malloc_IF4p5_buffer(ru);
      } else if (ru->function == eNodeB_3GPP) {
        ru->do_prach             = 0;                       // no prach processing in RU
        ru->feprx                = (get_thread_worker_conf() == WORKER_DISABLE) ? fep_full : ru_fep_full_2thread;                // RX DFTs
        ru->feptx_ofdm           = (get_thread_worker_conf() == WORKER_DISABLE) ? feptx_ofdm : feptx_ofdm_2thread;              // this is fep with idft and precoding
        ru->feptx_prec           = feptx_prec;              // this is fep with idft and precoding
        ru->fh_north_in          = NULL;                    // no incoming fronthaul from north
        ru->fh_north_out         = NULL;                    // no outgoing fronthaul to north
        ru->start_if             = NULL;                    // no if interface
        ru->rfdevice.host_type   = RAU_HOST;
      }

      ru->fh_south_in            = rx_rf;                               // local synchronous RF RX
      ru->fh_south_out           = tx_rf;                               // local synchronous RF TX
      ru->start_rf               = start_rf;                            // need to start the local RF interface
      ru->stop_rf                = stop_rf;
      printf("configuring ru_id %d (start_rf %p)\n", ru->idx, start_rf);
      /*
          if (ru->function == eNodeB_3GPP) { // configure RF parameters only for 3GPP eNodeB, we need to get them from RAU otherwise
            fill_rf_config(ru,rf_config_file);
            init_frame_parms(&ru->frame_parms,1);
            phy_init_RU(ru);
          }

          ret = openair0_device_load(&ru->rfdevice,&ru->openair0_cfg);
          if (setup_RU_buffers(ru)!=0) {
            printf("Exiting, cannot initialize RU Buffers\n");
            exit(-1);
          }*/
      break;

    case REMOTE_IF5: // the remote unit is IF5 RRU
      ru->do_prach               = 0;
      ru->feprx                  = (get_thread_worker_conf() == WORKER_DISABLE) ? fep_full : fep_full;                   // this is frequency-shift + DFTs
      ru->feptx_prec             = feptx_prec;                 // need to do transmit Precoding + IDFTs
      ru->feptx_ofdm             = (get_thread_worker_conf() == WORKER_DISABLE) ? feptx_ofdm : feptx_ofdm_2thread;                 // need to do transmit Precoding + IDFTs

      if (ru->if_timing == synch_to_other) {
        ru->fh_south_in          = fh_slave_south_in;                  // synchronize to master
        ru->fh_south_out         = fh_if5_mobipass_south_out;          // use send_IF5 for mobipass
        ru->fh_south_asynch_in   = fh_if5_south_asynch_in_mobipass;    // UL is asynchronous
      } else {
        ru->fh_south_in          = fh_if5_south_in;     // synchronous IF5 reception
        ru->fh_south_out         = fh_if5_south_out;    // synchronous IF5 transmission
        ru->fh_south_asynch_in   = NULL;                // no asynchronous UL
      }

      ru->start_rf               = NULL;                 // no local RF
      ru->stop_rf                = NULL;
      ru->start_if               = start_if;             // need to start if interface for IF5
      ru->ifdevice.host_type     = RAU_HOST;
      ru->ifdevice.eth_params    = &ru->eth_params;
      ru->ifdevice.configure_rru = configure_ru;
      ret = openair0_transport_load(&ru->ifdevice,&ru->openair0_cfg,&ru->eth_params);
      printf("openair0_transport_init returns %d for ru_id %d\n", ret, ru->idx);

      if (ret<0) {
        printf("Exiting, cannot initialize transport protocol\n");
        exit(-1);
      }

      break;

    case REMOTE_IF4p5:
      ru->do_prach               = 0;
      ru->feprx                  = NULL;                // DFTs
      ru->feptx_prec             = feptx_prec;          // Precoding operation
      ru->feptx_ofdm             = NULL;                // no OFDM mod
      ru->fh_south_in            = fh_if4p5_south_in;   // synchronous IF4p5 reception
      ru->fh_south_out           = fh_if4p5_south_out;  // synchronous IF4p5 transmission
      ru->fh_south_asynch_in     = (ru->if_timing == synch_to_other) ? fh_if4p5_south_in : NULL;                // asynchronous UL if synch_to_other
      ru->fh_north_out           = NULL;
      ru->fh_north_asynch_in     = NULL;
      ru->start_rf               = NULL;                // no local RF
      ru->stop_rf                = NULL;
      ru->start_if               = start_if;            // need to start if interface for IF4p5
      ru->ifdevice.host_type     = RAU_HOST;
      ru->ifdevice.eth_params    = &ru->eth_params;
      ru->ifdevice.configure_rru = configure_ru;
      ret = openair0_transport_load(&ru->ifdevice, &ru->openair0_cfg, &ru->eth_params);
      printf("openair0_transport_init returns %d for ru_id %d\n", ret, ru->idx);

      if (ret<0) {
        printf("Exiting, cannot initialize transport protocol\n");
        exit(-1);
      }

      malloc_IF4p5_buffer(ru);
      break;

    default:
      LOG_E(PHY,"RU with invalid or unknown southbound interface type %d\n",ru->if_south);
      break;
  } // switch on interface type
}

//extern void RCconfig_RU(void);

void init_RU(char *rf_config_file)
{
  int ru_id;
  RU_t *ru;
  PHY_VARS_eNB *eNB0= (PHY_VARS_eNB *)NULL;
  LTE_DL_FRAME_PARMS *fp = (LTE_DL_FRAME_PARMS *)NULL;
  int i;
  int CC_id;
  // create status mask
  RC.ru_mask = 0;
  pthread_mutex_init(&RC.ru_mutex,NULL);
  pthread_cond_init(&RC.ru_cond,NULL);
  // read in configuration file)
  printf("configuring RU from file\n");
  RCconfig_RU();
  LOG_I(PHY,"number of L1 instances %d, number of RU %d, number of CPU cores %d\n",RC.nb_L1_inst,RC.nb_RU,get_nprocs());

  if (RC.nb_CC != 0)
    for (i=0; i<RC.nb_L1_inst; i++)
      for (CC_id=0; CC_id<RC.nb_CC[i]; CC_id++) RC.eNB[i][CC_id]->num_RU=0;

  LOG_D(PHY,"Process RUs RC.nb_RU:%d\n",RC.nb_RU);

  for (ru_id=0; ru_id<RC.nb_RU; ru_id++) {
    LOG_D(PHY,"Process RC.ru[%d]\n",ru_id);
    ru               = RC.ru[ru_id];
    ru->rf_config_file = rf_config_file;
    ru->idx          = ru_id;
    ru->ts_offset    = 0;
    // use eNB_list[0] as a reference for RU frame parameters
    // NOTE: multiple CC_id are not handled here yet!

    if (ru->num_eNB > 0) {
      LOG_D(PHY, "%s() RC.ru[%d].num_eNB:%d ru->eNB_list[0]:%p RC.eNB[0][0]:%p rf_config_file:%s\n", __FUNCTION__, ru_id, ru->num_eNB, ru->eNB_list[0], RC.eNB[0][0], ru->rf_config_file);

      if (ru->eNB_list[0] == 0) {
        LOG_E(PHY,"%s() DJP - ru->eNB_list ru->num_eNB are not initialized - so do it manually\n", __FUNCTION__);
        ru->eNB_list[0] = RC.eNB[0][0];
        ru->num_eNB=1;
        //
        // DJP - feptx_prec() / feptx_ofdm() parses the eNB_list (based on num_eNB) and copies the txdata_F to txdata in RU
        //
      } else {
        LOG_E(PHY,"DJP - delete code above this %s:%d\n", __FILE__, __LINE__);
      }
    }

    eNB0             = ru->eNB_list[0];
    fp               = ru->frame_parms;
    LOG_D(PHY, "RU FUnction:%d ru->if_south:%d\n", ru->function, ru->if_south);
    LOG_D(PHY, "eNB0:%p   fp:%p\n", eNB0, fp);
    if (eNB0) {
      if ((ru->function != NGFI_RRU_IF5) && (ru->function != NGFI_RRU_IF4p5))
        AssertFatal(eNB0!=NULL,"eNB0 is null!\n");

      if (eNB0) {
        LOG_I(PHY,"Copying frame parms from eNB %d to ru %d\n",eNB0->Mod_id,ru->idx);
        memcpy((void *)&ru->frame_parms,(void *)&eNB0->frame_parms,sizeof(LTE_DL_FRAME_PARMS));
        // attach all RU to all eNBs in its list/
        LOG_D(PHY,"ru->num_eNB:%d eNB0->num_RU:%d\n", ru->num_eNB, eNB0->num_RU);

        for (i=0; i<ru->num_eNB; i++) {
          eNB0 = ru->eNB_list[i];
          eNB0->RU_list[eNB0->num_RU++] = ru;
        }
      }
    }

    LOG_I(PHY,"Initializing RRU descriptor %d : (%s,%s,%d)\n",ru_id,ru_if_types[ru->if_south],eNB_timing[ru->if_timing],ru->function);
    set_function_spec_param(ru);
    LOG_I(PHY,"Starting ru_thread %d\n",ru_id);
    init_RU_proc(ru);
  } // for ru_id

  //  sleep(1);
  LOG_D(HW,"[lte-softmodem.c] RU threads created\n");
}

void stop_RU(int nb_ru)
{
  for (int inst = 0; inst < nb_ru; inst++) {
    LOG_I(PHY, "Stopping RU %d processing threads\n", inst);
    kill_RU_proc(RC.ru[inst]);
  }
}

//Some of the member of ru pointer is used in pre_scd.
//This funtion is for initializing ru pointer for L2 FAPI simulator.
#if defined(PRE_SCD_THREAD)
void init_ru_vnf(void) {
  int ru_id;
  RU_t *ru;
  RU_proc_t *proc;
  //  PHY_VARS_eNB *eNB0= (PHY_VARS_eNB *)NULL;
  int i;
  int CC_id;
  dlsch_ue_select_tbl_in_use = 1;
  // create status mask
  RC.ru_mask = 0;
  pthread_mutex_init(&RC.ru_mutex,NULL);
  pthread_cond_init(&RC.ru_cond,NULL);
  // read in configuration file)
  printf("configuring RU from file\n");
  RCconfig_RU();
  LOG_I(PHY,"number of L1 instances %d, number of RU %d, number of CPU cores %d\n",RC.nb_L1_inst,RC.nb_RU,get_nprocs());

  if (RC.nb_CC != 0)
    for (i=0; i<RC.nb_L1_inst; i++)
      for (CC_id=0; CC_id<RC.nb_CC[i]; CC_id++) RC.eNB[i][CC_id]->num_RU=0;

  LOG_D(PHY,"Process RUs RC.nb_RU:%d\n",RC.nb_RU);

  for (ru_id=0; ru_id<RC.nb_RU; ru_id++) {
    LOG_D(PHY,"Process RC.ru[%d]\n",ru_id);
    ru               = RC.ru[ru_id];
    //    ru->rf_config_file = rf_config_file;
    ru->idx          = ru_id;
    ru->ts_offset    = 0;
    // use eNB_list[0] as a reference for RU frame parameters
    // NOTE: multiple CC_id are not handled here yet!

    if (ru->num_eNB > 0) {
      //      LOG_D(PHY, "%s() RC.ru[%d].num_eNB:%d ru->eNB_list[0]:%p RC.eNB[0][0]:%p rf_config_file:%s\n", __FUNCTION__, ru_id, ru->num_eNB, ru->eNB_list[0], RC.eNB[0][0], ru->rf_config_file);
      if (ru->eNB_list[0] == 0) {
        LOG_E(PHY,"%s() DJP - ru->eNB_list ru->num_eNB are not initialized - so do it manually\n", __FUNCTION__);
        ru->eNB_list[0] = RC.eNB[0][0];
        ru->num_eNB=1;
        //
        // DJP - feptx_prec() / feptx_ofdm() parses the eNB_list (based on num_eNB) and copies the txdata_F to txdata in RU
        //
      } else {
        LOG_E(PHY,"DJP - delete code above this %s:%d\n", __FILE__, __LINE__);
      }
    }

    // frame_parms is not used in L2 FAPI simulator
    /*
        eNB0             = ru->eNB_list[0];
        LOG_D(PHY, "RU FUnction:%d ru->if_south:%d\n", ru->function, ru->if_south);
        LOG_D(PHY, "eNB0:%p\n", eNB0);
        if (eNB0)
        {
          if ((ru->function != NGFI_RRU_IF5) && (ru->function != NGFI_RRU_IF4p5))
            AssertFatal(eNB0!=NULL,"eNB0 is null!\n");

          if (eNB0) {
            LOG_I(PHY,"Copying frame parms from eNB %d to ru %d\n",eNB0->Mod_id,ru->idx);
            memcpy((void*)&ru->frame_parms,(void*)&eNB0->frame_parms,sizeof(LTE_DL_FRAME_PARMS));

            // attach all RU to all eNBs in its list/
            LOG_D(PHY,"ru->num_eNB:%d eNB0->num_RU:%d\n", ru->num_eNB, eNB0->num_RU);
            for (i=0;i<ru->num_eNB;i++) {
              eNB0 = ru->eNB_list[i];
              eNB0->RU_list[eNB0->num_RU++] = ru;
            }
          }
        }
    */
    LOG_I(PHY,"Initializing RRU descriptor %d : (%s,%s,%d)\n",ru_id,ru_if_types[ru->if_south],eNB_timing[ru->if_timing],ru->function);
    //    set_function_spec_param(ru);
    LOG_I(PHY,"Starting ru_thread %d\n",ru_id);
    //    init_RU_proc(ru);
    proc = &ru->proc;
    memset((void *)proc,0,sizeof(RU_proc_t));
    proc->instance_pre_scd = -1;
    pthread_mutex_init( &proc->mutex_pre_scd, NULL);
    pthread_cond_init( &proc->cond_pre_scd, NULL);
    pthread_create(&proc->pthread_pre_scd, NULL, pre_scd_thread, (void *)ru);
    pthread_setname_np(proc->pthread_pre_scd, "pre_scd_thread");
  } // for ru_id

  //  sleep(1);
  LOG_D(HW,"[lte-softmodem.c] RU threads created\n");
}
#endif


/* --------------------------------------------------------*/
/* from here function to use configuration module          */
void RCconfig_RU(void)
{
  int               j                             = 0;
  int               i                             = 0;
  paramdef_t RUParams[] = RUPARAMS_DESC;
  paramlist_def_t RUParamList = {CONFIG_STRING_RU_LIST,NULL,0};
  config_getlist( &RUParamList,RUParams,sizeof(RUParams)/sizeof(paramdef_t), NULL);

  if ( RUParamList.numelt > 0) {
    RC.ru = (RU_t **)malloc(RC.nb_RU*sizeof(RU_t *));
    RC.ru_mask=(1<<RC.nb_RU) - 1;
    printf("Set RU mask to %lx\n",RC.ru_mask);

    for (j = 0; j < RC.nb_RU; j++) {
      RC.ru[j]                                    = (RU_t *)malloc(sizeof(RU_t));
      memset((void *)RC.ru[j],0,sizeof(RU_t));
      RC.ru[j]->idx                                 = j;
      printf("Creating RC.ru[%d]:%p\n", j, RC.ru[j]);
      RC.ru[j]->if_timing                           = synch_to_ext_device;

      if (RC.nb_L1_inst >0)
        RC.ru[j]->num_eNB                           = RUParamList.paramarray[j][RU_ENB_LIST_IDX].numelt;
      else
        RC.ru[j]->num_eNB                           = 0;

      for (i=0; i<RC.ru[j]->num_eNB; i++) RC.ru[j]->eNB_list[i] = RC.eNB[RUParamList.paramarray[j][RU_ENB_LIST_IDX].iptr[i]][0];

      if (config_isparamset(RUParamList.paramarray[j], RU_SDR_ADDRS)) {
        RC.ru[j]->openair0_cfg.sdr_addrs = strdup(*(RUParamList.paramarray[j][RU_SDR_ADDRS].strptr));
      }

      if (config_isparamset(RUParamList.paramarray[j], RU_SDR_CLK_SRC)) {
        if (strcmp(*(RUParamList.paramarray[j][RU_SDR_CLK_SRC].strptr), "internal") == 0) {
          RC.ru[j]->openair0_cfg.clock_source = internal;
          LOG_D(PHY, "RU clock source set as internal\n");
        } else if (strcmp(*(RUParamList.paramarray[j][RU_SDR_CLK_SRC].strptr), "external") == 0) {
          RC.ru[j]->openair0_cfg.clock_source = external;
          LOG_D(PHY, "RU clock source set as external\n");
        } else if (strcmp(*(RUParamList.paramarray[j][RU_SDR_CLK_SRC].strptr), "gpsdo") == 0) {
          RC.ru[j]->openair0_cfg.clock_source = gpsdo;
          LOG_D(PHY, "RU clock source set as gpsdo\n");
        } else {
          LOG_E(PHY, "Erroneous RU clock source in the provided configuration file: '%s'\n", *(RUParamList.paramarray[j][RU_SDR_CLK_SRC].strptr));
        }
      }

      if (strcmp(*(RUParamList.paramarray[j][RU_LOCAL_RF_IDX].strptr), "yes") == 0) {
        if ( !(config_isparamset(RUParamList.paramarray[j],RU_LOCAL_IF_NAME_IDX)) ) {
          RC.ru[j]->if_south                        = LOCAL_RF;
          RC.ru[j]->function                        = eNodeB_3GPP;
          printf("Setting function for RU %d to eNodeB_3GPP\n",j);
        } else {
          RC.ru[j]->eth_params.local_if_name            = strdup(*(RUParamList.paramarray[j][RU_LOCAL_IF_NAME_IDX].strptr));
          RC.ru[j]->eth_params.my_addr                  = strdup(*(RUParamList.paramarray[j][RU_LOCAL_ADDRESS_IDX].strptr));
          RC.ru[j]->eth_params.remote_addr              = strdup(*(RUParamList.paramarray[j][RU_REMOTE_ADDRESS_IDX].strptr));
          RC.ru[j]->eth_params.my_portc                 = *(RUParamList.paramarray[j][RU_LOCAL_PORTC_IDX].uptr);
          RC.ru[j]->eth_params.remote_portc             = *(RUParamList.paramarray[j][RU_REMOTE_PORTC_IDX].uptr);
          RC.ru[j]->eth_params.my_portd                 = *(RUParamList.paramarray[j][RU_LOCAL_PORTD_IDX].uptr);
          RC.ru[j]->eth_params.remote_portd             = *(RUParamList.paramarray[j][RU_REMOTE_PORTD_IDX].uptr);

          if (strcmp(*(RUParamList.paramarray[j][RU_TRANSPORT_PREFERENCE_IDX].strptr), "udp") == 0) {
            RC.ru[j]->if_south                        = LOCAL_RF;
            RC.ru[j]->function                        = NGFI_RRU_IF5;
            RC.ru[j]->eth_params.transp_preference    = ETH_UDP_MODE;
            printf("Setting function for RU %d to NGFI_RRU_IF5 (udp)\n",j);
          } else if (strcmp(*(RUParamList.paramarray[j][RU_TRANSPORT_PREFERENCE_IDX].strptr), "raw") == 0) {
            RC.ru[j]->if_south                        = LOCAL_RF;
            RC.ru[j]->function                        = NGFI_RRU_IF5;
            RC.ru[j]->eth_params.transp_preference    = ETH_RAW_MODE;
            printf("Setting function for RU %d to NGFI_RRU_IF5 (raw)\n",j);
          } else if (strcmp(*(RUParamList.paramarray[j][RU_TRANSPORT_PREFERENCE_IDX].strptr), "udp_if4p5") == 0) {
            RC.ru[j]->if_south                        = LOCAL_RF;
            RC.ru[j]->function                        = NGFI_RRU_IF4p5;
            RC.ru[j]->eth_params.transp_preference    = ETH_UDP_IF4p5_MODE;
            printf("Setting function for RU %d to NGFI_RRU_IF4p5 (udp)\n",j);
          } else if (strcmp(*(RUParamList.paramarray[j][RU_TRANSPORT_PREFERENCE_IDX].strptr), "raw_if4p5") == 0) {
            RC.ru[j]->if_south                        = LOCAL_RF;
            RC.ru[j]->function                        = NGFI_RRU_IF4p5;
            RC.ru[j]->eth_params.transp_preference    = ETH_RAW_IF4p5_MODE;
            printf("Setting function for RU %d to NGFI_RRU_IF4p5 (raw)\n",j);
          }
        }

        RC.ru[j]->max_pdschReferenceSignalPower     = *(RUParamList.paramarray[j][RU_MAX_RS_EPRE_IDX].uptr);;
        RC.ru[j]->max_rxgain                        = *(RUParamList.paramarray[j][RU_MAX_RXGAIN_IDX].uptr);
        RC.ru[j]->num_bands                         = RUParamList.paramarray[j][RU_BAND_LIST_IDX].numelt;
        /* sf_extension is in unit of samples for 30.72MHz here, has to be scaled later */
        RC.ru[j]->sf_extension                      = *(RUParamList.paramarray[j][RU_SF_EXTENSION_IDX].uptr);
        RC.ru[j]->end_of_burst_delay                = *(RUParamList.paramarray[j][RU_END_OF_BURST_DELAY_IDX].uptr);

        for (i=0; i<RC.ru[j]->num_bands; i++) RC.ru[j]->band[i] = RUParamList.paramarray[j][RU_BAND_LIST_IDX].iptr[i];
      } //strcmp(local_rf, "yes") == 0
      else {
        printf("RU %d: Transport %s\n",j,*(RUParamList.paramarray[j][RU_TRANSPORT_PREFERENCE_IDX].strptr));
        RC.ru[j]->eth_params.local_if_name        = strdup(*(RUParamList.paramarray[j][RU_LOCAL_IF_NAME_IDX].strptr));
        RC.ru[j]->eth_params.my_addr          = strdup(*(RUParamList.paramarray[j][RU_LOCAL_ADDRESS_IDX].strptr));
        RC.ru[j]->eth_params.remote_addr        = strdup(*(RUParamList.paramarray[j][RU_REMOTE_ADDRESS_IDX].strptr));
        RC.ru[j]->eth_params.my_portc         = *(RUParamList.paramarray[j][RU_LOCAL_PORTC_IDX].uptr);
        RC.ru[j]->eth_params.remote_portc       = *(RUParamList.paramarray[j][RU_REMOTE_PORTC_IDX].uptr);
        RC.ru[j]->eth_params.my_portd         = *(RUParamList.paramarray[j][RU_LOCAL_PORTD_IDX].uptr);
        RC.ru[j]->eth_params.remote_portd       = *(RUParamList.paramarray[j][RU_REMOTE_PORTD_IDX].uptr);

        if (strcmp(*(RUParamList.paramarray[j][RU_TRANSPORT_PREFERENCE_IDX].strptr), "udp") == 0) {
          RC.ru[j]->if_south                     = REMOTE_IF5;
          RC.ru[j]->function                     = NGFI_RAU_IF5;
          RC.ru[j]->eth_params.transp_preference = ETH_UDP_MODE;
        } else if (strcmp(*(RUParamList.paramarray[j][RU_TRANSPORT_PREFERENCE_IDX].strptr), "raw") == 0) {
          RC.ru[j]->if_south                     = REMOTE_IF5;
          RC.ru[j]->function                     = NGFI_RAU_IF5;
          RC.ru[j]->eth_params.transp_preference = ETH_RAW_MODE;
        } else if (strcmp(*(RUParamList.paramarray[j][RU_TRANSPORT_PREFERENCE_IDX].strptr), "udp_if4p5") == 0) {
          RC.ru[j]->if_south                     = REMOTE_IF4p5;
          RC.ru[j]->function                     = NGFI_RAU_IF4p5;
          RC.ru[j]->eth_params.transp_preference = ETH_UDP_IF4p5_MODE;
        } else if (strcmp(*(RUParamList.paramarray[j][RU_TRANSPORT_PREFERENCE_IDX].strptr), "raw_if4p5") == 0) {
          RC.ru[j]->if_south                     = REMOTE_IF4p5;
          RC.ru[j]->function                     = NGFI_RAU_IF4p5;
          RC.ru[j]->eth_params.transp_preference = ETH_RAW_IF4p5_MODE;
        } else if (strcmp(*(RUParamList.paramarray[j][RU_TRANSPORT_PREFERENCE_IDX].strptr), "raw_if5_mobipass") == 0) {
          RC.ru[j]->if_south                     = REMOTE_IF5;
          RC.ru[j]->function                     = NGFI_RAU_IF5;
          RC.ru[j]->if_timing                    = synch_to_other;
          RC.ru[j]->eth_params.transp_preference = ETH_RAW_IF5_MOBIPASS;
        }
      }  /* strcmp(local_rf, "yes") != 0 */

      RC.ru[j]->nb_tx                             = *(RUParamList.paramarray[j][RU_NB_TX_IDX].uptr);
      RC.ru[j]->nb_rx                             = *(RUParamList.paramarray[j][RU_NB_RX_IDX].uptr);
      RC.ru[j]->att_tx                            = *(RUParamList.paramarray[j][RU_ATT_TX_IDX].uptr);
      RC.ru[j]->att_rx                            = *(RUParamList.paramarray[j][RU_ATT_RX_IDX].uptr);
    }// j=0..num_rus
  } else {
    RC.nb_RU = 0;
  } // setting != NULL

  return;
}<|MERGE_RESOLUTION|>--- conflicted
+++ resolved
@@ -643,16 +643,10 @@
     VCD_SIGNAL_DUMPER_DUMP_VARIABLE_BY_NAME( VCD_SIGNAL_DUMPER_VARIABLES_TTI_NUMBER_TX0_RU, tti_tx );
   }
 
-<<<<<<< HEAD
-  if (ru->feptx_ofdm) ru->feptx_ofdm(ru);
-=======
   if (ru->feptx_ofdm) ru->feptx_ofdm(ru,frame_tx,tti_tx);
   if (ru->fh_south_out) ru->fh_south_out(ru,frame_tx,tti_tx,proc->timestamp_tx);
 } 
->>>>>>> a404e190
-
-  if (ru->fh_south_out) ru->fh_south_out(ru);
-}
+
 
 void fh_if5_north_out(RU_t *ru)
 {
@@ -842,13 +836,7 @@
 }
 
 
-<<<<<<< HEAD
-void tx_rf(RU_t *ru)
-{
-=======
 void tx_rf(RU_t *ru,int frame,int subframe,uint64_t timestamp) {
-
->>>>>>> a404e190
   RU_proc_t *proc = &ru->proc;
   LTE_DL_FRAME_PARMS *fp = ru->frame_parms;
   void *txp[ru->nb_tx]; 
@@ -858,16 +846,9 @@
   T(T_ENB_PHY_OUTPUT_SIGNAL, T_INT(0), T_INT(0), T_INT(frame), T_INT(subframe),
     T_INT(0), T_BUFFER(&ru->common.txdata[0][subframe * fp->samples_per_tti], fp->samples_per_tti * 4));
 
-<<<<<<< HEAD
-  lte_subframe_t SF_type     = subframe_select(fp,proc->tti_tx%10);
-  lte_subframe_t prevSF_type = subframe_select(fp,(proc->tti_tx+9)%10);
-  lte_subframe_t nextSF_type = subframe_select(fp,(proc->tti_tx+1)%10);
-
-=======
   lte_subframe_t SF_type     = subframe_select(fp,subframe%10);
   lte_subframe_t prevSF_type = subframe_select(fp,(subframe+9)%10);
   lte_subframe_t nextSF_type = subframe_select(fp,(subframe+1)%10);
->>>>>>> a404e190
   int sf_extension = 0;
 
   if ((SF_type == SF_DL) ||
@@ -938,35 +919,19 @@
           break;
       }
     }
-
-<<<<<<< HEAD
     /* add fail safe for late command end */
-    VCD_SIGNAL_DUMPER_DUMP_VARIABLE_BY_NAME( VCD_SIGNAL_DUMPER_VARIABLES_FRAME_NUMBER_TX0_RU, proc->frame_tx );
-    VCD_SIGNAL_DUMPER_DUMP_VARIABLE_BY_NAME( VCD_SIGNAL_DUMPER_VARIABLES_TTI_NUMBER_TX0_RU, proc->tti_tx );
-    VCD_SIGNAL_DUMPER_DUMP_VARIABLE_BY_NAME( VCD_SIGNAL_DUMPER_VARIABLES_TRX_TST, (proc->timestamp_tx-ru->openair0_cfg.tx_sample_advance)&0xffffffff );
-=======
     VCD_SIGNAL_DUMPER_DUMP_VARIABLE_BY_NAME( VCD_SIGNAL_DUMPER_VARIABLES_FRAME_NUMBER_TX0_RU, frame);
     VCD_SIGNAL_DUMPER_DUMP_VARIABLE_BY_NAME( VCD_SIGNAL_DUMPER_VARIABLES_TTI_NUMBER_TX0_RU, subframe);
-
     VCD_SIGNAL_DUMPER_DUMP_VARIABLE_BY_NAME( VCD_SIGNAL_DUMPER_VARIABLES_TRX_TST, (timestamp-ru->openair0_cfg.tx_sample_advance)&0xffffffff );
->>>>>>> a404e190
     VCD_SIGNAL_DUMPER_DUMP_FUNCTION_BY_NAME( VCD_SIGNAL_DUMPER_FUNCTIONS_TRX_WRITE, 1 );
     // prepare tx buffer pointers
     txs = ru->rfdevice.trx_write_func(&ru->rfdevice,
-<<<<<<< HEAD
-                                      proc->timestamp_tx+ru->ts_offset-ru->openair0_cfg.tx_sample_advance-sf_extension,
-                                      txp,
-                                      siglen+sf_extension,
-                                      ru->nb_tx,
-                                      flags);
-=======
 				      timestamp+ru->ts_offset-ru->openair0_cfg.tx_sample_advance-sf_extension,
 				      txp,
 				      siglen+sf_extension,
 				      ru->nb_tx,
 				      flags);
     
->>>>>>> a404e190
     LOG_D(PHY,"[TXPATH] RU %d tx_rf, writing to TS %llu, frame %d, unwrapped_frame %d, subframe %d\n",ru->idx,
 	  (long long unsigned int)timestamp,frame,proc->frame_tx_unwrap,subframe);
     VCD_SIGNAL_DUMPER_DUMP_FUNCTION_BY_NAME( VCD_SIGNAL_DUMPER_FUNCTIONS_TRX_WRITE, 0 );
@@ -1576,26 +1541,14 @@
     if (oai_exit) break;
 
     // do TX front-end processing if needed (precoding and/or IDFTs)
-<<<<<<< HEAD
-    if (ru->feptx_prec) ru->feptx_prec(ru);
-
-    // do OFDM if needed
-    if ((ru->fh_north_asynch_in == NULL) && (ru->feptx_ofdm)) ru->feptx_ofdm(ru);
-
-    if(!(get_softmodem_params()->emulate_rf)) {
-      // do outgoing fronthaul (south) if needed
-      if ((ru->fh_north_asynch_in == NULL) && (ru->fh_south_out)) ru->fh_south_out(ru);
-
-=======
     if (ru->feptx_prec) ru->feptx_prec(ru,proc->frame_tx,proc->tti_tx);
   	  
     // do OFDM if needed
     if ((ru->fh_north_asynch_in == NULL) && (ru->feptx_ofdm)) ru->feptx_ofdm(ru,proc->frame_tx,proc->tti_tx);
-    if(!emulate_rf){    
+    if(!(get_softmodem_params()->emulate_rf)) { //if(!emulate_rf){
       // do outgoing fronthaul (south) if needed
       if ((ru->fh_north_asynch_in == NULL) && (ru->fh_south_out)) ru->fh_south_out(ru,proc->frame_tx,proc->tti_tx,proc->timestamp_tx);
   	      
->>>>>>> a404e190
       if (ru->fh_north_out) ru->fh_north_out(ru);
     }
     else {
@@ -1854,26 +1807,14 @@
 
     if(get_thread_parallel_conf() == PARALLEL_SINGLE_THREAD || ru->num_eNB==0) {
       // do TX front-end processing if needed (precoding and/or IDFTs)
-<<<<<<< HEAD
-      if (ru->feptx_prec) ru->feptx_prec(ru);
-
-      // do OFDM if needed
-      if ((ru->fh_north_asynch_in == NULL) && (ru->feptx_ofdm)) ru->feptx_ofdm(ru);
-
-      if(!(get_softmodem_params()->emulate_rf)) {
-        // do outgoing fronthaul (south) if needed
-        if ((ru->fh_north_asynch_in == NULL) && (ru->fh_south_out)) ru->fh_south_out(ru);
-
-=======
       if (ru->feptx_prec) ru->feptx_prec(ru,proc->frame_tx,proc->tti_tx);
       
       // do OFDM if needed
       if ((ru->fh_north_asynch_in == NULL) && (ru->feptx_ofdm)) ru->feptx_ofdm(ru,proc->frame_tx,proc->tti_tx);
-      if(!emulate_rf){
+      if(!(get_softmodem_params()->emulate_rf)) { //if(!emulate_rf){
         // do outgoing fronthaul (south) if needed
         if ((ru->fh_north_asynch_in == NULL) && (ru->fh_south_out)) ru->fh_south_out(ru,proc->frame_tx,proc->tti_tx,proc->timestamp_tx);
         
->>>>>>> a404e190
         if (ru->fh_north_out) ru->fh_north_out(ru);
       }
       else {
@@ -2124,28 +2065,17 @@
     if (wait_on_condition(&proc->mutex_rf_tx,&proc->cond_rf_tx,&proc->instance_cnt_rf_tx,"rf_tx_thread") < 0) break;
 
     LOG_D(PHY,"Running eNB rf tx procedures\n");
-<<<<<<< HEAD
-=======
-    if(ru->num_eNB == 1){
-       // do TX front-end processing if needed (precoding and/or IDFTs)
-       if (ru->feptx_prec) ru->feptx_prec(ru);
-       // do OFDM if needed
-       if ((ru->fh_north_asynch_in == NULL) && (ru->feptx_ofdm)) ru->feptx_ofdm(ru,proc->frame_tx,proc->tti_tx);
-       if(!emulate_rf){
-         // do outgoing fronthaul (south) if needed
-         if ((ru->fh_north_asynch_in == NULL) && (ru->fh_south_out)) ru->fh_south_out(ru,proc->frame_tx,proc->tti_tx,proc->timestamp_tx);
->>>>>>> a404e190
 
     if(ru->num_eNB == 1) {
       // do TX front-end processing if needed (precoding and/or IDFTs)
       if (ru->feptx_prec) ru->feptx_prec(ru);
 
       // do OFDM if needed
-      if ((ru->fh_north_asynch_in == NULL) && (ru->feptx_ofdm)) ru->feptx_ofdm(ru);
+      if ((ru->fh_north_asynch_in == NULL) && (ru->feptx_ofdm)) ru->feptx_ofdm(ru,proc->frame_tx,proc->tti_tx);
 
       if(!emulate_rf) {
         // do outgoing fronthaul (south) if needed
-        if ((ru->fh_north_asynch_in == NULL) && (ru->fh_south_out)) ru->fh_south_out(ru);
+        if ((ru->fh_north_asynch_in == NULL) && (ru->fh_south_out)) ru->fh_south_out(ru,proc->frame_tx,proc->tti_tx,proc->timestamp_tx);
 
         if (ru->fh_north_out) ru->fh_north_out(ru);
       }
@@ -2307,21 +2237,12 @@
     pthread_create( &proc->pthread_prach, attr_prach, ru_thread_prach, (void *)ru );
   }
 
-<<<<<<< HEAD
   if (get_thread_worker_conf() == WORKER_ENABLE) {
     init_fep_thread(ru,NULL);
     init_feptx_thread(ru,NULL);
   }
 
   if (opp_enabled == 1) pthread_create(&ru->ru_stats_thread,NULL,ru_stats_thread,(void *)ru);
-=======
-  if (get_thread_worker_conf() == WORKER_ENABLE) { 
-    init_fep_thread(ru); 
-    init_feptx_thread(ru);
-  } 
-  if (opp_enabled == 1) pthread_create(&ru->ru_stats_thread,NULL,ru_stats_thread,(void*)ru); 
-  
->>>>>>> a404e190
 }
 
 void kill_RU_proc(RU_t *ru) {
