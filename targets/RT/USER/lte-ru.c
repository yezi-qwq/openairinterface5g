/*******************************************************************************
    OpenAirInterface
    Copyright(c) 1999 - 2014 Eurecom
 
    OpenAirInterface is free software: you can redistribute it and/or modify
    it under the terms of the GNU General Public License as published by
    the Free Software Foundation, either version 3 of the License, or
    (at your option) any later version.


    OpenAirInterface is distributed in the hope that it will be useful,
    but WITHOUT ANY WARRANTY; without even the implied warranty of
    MERCHANTABILITY or FITNESS FOR A PARTICULAR PURPOSE.  See the
    GNU General Public License for more details.

    You should have received a copy of the GNU General Public License
    along with OpenAirInterface.The full GNU General Public License is
    included in this distribution in the file called "COPYING". If not,
    see <http://www.gnu.org/licenses/>.

   Contact Information
   OpenAirInterface Admin: openair_admin@eurecom.fr
   OpenAirInterface Tech : openair_tech@eurecom.fr
   OpenAirInterface Dev  : openair4g-devel@lists.eurecom.fr

   Address      : Eurecom, Campus SophiaTech, 450 Route des Chappes, CS 50193 - 06904 Biot Sophia Antipolis cedex, FRANCE

*******************************************************************************/

/*! \file lte-enb.c
 * \brief Top-level threads for eNodeB
 * \author R. Knopp, F. Kaltenberger, Navid Nikaein
 * \date 2012
 * \version 0.1
 * \company Eurecom
 * \email: knopp@eurecom.fr,florian.kaltenberger@eurecom.fr, navid.nikaein@eurecom.fr
 * \note
 * \warning
 */
#define _GNU_SOURCE
#include <stdio.h>
#include <stdlib.h>
#include <unistd.h>
#include <string.h>
#include <sys/ioctl.h>
#include <sys/types.h>
#include <sys/mman.h>
#include <sched.h>
#include <linux/sched.h>
#include <signal.h>
#include <execinfo.h>
#include <getopt.h>
#include <sys/sysinfo.h>
#include "rt_wrapper.h"

#undef MALLOC //there are two conflicting definitions, so we better make sure we don't use it at all

#include "assertions.h"
#include "msc.h"

#include "PHY/types.h"

#include "PHY/defs_common.h"
#undef MALLOC //there are two conflicting definitions, so we better make sure we don't use it at all


#include "../../ARCH/COMMON/common_lib.h"
#include "../../ARCH/ETHERNET/USERSPACE/LIB/ethernet_lib.h"

#include "PHY/LTE_TRANSPORT/if4_tools.h"
#include "PHY/LTE_TRANSPORT/if5_tools.h"

#include "PHY/phy_extern.h"
#include "LAYER2/MAC/mac_extern.h"
#include "PHY/LTE_TRANSPORT/transport_proto.h"
#include "SCHED/sched_eNB.h"
#include "PHY/LTE_ESTIMATION/lte_estimation.h"
#include "PHY/INIT/phy_init.h"

#include "LAYER2/MAC/mac.h"
#include "LAYER2/MAC/mac_extern.h"
#include "LAYER2/MAC/mac_proto.h"
#include "RRC/LTE/rrc_extern.h"
#include "PHY_INTERFACE/phy_interface.h"

#include "UTIL/LOG/log_extern.h"
#include "UTIL/OTG/otg_tx.h"
#include "UTIL/OTG/otg_externs.h"
#include "UTIL/MATH/oml.h"
#include "UTIL/LOG/vcd_signal_dumper.h"
#include "UTIL/OPT/opt.h"
#include "enb_config.h"
//#include "PHY/TOOLS/time_meas.h"

/* these variables have to be defined before including ENB_APP/enb_paramdef.h */
static int DEFBANDS[] = {7};
static int DEFENBS[] = {0};

#include "ENB_APP/enb_paramdef.h"
#include "common/config/config_userapi.h"

#ifndef OPENAIR2
#include "UTIL/OTG/otg_extern.h"
#endif

#if defined(ENABLE_ITTI)
# if defined(ENABLE_USE_MME)
#   include "s1ap_eNB.h"
#ifdef PDCP_USE_NETLINK
#   include "SIMULATION/ETH_TRANSPORT/proto.h"
#endif
# endif
#endif

#include "T.h"

#include "pdcp.h"

extern volatile int                    oai_exit;
extern int emulate_rf;
extern int numerology;
extern int fepw;


extern void  phy_init_RU(RU_t*);
extern void  phy_free_RU(RU_t*);

void init_RU(char*);
void stop_RU(int nb_ru);
void do_ru_sync(RU_t *ru);

void configure_ru(int idx,
		  void *arg);

void configure_rru(int idx,
		   void *arg);

int attach_rru(RU_t *ru);

int connect_rau(RU_t *ru);

extern uint16_t sf_ahead;

/*************************************************************/
/* Functions to attach and configure RRU                     */

extern void wait_eNBs(void);

int attach_rru(RU_t *ru) {
  
  ssize_t      msg_len,len;
  RRU_CONFIG_msg_t rru_config_msg;
  int received_capabilities=0;

  wait_eNBs();
  // Wait for capabilities
  while (received_capabilities==0) {
    
    memset((void*)&rru_config_msg,0,sizeof(rru_config_msg));
    rru_config_msg.type = RAU_tick; 
    rru_config_msg.len  = sizeof(RRU_CONFIG_msg_t)-MAX_RRU_CONFIG_SIZE;
    LOG_I(PHY,"Sending RAU tick to RRU %d\n",ru->idx);
    AssertFatal((ru->ifdevice.trx_ctlsend_func(&ru->ifdevice,&rru_config_msg,rru_config_msg.len)!=-1),
		"RU %d cannot access remote radio\n",ru->idx);

    msg_len  = sizeof(RRU_CONFIG_msg_t)-MAX_RRU_CONFIG_SIZE+sizeof(RRU_capabilities_t);

    // wait for answer with timeout  
    if ((len = ru->ifdevice.trx_ctlrecv_func(&ru->ifdevice,
					     &rru_config_msg,
					     msg_len))<0) {
      LOG_I(PHY,"Waiting for RRU %d\n",ru->idx);     
    }
    else if (rru_config_msg.type == RRU_capabilities) {
      AssertFatal(rru_config_msg.len==msg_len,"Received capabilities with incorrect length (%d!=%d)\n",(int)rru_config_msg.len,(int)msg_len);
      LOG_I(PHY,"Received capabilities from RRU %d (len %d/%d, num_bands %d,max_pdschReferenceSignalPower %d, max_rxgain %d, nb_tx %d, nb_rx %d)\n",ru->idx,
	    (int)rru_config_msg.len,(int)msg_len,
	     ((RRU_capabilities_t*)&rru_config_msg.msg[0])->num_bands,
	     ((RRU_capabilities_t*)&rru_config_msg.msg[0])->max_pdschReferenceSignalPower[0],
	     ((RRU_capabilities_t*)&rru_config_msg.msg[0])->max_rxgain[0],
	     ((RRU_capabilities_t*)&rru_config_msg.msg[0])->nb_tx[0],
	     ((RRU_capabilities_t*)&rru_config_msg.msg[0])->nb_rx[0]);
      received_capabilities=1;
    }
    else {
      LOG_E(PHY,"Received incorrect message %d from RRU %d\n",rru_config_msg.type,ru->idx); 
    }
  }
  configure_ru(ru->idx,
	       (RRU_capabilities_t *)&rru_config_msg.msg[0]);
		    
  rru_config_msg.type = RRU_config;
  rru_config_msg.len  = sizeof(RRU_CONFIG_msg_t)-MAX_RRU_CONFIG_SIZE+sizeof(RRU_config_t);
  LOG_I(PHY,"Sending Configuration to RRU %d (num_bands %d,band0 %d,txfreq %u,rxfreq %u,att_tx %d,att_rx %d,N_RB_DL %d,N_RB_UL %d,3/4FS %d, prach_FO %d, prach_CI %d)\n",ru->idx,
	((RRU_config_t *)&rru_config_msg.msg[0])->num_bands,
	((RRU_config_t *)&rru_config_msg.msg[0])->band_list[0],
	((RRU_config_t *)&rru_config_msg.msg[0])->tx_freq[0],
	((RRU_config_t *)&rru_config_msg.msg[0])->rx_freq[0],
	((RRU_config_t *)&rru_config_msg.msg[0])->att_tx[0],
	((RRU_config_t *)&rru_config_msg.msg[0])->att_rx[0],
	((RRU_config_t *)&rru_config_msg.msg[0])->N_RB_DL[0],
	((RRU_config_t *)&rru_config_msg.msg[0])->N_RB_UL[0],
	((RRU_config_t *)&rru_config_msg.msg[0])->threequarter_fs[0],
	((RRU_config_t *)&rru_config_msg.msg[0])->prach_FreqOffset[0],
	((RRU_config_t *)&rru_config_msg.msg[0])->prach_ConfigIndex[0]);


  AssertFatal((ru->ifdevice.trx_ctlsend_func(&ru->ifdevice,&rru_config_msg,rru_config_msg.len)!=-1),
	      "RU %d failed send configuration to remote radio\n",ru->idx);

  return 0;
}

int connect_rau(RU_t *ru) {

  RRU_CONFIG_msg_t   rru_config_msg;
  ssize_t	     msg_len;
  int                tick_received          = 0;
  int                configuration_received = 0;
  RRU_capabilities_t *cap;
  int                i;
  int                len;

  // wait for RAU_tick
  while (tick_received == 0) {

    msg_len  = sizeof(RRU_CONFIG_msg_t)-MAX_RRU_CONFIG_SIZE;

    if ((len = ru->ifdevice.trx_ctlrecv_func(&ru->ifdevice,
					     &rru_config_msg,
					     msg_len))<0) {
      LOG_I(PHY,"Waiting for RAU\n");     
    }
    else {
      if (rru_config_msg.type == RAU_tick) {
	LOG_I(PHY,"Tick received from RAU\n");
	tick_received = 1;
      }
      else LOG_E(PHY,"Received erroneous message (%d)from RAU, expected RAU_tick\n",rru_config_msg.type);
    }
  }

  // send capabilities

  rru_config_msg.type = RRU_capabilities; 
  rru_config_msg.len  = sizeof(RRU_CONFIG_msg_t)-MAX_RRU_CONFIG_SIZE+sizeof(RRU_capabilities_t);
  cap                 = (RRU_capabilities_t*)&rru_config_msg.msg[0];
  LOG_I(PHY,"Sending Capabilities (len %d, num_bands %d,max_pdschReferenceSignalPower %d, max_rxgain %d, nb_tx %d, nb_rx %d)\n",
	(int)rru_config_msg.len,ru->num_bands,ru->max_pdschReferenceSignalPower,ru->max_rxgain,ru->nb_tx,ru->nb_rx);
  switch (ru->function) {
  case NGFI_RRU_IF4p5:
    cap->FH_fmt                                   = OAI_IF4p5_only;
    break;
  case NGFI_RRU_IF5:
    cap->FH_fmt                                   = OAI_IF5_only;
    break;
  case MBP_RRU_IF5:
    cap->FH_fmt                                   = MBP_IF5;
    break;
  default:
    AssertFatal(1==0,"RU_function is unknown %d\n",RC.ru[0]->function);
    break;
  }
  cap->num_bands                                  = ru->num_bands;
  for (i=0;i<ru->num_bands;i++) {
	LOG_I(PHY,"Band %d: nb_rx %d nb_tx %d pdschReferenceSignalPower %d rxgain %d\n",
	ru->band[i],ru->nb_rx,ru->nb_tx,ru->max_pdschReferenceSignalPower,ru->max_rxgain);
    cap->band_list[i]                             = ru->band[i];
    cap->nb_rx[i]                                 = ru->nb_rx;
    cap->nb_tx[i]                                 = ru->nb_tx;
    cap->max_pdschReferenceSignalPower[i]         = ru->max_pdschReferenceSignalPower;
    cap->max_rxgain[i]                            = ru->max_rxgain;
  }
  AssertFatal((ru->ifdevice.trx_ctlsend_func(&ru->ifdevice,&rru_config_msg,rru_config_msg.len)!=-1),
	      "RU %d failed send capabilities to RAU\n",ru->idx);

  // wait for configuration
  rru_config_msg.len  = sizeof(RRU_CONFIG_msg_t)-MAX_RRU_CONFIG_SIZE+sizeof(RRU_config_t);
  while (configuration_received == 0) {

    if ((len = ru->ifdevice.trx_ctlrecv_func(&ru->ifdevice,
					     &rru_config_msg,
					     rru_config_msg.len))<0) {
      LOG_I(PHY,"Waiting for configuration from RAU\n");     
    }    
    else {
      LOG_I(PHY,"Configuration received from RAU  (num_bands %d,band0 %d,txfreq %u,rxfreq %u,att_tx %d,att_rx %d,N_RB_DL %d,N_RB_UL %d,3/4FS %d, prach_FO %d, prach_CI %d)\n",
	    ((RRU_config_t *)&rru_config_msg.msg[0])->num_bands,
	    ((RRU_config_t *)&rru_config_msg.msg[0])->band_list[0],
	    ((RRU_config_t *)&rru_config_msg.msg[0])->tx_freq[0],
	    ((RRU_config_t *)&rru_config_msg.msg[0])->rx_freq[0],
	    ((RRU_config_t *)&rru_config_msg.msg[0])->att_tx[0],
	    ((RRU_config_t *)&rru_config_msg.msg[0])->att_rx[0],
	    ((RRU_config_t *)&rru_config_msg.msg[0])->N_RB_DL[0],
	    ((RRU_config_t *)&rru_config_msg.msg[0])->N_RB_UL[0],
	    ((RRU_config_t *)&rru_config_msg.msg[0])->threequarter_fs[0],
	    ((RRU_config_t *)&rru_config_msg.msg[0])->prach_FreqOffset[0],
	    ((RRU_config_t *)&rru_config_msg.msg[0])->prach_ConfigIndex[0]);
      
      configure_rru(ru->idx,
		    (void*)&rru_config_msg.msg[0]);
      configuration_received = 1;
    }
  }
  return 0;
}
/*************************************************************/
/* Southbound Fronthaul functions, RCC/RAU                   */

// southbound IF5 fronthaul for 16-bit OAI format
static inline void fh_if5_south_out(RU_t *ru) {
  if (ru == RC.ru[0]) VCD_SIGNAL_DUMPER_DUMP_VARIABLE_BY_NAME( VCD_SIGNAL_DUMPER_VARIABLES_TRX_TST, ru->proc.timestamp_tx&0xffffffff );
  send_IF5(ru, ru->proc.timestamp_tx, ru->proc.subframe_tx, &ru->seqno, IF5_RRH_GW_DL);
}

// southbound IF5 fronthaul for Mobipass packet format
static inline void fh_if5_mobipass_south_out(RU_t *ru) {
  if (ru == RC.ru[0]) VCD_SIGNAL_DUMPER_DUMP_VARIABLE_BY_NAME( VCD_SIGNAL_DUMPER_VARIABLES_TRX_TST, ru->proc.timestamp_tx&0xffffffff );
  send_IF5(ru, ru->proc.timestamp_tx, ru->proc.subframe_tx, &ru->seqno, IF5_MOBIPASS); 
}

// southbound IF4p5 fronthaul
static inline void fh_if4p5_south_out(RU_t *ru) {
  if (ru == RC.ru[0]) VCD_SIGNAL_DUMPER_DUMP_VARIABLE_BY_NAME( VCD_SIGNAL_DUMPER_VARIABLES_TRX_TST, ru->proc.timestamp_tx&0xffffffff );
  LOG_D(PHY,"Sending IF4p5 for frame %d subframe %d\n",ru->proc.frame_tx,ru->proc.subframe_tx);
  if (subframe_select(&ru->frame_parms,ru->proc.subframe_tx)!=SF_UL) 
    send_IF4p5(ru,ru->proc.frame_tx, ru->proc.subframe_tx, IF4p5_PDLFFT);
}

/*************************************************************/
/* Input Fronthaul from south RCC/RAU                        */

// Synchronous if5 from south 
void fh_if5_south_in(RU_t *ru,int *frame, int *subframe) {

  LTE_DL_FRAME_PARMS *fp = &ru->frame_parms;
  RU_proc_t *proc = &ru->proc;

  recv_IF5(ru, &proc->timestamp_rx, *subframe, IF5_RRH_GW_UL); 

  proc->frame_rx    = (proc->timestamp_rx / (fp->samples_per_tti*10))&1023;
  proc->subframe_rx = (proc->timestamp_rx / fp->samples_per_tti)%10;
  
  if (proc->first_rx == 0) {
    if (proc->subframe_rx != *subframe){
      LOG_E(PHY,"Received Timestamp doesn't correspond to the time we think it is (proc->subframe_rx %d, subframe %d)\n",proc->subframe_rx,*subframe);
      exit_fun("Exiting");
    }
    
    if (proc->frame_rx != *frame) {
      LOG_E(PHY,"Received Timestamp doesn't correspond to the time we think it is (proc->frame_rx %d frame %d)\n",proc->frame_rx,*frame);
      exit_fun("Exiting");
    }
  } else {
    proc->first_rx = 0;
    *frame = proc->frame_rx;
    *subframe = proc->subframe_rx;        
  }      
  
  VCD_SIGNAL_DUMPER_DUMP_VARIABLE_BY_NAME( VCD_SIGNAL_DUMPER_VARIABLES_TRX_TS, proc->timestamp_rx&0xffffffff );

}

// Synchronous if4p5 from south 
void fh_if4p5_south_in(RU_t *ru,int *frame,int *subframe) {

  LTE_DL_FRAME_PARMS *fp = &ru->frame_parms;
  RU_proc_t *proc = &ru->proc;
  int f,sf;


  uint16_t packet_type;
  uint32_t symbol_number=0;
  uint32_t symbol_mask_full;

  if ((fp->frame_type == TDD) && (subframe_select(fp,*subframe)==SF_S))  
    symbol_mask_full = (1<<fp->ul_symbols_in_S_subframe)-1;   
  else     
    symbol_mask_full = (1<<fp->symbols_per_tti)-1; 

  AssertFatal(proc->symbol_mask[*subframe]==0,"rx_fh_if4p5: proc->symbol_mask[%d] = %x\n",*subframe,proc->symbol_mask[*subframe]);
  do {   // Blocking, we need a timeout on this !!!!!!!!!!!!!!!!!!!!!!!
    recv_IF4p5(ru, &f, &sf, &packet_type, &symbol_number);

    if (packet_type == IF4p5_PULFFT) proc->symbol_mask[sf] = proc->symbol_mask[sf] | (1<<symbol_number);
    else if (packet_type == IF4p5_PULTICK) {           
      if ((proc->first_rx==0) && (f!=*frame)) LOG_E(PHY,"rx_fh_if4p5: PULTICK received frame %d != expected %d\n",f,*frame);       
      if ((proc->first_rx==0) && (sf!=*subframe)) LOG_E(PHY,"rx_fh_if4p5: PULTICK received subframe %d != expected %d (first_rx %d)\n",sf,*subframe,proc->first_rx);       
      break;     
      
    } else if (packet_type == IF4p5_PRACH) {
      // nothing in RU for RAU
    }
    LOG_D(PHY,"rx_fh_if4p5: subframe %d symbol mask %x\n",*subframe,proc->symbol_mask[*subframe]);
  } while(proc->symbol_mask[*subframe] != symbol_mask_full);    

  //caculate timestamp_rx, timestamp_tx based on frame and subframe
  proc->subframe_rx  = sf;
  proc->frame_rx     = f;
  proc->timestamp_rx = ((proc->frame_rx * 10)  + proc->subframe_rx ) * fp->samples_per_tti ;
  //  proc->timestamp_tx = proc->timestamp_rx +  (4*fp->samples_per_tti);
  proc->subframe_tx  = (sf+sf_ahead)%10;
  proc->frame_tx     = (sf>(9-sf_ahead)) ? (f+1)&1023 : f;
 
  if (proc->first_rx == 0) {
    if (proc->subframe_rx != *subframe){
      LOG_E(PHY,"Received Timestamp (IF4p5) doesn't correspond to the time we think it is (proc->subframe_rx %d, subframe %d)\n",proc->subframe_rx,*subframe);
      exit_fun("Exiting");
    }
    if (proc->frame_rx != *frame) {
      LOG_E(PHY,"Received Timestamp (IF4p5) doesn't correspond to the time we think it is (proc->frame_rx %d frame %d)\n",proc->frame_rx,*frame);
      exit_fun("Exiting");
    }
  } else {
    proc->first_rx = 0;
    *frame = proc->frame_rx;
    *subframe = proc->subframe_rx;        
  }

  if (ru == RC.ru[0]) {
    VCD_SIGNAL_DUMPER_DUMP_VARIABLE_BY_NAME( VCD_SIGNAL_DUMPER_VARIABLES_FRAME_NUMBER_RX0_RU, f );
    VCD_SIGNAL_DUMPER_DUMP_VARIABLE_BY_NAME( VCD_SIGNAL_DUMPER_VARIABLES_SUBFRAME_NUMBER_RX0_RU, sf );
    VCD_SIGNAL_DUMPER_DUMP_VARIABLE_BY_NAME( VCD_SIGNAL_DUMPER_VARIABLES_FRAME_NUMBER_TX0_RU, proc->frame_tx );
    VCD_SIGNAL_DUMPER_DUMP_VARIABLE_BY_NAME( VCD_SIGNAL_DUMPER_VARIABLES_SUBFRAME_NUMBER_TX0_RU, proc->subframe_tx );
  }

  proc->symbol_mask[sf] = 0;  
  VCD_SIGNAL_DUMPER_DUMP_VARIABLE_BY_NAME( VCD_SIGNAL_DUMPER_VARIABLES_TRX_TS, proc->timestamp_rx&0xffffffff );
  LOG_D(PHY,"RU %d: fh_if4p5_south_in sleeping ...\n",ru->idx);
  usleep(100);
}

// Dummy FH from south for getting synchronization from master RU
void fh_slave_south_in(RU_t *ru,int *frame,int *subframe) {
  // This case is for synchronization to another thread
  // it just waits for an external event.  The actual rx_fh is handle by the asynchronous RX thread
  RU_proc_t *proc=&ru->proc;

  if (wait_on_condition(&proc->mutex_FH,&proc->cond_FH,&proc->instance_cnt_FH,"fh_slave_south_in") < 0)
    return;

  release_thread(&proc->mutex_FH,&proc->instance_cnt_FH,"rx_fh_slave_south_in");

  
}

// asynchronous inbound if5 fronthaul from south (Mobipass)
void fh_if5_south_asynch_in_mobipass(RU_t *ru,int *frame,int *subframe) {

  RU_proc_t *proc       = &ru->proc;
  LTE_DL_FRAME_PARMS *fp = &ru->frame_parms;

  recv_IF5(ru, &proc->timestamp_rx, *subframe, IF5_MOBIPASS); 
  pthread_mutex_lock(&proc->mutex_asynch_rxtx);
  int offset_mobipass = 40120;
  pthread_mutex_lock(&proc->mutex_asynch_rxtx);
  proc->subframe_rx = ((proc->timestamp_rx-offset_mobipass)/fp->samples_per_tti)%10;
  proc->frame_rx    = ((proc->timestamp_rx-offset_mobipass)/(fp->samples_per_tti*10))&1023;

  proc->subframe_rx = (proc->timestamp_rx/fp->samples_per_tti)%10;
  proc->frame_rx    = (proc->timestamp_rx/(10*fp->samples_per_tti))&1023;

  if (proc->first_rx == 1) {
    proc->first_rx =2;
    *subframe = proc->subframe_rx;
    *frame    = proc->frame_rx; 
    LOG_E(PHY,"[Mobipass]timestamp_rx:%llu, frame_rx %d, subframe: %d\n",(unsigned long long int)proc->timestamp_rx,proc->frame_rx,proc->subframe_rx);
  }
  else {
    if (proc->subframe_rx != *subframe) {
        proc->first_rx++;
	LOG_E(PHY,"[Mobipass]timestamp:%llu, subframe_rx %d is not what we expect %d, first_rx:%d\n",(unsigned long long int)proc->timestamp_rx, proc->subframe_rx,*subframe, proc->first_rx);
      //exit_fun("Exiting");
    }
    if (proc->frame_rx != *frame) {
        proc->first_rx++;
       LOG_E(PHY,"[Mobipass]timestamp:%llu, frame_rx %d is not what we expect %d, first_rx:%d\n",(unsigned long long int)proc->timestamp_rx,proc->frame_rx,*frame, proc->first_rx);  
     // exit_fun("Exiting");
    }
    // temporary solution
      *subframe = proc->subframe_rx;
      *frame    = proc->frame_rx;
  }

  pthread_mutex_unlock(&proc->mutex_asynch_rxtx);


} // eNodeB_3GPP_BBU 

// asynchronous inbound if4p5 fronthaul from south
void fh_if4p5_south_asynch_in(RU_t *ru,int *frame,int *subframe) {

  LTE_DL_FRAME_PARMS *fp = &ru->frame_parms;
  RU_proc_t *proc       = &ru->proc;

  uint16_t packet_type;
  uint32_t symbol_number,symbol_mask,prach_rx;
  uint32_t got_prach_info=0;

  symbol_number = 0;
  symbol_mask   = (1<<fp->symbols_per_tti)-1;
  prach_rx      = 0;

  do {   // Blocking, we need a timeout on this !!!!!!!!!!!!!!!!!!!!!!!
    recv_IF4p5(ru, &proc->frame_rx, &proc->subframe_rx, &packet_type, &symbol_number);
    // grab first prach information for this new subframe
    if (got_prach_info==0) {
      prach_rx       = is_prach_subframe(fp, proc->frame_rx, proc->subframe_rx);
      got_prach_info = 1;
    }
    if (proc->first_rx != 0) {
      *frame = proc->frame_rx;
      *subframe = proc->subframe_rx;
      proc->first_rx = 0;
    }
    else {
      if (proc->frame_rx != *frame) {
	LOG_E(PHY,"frame_rx %d is not what we expect %d\n",proc->frame_rx,*frame);
	exit_fun("Exiting");
      }
      if (proc->subframe_rx != *subframe) {
	LOG_E(PHY,"subframe_rx %d is not what we expect %d\n",proc->subframe_rx,*subframe);
	exit_fun("Exiting");
      }
    }
    if      (packet_type == IF4p5_PULFFT)       symbol_mask &= (~(1<<symbol_number));
    else if (packet_type == IF4p5_PRACH)        prach_rx    &= (~0x1);
#if (RRC_VERSION >= MAKE_VERSION(14, 0, 0))
    else if (packet_type == IF4p5_PRACH_BR_CE0) prach_rx    &= (~0x2);
    else if (packet_type == IF4p5_PRACH_BR_CE1) prach_rx    &= (~0x4);
    else if (packet_type == IF4p5_PRACH_BR_CE2) prach_rx    &= (~0x8);
    else if (packet_type == IF4p5_PRACH_BR_CE3) prach_rx    &= (~0x10);
#endif
  } while( (symbol_mask > 0) || (prach_rx >0));   // haven't received all PUSCH symbols and PRACH information 
} 





/*************************************************************/
/* Input Fronthaul from North RRU                            */
  
// RRU IF4p5 TX fronthaul receiver. Assumes an if_device on input and if or rf device on output 
// receives one subframe's worth of IF4p5 OFDM symbols and OFDM modulates
void fh_if4p5_north_in(RU_t *ru,int *frame,int *subframe) {

  uint32_t symbol_number=0;
  uint32_t symbol_mask, symbol_mask_full;
  uint16_t packet_type;


  /// **** incoming IF4p5 from remote RCC/RAU **** ///             
  symbol_number = 0;
  symbol_mask = 0;
  symbol_mask_full = (1<<ru->frame_parms.symbols_per_tti)-1;
  
  do { 
    recv_IF4p5(ru, frame, subframe, &packet_type, &symbol_number);
    symbol_mask = symbol_mask | (1<<symbol_number);
  } while (symbol_mask != symbol_mask_full); 

  // dump VCD output for first RU in list
  if (ru == RC.ru[0]) {
    VCD_SIGNAL_DUMPER_DUMP_VARIABLE_BY_NAME( VCD_SIGNAL_DUMPER_VARIABLES_FRAME_NUMBER_TX0_RU, *frame );
    VCD_SIGNAL_DUMPER_DUMP_VARIABLE_BY_NAME( VCD_SIGNAL_DUMPER_VARIABLES_SUBFRAME_NUMBER_TX0_RU, *subframe );
  }
}

void fh_if5_north_asynch_in(RU_t *ru,int *frame,int *subframe) {

  LTE_DL_FRAME_PARMS *fp = &ru->frame_parms;
  RU_proc_t *proc        = &ru->proc;
  int subframe_tx,frame_tx;
  openair0_timestamp timestamp_tx;

  recv_IF5(ru, &timestamp_tx, *subframe, IF5_RRH_GW_DL); 
      //      printf("Received subframe %d (TS %llu) from RCC\n",subframe_tx,timestamp_tx);

  subframe_tx = (timestamp_tx/fp->samples_per_tti)%10;
  frame_tx    = (timestamp_tx/(fp->samples_per_tti*10))&1023;

  if (proc->first_tx != 0) {
    *subframe = subframe_tx;
    *frame    = frame_tx;
    proc->first_tx = 0;
  }
  else {
    AssertFatal(subframe_tx == *subframe,
                "subframe_tx %d is not what we expect %d\n",subframe_tx,*subframe);
    AssertFatal(frame_tx == *frame, 
                "frame_tx %d is not what we expect %d\n",frame_tx,*frame);
  }
}

void fh_if4p5_north_asynch_in(RU_t *ru,int *frame,int *subframe) {

  LTE_DL_FRAME_PARMS *fp = &ru->frame_parms;
  RU_proc_t *proc        = &ru->proc;

  uint16_t packet_type;
  uint32_t symbol_number,symbol_mask,symbol_mask_full;
  int subframe_tx,frame_tx;

  LOG_D(PHY, "%s(ru:%p frame, subframe)\n", __FUNCTION__, ru);
  symbol_number = 0;
  symbol_mask = 0;
  symbol_mask_full = ((subframe_select(fp,*subframe) == SF_S) ? (1<<fp->dl_symbols_in_S_subframe) : (1<<fp->symbols_per_tti))-1;
  do {   
    recv_IF4p5(ru, &frame_tx, &subframe_tx, &packet_type, &symbol_number);
    if ((subframe_select(fp,subframe_tx) == SF_DL) && (symbol_number == 0)) start_meas(&ru->rx_fhaul);
    LOG_D(PHY,"subframe %d (%d): frame %d, subframe %d, symbol %d\n",
         *subframe,subframe_select(fp,*subframe),frame_tx,subframe_tx,symbol_number);
    if (proc->first_tx != 0) {
      *frame    = frame_tx;
      *subframe = subframe_tx;
      proc->first_tx = 0;
      symbol_mask_full = ((subframe_select(fp,*subframe) == SF_S) ? (1<<fp->dl_symbols_in_S_subframe) : (1<<fp->symbols_per_tti))-1;
    }
    else {
      AssertFatal(frame_tx == *frame,
	          "frame_tx %d is not what we expect %d\n",frame_tx,*frame);
      AssertFatal(subframe_tx == *subframe,
		  "subframe_tx %d is not what we expect %d\n",subframe_tx,*subframe);
    }
    if (packet_type == IF4p5_PDLFFT) {
      symbol_mask = symbol_mask | (1<<symbol_number);
    }
    else AssertFatal(1==0,"Illegal IF4p5 packet type (should only be IF4p5_PDLFFT%d\n",packet_type);
  } while (symbol_mask != symbol_mask_full);    

  if (subframe_select(fp,subframe_tx) == SF_DL) stop_meas(&ru->rx_fhaul);

  proc->subframe_tx  = subframe_tx;
  proc->frame_tx     = frame_tx;

  if ((frame_tx == 0)&&(subframe_tx == 0)) proc->frame_tx_unwrap += 1024;

  proc->timestamp_tx = ((((uint64_t)frame_tx + (uint64_t)proc->frame_tx_unwrap) * 10) + (uint64_t)subframe_tx) * (uint64_t)fp->samples_per_tti;

  LOG_D(PHY,"RU %d/%d TST %llu, frame %d, subframe %d\n",ru->idx,0,(long long unsigned int)proc->timestamp_tx,frame_tx,subframe_tx);
    // dump VCD output for first RU in list
  if (ru == RC.ru[0]) {
    VCD_SIGNAL_DUMPER_DUMP_VARIABLE_BY_NAME( VCD_SIGNAL_DUMPER_VARIABLES_FRAME_NUMBER_TX0_RU, frame_tx );
    VCD_SIGNAL_DUMPER_DUMP_VARIABLE_BY_NAME( VCD_SIGNAL_DUMPER_VARIABLES_SUBFRAME_NUMBER_TX0_RU, subframe_tx );
  }

  if (ru->feptx_ofdm) ru->feptx_ofdm(ru);
  if (ru->fh_south_out) ru->fh_south_out(ru);
} 

void fh_if5_north_out(RU_t *ru) {

  RU_proc_t *proc=&ru->proc;
  uint8_t seqno=0;

  /// **** send_IF5 of rxdata to BBU **** ///       
  VCD_SIGNAL_DUMPER_DUMP_FUNCTION_BY_NAME( VCD_SIGNAL_DUMPER_FUNCTIONS_SEND_IF5, 1 );  
  send_IF5(ru, proc->timestamp_rx, proc->subframe_rx, &seqno, IF5_RRH_GW_UL);
  VCD_SIGNAL_DUMPER_DUMP_FUNCTION_BY_NAME( VCD_SIGNAL_DUMPER_FUNCTIONS_SEND_IF5, 0 );          

}

// RRU IF4p5 northbound interface (RX)
void fh_if4p5_north_out(RU_t *ru) {

  RU_proc_t *proc=&ru->proc;
  LTE_DL_FRAME_PARMS *fp = &ru->frame_parms;
  const int subframe     = proc->subframe_rx;
  if (ru->idx==0) VCD_SIGNAL_DUMPER_DUMP_VARIABLE_BY_NAME( VCD_SIGNAL_DUMPER_VARIABLES_SUBFRAME_NUMBER_RX0_RU, proc->subframe_rx );

  if ((fp->frame_type == TDD) && (subframe_select(fp,subframe)!=SF_UL)) {
    /// **** in TDD during DL send_IF4 of ULTICK to RCC **** ///
    send_IF4p5(ru, proc->frame_rx, proc->subframe_rx, IF4p5_PULTICK);
    return;
  }

  start_meas(&ru->tx_fhaul);
  send_IF4p5(ru, proc->frame_rx, proc->subframe_rx, IF4p5_PULFFT);
  stop_meas(&ru->tx_fhaul);

}

/* add fail safe for late command */
typedef enum {
	STATE_BURST_NORMAL = 0,
	STATE_BURST_TERMINATE = 1,
	STATE_BURST_STOP_1 = 2,
	STATE_BURST_STOP_2 = 3,
	STATE_BURST_RESTART = 4,
} late_control_e;

volatile late_control_e late_control=STATE_BURST_NORMAL;

/* add fail safe for late command end */

static void* emulatedRF_thread(void* param) {
  RU_proc_t *proc = (RU_proc_t *) param;
  int microsec = 500; // length of time to sleep, in miliseconds
  struct timespec req = {0};
  req.tv_sec = 0;
  req.tv_nsec = (numerology>0)? ((microsec * 1000L)/numerology):(microsec * 1000L)*2;
  cpu_set_t cpuset;
  CPU_SET(1,&cpuset);
  pthread_setaffinity_np(pthread_self(), sizeof(cpu_set_t), &cpuset);
  
  int policy;
  struct sched_param sparam;
  memset(&sparam, 0, sizeof(sparam));
  sparam.sched_priority = sched_get_priority_max(SCHED_FIFO);
  policy = SCHED_FIFO ; 
  pthread_setschedparam(pthread_self(), policy, &sparam);
  
  wait_sync("emulatedRF_thread");
  while(!oai_exit){
    nanosleep(&req, (struct timespec *)NULL);
    pthread_mutex_lock(&proc->mutex_emulateRF);
    ++proc->instance_cnt_emulateRF;
    pthread_mutex_unlock(&proc->mutex_emulateRF);
    pthread_cond_signal(&proc->cond_emulateRF);
  }
  return 0;
}

void rx_rf(RU_t *ru,int *frame,int *subframe) {

  RU_proc_t *proc = &ru->proc;
  LTE_DL_FRAME_PARMS *fp = &ru->frame_parms;
  void *rxp[ru->nb_rx];
  unsigned int rxs;
  int i;
  openair0_timestamp ts=0,old_ts=0;
    
  for (i=0; i<ru->nb_rx; i++)
    rxp[i] = (void*)&ru->common.rxdata[i][*subframe*fp->samples_per_tti];

  VCD_SIGNAL_DUMPER_DUMP_FUNCTION_BY_NAME( VCD_SIGNAL_DUMPER_FUNCTIONS_TRX_READ, 1 );

  old_ts = proc->timestamp_rx;
  if(emulate_rf){
    wait_on_condition(&proc->mutex_emulateRF,&proc->cond_emulateRF,&proc->instance_cnt_emulateRF,"emulatedRF_thread");
    release_thread(&proc->mutex_emulateRF,&proc->instance_cnt_emulateRF,"emulatedRF_thread");
    rxs = fp->samples_per_tti;
  }
  else{
    rxs = ru->rfdevice.trx_read_func(&ru->rfdevice,
				   &ts,
				   rxp,
				   fp->samples_per_tti,
				   ru->nb_rx);
  }
  
  VCD_SIGNAL_DUMPER_DUMP_FUNCTION_BY_NAME( VCD_SIGNAL_DUMPER_FUNCTIONS_TRX_READ, 0 );
 
  proc->timestamp_rx = ts-ru->ts_offset;

//  AssertFatal(rxs == fp->samples_per_tti,
//	      "rx_rf: Asked for %d samples, got %d from USRP\n",fp->samples_per_tti,rxs);
  if(rxs != fp->samples_per_tti){
    LOG_E(PHY,"rx_rf: Asked for %d samples, got %d from USRP\n",fp->samples_per_tti,rxs);
    late_control=STATE_BURST_TERMINATE;
  }

  if (proc->first_rx == 1) {
    ru->ts_offset = proc->timestamp_rx;
    proc->timestamp_rx = 0;
  }
  else {
    if (proc->timestamp_rx - old_ts != fp->samples_per_tti) {
      //LOG_I(PHY,"rx_rf: rfdevice timing drift of %"PRId64" samples (ts_off %"PRId64")\n",proc->timestamp_rx - old_ts - fp->samples_per_tti,ru->ts_offset);
      ru->ts_offset += (proc->timestamp_rx - old_ts - fp->samples_per_tti);
      proc->timestamp_rx = ts-ru->ts_offset;
    }

  }
  proc->frame_rx     = (proc->timestamp_rx / (fp->samples_per_tti*10))&1023;
  proc->subframe_rx  = (proc->timestamp_rx / fp->samples_per_tti)%10;
  // synchronize first reception to frame 0 subframe 0

#ifdef PHY_TX_THREAD
  proc->timestamp_phy_tx = proc->timestamp_rx+((sf_ahead-1)*fp->samples_per_tti);
  proc->subframe_phy_tx  = (proc->subframe_rx+(sf_ahead-1))%10;  
  proc->frame_phy_tx     = (proc->subframe_rx>(9-(sf_ahead-1))) ? (proc->frame_rx+1)&1023 : proc->frame_rx;
#else
  proc->timestamp_tx = proc->timestamp_rx+(sf_ahead*fp->samples_per_tti);
  proc->subframe_tx  = (proc->subframe_rx+sf_ahead)%10;
  proc->frame_tx     = (proc->subframe_rx>(9-sf_ahead)) ? (proc->frame_rx+1)&1023 : proc->frame_rx;
#endif

  //proc->timestamp_tx = proc->timestamp_rx+(sf_ahead*fp->samples_per_tti);
  //proc->subframe_tx  = (proc->subframe_rx+sf_ahead)%10;
  //proc->frame_tx     = (proc->subframe_rx>(9-sf_ahead)) ? (proc->frame_rx+1)&1023 : proc->frame_rx;
  
  LOG_D(PHY,"RU %d/%d TS %llu (off %d), frame %d, subframe %d\n",
	ru->idx, 
	0, 
	(unsigned long long int)proc->timestamp_rx,
	(int)ru->ts_offset,proc->frame_rx,proc->subframe_rx);

    // dump VCD output for first RU in list
  if (ru == RC.ru[0]) {
    VCD_SIGNAL_DUMPER_DUMP_VARIABLE_BY_NAME( VCD_SIGNAL_DUMPER_VARIABLES_FRAME_NUMBER_RX0_RU, proc->frame_rx );
    VCD_SIGNAL_DUMPER_DUMP_VARIABLE_BY_NAME( VCD_SIGNAL_DUMPER_VARIABLES_SUBFRAME_NUMBER_RX0_RU, proc->subframe_rx );
  }
  
  if (proc->first_rx == 0) {
    if (proc->subframe_rx != *subframe){
      LOG_E(PHY,"Received Timestamp (%llu) doesn't correspond to the time we think it is (proc->subframe_rx %d, subframe %d)\n",(long long unsigned int)proc->timestamp_rx,proc->subframe_rx,*subframe);
      exit_fun("Exiting");
    }
    
    if (proc->frame_rx != *frame) {
      LOG_E(PHY,"Received Timestamp (%llu) doesn't correspond to the time we think it is (proc->frame_rx %d frame %d)\n",(long long unsigned int)proc->timestamp_rx,proc->frame_rx,*frame);
      exit_fun("Exiting");
    }
  } else {
    proc->first_rx = 0;
    *frame = proc->frame_rx;
    *subframe = proc->subframe_rx;        
  }
  
  //printf("timestamp_rx %lu, frame %d(%d), subframe %d(%d)\n",ru->timestamp_rx,proc->frame_rx,frame,proc->subframe_rx,subframe);
  
  VCD_SIGNAL_DUMPER_DUMP_VARIABLE_BY_NAME( VCD_SIGNAL_DUMPER_VARIABLES_TRX_TS, proc->timestamp_rx&0xffffffff );
  
  if (rxs != fp->samples_per_tti)
  {
#if defined(USRP_REC_PLAY)
    exit_fun("Exiting IQ record/playback");
#else    
    //exit_fun( "problem receiving samples" );
    LOG_E(PHY, "problem receiving samples");
#endif    
  }
}


void tx_rf(RU_t *ru) {

  RU_proc_t *proc = &ru->proc;
  LTE_DL_FRAME_PARMS *fp = &ru->frame_parms;
  void *txp[ru->nb_tx]; 
  unsigned int txs;
  int i;

  T(T_ENB_PHY_OUTPUT_SIGNAL, T_INT(0), T_INT(0), T_INT(proc->frame_tx), T_INT(proc->subframe_tx),
    T_INT(0), T_BUFFER(&ru->common.txdata[0][proc->subframe_tx * fp->samples_per_tti], fp->samples_per_tti * 4));

  lte_subframe_t SF_type     = subframe_select(fp,proc->subframe_tx%10);
  lte_subframe_t prevSF_type = subframe_select(fp,(proc->subframe_tx+9)%10);
  lte_subframe_t nextSF_type = subframe_select(fp,(proc->subframe_tx+1)%10);
  int sf_extension = 0;

  if ((SF_type == SF_DL) ||
      (SF_type == SF_S)) {
    
    int siglen=fp->samples_per_tti,flags=1;
    
    if (SF_type == SF_S) {
      siglen = fp->dl_symbols_in_S_subframe*(fp->ofdm_symbol_size+fp->nb_prefix_samples0);
      flags=3; // end of burst
    }
    if ((fp->frame_type == TDD) &&
	(SF_type == SF_DL)&&
	(prevSF_type == SF_UL) &&
	(nextSF_type == SF_DL)) { 
      flags = 2; // start of burst
      sf_extension = ru->N_TA_offset;
    }
    
    if ((fp->frame_type == TDD) &&
	(SF_type == SF_DL)&&
	(prevSF_type == SF_UL) &&
	(nextSF_type == SF_UL)) {
      flags = 4; // start of burst and end of burst (only one DL SF between two UL)
      sf_extension = ru->N_TA_offset;
    } 
#if defined(__x86_64) || defined(__i386__)
#ifdef __AVX2__
  sf_extension = (sf_extension)&0xfffffff8;
#else
  sf_extension = (sf_extension)&0xfffffffc;
#endif
#elif defined(__arm__)
  sf_extension = (sf_extension)&0xfffffffc;
#endif
    
    for (i=0; i<ru->nb_tx; i++)
      txp[i] = (void*)&ru->common.txdata[i][(proc->subframe_tx*fp->samples_per_tti)-sf_extension];

    /* add fail safe for late command */
    if(late_control!=STATE_BURST_NORMAL){//stop burst
      switch (late_control) {
      case STATE_BURST_TERMINATE:
        flags=10; // end of burst and no time spec
        late_control=STATE_BURST_STOP_1;
        break;
      
      case STATE_BURST_STOP_1:
        flags=0; // no send
        late_control=STATE_BURST_STOP_2;
        return;//no send
       break;
      
      case STATE_BURST_STOP_2:
        flags=0; // no send
        late_control=STATE_BURST_RESTART;
        return;//no send
        break;
      
      case STATE_BURST_RESTART:
        flags=2; // start burst
        late_control=STATE_BURST_NORMAL;
        break;
      }
    }
    /* add fail safe for late command end */

    VCD_SIGNAL_DUMPER_DUMP_VARIABLE_BY_NAME( VCD_SIGNAL_DUMPER_VARIABLES_FRAME_NUMBER_TX0_RU, proc->frame_tx );
    VCD_SIGNAL_DUMPER_DUMP_VARIABLE_BY_NAME( VCD_SIGNAL_DUMPER_VARIABLES_SUBFRAME_NUMBER_TX0_RU, proc->subframe_tx );

    VCD_SIGNAL_DUMPER_DUMP_VARIABLE_BY_NAME( VCD_SIGNAL_DUMPER_VARIABLES_TRX_TST, (proc->timestamp_tx-ru->openair0_cfg.tx_sample_advance)&0xffffffff );
    VCD_SIGNAL_DUMPER_DUMP_FUNCTION_BY_NAME( VCD_SIGNAL_DUMPER_FUNCTIONS_TRX_WRITE, 1 );
    // prepare tx buffer pointers
    
    txs = ru->rfdevice.trx_write_func(&ru->rfdevice,
				      proc->timestamp_tx+ru->ts_offset-ru->openair0_cfg.tx_sample_advance-sf_extension,
				      txp,
				      siglen+sf_extension,
				      ru->nb_tx,
				      flags);
    
    LOG_D(PHY,"[TXPATH] RU %d tx_rf, writing to TS %llu, frame %d, unwrapped_frame %d, subframe %d\n",ru->idx,
	  (long long unsigned int)proc->timestamp_tx,proc->frame_tx,proc->frame_tx_unwrap,proc->subframe_tx);
    VCD_SIGNAL_DUMPER_DUMP_FUNCTION_BY_NAME( VCD_SIGNAL_DUMPER_FUNCTIONS_TRX_WRITE, 0 );
    
    
//    AssertFatal(txs ==  siglen+sf_extension,"TX : Timeout (sent %d/%d)\n",txs, siglen);
    if( (txs !=  siglen+sf_extension) && (late_control==STATE_BURST_NORMAL) ){ /* add fail safe for late command */
      late_control=STATE_BURST_TERMINATE;
      LOG_E(PHY,"TX : Timeout (sent %d/%d) state =%d\n",txs, siglen,late_control);
    }
  }
}


/*!
 * \brief The Asynchronous RX/TX FH thread of RAU/RCC/eNB/RRU.
 * This handles the RX FH for an asynchronous RRU/UE
 * \param param is a \ref eNB_proc_t structure which contains the info what to process.
 * \returns a pointer to an int. The storage is not on the heap and must not be freed.
 */
static void* ru_thread_asynch_rxtx( void* param ) {

  static int ru_thread_asynch_rxtx_status;

  RU_t *ru         = (RU_t*)param;
  RU_proc_t *proc  = &ru->proc;



  int subframe=0, frame=0; 

  thread_top_init("ru_thread_asynch_rxtx",1,870000,1000000,1000000);

  // wait for top-level synchronization and do one acquisition to get timestamp for setting frame/subframe

  wait_sync("ru_thread_asynch_rxtx");

  // wait for top-level synchronization and do one acquisition to get timestamp for setting frame/subframe
  printf( "waiting for devices (ru_thread_asynch_rx)\n");

  wait_on_condition(&proc->mutex_asynch_rxtx,&proc->cond_asynch_rxtx,&proc->instance_cnt_asynch_rxtx,"thread_asynch");

  printf( "devices ok (ru_thread_asynch_rx)\n");


  while (!oai_exit) { 
   
    if (oai_exit) break;   

    if (subframe==9) { 
      subframe=0;
      frame++;
      frame&=1023;
    } else {
      subframe++;
    }      
    LOG_D(PHY,"ru_thread_asynch_rxtx: Waiting on incoming fronthaul\n");
	// asynchronous receive from south (Mobipass)
    if (ru->fh_south_asynch_in) ru->fh_south_asynch_in(ru,&frame,&subframe);
    // asynchronous receive from north (RRU IF4/IF5)
    else if (ru->fh_north_asynch_in) {
       if (subframe_select(&ru->frame_parms,subframe)!=SF_UL)
         ru->fh_north_asynch_in(ru,&frame,&subframe);
    }
    else AssertFatal(1==0,"Unknown function in ru_thread_asynch_rxtx\n");
  }

  ru_thread_asynch_rxtx_status=0;
  return(&ru_thread_asynch_rxtx_status);
}




void wakeup_slaves(RU_proc_t *proc) {

  int i;
  struct timespec wait;
  
  wait.tv_sec=0;
  wait.tv_nsec=5000000L;
  
  for (i=0;i<proc->num_slaves;i++) {
    //printf("////////////////////calling for slave thrads\n");////////////////////////********
    RU_proc_t *slave_proc = proc->slave_proc[i];
    // wake up slave FH thread
    // lock the FH mutex and make sure the thread is ready
    if (pthread_mutex_timedlock(&slave_proc->mutex_FH,&wait) != 0) {
      LOG_E( PHY, "ERROR pthread_mutex_lock for RU %d slave %d (IC %d)\n",proc->ru->idx,slave_proc->ru->idx,slave_proc->instance_cnt_FH);
      exit_fun( "error locking mutex_rxtx" );
      break;
    }
    
    int cnt_slave            = ++slave_proc->instance_cnt_FH;
    slave_proc->frame_rx     = proc->frame_rx;
    slave_proc->subframe_rx  = proc->subframe_rx;
    slave_proc->timestamp_rx = proc->timestamp_rx;
    slave_proc->timestamp_tx = proc->timestamp_tx; 

    pthread_mutex_unlock( &slave_proc->mutex_FH );
    
    if (cnt_slave == 0) {
      // the thread was presumably waiting where it should and can now be woken up
      if (pthread_cond_signal(&slave_proc->cond_FH) != 0) {
	LOG_E( PHY, "ERROR pthread_cond_signal for RU %d, slave RU %d\n",proc->ru->idx,slave_proc->ru->idx);
          exit_fun( "ERROR pthread_cond_signal" );
	  break;
      }
    } else {
      LOG_W( PHY,"[RU] Frame %d, slave %d thread busy!! (cnt_FH %i)\n",slave_proc->frame_rx,slave_proc->ru->idx, cnt_slave);
      exit_fun( "FH thread busy" );
      break;
    }             
  }
}

/*!
 * \brief The prach receive thread of RU.
 * \param param is a \ref RU_proc_t structure which contains the info what to process.
 * \returns a pointer to an int. The storage is not on the heap and must not be freed.
 */
static void* ru_thread_prach( void* param ) {

  static int ru_thread_prach_status;

  RU_t *ru        = (RU_t*)param;
  RU_proc_t *proc = (RU_proc_t*)&ru->proc;

  // set default return value
  ru_thread_prach_status = 0;

  thread_top_init("ru_thread_prach",1,500000,1000000,20000000);
  //wait_sync("ru_thread_prach");

  while (RC.ru_mask>0) {
    usleep(1e6);
    LOG_I(PHY,"%s() RACH waiting for RU to be configured\n", __FUNCTION__);
  }
  LOG_I(PHY,"%s() RU configured - RACH processing thread running\n", __FUNCTION__);

  while (!oai_exit) {
    
    if (oai_exit) break;
    if (wait_on_condition(&proc->mutex_prach,&proc->cond_prach,&proc->instance_cnt_prach,"ru_prach_thread") < 0) break;
    VCD_SIGNAL_DUMPER_DUMP_FUNCTION_BY_NAME( VCD_SIGNAL_DUMPER_FUNCTIONS_PHY_RU_PRACH_RX, 1 );      
    if (ru->eNB_list[0]){
      prach_procedures(
        ru->eNB_list[0]
#if (RRC_VERSION >= MAKE_VERSION(14, 0, 0))
        ,0
#endif
        );
    }
    else {
       rx_prach(NULL,
  	        ru,
	        NULL,
                NULL,
                NULL,
                proc->frame_prach,
                0
#if (RRC_VERSION >= MAKE_VERSION(14, 0, 0))
	        ,0
#endif
	        );
    } 
    VCD_SIGNAL_DUMPER_DUMP_FUNCTION_BY_NAME( VCD_SIGNAL_DUMPER_FUNCTIONS_PHY_RU_PRACH_RX, 0 );      
    if (release_thread(&proc->mutex_prach,&proc->instance_cnt_prach,"ru_prach_thread") < 0) break;
  }

  LOG_I(PHY, "Exiting RU thread PRACH\n");

  ru_thread_prach_status = 0;
  return &ru_thread_prach_status;
}

#if (RRC_VERSION >= MAKE_VERSION(14, 0, 0))
static void* ru_thread_prach_br( void* param ) {

  static int ru_thread_prach_status;

  RU_t *ru        = (RU_t*)param;
  RU_proc_t *proc = (RU_proc_t*)&ru->proc;

  // set default return value
  ru_thread_prach_status = 0;

  thread_top_init("ru_thread_prach_br",1,500000,1000000,20000000);
  //wait_sync("ru_thread_prach_br");

  while (!oai_exit) {
    
    if (oai_exit) break;
    if (wait_on_condition(&proc->mutex_prach_br,&proc->cond_prach_br,&proc->instance_cnt_prach_br,"ru_prach_thread_br") < 0) break;
    rx_prach(NULL,
	     ru,
	     NULL,
             NULL,
             NULL,
             proc->frame_prach_br,
             0,
	     1);
    if (release_thread(&proc->mutex_prach_br,&proc->instance_cnt_prach_br,"ru_prach_thread_br") < 0) break;
  }

  LOG_I(PHY, "Exiting RU thread PRACH BR\n");

  ru_thread_prach_status = 0;
  return &ru_thread_prach_status;
}
#endif

int wakeup_synch(RU_t *ru){

  struct timespec wait;
  
  wait.tv_sec=0;
  wait.tv_nsec=5000000L;

  // wake up synch thread
  // lock the synch mutex and make sure the thread is ready
  if (pthread_mutex_timedlock(&ru->proc.mutex_synch,&wait) != 0) {
    LOG_E( PHY, "[RU] ERROR pthread_mutex_lock for RU synch thread (IC %d)\n", ru->proc.instance_cnt_synch );
    exit_fun( "error locking mutex_synch" );
    return(-1);
  }
  
  ++ru->proc.instance_cnt_synch;
  
  // the thread can now be woken up
  if (pthread_cond_signal(&ru->proc.cond_synch) != 0) {
    LOG_E( PHY, "[RU] ERROR pthread_cond_signal for RU synch thread\n");
    exit_fun( "ERROR pthread_cond_signal" );
    return(-1);
  }
  
  pthread_mutex_unlock( &ru->proc.mutex_synch );

  return(0);
}

void do_ru_synch(RU_t *ru) {

  LTE_DL_FRAME_PARMS *fp  = &ru->frame_parms;
  RU_proc_t *proc         = &ru->proc;
  int i;
  void *rxp[2],*rxp2[2];
  int32_t dummy_rx[ru->nb_rx][fp->samples_per_tti] __attribute__((aligned(32)));
  int rxs;
  int ic;

  // initialize the synchronization buffer to the common_vars.rxdata
  for (int i=0;i<ru->nb_rx;i++)
    rxp[i] = &ru->common.rxdata[i][0];

  double temp_freq1 = ru->rfdevice.openair0_cfg->rx_freq[0];
  double temp_freq2 = ru->rfdevice.openair0_cfg->tx_freq[0];
  for (i=0;i<4;i++) {
    ru->rfdevice.openair0_cfg->rx_freq[i] = ru->rfdevice.openair0_cfg->tx_freq[i];
    ru->rfdevice.openair0_cfg->tx_freq[i] = temp_freq1;
  }
  ru->rfdevice.trx_set_freq_func(&ru->rfdevice,ru->rfdevice.openair0_cfg,0);
  
  while ((ru->in_synch ==0)&&(!oai_exit)) {
    // read in frame
    rxs = ru->rfdevice.trx_read_func(&ru->rfdevice,
				     &(proc->timestamp_rx),
				     rxp,
				     fp->samples_per_tti*10,
				     ru->nb_rx);
    if (rxs != fp->samples_per_tti*10) LOG_E(PHY,"requested %d samples, got %d\n",fp->samples_per_tti*10,rxs);
 
    // wakeup synchronization processing thread
    wakeup_synch(ru);
    ic=0;
    
    while ((ic>=0)&&(!oai_exit)) {
      // continuously read in frames, 1ms at a time, 
      // until we are done with the synchronization procedure
      
      for (i=0; i<ru->nb_rx; i++)
	rxp2[i] = (void*)&dummy_rx[i][0];
      for (i=0;i<10;i++)
	rxs = ru->rfdevice.trx_read_func(&ru->rfdevice,
					 &(proc->timestamp_rx),
					 rxp2,
					 fp->samples_per_tti,
					 ru->nb_rx);
      pthread_mutex_lock(&ru->proc.mutex_synch);
      ic = ru->proc.instance_cnt_synch;
      pthread_mutex_unlock(&ru->proc.mutex_synch);
    } // ic>=0
  } // in_synch==0
    // read in rx_offset samples
  LOG_I(PHY,"Resynchronizing by %d samples\n",ru->rx_offset);
  rxs = ru->rfdevice.trx_read_func(&ru->rfdevice,
				   &(proc->timestamp_rx),
				   rxp,
				   ru->rx_offset,
				   ru->nb_rx);
  for (i=0;i<4;i++) {
    ru->rfdevice.openair0_cfg->rx_freq[i] = temp_freq1;
    ru->rfdevice.openair0_cfg->tx_freq[i] = temp_freq2;
  }

  ru->rfdevice.trx_set_freq_func(&ru->rfdevice,ru->rfdevice.openair0_cfg,0);

}



void wakeup_eNBs(RU_t *ru) {

  int i;
  PHY_VARS_eNB **eNB_list = ru->eNB_list;

  LOG_D(PHY,"wakeup_eNBs (num %d) for RU %d ru->eNB_top:%p\n",ru->num_eNB,ru->idx, ru->eNB_top);


  if (ru->num_eNB==1 && ru->eNB_top!=0 && get_nprocs() <= 4) {
    // call eNB function directly
  
    char string[20];
    sprintf(string,"Incoming RU %d",ru->idx);
    LOG_D(PHY,"RU %d Call eNB_top\n",ru->idx);
    ru->eNB_top(eNB_list[0],ru->proc.frame_rx,ru->proc.subframe_rx,string,ru);
  }
  else {

    LOG_D(PHY,"ru->num_eNB:%d\n", ru->num_eNB);

    for (i=0;i<ru->num_eNB;i++)
    {
      LOG_D(PHY,"ru->wakeup_rxtx:%p\n", ru->wakeup_rxtx);
      eNB_list[i]->proc.ru_proc = &ru->proc;
      if (ru->wakeup_rxtx!=0 && ru->wakeup_rxtx(eNB_list[i],ru) < 0)
      {
	LOG_E(PHY,"could not wakeup eNB rxtx process for subframe %d\n", ru->proc.subframe_rx);
      }
    }
  }
}

static inline int wakeup_prach_ru(RU_t *ru) {

  struct timespec wait;
  
  wait.tv_sec=0;
  wait.tv_nsec=5000000L;

  if (pthread_mutex_timedlock(&ru->proc.mutex_prach,&wait) !=0) {
    LOG_E( PHY, "[RU] ERROR pthread_mutex_lock for RU prach thread (IC %d)\n", ru->proc.instance_cnt_prach);
    exit_fun( "error locking mutex_rxtx" );
    return(-1);
  }
  if (ru->proc.instance_cnt_prach==-1) {
    ++ru->proc.instance_cnt_prach;
    ru->proc.frame_prach    = ru->proc.frame_rx;
    ru->proc.subframe_prach = ru->proc.subframe_rx;

    // DJP - think prach_procedures() is looking at eNB frame_prach
    if (ru->eNB_list[0]) {
      ru->eNB_list[0]->proc.frame_prach = ru->proc.frame_rx;
      ru->eNB_list[0]->proc.subframe_prach = ru->proc.subframe_rx;
    }
    LOG_D(PHY,"RU %d: waking up PRACH thread\n",ru->idx);
    // the thread can now be woken up
    AssertFatal(pthread_cond_signal(&ru->proc.cond_prach) == 0, "ERROR pthread_cond_signal for RU prach thread\n");
  }
  else LOG_W(PHY,"RU prach thread busy, skipping\n");
  pthread_mutex_unlock( &ru->proc.mutex_prach );

  return(0);
}

#if (RRC_VERSION >= MAKE_VERSION(14, 0, 0))
static inline int wakeup_prach_ru_br(RU_t *ru) {

  struct timespec wait;
  
  wait.tv_sec=0;
  wait.tv_nsec=5000000L;

  if (pthread_mutex_timedlock(&ru->proc.mutex_prach_br,&wait) !=0) {
    LOG_E( PHY, "[RU] ERROR pthread_mutex_lock for RU prach thread BR (IC %d)\n", ru->proc.instance_cnt_prach_br);
    exit_fun( "error locking mutex_rxtx" );
    return(-1);
  }
  if (ru->proc.instance_cnt_prach_br==-1) {
    ++ru->proc.instance_cnt_prach_br;
    ru->proc.frame_prach_br    = ru->proc.frame_rx;
    ru->proc.subframe_prach_br = ru->proc.subframe_rx;

    LOG_D(PHY,"RU %d: waking up PRACH thread\n",ru->idx);
    // the thread can now be woken up
    AssertFatal(pthread_cond_signal(&ru->proc.cond_prach_br) == 0, "ERROR pthread_cond_signal for RU prach thread BR\n");
  }
  else LOG_W(PHY,"RU prach thread busy, skipping\n");
  pthread_mutex_unlock( &ru->proc.mutex_prach_br );

  return(0);
}
#endif

// this is for RU with local RF unit
void fill_rf_config(RU_t *ru, char *rf_config_file) {

  int i;

  LTE_DL_FRAME_PARMS *fp   = &ru->frame_parms;
  openair0_config_t *cfg   = &ru->openair0_cfg;
  //printf("////////////////numerology in config = %d\n",numerology);

  if(fp->N_RB_DL == 100) {
    if(numerology == 0){
      if (fp->threequarter_fs) {
        cfg->sample_rate=23.04e6;
        cfg->samples_per_frame = 230400; 
        cfg->tx_bw = 10e6;
        cfg->rx_bw = 10e6;
      }
      else {
        cfg->sample_rate=30.72e6;
        cfg->samples_per_frame = 307200; 
        cfg->tx_bw = 10e6;
        cfg->rx_bw = 10e6;
      }
	}else if(numerology == 1){
	  cfg->sample_rate=61.44e6;
      cfg->samples_per_frame = 307200; 
      cfg->tx_bw = 20e6;
      cfg->rx_bw = 20e6;
	}else if(numerology == 2){
	  cfg->sample_rate=122.88e6;
      cfg->samples_per_frame = 307200; 
      cfg->tx_bw = 40e6;
      cfg->rx_bw = 40e6;
	}else{
	  printf("Wrong input for numerology %d\n setting to 20MHz normal CP configuration",numerology);
	  cfg->sample_rate=30.72e6;
      cfg->samples_per_frame = 307200; 
      cfg->tx_bw = 10e6;
      cfg->rx_bw = 10e6;
	}
  } else if(fp->N_RB_DL == 50) {
    cfg->sample_rate=15.36e6;
    cfg->samples_per_frame = 153600;
    cfg->tx_bw = 5e6;
    cfg->rx_bw = 5e6;
  } else if (fp->N_RB_DL == 25) {
    cfg->sample_rate=7.68e6;
    cfg->samples_per_frame = 76800;
    cfg->tx_bw = 2.5e6;
    cfg->rx_bw = 2.5e6;
  } else if (fp->N_RB_DL == 6) {
    cfg->sample_rate=1.92e6;
    cfg->samples_per_frame = 19200;
    cfg->tx_bw = 1.5e6;
    cfg->rx_bw = 1.5e6;
  }
  else AssertFatal(1==0,"Unknown N_RB_DL %d\n",fp->N_RB_DL);

  if (fp->frame_type==TDD)
    cfg->duplex_mode = duplex_mode_TDD;
  else //FDD
    cfg->duplex_mode = duplex_mode_FDD;

  cfg->Mod_id = 0;
  cfg->num_rb_dl=fp->N_RB_DL;
  cfg->tx_num_channels=ru->nb_tx;
  cfg->rx_num_channels=ru->nb_rx;
  
  for (i=0; i<ru->nb_tx; i++) {
    
    cfg->tx_freq[i] = (double)fp->dl_CarrierFreq;
    cfg->rx_freq[i] = (double)fp->ul_CarrierFreq;

    cfg->tx_gain[i] = (double)ru->att_tx;
    cfg->rx_gain[i] = ru->max_rxgain-(double)ru->att_rx;

    cfg->configFilename = rf_config_file;
    printf("channel %d, Setting tx_gain offset %f, rx_gain offset %f, tx_freq %f, rx_freq %f\n",
	   i, cfg->tx_gain[i],
	   cfg->rx_gain[i],
	   cfg->tx_freq[i],
	   cfg->rx_freq[i]);
  }
}

/* this function maps the RU tx and rx buffers to the available rf chains.
   Each rf chain is is addressed by the card number and the chain on the card. The
   rf_map specifies for each antenna port, on which rf chain the mapping should start. Multiple
   antennas are mapped to successive RF chains on the same card. */
int setup_RU_buffers(RU_t *ru) {

  int i,j; 
  int card,ant;

  //uint16_t N_TA_offset = 0;

  LTE_DL_FRAME_PARMS *frame_parms;
  
  if (ru) {
    frame_parms = &ru->frame_parms;
    printf("setup_RU_buffers: frame_parms = %p\n",frame_parms);
  } else {
    printf("RU[%d] not initialized\n", ru->idx);
    return(-1);
  }
  
  
  if (frame_parms->frame_type == TDD) {
    if      (frame_parms->N_RB_DL == 100) ru->N_TA_offset = 624;
    else if (frame_parms->N_RB_DL == 50)  ru->N_TA_offset = 624/2;
    else if (frame_parms->N_RB_DL == 25)  ru->N_TA_offset = 624/4;
  } 
  if (ru->openair0_cfg.mmapped_dma == 1) {
    // replace RX signal buffers with mmaped HW versions
    
    for (i=0; i<ru->nb_rx; i++) {
      card = i/4;
      ant = i%4;
      printf("Mapping RU id %d, rx_ant %d, on card %d, chain %d\n",ru->idx,i,ru->rf_map.card+card, ru->rf_map.chain+ant);
      free(ru->common.rxdata[i]);
      ru->common.rxdata[i] = ru->openair0_cfg.rxbase[ru->rf_map.chain+ant];
      
      printf("rxdata[%d] @ %p\n",i,ru->common.rxdata[i]);
      for (j=0; j<16; j++) {
	printf("rxbuffer %d: %x\n",j,ru->common.rxdata[i][j]);
	ru->common.rxdata[i][j] = 16-j;
      }
    }
    
    for (i=0; i<ru->nb_tx; i++) {
      card = i/4;
      ant = i%4;
      printf("Mapping RU id %d, tx_ant %d, on card %d, chain %d\n",ru->idx,i,ru->rf_map.card+card, ru->rf_map.chain+ant);
      free(ru->common.txdata[i]);
      ru->common.txdata[i] = ru->openair0_cfg.txbase[ru->rf_map.chain+ant];
      
      printf("txdata[%d] @ %p\n",i,ru->common.txdata[i]);
      
      for (j=0; j<16; j++) {
	printf("txbuffer %d: %x\n",j,ru->common.txdata[i][j]);
	ru->common.txdata[i][j] = 16-j;
      }
    }
  }
  else {  // not memory-mapped DMA 
    //nothing to do, everything already allocated in lte_init
  }
  return(0);
}

static void* ru_stats_thread(void* param) {

  RU_t               *ru      = (RU_t*)param;

  wait_sync("ru_stats_thread");

  while (!oai_exit) {
     sleep(1);
     if (opp_enabled == 1 && fepw) {
       if (ru->feprx) print_meas(&ru->ofdm_demod_stats,"feprx",NULL,NULL);
       if (ru->feptx_ofdm) print_meas(&ru->ofdm_mod_stats,"feptx_ofdm",NULL,NULL);
       if (ru->fh_north_asynch_in) print_meas(&ru->rx_fhaul,"rx_fhaul",NULL,NULL);
       if (ru->fh_north_out) {
          print_meas(&ru->tx_fhaul,"tx_fhaul",NULL,NULL);
          print_meas(&ru->compression,"compression",NULL,NULL);
          print_meas(&ru->transport,"transport",NULL,NULL);
       }
     }
  }
  return(NULL);
}

#ifdef PHY_TX_THREAD
int first_phy_tx = 1;
volatile int16_t phy_tx_txdataF_end;
volatile int16_t phy_tx_end;
#endif

static void* ru_thread_tx( void* param ) {
  RU_t *ru         = (RU_t*)param;
  RU_proc_t *proc  = &ru->proc;
  cpu_set_t cpuset;
  CPU_ZERO(&cpuset);


  thread_top_init("ru_thread_tx",1,400000,500000,500000);

  //CPU_SET(5, &cpuset);
  //pthread_setaffinity_np(pthread_self(), sizeof(cpu_set_t), &cpuset);
  //wait_sync("ru_thread_tx");

  wait_on_condition(&proc->mutex_FH1,&proc->cond_FH1,&proc->instance_cnt_FH1,"ru_thread_tx");

  printf( "ru_thread_tx ready\n");
  while (!oai_exit) { 

    VCD_SIGNAL_DUMPER_DUMP_VARIABLE_BY_NAME(VCD_SIGNAL_DUMPER_VARIABLES_CPUID_RU_THREAD_TX,sched_getcpu());   
    if (oai_exit) break;   


	LOG_D(PHY,"ru_thread_tx: Waiting for TX processing\n");
	// wait until eNBs are finished subframe RX n and TX n+4
    wait_on_condition(&proc->mutex_eNBs,&proc->cond_eNBs,&proc->instance_cnt_eNBs,"ru_thread_tx");
    if (oai_exit) break;
  	       
    // do TX front-end processing if needed (precoding and/or IDFTs)
    if (ru->feptx_prec) ru->feptx_prec(ru);
  	  
    // do OFDM if needed
    if ((ru->fh_north_asynch_in == NULL) && (ru->feptx_ofdm)) ru->feptx_ofdm(ru);
    if(!emulate_rf){    
      // do outgoing fronthaul (south) if needed
      if ((ru->fh_north_asynch_in == NULL) && (ru->fh_south_out)) ru->fh_south_out(ru);
  	      
      if (ru->fh_north_out) ru->fh_north_out(ru);
	}
    release_thread(&proc->mutex_eNBs,&proc->instance_cnt_eNBs,"ru_thread_tx");
    
    pthread_mutex_lock( &proc->mutex_eNBs );
    proc->ru_tx_ready++;
    // the thread can now be woken up
    if (pthread_cond_signal(&proc->cond_eNBs) != 0) {
      LOG_E( PHY, "[eNB] ERROR pthread_cond_signal for eNB TXnp4 thread\n");
      exit_fun( "ERROR pthread_cond_signal" );
    }
    pthread_mutex_unlock( &proc->mutex_eNBs );
  }
  release_thread(&proc->mutex_FH1,&proc->instance_cnt_FH1,"ru_thread_tx");
  return 0;
}

static void* ru_thread( void* param ) {

  static int ru_thread_status;

  RU_t               *ru      = (RU_t*)param;
  RU_proc_t          *proc    = &ru->proc;
  LTE_DL_FRAME_PARMS *fp      = &ru->frame_parms;
  int                ret;
  int                subframe =9;
  int                frame    =1023; 
  cpu_set_t cpuset;
  CPU_ZERO(&cpuset);


  // set default return value
  ru_thread_status = 0;
#if defined(PRE_SCD_THREAD)
  dlsch_ue_select_tbl_in_use = 1;
#endif

  struct timespec time_req, time_rem;
  time_req.tv_sec = 0;
  time_req.tv_nsec = 10000;

  // set default return value
  thread_top_init("ru_thread",1,400000,500000,500000);

  //CPU_SET(1, &cpuset);
  //pthread_setaffinity_np(pthread_self(), sizeof(cpu_set_t), &cpuset);
  pthread_setname_np( pthread_self(),"ru thread");
  LOG_I(PHY,"thread ru created id=%ld\n", syscall(__NR_gettid));

  LOG_I(PHY,"Starting RU %d (%s,%s),\n",ru->idx,eNB_functions[ru->function],eNB_timing[ru->if_timing]);

  if(emulate_rf){
    fill_rf_config(ru,ru->rf_config_file);
    init_frame_parms(&ru->frame_parms,1);
    phy_init_RU(ru);
    if (setup_RU_buffers(ru)!=0) {
          printf("Exiting, cannot initialize RU Buffers\n");
          exit(-1);
    }
  }
  else{
    // Start IF device if any
    if (ru->start_if) {
      LOG_I(PHY,"Starting IF interface for RU %d\n",ru->idx);
      AssertFatal(ru->start_if(ru,NULL) == 0, "Could not start the IF device\n");
      if (ru->if_south == LOCAL_RF) ret = connect_rau(ru);
      else ret = attach_rru(ru);
      AssertFatal(ret==0,"Cannot connect to radio\n");
    }
    if (ru->if_south == LOCAL_RF) { // configure RF parameters only 
          fill_rf_config(ru,ru->rf_config_file);
          init_frame_parms(&ru->frame_parms,1);
          phy_init_RU(ru);
    
    
          ret = openair0_device_load(&ru->rfdevice,&ru->openair0_cfg);
    }
    if (setup_RU_buffers(ru)!=0) {
          printf("Exiting, cannot initialize RU Buffers\n");
          exit(-1);
    }
  }

  LOG_I(PHY, "Signaling main thread that RU %d is ready\n",ru->idx);
  pthread_mutex_lock(&RC.ru_mutex);
  RC.ru_mask &= ~(1<<ru->idx);
  pthread_cond_signal(&RC.ru_cond);
  pthread_mutex_unlock(&RC.ru_mutex);
  
  
  pthread_mutex_lock(&proc->mutex_FH1);
  proc->instance_cnt_FH1 = 0;
  pthread_mutex_unlock(&proc->mutex_FH1);
  pthread_cond_signal(&proc->cond_FH1);

  wait_sync("ru_thread");

  if(!emulate_rf){
    // Start RF device if any
    if (ru->start_rf) {
      if (ru->start_rf(ru) != 0)
        LOG_E(HW,"Could not start the RF device\n");
      else LOG_I(PHY,"RU %d rf device ready\n",ru->idx);
    }
    else LOG_I(PHY,"RU %d no rf device\n",ru->idx);
    
    // if an asnych_rxtx thread exists
    // wakeup the thread because the devices are ready at this point
    
    if ((ru->fh_south_asynch_in)||(ru->fh_north_asynch_in)) {
      pthread_mutex_lock(&proc->mutex_asynch_rxtx);
      proc->instance_cnt_asynch_rxtx=0;
      pthread_mutex_unlock(&proc->mutex_asynch_rxtx);
      pthread_cond_signal(&proc->cond_asynch_rxtx);
    }
    else LOG_I(PHY,"RU %d no asynch_south interface\n",ru->idx);
    
    // if this is a slave RRU, try to synchronize on the DL frequency
    if ((ru->is_slave) && (ru->if_south == LOCAL_RF)) do_ru_synch(ru);
  }




  // This is a forever while loop, it loops over subframes which are scheduled by incoming samples from HW devices
  while (!oai_exit) {

    VCD_SIGNAL_DUMPER_DUMP_VARIABLE_BY_NAME(VCD_SIGNAL_DUMPER_VARIABLES_CPUID_RU_THREAD,sched_getcpu());

    // these are local subframe/frame counters to check that we are in synch with the fronthaul timing.
    // They are set on the first rx/tx in the underly FH routines.
    if (subframe==9) { 
      subframe=0;
      frame++;
      frame&=1023;
    } else {
      subframe++;
    }      

    // synchronization on input FH interface, acquire signals/data and block
    if (ru->fh_south_in) ru->fh_south_in(ru,&frame,&subframe);
    else AssertFatal(1==0, "No fronthaul interface at south port");

#ifdef PHY_TX_THREAD
    if(first_phy_tx == 0)
    {
        phy_tx_end = 0;
        phy_tx_txdataF_end = 0;
        if(pthread_mutex_lock(&ru->proc.mutex_phy_tx) != 0){
          LOG_E( PHY, "[RU] ERROR pthread_mutex_lock for phy tx thread (IC %d)\n", ru->proc.instance_cnt_phy_tx);
          exit_fun( "error locking mutex_rxtx" );
        }
        if (ru->proc.instance_cnt_phy_tx==-1) {
          ++ru->proc.instance_cnt_phy_tx;

          // the thread can now be woken up
          AssertFatal(pthread_cond_signal(&ru->proc.cond_phy_tx) == 0, "ERROR pthread_cond_signal for phy_tx thread\n");
        }else{
          LOG_E(PHY,"phy tx thread busy, skipping\n");
          ++ru->proc.instance_cnt_phy_tx;
        }
        pthread_mutex_unlock( &ru->proc.mutex_phy_tx );
    } else {
        phy_tx_end = 1;
        phy_tx_txdataF_end = 1;
    }
    first_phy_tx = 0;
#endif

/*
    LOG_D(PHY,"AFTER fh_south_in - SFN/SF:%d%d RU->proc[RX:%d%d TX:%d%d] RC.eNB[0][0]:[RX:%d%d TX(SFN):%d]\n",
        frame,subframe,
        proc->frame_rx,proc->subframe_rx,
        proc->frame_tx,proc->subframe_tx,
        RC.eNB[0][0]->proc.frame_rx,RC.eNB[0][0]->proc.subframe_rx,
        RC.eNB[0][0]->proc.frame_tx);

      LOG_D(PHY,"RU thread (do_prach %d, is_prach_subframe %d), received frame %d, subframe %d\n",
          ru->do_prach,
          is_prach_subframe(fp, proc->frame_rx, proc->subframe_rx),
          proc->frame_rx,proc->subframe_rx);
*/ 
    if ((ru->do_prach>0) && (is_prach_subframe(fp, proc->frame_rx, proc->subframe_rx)==1)) {
      wakeup_prach_ru(ru);
    }
#if (RRC_VERSION >= MAKE_VERSION(14, 0, 0))
    else if ((ru->do_prach>0) && (is_prach_subframe(fp, proc->frame_rx, proc->subframe_rx)>1)) {
      wakeup_prach_ru_br(ru);
    }
#endif

    // adjust for timing offset between RU
    if (ru->idx!=0) proc->frame_tx = (proc->frame_tx+proc->frame_offset)&1023;


    // do RX front-end processing (frequency-shift, dft) if needed
    if (ru->feprx) ru->feprx(ru);

    // At this point, all information for subframe has been received on FH interface
    // If this proc is to provide synchronization, do so
    wakeup_slaves(proc);

#if defined(PRE_SCD_THREAD)
    new_dlsch_ue_select_tbl_in_use = dlsch_ue_select_tbl_in_use;
    dlsch_ue_select_tbl_in_use = !dlsch_ue_select_tbl_in_use;
    memcpy(&pre_scd_eNB_UE_stats,&RC.mac[ru->eNB_list[0]->Mod_id]->UE_list.eNB_UE_stats, sizeof(eNB_UE_STATS)*MAX_NUM_CCs*NUMBER_OF_UE_MAX);
    memcpy(&pre_scd_activeUE, &RC.mac[ru->eNB_list[0]->Mod_id]->UE_list.active, sizeof(boolean_t)*NUMBER_OF_UE_MAX);
    if (pthread_mutex_lock(&ru->proc.mutex_pre_scd)!= 0) {
        LOG_E( PHY, "[eNB] error locking proc mutex for eNB pre scd\n");
        exit_fun("error locking mutex_time");
    }

    ru->proc.instance_pre_scd++;

    if (ru->proc.instance_pre_scd == 0) {
        if (pthread_cond_signal(&ru->proc.cond_pre_scd) != 0) {
            LOG_E( PHY, "[eNB] ERROR pthread_cond_signal for eNB pre scd\n" );
            exit_fun( "ERROR pthread_cond_signal cond_pre_scd" );
        }
    }else{
        LOG_E( PHY, "[eNB] frame %d subframe %d rxtx busy instance_pre_scd %d\n",
               frame,subframe,ru->proc.instance_pre_scd );
    }

    if (pthread_mutex_unlock(&ru->proc.mutex_pre_scd)!= 0) {
        LOG_E( PHY, "[eNB] error unlocking mutex_pre_scd mutex for eNB pre scd\n");
        exit_fun("error unlocking mutex_pre_scd");
    }
#endif

    // wakeup all eNB processes waiting for this RU
    if (ru->num_eNB>0) wakeup_eNBs(ru);
    
<<<<<<< HEAD
    if(get_nprocs() <= 4 || ru->num_eNB==0){
=======
    // wait until eNBs are finished subframe RX n and TX n+sf_ahead
    if(get_nprocs() > 4)
      wait_on_condition(&proc->mutex_eNBs,&proc->cond_eNBs,&proc->instance_cnt_eNBs,"ru_thread");
    
#ifndef PHY_TX_THREAD
    if(get_nprocs() <= 4){
>>>>>>> e595ec7c
      // do TX front-end processing if needed (precoding and/or IDFTs)
      if (ru->feptx_prec) ru->feptx_prec(ru);
      
      // do OFDM if needed
      if ((ru->fh_north_asynch_in == NULL) && (ru->feptx_ofdm)) ru->feptx_ofdm(ru);
      if(!emulate_rf){
        // do outgoing fronthaul (south) if needed
        if ((ru->fh_north_asynch_in == NULL) && (ru->fh_south_out)) ru->fh_south_out(ru);
        
        if (ru->fh_north_out) ru->fh_north_out(ru);
      }
    }
#else
    while((!oai_exit)&&(phy_tx_end == 0)){
        nanosleep(&time_req,&time_rem);
        continue;
    }
#endif
  }
  

  printf( "Exiting ru_thread \n");

  if (ru->stop_rf != NULL) {
    if (ru->stop_rf(ru) != 0)
      LOG_E(HW,"Could not stop the RF device\n");
    else LOG_I(PHY,"RU %d rf device stopped\n",ru->idx);
  }

  ru_thread_status = 0;
  return &ru_thread_status;

}


// This thread run the initial synchronization like a UE
void *ru_thread_synch(void *arg) {

  RU_t *ru = (RU_t*)arg;
  LTE_DL_FRAME_PARMS *fp=&ru->frame_parms;
  int32_t sync_pos,sync_pos2;
  uint32_t peak_val;
  uint32_t sync_corr[307200] __attribute__((aligned(32)));
  static int ru_thread_synch_status;


  thread_top_init("ru_thread_synch",0,5000000,10000000,10000000);

  wait_sync("ru_thread_synch");

  // initialize variables for PSS detection
  lte_sync_time_init(&ru->frame_parms);

  while (!oai_exit) {

    // wait to be woken up
    if (wait_on_condition(&ru->proc.mutex_synch,&ru->proc.cond_synch,&ru->proc.instance_cnt_synch,"ru_thread_synch")<0) break;

    // if we're not in synch, then run initial synch
    if (ru->in_synch == 0) { 
      // run intial synch like UE
      LOG_I(PHY,"Running initial synchronization\n");
      
      sync_pos = lte_sync_time_eNB(ru->common.rxdata,
				   fp,
				   fp->samples_per_tti*5,
				   &peak_val,
				   sync_corr);
      LOG_I(PHY,"RU synch: %d, val %d\n",sync_pos,peak_val);

      if (sync_pos >= 0) {
	if (sync_pos >= fp->nb_prefix_samples)
	  sync_pos2 = sync_pos - fp->nb_prefix_samples;
	else
	  sync_pos2 = sync_pos + (fp->samples_per_tti*10) - fp->nb_prefix_samples;
	
	if (fp->frame_type == FDD) {
	  
	  // PSS is hypothesized in last symbol of first slot in Frame
	  int sync_pos_slot = (fp->samples_per_tti>>1) - fp->ofdm_symbol_size - fp->nb_prefix_samples;
	  
	  if (sync_pos2 >= sync_pos_slot)
	    ru->rx_offset = sync_pos2 - sync_pos_slot;
	  else
	    ru->rx_offset = (fp->samples_per_tti*10) + sync_pos2 - sync_pos_slot;
	}
	else {
	  
	}

	LOG_I(PHY,"Estimated sync_pos %d, peak_val %d => timing offset %d\n",sync_pos,peak_val,ru->rx_offset);
	
	/*
	if ((peak_val > 300000) && (sync_pos > 0)) {
	//      if (sync_pos++ > 3) {
	write_output("ru_sync.m","sync",(void*)&sync_corr[0],fp->samples_per_tti*5,1,2);
	write_output("ru_rx.m","rxs",(void*)ru->ru_time.rxdata[0][0],fp->samples_per_tti*10,1,1);
	exit(-1);
	}
	*/
	ru->in_synch=1;
      }
    }

    if (release_thread(&ru->proc.mutex_synch,&ru->proc.instance_cnt_synch,"ru_synch_thread") < 0) break;
  } // oai_exit

  ru_thread_synch_status = 0;
  return &ru_thread_synch_status;

}

#if defined(PRE_SCD_THREAD)
void* pre_scd_thread( void* param ){
    static int              eNB_pre_scd_status;
    protocol_ctxt_t         ctxt;
    int                     frame;
    int                     subframe;
    int                     min_rb_unit[MAX_NUM_CCs];
    int                     CC_id;
    int                     Mod_id;
    RU_t               *ru      = (RU_t*)param;
    Mod_id = ru->eNB_list[0]->Mod_id;

    frame = 0;
    subframe = 4;
    thread_top_init("pre_scd_thread",0,870000,1000000,1000000);

    while (!oai_exit) {
        if(oai_exit){
            break;
        }
        pthread_mutex_lock(&ru->proc.mutex_pre_scd );
        if (ru->proc.instance_pre_scd < 0) {
          pthread_cond_wait(&ru->proc.cond_pre_scd, &ru->proc.mutex_pre_scd);
        }
        pthread_mutex_unlock(&ru->proc.mutex_pre_scd);
        PROTOCOL_CTXT_SET_BY_MODULE_ID(&ctxt, Mod_id, ENB_FLAG_YES,
                 NOT_A_RNTI, frame, subframe,Mod_id);
        pdcp_run(&ctxt);

        for (CC_id = 0; CC_id < MAX_NUM_CCs; CC_id++) {

          rrc_rx_tx(&ctxt, CC_id);
          min_rb_unit[CC_id] = get_min_rb_unit(Mod_id, CC_id);
        }

        pre_scd_nb_rbs_required(Mod_id, frame, subframe,min_rb_unit,pre_nb_rbs_required[new_dlsch_ue_select_tbl_in_use]);

        if (subframe==9) {
          subframe=0;
          frame++;
          frame&=1023;
        } else {
          subframe++;
        }
        pthread_mutex_lock(&ru->proc.mutex_pre_scd );
        ru->proc.instance_pre_scd--;
        pthread_mutex_unlock(&ru->proc.mutex_pre_scd);
    }
    eNB_pre_scd_status = 0;
    return &eNB_pre_scd_status;
}
#endif

#ifdef PHY_TX_THREAD
/*!
 * \brief The phy tx thread of eNB.
 * \param param is a \ref eNB_proc_t structure which contains the info what to process.
 * \returns a pointer to an int. The storage is not on the heap and must not be freed.
 */
static void* eNB_thread_phy_tx( void* param ) {
  static int eNB_thread_phy_tx_status;


  RU_t *ru      = (RU_t*)param;
  RU_proc_t *proc = &ru->proc;
  PHY_VARS_eNB **eNB_list = ru->eNB_list;

  eNB_rxtx_proc_t proc_rxtx;

  // set default return value
  eNB_thread_phy_tx_status = 0;

  thread_top_init("eNB_thread_phy_tx",1,500000L,1000000L,20000000L);


  while (!oai_exit) {

    if (oai_exit) break;


    if (wait_on_condition(&proc->mutex_phy_tx,&proc->cond_phy_tx,&proc->instance_cnt_phy_tx,"eNB_phy_tx_thread") < 0) break;

    LOG_D(PHY,"Running eNB phy tx procedures\n");
    if(ru->num_eNB == 1){
       proc_rxtx.subframe_tx = proc->subframe_phy_tx;
       proc_rxtx.frame_tx = proc->frame_phy_tx;
       phy_procedures_eNB_TX(eNB_list[0], &proc_rxtx, 1);
       phy_tx_txdataF_end = 1;
       if(pthread_mutex_lock(&ru->proc.mutex_rf_tx) != 0){
          LOG_E( PHY, "[RU] ERROR pthread_mutex_lock for rf tx thread (IC %d)\n", ru->proc.instance_cnt_rf_tx);
          exit_fun( "error locking mutex_rf_tx" );
        }
        if (ru->proc.instance_cnt_rf_tx==-1) {
          ++ru->proc.instance_cnt_rf_tx;
          ru->proc.frame_tx = proc->frame_phy_tx;
          ru->proc.subframe_tx = proc->subframe_phy_tx;
          ru->proc.timestamp_tx = proc->timestamp_phy_tx;

          // the thread can now be woken up
          AssertFatal(pthread_cond_signal(&ru->proc.cond_rf_tx) == 0, "ERROR pthread_cond_signal for rf_tx thread\n");
        }else{
          LOG_E(PHY,"rf tx thread busy, skipping\n");
          late_control=STATE_BURST_TERMINATE;
        }
        pthread_mutex_unlock( &ru->proc.mutex_rf_tx );
    }
    if (release_thread(&proc->mutex_phy_tx,&proc->instance_cnt_phy_tx,"eNB_thread_phy_tx") < 0) break;
    phy_tx_end = 1;
  }

  LOG_I(PHY, "Exiting eNB thread PHY TX\n");

  eNB_thread_phy_tx_status = 0;
  return &eNB_thread_phy_tx_status;
}


static void* rf_tx( void* param ) {
  static int rf_tx_status;

  RU_t *ru      = (RU_t*)param;
  RU_proc_t *proc = &ru->proc;

  // set default return value
  rf_tx_status = 0;

  thread_top_init("rf_tx",1,500000L,1000000L,20000000L);
  
  while (!oai_exit) {

    if (oai_exit) break;


    if (wait_on_condition(&proc->mutex_rf_tx,&proc->cond_rf_tx,&proc->instance_cnt_rf_tx,"rf_tx_thread") < 0) break;

    LOG_D(PHY,"Running eNB rf tx procedures\n");
    if(ru->num_eNB == 1){
       // do TX front-end processing if needed (precoding and/or IDFTs)
       if (ru->feptx_prec) ru->feptx_prec(ru);
       // do OFDM if needed
       if ((ru->fh_north_asynch_in == NULL) && (ru->feptx_ofdm)) ru->feptx_ofdm(ru);
       if(!emulate_rf){
         // do outgoing fronthaul (south) if needed
         if ((ru->fh_north_asynch_in == NULL) && (ru->fh_south_out)) ru->fh_south_out(ru);

         if (ru->fh_north_out) ru->fh_north_out(ru);
       }
    }
    if (release_thread(&proc->mutex_rf_tx,&proc->instance_cnt_rf_tx,"rf_tx") < 0) break;
    if(proc->instance_cnt_rf_tx >= 0){
      late_control=STATE_BURST_TERMINATE;
      LOG_E(PHY,"detect rf tx busy change mode TX failsafe\n");
    }
  }

  LOG_I(PHY, "Exiting rf TX\n");

  rf_tx_status = 0;
  return &rf_tx_status;
}
#endif


 
int start_if(struct RU_t_s *ru,struct PHY_VARS_eNB_s *eNB) {
  return(ru->ifdevice.trx_start_func(&ru->ifdevice));
}

int start_rf(RU_t *ru) {
  return(ru->rfdevice.trx_start_func(&ru->rfdevice));
}

int stop_rf(RU_t *ru)
{
  ru->rfdevice.trx_end_func(&ru->rfdevice);
  return 0;
}

extern void fep_full(RU_t *ru);
extern void ru_fep_full_2thread(RU_t *ru);
extern void feptx_ofdm(RU_t *ru);
extern void feptx_ofdm_2thread(RU_t *ru);
extern void feptx_prec(RU_t *ru);
extern void init_fep_thread(RU_t *ru,pthread_attr_t *attr);
extern void init_feptx_thread(RU_t *ru,pthread_attr_t *attr);

void init_RU_proc(RU_t *ru) {
   
  int i=0;
  RU_proc_t *proc;
  pthread_attr_t *attr_FH=NULL,*attr_FH1=NULL,*attr_prach=NULL,*attr_asynch=NULL,*attr_synch=NULL,*attr_emulateRF=NULL;
  //pthread_attr_t *attr_fep=NULL;
#if (RRC_VERSION >= MAKE_VERSION(14, 0, 0))
  pthread_attr_t *attr_prach_br=NULL;
#endif
  char name[100];

#ifndef OCP_FRAMEWORK
  LOG_I(PHY,"Initializing RU proc %d (%s,%s),\n",ru->idx,eNB_functions[ru->function],eNB_timing[ru->if_timing]);
#endif
  proc = &ru->proc;
  memset((void*)proc,0,sizeof(RU_proc_t));

  proc->ru = ru;
  proc->instance_cnt_prach       = -1;
  proc->instance_cnt_synch       = -1;
  proc->instance_cnt_FH          = -1;
  proc->instance_cnt_FH1         = -1;
  proc->instance_cnt_emulateRF   = -1;
  proc->instance_cnt_asynch_rxtx = -1;
  proc->instance_cnt_eNBs        = -1;
  proc->first_rx                 = 1;
  proc->first_tx                 = 1;
  proc->frame_offset             = 0;
  proc->num_slaves               = 0;
  proc->frame_tx_unwrap          = 0;
  proc->ru_rx_ready              = 0;
  proc->ru_tx_ready              = 0;

  for (i=0;i<10;i++) proc->symbol_mask[i]=0;
  
  pthread_mutex_init( &proc->mutex_prach, NULL);
  pthread_mutex_init( &proc->mutex_asynch_rxtx, NULL);
  pthread_mutex_init( &proc->mutex_synch,NULL);
  pthread_mutex_init( &proc->mutex_FH,NULL);
  pthread_mutex_init( &proc->mutex_FH1,NULL);
  pthread_mutex_init( &proc->mutex_emulateRF,NULL);
  pthread_mutex_init( &proc->mutex_eNBs, NULL);
  
  pthread_cond_init( &proc->cond_prach, NULL);
  pthread_cond_init( &proc->cond_FH, NULL);
  pthread_cond_init( &proc->cond_FH1, NULL);
  pthread_cond_init( &proc->cond_emulateRF, NULL);
  pthread_cond_init( &proc->cond_asynch_rxtx, NULL);
  pthread_cond_init( &proc->cond_synch,NULL);
  pthread_cond_init( &proc->cond_eNBs, NULL);
  
  pthread_attr_init( &proc->attr_FH);
  pthread_attr_init( &proc->attr_FH1);
  pthread_attr_init( &proc->attr_emulateRF);
  pthread_attr_init( &proc->attr_prach);
  pthread_attr_init( &proc->attr_synch);
  pthread_attr_init( &proc->attr_asynch_rxtx);
  pthread_attr_init( &proc->attr_fep);

#if (RRC_VERSION >= MAKE_VERSION(14, 0, 0))
  proc->instance_cnt_prach_br       = -1;
  pthread_mutex_init( &proc->mutex_prach_br, NULL);
  pthread_cond_init( &proc->cond_prach_br, NULL);
  pthread_attr_init( &proc->attr_prach_br);
#endif  

#ifdef PHY_TX_THREAD
  proc->instance_cnt_phy_tx       = -1;
  pthread_mutex_init( &proc->mutex_phy_tx, NULL);
  pthread_cond_init( &proc->cond_phy_tx, NULL);
  proc->instance_cnt_rf_tx       = -1;
  pthread_mutex_init( &proc->mutex_rf_tx, NULL);
  pthread_cond_init( &proc->cond_rf_tx, NULL);
#endif
  
#ifndef DEADLINE_SCHEDULER
  attr_FH        = &proc->attr_FH;
  attr_FH1       = &proc->attr_FH1;
  attr_prach     = &proc->attr_prach;
  attr_synch     = &proc->attr_synch;
  attr_asynch    = &proc->attr_asynch_rxtx;
  attr_emulateRF = &proc->attr_emulateRF;
#if (RRC_VERSION >= MAKE_VERSION(14, 0, 0))
  attr_prach_br  = &proc->attr_prach_br;
#endif
#endif
  
  pthread_create( &proc->pthread_FH, attr_FH, ru_thread, (void*)ru );

#if defined(PRE_SCD_THREAD)
    proc->instance_pre_scd = -1;
    pthread_mutex_init( &proc->mutex_pre_scd, NULL);
    pthread_cond_init( &proc->cond_pre_scd, NULL);
    pthread_create(&proc->pthread_pre_scd, NULL, pre_scd_thread, (void*)ru);
    pthread_setname_np(proc->pthread_pre_scd, "pre_scd_thread");
#endif

#ifdef PHY_TX_THREAD
    pthread_create( &proc->pthread_phy_tx, NULL, eNB_thread_phy_tx, (void*)ru );
    pthread_setname_np( proc->pthread_phy_tx, "phy_tx_thread" );
    pthread_create( &proc->pthread_rf_tx, NULL, rf_tx, (void*)ru );
#endif

  if(emulate_rf)
    pthread_create( &proc->pthread_emulateRF, attr_emulateRF, emulatedRF_thread, (void*)proc );

  if (get_nprocs() > 4)
    pthread_create( &proc->pthread_FH1, attr_FH1, ru_thread_tx, (void*)ru );

  if (ru->function == NGFI_RRU_IF4p5) {
    pthread_create( &proc->pthread_prach, attr_prach, ru_thread_prach, (void*)ru );
#if (RRC_VERSION >= MAKE_VERSION(14, 0, 0))  
    pthread_create( &proc->pthread_prach_br, attr_prach_br, ru_thread_prach_br, (void*)ru );
#endif
    if (ru->is_slave == 1) pthread_create( &proc->pthread_synch, attr_synch, ru_thread_synch, (void*)ru);
    
    
    if ((ru->if_timing == synch_to_other) ||
	(ru->function == NGFI_RRU_IF5) ||
	(ru->function == NGFI_RRU_IF4p5)) 
	{
		pthread_create( &proc->pthread_asynch_rxtx, attr_asynch, ru_thread_asynch_rxtx, (void*)ru );
	}
    
    snprintf( name, sizeof(name), "ru_thread_FH %d", ru->idx );
    pthread_setname_np( proc->pthread_FH, name );
    
  }
  else if (ru->function == eNodeB_3GPP && ru->if_south == LOCAL_RF) { // DJP - need something else to distinguish between monolithic and PNF
    LOG_I(PHY,"%s() DJP - added creation of pthread_prach\n", __FUNCTION__);
    pthread_create( &proc->pthread_prach, attr_prach, ru_thread_prach, (void*)ru );
  }

  if (get_nprocs()> 2 && fepw) { 
    if (ru->feprx) init_fep_thread(ru,NULL); 
    if (ru->feptx_ofdm) init_feptx_thread(ru,NULL);
  } 
  if (opp_enabled == 1) pthread_create(&ru->ru_stats_thread,NULL,ru_stats_thread,(void*)ru); 
  
}

void kill_RU_proc(int inst)
{
  RU_t *ru = RC.ru[inst];
  RU_proc_t *proc = &ru->proc;

  pthread_mutex_lock(&proc->mutex_FH);
  proc->instance_cnt_FH = 0;
  pthread_cond_signal(&proc->cond_FH);
  pthread_mutex_unlock(&proc->mutex_FH);

  pthread_mutex_lock(&proc->mutex_FH1);
  proc->instance_cnt_FH1 = 0;
  pthread_cond_signal(&proc->cond_FH1);
  pthread_mutex_unlock(&proc->mutex_FH1);

  pthread_mutex_lock(&proc->mutex_prach);
  proc->instance_cnt_prach = 0;
  pthread_cond_signal(&proc->cond_prach);
  pthread_mutex_unlock(&proc->mutex_prach);

#if (RRC_VERSION >= MAKE_VERSION(14, 0, 0))
  pthread_mutex_lock(&proc->mutex_prach_br);
  proc->instance_cnt_prach_br = 0;
  pthread_cond_signal(&proc->cond_prach_br);
  pthread_mutex_unlock(&proc->mutex_prach_br);
#endif

  pthread_mutex_lock(&proc->mutex_synch);
  proc->instance_cnt_synch = 0;
  pthread_cond_signal(&proc->cond_synch);
  pthread_mutex_unlock(&proc->mutex_synch);

  pthread_mutex_lock(&proc->mutex_eNBs);
  proc->ru_tx_ready = 0;
  proc->instance_cnt_eNBs = 0;
  pthread_cond_signal(&proc->cond_eNBs);
  pthread_mutex_unlock(&proc->mutex_eNBs);

  pthread_mutex_lock(&proc->mutex_asynch_rxtx);
  proc->instance_cnt_asynch_rxtx = 0;
  pthread_cond_signal(&proc->cond_asynch_rxtx);
  pthread_mutex_unlock(&proc->mutex_asynch_rxtx);

  LOG_D(PHY, "Joining pthread_FH\n");
  pthread_join(proc->pthread_FH, NULL);
  LOG_D(PHY, "Joining pthread_FHTX\n");
  pthread_join(proc->pthread_FH1, NULL);
  if (ru->function == NGFI_RRU_IF4p5) {
    LOG_D(PHY, "Joining pthread_prach\n");
    pthread_join(proc->pthread_prach, NULL);
#if (RRC_VERSION >= MAKE_VERSION(14, 0, 0))
    LOG_D(PHY, "Joining pthread_prach_br\n");
    pthread_join(proc->pthread_prach_br, NULL);
#endif
    if (ru->is_slave) {
      LOG_D(PHY, "Joining pthread_\n");
      pthread_join(proc->pthread_synch, NULL);
    }

    if ((ru->if_timing == synch_to_other) ||
        (ru->function == NGFI_RRU_IF5) ||
        (ru->function == NGFI_RRU_IF4p5)) {
      LOG_D(PHY, "Joining pthread_asynch_rxtx\n");
      pthread_join(proc->pthread_asynch_rxtx, NULL);
    }
  }
  if (get_nprocs() > 2 && fepw) {
    if (ru->feprx) {
      pthread_mutex_lock(&proc->mutex_fep);
      proc->instance_cnt_fep = 0;
      pthread_mutex_unlock(&proc->mutex_fep);
      pthread_cond_signal(&proc->cond_fep);
      LOG_D(PHY, "Joining pthread_fep\n");
      pthread_join(proc->pthread_fep, NULL);
      pthread_mutex_destroy(&proc->mutex_fep);
      pthread_cond_destroy(&proc->cond_fep);
    }
    if (ru->feptx_ofdm) {
      pthread_mutex_lock(&proc->mutex_feptx);
      proc->instance_cnt_feptx = 0;
      pthread_mutex_unlock(&proc->mutex_feptx);
      pthread_cond_signal(&proc->cond_feptx);
      LOG_D(PHY, "Joining pthread_feptx\n");
      pthread_join(proc->pthread_feptx, NULL);
      pthread_mutex_destroy(&proc->mutex_feptx);
      pthread_cond_destroy(&proc->cond_feptx);
    }
  }
  if (opp_enabled) {
    LOG_D(PHY, "Joining ru_stats_thread\n");
    pthread_join(ru->ru_stats_thread, NULL);
  }

  pthread_mutex_destroy(&proc->mutex_prach);
  pthread_mutex_destroy(&proc->mutex_asynch_rxtx);
  pthread_mutex_destroy(&proc->mutex_synch);
  pthread_mutex_destroy(&proc->mutex_FH);
  pthread_mutex_destroy(&proc->mutex_FH1);
  pthread_mutex_destroy(&proc->mutex_eNBs);

  pthread_cond_destroy(&proc->cond_prach);
  pthread_cond_destroy(&proc->cond_FH);
  pthread_cond_destroy(&proc->cond_FH1);
  pthread_cond_destroy(&proc->cond_asynch_rxtx);
  pthread_cond_destroy(&proc->cond_synch);
  pthread_cond_destroy(&proc->cond_eNBs);

  pthread_attr_destroy(&proc->attr_FH);
  pthread_attr_destroy(&proc->attr_FH1);
  pthread_attr_destroy(&proc->attr_prach);
  pthread_attr_destroy(&proc->attr_synch);
  pthread_attr_destroy(&proc->attr_asynch_rxtx);
  pthread_attr_destroy(&proc->attr_fep);

#if (RRC_VERSION >= MAKE_VERSION(14, 0, 0))
  pthread_mutex_destroy(&proc->mutex_prach_br);
  pthread_cond_destroy(&proc->cond_prach_br);
  pthread_attr_destroy(&proc->attr_prach_br);
#endif
}

int check_capabilities(RU_t *ru,RRU_capabilities_t *cap) {

  FH_fmt_options_t fmt = cap->FH_fmt;

  int i;
  int found_band=0;

  LOG_I(PHY,"RRU %d, num_bands %d, looking for band %d\n",ru->idx,cap->num_bands,ru->frame_parms.eutra_band);
  for (i=0;i<cap->num_bands;i++) {
    LOG_I(PHY,"band %d on RRU %d\n",cap->band_list[i],ru->idx);
    if (ru->frame_parms.eutra_band == cap->band_list[i]) {
      found_band=1;
      break;
    }
  }

  if (found_band == 0) {
    LOG_I(PHY,"Couldn't find target EUTRA band %d on RRU %d\n",ru->frame_parms.eutra_band,ru->idx);
    return(-1);
  }

  switch (ru->if_south) {
  case LOCAL_RF:
    AssertFatal(1==0, "This RU should not have a local RF, exiting\n");
    return(0);
    break;
  case REMOTE_IF5:
    if (fmt == OAI_IF5_only || fmt == OAI_IF5_and_IF4p5) return(0);
    break;
  case REMOTE_IF4p5:
    if (fmt == OAI_IF4p5_only || fmt == OAI_IF5_and_IF4p5) return(0);
    break;
  case REMOTE_MBP_IF5:
    if (fmt == MBP_IF5) return(0);
    break;
  default:
    LOG_I(PHY,"No compatible Fronthaul interface found for RRU %d\n", ru->idx);
    return(-1);
  }

  return(-1);
}


char rru_format_options[4][20] = {"OAI_IF5_only","OAI_IF4p5_only","OAI_IF5_and_IF4p5","MBP_IF5"};

char rru_formats[3][20] = {"OAI_IF5","MBP_IF5","OAI_IF4p5"};
char ru_if_formats[4][20] = {"LOCAL_RF","REMOTE_OAI_IF5","REMOTE_MBP_IF5","REMOTE_OAI_IF4p5"};

void configure_ru(int idx,
		  void *arg) {

  RU_t               *ru           = RC.ru[idx];
  RRU_config_t       *config       = (RRU_config_t *)arg;
  RRU_capabilities_t *capabilities = (RRU_capabilities_t*)arg;
  int ret;

  LOG_I(PHY, "Received capabilities from RRU %d\n",idx);


  if (capabilities->FH_fmt < MAX_FH_FMTs) LOG_I(PHY, "RU FH options %s\n",rru_format_options[capabilities->FH_fmt]);

  AssertFatal((ret=check_capabilities(ru,capabilities)) == 0,
	      "Cannot configure RRU %d, check_capabilities returned %d\n", idx,ret);
  // take antenna capabilities of RRU
  ru->nb_tx                      = capabilities->nb_tx[0];
  ru->nb_rx                      = capabilities->nb_rx[0];

  // Pass configuration to RRU
  LOG_I(PHY, "Using %s fronthaul (%d), band %d \n",ru_if_formats[ru->if_south],ru->if_south,ru->frame_parms.eutra_band);
  // wait for configuration 
  config->FH_fmt                 = ru->if_south;
  config->num_bands              = 1;
  config->band_list[0]           = ru->frame_parms.eutra_band;
  config->tx_freq[0]             = ru->frame_parms.dl_CarrierFreq;      
  config->rx_freq[0]             = ru->frame_parms.ul_CarrierFreq;      
  config->tdd_config[0]          = ru->frame_parms.tdd_config;
  config->tdd_config_S[0]        = ru->frame_parms.tdd_config_S;
  config->att_tx[0]              = ru->att_tx;
  config->att_rx[0]              = ru->att_rx;
  config->N_RB_DL[0]             = ru->frame_parms.N_RB_DL;
  config->N_RB_UL[0]             = ru->frame_parms.N_RB_UL;
  config->threequarter_fs[0]     = ru->frame_parms.threequarter_fs;
  if (ru->if_south==REMOTE_IF4p5) {
    config->prach_FreqOffset[0]  = ru->frame_parms.prach_config_common.prach_ConfigInfo.prach_FreqOffset;
    config->prach_ConfigIndex[0] = ru->frame_parms.prach_config_common.prach_ConfigInfo.prach_ConfigIndex;
    LOG_I(PHY,"REMOTE_IF4p5: prach_FrequOffset %d, prach_ConfigIndex %d\n",
	  config->prach_FreqOffset[0],config->prach_ConfigIndex[0]);
    
#if (RRC_VERSION >= MAKE_VERSION(14, 0, 0))
    int i;
    for (i=0;i<4;i++) {
      config->emtc_prach_CElevel_enable[0][i]  = ru->frame_parms.prach_emtc_config_common.prach_ConfigInfo.prach_CElevel_enable[i];
      config->emtc_prach_FreqOffset[0][i]      = ru->frame_parms.prach_emtc_config_common.prach_ConfigInfo.prach_FreqOffset[i];
      config->emtc_prach_ConfigIndex[0][i]     = ru->frame_parms.prach_emtc_config_common.prach_ConfigInfo.prach_ConfigIndex[i];
    }
#endif
  }

  init_frame_parms(&ru->frame_parms,1);
  phy_init_RU(ru);
}

void configure_rru(int idx,
		   void *arg) {

  RRU_config_t *config = (RRU_config_t *)arg;
  RU_t         *ru         = RC.ru[idx];

  ru->frame_parms.eutra_band                                               = config->band_list[0];
  ru->frame_parms.dl_CarrierFreq                                           = config->tx_freq[0];
  ru->frame_parms.ul_CarrierFreq                                           = config->rx_freq[0];
  if (ru->frame_parms.dl_CarrierFreq == ru->frame_parms.ul_CarrierFreq) {
     ru->frame_parms.frame_type                                            = TDD;
     ru->frame_parms.tdd_config                                            = config->tdd_config[0];
     ru->frame_parms.tdd_config_S                                          = config->tdd_config_S[0]; 
  }
  else
     ru->frame_parms.frame_type                                            = FDD;
  ru->att_tx                                                               = config->att_tx[0];
  ru->att_rx                                                               = config->att_rx[0];
  ru->frame_parms.N_RB_DL                                                  = config->N_RB_DL[0];
  ru->frame_parms.N_RB_UL                                                  = config->N_RB_UL[0];
  ru->frame_parms.threequarter_fs                                          = config->threequarter_fs[0];
  ru->frame_parms.pdsch_config_common.referenceSignalPower                 = ru->max_pdschReferenceSignalPower-config->att_tx[0];
  if (ru->function==NGFI_RRU_IF4p5) {
  ru->frame_parms.att_rx = ru->att_rx;
  ru->frame_parms.att_tx = ru->att_tx;

    LOG_I(PHY,"Setting ru->function to NGFI_RRU_IF4p5, prach_FrequOffset %d, prach_ConfigIndex %d, att (%d,%d)\n",
	  config->prach_FreqOffset[0],config->prach_ConfigIndex[0],ru->att_tx,ru->att_rx);
    ru->frame_parms.prach_config_common.prach_ConfigInfo.prach_FreqOffset  = config->prach_FreqOffset[0]; 
    ru->frame_parms.prach_config_common.prach_ConfigInfo.prach_ConfigIndex = config->prach_ConfigIndex[0]; 
#if (RRC_VERSION >= MAKE_VERSION(14, 0, 0))
    for (int i=0;i<4;i++) {
      ru->frame_parms.prach_emtc_config_common.prach_ConfigInfo.prach_CElevel_enable[i] = config->emtc_prach_CElevel_enable[0][i];
      ru->frame_parms.prach_emtc_config_common.prach_ConfigInfo.prach_FreqOffset[i]     = config->emtc_prach_FreqOffset[0][i];
      ru->frame_parms.prach_emtc_config_common.prach_ConfigInfo.prach_ConfigIndex[i]    = config->emtc_prach_ConfigIndex[0][i];
    }
#endif
  }
  
  init_frame_parms(&ru->frame_parms,1);

  fill_rf_config(ru,ru->rf_config_file);


  phy_init_RU(ru);

}

void init_precoding_weights(PHY_VARS_eNB *eNB) {

  int layer,ru_id,aa,re,ue,tb;
  LTE_DL_FRAME_PARMS *fp=&eNB->frame_parms;
  RU_t *ru;
  LTE_eNB_DLSCH_t *dlsch;

  // init precoding weigths
  for (ue=0;ue<NUMBER_OF_UE_MAX;ue++) {
    for (tb=0;tb<2;tb++) {
      dlsch = eNB->dlsch[ue][tb];
      for (layer=0; layer<4; layer++) {
	int nb_tx=0;
	for (ru_id=0;ru_id<RC.nb_RU;ru_id++) { 
	  ru = RC.ru[ru_id];
	  nb_tx+=ru->nb_tx;
	}
	dlsch->ue_spec_bf_weights[layer] = (int32_t**)malloc16(nb_tx*sizeof(int32_t*));
	  
	for (aa=0; aa<nb_tx; aa++) {
	  dlsch->ue_spec_bf_weights[layer][aa] = (int32_t *)malloc16(fp->ofdm_symbol_size*sizeof(int32_t));
	  for (re=0;re<fp->ofdm_symbol_size; re++) {
	    dlsch->ue_spec_bf_weights[layer][aa][re] = 0x00007fff;
	  }
	}	
      }
    }
  }
}

void set_function_spec_param(RU_t *ru)
{
  int ret;

  switch (ru->if_south) {
  case LOCAL_RF:   // this is an RU with integrated RF (RRU, eNB)
    if (ru->function ==  NGFI_RRU_IF5) {                 // IF5 RRU
      ru->do_prach              = 0;                      // no prach processing in RU
      ru->fh_north_in           = NULL;                   // no shynchronous incoming fronthaul from north
      ru->fh_north_out          = fh_if5_north_out;       // need only to do send_IF5  reception
      ru->fh_south_out          = tx_rf;                  // send output to RF
      ru->fh_north_asynch_in    = fh_if5_north_asynch_in; // TX packets come asynchronously
      ru->feprx                 = NULL;                   // nothing (this is a time-domain signal)
      ru->feptx_ofdm            = NULL;                   // nothing (this is a time-domain signal)
      ru->feptx_prec            = NULL;                   // nothing (this is a time-domain signal)
      ru->start_if              = start_if;               // need to start the if interface for if5
      ru->ifdevice.host_type    = RRU_HOST;
      ru->rfdevice.host_type    = RRU_HOST;
      ru->ifdevice.eth_params   = &ru->eth_params;
      reset_meas(&ru->rx_fhaul);
      reset_meas(&ru->tx_fhaul);
      reset_meas(&ru->compression);
      reset_meas(&ru->transport);

      ret = openair0_transport_load(&ru->ifdevice,&ru->openair0_cfg,&ru->eth_params);
      printf("openair0_transport_init returns %d for ru_id %d\n", ret, ru->idx);
      if (ret<0) {
        printf("Exiting, cannot initialize transport protocol\n");
        exit(-1);
      }
    }
    else if (ru->function == NGFI_RRU_IF4p5) {
      ru->do_prach              = 1;                        // do part of prach processing in RU
      ru->fh_north_in           = NULL;                     // no synchronous incoming fronthaul from north
      ru->fh_north_out          = fh_if4p5_north_out;       // send_IF4p5 on reception
      ru->fh_south_out          = tx_rf;                    // send output to RF
      ru->fh_north_asynch_in    = fh_if4p5_north_asynch_in; // TX packets come asynchronously
      ru->feprx                 = (get_nprocs()<=2 || !fepw) ? fep_full :ru_fep_full_2thread;                 // RX DFTs
      ru->feptx_ofdm            = (get_nprocs()<=2 || !fepw) ? feptx_ofdm : feptx_ofdm_2thread;               // this is fep with idft only (no precoding in RRU)
      ru->feptx_prec            = NULL;
      ru->start_if              = start_if;                 // need to start the if interface for if4p5
      ru->ifdevice.host_type    = RRU_HOST;
      ru->rfdevice.host_type    = RRU_HOST;
      ru->ifdevice.eth_params   = &ru->eth_params;
      reset_meas(&ru->rx_fhaul);
      reset_meas(&ru->tx_fhaul);
      reset_meas(&ru->compression);
      reset_meas(&ru->transport);

      ret = openair0_transport_load(&ru->ifdevice,&ru->openair0_cfg,&ru->eth_params);
      printf("openair0_transport_init returns %d for ru_id %d\n", ret, ru->idx);
      if (ret<0) {
        printf("Exiting, cannot initialize transport protocol\n");
        exit(-1);
      }
      malloc_IF4p5_buffer(ru);
    }
    else if (ru->function == eNodeB_3GPP) {
      ru->do_prach             = 0;                       // no prach processing in RU
      ru->feprx                = (get_nprocs()<=2 || !fepw) ? fep_full : ru_fep_full_2thread;                // RX DFTs
      ru->feptx_ofdm           = (get_nprocs()<=2 || !fepw) ? feptx_ofdm : feptx_ofdm_2thread;              // this is fep with idft and precoding
      ru->feptx_prec           = feptx_prec;              // this is fep with idft and precoding
      ru->fh_north_in          = NULL;                    // no incoming fronthaul from north
      ru->fh_north_out         = NULL;                    // no outgoing fronthaul to north
      ru->start_if             = NULL;                    // no if interface
      ru->rfdevice.host_type   = RAU_HOST;
    }
    ru->fh_south_in            = rx_rf;                               // local synchronous RF RX
    ru->fh_south_out           = tx_rf;                               // local synchronous RF TX
    ru->start_rf               = start_rf;                            // need to start the local RF interface
    ru->stop_rf                = stop_rf;
    printf("configuring ru_id %d (start_rf %p)\n", ru->idx, start_rf);
/*
    if (ru->function == eNodeB_3GPP) { // configure RF parameters only for 3GPP eNodeB, we need to get them from RAU otherwise
      fill_rf_config(ru,rf_config_file);
      init_frame_parms(&ru->frame_parms,1);
      phy_init_RU(ru);
    }

    ret = openair0_device_load(&ru->rfdevice,&ru->openair0_cfg);
    if (setup_RU_buffers(ru)!=0) {
      printf("Exiting, cannot initialize RU Buffers\n");
      exit(-1);
    }*/
    break;

  case REMOTE_IF5: // the remote unit is IF5 RRU
    ru->do_prach               = 0;
    ru->feprx                  = (get_nprocs()<=2 || !fepw) ? fep_full : fep_full;                   // this is frequency-shift + DFTs
    ru->feptx_prec             = feptx_prec;                 // need to do transmit Precoding + IDFTs
    ru->feptx_ofdm             = (get_nprocs()<=2 || !fepw) ? feptx_ofdm : feptx_ofdm_2thread;                 // need to do transmit Precoding + IDFTs
    if (ru->if_timing == synch_to_other) {
      ru->fh_south_in          = fh_slave_south_in;                  // synchronize to master
      ru->fh_south_out         = fh_if5_mobipass_south_out;          // use send_IF5 for mobipass
      ru->fh_south_asynch_in   = fh_if5_south_asynch_in_mobipass;    // UL is asynchronous
    }
    else {
      ru->fh_south_in          = fh_if5_south_in;     // synchronous IF5 reception
      ru->fh_south_out         = fh_if5_south_out;    // synchronous IF5 transmission
      ru->fh_south_asynch_in   = NULL;                // no asynchronous UL
    }
    ru->start_rf               = NULL;                 // no local RF
    ru->stop_rf                = NULL;
    ru->start_if               = start_if;             // need to start if interface for IF5
    ru->ifdevice.host_type     = RAU_HOST;
    ru->ifdevice.eth_params    = &ru->eth_params;
    ru->ifdevice.configure_rru = configure_ru;

    ret = openair0_transport_load(&ru->ifdevice,&ru->openair0_cfg,&ru->eth_params);
    printf("openair0_transport_init returns %d for ru_id %d\n", ret, ru->idx);
    if (ret<0) {
      printf("Exiting, cannot initialize transport protocol\n");
      exit(-1);
    }
    break;

  case REMOTE_IF4p5:
    ru->do_prach               = 0;
    ru->feprx                  = NULL;                // DFTs
    ru->feptx_prec             = feptx_prec;          // Precoding operation
    ru->feptx_ofdm             = NULL;                // no OFDM mod
    ru->fh_south_in            = fh_if4p5_south_in;   // synchronous IF4p5 reception
    ru->fh_south_out           = fh_if4p5_south_out;  // synchronous IF4p5 transmission
    ru->fh_south_asynch_in     = (ru->if_timing == synch_to_other) ? fh_if4p5_south_in : NULL;                // asynchronous UL if synch_to_other
    ru->fh_north_out           = NULL;
    ru->fh_north_asynch_in     = NULL;
    ru->start_rf               = NULL;                // no local RF
    ru->stop_rf                = NULL;
    ru->start_if               = start_if;            // need to start if interface for IF4p5
    ru->ifdevice.host_type     = RAU_HOST;
    ru->ifdevice.eth_params    = &ru->eth_params;
    ru->ifdevice.configure_rru = configure_ru;

    ret = openair0_transport_load(&ru->ifdevice, &ru->openair0_cfg, &ru->eth_params);
    printf("openair0_transport_init returns %d for ru_id %d\n", ret, ru->idx);
    if (ret<0) {
      printf("Exiting, cannot initialize transport protocol\n");
      exit(-1);
    }

    malloc_IF4p5_buffer(ru);

    break;

  default:
    LOG_E(PHY,"RU with invalid or unknown southbound interface type %d\n",ru->if_south);
    break;
  } // switch on interface type
}

extern void RCconfig_RU(void);

void init_RU(char *rf_config_file) {
  
  int ru_id;
  RU_t *ru;
  PHY_VARS_eNB *eNB0= (PHY_VARS_eNB *)NULL;
  int i;
  int CC_id;

  // create status mask
  RC.ru_mask = 0;
  pthread_mutex_init(&RC.ru_mutex,NULL);
  pthread_cond_init(&RC.ru_cond,NULL);

  // read in configuration file)
  printf("configuring RU from file\n");
  RCconfig_RU();
  LOG_I(PHY,"number of L1 instances %d, number of RU %d, number of CPU cores %d\n",RC.nb_L1_inst,RC.nb_RU,get_nprocs());

  if (RC.nb_CC != 0)
    for (i=0;i<RC.nb_L1_inst;i++) 
      for (CC_id=0;CC_id<RC.nb_CC[i];CC_id++) RC.eNB[i][CC_id]->num_RU=0;

  LOG_D(PHY,"Process RUs RC.nb_RU:%d\n",RC.nb_RU);
  for (ru_id=0;ru_id<RC.nb_RU;ru_id++) {
    LOG_D(PHY,"Process RC.ru[%d]\n",ru_id);
    ru               = RC.ru[ru_id];
    ru->rf_config_file = rf_config_file;
    ru->idx          = ru_id;              
    ru->ts_offset    = 0;
    // use eNB_list[0] as a reference for RU frame parameters
    // NOTE: multiple CC_id are not handled here yet!

    if (ru->num_eNB > 0) {
      LOG_D(PHY, "%s() RC.ru[%d].num_eNB:%d ru->eNB_list[0]:%p RC.eNB[0][0]:%p rf_config_file:%s\n", __FUNCTION__, ru_id, ru->num_eNB, ru->eNB_list[0], RC.eNB[0][0], ru->rf_config_file);

      if (ru->eNB_list[0] == 0)
      {
        LOG_E(PHY,"%s() DJP - ru->eNB_list ru->num_eNB are not initialized - so do it manually\n", __FUNCTION__);
        ru->eNB_list[0] = RC.eNB[0][0];
        ru->num_eNB=1;
      //
      // DJP - feptx_prec() / feptx_ofdm() parses the eNB_list (based on num_eNB) and copies the txdata_F to txdata in RU
      //
      }
      else
      {
        LOG_E(PHY,"DJP - delete code above this %s:%d\n", __FILE__, __LINE__);
      }
    }
    eNB0             = ru->eNB_list[0];
    LOG_D(PHY, "RU FUnction:%d ru->if_south:%d\n", ru->function, ru->if_south);
    LOG_D(PHY, "eNB0:%p\n", eNB0);
    if (eNB0)
    {
      if ((ru->function != NGFI_RRU_IF5) && (ru->function != NGFI_RRU_IF4p5))
        AssertFatal(eNB0!=NULL,"eNB0 is null!\n");

      if (eNB0) {
        LOG_I(PHY,"Copying frame parms from eNB %d to ru %d\n",eNB0->Mod_id,ru->idx);
        memcpy((void*)&ru->frame_parms,(void*)&eNB0->frame_parms,sizeof(LTE_DL_FRAME_PARMS));

        // attach all RU to all eNBs in its list/
        LOG_D(PHY,"ru->num_eNB:%d eNB0->num_RU:%d\n", ru->num_eNB, eNB0->num_RU);
        for (i=0;i<ru->num_eNB;i++) {
          eNB0 = ru->eNB_list[i];
          eNB0->RU_list[eNB0->num_RU++] = ru;
        }
      }
    }
        LOG_I(PHY,"Initializing RRU descriptor %d : (%s,%s,%d)\n",ru_id,ru_if_types[ru->if_south],eNB_timing[ru->if_timing],ru->function);

    set_function_spec_param(ru);
    LOG_I(PHY,"Starting ru_thread %d\n",ru_id);

    init_RU_proc(ru);



  } // for ru_id

  //  sleep(1);
  LOG_D(HW,"[lte-softmodem.c] RU threads created\n");
  

}




void stop_ru(RU_t *ru) {
  int *status;
  printf("Stopping RU %p processing threads\n",(void*)ru);
#if defined(PRE_SCD_THREAD)
  if(ru){
    ru->proc.instance_pre_scd = 0;
    pthread_cond_signal( &ru->proc.cond_pre_scd );
    pthread_join(ru->proc.pthread_pre_scd, (void**)&status );
    pthread_mutex_destroy(&ru->proc.mutex_pre_scd );
    pthread_cond_destroy(&ru->proc.cond_pre_scd );
  }
#endif
#ifdef PHY_TX_THREAD
  if(ru){
      ru->proc.instance_cnt_phy_tx = 0;
      pthread_cond_signal(&ru->proc.cond_phy_tx);
      pthread_join( ru->proc.pthread_phy_tx, (void**)&status );
      pthread_mutex_destroy( &ru->proc.mutex_phy_tx );
      pthread_cond_destroy( &ru->proc.cond_phy_tx );
      ru->proc.instance_cnt_rf_tx = 0;
      pthread_cond_signal(&ru->proc.cond_rf_tx);
      pthread_join( ru->proc.pthread_rf_tx, (void**)&status );
      pthread_mutex_destroy( &ru->proc.mutex_rf_tx );
      pthread_cond_destroy( &ru->proc.cond_rf_tx );
  }
#endif
}

void stop_RU(int nb_ru)
{
  for (int inst = 0; inst < nb_ru; inst++) {
    LOG_I(PHY, "Stopping RU %d processing threads\n", inst);
    kill_RU_proc(inst);
  }
}


/* --------------------------------------------------------*/
/* from here function to use configuration module          */
void RCconfig_RU(void) {
  
  int               j                             = 0;
  int               i                             = 0;

  
  paramdef_t RUParams[] = RUPARAMS_DESC;
  paramlist_def_t RUParamList = {CONFIG_STRING_RU_LIST,NULL,0};


  config_getlist( &RUParamList,RUParams,sizeof(RUParams)/sizeof(paramdef_t), NULL);  

  
  if ( RUParamList.numelt > 0) {

    RC.ru = (RU_t**)malloc(RC.nb_RU*sizeof(RU_t*));
   



    RC.ru_mask=(1<<RC.nb_RU) - 1;
    printf("Set RU mask to %lx\n",RC.ru_mask);

    for (j = 0; j < RC.nb_RU; j++) {

      RC.ru[j]                                    = (RU_t*)malloc(sizeof(RU_t));
      memset((void*)RC.ru[j],0,sizeof(RU_t));
      RC.ru[j]->idx                                 = j;

      printf("Creating RC.ru[%d]:%p\n", j, RC.ru[j]);

      RC.ru[j]->if_timing                           = synch_to_ext_device;
      if (RC.nb_L1_inst >0)
        RC.ru[j]->num_eNB                           = RUParamList.paramarray[j][RU_ENB_LIST_IDX].numelt;
      else
	    RC.ru[j]->num_eNB                           = 0;
      for (i=0;i<RC.ru[j]->num_eNB;i++) RC.ru[j]->eNB_list[i] = RC.eNB[RUParamList.paramarray[j][RU_ENB_LIST_IDX].iptr[i]][0];     


      if (strcmp(*(RUParamList.paramarray[j][RU_LOCAL_RF_IDX].strptr), "yes") == 0) {
	if ( !(config_isparamset(RUParamList.paramarray[j],RU_LOCAL_IF_NAME_IDX)) ) {
	  RC.ru[j]->if_south                        = LOCAL_RF;
	  RC.ru[j]->function                        = eNodeB_3GPP;
	  printf("Setting function for RU %d to eNodeB_3GPP\n",j);
        }
        else { 
          RC.ru[j]->eth_params.local_if_name            = strdup(*(RUParamList.paramarray[j][RU_LOCAL_IF_NAME_IDX].strptr));    
          RC.ru[j]->eth_params.my_addr                  = strdup(*(RUParamList.paramarray[j][RU_LOCAL_ADDRESS_IDX].strptr)); 
          RC.ru[j]->eth_params.remote_addr              = strdup(*(RUParamList.paramarray[j][RU_REMOTE_ADDRESS_IDX].strptr));
          RC.ru[j]->eth_params.my_portc                 = *(RUParamList.paramarray[j][RU_LOCAL_PORTC_IDX].uptr);
          RC.ru[j]->eth_params.remote_portc             = *(RUParamList.paramarray[j][RU_REMOTE_PORTC_IDX].uptr);
          RC.ru[j]->eth_params.my_portd                 = *(RUParamList.paramarray[j][RU_LOCAL_PORTD_IDX].uptr);
          RC.ru[j]->eth_params.remote_portd             = *(RUParamList.paramarray[j][RU_REMOTE_PORTD_IDX].uptr);

	  if (strcmp(*(RUParamList.paramarray[j][RU_TRANSPORT_PREFERENCE_IDX].strptr), "udp") == 0) {
	    RC.ru[j]->if_south                        = LOCAL_RF;
	    RC.ru[j]->function                        = NGFI_RRU_IF5;
	    RC.ru[j]->eth_params.transp_preference    = ETH_UDP_MODE;
	    printf("Setting function for RU %d to NGFI_RRU_IF5 (udp)\n",j);
	  } else if (strcmp(*(RUParamList.paramarray[j][RU_TRANSPORT_PREFERENCE_IDX].strptr), "raw") == 0) {
	    RC.ru[j]->if_south                        = LOCAL_RF;
	    RC.ru[j]->function                        = NGFI_RRU_IF5;
	    RC.ru[j]->eth_params.transp_preference    = ETH_RAW_MODE;
	    printf("Setting function for RU %d to NGFI_RRU_IF5 (raw)\n",j);
	  } else if (strcmp(*(RUParamList.paramarray[j][RU_TRANSPORT_PREFERENCE_IDX].strptr), "udp_if4p5") == 0) {
	    RC.ru[j]->if_south                        = LOCAL_RF;
	    RC.ru[j]->function                        = NGFI_RRU_IF4p5;
	    RC.ru[j]->eth_params.transp_preference    = ETH_UDP_IF4p5_MODE;
	    printf("Setting function for RU %d to NGFI_RRU_IF4p5 (udp)\n",j);
	  } else if (strcmp(*(RUParamList.paramarray[j][RU_TRANSPORT_PREFERENCE_IDX].strptr), "raw_if4p5") == 0) {
	    RC.ru[j]->if_south                        = LOCAL_RF;
	    RC.ru[j]->function                        = NGFI_RRU_IF4p5;
	    RC.ru[j]->eth_params.transp_preference    = ETH_RAW_IF4p5_MODE;
	    printf("Setting function for RU %d to NGFI_RRU_IF4p5 (raw)\n",j);
	  }
	}
	RC.ru[j]->max_pdschReferenceSignalPower     = *(RUParamList.paramarray[j][RU_MAX_RS_EPRE_IDX].uptr);;
	RC.ru[j]->max_rxgain                        = *(RUParamList.paramarray[j][RU_MAX_RXGAIN_IDX].uptr);
	RC.ru[j]->num_bands                         = RUParamList.paramarray[j][RU_BAND_LIST_IDX].numelt;
	for (i=0;i<RC.ru[j]->num_bands;i++) RC.ru[j]->band[i] = RUParamList.paramarray[j][RU_BAND_LIST_IDX].iptr[i]; 
      } //strcmp(local_rf, "yes") == 0
      else {
	printf("RU %d: Transport %s\n",j,*(RUParamList.paramarray[j][RU_TRANSPORT_PREFERENCE_IDX].strptr));

        RC.ru[j]->eth_params.local_if_name	      = strdup(*(RUParamList.paramarray[j][RU_LOCAL_IF_NAME_IDX].strptr));    
        RC.ru[j]->eth_params.my_addr		      = strdup(*(RUParamList.paramarray[j][RU_LOCAL_ADDRESS_IDX].strptr)); 
        RC.ru[j]->eth_params.remote_addr	      = strdup(*(RUParamList.paramarray[j][RU_REMOTE_ADDRESS_IDX].strptr));
        RC.ru[j]->eth_params.my_portc		      = *(RUParamList.paramarray[j][RU_LOCAL_PORTC_IDX].uptr);
        RC.ru[j]->eth_params.remote_portc	      = *(RUParamList.paramarray[j][RU_REMOTE_PORTC_IDX].uptr);
        RC.ru[j]->eth_params.my_portd		      = *(RUParamList.paramarray[j][RU_LOCAL_PORTD_IDX].uptr);
        RC.ru[j]->eth_params.remote_portd	      = *(RUParamList.paramarray[j][RU_REMOTE_PORTD_IDX].uptr);
	if (strcmp(*(RUParamList.paramarray[j][RU_TRANSPORT_PREFERENCE_IDX].strptr), "udp") == 0) {
	  RC.ru[j]->if_south                     = REMOTE_IF5;
	  RC.ru[j]->function                     = NGFI_RAU_IF5;
	  RC.ru[j]->eth_params.transp_preference = ETH_UDP_MODE;
	} else if (strcmp(*(RUParamList.paramarray[j][RU_TRANSPORT_PREFERENCE_IDX].strptr), "raw") == 0) {
	  RC.ru[j]->if_south                     = REMOTE_IF5;
	  RC.ru[j]->function                     = NGFI_RAU_IF5;
	  RC.ru[j]->eth_params.transp_preference = ETH_RAW_MODE;
	} else if (strcmp(*(RUParamList.paramarray[j][RU_TRANSPORT_PREFERENCE_IDX].strptr), "udp_if4p5") == 0) {
	  RC.ru[j]->if_south                     = REMOTE_IF4p5;
	  RC.ru[j]->function                     = NGFI_RAU_IF4p5;
	  RC.ru[j]->eth_params.transp_preference = ETH_UDP_IF4p5_MODE;
	} else if (strcmp(*(RUParamList.paramarray[j][RU_TRANSPORT_PREFERENCE_IDX].strptr), "raw_if4p5") == 0) {
	  RC.ru[j]->if_south                     = REMOTE_IF4p5;
	  RC.ru[j]->function                     = NGFI_RAU_IF4p5;
	  RC.ru[j]->eth_params.transp_preference = ETH_RAW_IF4p5_MODE;
	} else if (strcmp(*(RUParamList.paramarray[j][RU_TRANSPORT_PREFERENCE_IDX].strptr), "raw_if5_mobipass") == 0) {
	  RC.ru[j]->if_south                     = REMOTE_IF5;
	  RC.ru[j]->function                     = NGFI_RAU_IF5;
	  RC.ru[j]->if_timing                    = synch_to_other;
	  RC.ru[j]->eth_params.transp_preference = ETH_RAW_IF5_MOBIPASS;
	}
      }  /* strcmp(local_rf, "yes") != 0 */

      RC.ru[j]->nb_tx                             = *(RUParamList.paramarray[j][RU_NB_TX_IDX].uptr);
      RC.ru[j]->nb_rx                             = *(RUParamList.paramarray[j][RU_NB_RX_IDX].uptr);
      
      RC.ru[j]->att_tx                            = *(RUParamList.paramarray[j][RU_ATT_TX_IDX].uptr);
      RC.ru[j]->att_rx                            = *(RUParamList.paramarray[j][RU_ATT_RX_IDX].uptr);
    }// j=0..num_rus
  } else {
    RC.nb_RU = 0;	    
  } // setting != NULL

  return;
  
}<|MERGE_RESOLUTION|>--- conflicted
+++ resolved
@@ -1717,19 +1717,12 @@
     first_phy_tx = 0;
 #endif
 
-/*
-    LOG_D(PHY,"AFTER fh_south_in - SFN/SF:%d%d RU->proc[RX:%d%d TX:%d%d] RC.eNB[0][0]:[RX:%d%d TX(SFN):%d]\n",
-        frame,subframe,
-        proc->frame_rx,proc->subframe_rx,
-        proc->frame_tx,proc->subframe_tx,
-        RC.eNB[0][0]->proc.frame_rx,RC.eNB[0][0]->proc.subframe_rx,
-        RC.eNB[0][0]->proc.frame_tx);
 
       LOG_D(PHY,"RU thread (do_prach %d, is_prach_subframe %d), received frame %d, subframe %d\n",
           ru->do_prach,
           is_prach_subframe(fp, proc->frame_rx, proc->subframe_rx),
           proc->frame_rx,proc->subframe_rx);
-*/ 
+ 
     if ((ru->do_prach>0) && (is_prach_subframe(fp, proc->frame_rx, proc->subframe_rx)==1)) {
       wakeup_prach_ru(ru);
     }
@@ -1781,16 +1774,12 @@
     // wakeup all eNB processes waiting for this RU
     if (ru->num_eNB>0) wakeup_eNBs(ru);
     
-<<<<<<< HEAD
+    // wait until eNBs are finished subframe RX n and TX n+sf_ahead
+    if ((get_nprocs() > 4) && (ru->num_eNB>0))
+      wait_on_condition(&proc->mutex_eNBs,&proc->cond_eNBs,&proc->instance_cnt_eNBs,"ru_thread");
+    
+#ifndef PHY_TX_THREAD
     if(get_nprocs() <= 4 || ru->num_eNB==0){
-=======
-    // wait until eNBs are finished subframe RX n and TX n+sf_ahead
-    if(get_nprocs() > 4)
-      wait_on_condition(&proc->mutex_eNBs,&proc->cond_eNBs,&proc->instance_cnt_eNBs,"ru_thread");
-    
-#ifndef PHY_TX_THREAD
-    if(get_nprocs() <= 4){
->>>>>>> e595ec7c
       // do TX front-end processing if needed (precoding and/or IDFTs)
       if (ru->feptx_prec) ru->feptx_prec(ru);
       
@@ -2464,12 +2453,12 @@
   ru->frame_parms.dl_CarrierFreq                                           = config->tx_freq[0];
   ru->frame_parms.ul_CarrierFreq                                           = config->rx_freq[0];
   if (ru->frame_parms.dl_CarrierFreq == ru->frame_parms.ul_CarrierFreq) {
-     ru->frame_parms.frame_type                                            = TDD;
-     ru->frame_parms.tdd_config                                            = config->tdd_config[0];
-     ru->frame_parms.tdd_config_S                                          = config->tdd_config_S[0]; 
-  }
-  else
-     ru->frame_parms.frame_type                                            = FDD;
+    LOG_I(PHY,"Setting RRU to TDD frame type\n");
+    ru->frame_parms.frame_type                                            = TDD;
+    ru->frame_parms.tdd_config                                            = config->tdd_config[0];
+    ru->frame_parms.tdd_config_S                                          = config->tdd_config_S[0]; 
+  }
+  else ru->frame_parms.frame_type                                            = FDD;
   ru->att_tx                                                               = config->att_tx[0];
   ru->att_rx                                                               = config->att_rx[0];
   ru->frame_parms.N_RB_DL                                                  = config->N_RB_DL[0];
@@ -2477,9 +2466,9 @@
   ru->frame_parms.threequarter_fs                                          = config->threequarter_fs[0];
   ru->frame_parms.pdsch_config_common.referenceSignalPower                 = ru->max_pdschReferenceSignalPower-config->att_tx[0];
   if (ru->function==NGFI_RRU_IF4p5) {
-  ru->frame_parms.att_rx = ru->att_rx;
-  ru->frame_parms.att_tx = ru->att_tx;
-
+    ru->frame_parms.att_rx = ru->att_rx;
+    ru->frame_parms.att_tx = ru->att_tx;
+    
     LOG_I(PHY,"Setting ru->function to NGFI_RRU_IF4p5, prach_FrequOffset %d, prach_ConfigIndex %d, att (%d,%d)\n",
 	  config->prach_FreqOffset[0],config->prach_ConfigIndex[0],ru->att_tx,ru->att_rx);
     ru->frame_parms.prach_config_common.prach_ConfigInfo.prach_FreqOffset  = config->prach_FreqOffset[0]; 
