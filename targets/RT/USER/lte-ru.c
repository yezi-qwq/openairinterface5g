/*******************************************************************************
    OpenAirInterface
    Copyright(c) 1999 - 2014 Eurecom
 
    OpenAirInterface is free software: you can redistribute it and/or modify
    it under the terms of the GNU General Public License as published by
    the Free Software Foundation, either version 3 of the License, or
    (at your option) any later version.


    OpenAirInterface is distributed in the hope that it will be useful,
    but WITHOUT ANY WARRANTY; without even the implied warranty of
    MERCHANTABILITY or FITNESS FOR A PARTICULAR PURPOSE.  See the
    GNU General Public License for more details.

    You should have received a copy of the GNU General Public License
    along with OpenAirInterface.The full GNU General Public License is
    included in this distribution in the file called "COPYING". If not,
    see <http://www.gnu.org/licenses/>.

   Contact Information
   OpenAirInterface Admin: openair_admin@eurecom.fr
   OpenAirInterface Tech : openair_tech@eurecom.fr
   OpenAirInterface Dev  : openair4g-devel@lists.eurecom.fr

   Address      : Eurecom, Campus SophiaTech, 450 Route des Chappes, CS 50193 - 06904 Biot Sophia Antipolis cedex, FRANCE

*******************************************************************************/

/*! \file lte-enb.c
 * \brief Top-level threads for eNodeB
 * \author R. Knopp, F. Kaltenberger, Navid Nikaein
 * \date 2012
 * \version 0.1
 * \company Eurecom
 * \email: knopp@eurecom.fr,florian.kaltenberger@eurecom.fr, navid.nikaein@eurecom.fr
 * \note
 * \warning
 */
#define _GNU_SOURCE
#include <stdio.h>
#include <stdlib.h>
#include <unistd.h>
#include <string.h>
#include <sys/ioctl.h>
#include <sys/types.h>
#include <sys/mman.h>
#include <sched.h>
#include <linux/sched.h>
#include <signal.h>
#include <execinfo.h>
#include <getopt.h>
#include <sys/sysinfo.h>
#include "rt_wrapper.h"

#undef MALLOC //there are two conflicting definitions, so we better make sure we don't use it at all

#include "assertions.h"
#include "msc.h"

#include "PHY/types.h"

#include "PHY/defs.h"
#undef MALLOC //there are two conflicting definitions, so we better make sure we don't use it at all


#include "../../ARCH/COMMON/common_lib.h"
#include "../../ARCH/ETHERNET/USERSPACE/LIB/ethernet_lib.h"

#include "PHY/LTE_TRANSPORT/if4_tools.h"
#include "PHY/LTE_TRANSPORT/if5_tools.h"

#include "PHY/extern.h"
#include "SCHED/extern.h"
#include "LAYER2/MAC/extern.h"

#include "../../SIMU/USER/init_lte.h"

#include "LAYER2/MAC/defs.h"
#include "LAYER2/MAC/extern.h"
#include "LAYER2/MAC/proto.h"
#include "RRC/LITE/extern.h"
#include "PHY_INTERFACE/extern.h"

#ifdef SMBV
#include "PHY/TOOLS/smbv.h"
unsigned short config_frames[4] = {2,9,11,13};
#endif
#include "UTIL/LOG/log_extern.h"
#include "UTIL/OTG/otg_tx.h"
#include "UTIL/OTG/otg_externs.h"
#include "UTIL/MATH/oml.h"
#include "UTIL/LOG/vcd_signal_dumper.h"
#include "UTIL/OPT/opt.h"
#include "enb_config.h"
//#include "PHY/TOOLS/time_meas.h"

#include "ENB_APP/enb_paramdef.h"
#include "common/config/config_userapi.h"

#ifndef OPENAIR2
#include "UTIL/OTG/otg_extern.h"
#endif

#if defined(ENABLE_ITTI)
# if defined(ENABLE_USE_MME)
#   include "s1ap_eNB.h"
#ifdef PDCP_USE_NETLINK
#   include "SIMULATION/ETH_TRANSPORT/proto.h"
#endif
# endif
#endif

#include "T.h"

extern volatile int                    oai_exit;


extern void  phy_init_RU(RU_t*);

void init_RU(char*);
void stop_RU(RU_t *ru);
void do_ru_sync(RU_t *ru);

void configure_ru(int idx,
		  void *arg);

void configure_rru(int idx,
		   void *arg);

int attach_rru(RU_t *ru);

int connect_rau(RU_t *ru);

extern uint16_t sf_ahead;

/*************************************************************/
/* Functions to attach and configure RRU                     */

extern void wait_eNBs(void);

int attach_rru(RU_t *ru) {
  
  ssize_t      msg_len,len;
  RRU_CONFIG_msg_t rru_config_msg;
  int received_capabilities=0;

  wait_eNBs();
  // Wait for capabilities
  while (received_capabilities==0) {
    
    memset((void*)&rru_config_msg,0,sizeof(rru_config_msg));
    rru_config_msg.type = RAU_tick; 
    rru_config_msg.len  = sizeof(RRU_CONFIG_msg_t)-MAX_RRU_CONFIG_SIZE;
    LOG_I(PHY,"Sending RAU tick to RRU %d\n",ru->idx);
    AssertFatal((ru->ifdevice.trx_ctlsend_func(&ru->ifdevice,&rru_config_msg,rru_config_msg.len)!=-1),
		"RU %d cannot access remote radio\n",ru->idx);

    msg_len  = sizeof(RRU_CONFIG_msg_t)-MAX_RRU_CONFIG_SIZE+sizeof(RRU_capabilities_t);

    // wait for answer with timeout  
    if ((len = ru->ifdevice.trx_ctlrecv_func(&ru->ifdevice,
					     &rru_config_msg,
					     msg_len))<0) {
      LOG_I(PHY,"Waiting for RRU %d\n",ru->idx);     
    }
    else if (rru_config_msg.type == RRU_capabilities) {
      AssertFatal(rru_config_msg.len==msg_len,"Received capabilities with incorrect length (%d!=%d)\n",(int)rru_config_msg.len,(int)msg_len);
      LOG_I(PHY,"Received capabilities from RRU %d (len %d/%d, num_bands %d,max_pdschReferenceSignalPower %d, max_rxgain %d, nb_tx %d, nb_rx %d)\n",ru->idx,
	    (int)rru_config_msg.len,(int)msg_len,
	     ((RRU_capabilities_t*)&rru_config_msg.msg[0])->num_bands,
	     ((RRU_capabilities_t*)&rru_config_msg.msg[0])->max_pdschReferenceSignalPower[0],
	     ((RRU_capabilities_t*)&rru_config_msg.msg[0])->max_rxgain[0],
	     ((RRU_capabilities_t*)&rru_config_msg.msg[0])->nb_tx[0],
	     ((RRU_capabilities_t*)&rru_config_msg.msg[0])->nb_rx[0]);
      received_capabilities=1;
    }
    else {
      LOG_E(PHY,"Received incorrect message %d from RRU %d\n",rru_config_msg.type,ru->idx); 
    }
  }
  configure_ru(ru->idx,
	       (RRU_capabilities_t *)&rru_config_msg.msg[0]);
		    
  rru_config_msg.type = RRU_config;
  rru_config_msg.len  = sizeof(RRU_CONFIG_msg_t)-MAX_RRU_CONFIG_SIZE+sizeof(RRU_config_t);
  LOG_I(PHY,"Sending Configuration to RRU %d (num_bands %d,band0 %d,txfreq %u,rxfreq %u,att_tx %d,att_rx %d,N_RB_DL %d,N_RB_UL %d,3/4FS %d, prach_FO %d, prach_CI %d)\n",ru->idx,
	((RRU_config_t *)&rru_config_msg.msg[0])->num_bands,
	((RRU_config_t *)&rru_config_msg.msg[0])->band_list[0],
	((RRU_config_t *)&rru_config_msg.msg[0])->tx_freq[0],
	((RRU_config_t *)&rru_config_msg.msg[0])->rx_freq[0],
	((RRU_config_t *)&rru_config_msg.msg[0])->att_tx[0],
	((RRU_config_t *)&rru_config_msg.msg[0])->att_rx[0],
	((RRU_config_t *)&rru_config_msg.msg[0])->N_RB_DL[0],
	((RRU_config_t *)&rru_config_msg.msg[0])->N_RB_UL[0],
	((RRU_config_t *)&rru_config_msg.msg[0])->threequarter_fs[0],
	((RRU_config_t *)&rru_config_msg.msg[0])->prach_FreqOffset[0],
	((RRU_config_t *)&rru_config_msg.msg[0])->prach_ConfigIndex[0]);


  AssertFatal((ru->ifdevice.trx_ctlsend_func(&ru->ifdevice,&rru_config_msg,rru_config_msg.len)!=-1),
	      "RU %d failed send configuration to remote radio\n",ru->idx);

  return 0;
}

int connect_rau(RU_t *ru) {

  RRU_CONFIG_msg_t   rru_config_msg;
  ssize_t	     msg_len;
  int                tick_received          = 0;
  int                configuration_received = 0;
  RRU_capabilities_t *cap;
  int                i;
  int                len;

  // wait for RAU_tick
  while (tick_received == 0) {

    msg_len  = sizeof(RRU_CONFIG_msg_t)-MAX_RRU_CONFIG_SIZE;

    if ((len = ru->ifdevice.trx_ctlrecv_func(&ru->ifdevice,
					     &rru_config_msg,
					     msg_len))<0) {
      LOG_I(PHY,"Waiting for RAU\n");     
    }
    else {
      if (rru_config_msg.type == RAU_tick) {
	LOG_I(PHY,"Tick received from RAU\n");
	tick_received = 1;
      }
      else LOG_E(PHY,"Received erroneous message (%d)from RAU, expected RAU_tick\n",rru_config_msg.type);
    }
  }

  // send capabilities

  rru_config_msg.type = RRU_capabilities; 
  rru_config_msg.len  = sizeof(RRU_CONFIG_msg_t)-MAX_RRU_CONFIG_SIZE+sizeof(RRU_capabilities_t);
  cap                 = (RRU_capabilities_t*)&rru_config_msg.msg[0];
  LOG_I(PHY,"Sending Capabilities (len %d, num_bands %d,max_pdschReferenceSignalPower %d, max_rxgain %d, nb_tx %d, nb_rx %d)\n",
	(int)rru_config_msg.len,ru->num_bands,ru->max_pdschReferenceSignalPower,ru->max_rxgain,ru->nb_tx,ru->nb_rx);
  switch (ru->function) {
  case NGFI_RRU_IF4p5:
    cap->FH_fmt                                   = OAI_IF4p5_only;
    break;
  case NGFI_RRU_IF5:
    cap->FH_fmt                                   = OAI_IF5_only;
    break;
  case MBP_RRU_IF5:
    cap->FH_fmt                                   = MBP_IF5;
    break;
  default:
    AssertFatal(1==0,"RU_function is unknown %d\n",RC.ru[0]->function);
    break;
  }
  cap->num_bands                                  = ru->num_bands;
  for (i=0;i<ru->num_bands;i++) {
	LOG_I(PHY,"Band %d: nb_rx %d nb_tx %d pdschReferenceSignalPower %d rxgain %d\n",
	ru->band[i],ru->nb_rx,ru->nb_tx,ru->max_pdschReferenceSignalPower,ru->max_rxgain);
    cap->band_list[i]                             = ru->band[i];
    cap->nb_rx[i]                                 = ru->nb_rx;
    cap->nb_tx[i]                                 = ru->nb_tx;
    cap->max_pdschReferenceSignalPower[i]         = ru->max_pdschReferenceSignalPower;
    cap->max_rxgain[i]                            = ru->max_rxgain;
  }
  AssertFatal((ru->ifdevice.trx_ctlsend_func(&ru->ifdevice,&rru_config_msg,rru_config_msg.len)!=-1),
	      "RU %d failed send capabilities to RAU\n",ru->idx);

  // wait for configuration
  rru_config_msg.len  = sizeof(RRU_CONFIG_msg_t)-MAX_RRU_CONFIG_SIZE+sizeof(RRU_config_t);
  while (configuration_received == 0) {

    if ((len = ru->ifdevice.trx_ctlrecv_func(&ru->ifdevice,
					     &rru_config_msg,
					     rru_config_msg.len))<0) {
      LOG_I(PHY,"Waiting for configuration from RAU\n");     
    }    
    else {
      LOG_I(PHY,"Configuration received from RAU  (num_bands %d,band0 %d,txfreq %u,rxfreq %u,att_tx %d,att_rx %d,N_RB_DL %d,N_RB_UL %d,3/4FS %d, prach_FO %d, prach_CI %d)\n",
	    ((RRU_config_t *)&rru_config_msg.msg[0])->num_bands,
	    ((RRU_config_t *)&rru_config_msg.msg[0])->band_list[0],
	    ((RRU_config_t *)&rru_config_msg.msg[0])->tx_freq[0],
	    ((RRU_config_t *)&rru_config_msg.msg[0])->rx_freq[0],
	    ((RRU_config_t *)&rru_config_msg.msg[0])->att_tx[0],
	    ((RRU_config_t *)&rru_config_msg.msg[0])->att_rx[0],
	    ((RRU_config_t *)&rru_config_msg.msg[0])->N_RB_DL[0],
	    ((RRU_config_t *)&rru_config_msg.msg[0])->N_RB_UL[0],
	    ((RRU_config_t *)&rru_config_msg.msg[0])->threequarter_fs[0],
	    ((RRU_config_t *)&rru_config_msg.msg[0])->prach_FreqOffset[0],
	    ((RRU_config_t *)&rru_config_msg.msg[0])->prach_ConfigIndex[0]);
      
      configure_rru(ru->idx,
		    (void*)&rru_config_msg.msg[0]);
      configuration_received = 1;
    }
  }
  return 0;
}
/*************************************************************/
/* Southbound Fronthaul functions, RCC/RAU                   */

// southbound IF5 fronthaul for 16-bit OAI format
static inline void fh_if5_south_out(RU_t *ru) {
  if (ru == RC.ru[0]) VCD_SIGNAL_DUMPER_DUMP_VARIABLE_BY_NAME( VCD_SIGNAL_DUMPER_VARIABLES_TRX_TST, ru->proc.timestamp_tx&0xffffffff );
  send_IF5(ru, ru->proc.timestamp_tx, ru->proc.subframe_tx, &ru->seqno, IF5_RRH_GW_DL);
}

// southbound IF5 fronthaul for Mobipass packet format
static inline void fh_if5_mobipass_south_out(RU_t *ru) {
  if (ru == RC.ru[0]) VCD_SIGNAL_DUMPER_DUMP_VARIABLE_BY_NAME( VCD_SIGNAL_DUMPER_VARIABLES_TRX_TST, ru->proc.timestamp_tx&0xffffffff );
  send_IF5(ru, ru->proc.timestamp_tx, ru->proc.subframe_tx, &ru->seqno, IF5_MOBIPASS); 
}

// southbound IF4p5 fronthaul
static inline void fh_if4p5_south_out(RU_t *ru) {
  if (ru == RC.ru[0]) VCD_SIGNAL_DUMPER_DUMP_VARIABLE_BY_NAME( VCD_SIGNAL_DUMPER_VARIABLES_TRX_TST, ru->proc.timestamp_tx&0xffffffff );
  LOG_D(PHY,"Sending IF4p5 for frame %d subframe %d\n",ru->proc.frame_tx,ru->proc.subframe_tx);
  if (subframe_select(&ru->frame_parms,ru->proc.subframe_tx)!=SF_UL) 
    send_IF4p5(ru,ru->proc.frame_tx, ru->proc.subframe_tx, IF4p5_PDLFFT);
}

/*************************************************************/
/* Input Fronthaul from south RCC/RAU                        */

// Synchronous if5 from south 
void fh_if5_south_in(RU_t *ru,int *frame, int *subframe) {

  LTE_DL_FRAME_PARMS *fp = &ru->frame_parms;
  RU_proc_t *proc = &ru->proc;

  recv_IF5(ru, &proc->timestamp_rx, *subframe, IF5_RRH_GW_UL); 

  proc->frame_rx    = (proc->timestamp_rx / (fp->samples_per_tti*10))&1023;
  proc->subframe_rx = (proc->timestamp_rx / fp->samples_per_tti)%10;
  
  if (proc->first_rx == 0) {
    if (proc->subframe_rx != *subframe){
      LOG_E(PHY,"Received Timestamp doesn't correspond to the time we think it is (proc->subframe_rx %d, subframe %d)\n",proc->subframe_rx,*subframe);
      exit_fun("Exiting");
    }
    
    if (proc->frame_rx != *frame) {
      LOG_E(PHY,"Received Timestamp doesn't correspond to the time we think it is (proc->frame_rx %d frame %d)\n",proc->frame_rx,*frame);
      exit_fun("Exiting");
    }
  } else {
    proc->first_rx = 0;
    *frame = proc->frame_rx;
    *subframe = proc->subframe_rx;        
  }      
  
  VCD_SIGNAL_DUMPER_DUMP_VARIABLE_BY_NAME( VCD_SIGNAL_DUMPER_VARIABLES_TRX_TS, proc->timestamp_rx&0xffffffff );

}

// Synchronous if4p5 from south 
void fh_if4p5_south_in(RU_t *ru,int *frame,int *subframe) {

  LTE_DL_FRAME_PARMS *fp = &ru->frame_parms;
  RU_proc_t *proc = &ru->proc;
  int f,sf;


  uint16_t packet_type;
  uint32_t symbol_number=0;
  uint32_t symbol_mask_full;

  if ((fp->frame_type == TDD) && (subframe_select(fp,*subframe)==SF_S))  
    symbol_mask_full = (1<<fp->ul_symbols_in_S_subframe)-1;   
  else     
    symbol_mask_full = (1<<fp->symbols_per_tti)-1; 

  AssertFatal(proc->symbol_mask[*subframe]==0,"rx_fh_if4p5: proc->symbol_mask[%d] = %x\n",*subframe,proc->symbol_mask[*subframe]);
  do {   // Blocking, we need a timeout on this !!!!!!!!!!!!!!!!!!!!!!!
    recv_IF4p5(ru, &f, &sf, &packet_type, &symbol_number);

    if (packet_type == IF4p5_PULFFT) proc->symbol_mask[sf] = proc->symbol_mask[sf] | (1<<symbol_number);
    else if (packet_type == IF4p5_PULTICK) {           
      if ((proc->first_rx==0) && (f!=*frame)) LOG_E(PHY,"rx_fh_if4p5: PULTICK received frame %d != expected %d\n",f,*frame);       
      if ((proc->first_rx==0) && (sf!=*subframe)) LOG_E(PHY,"rx_fh_if4p5: PULTICK received subframe %d != expected %d (first_rx %d)\n",sf,*subframe,proc->first_rx);       
      break;     
      
    } else if (packet_type == IF4p5_PRACH) {
      // nothing in RU for RAU
    }
    LOG_D(PHY,"rx_fh_if4p5: subframe %d symbol mask %x\n",*subframe,proc->symbol_mask[*subframe]);
  } while(proc->symbol_mask[*subframe] != symbol_mask_full);    

  //caculate timestamp_rx, timestamp_tx based on frame and subframe
  proc->subframe_rx  = sf;
  proc->frame_rx     = f;
  proc->timestamp_rx = ((proc->frame_rx * 10)  + proc->subframe_rx ) * fp->samples_per_tti ;
  //  proc->timestamp_tx = proc->timestamp_rx +  (4*fp->samples_per_tti);
  proc->subframe_tx  = (sf+sf_ahead)%10;
  proc->frame_tx     = (sf>(9-sf_ahead)) ? (f+1)&1023 : f;
 
  if (proc->first_rx == 0) {
    if (proc->subframe_rx != *subframe){
      LOG_E(PHY,"Received Timestamp (IF4p5) doesn't correspond to the time we think it is (proc->subframe_rx %d, subframe %d)\n",proc->subframe_rx,*subframe);
      exit_fun("Exiting");
    }
    if (proc->frame_rx != *frame) {
      LOG_E(PHY,"Received Timestamp (IF4p5) doesn't correspond to the time we think it is (proc->frame_rx %d frame %d)\n",proc->frame_rx,*frame);
      exit_fun("Exiting");
    }
  } else {
    proc->first_rx = 0;
    *frame = proc->frame_rx;
    *subframe = proc->subframe_rx;        
  }

  if (ru == RC.ru[0]) {
    VCD_SIGNAL_DUMPER_DUMP_VARIABLE_BY_NAME( VCD_SIGNAL_DUMPER_VARIABLES_FRAME_NUMBER_RX0_RU, f );
    VCD_SIGNAL_DUMPER_DUMP_VARIABLE_BY_NAME( VCD_SIGNAL_DUMPER_VARIABLES_SUBFRAME_NUMBER_RX0_RU, sf );
    VCD_SIGNAL_DUMPER_DUMP_VARIABLE_BY_NAME( VCD_SIGNAL_DUMPER_VARIABLES_FRAME_NUMBER_TX0_RU, proc->frame_tx );
    VCD_SIGNAL_DUMPER_DUMP_VARIABLE_BY_NAME( VCD_SIGNAL_DUMPER_VARIABLES_SUBFRAME_NUMBER_TX0_RU, proc->subframe_tx );
  }

  proc->symbol_mask[sf] = 0;  
  VCD_SIGNAL_DUMPER_DUMP_VARIABLE_BY_NAME( VCD_SIGNAL_DUMPER_VARIABLES_TRX_TS, proc->timestamp_rx&0xffffffff );
  LOG_D(PHY,"RU %d: fh_if4p5_south_in sleeping ...\n",ru->idx);
  usleep(100);
}

// Dummy FH from south for getting synchronization from master RU
void fh_slave_south_in(RU_t *ru,int *frame,int *subframe) {
  // This case is for synchronization to another thread
  // it just waits for an external event.  The actual rx_fh is handle by the asynchronous RX thread
  RU_proc_t *proc=&ru->proc;

  if (wait_on_condition(&proc->mutex_FH,&proc->cond_FH,&proc->instance_cnt_FH,"fh_slave_south_in") < 0)
    return;

  release_thread(&proc->mutex_FH,&proc->instance_cnt_FH,"rx_fh_slave_south_in");

  
}

// asynchronous inbound if5 fronthaul from south (Mobipass)
void fh_if5_south_asynch_in_mobipass(RU_t *ru,int *frame,int *subframe) {

  RU_proc_t *proc       = &ru->proc;
  LTE_DL_FRAME_PARMS *fp = &ru->frame_parms;

  recv_IF5(ru, &proc->timestamp_rx, *subframe, IF5_MOBIPASS); 
  pthread_mutex_lock(&proc->mutex_asynch_rxtx);
  int offset_mobipass = 40120;
  pthread_mutex_lock(&proc->mutex_asynch_rxtx);
  proc->subframe_rx = ((proc->timestamp_rx-offset_mobipass)/fp->samples_per_tti)%10;
  proc->frame_rx    = ((proc->timestamp_rx-offset_mobipass)/(fp->samples_per_tti*10))&1023;

  proc->subframe_rx = (proc->timestamp_rx/fp->samples_per_tti)%10;
  proc->frame_rx    = (proc->timestamp_rx/(10*fp->samples_per_tti))&1023;

  if (proc->first_rx == 1) {
    proc->first_rx =2;
    *subframe = proc->subframe_rx;
    *frame    = proc->frame_rx; 
    LOG_E(PHY,"[Mobipass]timestamp_rx:%llu, frame_rx %d, subframe: %d\n",(unsigned long long int)proc->timestamp_rx,proc->frame_rx,proc->subframe_rx);
  }
  else {
    if (proc->subframe_rx != *subframe) {
        proc->first_rx++;
	LOG_E(PHY,"[Mobipass]timestamp:%llu, subframe_rx %d is not what we expect %d, first_rx:%d\n",(unsigned long long int)proc->timestamp_rx, proc->subframe_rx,*subframe, proc->first_rx);
      //exit_fun("Exiting");
    }
    if (proc->frame_rx != *frame) {
        proc->first_rx++;
       LOG_E(PHY,"[Mobipass]timestamp:%llu, frame_rx %d is not what we expect %d, first_rx:%d\n",(unsigned long long int)proc->timestamp_rx,proc->frame_rx,*frame, proc->first_rx);  
     // exit_fun("Exiting");
    }
    // temporary solution
      *subframe = proc->subframe_rx;
      *frame    = proc->frame_rx;
  }

  pthread_mutex_unlock(&proc->mutex_asynch_rxtx);


} // eNodeB_3GPP_BBU 

// asynchronous inbound if4p5 fronthaul from south
void fh_if4p5_south_asynch_in(RU_t *ru,int *frame,int *subframe) {

  LTE_DL_FRAME_PARMS *fp = &ru->frame_parms;
  RU_proc_t *proc       = &ru->proc;

  uint16_t packet_type;
  uint32_t symbol_number,symbol_mask,prach_rx;
  uint32_t got_prach_info=0;

  symbol_number = 0;
  symbol_mask   = (1<<fp->symbols_per_tti)-1;
  prach_rx      = 0;

  do {   // Blocking, we need a timeout on this !!!!!!!!!!!!!!!!!!!!!!!
    recv_IF4p5(ru, &proc->frame_rx, &proc->subframe_rx, &packet_type, &symbol_number);
    // grab first prach information for this new subframe
    if (got_prach_info==0) {
      prach_rx       = is_prach_subframe(fp, proc->frame_rx, proc->subframe_rx);
      got_prach_info = 1;
    }
    if (proc->first_rx != 0) {
      *frame = proc->frame_rx;
      *subframe = proc->subframe_rx;
      proc->first_rx = 0;
    }
    else {
      if (proc->frame_rx != *frame) {
	LOG_E(PHY,"frame_rx %d is not what we expect %d\n",proc->frame_rx,*frame);
	exit_fun("Exiting");
      }
      if (proc->subframe_rx != *subframe) {
	LOG_E(PHY,"subframe_rx %d is not what we expect %d\n",proc->subframe_rx,*subframe);
	exit_fun("Exiting");
      }
    }
    if      (packet_type == IF4p5_PULFFT)       symbol_mask &= (~(1<<symbol_number));
    else if (packet_type == IF4p5_PRACH)        prach_rx    &= (~0x1);
#ifdef Rel14
    else if (packet_type == IF4p5_PRACH_BR_CE0) prach_rx    &= (~0x2);
    else if (packet_type == IF4p5_PRACH_BR_CE1) prach_rx    &= (~0x4);
    else if (packet_type == IF4p5_PRACH_BR_CE2) prach_rx    &= (~0x8);
    else if (packet_type == IF4p5_PRACH_BR_CE3) prach_rx    &= (~0x10);
#endif
  } while( (symbol_mask > 0) || (prach_rx >0));   // haven't received all PUSCH symbols and PRACH information 
} 





/*************************************************************/
/* Input Fronthaul from North RRU                            */
  
// RRU IF4p5 TX fronthaul receiver. Assumes an if_device on input and if or rf device on output 
// receives one subframe's worth of IF4p5 OFDM symbols and OFDM modulates
void fh_if4p5_north_in(RU_t *ru,int *frame,int *subframe) {

  uint32_t symbol_number=0;
  uint32_t symbol_mask, symbol_mask_full;
  uint16_t packet_type;


  /// **** incoming IF4p5 from remote RCC/RAU **** ///             
  symbol_number = 0;
  symbol_mask = 0;
  symbol_mask_full = (1<<ru->frame_parms.symbols_per_tti)-1;
  
  do { 
    recv_IF4p5(ru, frame, subframe, &packet_type, &symbol_number);
    symbol_mask = symbol_mask | (1<<symbol_number);
  } while (symbol_mask != symbol_mask_full); 

  // dump VCD output for first RU in list
  if (ru == RC.ru[0]) {
    VCD_SIGNAL_DUMPER_DUMP_VARIABLE_BY_NAME( VCD_SIGNAL_DUMPER_VARIABLES_FRAME_NUMBER_TX0_RU, *frame );
    VCD_SIGNAL_DUMPER_DUMP_VARIABLE_BY_NAME( VCD_SIGNAL_DUMPER_VARIABLES_SUBFRAME_NUMBER_TX0_RU, *subframe );
  }
}

void fh_if5_north_asynch_in(RU_t *ru,int *frame,int *subframe) {

  LTE_DL_FRAME_PARMS *fp = &ru->frame_parms;
  RU_proc_t *proc        = &ru->proc;
  int subframe_tx,frame_tx;
  openair0_timestamp timestamp_tx;

  recv_IF5(ru, &timestamp_tx, *subframe, IF5_RRH_GW_DL); 
      //      printf("Received subframe %d (TS %llu) from RCC\n",subframe_tx,timestamp_tx);

  subframe_tx = (timestamp_tx/fp->samples_per_tti)%10;
  frame_tx    = (timestamp_tx/(fp->samples_per_tti*10))&1023;

  if (proc->first_tx != 0) {
    *subframe = subframe_tx;
    *frame    = frame_tx;
    proc->first_tx = 0;
  }
  else {
    AssertFatal(subframe_tx == *subframe,
                "subframe_tx %d is not what we expect %d\n",subframe_tx,*subframe);
    AssertFatal(frame_tx == *frame, 
                "frame_tx %d is not what we expect %d\n",frame_tx,*frame);
  }
}

void fh_if4p5_north_asynch_in(RU_t *ru,int *frame,int *subframe) {

  LTE_DL_FRAME_PARMS *fp = &ru->frame_parms;
  RU_proc_t *proc        = &ru->proc;

  uint16_t packet_type;
  uint32_t symbol_number,symbol_mask,symbol_mask_full;
  int subframe_tx,frame_tx;

  LOG_D(PHY, "%s(ru:%p frame, subframe)\n", __FUNCTION__, ru);
  symbol_number = 0;
  symbol_mask = 0;
  symbol_mask_full = ((subframe_select(fp,*subframe) == SF_S) ? (1<<fp->dl_symbols_in_S_subframe) : (1<<fp->symbols_per_tti))-1;
  do {   
    recv_IF4p5(ru, &frame_tx, &subframe_tx, &packet_type, &symbol_number);
    if ((subframe_select(fp,subframe_tx) == SF_DL) && (symbol_number == 0)) start_meas(&ru->rx_fhaul);
    LOG_D(PHY,"subframe %d (%d): frame %d, subframe %d, symbol %d\n",
         *subframe,subframe_select(fp,*subframe),frame_tx,subframe_tx,symbol_number);
    if (proc->first_tx != 0) {
      *frame    = frame_tx;
      *subframe = subframe_tx;
      proc->first_tx = 0;
      symbol_mask_full = ((subframe_select(fp,*subframe) == SF_S) ? (1<<fp->dl_symbols_in_S_subframe) : (1<<fp->symbols_per_tti))-1;
    }
    else {
      AssertFatal(frame_tx == *frame,
	          "frame_tx %d is not what we expect %d\n",frame_tx,*frame);
      AssertFatal(subframe_tx == *subframe,
		  "subframe_tx %d is not what we expect %d\n",subframe_tx,*subframe);
    }
    if (packet_type == IF4p5_PDLFFT) {
      symbol_mask = symbol_mask | (1<<symbol_number);
    }
    else AssertFatal(1==0,"Illegal IF4p5 packet type (should only be IF4p5_PDLFFT%d\n",packet_type);
  } while (symbol_mask != symbol_mask_full);    

  if (subframe_select(fp,subframe_tx) == SF_DL) stop_meas(&ru->rx_fhaul);

  proc->subframe_tx  = subframe_tx;
  proc->frame_tx     = frame_tx;

  if ((frame_tx == 0)&&(subframe_tx == 0)) proc->frame_tx_unwrap += 1024;

  proc->timestamp_tx = ((((uint64_t)frame_tx + (uint64_t)proc->frame_tx_unwrap) * 10) + (uint64_t)subframe_tx) * (uint64_t)fp->samples_per_tti;

  LOG_D(PHY,"RU %d/%d TST %llu, frame %d, subframe %d\n",ru->idx,0,(long long unsigned int)proc->timestamp_tx,frame_tx,subframe_tx);
    // dump VCD output for first RU in list
  if (ru == RC.ru[0]) {
    VCD_SIGNAL_DUMPER_DUMP_VARIABLE_BY_NAME( VCD_SIGNAL_DUMPER_VARIABLES_FRAME_NUMBER_TX0_RU, frame_tx );
    VCD_SIGNAL_DUMPER_DUMP_VARIABLE_BY_NAME( VCD_SIGNAL_DUMPER_VARIABLES_SUBFRAME_NUMBER_TX0_RU, subframe_tx );
  }

  if (ru->feptx_ofdm) ru->feptx_ofdm(ru);
  if (ru->fh_south_out) ru->fh_south_out(ru);
} 

void fh_if5_north_out(RU_t *ru) {

  RU_proc_t *proc=&ru->proc;
  uint8_t seqno=0;

  /// **** send_IF5 of rxdata to BBU **** ///       
  VCD_SIGNAL_DUMPER_DUMP_FUNCTION_BY_NAME( VCD_SIGNAL_DUMPER_FUNCTIONS_SEND_IF5, 1 );  
  send_IF5(ru, proc->timestamp_rx, proc->subframe_rx, &seqno, IF5_RRH_GW_UL);
  VCD_SIGNAL_DUMPER_DUMP_FUNCTION_BY_NAME( VCD_SIGNAL_DUMPER_FUNCTIONS_SEND_IF5, 0 );          

}

// RRU IF4p5 northbound interface (RX)
void fh_if4p5_north_out(RU_t *ru) {

  RU_proc_t *proc=&ru->proc;
  LTE_DL_FRAME_PARMS *fp = &ru->frame_parms;
  const int subframe     = proc->subframe_rx;
  if (ru->idx==0) VCD_SIGNAL_DUMPER_DUMP_VARIABLE_BY_NAME( VCD_SIGNAL_DUMPER_VARIABLES_SUBFRAME_NUMBER_RX0_RU, proc->subframe_rx );

  if ((fp->frame_type == TDD) && (subframe_select(fp,subframe)!=SF_UL)) {
    /// **** in TDD during DL send_IF4 of ULTICK to RCC **** ///
    send_IF4p5(ru, proc->frame_rx, proc->subframe_rx, IF4p5_PULTICK);
    return;
  }

  start_meas(&ru->tx_fhaul);
  send_IF4p5(ru, proc->frame_rx, proc->subframe_rx, IF4p5_PULFFT);
  stop_meas(&ru->tx_fhaul);

}

void rx_rf(RU_t *ru,int *frame,int *subframe) {

  RU_proc_t *proc = &ru->proc;
  LTE_DL_FRAME_PARMS *fp = &ru->frame_parms;
  void *rxp[ru->nb_rx];
  unsigned int rxs;
  int i;
  openair0_timestamp ts,old_ts;
    
  for (i=0; i<ru->nb_rx; i++)
    rxp[i] = (void*)&ru->common.rxdata[i][*subframe*fp->samples_per_tti];

  VCD_SIGNAL_DUMPER_DUMP_FUNCTION_BY_NAME( VCD_SIGNAL_DUMPER_FUNCTIONS_TRX_READ, 1 );

  old_ts = proc->timestamp_rx;

  rxs = ru->rfdevice.trx_read_func(&ru->rfdevice,
				   &ts,
				   rxp,
				   fp->samples_per_tti,
				   ru->nb_rx);
  
  VCD_SIGNAL_DUMPER_DUMP_FUNCTION_BY_NAME( VCD_SIGNAL_DUMPER_FUNCTIONS_TRX_READ, 0 );
 
  proc->timestamp_rx = ts-ru->ts_offset;

  //AssertFatal(rxs == fp->samples_per_tti,
	      //"rx_rf: Asked for %d samples, got %d from USRP\n",fp->samples_per_tti,rxs);
  if (rxs != fp->samples_per_tti) LOG_E(PHY, "rx_rf: Asked for %d samples, got %d from USRP\n",fp->samples_per_tti,rxs);

  if (proc->first_rx == 1) {
    ru->ts_offset = proc->timestamp_rx;
    proc->timestamp_rx = 0;
  }
  else {
    if (proc->timestamp_rx - old_ts != fp->samples_per_tti) {
      LOG_I(PHY,"rx_rf: rfdevice timing drift of %"PRId64" samples (ts_off %"PRId64")\n",proc->timestamp_rx - old_ts - fp->samples_per_tti,ru->ts_offset);
      ru->ts_offset += (proc->timestamp_rx - old_ts - fp->samples_per_tti);
      proc->timestamp_rx = ts-ru->ts_offset;
    }

  }
  proc->frame_rx     = (proc->timestamp_rx / (fp->samples_per_tti*10))&1023;
  proc->subframe_rx  = (proc->timestamp_rx / fp->samples_per_tti)%10;
  // synchronize first reception to frame 0 subframe 0

  proc->timestamp_tx = proc->timestamp_rx+(sf_ahead*fp->samples_per_tti);
  proc->subframe_tx  = (proc->subframe_rx+sf_ahead)%10;
  proc->frame_tx     = (proc->subframe_rx>(9-sf_ahead)) ? (proc->frame_rx+1)&1023 : proc->frame_rx;
  
  LOG_D(PHY,"RU %d/%d TS %llu (off %d), frame %d, subframe %d\n",
	ru->idx, 
	0, 
	(unsigned long long int)proc->timestamp_rx,
	(int)ru->ts_offset,proc->frame_rx,proc->subframe_rx);

    // dump VCD output for first RU in list
  if (ru == RC.ru[0]) {
    VCD_SIGNAL_DUMPER_DUMP_VARIABLE_BY_NAME( VCD_SIGNAL_DUMPER_VARIABLES_FRAME_NUMBER_RX0_RU, proc->frame_rx );
    VCD_SIGNAL_DUMPER_DUMP_VARIABLE_BY_NAME( VCD_SIGNAL_DUMPER_VARIABLES_SUBFRAME_NUMBER_RX0_RU, proc->subframe_rx );
    VCD_SIGNAL_DUMPER_DUMP_VARIABLE_BY_NAME( VCD_SIGNAL_DUMPER_VARIABLES_FRAME_NUMBER_TX0_RU, proc->frame_tx );
    VCD_SIGNAL_DUMPER_DUMP_VARIABLE_BY_NAME( VCD_SIGNAL_DUMPER_VARIABLES_SUBFRAME_NUMBER_TX0_RU, proc->subframe_tx );
  }
  
  if (proc->first_rx == 0) {
    if (proc->subframe_rx != *subframe){
      LOG_E(PHY,"Received Timestamp (%llu) doesn't correspond to the time we think it is (proc->subframe_rx %d, subframe %d)\n",(long long unsigned int)proc->timestamp_rx,proc->subframe_rx,*subframe);
      exit_fun("Exiting");
    }
    
    if (proc->frame_rx != *frame) {
      LOG_E(PHY,"Received Timestamp (%llu) doesn't correspond to the time we think it is (proc->frame_rx %d frame %d)\n",(long long unsigned int)proc->timestamp_rx,proc->frame_rx,*frame);
      exit_fun("Exiting");
    }
  } else {
    proc->first_rx = 0;
    *frame = proc->frame_rx;
    *subframe = proc->subframe_rx;        
  }
  
  //printf("timestamp_rx %lu, frame %d(%d), subframe %d(%d)\n",ru->timestamp_rx,proc->frame_rx,frame,proc->subframe_rx,subframe);
  
  VCD_SIGNAL_DUMPER_DUMP_VARIABLE_BY_NAME( VCD_SIGNAL_DUMPER_VARIABLES_TRX_TS, proc->timestamp_rx&0xffffffff );
  
  if (rxs != fp->samples_per_tti)
  {
    //exit_fun( "problem receiving samples" );
    LOG_E(PHY, "problem receiving samples");
  }
}


void tx_rf(RU_t *ru) {

  RU_proc_t *proc = &ru->proc;
  LTE_DL_FRAME_PARMS *fp = &ru->frame_parms;
  void *txp[ru->nb_tx]; 
  unsigned int txs;
  int i;

  T(T_ENB_PHY_OUTPUT_SIGNAL, T_INT(0), T_INT(0), T_INT(proc->frame_tx), T_INT(proc->subframe_tx),
    T_INT(0), T_BUFFER(&ru->common.txdata[0][proc->subframe_tx * fp->samples_per_tti], fp->samples_per_tti * 4));

  lte_subframe_t SF_type     = subframe_select(fp,proc->subframe_tx%10);
  lte_subframe_t prevSF_type = subframe_select(fp,(proc->subframe_tx+9)%10);
  lte_subframe_t nextSF_type = subframe_select(fp,(proc->subframe_tx+1)%10);
  int sf_extension = 0;

  if ((SF_type == SF_DL) ||
      (SF_type == SF_S)) {
    
    int siglen=fp->samples_per_tti,flags=1;
    
    if (SF_type == SF_S) {
      siglen = fp->dl_symbols_in_S_subframe*(fp->ofdm_symbol_size+fp->nb_prefix_samples0);
      flags=3; // end of burst
    }
    if ((fp->frame_type == TDD) &&
	(SF_type == SF_DL)&&
	(prevSF_type == SF_UL) &&
	(nextSF_type == SF_DL)) { 
      flags = 2; // start of burst
      sf_extension = ru->N_TA_offset<<1;
    }
    
    if ((fp->frame_type == TDD) &&
	(SF_type == SF_DL)&&
	(prevSF_type == SF_UL) &&
	(nextSF_type == SF_UL)) {
      flags = 4; // start of burst and end of burst (only one DL SF between two UL)
      sf_extension = ru->N_TA_offset<<1;
    } 

    for (i=0; i<ru->nb_tx; i++)
      txp[i] = (void*)&ru->common.txdata[i][(proc->subframe_tx*fp->samples_per_tti)-sf_extension];

    
    VCD_SIGNAL_DUMPER_DUMP_VARIABLE_BY_NAME( VCD_SIGNAL_DUMPER_VARIABLES_TRX_TST, (proc->timestamp_tx-ru->openair0_cfg.tx_sample_advance)&0xffffffff );
    VCD_SIGNAL_DUMPER_DUMP_FUNCTION_BY_NAME( VCD_SIGNAL_DUMPER_FUNCTIONS_TRX_WRITE, 1 );
    // prepare tx buffer pointers
    
    txs = ru->rfdevice.trx_write_func(&ru->rfdevice,
				      proc->timestamp_tx+ru->ts_offset-ru->openair0_cfg.tx_sample_advance-sf_extension,
				      txp,
				      siglen+sf_extension,
				      ru->nb_tx,
				      flags);
    
    LOG_D(PHY,"[TXPATH] RU %d tx_rf, writing to TS %llu, frame %d, unwrapped_frame %d, subframe %d\n",ru->idx,
	  (long long unsigned int)proc->timestamp_tx,proc->frame_tx,proc->frame_tx_unwrap,proc->subframe_tx);
    VCD_SIGNAL_DUMPER_DUMP_FUNCTION_BY_NAME( VCD_SIGNAL_DUMPER_FUNCTIONS_TRX_WRITE, 0 );
    
    
    AssertFatal(txs ==  siglen+sf_extension,"TX : Timeout (sent %d/%d)\n",txs, siglen);

  }
}


/*!
 * \brief The Asynchronous RX/TX FH thread of RAU/RCC/eNB/RRU.
 * This handles the RX FH for an asynchronous RRU/UE
 * \param param is a \ref eNB_proc_t structure which contains the info what to process.
 * \returns a pointer to an int. The storage is not on the heap and must not be freed.
 */
static void* ru_thread_asynch_rxtx( void* param ) {

  static int ru_thread_asynch_rxtx_status;

  RU_t *ru         = (RU_t*)param;
  RU_proc_t *proc  = &ru->proc;



  int subframe=0, frame=0; 

  thread_top_init("ru_thread_asynch_rxtx",1,870000L,1000000L,1000000L);

  // wait for top-level synchronization and do one acquisition to get timestamp for setting frame/subframe

  wait_sync("ru_thread_asynch_rxtx");

  // wait for top-level synchronization and do one acquisition to get timestamp for setting frame/subframe
  printf( "waiting for devices (ru_thread_asynch_rx)\n");

  wait_on_condition(&proc->mutex_asynch_rxtx,&proc->cond_asynch_rxtx,&proc->instance_cnt_asynch_rxtx,"thread_asynch");

  printf( "devices ok (ru_thread_asynch_rx)\n");


  while (!oai_exit) { 
   
    if (oai_exit) break;   

    if (subframe==9) { 
      subframe=0;
      frame++;
      frame&=1023;
    } else {
      subframe++;
    }      
    LOG_D(PHY,"ru_thread_asynch_rxtx: Waiting on incoming fronthaul\n");
    // asynchronous receive from south (Mobipass)
    if (ru->fh_south_asynch_in) ru->fh_south_asynch_in(ru,&frame,&subframe);
    // asynchronous receive from north (RRU IF4/IF5)
    else if (ru->fh_north_asynch_in) {
       if (subframe_select(&ru->frame_parms,subframe)!=SF_UL)
         ru->fh_north_asynch_in(ru,&frame,&subframe);
    }
    else AssertFatal(1==0,"Unknown function in ru_thread_asynch_rxtx\n");
  }

  ru_thread_asynch_rxtx_status=0;
  return(&ru_thread_asynch_rxtx_status);
}




void wakeup_slaves(RU_proc_t *proc) {

  int i;
  struct timespec wait;
  
  wait.tv_sec=0;
  wait.tv_nsec=5000000L;
  
  for (i=0;i<proc->num_slaves;i++) {
    RU_proc_t *slave_proc = proc->slave_proc[i];
    // wake up slave FH thread
    // lock the FH mutex and make sure the thread is ready
    if (pthread_mutex_timedlock(&slave_proc->mutex_FH,&wait) != 0) {
      LOG_E( PHY, "ERROR pthread_mutex_lock for RU %d slave %d (IC %d)\n",proc->ru->idx,slave_proc->ru->idx,slave_proc->instance_cnt_FH);
      exit_fun( "error locking mutex_rxtx" );
      break;
    }
    
    int cnt_slave            = ++slave_proc->instance_cnt_FH;
    slave_proc->frame_rx     = proc->frame_rx;
    slave_proc->subframe_rx  = proc->subframe_rx;
    slave_proc->timestamp_rx = proc->timestamp_rx;
    slave_proc->timestamp_tx = proc->timestamp_tx; 

    pthread_mutex_unlock( &slave_proc->mutex_FH );
    
    if (cnt_slave == 0) {
      // the thread was presumably waiting where it should and can now be woken up
      if (pthread_cond_signal(&slave_proc->cond_FH) != 0) {
	LOG_E( PHY, "ERROR pthread_cond_signal for RU %d, slave RU %d\n",proc->ru->idx,slave_proc->ru->idx);
          exit_fun( "ERROR pthread_cond_signal" );
	  break;
      }
    } else {
      LOG_W( PHY,"[RU] Frame %d, slave %d thread busy!! (cnt_FH %i)\n",slave_proc->frame_rx,slave_proc->ru->idx, cnt_slave);
      exit_fun( "FH thread busy" );
      break;
    }             
  }
}

/*!
 * \brief The prach receive thread of RU.
 * \param param is a \ref RU_proc_t structure which contains the info what to process.
 * \returns a pointer to an int. The storage is not on the heap and must not be freed.
 */
static void* ru_thread_prach( void* param ) {

  static int ru_thread_prach_status;

  RU_t *ru        = (RU_t*)param;
  RU_proc_t *proc = (RU_proc_t*)&ru->proc;

  // set default return value
  ru_thread_prach_status = 0;

  thread_top_init("ru_thread_prach",1,500000L,1000000L,20000000L);

  while (RC.ru_mask>0) {
    usleep(1e6);
    LOG_I(PHY,"%s() RACH waiting for RU to be configured\n", __FUNCTION__);
  }
  LOG_I(PHY,"%s() RU configured - RACH processing thread running\n", __FUNCTION__);

  while (!oai_exit) {
    
    if (oai_exit) break;
    if (wait_on_condition(&proc->mutex_prach,&proc->cond_prach,&proc->instance_cnt_prach,"ru_prach_thread") < 0) break;
    VCD_SIGNAL_DUMPER_DUMP_FUNCTION_BY_NAME( VCD_SIGNAL_DUMPER_FUNCTIONS_PHY_RU_PRACH_RX, 1 );      
    if (ru->eNB_list[0]){
      prach_procedures(
        ru->eNB_list[0]
#ifdef Rel14
        ,0
#endif
        );
    }
    else {
       rx_prach(NULL,
  	        ru,
	        NULL,
                NULL,
                NULL,
                proc->frame_prach,
                0
#ifdef Rel14
	        ,0
#endif
	        );
    } 
    VCD_SIGNAL_DUMPER_DUMP_FUNCTION_BY_NAME( VCD_SIGNAL_DUMPER_FUNCTIONS_PHY_RU_PRACH_RX, 0 );      
    if (release_thread(&proc->mutex_prach,&proc->instance_cnt_prach,"ru_prach_thread") < 0) break;
  }

  LOG_I(PHY, "Exiting RU thread PRACH\n");

  ru_thread_prach_status = 0;
  return &ru_thread_prach_status;
}

#ifdef Rel14
static void* ru_thread_prach_br( void* param ) {

  static int ru_thread_prach_status;

  RU_t *ru        = (RU_t*)param;
  RU_proc_t *proc = (RU_proc_t*)&ru->proc;

  // set default return value
  ru_thread_prach_status = 0;

  thread_top_init("ru_thread_prach_br",1,500000L,1000000L,20000000L);

  while (!oai_exit) {
    
    if (oai_exit) break;
    if (wait_on_condition(&proc->mutex_prach_br,&proc->cond_prach_br,&proc->instance_cnt_prach_br,"ru_prach_thread_br") < 0) break;
    rx_prach(NULL,
	     ru,
	     NULL,
             NULL,
             NULL,
             proc->frame_prach_br,
             0,
	     1);
    if (release_thread(&proc->mutex_prach_br,&proc->instance_cnt_prach_br,"ru_prach_thread_br") < 0) break;
  }

  LOG_I(PHY, "Exiting RU thread PRACH BR\n");

  ru_thread_prach_status = 0;
  return &ru_thread_prach_status;
}
#endif

int wakeup_synch(RU_t *ru){

  struct timespec wait;
  
  wait.tv_sec=0;
  wait.tv_nsec=5000000L;

  // wake up synch thread
  // lock the synch mutex and make sure the thread is ready
  if (pthread_mutex_timedlock(&ru->proc.mutex_synch,&wait) != 0) {
    LOG_E( PHY, "[RU] ERROR pthread_mutex_lock for RU synch thread (IC %d)\n", ru->proc.instance_cnt_synch );
    exit_fun( "error locking mutex_synch" );
    return(-1);
  }
  
  ++ru->proc.instance_cnt_synch;
  
  // the thread can now be woken up
  if (pthread_cond_signal(&ru->proc.cond_synch) != 0) {
    LOG_E( PHY, "[RU] ERROR pthread_cond_signal for RU synch thread\n");
    exit_fun( "ERROR pthread_cond_signal" );
    return(-1);
  }
  
  pthread_mutex_unlock( &ru->proc.mutex_synch );

  return(0);
}

void do_ru_synch(RU_t *ru) {

  LTE_DL_FRAME_PARMS *fp  = &ru->frame_parms;
  RU_proc_t *proc         = &ru->proc;
  int i;
  void *rxp[2],*rxp2[2];
  int32_t dummy_rx[ru->nb_rx][fp->samples_per_tti] __attribute__((aligned(32)));
  int rxs;
  int ic;

  // initialize the synchronization buffer to the common_vars.rxdata
  for (int i=0;i<ru->nb_rx;i++)
    rxp[i] = &ru->common.rxdata[i][0];

  double temp_freq1 = ru->rfdevice.openair0_cfg->rx_freq[0];
  double temp_freq2 = ru->rfdevice.openair0_cfg->tx_freq[0];
  for (i=0;i<4;i++) {
    ru->rfdevice.openair0_cfg->rx_freq[i] = ru->rfdevice.openair0_cfg->tx_freq[i];
    ru->rfdevice.openair0_cfg->tx_freq[i] = temp_freq1;
  }
  ru->rfdevice.trx_set_freq_func(&ru->rfdevice,ru->rfdevice.openair0_cfg,0);
  
  while ((ru->in_synch ==0)&&(!oai_exit)) {
    // read in frame
    rxs = ru->rfdevice.trx_read_func(&ru->rfdevice,
				     &(proc->timestamp_rx),
				     rxp,
				     fp->samples_per_tti*10,
				     ru->nb_rx);
    if (rxs != fp->samples_per_tti*10) LOG_E(PHY,"requested %d samples, got %d\n",fp->samples_per_tti*10,rxs);
 
    // wakeup synchronization processing thread
    wakeup_synch(ru);
    ic=0;
    
    while ((ic>=0)&&(!oai_exit)) {
      // continuously read in frames, 1ms at a time, 
      // until we are done with the synchronization procedure
      
      for (i=0; i<ru->nb_rx; i++)
	rxp2[i] = (void*)&dummy_rx[i][0];
      for (i=0;i<10;i++)
	rxs = ru->rfdevice.trx_read_func(&ru->rfdevice,
					 &(proc->timestamp_rx),
					 rxp2,
					 fp->samples_per_tti,
					 ru->nb_rx);
      pthread_mutex_lock(&ru->proc.mutex_synch);
      ic = ru->proc.instance_cnt_synch;
      pthread_mutex_unlock(&ru->proc.mutex_synch);
    } // ic>=0
  } // in_synch==0
    // read in rx_offset samples
  LOG_I(PHY,"Resynchronizing by %d samples\n",ru->rx_offset);
  rxs = ru->rfdevice.trx_read_func(&ru->rfdevice,
				   &(proc->timestamp_rx),
				   rxp,
				   ru->rx_offset,
				   ru->nb_rx);
  for (i=0;i<4;i++) {
    ru->rfdevice.openair0_cfg->rx_freq[i] = temp_freq1;
    ru->rfdevice.openair0_cfg->tx_freq[i] = temp_freq2;
  }

  ru->rfdevice.trx_set_freq_func(&ru->rfdevice,ru->rfdevice.openair0_cfg,0);

}



void wakeup_eNBs(RU_t *ru) {

  int i;
  PHY_VARS_eNB **eNB_list = ru->eNB_list;

  LOG_D(PHY,"wakeup_eNBs (num %d) for RU %d ru->eNB_top:%p\n",ru->num_eNB,ru->idx, ru->eNB_top);

  if (ru->num_eNB==1 && ru->eNB_top!=0) {
    // call eNB function directly

    char string[20];
    sprintf(string,"Incoming RU %d",ru->idx);
    LOG_D(PHY,"RU %d Call eNB_top\n",ru->idx);
    ru->eNB_top(eNB_list[0],ru->proc.frame_rx,ru->proc.subframe_rx,string);
  }
  else {

    LOG_D(PHY,"ru->num_eNB:%d\n", ru->num_eNB);

    for (i=0;i<ru->num_eNB;i++)
    {
      LOG_D(PHY,"ru->wakeup_rxtx:%p\n", ru->wakeup_rxtx);

      if (ru->wakeup_rxtx!=0 && ru->wakeup_rxtx(eNB_list[i],ru) < 0)
      {
	LOG_E(PHY,"could not wakeup eNB rxtx process for subframe %d\n", ru->proc.subframe_rx);
      }
    }
  }
}

static inline int wakeup_prach_ru(RU_t *ru) {

  struct timespec wait;
  
  wait.tv_sec=0;
  wait.tv_nsec=5000000L;

  if (pthread_mutex_timedlock(&ru->proc.mutex_prach,&wait) !=0) {
    LOG_E( PHY, "[RU] ERROR pthread_mutex_lock for RU prach thread (IC %d)\n", ru->proc.instance_cnt_prach);
    exit_fun( "error locking mutex_rxtx" );
    return(-1);
  }
  if (ru->proc.instance_cnt_prach==-1) {
    ++ru->proc.instance_cnt_prach;
    ru->proc.frame_prach    = ru->proc.frame_rx;
    ru->proc.subframe_prach = ru->proc.subframe_rx;

    // DJP - think prach_procedures() is looking at eNB frame_prach
    if (ru->eNB_list[0]) {
      ru->eNB_list[0]->proc.frame_prach = ru->proc.frame_rx;
      ru->eNB_list[0]->proc.subframe_prach = ru->proc.subframe_rx;
    }
    LOG_I(PHY,"RU %d: waking up PRACH thread\n",ru->idx);
    // the thread can now be woken up
    AssertFatal(pthread_cond_signal(&ru->proc.cond_prach) == 0, "ERROR pthread_cond_signal for RU prach thread\n");
  }
  else LOG_W(PHY,"RU prach thread busy, skipping\n");
  pthread_mutex_unlock( &ru->proc.mutex_prach );

  return(0);
}

#ifdef Rel14
static inline int wakeup_prach_ru_br(RU_t *ru) {

  struct timespec wait;
  
  wait.tv_sec=0;
  wait.tv_nsec=5000000L;

  if (pthread_mutex_timedlock(&ru->proc.mutex_prach_br,&wait) !=0) {
    LOG_E( PHY, "[RU] ERROR pthread_mutex_lock for RU prach thread BR (IC %d)\n", ru->proc.instance_cnt_prach_br);
    exit_fun( "error locking mutex_rxtx" );
    return(-1);
  }
  if (ru->proc.instance_cnt_prach_br==-1) {
    ++ru->proc.instance_cnt_prach_br;
    ru->proc.frame_prach_br    = ru->proc.frame_rx;
    ru->proc.subframe_prach_br = ru->proc.subframe_rx;

    LOG_D(PHY,"RU %d: waking up PRACH thread\n",ru->idx);
    // the thread can now be woken up
    AssertFatal(pthread_cond_signal(&ru->proc.cond_prach_br) == 0, "ERROR pthread_cond_signal for RU prach thread BR\n");
  }
  else LOG_W(PHY,"RU prach thread busy, skipping\n");
  pthread_mutex_unlock( &ru->proc.mutex_prach_br );

  return(0);
}
#endif

// this is for RU with local RF unit
void fill_rf_config(RU_t *ru, char *rf_config_file) {

  int i;

  LTE_DL_FRAME_PARMS *fp   = &ru->frame_parms;
  openair0_config_t *cfg   = &ru->openair0_cfg;

  if(fp->N_RB_DL == 100) {
    if (fp->threequarter_fs) {
      cfg->sample_rate=23.04e6;
      cfg->samples_per_frame = 230400; 
      cfg->tx_bw = 10e6;
      cfg->rx_bw = 10e6;
    }
    else {
      cfg->sample_rate=30.72e6;
      cfg->samples_per_frame = 307200; 
      cfg->tx_bw = 10e6;
      cfg->rx_bw = 10e6;
    }
  } else if(fp->N_RB_DL == 50) {
    cfg->sample_rate=15.36e6;
    cfg->samples_per_frame = 153600;
    cfg->tx_bw = 5e6;
    cfg->rx_bw = 5e6;
  } else if (fp->N_RB_DL == 25) {
    cfg->sample_rate=7.68e6;
    cfg->samples_per_frame = 76800;
    cfg->tx_bw = 2.5e6;
    cfg->rx_bw = 2.5e6;
  } else if (fp->N_RB_DL == 6) {
    cfg->sample_rate=1.92e6;
    cfg->samples_per_frame = 19200;
    cfg->tx_bw = 1.5e6;
    cfg->rx_bw = 1.5e6;
  }
  else AssertFatal(1==0,"Unknown N_RB_DL %d\n",fp->N_RB_DL);

  if (fp->frame_type==TDD)
    cfg->duplex_mode = duplex_mode_TDD;
  else //FDD
    cfg->duplex_mode = duplex_mode_FDD;

  cfg->Mod_id = 0;
  cfg->num_rb_dl=fp->N_RB_DL;
  cfg->tx_num_channels=ru->nb_tx;
  cfg->rx_num_channels=ru->nb_rx;
  
  for (i=0; i<ru->nb_tx; i++) {
    
    cfg->tx_freq[i] = (double)fp->dl_CarrierFreq;
    cfg->rx_freq[i] = (double)fp->ul_CarrierFreq;

    cfg->tx_gain[i] = (double)fp->att_tx;
    cfg->rx_gain[i] = ru->max_rxgain-(double)fp->att_rx;

    cfg->configFilename = rf_config_file;
    printf("channel %d, Setting tx_gain offset %f, rx_gain offset %f, tx_freq %f, rx_freq %f\n",
	   i, cfg->tx_gain[i],
	   cfg->rx_gain[i],
	   cfg->tx_freq[i],
	   cfg->rx_freq[i]);
  }
}

/* this function maps the RU tx and rx buffers to the available rf chains.
   Each rf chain is is addressed by the card number and the chain on the card. The
   rf_map specifies for each antenna port, on which rf chain the mapping should start. Multiple
   antennas are mapped to successive RF chains on the same card. */
int setup_RU_buffers(RU_t *ru) {

  int i,j; 
  int card,ant;

  //uint16_t N_TA_offset = 0;

  LTE_DL_FRAME_PARMS *frame_parms;
  
  if (ru) {
    frame_parms = &ru->frame_parms;
    printf("setup_RU_buffers: frame_parms = %p\n",frame_parms);
  } else {
    printf("RU[%d] not initialized\n", ru->idx);
    return(-1);
  }
  
  
  if (frame_parms->frame_type == TDD) {
    if      (frame_parms->N_RB_DL == 100) ru->N_TA_offset = 624;
    else if (frame_parms->N_RB_DL == 50)  ru->N_TA_offset = 624/2;
    else if (frame_parms->N_RB_DL == 25)  ru->N_TA_offset = 624/4;
  } 
  if (ru->openair0_cfg.mmapped_dma == 1) {
    // replace RX signal buffers with mmaped HW versions
    
    for (i=0; i<ru->nb_rx; i++) {
      card = i/4;
      ant = i%4;
      printf("Mapping RU id %d, rx_ant %d, on card %d, chain %d\n",ru->idx,i,ru->rf_map.card+card, ru->rf_map.chain+ant);
      free(ru->common.rxdata[i]);
      ru->common.rxdata[i] = ru->openair0_cfg.rxbase[ru->rf_map.chain+ant];
      
      printf("rxdata[%d] @ %p\n",i,ru->common.rxdata[i]);
      for (j=0; j<16; j++) {
	printf("rxbuffer %d: %x\n",j,ru->common.rxdata[i][j]);
	ru->common.rxdata[i][j] = 16-j;
      }
    }
    
    for (i=0; i<ru->nb_tx; i++) {
      card = i/4;
      ant = i%4;
      printf("Mapping RU id %d, tx_ant %d, on card %d, chain %d\n",ru->idx,i,ru->rf_map.card+card, ru->rf_map.chain+ant);
      free(ru->common.txdata[i]);
      ru->common.txdata[i] = ru->openair0_cfg.txbase[ru->rf_map.chain+ant];
      
      printf("txdata[%d] @ %p\n",i,ru->common.txdata[i]);
      
      for (j=0; j<16; j++) {
	printf("txbuffer %d: %x\n",j,ru->common.txdata[i][j]);
	ru->common.txdata[i][j] = 16-j;
      }
    }
  }
  else {  // not memory-mapped DMA 
    //nothing to do, everything already allocated in lte_init
  }
  return(0);
}

static void* ru_stats_thread(void* param) {

  RU_t               *ru      = (RU_t*)param;

  wait_sync("ru_stats_thread");

  while (!oai_exit) {
     sleep(1);
     if (opp_enabled == 1) {
       if (ru->feprx) print_meas(&ru->ofdm_demod_stats,"feprx",NULL,NULL);
       if (ru->feptx_ofdm) print_meas(&ru->ofdm_mod_stats,"feptx_ofdm",NULL,NULL);
       if (ru->fh_north_asynch_in) print_meas(&ru->rx_fhaul,"rx_fhaul",NULL,NULL);
       if (ru->fh_north_out) {
          print_meas(&ru->tx_fhaul,"tx_fhaul",NULL,NULL);
          print_meas(&ru->compression,"compression",NULL,NULL);
          print_meas(&ru->transport,"transport",NULL,NULL);
       }
     }
  }
  return(NULL);
}

static void* ru_thread( void* param ) {

  static int ru_thread_status;

  RU_t               *ru      = (RU_t*)param;
  RU_proc_t          *proc    = &ru->proc;
  LTE_DL_FRAME_PARMS *fp      = &ru->frame_parms;
  int                ret;
  int                subframe =9;
  int                frame    =1023; 

  // set default return value
  ru_thread_status = 0;


  // set default return value
  thread_top_init("ru_thread",0,870000,1000000,1000000);

  LOG_I(PHY,"Starting RU %d (%s,%s),\n",ru->idx,eNB_functions[ru->function],eNB_timing[ru->if_timing]);


  // Start IF device if any
  if (ru->start_if) {
    LOG_I(PHY,"Starting IF interface for RU %d\n",ru->idx);
    AssertFatal(ru->start_if(ru,NULL) == 0, "Could not start the IF device\n");
    if (ru->if_south == LOCAL_RF) ret = connect_rau(ru);
    else ret = attach_rru(ru);
    AssertFatal(ret==0,"Cannot connect to radio\n");
  }
  if (ru->if_south == LOCAL_RF) { // configure RF parameters only 
        fill_rf_config(ru,ru->rf_config_file);
        init_frame_parms(&ru->frame_parms,1);
        phy_init_RU(ru);
 
        ret = openair0_device_load(&ru->rfdevice,&ru->openair0_cfg);
  }
  if (setup_RU_buffers(ru)!=0) {
        printf("Exiting, cannot initialize RU Buffers\n");
        exit(-1);
  }

  LOG_I(PHY, "Signaling main thread that RU %d is ready\n",ru->idx);
  pthread_mutex_lock(&RC.ru_mutex);
  RC.ru_mask &= ~(1<<ru->idx);
  pthread_cond_signal(&RC.ru_cond);
  pthread_mutex_unlock(&RC.ru_mutex);
  
  wait_sync("ru_thread");
  



  // Start RF device if any
  if (ru->start_rf) {
    if (ru->start_rf(ru) != 0)
      LOG_E(HW,"Could not start the RF device\n");
    else LOG_I(PHY,"RU %d rf device ready\n",ru->idx);
  }
  else LOG_I(PHY,"RU %d no rf device\n",ru->idx);


  // if an asnych_rxtx thread exists
  // wakeup the thread because the devices are ready at this point
 
  if ((ru->fh_south_asynch_in)||(ru->fh_north_asynch_in)) {
    pthread_mutex_lock(&proc->mutex_asynch_rxtx);
    proc->instance_cnt_asynch_rxtx=0;
    pthread_mutex_unlock(&proc->mutex_asynch_rxtx);
    pthread_cond_signal(&proc->cond_asynch_rxtx);
  }
  else LOG_I(PHY,"RU %d no asynch_south interface\n",ru->idx);

  // if this is a slave RRU, try to synchronize on the DL frequency
  if ((ru->is_slave) && (ru->if_south == LOCAL_RF)) do_ru_synch(ru);


  // This is a forever while loop, it loops over subframes which are scheduled by incoming samples from HW devices
  while (!oai_exit) {

    // these are local subframe/frame counters to check that we are in synch with the fronthaul timing.
    // They are set on the first rx/tx in the underly FH routines.
    if (subframe==9) { 
      subframe=0;
      frame++;
      frame&=1023;
    } else {
      subframe++;
    }      

    // synchronization on input FH interface, acquire signals/data and block
    if (ru->fh_south_in) ru->fh_south_in(ru,&frame,&subframe);
    else AssertFatal(1==0, "No fronthaul interface at south port");

/*
    LOG_D(PHY,"AFTER fh_south_in - SFN/SF:%d%d RU->proc[RX:%d%d TX:%d%d] RC.eNB[0][0]:[RX:%d%d TX(SFN):%d]\n",
        frame,subframe,
        proc->frame_rx,proc->subframe_rx,
        proc->frame_tx,proc->subframe_tx,
        RC.eNB[0][0]->proc.frame_rx,RC.eNB[0][0]->proc.subframe_rx,
        RC.eNB[0][0]->proc.frame_tx);

      LOG_D(PHY,"RU thread (do_prach %d, is_prach_subframe %d), received frame %d, subframe %d\n",
          ru->do_prach,
          is_prach_subframe(fp, proc->frame_rx, proc->subframe_rx),
          proc->frame_rx,proc->subframe_rx);
*/ 
    if ((ru->do_prach>0) && (is_prach_subframe(fp, proc->frame_rx, proc->subframe_rx)==1)) {
      wakeup_prach_ru(ru);
    }
#ifdef Rel14
    else if ((ru->do_prach>0) && (is_prach_subframe(fp, proc->frame_rx, proc->subframe_rx)>1)) {
      wakeup_prach_ru_br(ru);
    }
#endif

    // adjust for timing offset between RU
    if (ru->idx!=0) proc->frame_tx = (proc->frame_tx+proc->frame_offset)&1023;


    // do RX front-end processing (frequency-shift, dft) if needed
    if (ru->feprx) ru->feprx(ru);

    // At this point, all information for subframe has been received on FH interface
    // If this proc is to provide synchronization, do so
    wakeup_slaves(proc);

    // wakeup all eNB processes waiting for this RU
    if (ru->num_eNB>0) wakeup_eNBs(ru);

    // wait until eNBs are finished subframe RX n and TX n+sf_ahead
    wait_on_condition(&proc->mutex_eNBs,&proc->cond_eNBs,&proc->instance_cnt_eNBs,"ru_thread");


    // do TX front-end processing if needed (precoding and/or IDFTs)
    if (ru->feptx_prec) ru->feptx_prec(ru);
   
    // do OFDM if needed
    if ((ru->fh_north_asynch_in == NULL) && (ru->feptx_ofdm)) ru->feptx_ofdm(ru);
    // do outgoing fronthaul (south) if needed
    if ((ru->fh_north_asynch_in == NULL) && (ru->fh_south_out)) ru->fh_south_out(ru);
 
    if (ru->fh_north_out) ru->fh_north_out(ru);
  }
  

  printf( "Exiting ru_thread \n");
 
  ru_thread_status = 0;
  return &ru_thread_status;

}


// This thread run the initial synchronization like a UE
void *ru_thread_synch(void *arg) {

  RU_t *ru = (RU_t*)arg;
  LTE_DL_FRAME_PARMS *fp=&ru->frame_parms;
  int32_t sync_pos,sync_pos2;
  uint32_t peak_val;
  uint32_t sync_corr[307200] __attribute__((aligned(32)));
  static int ru_thread_synch_status;


  thread_top_init("ru_thread_synch",0,5000000,10000000,10000000);

  wait_sync("ru_thread_synch");

  // initialize variables for PSS detection
  lte_sync_time_init(&ru->frame_parms);

  while (!oai_exit) {

    // wait to be woken up
    if (wait_on_condition(&ru->proc.mutex_synch,&ru->proc.cond_synch,&ru->proc.instance_cnt_synch,"ru_thread_synch")<0) break;

    // if we're not in synch, then run initial synch
    if (ru->in_synch == 0) { 
      // run intial synch like UE
      LOG_I(PHY,"Running initial synchronization\n");
      
      sync_pos = lte_sync_time_eNB(ru->common.rxdata,
				   fp,
				   fp->samples_per_tti*5,
				   &peak_val,
				   sync_corr);
      LOG_I(PHY,"RU synch: %d, val %d\n",sync_pos,peak_val);

      if (sync_pos >= 0) {
	if (sync_pos >= fp->nb_prefix_samples)
	  sync_pos2 = sync_pos - fp->nb_prefix_samples;
	else
	  sync_pos2 = sync_pos + (fp->samples_per_tti*10) - fp->nb_prefix_samples;
	
	if (fp->frame_type == FDD) {
	  
	  // PSS is hypothesized in last symbol of first slot in Frame
	  int sync_pos_slot = (fp->samples_per_tti>>1) - fp->ofdm_symbol_size - fp->nb_prefix_samples;
	  
	  if (sync_pos2 >= sync_pos_slot)
	    ru->rx_offset = sync_pos2 - sync_pos_slot;
	  else
	    ru->rx_offset = (fp->samples_per_tti*10) + sync_pos2 - sync_pos_slot;
	}
	else {
	  
	}

	LOG_I(PHY,"Estimated sync_pos %d, peak_val %d => timing offset %d\n",sync_pos,peak_val,ru->rx_offset);
	
	/*
	if ((peak_val > 300000) && (sync_pos > 0)) {
	//      if (sync_pos++ > 3) {
	write_output("ru_sync.m","sync",(void*)&sync_corr[0],fp->samples_per_tti*5,1,2);
	write_output("ru_rx.m","rxs",(void*)ru->ru_time.rxdata[0][0],fp->samples_per_tti*10,1,1);
	exit(-1);
	}
	*/
	ru->in_synch=1;
      }
    }

    if (release_thread(&ru->proc.mutex_synch,&ru->proc.instance_cnt_synch,"ru_synch_thread") < 0) break;
  } // oai_exit

  lte_sync_time_free();

  ru_thread_synch_status = 0;
  return &ru_thread_synch_status;

}


 
int start_if(struct RU_t_s *ru,struct PHY_VARS_eNB_s *eNB) {
  return(ru->ifdevice.trx_start_func(&ru->ifdevice));
}

int start_rf(RU_t *ru) {
  return(ru->rfdevice.trx_start_func(&ru->rfdevice));
}

extern void fep_full(RU_t *ru);
extern void ru_fep_full_2thread(RU_t *ru);
extern void feptx_ofdm(RU_t *ru);
extern void feptx_ofdm_2thread(RU_t *ru);
extern void feptx_prec(RU_t *ru);
extern void init_fep_thread(RU_t *ru,pthread_attr_t *attr);
extern void init_feptx_thread(RU_t *ru,pthread_attr_t *attr);

void init_RU_proc(RU_t *ru) {
   
  int i=0;
  RU_proc_t *proc;
  pthread_attr_t *attr_FH=NULL,*attr_prach=NULL,*attr_asynch=NULL,*attr_synch=NULL;
  //pthread_attr_t *attr_fep=NULL;
#ifdef Rel14
  pthread_attr_t *attr_prach_br=NULL;
#endif
  char name[100];

#ifndef OCP_FRAMEWORK
  LOG_I(PHY,"Initializing RU proc %d (%s,%s),\n",ru->idx,eNB_functions[ru->function],eNB_timing[ru->if_timing]);
#endif
  proc = &ru->proc;
  memset((void*)proc,0,sizeof(RU_proc_t));

  proc->ru = ru;
  proc->instance_cnt_prach       = -1;
  proc->instance_cnt_synch       = -1;     ;
  proc->instance_cnt_FH          = -1;
  proc->instance_cnt_asynch_rxtx = -1;
  proc->first_rx                 = 1;
  proc->first_tx                 = 1;
  proc->frame_offset             = 0;
  proc->num_slaves               = 0;
  proc->frame_tx_unwrap          = 0;

  for (i=0;i<10;i++) proc->symbol_mask[i]=0;
  
  pthread_mutex_init( &proc->mutex_prach, NULL);
  pthread_mutex_init( &proc->mutex_asynch_rxtx, NULL);
  pthread_mutex_init( &proc->mutex_synch,NULL);
  pthread_mutex_init( &proc->mutex_FH,NULL);
  
  pthread_cond_init( &proc->cond_prach, NULL);
  pthread_cond_init( &proc->cond_FH, NULL);
  pthread_cond_init( &proc->cond_asynch_rxtx, NULL);
  pthread_cond_init( &proc->cond_synch,NULL);
  
  pthread_attr_init( &proc->attr_FH);
  pthread_attr_init( &proc->attr_prach);
  pthread_attr_init( &proc->attr_synch);
  pthread_attr_init( &proc->attr_asynch_rxtx);
  pthread_attr_init( &proc->attr_fep);

#ifdef Rel14
  proc->instance_cnt_prach_br       = -1;
  pthread_mutex_init( &proc->mutex_prach_br, NULL);
  pthread_cond_init( &proc->cond_prach_br, NULL);
  pthread_attr_init( &proc->attr_prach_br);
#endif  
  
#ifndef DEADLINE_SCHEDULER
  attr_FH        = &proc->attr_FH;
  attr_prach     = &proc->attr_prach;
  attr_synch     = &proc->attr_synch;
  attr_asynch    = &proc->attr_asynch_rxtx;
#ifdef Rel14
  attr_prach_br  = &proc->attr_prach_br;
#endif
#endif
  
  pthread_create( &proc->pthread_FH, attr_FH, ru_thread, (void*)ru );

  if (ru->function == NGFI_RRU_IF4p5) {
    pthread_create( &proc->pthread_prach, attr_prach, ru_thread_prach, (void*)ru );
#ifdef Rel14  
    pthread_create( &proc->pthread_prach_br, attr_prach_br, ru_thread_prach_br, (void*)ru );
#endif
    if (ru->is_slave == 1) pthread_create( &proc->pthread_synch, attr_synch, ru_thread_synch, (void*)ru);
    
    
    if ((ru->if_timing == synch_to_other) ||
	(ru->function == NGFI_RRU_IF5) ||
	(ru->function == NGFI_RRU_IF4p5)) pthread_create( &proc->pthread_asynch_rxtx, attr_asynch, ru_thread_asynch_rxtx, (void*)ru );
    
    snprintf( name, sizeof(name), "ru_thread_FH %d", ru->idx );
    pthread_setname_np( proc->pthread_FH, name );
    
  }
  else if (ru->function == eNodeB_3GPP && ru->if_south == LOCAL_RF) { // DJP - need something else to distinguish between monolithic and PNF
    LOG_I(PHY,"%s() DJP - added creation of pthread_prach\n", __FUNCTION__);
    pthread_create( &proc->pthread_prach, attr_prach, ru_thread_prach, (void*)ru );
  }

  if (get_nprocs()>=2) { 
    if (ru->feprx) init_fep_thread(ru,NULL); 
    if (ru->feptx_ofdm) init_feptx_thread(ru,NULL);
  } 
  if (opp_enabled == 1) pthread_create(&ru->ru_stats_thread,NULL,ru_stats_thread,(void*)ru); 
  
}

int check_capabilities(RU_t *ru,RRU_capabilities_t *cap) {

  FH_fmt_options_t fmt = cap->FH_fmt;

  int i;
  int found_band=0;

  LOG_I(PHY,"RRU %d, num_bands %d, looking for band %d\n",ru->idx,cap->num_bands,ru->frame_parms.eutra_band);
  for (i=0;i<cap->num_bands;i++) {
    LOG_I(PHY,"band %d on RRU %d\n",cap->band_list[i],ru->idx);
    if (ru->frame_parms.eutra_band == cap->band_list[i]) {
      found_band=1;
      break;
    }
  }

  if (found_band == 0) {
    LOG_I(PHY,"Couldn't find target EUTRA band %d on RRU %d\n",ru->frame_parms.eutra_band,ru->idx);
    return(-1);
  }

  switch (ru->if_south) {
  case LOCAL_RF:
    AssertFatal(1==0, "This RU should not have a local RF, exiting\n");
    return(0);
    break;
  case REMOTE_IF5:
    if (fmt == OAI_IF5_only || fmt == OAI_IF5_and_IF4p5) return(0);
    break;
  case REMOTE_IF4p5:
    if (fmt == OAI_IF4p5_only || fmt == OAI_IF5_and_IF4p5) return(0);
    break;
  case REMOTE_MBP_IF5:
    if (fmt == MBP_IF5) return(0);
    break;
  default:
    LOG_I(PHY,"No compatible Fronthaul interface found for RRU %d\n", ru->idx);
    return(-1);
  }

  return(-1);
}


char rru_format_options[4][20] = {"OAI_IF5_only","OAI_IF4p5_only","OAI_IF5_and_IF4p5","MBP_IF5"};

char rru_formats[3][20] = {"OAI_IF5","MBP_IF5","OAI_IF4p5"};
char ru_if_formats[4][20] = {"LOCAL_RF","REMOTE_OAI_IF5","REMOTE_MBP_IF5","REMOTE_OAI_IF4p5"};

void configure_ru(int idx,
		  void *arg) {

  RU_t               *ru           = RC.ru[idx];
  RRU_config_t       *config       = (RRU_config_t *)arg;
  RRU_capabilities_t *capabilities = (RRU_capabilities_t*)arg;
  int ret;
  int i;

  LOG_I(PHY, "Received capabilities from RRU %d\n",idx);


  if (capabilities->FH_fmt < MAX_FH_FMTs) LOG_I(PHY, "RU FH options %s\n",rru_format_options[capabilities->FH_fmt]);

  AssertFatal((ret=check_capabilities(ru,capabilities)) == 0,
	      "Cannot configure RRU %d, check_capabilities returned %d\n", idx,ret);
  // take antenna capabilities of RRU
  ru->nb_tx                      = capabilities->nb_tx[0];
  ru->nb_rx                      = capabilities->nb_rx[0];

  // Pass configuration to RRU
  LOG_I(PHY, "Using %s fronthaul (%d), band %d \n",ru_if_formats[ru->if_south],ru->if_south,ru->frame_parms.eutra_band);
  // wait for configuration 
  config->FH_fmt                 = ru->if_south;
  config->num_bands              = 1;
  config->band_list[0]           = ru->frame_parms.eutra_band;
  config->tx_freq[0]             = ru->frame_parms.dl_CarrierFreq;      
  config->rx_freq[0]             = ru->frame_parms.ul_CarrierFreq;      
  config->tdd_config[0]          = ru->frame_parms.tdd_config;
  config->tdd_config_S[0]        = ru->frame_parms.tdd_config_S;
  config->att_tx[0]              = ru->att_tx;
  config->att_rx[0]              = ru->att_rx;
  config->N_RB_DL[0]             = ru->frame_parms.N_RB_DL;
  config->N_RB_UL[0]             = ru->frame_parms.N_RB_UL;
  config->threequarter_fs[0]     = ru->frame_parms.threequarter_fs;
  if (ru->if_south==REMOTE_IF4p5) {
    config->prach_FreqOffset[0]  = ru->frame_parms.prach_config_common.prach_ConfigInfo.prach_FreqOffset;
    config->prach_ConfigIndex[0] = ru->frame_parms.prach_config_common.prach_ConfigInfo.prach_ConfigIndex;
    LOG_I(PHY,"REMOTE_IF4p5: prach_FrequOffset %d, prach_ConfigIndex %d\n",
	  config->prach_FreqOffset[0],config->prach_ConfigIndex[0]);
    
#ifdef Rel14
    for (i=0;i<4;i++) {
      config->emtc_prach_CElevel_enable[0][i]  = ru->frame_parms.prach_emtc_config_common.prach_ConfigInfo.prach_CElevel_enable[i];
      config->emtc_prach_FreqOffset[0][i]      = ru->frame_parms.prach_emtc_config_common.prach_ConfigInfo.prach_FreqOffset[i];
      config->emtc_prach_ConfigIndex[0][i]     = ru->frame_parms.prach_emtc_config_common.prach_ConfigInfo.prach_ConfigIndex[i];
    }
#endif
  }

  init_frame_parms(&ru->frame_parms,1);
  phy_init_RU(ru);
}

void configure_rru(int idx,
		   void *arg) {

  RRU_config_t *config = (RRU_config_t *)arg;
  RU_t         *ru         = RC.ru[idx];

  ru->frame_parms.eutra_band                                               = config->band_list[0];
  ru->frame_parms.dl_CarrierFreq                                           = config->tx_freq[0];
  ru->frame_parms.ul_CarrierFreq                                           = config->rx_freq[0];
  if (ru->frame_parms.dl_CarrierFreq == ru->frame_parms.ul_CarrierFreq) {
     ru->frame_parms.frame_type                                            = TDD;
     ru->frame_parms.tdd_config                                            = config->tdd_config[0];
     ru->frame_parms.tdd_config_S                                          = config->tdd_config_S[0]; 
  }
  else
     ru->frame_parms.frame_type                                            = FDD;
  ru->att_tx                                                               = config->att_tx[0];
  ru->att_rx                                                               = config->att_rx[0];
  ru->frame_parms.N_RB_DL                                                  = config->N_RB_DL[0];
  ru->frame_parms.N_RB_UL                                                  = config->N_RB_UL[0];
  ru->frame_parms.threequarter_fs                                          = config->threequarter_fs[0];
  ru->frame_parms.pdsch_config_common.referenceSignalPower                 = ru->max_pdschReferenceSignalPower-config->att_tx[0];
  if (ru->function==NGFI_RRU_IF4p5) {
  ru->frame_parms.att_rx = ru->att_rx;
  ru->frame_parms.att_tx = ru->att_tx;

    LOG_I(PHY,"Setting ru->function to NGFI_RRU_IF4p5, prach_FrequOffset %d, prach_ConfigIndex %d, att (%d,%d)\n",
	  config->prach_FreqOffset[0],config->prach_ConfigIndex[0],ru->att_tx,ru->att_rx);
    ru->frame_parms.prach_config_common.prach_ConfigInfo.prach_FreqOffset  = config->prach_FreqOffset[0]; 
    ru->frame_parms.prach_config_common.prach_ConfigInfo.prach_ConfigIndex = config->prach_ConfigIndex[0]; 
#ifdef Rel14
    for (int i=0;i<4;i++) {
      ru->frame_parms.prach_emtc_config_common.prach_ConfigInfo.prach_CElevel_enable[i] = config->emtc_prach_CElevel_enable[0][i];
      ru->frame_parms.prach_emtc_config_common.prach_ConfigInfo.prach_FreqOffset[i]     = config->emtc_prach_FreqOffset[0][i];
      ru->frame_parms.prach_emtc_config_common.prach_ConfigInfo.prach_ConfigIndex[i]    = config->emtc_prach_ConfigIndex[0][i];
    }
#endif
  }
  
  init_frame_parms(&ru->frame_parms,1);

  fill_rf_config(ru,ru->rf_config_file);


  phy_init_RU(ru);

}

void init_precoding_weights(PHY_VARS_eNB *eNB) {

  int layer,ru_id,aa,re,ue,tb;
  LTE_DL_FRAME_PARMS *fp=&eNB->frame_parms;
  RU_t *ru;
  LTE_eNB_DLSCH_t *dlsch;

  // init precoding weigths
  for (ue=0;ue<NUMBER_OF_UE_MAX;ue++) {
    for (tb=0;tb<2;tb++) {
      dlsch = eNB->dlsch[ue][tb];
      for (layer=0; layer<4; layer++) {
	int nb_tx=0;
	for (ru_id=0;ru_id<RC.nb_RU;ru_id++) { 
	  ru = RC.ru[ru_id];
	  nb_tx+=ru->nb_tx;
	}
	dlsch->ue_spec_bf_weights[layer] = (int32_t**)malloc16(nb_tx*sizeof(int32_t*));
	  
	for (aa=0; aa<nb_tx; aa++) {
	  dlsch->ue_spec_bf_weights[layer][aa] = (int32_t *)malloc16(fp->ofdm_symbol_size*sizeof(int32_t));
	  for (re=0;re<fp->ofdm_symbol_size; re++) {
	    dlsch->ue_spec_bf_weights[layer][aa][re] = 0x00007fff;
	  }
	}	
      }
    }
  }
}

extern void RCconfig_RU(void);

void init_RU(char *rf_config_file) {
  
  int ru_id;
  RU_t *ru;
  int ret;
  PHY_VARS_eNB *eNB0= (PHY_VARS_eNB *)NULL;
  int i;
  int CC_id;

  // create status mask
  RC.ru_mask = 0;
  pthread_mutex_init(&RC.ru_mutex,NULL);
  pthread_cond_init(&RC.ru_cond,NULL);

  // read in configuration file)
  printf("configuring RU from file\n");
  RCconfig_RU();
  LOG_I(PHY,"number of L1 instances %d, number of RU %d, number of CPU cores %d\n",RC.nb_L1_inst,RC.nb_RU,get_nprocs());

  if (RC.nb_CC != 0)
    for (i=0;i<RC.nb_L1_inst;i++) 
      for (CC_id=0;CC_id<RC.nb_CC[i];CC_id++) RC.eNB[i][CC_id]->num_RU=0;

  LOG_D(PHY,"Process RUs RC.nb_RU:%d\n",RC.nb_RU);
  for (ru_id=0;ru_id<RC.nb_RU;ru_id++) {
    LOG_D(PHY,"Process RC.ru[%d]\n",ru_id);
    ru               = RC.ru[ru_id];
    ru->rf_config_file = rf_config_file;
    ru->idx          = ru_id;              
    ru->ts_offset    = 0;
    // use eNB_list[0] as a reference for RU frame parameters
    // NOTE: multiple CC_id are not handled here yet!

    if (ru->num_eNB > 0) {
      LOG_D(PHY, "%s() RC.ru[%d].num_eNB:%d ru->eNB_list[0]:%p RC.eNB[0][0]:%p rf_config_file:%s\n", __FUNCTION__, ru_id, ru->num_eNB, ru->eNB_list[0], RC.eNB[0][0], ru->rf_config_file);

      if (ru->eNB_list[0] == 0)
      {
        LOG_E(PHY,"%s() DJP - ru->eNB_list ru->num_eNB are not initialized - so do it manually\n", __FUNCTION__);
        ru->eNB_list[0] = RC.eNB[0][0];
        ru->num_eNB=1;
      //
      // DJP - feptx_prec() / feptx_ofdm() parses the eNB_list (based on num_eNB) and copies the txdata_F to txdata in RU
      //
      }
      else
      {
        LOG_E(PHY,"DJP - delete code above this %s:%d\n", __FILE__, __LINE__);
      }
    }
    eNB0             = ru->eNB_list[0];
    LOG_D(PHY, "RU FUnction:%d ru->if_south:%d\n", ru->function, ru->if_south);
    LOG_D(PHY, "eNB0:%p\n", eNB0);
    if (eNB0)
    {
      if ((ru->function != NGFI_RRU_IF5) && (ru->function != NGFI_RRU_IF4p5))
        AssertFatal(eNB0!=NULL,"eNB0 is null!\n");

      if (eNB0) {
        LOG_I(PHY,"Copying frame parms from eNB %d to ru %d\n",eNB0->Mod_id,ru->idx);
        memcpy((void*)&ru->frame_parms,(void*)&eNB0->frame_parms,sizeof(LTE_DL_FRAME_PARMS));

        // attach all RU to all eNBs in its list/
        LOG_D(PHY,"ru->num_eNB:%d eNB0->num_RU:%d\n", ru->num_eNB, eNB0->num_RU);
        for (i=0;i<ru->num_eNB;i++) {
          eNB0 = ru->eNB_list[i];
          eNB0->RU_list[eNB0->num_RU++] = ru;
        }
      }
    }
    //    LOG_I(PHY,"Initializing RRU descriptor %d : (%s,%s,%d)\n",ru_id,ru_if_types[ru->if_south],eNB_timing[ru->if_timing],ru->function);


    LOG_D(PHY,"ru->if_south:%d\n", ru->if_south);

    switch (ru->if_south) {
    case LOCAL_RF:   // this is an RU with integrated RF (RRU, eNB)
      if (ru->function ==  NGFI_RRU_IF5) {                 // IF5 RRU
	ru->do_prach              = 0;                      // no prach processing in RU
	ru->fh_north_in           = NULL;                   // no shynchronous incoming fronthaul from north
	ru->fh_north_out          = fh_if5_north_out;       // need only to do send_IF5  reception
	ru->fh_south_out          = tx_rf;                  // send output to RF
	ru->fh_north_asynch_in    = fh_if5_north_asynch_in; // TX packets come asynchronously 
	ru->feprx                 = NULL;                   // nothing (this is a time-domain signal)
	ru->feptx_ofdm            = NULL;                   // nothing (this is a time-domain signal)
	ru->feptx_prec            = NULL;                   // nothing (this is a time-domain signal)
	ru->start_if              = start_if;               // need to start the if interface for if5
	ru->ifdevice.host_type    = RRU_HOST;
	ru->rfdevice.host_type    = RRU_HOST;
	ru->ifdevice.eth_params   = &ru->eth_params;
    reset_meas(&ru->rx_fhaul);
    reset_meas(&ru->tx_fhaul);
    reset_meas(&ru->compression);
    reset_meas(&ru->transport);

	ret = openair0_transport_load(&ru->ifdevice,&ru->openair0_cfg,&ru->eth_params);
	printf("openair0_transport_init returns %d for ru_id %d\n",ret,ru_id);
	if (ret<0) {
	  printf("Exiting, cannot initialize transport protocol\n");
	  exit(-1);
	}
      }
      else if (ru->function == NGFI_RRU_IF4p5) {
	ru->do_prach              = 1;                        // do part of prach processing in RU
	ru->fh_north_in           = NULL;                     // no synchronous incoming fronthaul from north
	ru->fh_north_out          = fh_if4p5_north_out;       // send_IF4p5 on reception
	ru->fh_south_out          = tx_rf;                    // send output to RF
	ru->fh_north_asynch_in    = fh_if4p5_north_asynch_in; // TX packets come asynchronously
	ru->feprx                 = (get_nprocs()<=2) ? fep_full :ru_fep_full_2thread;                 // RX DFTs
	ru->feptx_ofdm            = (get_nprocs()<=2) ? feptx_ofdm : feptx_ofdm_2thread;               // this is fep with idft only (no precoding in RRU)
	ru->feptx_prec            = NULL;
	ru->start_if              = start_if;                 // need to start the if interface for if4p5
	ru->ifdevice.host_type    = RRU_HOST;
	ru->rfdevice.host_type    = RRU_HOST;
	ru->ifdevice.eth_params   = &ru->eth_params;
    reset_meas(&ru->rx_fhaul);
    reset_meas(&ru->tx_fhaul);
    reset_meas(&ru->compression);
    reset_meas(&ru->transport);

	ret = openair0_transport_load(&ru->ifdevice,&ru->openair0_cfg,&ru->eth_params);
	printf("openair0_transport_init returns %d for ru_id %d\n",ret,ru_id);
	if (ret<0) {
	  printf("Exiting, cannot initialize transport protocol\n");
	  exit(-1);
	}
	malloc_IF4p5_buffer(ru);
      }
      else if (ru->function == eNodeB_3GPP) {  
	ru->do_prach             = 0;                       // no prach processing in RU            
	ru->feprx                = (get_nprocs()<=2) ? fep_full : ru_fep_full_2thread;                // RX DFTs
	ru->feptx_ofdm           = (get_nprocs()<=2) ? feptx_ofdm : feptx_ofdm_2thread;              // this is fep with idft and precoding
	ru->feptx_prec           = feptx_prec;              // this is fep with idft and precoding
	ru->fh_north_in          = NULL;                    // no incoming fronthaul from north
	ru->fh_north_out         = NULL;                    // no outgoing fronthaul to north
	ru->start_if             = NULL;                    // no if interface
	ru->rfdevice.host_type   = RAU_HOST;
      }
      ru->fh_south_in            = rx_rf;                               // local synchronous RF RX
      ru->fh_south_out           = tx_rf;                               // local synchronous RF TX
      ru->start_rf               = start_rf;                            // need to start the local RF interface
      printf("configuring ru_id %d (start_rf %p)\n",ru_id,start_rf);
/*
      if (ru->function == eNodeB_3GPP) { // configure RF parameters only for 3GPP eNodeB, we need to get them from RAU otherwise
	fill_rf_config(ru,rf_config_file);      
	init_frame_parms(&ru->frame_parms,1);
	phy_init_RU(ru);
      }

      ret = openair0_device_load(&ru->rfdevice,&ru->openair0_cfg);
      if (setup_RU_buffers(ru)!=0) {
	printf("Exiting, cannot initialize RU Buffers\n");
	exit(-1);
      }
      */
      break;

    case REMOTE_IF5: // the remote unit is IF5 RRU
      ru->do_prach               = 0;
      ru->feprx                  = (get_nprocs()<=2) ? fep_full : fep_full;                   // this is frequency-shift + DFTs
      ru->feptx_prec             = feptx_prec;                 // need to do transmit Precoding + IDFTs 
      ru->feptx_ofdm             = (get_nprocs()<=2) ? feptx_ofdm : feptx_ofdm_2thread;                 // need to do transmit Precoding + IDFTs 
      if (ru->if_timing == synch_to_other) {
	ru->fh_south_in          = fh_slave_south_in;                  // synchronize to master
	ru->fh_south_out         = fh_if5_mobipass_south_out;          // use send_IF5 for mobipass
	ru->fh_south_asynch_in   = fh_if5_south_asynch_in_mobipass;    // UL is asynchronous
      }
      else {
	ru->fh_south_in          = fh_if5_south_in;     // synchronous IF5 reception
	ru->fh_south_out         = fh_if5_south_out;    // synchronous IF5 transmission
	ru->fh_south_asynch_in   = NULL;                // no asynchronous UL
      }
      ru->start_rf               = NULL;                 // no local RF
      ru->start_if               = start_if;             // need to start if interface for IF5 
      ru->ifdevice.host_type     = RAU_HOST;
      ru->ifdevice.eth_params    = &ru->eth_params;
      ru->ifdevice.configure_rru = configure_ru;

      ret = openair0_transport_load(&ru->ifdevice,&ru->openair0_cfg,&ru->eth_params);
      printf("openair0_transport_init returns %d for ru_id %d\n",ret,ru_id);
      if (ret<0) {
	printf("Exiting, cannot initialize transport protocol\n");
	exit(-1);
      }
      break;

    case REMOTE_IF4p5:
      ru->do_prach               = 0;
      ru->feprx                  = NULL;                // DFTs
      ru->feptx_prec             = feptx_prec;          // Precoding operation
      ru->feptx_ofdm             = NULL;                // no OFDM mod
      ru->fh_south_in            = fh_if4p5_south_in;   // synchronous IF4p5 reception
      ru->fh_south_out           = fh_if4p5_south_out;  // synchronous IF4p5 transmission
      ru->fh_south_asynch_in     = (ru->if_timing == synch_to_other) ? fh_if4p5_south_in : NULL;                // asynchronous UL if synch_to_other
      ru->fh_north_out           = NULL;
      ru->fh_north_asynch_in     = NULL;
      ru->start_rf               = NULL;                // no local RF
      ru->start_if               = start_if;            // need to start if interface for IF4p5 
      ru->ifdevice.host_type     = RAU_HOST;
      ru->ifdevice.eth_params    = &ru->eth_params;
      ru->ifdevice.configure_rru = configure_ru;

      ret = openair0_transport_load(&ru->ifdevice, &ru->openair0_cfg, &ru->eth_params);
      printf("openair0_transport_init returns %d for ru_id %d\n",ret,ru_id);
      if (ret<0) {
	printf("Exiting, cannot initialize transport protocol\n");
	exit(-1);
      }
      
      malloc_IF4p5_buffer(ru);
      
      break;

    default:
      LOG_E(PHY,"RU with invalid or unknown southbound interface type %d\n",ru->if_south);
      break;
    } // switch on interface type 

    LOG_I(PHY,"Starting ru_thread %d\n",ru_id);

    init_RU_proc(ru);



  } // for ru_id

  //  sleep(1);
  LOG_D(HW,"[lte-softmodem.c] RU threads created\n");
  

}




void stop_ru(RU_t *ru) {

  printf("Stopping RU %p processing threads\n",(void*)ru);
  
}


/* --------------------------------------------------------*/
/* from here function to use configuration module          */
void RCconfig_RU(void) {
  
  int               j                             = 0;
  int               i                             = 0;

  
  paramdef_t RUParams[] = RUPARAMS_DESC;
  paramlist_def_t RUParamList = {CONFIG_STRING_RU_LIST,NULL,0};


  config_getlist( &RUParamList,RUParams,sizeof(RUParams)/sizeof(paramdef_t), NULL);  

  
  if ( RUParamList.numelt > 0) {

    RC.ru = (RU_t**)malloc(RC.nb_RU*sizeof(RU_t*));
   



    RC.ru_mask=(1<<NB_RU) - 1;
    printf("Set RU mask to %lx\n",RC.ru_mask);

    for (j = 0; j < RC.nb_RU; j++) {

      RC.ru[j]                                    = (RU_t*)malloc(sizeof(RU_t));
      memset((void*)RC.ru[j],0,sizeof(RU_t));
      RC.ru[j]->idx                                 = j;

      printf("Creating RC.ru[%d]:%p\n", j, RC.ru[j]);

      RC.ru[j]->if_timing                           = synch_to_ext_device;
      if (RC.nb_L1_inst >0)
        RC.ru[j]->num_eNB                           = RUParamList.paramarray[j][RU_ENB_LIST_IDX].numelt;
      else
	    RC.ru[j]->num_eNB                           = 0;
      for (i=0;i<RC.ru[j]->num_eNB;i++) RC.ru[j]->eNB_list[i] = RC.eNB[RUParamList.paramarray[j][RU_ENB_LIST_IDX].iptr[i]][0];     


      if (strcmp(*(RUParamList.paramarray[j][RU_LOCAL_RF_IDX].strptr), "yes") == 0) {
	if ( !(config_isparamset(RUParamList.paramarray[j],RU_LOCAL_IF_NAME_IDX)) ) {
	  RC.ru[j]->if_south                        = LOCAL_RF;
	  RC.ru[j]->function                        = eNodeB_3GPP;
	  printf("Setting function for RU %d to eNodeB_3GPP\n",j);
        }
        else { 
          RC.ru[j]->eth_params.local_if_name            = strdup(*(RUParamList.paramarray[j][RU_LOCAL_IF_NAME_IDX].strptr));    
          RC.ru[j]->eth_params.my_addr                  = strdup(*(RUParamList.paramarray[j][RU_LOCAL_ADDRESS_IDX].strptr)); 
          RC.ru[j]->eth_params.remote_addr              = strdup(*(RUParamList.paramarray[j][RU_REMOTE_ADDRESS_IDX].strptr));
          RC.ru[j]->eth_params.my_portc                 = *(RUParamList.paramarray[j][RU_LOCAL_PORTC_IDX].uptr);
          RC.ru[j]->eth_params.remote_portc             = *(RUParamList.paramarray[j][RU_REMOTE_PORTC_IDX].uptr);
          RC.ru[j]->eth_params.my_portd                 = *(RUParamList.paramarray[j][RU_LOCAL_PORTD_IDX].uptr);
          RC.ru[j]->eth_params.remote_portd             = *(RUParamList.paramarray[j][RU_REMOTE_PORTD_IDX].uptr);

	  if (strcmp(*(RUParamList.paramarray[j][RU_TRANSPORT_PREFERENCE_IDX].strptr), "udp") == 0) {
	    RC.ru[j]->if_south                        = LOCAL_RF;
	    RC.ru[j]->function                        = NGFI_RRU_IF5;
	    RC.ru[j]->eth_params.transp_preference    = ETH_UDP_MODE;
	    printf("Setting function for RU %d to NGFI_RRU_IF5 (udp)\n",j);
	  } else if (strcmp(*(RUParamList.paramarray[j][RU_TRANSPORT_PREFERENCE_IDX].strptr), "raw") == 0) {
	    RC.ru[j]->if_south                        = LOCAL_RF;
	    RC.ru[j]->function                        = NGFI_RRU_IF5;
	    RC.ru[j]->eth_params.transp_preference    = ETH_RAW_MODE;
	    printf("Setting function for RU %d to NGFI_RRU_IF5 (raw)\n",j);
	  } else if (strcmp(*(RUParamList.paramarray[j][RU_TRANSPORT_PREFERENCE_IDX].strptr), "udp_if4p5") == 0) {
	    RC.ru[j]->if_south                        = LOCAL_RF;
	    RC.ru[j]->function                        = NGFI_RRU_IF4p5;
	    RC.ru[j]->eth_params.transp_preference    = ETH_UDP_IF4p5_MODE;
	    printf("Setting function for RU %d to NGFI_RRU_IF4p5 (udp)\n",j);
	  } else if (strcmp(*(RUParamList.paramarray[j][RU_TRANSPORT_PREFERENCE_IDX].strptr), "raw_if4p5") == 0) {
	    RC.ru[j]->if_south                        = LOCAL_RF;
	    RC.ru[j]->function                        = NGFI_RRU_IF4p5;
	    RC.ru[j]->eth_params.transp_preference    = ETH_RAW_IF4p5_MODE;
	    printf("Setting function for RU %d to NGFI_RRU_IF4p5 (raw)\n",j);
	  }
	}
	RC.ru[j]->max_pdschReferenceSignalPower     = *(RUParamList.paramarray[j][RU_MAX_RS_EPRE_IDX].uptr);;
	RC.ru[j]->max_rxgain                        = *(RUParamList.paramarray[j][RU_MAX_RXGAIN_IDX].uptr);
	RC.ru[j]->num_bands                         = RUParamList.paramarray[j][RU_BAND_LIST_IDX].numelt;
	for (i=0;i<RC.ru[j]->num_bands;i++) RC.ru[j]->band[i] = RUParamList.paramarray[j][RU_BAND_LIST_IDX].iptr[i]; 
      } //strcmp(local_rf, "yes") == 0
      else {
	printf("RU %d: Transport %s\n",j,*(RUParamList.paramarray[j][RU_TRANSPORT_PREFERENCE_IDX].strptr));

        RC.ru[j]->eth_params.local_if_name	      = strdup(*(RUParamList.paramarray[j][RU_LOCAL_IF_NAME_IDX].strptr));    
        RC.ru[j]->eth_params.my_addr		      = strdup(*(RUParamList.paramarray[j][RU_LOCAL_ADDRESS_IDX].strptr)); 
        RC.ru[j]->eth_params.remote_addr	      = strdup(*(RUParamList.paramarray[j][RU_REMOTE_ADDRESS_IDX].strptr));
        RC.ru[j]->eth_params.my_portc		      = *(RUParamList.paramarray[j][RU_LOCAL_PORTC_IDX].uptr);
        RC.ru[j]->eth_params.remote_portc	      = *(RUParamList.paramarray[j][RU_REMOTE_PORTC_IDX].uptr);
        RC.ru[j]->eth_params.my_portd		      = *(RUParamList.paramarray[j][RU_LOCAL_PORTD_IDX].uptr);
        RC.ru[j]->eth_params.remote_portd	      = *(RUParamList.paramarray[j][RU_REMOTE_PORTD_IDX].uptr);
	if (strcmp(*(RUParamList.paramarray[j][RU_TRANSPORT_PREFERENCE_IDX].strptr), "udp") == 0) {
	  RC.ru[j]->if_south                     = REMOTE_IF5;
	  RC.ru[j]->function                     = NGFI_RAU_IF5;
	  RC.ru[j]->eth_params.transp_preference = ETH_UDP_MODE;
	} else if (strcmp(*(RUParamList.paramarray[j][RU_TRANSPORT_PREFERENCE_IDX].strptr), "raw") == 0) {
	  RC.ru[j]->if_south                     = REMOTE_IF5;
	  RC.ru[j]->function                     = NGFI_RAU_IF5;
	  RC.ru[j]->eth_params.transp_preference = ETH_RAW_MODE;
	} else if (strcmp(*(RUParamList.paramarray[j][RU_TRANSPORT_PREFERENCE_IDX].strptr), "udp_if4p5") == 0) {
	  RC.ru[j]->if_south                     = REMOTE_IF4p5;
	  RC.ru[j]->function                     = NGFI_RAU_IF4p5;
	  RC.ru[j]->eth_params.transp_preference = ETH_UDP_IF4p5_MODE;
	} else if (strcmp(*(RUParamList.paramarray[j][RU_TRANSPORT_PREFERENCE_IDX].strptr), "raw_if4p5") == 0) {
	  RC.ru[j]->if_south                     = REMOTE_IF4p5;
	  RC.ru[j]->function                     = NGFI_RAU_IF4p5;
	  RC.ru[j]->eth_params.transp_preference = ETH_RAW_IF4p5_MODE;
	} else if (strcmp(*(RUParamList.paramarray[j][RU_TRANSPORT_PREFERENCE_IDX].strptr), "raw_if5_mobipass") == 0) {
	  RC.ru[j]->if_south                     = REMOTE_IF5;
	  RC.ru[j]->function                     = NGFI_RAU_IF5;
	  RC.ru[j]->if_timing                    = synch_to_other;
	  RC.ru[j]->eth_params.transp_preference = ETH_RAW_IF5_MOBIPASS;
	}
	RC.ru[j]->att_tx                         = *(RUParamList.paramarray[j][RU_ATT_TX_IDX].uptr); 
	RC.ru[j]->att_rx                         = *(RUParamList.paramarray[j][RU_ATT_TX_IDX].uptr); 
      }  /* strcmp(local_rf, "yes") != 0 */

      RC.ru[j]->nb_tx                             = *(RUParamList.paramarray[j][RU_NB_TX_IDX].uptr);
      RC.ru[j]->nb_rx                             = *(RUParamList.paramarray[j][RU_NB_RX_IDX].uptr);
      
    }// j=0..num_rus
  } else {
    RC.nb_RU = 0;	    
  } // setting != NULL

  return;
  
<<<<<<< HEAD
}
=======
}
>>>>>>> be8d32d5
<|MERGE_RESOLUTION|>--- conflicted
+++ resolved
@@ -2270,8 +2270,4 @@
 
   return;
   
-<<<<<<< HEAD
-}
-=======
-}
->>>>>>> be8d32d5
+}