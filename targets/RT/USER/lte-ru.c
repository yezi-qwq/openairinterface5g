--- conflicted
+++ resolved
@@ -244,16 +244,10 @@
        } else if (packet_type == IF4p5_PRACH) {
       // nothing in RU for RAU
        }
-<<<<<<< HEAD
-       LOG_D(PHY,"rx_fh_if4p5: subframe %d symbol mask %x\n",*subframe,proc->symbol_mask[*subframe]);
-     } while(proc->symbol_mask[*subframe] != symbol_mask_full);    
-  } else {
-=======
        LOG_D(PHY,"rx_fh_if4p5 for RU %d: subframe %d, sf %d, symbol mask %x\n",ru->idx,*subframe,sf,proc->symbol_mask[sf]);
      } while(proc->symbol_mask[sf] != symbol_mask_full);    
   }
   else {
->>>>>>> 0de5ff48
    f = *frame;
    sf = *subframe;
   }
@@ -525,18 +519,11 @@
       proc->first_tx = 0;
       symbol_mask_full = ((subframe_select(fp,*subframe) == SF_S) ? (1<<fp->dl_symbols_in_S_subframe) : (1<<fp->symbols_per_tti))-1;
     } else {
-<<<<<<< HEAD
-      AssertFatal(frame_tx == *frame, "frame_tx %d is not what we expect %d\n", frame_tx, *frame);
-      AssertFatal(tti_tx == *subframe, "In frame_tx %d : tti_tx %d is not what we expect %d\n", frame_tx, tti_tx, *subframe);
-=======
-     /* AssertFatal(frame_tx == *frame,
-                  "frame_tx %d is not what we expect %d\n",frame_tx,*frame);
-      AssertFatal(subframe_tx == *subframe,
-		  "In frame_tx %d : subframe_tx %d is not what we expect %d\n",frame_tx,subframe_tx,*subframe);
+     /* AssertFatal(frame_tx == *frame, "frame_tx %d is not what we expect %d\n",frame_tx,*frame);
+      AssertFatal(subframe_tx == *subframe, "In frame_tx %d : subframe_tx %d is not what we expect %d\n",frame_tx,subframe_tx,*subframe);
      */
       *frame    = frame_tx;
-      *subframe = subframe_tx;
->>>>>>> 0de5ff48
+      *subframe = tti_tx;
     }
 
     if (packet_type == IF4p5_PDLFFT) {
@@ -2041,16 +2028,10 @@
 				   &avg);
       LOG_I(PHY,"RU synch cnt %d: %d, val %llu (%d dB,%d dB)\n",cnt,ru->rx_offset,(unsigned long long)peak_val,dB_fixed64(peak_val),dB_fixed64(avg));
       cnt++;
-<<<<<<< HEAD
-      if (/*ru->rx_offset >= 0*/dB_fixed(peak_val)>=85 && cnt>10) {
+      //if (/*ru->rx_offset >= 0*/dB_fixed(peak_val)>=85 && cnt>10) {
+      if (ru->rx_offset >= 0 && avg>0 && dB_fixed(peak_val/avg)>=15 && cnt>10) {
         LOG_I(PHY,"Estimated peak_val %d dB, avg %d => timing offset %llu\n",dB_fixed(peak_val),dB_fixed(avg),(unsigned long long int)ru->rx_offset);
         ru->in_synch = 1;
-=======
-      //if (/*ru->rx_offset >= 0*/dB_fixed(peak_val)>=85 && cnt>10) {
-      if (ru->rx_offset >= 0 && avg>0 && dB_fixed(peak_val/avg)>=15 && cnt>10) {
-	LOG_I(PHY,"Estimated peak_val %d dB, avg %d => timing offset %llu\n",dB_fixed(peak_val),dB_fixed(avg),(unsigned long long int)ru->rx_offset);
-	ru->in_synch = 1;
->>>>>>> 0de5ff48
 /*
         LOG_M("ru_sync_rx.m","rurx",&ru->common.rxdata[0][0],LTE_NUMBER_OF_SUBFRAMES_PER_FRAME*fp->samples_per_tti,1,1);
         LOG_M("ru_sync_corr.m","sync_corr",ru->dmrs_corr,LTE_NUMBER_OF_SUBFRAMES_PER_FRAME*fp->samples_per_tti,1,6);
