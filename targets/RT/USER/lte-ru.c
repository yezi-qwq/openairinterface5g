--- conflicted
+++ resolved
@@ -820,21 +820,8 @@
     VCD_SIGNAL_DUMPER_DUMP_FUNCTION_BY_NAME( VCD_SIGNAL_DUMPER_FUNCTIONS_TRX_WRITE, 0 );
     
     
-<<<<<<< HEAD
-    
-    if (txs !=  fp->samples_per_tti) {
-      LOG_E(PHY,"TX : Timeout (sent %d/%d)\n",txs, fp->samples_per_tti);
-      exit_fun( "problem transmitting samples" );
-    }
-    /*
-    if ((proc->subframe_tx == 4) && (proc->frame_tx == 10)) {
-      write_output("ru_tx_sf4.m","txs",(void*)&ru->common.txdata[0][4*fp->samples_per_tti],fp->samples_per_tti,1,1);
-      exit(-1);
-      }*/
-=======
     AssertFatal(txs ==  siglen+sf_extension,"TX : Timeout (sent %d/%d)\n",txs, siglen);
 
->>>>>>> 90f08862
   }
 }
 
