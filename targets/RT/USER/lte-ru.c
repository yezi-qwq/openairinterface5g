--- conflicted
+++ resolved
@@ -2235,9 +2235,6 @@
 {
   RU_proc_t *proc = &ru->proc;
 
-<<<<<<< HEAD
-  if (get_thread_worker_stage()) {
-=======
 #if defined(PRE_SCD_THREAD)
   pthread_mutex_lock(&proc->mutex_pre_scd);
   ru->proc.instance_pre_scd = 0;
@@ -2264,8 +2261,7 @@
   pthread_cond_destroy( &proc->cond_rf_tx);
 #endif
 
-  if (get_nprocs() > 2 && fepw) {
->>>>>>> 957bd567
+  if (get_thread_worker_stage()) {
       LOG_D(PHY, "killing FEP thread\n"); 
       kill_fep_thread(ru);
       LOG_D(PHY, "killing FEP TX thread\n"); 
