/*
 * Licensed to the OpenAirInterface (OAI) Software Alliance under one or more
 * contributor license agreements.  See the NOTICE file distributed with
 * this work for additional information regarding copyright ownership.
 * The OpenAirInterface Software Alliance licenses this file to You under
 * the OAI Public License, Version 1.1  (the "License"); you may not use this file
 * except in compliance with the License.
 * You may obtain a copy of the License at
 *
 *      http://www.openairinterface.org/?page_id=698
 *
 * Unless required by applicable law or agreed to in writing, software
 * distributed under the License is distributed on an "AS IS" BASIS,
 * WITHOUT WARRANTIES OR CONDITIONS OF ANY KIND, either express or implied.
 * See the License for the specific language governing permissions and
 * limitations under the License.
 *-------------------------------------------------------------------------------
 * For more information about the OpenAirInterface (OAI) Software Alliance:
 *      contact@openairinterface.org
 */
/*! \file lte-ru.c
 * \brief Top-level threads for RU entity
 * \author R. Knopp, F. Kaltenberger, Navid Nikaein
 * \date 2019
 * \version 0.1
 * \company Eurecom
 * \email: knopp@eurecom.fr,florian.kaltenberger@eurecom.fr, navid.nikaein@eurecom.fr
 * \note
 * \warning
 */
#define _GNU_SOURCE
#include <stdio.h>
#include <stdlib.h>
#include <unistd.h>
#include <string.h>
#include <sys/ioctl.h>
#include <sys/types.h>
#include <sys/mman.h>
#include <sched.h>
#include <linux/sched.h>
#include <signal.h>
#include <execinfo.h>
#include <getopt.h>
#include <sys/sysinfo.h>
#include "rt_wrapper.h"

#undef MALLOC //there are two conflicting definitions, so we better make sure we don't use it at all

#include "assertions.h"
#include "msc.h"

#include "PHY/types.h"

#include "PHY/defs_common.h"
#undef MALLOC //there are two conflicting definitions, so we better make sure we don't use it at all


#include "../../ARCH/COMMON/common_lib.h"
#include "../../ARCH/ETHERNET/USERSPACE/LIB/ethernet_lib.h"

#include "PHY/LTE_TRANSPORT/if4_tools.h"
#include "PHY/LTE_TRANSPORT/if5_tools.h"
#include "PHY/LTE_REFSIG/lte_refsig.h"

#include "PHY/phy_extern.h"
#include "LAYER2/MAC/mac_extern.h"
#include "PHY/LTE_TRANSPORT/transport_proto.h"
#include "SCHED/sched_eNB.h"
#include "PHY/LTE_ESTIMATION/lte_estimation.h"
#include "PHY/LTE_REFSIG/lte_refsig.h"
#include "PHY/INIT/phy_init.h"

#include "LAYER2/MAC/mac.h"
#include "LAYER2/MAC/mac_extern.h"
#include "LAYER2/MAC/mac_proto.h"
#include "RRC/LTE/rrc_extern.h"
#include "PHY_INTERFACE/phy_interface.h"

#include "common/utils/LOG/log.h"
#include "nfapi/oai_integration/vendor_ext.h"
#include "UTIL/OTG/otg_tx.h"
#include "UTIL/OTG/otg_externs.h"
#include "UTIL/MATH/oml.h"
#include "common/utils/LOG/vcd_signal_dumper.h"
#include "UTIL/OPT/opt.h"
#include "enb_config.h"
#include "targets/RT/USER/lte-softmodem.h"
//#include "PHY/TOOLS/time_meas.h"

/* these variables have to be defined before including ENB_APP/enb_paramdef.h */
static int DEFBANDS[] = {7};
static int DEFENBS[] = {0};

#include "ENB_APP/enb_paramdef.h"
#include "common/config/config_userapi.h"

#ifndef OPENAIR2
  #include "UTIL/OTG/otg_extern.h"
#endif

#include "s1ap_eNB.h"
#include "SIMULATION/ETH_TRANSPORT/proto.h"



#include "T.h"

#include "pdcp.h"

#define MBMS_EXPERIMENTAL

extern volatile int                    oai_exit;
extern int emulate_rf;
extern int numerology;
extern clock_source_t clock_source;
extern uint8_t dlsch_ue_select_tbl_in_use;


extern PARALLEL_CONF_t get_thread_parallel_conf(void);
extern WORKER_CONF_t   get_thread_worker_conf(void);
extern void  phy_init_RU(RU_t *);
extern void  phy_free_RU(RU_t *);


void stop_RU(int nb_ru);
void do_ru_synch(RU_t *ru);

void reset_proc(RU_t *ru);
int connect_rau(RU_t *ru);

const char ru_states[6][9] = {"RU_IDLE","RU_CONFIG","RU_READY","RU_RUN","RU_ERROR","RU_SYNC"};

extern uint16_t sf_ahead;

#if defined(PRE_SCD_THREAD)
  void init_ru_vnf(void);
#endif


/*************************************************************/
/* Functions to attach and configure RRU                     */


/*************************************************************/
/* Southbound Fronthaul functions, RCC/RAU                   */

// southbound IF5 fronthaul for 16-bit OAI format
static inline void fh_if5_south_out(RU_t *ru) {
  if (ru == RC.ru[0]) VCD_SIGNAL_DUMPER_DUMP_VARIABLE_BY_NAME( VCD_SIGNAL_DUMPER_VARIABLES_TRX_TST, ru->proc.timestamp_tx&0xffffffff );

  send_IF5(ru, ru->proc.timestamp_tx, ru->proc.subframe_tx, &ru->seqno, IF5_RRH_GW_DL);
}

// southbound IF4p5 fronthaul
static inline void fh_if4p5_south_out(RU_t *ru) {
  if (ru == RC.ru[0]) VCD_SIGNAL_DUMPER_DUMP_VARIABLE_BY_NAME( VCD_SIGNAL_DUMPER_VARIABLES_TRX_TST, ru->proc.timestamp_tx&0xffffffff );

  LOG_D(PHY,"ENTERED fh_if4p5_south_out   Sending IF4p5 for frame %d subframe %d ru %d\n",ru->proc.frame_tx,ru->proc.subframe_tx,ru->idx);

  if (subframe_select(&ru->frame_parms,ru->proc.subframe_tx)!=SF_UL) {
    send_IF4p5(ru,ru->proc.frame_tx, ru->proc.subframe_tx, IF4p5_PDLFFT);
    ru->south_out_cnt++;
    LOG_D(PHY,"south_out_cnt %d\n",ru->south_out_cnt);
  }

  /*if (ru == RC.ru[0] || ru == RC.ru[1]) {
      VCD_SIGNAL_DUMPER_DUMP_VARIABLE_BY_NAME( VCD_SIGNAL_DUMPER_VARIABLES_FRAME_NUMBER_TX0_RU+ru->idx, ru->proc.frame_tx );
      VCD_SIGNAL_DUMPER_DUMP_VARIABLE_BY_NAME( VCD_SIGNAL_DUMPER_VARIABLES_SUBFRAME_NUMBER_TX0_RU+ru->idx, ru->proc.subframe_tx );
    }*/
  VCD_SIGNAL_DUMPER_DUMP_VARIABLE_BY_NAME(VCD_SIGNAL_DUMPER_VARIABLES_FRAME_NUMBER_IF4P5_SOUTH_OUT_RU+ru->idx,ru->proc.frame_tx);
  VCD_SIGNAL_DUMPER_DUMP_VARIABLE_BY_NAME(VCD_SIGNAL_DUMPER_VARIABLES_SUBFRAME_NUMBER_IF4P5_SOUTH_OUT_RU+ru->idx,ru->proc.subframe_tx);
}

/*************************************************************/
/* Input Fronthaul from south RCC/RAU                        */

// Synchronous if5 from south
void fh_if5_south_in(RU_t *ru,int *frame, int *subframe) {
  LTE_DL_FRAME_PARMS *fp = &ru->frame_parms;
  RU_proc_t *proc = &ru->proc;
  recv_IF5(ru, &proc->timestamp_rx, *subframe, IF5_RRH_GW_UL);
  proc->frame_rx    = (proc->timestamp_rx / (fp->samples_per_tti*10))&1023;
  proc->subframe_rx = (proc->timestamp_rx / fp->samples_per_tti)%10;

  if (proc->first_rx == 0) {
    if (proc->subframe_rx != *subframe) {
      LOG_E(PHY,"Received Timestamp doesn't correspond to the time we think it is (proc->subframe_rx %d, subframe %d)\n",proc->subframe_rx,*subframe);
      exit_fun("Exiting");
    }

    if (proc->frame_rx != *frame) {
      LOG_E(PHY,"Received Timestamp doesn't correspond to the time we think it is (proc->frame_rx %d frame %d)\n",proc->frame_rx,*frame);
      exit_fun("Exiting");
    }
  } else {
    proc->first_rx = 0;
    *frame = proc->frame_rx;
    *subframe = proc->subframe_rx;
  }

  VCD_SIGNAL_DUMPER_DUMP_VARIABLE_BY_NAME( VCD_SIGNAL_DUMPER_VARIABLES_TRX_TS, proc->timestamp_rx&0xffffffff );
}

// Synchronous if4p5 from south
void fh_if4p5_south_in(RU_t *ru,int *frame,int *subframe) {
  LTE_DL_FRAME_PARMS *fp = &ru->frame_parms;
  RU_proc_t *proc = &ru->proc;
  int f,sf;
  uint16_t packet_type;
  uint32_t symbol_number=0;
  uint32_t symbol_mask_full;
  int pultick_received=0;

  if ((fp->frame_type == TDD) && (subframe_select(fp,*subframe)==SF_S))
    symbol_mask_full = (1<<fp->ul_symbols_in_S_subframe)-1;
  else
    symbol_mask_full = (1<<fp->symbols_per_tti)-1;

  LOG_D(PHY,"fh_if4p5_south_in: RU %d, frame %d, subframe %d, ru %d, mask %x\n",ru->idx,*frame,*subframe,ru->idx,proc->symbol_mask[*subframe]);
  AssertFatal(proc->symbol_mask[*subframe]==0 || proc->symbol_mask[*subframe]==symbol_mask_full,"rx_fh_if4p5: proc->symbol_mask[%d] = %x\n",*subframe,proc->symbol_mask[*subframe]);

  if (proc->symbol_mask[*subframe]==0) { // this is normal case, if not true then we received a PULTICK before the previous subframe was finished
    do {
      recv_IF4p5(ru, &f, &sf, &packet_type, &symbol_number);
      LOG_D(PHY,"fh_if4p5_south_in: RU %d, frame %d, subframe %d, f %d, sf %d\n",ru->idx,*frame,*subframe,f,sf);

      if (oai_exit == 1 || ru->cmd== STOP_RU) break;

      if (packet_type == IF4p5_PULFFT) proc->symbol_mask[sf] = proc->symbol_mask[sf] | (1<<symbol_number);
      else if (packet_type == IF4p5_PULTICK) {
        proc->symbol_mask[sf] = symbol_mask_full;
        pultick_received++;

        /*
                 if ((proc->first_rx==0) && (f!=*frame)) LOG_E(PHY,"rx_fh_if4p5: PULTICK received frame %d != expected %d (RU %d) \n",f,*frame, ru->idx);
                 else if ((proc->first_rx==0) && (sf!=*subframe)) LOG_E(PHY,"rx_fh_if4p5: PULTICK received subframe %d != expected %d (first_rx %d)\n",sf,*subframe,proc->first_rx);
                 else break; */
        if (f==*frame || sf==*subframe) break;
      } else if (packet_type == IF4p5_PRACH) {
        // nothing in RU for RAU
      }

      LOG_D(PHY,"rx_fh_if4p5 for RU %d: subframe %d, sf %d, symbol mask %x\n",ru->idx,*subframe,sf,proc->symbol_mask[sf]);
    } while(proc->symbol_mask[sf] != symbol_mask_full);
  } else {
    f = *frame;
    sf = *subframe;
  }

  //calculate timestamp_rx, timestamp_tx based on frame and subframe
  proc->subframe_rx  = sf;
  proc->frame_rx     = f;
  proc->timestamp_rx = ((proc->frame_rx * 10)  + proc->subframe_rx ) * fp->samples_per_tti ;

  if (get_nprocs()<=4) {
    proc->subframe_tx  = (sf+sf_ahead)%10;
    proc->frame_tx     = (sf>(9-sf_ahead)) ? (f+1)&1023 : f;
  }

  LOG_D(PHY,"Setting proc for (%d,%d)\n",sf,f);

  if (proc->first_rx == 0) {
    if (proc->subframe_rx != *subframe) {
      LOG_E(PHY,"Received Timestamp (IF4p5) doesn't correspond to the time we think it is (proc->subframe_rx %d, subframe %d, symbol_mask %x)\n",proc->subframe_rx,*subframe,proc->symbol_mask[*subframe]);
      *subframe=sf;
      //exit_fun("Exiting");
    }

    if (ru->cmd != WAIT_RESYNCH && proc->frame_rx != *frame) {
      LOG_E(PHY,"Received Timestamp (IF4p5) doesn't correspond to the time we think it is (proc->frame_rx %d frame %d,symbol_mask %x\n",proc->frame_rx,*frame,proc->symbol_mask[*subframe]);
      //exit_fun("Exiting");
    } else if (ru->cmd == WAIT_RESYNCH && proc->frame_rx != *frame) {
      ru->cmd=EMPTY;
      *frame=proc->frame_rx;
    }
  } else {
    proc->first_rx = 0;
    *frame = proc->frame_rx;
    *subframe = proc->subframe_rx;
  }

  /*if (ru == RC.ru[0] || ru == RC.ru[1]) {
    VCD_SIGNAL_DUMPER_DUMP_VARIABLE_BY_NAME( VCD_SIGNAL_DUMPER_VARIABLES_FRAME_NUMBER_RX0_RU+ru->idx, f );
    VCD_SIGNAL_DUMPER_DUMP_VARIABLE_BY_NAME( VCD_SIGNAL_DUMPER_VARIABLES_SUBFRAME_NUMBER_RX0_RU+ru->idx, sf );

  }*/
  VCD_SIGNAL_DUMPER_DUMP_VARIABLE_BY_NAME(VCD_SIGNAL_DUMPER_VARIABLES_FRAME_NUMBER_IF4P5_SOUTH_IN_RU+ru->idx,f);
  VCD_SIGNAL_DUMPER_DUMP_VARIABLE_BY_NAME(VCD_SIGNAL_DUMPER_VARIABLES_SUBFRAME_NUMBER_IF4P5_SOUTH_IN_RU+ru->idx,sf);
  proc->symbol_mask[sf] = 0;
  VCD_SIGNAL_DUMPER_DUMP_VARIABLE_BY_NAME( VCD_SIGNAL_DUMPER_VARIABLES_TRX_TS, proc->timestamp_rx&0xffffffff );
  LOG_D(PHY,"RU %d: fh_if4p5_south_in returning ...\n",ru->idx);
  //  usleep(100);
}

// Dummy FH from south for getting synchronization from master RU
void fh_slave_south_in(RU_t *ru,int *frame,int *subframe) {
  // This case is for synchronization to another thread
  // it just waits for an external event.  The actual rx_fh is handle by the asynchronous RX thread
  RU_proc_t *proc=&ru->proc;

  if (wait_on_condition(&proc->mutex_FH,&proc->cond_FH,&proc->instance_cnt_FH,"fh_slave_south_in") < 0)
    return;

  release_thread(&proc->mutex_FH,&proc->instance_cnt_FH,"rx_fh_slave_south_in");
}

// asynchronous inbound if4p5 fronthaul from south
void fh_if4p5_south_asynch_in(RU_t *ru,int *frame,int *subframe) {
  LTE_DL_FRAME_PARMS *fp = &ru->frame_parms;
  RU_proc_t *proc       = &ru->proc;
  uint16_t packet_type;
  uint32_t symbol_number,symbol_mask,prach_rx;
  uint32_t got_prach_info=0;
  symbol_number = 0;
  symbol_mask   = (1<<fp->symbols_per_tti)-1;
  prach_rx      = 0;

  do {   // Blocking, we need a timeout on this !!!!!!!!!!!!!!!!!!!!!!!
    recv_IF4p5(ru, &proc->frame_rx, &proc->subframe_rx, &packet_type, &symbol_number);

    if (ru->cmd == STOP_RU) break;

    // grab first prach information for this new subframe
    if (got_prach_info==0) {
      prach_rx       = is_prach_subframe(fp, proc->frame_rx, proc->subframe_rx);
      got_prach_info = 1;
    }

    if (proc->first_rx != 0) {
      *frame = proc->frame_rx;
      *subframe = proc->subframe_rx;
      proc->first_rx = 0;
    } else {
      if (proc->frame_rx != *frame) {
        LOG_E(PHY,"frame_rx %d is not what we expect %d\n",proc->frame_rx,*frame);
        exit_fun("Exiting");
      }

      if (proc->subframe_rx != *subframe) {
        LOG_E(PHY,"subframe_rx %d is not what we expect %d\n",proc->subframe_rx,*subframe);
        exit_fun("Exiting");
      }
    }

    if      (packet_type == IF4p5_PULFFT)       symbol_mask &= (~(1<<symbol_number));
    else if (packet_type == IF4p5_PRACH)        prach_rx    &= (~0x1);

#if (LTE_RRC_VERSION >= MAKE_VERSION(14, 0, 0))
    else if (packet_type == IF4p5_PRACH_BR_CE0) prach_rx    &= (~0x2);
    else if (packet_type == IF4p5_PRACH_BR_CE1) prach_rx    &= (~0x4);
    else if (packet_type == IF4p5_PRACH_BR_CE2) prach_rx    &= (~0x8);
    else if (packet_type == IF4p5_PRACH_BR_CE3) prach_rx    &= (~0x10);

#endif
  } while( (symbol_mask > 0) || (prach_rx >0));   // haven't received all PUSCH symbols and PRACH information
}





/*************************************************************/
/* Input Fronthaul from North RRU                            */

// RRU IF4p5 TX fronthaul receiver. Assumes an if_device on input and if or rf device on output
// receives one subframe's worth of IF4p5 OFDM symbols and OFDM modulates
void fh_if4p5_north_in(RU_t *ru,int *frame,int *subframe) {
  uint32_t symbol_number=0;
  uint32_t symbol_mask, symbol_mask_full;
  uint16_t packet_type;
  /// **** incoming IF4p5 from remote RCC/RAU **** ///
  symbol_number = 0;
  symbol_mask = 0;
  symbol_mask_full = (1<<ru->frame_parms.symbols_per_tti)-1;
  LOG_D(PHY,"fh_if4p5_north_in: frame %d, subframe %d\n",*frame,*subframe);

  do {
    recv_IF4p5(ru, frame, subframe, &packet_type, &symbol_number);
    symbol_mask = symbol_mask | (1<<symbol_number);
  } while (symbol_mask != symbol_mask_full);

  ru->north_in_cnt++;

  // dump VCD output for first RU in list
  if (ru == RC.ru[0]) {
    VCD_SIGNAL_DUMPER_DUMP_VARIABLE_BY_NAME( VCD_SIGNAL_DUMPER_VARIABLES_FRAME_NUMBER_TX0_RU, *frame );
    VCD_SIGNAL_DUMPER_DUMP_VARIABLE_BY_NAME( VCD_SIGNAL_DUMPER_VARIABLES_SUBFRAME_NUMBER_TX0_RU, *subframe );
  }
}

void fh_if5_north_asynch_in(RU_t *ru,int *frame,int *subframe) {
  LTE_DL_FRAME_PARMS *fp = &ru->frame_parms;
  RU_proc_t *proc        = &ru->proc;
  int subframe_tx,frame_tx;
  openair0_timestamp timestamp_tx;
  recv_IF5(ru, &timestamp_tx, *subframe, IF5_RRH_GW_DL);
  //      printf("Received subframe %d (TS %llu) from RCC\n",subframe_tx,timestamp_tx);
  subframe_tx = (timestamp_tx/fp->samples_per_tti)%10;
  frame_tx    = (timestamp_tx/(fp->samples_per_tti*10))&1023;
  VCD_SIGNAL_DUMPER_DUMP_VARIABLE_BY_NAME( VCD_SIGNAL_DUMPER_VARIABLES_FRAME_NUMBER_TX0_RU, proc->frame_tx );
  VCD_SIGNAL_DUMPER_DUMP_VARIABLE_BY_NAME( VCD_SIGNAL_DUMPER_VARIABLES_SUBFRAME_NUMBER_TX0_RU, proc->subframe_tx );

  if (proc->first_tx != 0) {
    *subframe = subframe_tx;
    *frame    = frame_tx;
    proc->first_tx = 0;
  } else {
    AssertFatal(subframe_tx == *subframe,
                "subframe_tx %d is not what we expect %d\n",subframe_tx,*subframe);
    AssertFatal(frame_tx == *frame,
                "frame_tx %d is not what we expect %d\n",frame_tx,*frame);
  }

  ru->north_in_cnt++;
}

void fh_if4p5_north_asynch_in(RU_t *ru,int *frame,int *subframe) {
  LTE_DL_FRAME_PARMS *fp = &ru->frame_parms;
  RU_proc_t *proc        = &ru->proc;
  uint16_t packet_type;
  uint32_t symbol_number,symbol_mask,symbol_mask_full;
  int subframe_tx,frame_tx;
  int ret;
  symbol_number = 0;
  symbol_mask = 0;
  symbol_mask_full = ((subframe_select(fp,*subframe) == SF_S) ? (1<<fp->dl_symbols_in_S_subframe) : (1<<fp->symbols_per_tti))-1;
  LOG_D(PHY,"fh_if4p5_north_asynch_in: RU %d, frame %d, subframe %d\n",ru->idx,*frame,*subframe);

  do {
    recv_IF4p5(ru, &frame_tx, &subframe_tx, &packet_type, &symbol_number);
    LOG_D(PHY,"income frame.subframe %d.%d, our frame.subframe.symbol_number %d.%d.%d (symbol mask %x)\n",frame_tx,subframe_tx,*frame,*subframe,symbol_number,symbol_mask);

    if (ru->cmd == STOP_RU) {
      LOG_E(PHY,"Got STOP_RU\n");
      AssertFatal((ret=pthread_mutex_lock(&proc->mutex_ru))==0,"mutex_lock returns %d\n",ret);
      proc->instance_cnt_ru = -1;
      AssertFatal((ret=pthread_mutex_unlock(&proc->mutex_ru))==0,"mutex_unlock returns %d\n",ret);
      ru->cmd=STOP_RU;
      return;
    }

    if ((subframe_select(fp,subframe_tx) == SF_DL) && (symbol_number == 0)) start_meas(&ru->rx_fhaul);

    LOG_D(PHY,"subframe %d (%d): frame %d, subframe %d, symbol %d\n",
          *subframe,subframe_select(fp,*subframe),frame_tx,subframe_tx,symbol_number);

    if (proc->first_tx != 0) {
      *frame    = frame_tx;
      *subframe = subframe_tx;
      proc->first_tx = 0;
      symbol_mask_full = ((subframe_select(fp,*subframe) == SF_S) ? (1<<fp->dl_symbols_in_S_subframe) : (1<<fp->symbols_per_tti))-1;
    } else {
      /* AssertFatal(frame_tx == *frame,
                   "frame_tx %d is not what we expect %d\n",frame_tx,*frame);
       AssertFatal(subframe_tx == *subframe,
       "In frame_tx %d : subframe_tx %d is not what we expect %d\n",frame_tx,subframe_tx,*subframe);
      */
      *frame    = frame_tx;
      *subframe = subframe_tx;
    }

    if (packet_type == IF4p5_PDLFFT) {
      symbol_mask = symbol_mask | (1<<symbol_number);
    } else AssertFatal(1==0,"Illegal IF4p5 packet type (should only be IF4p5_PDLFFT got %d\n",packet_type);
  } while (symbol_mask != symbol_mask_full);

  if (subframe_select(fp,subframe_tx) == SF_DL) stop_meas(&ru->rx_fhaul);

  ru->north_in_cnt++;
  proc->subframe_tx  = subframe_tx;
  proc->frame_tx     = frame_tx;

  if ((frame_tx == 0)&&(subframe_tx == 0)) proc->frame_tx_unwrap += 1024;

  proc->timestamp_tx = ((((uint64_t)frame_tx + (uint64_t)proc->frame_tx_unwrap) * 10) + (uint64_t)subframe_tx) * (uint64_t)fp->samples_per_tti;
  LOG_D(PHY,"RU %d/%d TST %llu, frame %d, subframe %d\n",ru->idx,0,(long long unsigned int)proc->timestamp_tx,frame_tx,subframe_tx);

  // dump VCD output for first RU in list
  if (ru == RC.ru[0]) {
    /*VCD_SIGNAL_DUMPER_DUMP_VARIABLE_BY_NAME( VCD_SIGNAL_DUMPER_VARIABLES_FRAME_NUMBER_TX0_RU, frame_tx );
    VCD_SIGNAL_DUMPER_DUMP_VARIABLE_BY_NAME( VCD_SIGNAL_DUMPER_VARIABLES_SUBFRAME_NUMBER_TX0_RU, subframe_tx );
    */
    VCD_SIGNAL_DUMPER_DUMP_VARIABLE_BY_NAME(VCD_SIGNAL_DUMPER_VARIABLES_FRAME_NUMBER_IF4P5_NORTH_ASYNCH_IN,frame_tx);
    VCD_SIGNAL_DUMPER_DUMP_VARIABLE_BY_NAME(VCD_SIGNAL_DUMPER_VARIABLES_SUBFRAME_NUMBER_IF4P5_NORTH_ASYNCH_IN,subframe_tx);
  }

  if (ru->feptx_ofdm) ru->feptx_ofdm(ru);

  if (ru->fh_south_out) ru->fh_south_out(ru);
}

void fh_if5_north_out(RU_t *ru) {
  RU_proc_t *proc=&ru->proc;
  uint8_t seqno=0;
  /// **** send_IF5 of rxdata to BBU **** ///
  VCD_SIGNAL_DUMPER_DUMP_FUNCTION_BY_NAME( VCD_SIGNAL_DUMPER_FUNCTIONS_SEND_IF5, 1 );
  send_IF5(ru, proc->timestamp_rx, proc->subframe_rx, &seqno, IF5_RRH_GW_UL);
  VCD_SIGNAL_DUMPER_DUMP_FUNCTION_BY_NAME( VCD_SIGNAL_DUMPER_FUNCTIONS_SEND_IF5, 0 );
}

// RRU IF4p5 northbound interface (RX)
void fh_if4p5_north_out(RU_t *ru) {
  RU_proc_t *proc=&ru->proc;
  LTE_DL_FRAME_PARMS *fp = &ru->frame_parms;
  const int subframe     = proc->subframe_rx;

  if (ru->idx==0) {
    VCD_SIGNAL_DUMPER_DUMP_VARIABLE_BY_NAME(VCD_SIGNAL_DUMPER_VARIABLES_SUBFRAME_NUMBER_IF4P5_NORTH_OUT, proc->subframe_rx );
    VCD_SIGNAL_DUMPER_DUMP_VARIABLE_BY_NAME(VCD_SIGNAL_DUMPER_VARIABLES_FRAME_NUMBER_IF4P5_NORTH_OUT, proc->frame_rx );
  }

  LOG_D(PHY,"fh_if4p5_north_out: Sending IF4p5_PULFFT SFN.SF %d.%d\n",proc->frame_rx,proc->subframe_rx);

  if ((fp->frame_type == TDD) && (subframe_select(fp,subframe)!=SF_UL)) {
    /// **** in TDD during DL send_IF4 of ULTICK to RCC **** ///
    send_IF4p5(ru, proc->frame_rx, proc->subframe_rx, IF4p5_PULTICK);
    ru->north_out_cnt++;
    return;
  }

  start_meas(&ru->tx_fhaul);
  send_IF4p5(ru, proc->frame_rx, proc->subframe_rx, IF4p5_PULFFT);
  ru->north_out_cnt++;
  stop_meas(&ru->tx_fhaul);
}

/* add fail safe for late command */
typedef enum {
  STATE_BURST_NORMAL = 0,
  STATE_BURST_TERMINATE = 1,
  STATE_BURST_STOP_1 = 2,
  STATE_BURST_STOP_2 = 3,
  STATE_BURST_RESTART = 4,
} late_control_e;

volatile late_control_e late_control=STATE_BURST_NORMAL;

/* add fail safe for late command end */

static void *emulatedRF_thread(void *param) {
  RU_proc_t *proc = (RU_proc_t *) param;
  int microsec = 500; // length of time to sleep, in miliseconds
  struct timespec req = {0};
  int numerology = get_softmodem_params()->numerology;
  req.tv_sec = 0;
  req.tv_nsec = (numerology>0)? ((microsec * 1000L)/numerology):(microsec * 1000L)*2;
  cpu_set_t cpuset;
  CPU_ZERO(&cpuset);
  CPU_SET(1,&cpuset);
  pthread_setaffinity_np(pthread_self(), sizeof(cpu_set_t), &cpuset);
  int policy;
  int ret;
  struct sched_param sparam;
  memset(&sparam, 0, sizeof(sparam));
  sparam.sched_priority = sched_get_priority_max(SCHED_FIFO);
  policy = SCHED_FIFO ;
  pthread_setschedparam(pthread_self(), policy, &sparam);
  wait_sync("emulatedRF_thread");

  while(!oai_exit) {
    nanosleep(&req, (struct timespec *)NULL);

    if(proc->emulate_rf_busy ) {
      LOG_E(PHY,"rf being delayed in emulated RF\n");
    }

    proc->emulate_rf_busy = 1;
    AssertFatal((ret=pthread_mutex_lock(&proc->mutex_emulateRF))==0,"mutex_lock returns %d\n",ret);
    ++proc->instance_cnt_emulateRF;
    pthread_cond_signal(&proc->cond_emulateRF);
    AssertFatal((ret=pthread_mutex_unlock(&proc->mutex_emulateRF))==0,"mutex_unlock returns %d\n",ret);
  }

  return 0;
}

void rx_rf(RU_t *ru,int *frame,int *subframe) {
  RU_proc_t *proc = &ru->proc;
  LTE_DL_FRAME_PARMS *fp = &ru->frame_parms;
  void *rxp[ru->nb_rx];
  unsigned int rxs;
  int i;
  int resynch=0;
  openair0_timestamp ts=0,old_ts=0;

  for (i=0; i<ru->nb_rx; i++)
    rxp[i] = (void *)&ru->common.rxdata[i][*subframe*fp->samples_per_tti];

  VCD_SIGNAL_DUMPER_DUMP_FUNCTION_BY_NAME( VCD_SIGNAL_DUMPER_FUNCTIONS_TRX_READ, 1 );
  old_ts = proc->timestamp_rx;

  if(get_softmodem_params()->emulate_rf) {
    wait_on_condition(&proc->mutex_emulateRF,&proc->cond_emulateRF,&proc->instance_cnt_emulateRF,"emulatedRF_thread");
    release_thread(&proc->mutex_emulateRF,&proc->instance_cnt_emulateRF,"emulatedRF_thread");
    rxs = fp->samples_per_tti;
  } else {
    rxs = ru->rfdevice.trx_read_func(&ru->rfdevice,
                                     &ts,
                                     rxp,
                                     fp->samples_per_tti,
                                     ru->nb_rx);
  }

  VCD_SIGNAL_DUMPER_DUMP_FUNCTION_BY_NAME( VCD_SIGNAL_DUMPER_FUNCTIONS_TRX_READ, 0 );
  ru->south_in_cnt++;
  LOG_D(PHY,"south_in_cnt %d\n",ru->south_in_cnt);

  if (ru->cmd==RU_FRAME_RESYNCH) {
    LOG_I(PHY,"Applying frame resynch %d => %d\n",*frame,ru->cmdval);

    if (proc->frame_rx>ru->cmdval) ru->ts_offset += (proc->frame_rx - ru->cmdval)*fp->samples_per_tti*10;
    else ru->ts_offset -= (-proc->frame_rx + ru->cmdval)*fp->samples_per_tti*10;

    *frame = ru->cmdval;
    ru->cmd=EMPTY;
    resynch=1;
  }

  proc->timestamp_rx = ts-ru->ts_offset;

  //  AssertFatal(rxs == fp->samples_per_tti,
  //        "rx_rf: Asked for %d samples, got %d from SDR\n",fp->samples_per_tti,rxs);
  if(rxs != fp->samples_per_tti) {
    LOG_E(PHY,"rx_rf: Asked for %d samples, got %d from SDR\n",fp->samples_per_tti,rxs);
    late_control=STATE_BURST_TERMINATE;
  }

  if (proc->first_rx == 1) {
    ru->ts_offset = proc->timestamp_rx;
    proc->timestamp_rx = 0;
  } else if (resynch==0 && (proc->timestamp_rx - old_ts != fp->samples_per_tti)) {
    LOG_I(PHY,"rx_rf: rfdevice timing drift of %"PRId64" samples (ts_off %"PRId64")\n",proc->timestamp_rx - old_ts - fp->samples_per_tti,ru->ts_offset);
    ru->ts_offset += (proc->timestamp_rx - old_ts - fp->samples_per_tti);
    proc->timestamp_rx = ts-ru->ts_offset;
  }

  proc->frame_rx     = (proc->timestamp_rx / (fp->samples_per_tti*10))&1023;
  proc->subframe_rx  = (proc->timestamp_rx / fp->samples_per_tti)%10;
  // synchronize first reception to frame 0 subframe 0

  if (ru->fh_north_asynch_in == NULL) {
#ifdef PHY_TX_THREAD
    proc->timestamp_phy_tx = proc->timestamp_rx+((sf_ahead-1)*fp->samples_per_tti);
    proc->subframe_phy_tx  = (proc->subframe_rx+(sf_ahead-1))%10;
    proc->frame_phy_tx     = (proc->subframe_rx>(9-(sf_ahead-1))) ? (proc->frame_rx+1)&1023 : proc->frame_rx;
#endif
    LOG_D(PHY,"RU %d/%d TS %llu (off %d), frame %d, subframe %d\n",
          ru->idx,
          0,
          (unsigned long long int)proc->timestamp_rx,
          (int)ru->ts_offset,proc->frame_rx,proc->subframe_rx);
    LOG_D(PHY,"south_in/rx_rf: RU %d/%d TS %llu (off %d), frame %d, subframe %d\n",
          ru->idx,
          0,
          (unsigned long long int)proc->timestamp_rx,
          (int)ru->ts_offset,proc->frame_rx,proc->subframe_rx);

    // dump VCD output for first RU in list
    if (ru == RC.ru[0]) {
      VCD_SIGNAL_DUMPER_DUMP_VARIABLE_BY_NAME( VCD_SIGNAL_DUMPER_VARIABLES_FRAME_NUMBER_RX0_RU, proc->frame_rx );
      VCD_SIGNAL_DUMPER_DUMP_VARIABLE_BY_NAME( VCD_SIGNAL_DUMPER_VARIABLES_SUBFRAME_NUMBER_RX0_RU, proc->subframe_rx );

      if (ru->fh_north_asynch_in == NULL) {
        VCD_SIGNAL_DUMPER_DUMP_VARIABLE_BY_NAME( VCD_SIGNAL_DUMPER_VARIABLES_FRAME_NUMBER_TX0_RU, proc->frame_tx );
        VCD_SIGNAL_DUMPER_DUMP_VARIABLE_BY_NAME( VCD_SIGNAL_DUMPER_VARIABLES_SUBFRAME_NUMBER_TX0_RU, proc->subframe_tx );
      }
    }
  }

  if (proc->first_rx == 0) {
    if (proc->subframe_rx != *subframe) {
      LOG_E(PHY,"Received Timestamp (%llu) doesn't correspond to the time we think it is (proc->subframe_rx %d, subframe %d)\n",(long long unsigned int)proc->timestamp_rx,proc->subframe_rx,*subframe);
      exit_fun("Exiting");
    }

    if (proc->frame_rx != *frame) {
      LOG_E(PHY,"Received Timestamp (%llu) doesn't correspond to the time we think it is (proc->frame_rx %d frame %d)\n",(long long unsigned int)proc->timestamp_rx,proc->frame_rx,*frame);
      exit_fun("Exiting");
    }
  } else {
    proc->first_rx = 0;
    *frame = proc->frame_rx;
    *subframe = proc->subframe_rx;
  }

  //printf("timestamp_rx %lu, frame %d(%d), subframe %d(%d)\n",ru->timestamp_rx,proc->frame_rx,frame,proc->subframe_rx,subframe);
  VCD_SIGNAL_DUMPER_DUMP_VARIABLE_BY_NAME( VCD_SIGNAL_DUMPER_VARIABLES_TRX_TS, proc->timestamp_rx&0xffffffff );

  if (rxs != fp->samples_per_tti) {
#if defined(USRP_REC_PLAY)
    exit_fun("Exiting IQ record/playback");
#else
    //exit_fun( "problem receiving samples" );
    LOG_E(PHY, "problem receiving samples");
#endif
  }
}


void tx_rf(RU_t *ru) {
  RU_proc_t *proc = &ru->proc;
  LTE_DL_FRAME_PARMS *fp = &ru->frame_parms;
  void *txp[ru->nb_tx];
  unsigned int txs;
  int i;
  T(T_ENB_PHY_OUTPUT_SIGNAL, T_INT(0), T_INT(0), T_INT(proc->frame_tx), T_INT(proc->subframe_tx),
    T_INT(0), T_BUFFER(&ru->common.txdata[0][proc->subframe_tx * fp->samples_per_tti], fp->samples_per_tti * 4));
  lte_subframe_t SF_type     = subframe_select(fp,proc->subframe_tx%10);
  lte_subframe_t prevSF_type = subframe_select(fp,(proc->subframe_tx+9)%10);
  int sf_extension = 0;

  if ((SF_type == SF_DL) ||
      (SF_type == SF_S)) {
    int siglen=fp->samples_per_tti,flags=1;

    if (SF_type == SF_S) {
      int txsymb = fp->dl_symbols_in_S_subframe+(ru->is_slave==0 ? 1 : 0);
      AssertFatal(txsymb>0,"illegal txsymb %d\n",txsymb);
      /* end_of_burst_delay is used to stop TX only "after a while".
       * If we stop right after effective signal, with USRP B210 and
       * B200mini, we observe a high EVM on the S subframe (on the
       * PSS).
       * A value of 400 (for 30.72MHz) solves this issue. This is
       * the default.
       */
      siglen = (fp->ofdm_symbol_size + fp->nb_prefix_samples0)
               + (txsymb - 1) * (fp->ofdm_symbol_size + fp->nb_prefix_samples)
               + ru->end_of_burst_delay;
      flags=3; // end of burst
    }

    if (fp->frame_type == TDD &&
        SF_type == SF_DL &&
        prevSF_type == SF_UL) {
      flags = 2; // start of burst
      sf_extension = ru->sf_extension;
    }

#if defined(__x86_64) || defined(__i386__)
#ifdef __AVX2__
    sf_extension = (sf_extension)&0xfffffff8;
#else
    sf_extension = (sf_extension)&0xfffffffc;
#endif
#elif defined(__arm__)
    sf_extension = (sf_extension)&0xfffffffc;
#endif

    for (i=0; i<ru->nb_tx; i++)
      txp[i] = (void *)&ru->common.txdata[i][(proc->subframe_tx*fp->samples_per_tti)-sf_extension];

    /* add fail safe for late command */
    if(late_control!=STATE_BURST_NORMAL) { //stop burst
      switch (late_control) {
        case STATE_BURST_TERMINATE:
          flags=10; // end of burst and no time spec
          late_control=STATE_BURST_STOP_1;
          break;

        case STATE_BURST_STOP_1:
          flags=0; // no send
          late_control=STATE_BURST_STOP_2;
          return;//no send
          break;

        case STATE_BURST_STOP_2:
          flags=0; // no send
          late_control=STATE_BURST_RESTART;
          return;//no send
          break;

        case STATE_BURST_RESTART:
          flags=2; // start burst
          late_control=STATE_BURST_NORMAL;
          break;

        default:
          LOG_D(PHY,"[TXPATH] RU %d late_control %d not implemented\n",ru->idx, late_control);
          break;
      }
    }

    /* add fail safe for late command end */
    VCD_SIGNAL_DUMPER_DUMP_VARIABLE_BY_NAME( VCD_SIGNAL_DUMPER_VARIABLES_FRAME_NUMBER_TX0_RU, proc->frame_tx );
    VCD_SIGNAL_DUMPER_DUMP_VARIABLE_BY_NAME( VCD_SIGNAL_DUMPER_VARIABLES_SUBFRAME_NUMBER_TX0_RU, proc->subframe_tx );
    VCD_SIGNAL_DUMPER_DUMP_VARIABLE_BY_NAME( VCD_SIGNAL_DUMPER_VARIABLES_TRX_TST, (proc->timestamp_tx-ru->openair0_cfg.tx_sample_advance)&0xffffffff );
    VCD_SIGNAL_DUMPER_DUMP_FUNCTION_BY_NAME( VCD_SIGNAL_DUMPER_FUNCTIONS_TRX_WRITE, 1 );
    // prepare tx buffer pointers
    txs = ru->rfdevice.trx_write_func(&ru->rfdevice,
                                      proc->timestamp_tx+ru->ts_offset-ru->openair0_cfg.tx_sample_advance-sf_extension,
                                      txp,
                                      siglen+sf_extension,
                                      ru->nb_tx,
                                      flags);
    ru->south_out_cnt++;
    LOG_D(PHY,"south_out_cnt %d\n",ru->south_out_cnt);
    int se = dB_fixed(signal_energy(txp[0],siglen+sf_extension));

    if (SF_type == SF_S) LOG_D(PHY,"[TXPATH] RU %d tx_rf (en %d,len %d), writing to TS %llu, frame %d, unwrapped_frame %d, subframe %d\n",ru->idx,se,siglen+sf_extension,
                                 (long long unsigned int)proc->timestamp_tx,proc->frame_tx,proc->frame_tx_unwrap,proc->subframe_tx);

    VCD_SIGNAL_DUMPER_DUMP_FUNCTION_BY_NAME( VCD_SIGNAL_DUMPER_FUNCTIONS_TRX_WRITE, 0 );

    //    AssertFatal(txs ==  siglen+sf_extension,"TX : Timeout (sent %d/%d)\n",txs, siglen);
    if( (txs !=  siglen+sf_extension) && (late_control==STATE_BURST_NORMAL) ) { /* add fail safe for late command */
      late_control=STATE_BURST_TERMINATE;
      LOG_E(PHY,"TX : Timeout (sent %d/%d) state =%d\n",txs, siglen,late_control);
    }
  }
}


/*!
 * \brief The Asynchronous RX/TX FH thread of RAU/RCC/eNB/RRU.
 * This handles the RX FH for an asynchronous RRU/UE
 * \param param is a \ref L1_proc_t structure which contains the info what to process.
 * \returns a pointer to an int. The storage is not on the heap and must not be freed.
 */
void *ru_thread_asynch_rxtx( void *param ) {
  static int ru_thread_asynch_rxtx_status;
  RU_t *ru         = (RU_t *)param;
  RU_proc_t *proc  = &ru->proc;
  int subframe=0, frame=0;
  thread_top_init("ru_thread_asynch_rxtx",1,870000,1000000,1000000);
  // wait for top-level synchronization and do one acquisition to get timestamp for setting frame/subframe
  wait_sync("ru_thread_asynch_rxtx");
  // wait for top-level synchronization and do one acquisition to get timestamp for setting frame/subframe
  LOG_I(PHY, "waiting for devices (ru_thread_asynch_rxtx)\n");
  wait_on_condition(&proc->mutex_asynch_rxtx,&proc->cond_asynch_rxtx,&proc->instance_cnt_asynch_rxtx,"thread_asynch");
  LOG_I(PHY, "devices ok (ru_thread_asynch_rxtx)\n");

  while (!oai_exit) {
    if (oai_exit) break;

    if (ru->state != RU_RUN) {
      subframe=0;
      frame=0;
      usleep(1000);
    } else {
      if (subframe==9) {
        subframe=0;
        frame++;
        frame&=1023;
      } else {
        subframe++;
      }

      LOG_D(PHY,"ru_thread_asynch_rxtx: Waiting on incoming fronthaul\n");

      // asynchronous receive from north (RRU IF4/IF5)
      if (ru->fh_north_asynch_in) {
        if (subframe_select(&ru->frame_parms,subframe)!=SF_UL)
          ru->fh_north_asynch_in(ru,&frame,&subframe);
      } else AssertFatal(1==0,"Unknown function in ru_thread_asynch_rxtx\n");
    }
  }

  ru_thread_asynch_rxtx_status=0;
  return(&ru_thread_asynch_rxtx_status);
}




void wakeup_slaves(RU_proc_t *proc) {
  int i,ret;
  struct timespec wait;
  int time_ns = 5000000L;

  for (i=0; i<proc->num_slaves; i++) {
    RU_proc_t *slave_proc = proc->slave_proc[i];
    // wake up slave FH thread
    // lock the FH mutex and make sure the thread is ready
    clock_gettime(CLOCK_REALTIME,&wait);
    wait.tv_nsec += time_ns;

    if(wait.tv_nsec >= 1000*1000*1000) {
      wait.tv_nsec -= 1000*1000*1000;
      wait.tv_sec  += 1;
    }

    AssertFatal((ret=pthread_mutex_timedlock(&slave_proc->mutex_FH,&wait))==0,"ERROR pthread_mutex_lock for RU %d slave %d (IC %d)\n",proc->ru->idx,slave_proc->ru->idx,slave_proc->instance_cnt_FH);
    int cnt_slave            = ++slave_proc->instance_cnt_FH;
    slave_proc->frame_rx     = proc->frame_rx;
    slave_proc->subframe_rx  = proc->subframe_rx;
    slave_proc->timestamp_rx = proc->timestamp_rx;
    slave_proc->timestamp_tx = proc->timestamp_tx;
    AssertFatal((ret=pthread_mutex_unlock( &slave_proc->mutex_FH ))==0,"mutex_unlock returns %d\n",ret);

    if (cnt_slave == 0) {
      // the thread was presumably waiting where it should and can now be woken up
      if (pthread_cond_signal(&slave_proc->cond_FH) != 0) {
        LOG_E( PHY, "ERROR pthread_cond_signal for RU %d, slave RU %d\n",proc->ru->idx,slave_proc->ru->idx);
        exit_fun( "ERROR pthread_cond_signal" );
        break;
      }
    } else {
      LOG_W( PHY,"[RU] Frame %d, slave %d thread busy!! (cnt_FH %i)\n",slave_proc->frame_rx,slave_proc->ru->idx, cnt_slave);
      exit_fun( "FH thread busy" );
      break;
    }
  }
}

/*!
 * \brief The prach receive thread of RU.
 * \param param is a \ref RU_proc_t structure which contains the info what to process.
 * \returns a pointer to an int. The storage is not on the heap and must not be freed.
 */
void *ru_thread_prach( void *param ) {
  static int ru_thread_prach_status;
  RU_t *ru        = (RU_t *)param;
  RU_proc_t *proc = (RU_proc_t *)&ru->proc;
  // set default return value
  ru_thread_prach_status = 0;
  thread_top_init("ru_thread_prach",1,500000,1000000,20000000);
  //wait_sync("ru_thread_prach");

  while (RC.ru_mask>0 && ru->function!=eNodeB_3GPP) {
    usleep(1e6);
    LOG_D(PHY,"%s() RACH waiting for RU to be configured\n", __FUNCTION__);
  }

  LOG_I(PHY,"%s() RU configured - RACH processing thread running\n", __FUNCTION__);

  while (!oai_exit) {
    if (wait_on_condition(&proc->mutex_prach,&proc->cond_prach,&proc->instance_cnt_prach,"ru_prach_thread") < 0) break;

    if (oai_exit) break;

    VCD_SIGNAL_DUMPER_DUMP_FUNCTION_BY_NAME( VCD_SIGNAL_DUMPER_FUNCTIONS_PHY_RU_PRACH_RX, 1 );

    if (ru->eNB_list[0]) {
      prach_procedures(
        ru->eNB_list[0]
#if (LTE_RRC_VERSION >= MAKE_VERSION(14, 0, 0))
        ,0
#endif
      );
    } else {
      rx_prach(NULL,
               ru,
               NULL,
               NULL,
               NULL,
               NULL,
               proc->frame_prach,
               0
#if (LTE_RRC_VERSION >= MAKE_VERSION(14, 0, 0))
               ,0
#endif
              );
    }

    VCD_SIGNAL_DUMPER_DUMP_FUNCTION_BY_NAME( VCD_SIGNAL_DUMPER_FUNCTIONS_PHY_RU_PRACH_RX, 0 );

    if (release_thread(&proc->mutex_prach,&proc->instance_cnt_prach,"ru_prach_thread") < 0) break;
  }

  LOG_I(PHY, "Exiting RU thread PRACH\n");
  ru_thread_prach_status = 0;
  return &ru_thread_prach_status;
}

#if (LTE_RRC_VERSION >= MAKE_VERSION(14, 0, 0))
void *ru_thread_prach_br( void *param ) {
  static int ru_thread_prach_status;
  RU_t *ru        = (RU_t *)param;
  RU_proc_t *proc = (RU_proc_t *)&ru->proc;
  // set default return value
  ru_thread_prach_status = 0;
  thread_top_init("ru_thread_prach_br",1,500000,1000000,20000000);
  //wait_sync("ru_thread_prach_br");

  while (!oai_exit) {
    if (wait_on_condition(&proc->mutex_prach_br,&proc->cond_prach_br,&proc->instance_cnt_prach_br,"ru_prach_thread_br") < 0) break;

    if (oai_exit) break;

    rx_prach(NULL,
             ru,
             NULL,
             NULL,
             NULL,
             NULL,
             proc->frame_prach_br,
             0,
             1);

    if (release_thread(&proc->mutex_prach_br,&proc->instance_cnt_prach_br,"ru_prach_thread_br") < 0) break;
  }

  LOG_I(PHY, "Exiting RU thread PRACH BR\n");
  ru_thread_prach_status = 0;
  return &ru_thread_prach_status;
}
#endif

int wakeup_synch(RU_t *ru) {
  int ret;
  struct timespec wait;
  int time_ns = 5000000L;
  // wake up synch thread
  // lock the synch mutex and make sure the thread is readif (pthread_mutex_timedlock(&ru->proc.mutex_synch,&wait) != 0) {
  clock_gettime(CLOCK_REALTIME,&wait);
  wait.tv_nsec += time_ns;

  if(wait.tv_nsec >= 1000*1000*1000) {
    wait.tv_nsec -= 1000*1000*1000;
    wait.tv_sec  += 1;
  }

  AssertFatal((ret=pthread_mutex_timedlock(&ru->proc.mutex_synch,&wait)) == 0,"[RU] ERROR pthread_mutex_lock for RU synch thread (IC %d)\n", ru->proc.instance_cnt_synch );
  ++ru->proc.instance_cnt_synch;

  // the thread can now be woken up
  if (pthread_cond_signal(&ru->proc.cond_synch) != 0) {
    LOG_E( PHY, "[RU] ERROR pthread_cond_signal for RU synch thread\n");
    exit_fun( "ERROR pthread_cond_signal" );
    return(-1);
  }

  AssertFatal((ret=pthread_mutex_unlock( &ru->proc.mutex_synch ))==0,"mutex_unlock returns %d\n",ret);
  return(0);
}

void do_ru_synch(RU_t *ru) {
  LTE_DL_FRAME_PARMS *fp  = &ru->frame_parms;
  RU_proc_t *proc         = &ru->proc;
  int i;
  void *rxp[2],*rxp2[2];
  int32_t dummy_rx[ru->nb_rx][fp->samples_per_tti] __attribute__((aligned(32)));
  int rxs;
  int ic;
  int ret;

  // initialize the synchronization buffer to the common_vars.rxdata
  for (int i=0; i<ru->nb_rx; i++)
    rxp[i] = &ru->common.rxdata[i][0];

  double temp_freq1 = ru->rfdevice.openair0_cfg->rx_freq[0];

  for (i=0; i<4; i++) {
    ru->rfdevice.openair0_cfg->rx_freq[i] = ru->rfdevice.openair0_cfg->tx_freq[i];
    ru->rfdevice.openair0_cfg->tx_freq[i] = temp_freq1;
  }

  ru->rfdevice.trx_set_freq_func(&ru->rfdevice,ru->rfdevice.openair0_cfg,0);

  while ((ru->in_synch ==0)&&(!oai_exit)) {
    // read in frame
    rxs = ru->rfdevice.trx_read_func(&ru->rfdevice,
                                     &(proc->timestamp_rx),
                                     rxp,
                                     fp->samples_per_tti*10,
                                     ru->nb_rx);

    if (rxs != fp->samples_per_tti*10) LOG_E(PHY,"requested %d samples, got %d\n",fp->samples_per_tti*10,rxs);

    // wakeup synchronization processing thread
    wakeup_synch(ru);
    ic=0;

    while ((ic>=0)&&(!oai_exit)) {
      // continuously read in frames, 1ms at a time,
      // until we are done with the synchronization procedure
      for (i=0; i<ru->nb_rx; i++)
        rxp2[i] = (void *)&dummy_rx[i][0];

      for (i=0; i<10; i++)
        rxs = ru->rfdevice.trx_read_func(&ru->rfdevice,
                                         &(proc->timestamp_rx),
                                         rxp2,
                                         fp->samples_per_tti,
                                         ru->nb_rx);

      AssertFatal((ret=pthread_mutex_lock(&ru->proc.mutex_synch))==0,"mutex_lock returns %d\n",ret);
      ic = ru->proc.instance_cnt_synch;
      AssertFatal((ret=pthread_mutex_unlock(&ru->proc.mutex_synch))==0,"mutex_unlock returns %d\n",ret);
    } // ic>=0
  } // in_synch==0

  // read in rx_offset samples
  LOG_I(PHY,"Resynchronizing by %d samples\n",ru->rx_offset);
  rxs = ru->rfdevice.trx_read_func(&ru->rfdevice,
                                   &(proc->timestamp_rx),
                                   rxp,
                                   ru->rx_offset,
                                   ru->nb_rx);
  // Verification of synchronization procedure
  ru->state = RU_CHECK_SYNC;
  LOG_I(PHY,"Exiting synch routine\n");
}

int check_sync(RU_t *ru, RU_t *ru_master, int subframe) {
  if (fabs(ru_master->proc.t[subframe].tv_nsec - ru->proc.t[subframe].tv_nsec) > 500000)
    return 0;

  return 1;
}

void wakeup_L1s(RU_t *ru) {
  int i;
  PHY_VARS_eNB **eNB_list = ru->eNB_list;
  LOG_D(PHY,"wakeup_L1s (num %d) for RU %d (%d.%d)\n",ru->num_eNB,ru->idx, ru->proc.frame_rx,ru->proc.subframe_rx);
  PHY_VARS_eNB *eNB=eNB_list[0];
  L1_proc_t *proc      = &eNB->proc;
  struct timespec t;
  LOG_D(PHY,"wakeup_L1s (num %d) for RU %d ru->eNB_top:%p\n",ru->num_eNB,ru->idx, ru->eNB_top);
  // call eNB function directly
  char string[20];
  sprintf(string,"Incoming RU %d",ru->idx);
  VCD_SIGNAL_DUMPER_DUMP_VARIABLE_BY_NAME(VCD_SIGNAL_DUMPER_VARIABLES_FRAME_NUMBER_WAKEUP_L1S_RU+ru->idx, ru->proc.frame_rx);
  VCD_SIGNAL_DUMPER_DUMP_VARIABLE_BY_NAME(VCD_SIGNAL_DUMPER_VARIABLES_SUBFRAME_NUMBER_WAKEUP_L1S_RU+ru->idx, ru->proc.subframe_rx);
  AssertFatal(0==pthread_mutex_lock(&proc->mutex_RU),"");
  VCD_SIGNAL_DUMPER_DUMP_FUNCTION_BY_NAME( VCD_SIGNAL_DUMPER_FUNCTIONS_LOCK_MUTEX_RU+ru->idx, 1 );
  //printf("wakeup_L1s: Frame %d, Subframe %d: RU %d done (wait_cnt %d),RU_mask[%d] %x\n",
  //          ru->proc.frame_rx,ru->proc.subframe_rx,ru->idx,ru->wait_cnt,ru->proc.subframe_rx,proc->RU_mask[ru->proc.subframe_rx]);
  //    VCD_SIGNAL_DUMPER_DUMP_VARIABLE_BY_NAME(VCD_SIGNAL_DUMPER_VARIABLES_FRAME_NUMBER_WAKEUP_L1S_RU+ru->idx, ru->proc.frame_rx);
  //    VCD_SIGNAL_DUMPER_DUMP_VARIABLE_BY_NAME(VCD_SIGNAL_DUMPER_VARIABLES_SUBFRAME_NUMBER_WAKEUP_L1S_RU+ru->idx, ru->proc.subframe_rx);
  clock_gettime(CLOCK_MONOTONIC,&ru->proc.t[ru->proc.subframe_rx]);

  if (proc->RU_mask[ru->proc.subframe_rx] == 0) {
    //clock_gettime(CLOCK_MONOTONIC,&proc->t[ru->proc.subframe_rx]);
    proc->t[ru->proc.subframe_rx] = ru->proc.t[ru->proc.subframe_rx];
    //start_meas(&proc->ru_arrival_time);
    LOG_D(PHY,"RU %d starting timer for frame %d subframe %d\n",ru->idx, ru->proc.frame_rx,ru->proc.subframe_rx);
  }

  for (i=0; i<eNB->num_RU; i++) {
    if (eNB->RU_list[i]->wait_cnt==1 && ru->proc.subframe_rx!=9) eNB->RU_list[i]->wait_cnt=0;

    LOG_D(PHY,"RU %d has frame %d and subframe %d, state %s\n",eNB->RU_list[i]->idx,eNB->RU_list[i]->proc.frame_rx, eNB->RU_list[i]->proc.subframe_rx, ru_states[eNB->RU_list[i]->state]);

    if (ru == eNB->RU_list[i] && eNB->RU_list[i]->wait_cnt == 0) {
      //  AssertFatal((proc->RU_mask&(1<<i)) == 0, "eNB %d frame %d, subframe %d : previous information from RU %d (num_RU %d,mask %x) has not been served yet!\n",eNB->Mod_id,ru->proc.frame_rx,ru->proc.subframe_rx,ru->idx,eNB->num_RU,proc->RU_mask);
      proc->RU_mask[ru->proc.subframe_rx] |= (1<<i);
    } else if (/*eNB->RU_list[i]->state == RU_SYNC || */
      (eNB->RU_list[i]->is_slave==1 && eNB->RU_list[i]->wait_cnt>0 && ru!=eNB->RU_list[i] && ru->is_slave==0)) {
      proc->RU_mask[ru->proc.subframe_rx] |= (1<<i);
    }

    //printf("RU %d, RU_mask[%d] %d, i %d, frame %d, slave %d, ru->cnt %d, i->cnt %d\n",ru->idx,ru->proc.subframe_rx,proc->RU_mask[ru->proc.subframe_rx],i,ru->proc.frame_rx,ru->is_slave,ru->wait_cnt,eNB->RU_list[i]->wait_cnt);
    VCD_SIGNAL_DUMPER_DUMP_VARIABLE_BY_NAME(VCD_SIGNAL_DUMPER_VARIABLES_MASK_RU, proc->RU_mask[ru->proc.subframe_rx]);

    if (ru->is_slave == 0 && ( (proc->RU_mask[ru->proc.subframe_rx]&(1<<i)) == 1) && eNB->RU_list[i]->state == RU_RUN) { // This is master & the RRU has already been received
      if (check_sync(eNB->RU_list[i],eNB->RU_list[0],ru->proc.subframe_rx)  == 0)
        LOG_E(PHY,"RU %d is not SYNC, subframe %d, time  %f this is master\n", eNB->RU_list[i]->idx, ru->proc.subframe_rx,
              fabs(eNB->RU_list[i]->proc.t[ru->proc.subframe_rx].tv_nsec - eNB->RU_list[0]->proc.t[ru->proc.subframe_rx].tv_nsec));
    } else if (ru->is_slave == 1 && ru->state == RU_RUN && ( (proc->RU_mask[ru->proc.subframe_rx]&(1<<0)) == 1)) { // master already received. TODO: we assume that RU0 is master.
      if (check_sync(ru,eNB->RU_list[0],ru->proc.subframe_rx)  == 0)
        LOG_E(PHY,"RU %d is not SYNC time, subframe %d, time  %f\n", ru->idx, ru->proc.subframe_rx, fabs(ru->proc.t[ru->proc.subframe_rx].tv_nsec - eNB->RU_list[0]->proc.t[ru->proc.subframe_rx].tv_nsec));
    }
  }

  //clock_gettime(CLOCK_MONOTONIC,&t);
  //LOG_I(PHY,"RU mask is now %x, time is %lu\n",proc->RU_mask[ru->proc.subframe_rx], t.tv_nsec - proc->t[ru->proc.subframe_rx].tv_nsec);

  if (proc->RU_mask[ru->proc.subframe_rx] == (1<<eNB->num_RU)-1) { // all RUs have provided their information so continue on and wakeup eNB top
    LOG_D(PHY,"ru_mask is %d \n ", proc->RU_mask[ru->proc.subframe_rx]);
    LOG_D(PHY,"the number of RU is %d, the current ru is RU %d \n ", (1<<eNB->num_RU)-1, ru->idx);
    LOG_D(PHY,"ru->proc.subframe_rx is %d \n", ru->proc.subframe_rx);
    LOG_D(PHY,"Reseting mask frame %d, subframe %d, this is RU %d\n",ru->proc.frame_rx, ru->proc.subframe_rx, ru->idx);
    proc->RU_mask[ru->proc.subframe_rx] = 0;
    VCD_SIGNAL_DUMPER_DUMP_VARIABLE_BY_NAME(VCD_SIGNAL_DUMPER_VARIABLES_MASK_RU, proc->RU_mask[ru->proc.subframe_rx]);
    clock_gettime(CLOCK_MONOTONIC,&t);
    //stop_meas(&proc->ru_arrival_time);
    /*    AssertFatal(t.tv_nsec < proc->t[ru->proc.subframe_rx].tv_nsec+5000000,
    "Time difference for subframe %d (Frame %d) => %lu > 5ms, this is RU %d\n",
    ru->proc.subframe_rx, ru->proc.frame_rx, t.tv_nsec - proc->t[ru->proc.subframe_rx].tv_nsec, ru->idx);
    */
    // VCD_SIGNAL_DUMPER_DUMP_VARIABLE_BY_NAME(VCD_SIGNAL_DUMPER_VARIABLES_FRAME_NUMBER_WAKEUP_L1S_RU+ru->idx, ru->proc.frame_rx);
    //VCD_SIGNAL_DUMPER_DUMP_VARIABLE_BY_NAME(VCD_SIGNAL_DUMPER_VARIABLES_SUBFRAME_NUMBER_WAKEUP_L1S_RU+ru->idx, ru->proc.subframe_rx);
    AssertFatal(0==pthread_mutex_unlock(&proc->mutex_RU),"");
    VCD_SIGNAL_DUMPER_DUMP_FUNCTION_BY_NAME( VCD_SIGNAL_DUMPER_FUNCTIONS_LOCK_MUTEX_RU+ru->idx, 0 );
    // unlock RUs that are waiting for eNB processing to be completed
    LOG_D(PHY,"RU %d wakeup eNB top for subframe %d\n", ru->idx,ru->proc.subframe_rx);

    if (ru->wait_cnt == 0) {
      if (ru->num_eNB==1 && ru->eNB_top!=0 && get_thread_parallel_conf() == PARALLEL_SINGLE_THREAD)
        ru->eNB_top(eNB_list[0],proc->frame_rx,proc->subframe_rx,string,ru);
      else {
        for (i=0; i<ru->num_eNB; i++) {
          eNB_list[i]->proc.ru_proc = &ru->proc;

          if (ru->wakeup_rxtx!=0 && ru->wakeup_rxtx(eNB_list[i],ru) < 0) {
            LOG_E(PHY,"could not wakeup eNB rxtx process for subframe %d\n", ru->proc.subframe_rx);
          }
        }
      }
    }

    /*
      AssertFatal(0==pthread_mutex_lock(&ruproc->mutex_eNBs),"");
      LOG_D(PHY,"RU %d sending signal to unlock waiting ru_threads\n", ru->idx);
      AssertFatal(0==pthread_cond_broadcast(&ruproc->cond_eNBs),"");
      if (ruproc->instance_cnt_eNBs==-1) ruproc->instance_cnt_eNBs++;
      AssertFatal(0==pthread_mutex_unlock(&ruproc->mutex_eNBs),"");
    */
  } else { // not all RUs have provided their information
    AssertFatal(0==pthread_mutex_unlock(&proc->mutex_RU),"");
    VCD_SIGNAL_DUMPER_DUMP_FUNCTION_BY_NAME( VCD_SIGNAL_DUMPER_FUNCTIONS_LOCK_MUTEX_RU+ru->idx, 0 );
  }

  //      pthread_mutex_unlock(&proc->mutex_RU);
  //      LOG_D(PHY,"wakeup eNB top for for subframe %d\n", ru->proc.subframe_rx);
  //      ru->eNB_top(eNB_list[0],ru->proc.frame_rx,ru->proc.subframe_rx,string);
  ru->proc.emulate_rf_busy = 0;
}

void  wakeup_prach_ru(RU_t *ru) {
  int ret;
  struct timespec wait;
  int time_ns = 5000000L;
  clock_gettime(CLOCK_REALTIME,&wait);
  wait.tv_nsec += time_ns;

  if(wait.tv_nsec >= 1000*1000*1000) {
    wait.tv_nsec -= 1000*1000*1000;
    wait.tv_sec  += 1;
  }

  AssertFatal((ret=pthread_mutex_timedlock(&ru->proc.mutex_prach,&wait)) == 0,"[RU] ERROR pthread_mutex_lock for RU prach thread (IC %d)\n", ru->proc.instance_cnt_prach);

  if (ru->proc.instance_cnt_prach==-1) {
    ++ru->proc.instance_cnt_prach;
    ru->proc.frame_prach    = ru->proc.frame_rx;
    ru->proc.subframe_prach = ru->proc.subframe_rx;

    // DJP - think prach_procedures() is looking at eNB frame_prach
    if (ru->eNB_list[0]) {
      ru->eNB_list[0]->proc.frame_prach = ru->proc.frame_rx;
      ru->eNB_list[0]->proc.subframe_prach = ru->proc.subframe_rx;
    }

    LOG_D(PHY,"RU %d: waking up PRACH thread\n",ru->idx);
    // the thread can now be woken up
    AssertFatal(pthread_cond_signal(&ru->proc.cond_prach) == 0, "ERROR pthread_cond_signal for RU prach thread\n");
  } else LOG_W(PHY,"RU prach thread busy, skipping\n");

  AssertFatal((ret=pthread_mutex_unlock( &ru->proc.mutex_prach ))==0,"mutex_unlock returns %d\n",ret);
}

#if (LTE_RRC_VERSION >= MAKE_VERSION(14, 0, 0))
void wakeup_prach_ru_br(RU_t *ru) {
  int ret;
  struct timespec wait;
  int time_ns = 5000000L;
  clock_gettime(CLOCK_REALTIME,&wait);
  wait.tv_nsec += time_ns;

  if(wait.tv_nsec >= 1000*1000*1000) {
    wait.tv_nsec -= 1000*1000*1000;
    wait.tv_sec  += 1;
  }

  AssertFatal((ret=pthread_mutex_timedlock(&ru->proc.mutex_prach_br,&wait))==0,"[RU] ERROR pthread_mutex_lock for RU prach thread BR (IC %d)\n", ru->proc.instance_cnt_prach_br);

  if (ru->proc.instance_cnt_prach_br==-1) {
    ++ru->proc.instance_cnt_prach_br;
    ru->proc.frame_prach_br    = ru->proc.frame_rx;
    ru->proc.subframe_prach_br = ru->proc.subframe_rx;
    LOG_D(PHY,"RU %d: waking up PRACH thread\n",ru->idx);
    // the thread can now be woken up
    AssertFatal(pthread_cond_signal(&ru->proc.cond_prach_br) == 0, "ERROR pthread_cond_signal for RU prach thread BR\n");
  } else LOG_W(PHY,"RU prach thread busy, skipping\n");

  AssertFatal((ret=pthread_mutex_unlock( &ru->proc.mutex_prach_br ))==0,"mutex_unlock returns %d\n",ret);
}
#endif

// this is for RU with local RF unit
void fill_rf_config(RU_t *ru, char *rf_config_file) {
  int i;
  LTE_DL_FRAME_PARMS *fp   = &ru->frame_parms;
  openair0_config_t *cfg   = &ru->openair0_cfg;
  //printf("////////////////numerology in config = %d\n",numerology);
  int numerology = get_softmodem_params()->numerology;

  if(fp->N_RB_DL == 100) {
    if(numerology == 0) {
      if (fp->threequarter_fs) {
        cfg->sample_rate=23.04e6;
        cfg->samples_per_frame = 230400;
        cfg->tx_bw = 10e6;
        cfg->rx_bw = 10e6;
      } else {
        cfg->sample_rate=30.72e6;
        cfg->samples_per_frame = 307200;
        cfg->tx_bw = 10e6;
        cfg->rx_bw = 10e6;
      }
    } else if(numerology == 1) {
      cfg->sample_rate=61.44e6;
      cfg->samples_per_frame = 307200;
      cfg->tx_bw = 20e6;
      cfg->rx_bw = 20e6;
    } else if(numerology == 2) {
      cfg->sample_rate=122.88e6;
      cfg->samples_per_frame = 307200;
      cfg->tx_bw = 40e6;
      cfg->rx_bw = 40e6;
    } else {
      printf("Wrong input for numerology %d\n setting to 20MHz normal CP configuration",numerology);
      cfg->sample_rate=30.72e6;
      cfg->samples_per_frame = 307200;
      cfg->tx_bw = 10e6;
      cfg->rx_bw = 10e6;
    }
  } else if(fp->N_RB_DL == 50) {
    cfg->sample_rate=15.36e6;
    cfg->samples_per_frame = 153600;
    cfg->tx_bw = 5e6;
    cfg->rx_bw = 5e6;
  } else if (fp->N_RB_DL == 25) {
    cfg->sample_rate=7.68e6;
    cfg->samples_per_frame = 76800;
    cfg->tx_bw = 2.5e6;
    cfg->rx_bw = 2.5e6;
  } else if (fp->N_RB_DL == 6) {
    cfg->sample_rate=1.92e6;
    cfg->samples_per_frame = 19200;
    cfg->tx_bw = 1.5e6;
    cfg->rx_bw = 1.5e6;
  } else AssertFatal(1==0,"Unknown N_RB_DL %d\n",fp->N_RB_DL);

  if (fp->frame_type==TDD)
    cfg->duplex_mode = duplex_mode_TDD;
  else //FDD
    cfg->duplex_mode = duplex_mode_FDD;

  cfg->Mod_id = 0;
  cfg->num_rb_dl=fp->N_RB_DL;
  cfg->tx_num_channels=ru->nb_tx;
  cfg->rx_num_channels=ru->nb_rx;
  cfg->clock_source=get_softmodem_params()->clock_source;

  for (i=0; i<ru->nb_tx; i++) {
    cfg->tx_freq[i] = (double)fp->dl_CarrierFreq;
    cfg->rx_freq[i] = (double)fp->ul_CarrierFreq;
    cfg->tx_gain[i] = (double)ru->att_tx;
    cfg->rx_gain[i] = ru->max_rxgain-(double)ru->att_rx;
    cfg->configFilename = rf_config_file;
    printf("channel %d, Setting tx_gain offset %f, rx_gain offset %f, tx_freq %f, rx_freq %f\n",
           i, cfg->tx_gain[i],
           cfg->rx_gain[i],
           cfg->tx_freq[i],
           cfg->rx_freq[i]);
  }
}

/* this function maps the RU tx and rx buffers to the available rf chains.
   Each rf chain is is addressed by the card number and the chain on the card. The
   rf_map specifies for each antenna port, on which rf chain the mapping should start. Multiple
   antennas are mapped to successive RF chains on the same card. */
int setup_RU_buffers(RU_t *ru) {
  int i,j;
  int card,ant;
  //uint16_t N_TA_offset = 0;
  LTE_DL_FRAME_PARMS *frame_parms;

  if (ru) {
    frame_parms = &ru->frame_parms;
    printf("setup_RU_buffers: frame_parms = %p\n",frame_parms);
  } else {
    printf("RU not initialized (NULL pointer)\n");
    return(-1);
  }

  if (frame_parms->frame_type == TDD) {
    if      (frame_parms->N_RB_DL == 100) ru->N_TA_offset = 624;
    else if (frame_parms->N_RB_DL == 50)  ru->N_TA_offset = 624/2;
    else if (frame_parms->N_RB_DL == 25)  ru->N_TA_offset = 624/4;

    if(IS_SOFTMODEM_BASICSIM)
      /* this is required for the basic simulator in TDD mode
       * TODO: find a proper cleaner solution
       */
      ru->N_TA_offset = 0;

    if      (frame_parms->N_RB_DL == 100) /* no scaling to do */;
    else if (frame_parms->N_RB_DL == 50) {
      ru->sf_extension       /= 2;
      ru->end_of_burst_delay /= 2;
    } else if (frame_parms->N_RB_DL == 25) {
      ru->sf_extension       /= 4;
      ru->end_of_burst_delay /= 4;
    } else {
      printf("not handled, todo\n");
      exit(1);
    }
  } else {
    ru->N_TA_offset = 0;
    ru->sf_extension = 0;
    ru->end_of_burst_delay = 0;
  }

  if (ru->openair0_cfg.mmapped_dma == 1) {
    // replace RX signal buffers with mmaped HW versions
    for (i=0; i<ru->nb_rx; i++) {
      card = i/4;
      ant = i%4;
      printf("Mapping RU id %d, rx_ant %d, on card %d, chain %d\n",ru->idx,i,ru->rf_map.card+card, ru->rf_map.chain+ant);
      free(ru->common.rxdata[i]);
      ru->common.rxdata[i] = ru->openair0_cfg.rxbase[ru->rf_map.chain+ant];
      printf("rxdata[%d] @ %p\n",i,ru->common.rxdata[i]);

      for (j=0; j<16; j++) {
        printf("rxbuffer %d: %x\n",j,ru->common.rxdata[i][j]);
        ru->common.rxdata[i][j] = 16-j;
      }
    }

    for (i=0; i<ru->nb_tx; i++) {
      card = i/4;
      ant = i%4;
      printf("Mapping RU id %d, tx_ant %d, on card %d, chain %d\n",ru->idx,i,ru->rf_map.card+card, ru->rf_map.chain+ant);
      free(ru->common.txdata[i]);
      ru->common.txdata[i] = ru->openair0_cfg.txbase[ru->rf_map.chain+ant];
      printf("txdata[%d] @ %p\n",i,ru->common.txdata[i]);

      for (j=0; j<16; j++) {
        printf("txbuffer %d: %x\n",j,ru->common.txdata[i][j]);
        ru->common.txdata[i][j] = 16-j;
      }
    }
  } else { // not memory-mapped DMA
    //nothing to do, everything already allocated in lte_init
  }

  return(0);
}

void *ru_stats_thread(void *param) {
  RU_t               *ru      = (RU_t *)param;
  wait_sync("ru_stats_thread");

  while (!oai_exit) {
    sleep(1);

    if (opp_enabled) {
      if (ru->feprx) print_meas(&ru->ofdm_demod_stats,"feprx",NULL,NULL);

      if (ru->feptx_ofdm) print_meas(&ru->ofdm_mod_stats,"feptx_ofdm",NULL,NULL);

      if (ru->fh_north_asynch_in) print_meas(&ru->rx_fhaul,"rx_fhaul",NULL,NULL);

      if (ru->fh_north_out) {
        print_meas(&ru->tx_fhaul,"tx_fhaul",NULL,NULL);
        print_meas(&ru->compression,"compression",NULL,NULL);
        print_meas(&ru->transport,"transport",NULL,NULL);
        LOG_I(PHY,"ru->north_out_cnt = %d\n",ru->north_out_cnt);
      }

      if (ru->fh_south_out) LOG_I(PHY,"ru->south_out_cnt = %d\n",ru->south_out_cnt);

      if (ru->fh_north_asynch_in) LOG_I(PHY,"ru->north_in_cnt = %d\n",ru->north_in_cnt);
    }
  }

  return(NULL);
}

#ifdef PHY_TX_THREAD
  int first_phy_tx = 1;
  volatile int16_t phy_tx_txdataF_end;
  volatile int16_t phy_tx_end;
#endif

void *ru_thread_tx( void *param ) {
  RU_t *ru              = (RU_t *)param;
  RU_proc_t *proc       = &ru->proc;
  PHY_VARS_eNB *eNB;
  L1_proc_t *eNB_proc;
  L1_rxtx_proc_t *L1_proc;
  cpu_set_t cpuset;
  CPU_ZERO(&cpuset);
  thread_top_init("ru_thread_tx",1,400000,500000,500000);
  //CPU_SET(5, &cpuset);
  //pthread_setaffinity_np(pthread_self(), sizeof(cpu_set_t), &cpuset);
  //wait_sync("ru_thread_tx");
  wait_on_condition(&proc->mutex_FH1,&proc->cond_FH1,&proc->instance_cnt_FH1,"ru_thread_tx");
  int ret;

  while (!oai_exit) {
    VCD_SIGNAL_DUMPER_DUMP_VARIABLE_BY_NAME(VCD_SIGNAL_DUMPER_VARIABLES_CPUID_RU_THREAD_TX,sched_getcpu());

    if (oai_exit) break;

    LOG_D(PHY,"ru_thread_tx (ru %d): Waiting for TX processing\n",ru->idx);
    // wait until eNBs are finished subframe RX n and TX n+4
    wait_on_condition(&proc->mutex_eNBs,&proc->cond_eNBs,&proc->instance_cnt_eNBs,"ru_thread_tx");
    LOG_D(PHY,"ru_thread_tx: TX in %d.%d\n",ru->proc.frame_tx,ru->proc.subframe_tx);

    if (oai_exit) break;

    // do TX front-end processing if needed (precoding and/or IDFTs)
    if (ru->feptx_prec) ru->feptx_prec(ru);

    // do OFDM if needed
    if ((ru->fh_north_asynch_in == NULL) && (ru->feptx_ofdm)) ru->feptx_ofdm(ru);

    if(!(get_softmodem_params()->emulate_rf)) {
      // do outgoing fronthaul (south) if needed
      if ((ru->fh_north_asynch_in == NULL) && (ru->fh_south_out)) ru->fh_south_out(ru);
    }

    LOG_D(PHY,"ru_thread_tx: releasing RU TX in %d.%d\n",proc->frame_tx,proc->subframe_tx);
    release_thread(&proc->mutex_eNBs,&proc->instance_cnt_eNBs,"ru_thread_tx");

    for(int i = 0; i<ru->num_eNB; i++) {
      eNB       = ru->eNB_list[i];
      eNB_proc  = &eNB->proc;
      L1_proc   = (get_thread_parallel_conf() == PARALLEL_RU_L1_TRX_SPLIT)? &eNB_proc->L1_proc_tx : &eNB_proc->L1_proc;
      AssertFatal((ret=pthread_mutex_lock(&eNB_proc->mutex_RU_tx))==0,"mutex_lock returns %d\n",ret);

      for (int j=0; j<eNB->num_RU; j++) {
        if (ru == eNB->RU_list[j]) {
          if ((eNB_proc->RU_mask_tx&(1<<j)) > 0)
            LOG_E(PHY,"eNB %d frame %d, subframe %d : previous information from RU tx %d (num_RU %d,mask %x) has not been served yet!\n",
                  eNB->Mod_id,eNB_proc->frame_rx,eNB_proc->subframe_rx,ru->idx,eNB->num_RU,eNB_proc->RU_mask_tx);

          eNB_proc->RU_mask_tx |= (1<<j);
        } else if (/*eNB->RU_list[j]->state==RU_SYNC ||*/ (eNB->RU_list[j]->is_slave==1 && eNB->RU_list[j]->wait_cnt>0 && ru!=eNB->RU_list[j] && ru->is_slave==0)) {
          eNB_proc->RU_mask_tx |= (1<<j);
        }

        VCD_SIGNAL_DUMPER_DUMP_VARIABLE_BY_NAME(VCD_SIGNAL_DUMPER_VARIABLES_MASK_TX_RU, eNB_proc->RU_mask_tx);
      }

      if (eNB_proc->RU_mask_tx != (1<<eNB->num_RU)-1) {  // not all RUs have provided their information so return
        //printf("Not all RUs have provided their info (mask = %d), RU %d, num_RUs %d\n", eNB_proc->RU_mask_tx,ru->idx,eNB->num_RU);
        AssertFatal((ret=pthread_mutex_unlock(&eNB_proc->mutex_RU_tx))==0,"mutex_unlock returns %d\n",ret);
      } else { // all RUs TX are finished so send the ready signal to eNB processing
        eNB_proc->RU_mask_tx = 0;
        VCD_SIGNAL_DUMPER_DUMP_VARIABLE_BY_NAME(VCD_SIGNAL_DUMPER_VARIABLES_MASK_TX_RU, eNB_proc->RU_mask_tx);
        AssertFatal((ret=pthread_mutex_unlock(&eNB_proc->mutex_RU_tx))==0,"mutex_unlock returns %d\n",ret);
        AssertFatal((ret=pthread_mutex_lock( &L1_proc->mutex_RUs))==0,"mutex_lock returns %d\n",ret);
        L1_proc->instance_cnt_RUs = 0;
        LOG_D(PHY,"ru_thread_tx: Signaling RU TX done in %d.%d\n",proc->frame_tx,proc->subframe_tx);
        // the thread can now be woken up
        LOG_D(PHY,"ru_thread_tx: clearing mask and Waking up L1 thread\n");

        if (pthread_cond_signal(&L1_proc->cond_RUs) != 0) {
          LOG_E( PHY, "[eNB] ERROR pthread_cond_signal for eNB TXnp4 thread\n");
          exit_fun( "ERROR pthread_cond_signal" );
        }

        AssertFatal((ret=pthread_mutex_unlock( &L1_proc->mutex_RUs))==0,"mutex_unlock returns %d\n",ret);
      }
    }

    //printf("ru_thread_tx: Frame %d, Subframe %d: RU %d done (wait_cnt %d),RU_mask_tx %d\n",
    //    eNB_proc->frame_rx,eNB_proc->subframe_rx,ru->idx,ru->wait_cnt,eNB_proc->RU_mask_tx);
  }

  release_thread(&proc->mutex_FH1,&proc->instance_cnt_FH1,"ru_thread_tx");
  return 0;
}

void *ru_thread( void *param ) {
  RU_t               *ru      = (RU_t *)param;
  RU_proc_t          *proc    = &ru->proc;
  LTE_DL_FRAME_PARMS *fp      = &ru->frame_parms;
  int                subframe =9;
  int                frame    =1023;
  int                   resynch_done = 0;
  int                ret;
  cpu_set_t cpuset;
  CPU_ZERO(&cpuset);
  // set default return value
#if defined(PRE_SCD_THREAD)
  dlsch_ue_select_tbl_in_use = 1;
#endif
  // set default return value
  thread_top_init("ru_thread",1,400000,500000,500000);
  //CPU_SET(1, &cpuset);
  //pthread_setaffinity_np(pthread_self(), sizeof(cpu_set_t), &cpuset);
  pthread_setname_np( pthread_self(),"ru thread");
  LOG_I(PHY,"thread ru created id=%ld\n", syscall(__NR_gettid));
  LOG_I(PHY,"Starting RU %d (%s,%s),\n",ru->idx,eNB_functions[ru->function],eNB_timing[ru->if_timing]);

  if(get_softmodem_params()->emulate_rf) {
    fill_rf_config(ru,ru->rf_config_file);
    init_frame_parms(&ru->frame_parms,1);
    phy_init_RU(ru);

    if (setup_RU_buffers(ru)!=0) {
      printf("Exiting, cannot initialize RU Buffers\n");
      exit(-1);
    }

    LOG_I(PHY, "Signaling main thread that RU %d is ready\n",ru->idx);
    AssertFatal((ret=pthread_mutex_lock(&RC.ru_mutex))==0,"mutex_lock returns %d\n",ret);
    RC.ru_mask &= ~(1<<ru->idx);
    pthread_cond_signal(&RC.ru_cond);
    AssertFatal((ret=pthread_mutex_unlock(&RC.ru_mutex))==0,"mutex_unlock returns %d\n",ret);
    ru->state = RU_RUN;
  } else if (ru->has_ctrl_prt == 0) {
    // There is no control port: start everything here
    LOG_I(PHY, "RU %d has not ctrl port\n",ru->idx);

    if (ru->if_south == LOCAL_RF) {
      fill_rf_config(ru,ru->rf_config_file);
      init_frame_parms(&ru->frame_parms,1);
      ru->frame_parms.nb_antennas_rx = ru->nb_rx;
      phy_init_RU(ru);
      openair0_device_load(&ru->rfdevice,&ru->openair0_cfg);

      if (setup_RU_buffers(ru)!=0) {
        printf("Exiting, cannot initialize RU Buffers\n");
        exit(-1);
      }

      AssertFatal((ret=pthread_mutex_lock(&RC.ru_mutex))==0,"mutex_lock returns %d\n",ret);
      RC.ru_mask &= ~(1<<ru->idx);
      pthread_cond_signal(&RC.ru_cond);
      AssertFatal((ret=pthread_mutex_unlock(&RC.ru_mutex))==0,"mutex_unlock returns %d\n",ret);
    }

    AssertFatal((ret=pthread_mutex_lock(&RC.ru_mutex))==0,"mutex_lock returns %d\n",ret);
    RC.ru_mask &= ~(1<<ru->idx);
    pthread_cond_signal(&RC.ru_cond);
    AssertFatal((ret=pthread_mutex_unlock(&RC.ru_mutex))==0,"mutex_unlock returns %d\n",ret);
    ru->state = RU_RUN;
  }

  AssertFatal((ret=pthread_mutex_lock(&proc->mutex_FH1))==0,"mutex_lock returns %d\n",ret);
  proc->instance_cnt_FH1 = 0;
  pthread_cond_signal(&proc->cond_FH1);
  AssertFatal((ret=pthread_mutex_unlock(&proc->mutex_FH1))==0,"mutex_unlock returns %d\n",ret);

  while (!oai_exit) {
    if (ru->if_south != LOCAL_RF && ru->is_slave==1) {
      ru->wait_cnt = 100;
    } else {
      ru->wait_cnt = 0;
      ru->wait_check = 0;
    }

    // wait to be woken up
    if (ru->function!=eNodeB_3GPP && ru->has_ctrl_prt == 1) {
      if (wait_on_condition(&ru->proc.mutex_ru,&ru->proc.cond_ru_thread,&ru->proc.instance_cnt_ru,"ru_thread")<0) break;
    } else wait_sync("ru_thread");

    if(!(get_softmodem_params()->emulate_rf)) {
      if (ru->is_slave == 0) AssertFatal(ru->state == RU_RUN,"ru-%d state = %s != RU_RUN\n",ru->idx,ru_states[ru->state]);
      else if (ru->is_slave == 1) AssertFatal(ru->state == RU_SYNC || ru->state == RU_RUN ||
                                                ru->state == RU_CHECK_SYNC,"ru %d state = %s != RU_SYNC or RU_RUN or RU_CHECK_SYNC\n",ru->idx,ru_states[ru->state]);

      // Start RF device if any
      if (ru->start_rf) {
        if (ru->start_rf(ru) != 0)
          LOG_E(HW,"Could not start the RF device\n");
        else LOG_I(PHY,"RU %d rf device ready\n",ru->idx);
      } else LOG_D(PHY,"RU %d no rf device\n",ru->idx);
    }

    // if an asnych_rxtx thread exists
    // wakeup the thread because the devices are ready at this point

    if ((ru->fh_south_asynch_in)||(ru->fh_north_asynch_in)) {
      AssertFatal((ret=pthread_mutex_lock(&proc->mutex_asynch_rxtx))==0,"mutex_lock returns %d\n",ret);
      proc->instance_cnt_asynch_rxtx=0;
      pthread_cond_signal(&proc->cond_asynch_rxtx);
      AssertFatal((ret=pthread_mutex_unlock(&proc->mutex_asynch_rxtx))==0,"mutex_unlock returns %d\n",ret);
    } else LOG_D(PHY,"RU %d no asynch_south interface\n",ru->idx);

    // if this is a slave RRU, try to synchronize on the DL frequency
    if ((ru->is_slave == 1) && (ru->if_south == LOCAL_RF)) do_ru_synch(ru);

    LOG_D(PHY,"Starting steady-state operation\n");

    // This is a forever while loop, it loops over subframes which are scheduled by incoming samples from HW devices
    while (ru->state == RU_RUN || ru->state == RU_CHECK_SYNC) {
      // these are local subframe/frame counters to check that we are in synch with the fronthaul timing.
      // They are set on the first rx/tx in the underly FH routines.
      if (subframe==9) {
        subframe=0;
        frame++;
        frame&=1023;
      } else {
        subframe++;
      }

      // synchronization on input FH interface, acquire signals/data and block
      if (ru->fh_south_in) ru->fh_south_in(ru,&frame,&subframe);
      else AssertFatal(1==0, "No fronthaul interface at south port");

#ifdef PHY_TX_THREAD

      if(first_phy_tx == 0) {
        phy_tx_end = 0;
        phy_tx_txdataF_end = 0;
        AssertFatal((ret=pthread_mutex_lock(&ru->proc.mutex_phy_tx))==0,"[RU] ERROR pthread_mutex_lock for phy tx thread (IC %d)\n", ru->proc.instance_cnt_phy_tx);

        if (ru->proc.instance_cnt_phy_tx==-1) {
          ++ru->proc.instance_cnt_phy_tx;
          // the thread can now be woken up
          AssertFatal(pthread_cond_signal(&ru->proc.cond_phy_tx) == 0, "ERROR pthread_cond_signal for phy_tx thread\n");
        } else {
          LOG_E(PHY,"phy tx thread busy, skipping\n");
          ++ru->proc.instance_cnt_phy_tx;
        }

        AssertFatal((ret=pthread_mutex_unlock( &ru->proc.mutex_phy_tx ))==0,"mutex_unlock returns %d\n",ret);
      } else {
        phy_tx_end = 1;
        phy_tx_txdataF_end = 1;
      }

      first_phy_tx = 0;
#endif

      if (ru->stop_rf && ru->cmd == STOP_RU) {
        ru->stop_rf(ru);
        ru->state = RU_IDLE;
        ru->cmd   = EMPTY;
        LOG_I(PHY,"RU %d rf device stopped\n",ru->idx);
        break;
      } else if (ru->cmd == STOP_RU) {
        ru->state = RU_IDLE;
        ru->cmd   = EMPTY;
        LOG_I(PHY,"RU %d stopped\n",ru->idx);
        break;
      }

      if (oai_exit == 1) break;

      if (ru->wait_cnt > 0) {
        ru->wait_cnt--;
        LOG_D(PHY,"RU thread %d, frame %d, subframe %d, wait_cnt %d \n",ru->idx, frame, subframe, ru->wait_cnt);

        if (ru->if_south!=LOCAL_RF && ru->wait_cnt <=20 && subframe == 5 && frame != RC.ru[0]->proc.frame_rx && resynch_done == 0) {
          // Send RRU_frame adjust
          RRU_CONFIG_msg_t rru_config_msg;
          rru_config_msg.type = RRU_frame_resynch;
          rru_config_msg.len  = sizeof(RRU_CONFIG_msg_t); // TODO: set to correct msg len
          ((uint16_t *)&rru_config_msg.msg[0])[0] = RC.ru[0]->proc.frame_rx;
          ru->cmd=WAIT_RESYNCH;
          LOG_I(PHY,"Sending Frame Resynch %d to RRU %d\n", RC.ru[0]->proc.frame_rx,ru->idx);
          AssertFatal((ru->ifdevice.trx_ctlsend_func(&ru->ifdevice,&rru_config_msg,rru_config_msg.len)!=-1),"Failed to send msg to RAU\n");
          resynch_done=1;
        }

        wakeup_L1s(ru);
      } else {
        LOG_D(PHY,"RU thread %d, frame %d, subframe %d \n",
              ru->idx,frame,subframe);

        if ((ru->do_prach>0) && (is_prach_subframe(fp, proc->frame_rx, proc->subframe_rx)==1)) {
          LOG_D(PHY,"Waking up prach for %d.%d\n",proc->frame_rx,proc->subframe_rx);
          wakeup_prach_ru(ru);
        }

#if (LTE_RRC_VERSION >= MAKE_VERSION(14, 0, 0))
        else if ((ru->do_prach>0) && (is_prach_subframe(fp, proc->frame_rx, proc->subframe_rx)>1))
          wakeup_prach_ru_br(ru);

#endif

        // adjust for timing offset between RU
        if (ru->idx!=0) proc->frame_tx = (proc->frame_tx+proc->frame_offset)&1023;

        // At this point, all information for subframe has been received on FH interface
        // If this proc is to provide synchronization, do so
        wakeup_slaves(proc);

        // do RX front-end processing (frequency-shift, dft) if needed
        if (ru->feprx) ru->feprx(ru);

        // wakeup all eNB processes waiting for this RU
        AssertFatal((ret=pthread_mutex_lock(&proc->mutex_eNBs))==0,"mutex_lock returns %d\n",ret);

        if (proc->instance_cnt_eNBs==0) proc->instance_cnt_eNBs--;

        AssertFatal((ret=pthread_mutex_unlock(&proc->mutex_eNBs))==0,"mutex_unlock returns %d\n",ret);
#if defined(PRE_SCD_THREAD)
        new_dlsch_ue_select_tbl_in_use = dlsch_ue_select_tbl_in_use;
        dlsch_ue_select_tbl_in_use = !dlsch_ue_select_tbl_in_use;
        memcpy(&pre_scd_eNB_UE_stats,&RC.mac[ru->eNB_list[0]->Mod_id]->UE_list.eNB_UE_stats, sizeof(eNB_UE_STATS)*MAX_NUM_CCs*NUMBER_OF_UE_MAX);
        memcpy(&pre_scd_activeUE, &RC.mac[ru->eNB_list[0]->Mod_id]->UE_list.active, sizeof(boolean_t)*NUMBER_OF_UE_MAX);
        AssertFatal((ret=pthread_mutex_lock(&ru->proc.mutex_pre_scd))==0,"[eNB] error locking proc mutex for eNB pre scd\n");
        ru->proc.instance_pre_scd++;

        if (ru->proc.instance_pre_scd == 0) {
          if (pthread_cond_signal(&ru->proc.cond_pre_scd) != 0) {
            LOG_E( PHY, "[eNB] ERROR pthread_cond_signal for eNB pre scd\n" );
            exit_fun( "ERROR pthread_cond_signal cond_pre_scd" );
          }
        } else {
          LOG_E( PHY, "[eNB] frame %d subframe %d rxtx busy instance_pre_scd %d\n",
                 frame,subframe,ru->proc.instance_pre_scd );
        }

        AssertFatal((ret=pthread_mutex_unlock(&ru->proc.mutex_pre_scd))==0,"[eNB] error unlocking mutex_pre_scd mutex for eNB pre scd\n");
#endif
<<<<<<< HEAD
	// wakeup all eNB processes waiting for this RU
	if (ru->num_eNB>0) wakeup_L1s(ru);

#ifdef MBMS_EXPERIMENTAL
	//Workaround ... this must be properly handled
	if(ru->if_south==LOCAL_RF && ru->function==eNodeB_3GPP && RC.eNB[0][0]!=NULL){
		if(ru->frame_parms.num_MBSFN_config!=RC.eNB[0][0]->frame_parms.num_MBSFN_config){
			ru->frame_parms = RC.eNB[0][0]->frame_parms;//->frame_parms;
			LOG_W(PHY,"RU MBSFN SF PARAMS Updated\n");
		}
	}
#endif
	
=======

        // wakeup all eNB processes waiting for this RU
        if (ru->num_eNB>0) wakeup_L1s(ru);

>>>>>>> 424bf5c5
#ifndef PHY_TX_THREAD

        if(get_thread_parallel_conf() == PARALLEL_SINGLE_THREAD || ru->num_eNB==0) {
          // do TX front-end processing if needed (precoding and/or IDFTs)
          if (ru->feptx_prec) ru->feptx_prec(ru);

          // do OFDM if needed
          if ((ru->fh_north_asynch_in == NULL) && (ru->feptx_ofdm)) ru->feptx_ofdm(ru);

          if(!(get_softmodem_params()->emulate_rf)) {
            // do outgoing fronthaul (south) if needed
            if ((ru->fh_north_asynch_in == NULL) && (ru->fh_south_out)) ru->fh_south_out(ru);

            if ((ru->fh_north_out) && (ru->state!=RU_CHECK_SYNC)) ru->fh_north_out(ru);
          }

          proc->emulate_rf_busy = 0;
        }

#else
        struct timespec time_req, time_rem;
        time_req.tv_sec = 0;
        time_req.tv_nsec = 10000;

        while((!oai_exit)&&(phy_tx_end == 0)) {
          nanosleep(&time_req,&time_rem);
          continue;
        }

#endif
      } // else wait_cnt == 0
    } // ru->state = RU_RUN
  } // while !oai_exit

  printf( "Exiting ru_thread \n");

  if (!(get_softmodem_params()->emulate_rf)) {
    if (ru->stop_rf != NULL) {
      if (ru->stop_rf(ru) != 0)
        LOG_E(HW,"Could not stop the RF device\n");
      else LOG_I(PHY,"RU %d rf device stopped\n",ru->idx);
    }
  }

  return NULL;
}


// This thread run the initial synchronization like a UE
void *ru_thread_synch(void *arg) {
  RU_t *ru = (RU_t *)arg;
  LTE_DL_FRAME_PARMS *fp=&ru->frame_parms;
  int64_t peak_val;
  int64_t avg;
  static int ru_thread_synch_status=0;
  int cnt=0;
  thread_top_init("ru_thread_synch",0,5000000,10000000,10000000);
  wait_sync("ru_thread_synch");
  // initialize variables for PSS detection
  ru_sync_time_init(ru);

  while (!oai_exit) {
    // wait to be woken up
    if (wait_on_condition(&ru->proc.mutex_synch,&ru->proc.cond_synch,&ru->proc.instance_cnt_synch,"ru_thread_synch")<0) break;

    // if we're not in synch, then run initial synch
    if (ru->in_synch == 0) {
      // run intial synch like UE
      LOG_I(PHY,"Running initial synchronization\n");
      ru->rx_offset = ru_sync_time(ru,
                                   &peak_val,
                                   &avg);
      LOG_I(PHY,"RU synch cnt %d: %d, val %llu (%d dB,%d dB)\n",cnt,ru->rx_offset,(unsigned long long)peak_val,dB_fixed64(peak_val),dB_fixed64(avg));
      cnt++;

      //if (/*ru->rx_offset >= 0*/dB_fixed(peak_val)>=85 && cnt>10) {
      if (ru->rx_offset >= 0 && avg>0 && dB_fixed(peak_val/avg)>=15 && cnt>10) {
        LOG_I(PHY,"Estimated peak_val %d dB, avg %d => timing offset %llu\n",dB_fixed(peak_val),dB_fixed(avg),(unsigned long long int)ru->rx_offset);
        ru->in_synch = 1;
        /*
                LOG_M("ru_sync_rx.m","rurx",&ru->common.rxdata[0][0],LTE_NUMBER_OF_SUBFRAMES_PER_FRAME*fp->samples_per_tti,1,1);
                LOG_M("ru_sync_corr.m","sync_corr",ru->dmrs_corr,LTE_NUMBER_OF_SUBFRAMES_PER_FRAME*fp->samples_per_tti,1,6);
                LOG_M("ru_dmrs.m","rudmrs",&ru->dmrssync[0],fp->ofdm_symbol_size,1,1);
          */
        //exit(-1);
      } // sync_pos > 0
      else { //AssertFatal(cnt<1000,"Cannot find synch reference\n");
        if (cnt>200) {
          LOG_M("ru_sync_rx.m","rurx",&ru->common.rxdata[0][0],LTE_NUMBER_OF_SUBFRAMES_PER_FRAME*fp->samples_per_tti,1,1);
          LOG_M("ru_sync_corr.m","sync_corr",ru->dmrs_corr,LTE_NUMBER_OF_SUBFRAMES_PER_FRAME*fp->samples_per_tti,1,6);
          LOG_M("ru_dmrs.m","rudmrs",&ru->dmrssync[0],fp->ofdm_symbol_size,1,1);
          exit(-1);
        }
      }
    } // ru->in_synch==0

    if (release_thread(&ru->proc.mutex_synch,&ru->proc.instance_cnt_synch,"ru_synch_thread") < 0) break;
  } // oai_exit

  ru_sync_time_free(ru);
  ru_thread_synch_status = 0;
  return &ru_thread_synch_status;
}

#if defined(PRE_SCD_THREAD)
void *pre_scd_thread( void *param ) {
  static int              eNB_pre_scd_status;
  protocol_ctxt_t         ctxt;
  int                     frame;
  int                     subframe;
  int                     min_rb_unit[MAX_NUM_CCs];
  int                     CC_id;
  int                     Mod_id;
  RU_t               *ru      = (RU_t *)param;
  int                     ret;

  // L2-emulator can work only one eNB
  if( NFAPI_MODE==NFAPI_MODE_VNF)
    Mod_id = 0;
  else
    Mod_id = ru->eNB_list[0]->Mod_id;

  frame = 0;
  subframe = 4;
  thread_top_init("pre_scd_thread",0,870000,1000000,1000000);

  while (!oai_exit) {
    if(oai_exit) {
      break;
    }

    AssertFatal((ret=pthread_mutex_lock(&ru->proc.mutex_pre_scd ))==0,"mutex_lock returns %d\n",ret);

    if (ru->proc.instance_pre_scd < 0) {
      pthread_cond_wait(&ru->proc.cond_pre_scd, &ru->proc.mutex_pre_scd);
    }

    AssertFatal((ret=pthread_mutex_unlock(&ru->proc.mutex_pre_scd))==0,"mutex_unlock returns %d\n",ret);
    PROTOCOL_CTXT_SET_BY_MODULE_ID(&ctxt, Mod_id, ENB_FLAG_YES,
                                   NOT_A_RNTI, frame, subframe,Mod_id);
    pdcp_run(&ctxt);

    for (CC_id = 0; CC_id < MAX_NUM_CCs; CC_id++) {
      rrc_rx_tx(&ctxt, CC_id);
      min_rb_unit[CC_id] = get_min_rb_unit(Mod_id, CC_id);
    }

    pre_scd_nb_rbs_required(Mod_id, frame, subframe,min_rb_unit,pre_nb_rbs_required[new_dlsch_ue_select_tbl_in_use]);

    if (subframe==9) {
      subframe=0;
      frame++;
      frame&=1023;
    } else {
      subframe++;
    }

    AssertFatal((ret=pthread_mutex_lock(&ru->proc.mutex_pre_scd ))==0,"mutex_lock returns %d\n",ret);
    ru->proc.instance_pre_scd--;
    AssertFatal((ret=pthread_mutex_unlock(&ru->proc.mutex_pre_scd))==0,"mutex_unlock returns %d\n",ret);
  }

  eNB_pre_scd_status = 0;
  return &eNB_pre_scd_status;
}
#endif

#ifdef PHY_TX_THREAD
/*!
 * \brief The phy tx thread of eNB.
 * \param param is a \ref L1_proc_t structure which contains the info what to process.
 * \returns a pointer to an int. The storage is not on the heap and must not be freed.
 */
static void *eNB_thread_phy_tx( void *param ) {
  static int eNB_thread_phy_tx_status;
  RU_t *ru      = (RU_t *)param;
  RU_proc_t *proc = &ru->proc;
  PHY_VARS_eNB **eNB_list = ru->eNB_list;
  L1_rxtx_proc_t L1_proc;
  // set default return value
  eNB_thread_phy_tx_status = 0;
  int ret;
  thread_top_init("eNB_thread_phy_tx",1,500000L,1000000L,20000000L);

  while (!oai_exit) {
    if (oai_exit) break;

    if (wait_on_condition(&proc->mutex_phy_tx,&proc->cond_phy_tx,&proc->instance_cnt_phy_tx,"eNB_phy_tx_thread") < 0) break;

    LOG_D(PHY,"Running eNB phy tx procedures\n");
    AssertFatal(ru->num_eNB == 1, "handle multiple L1 case\n");
    L1_proc.subframe_tx = proc->subframe_phy_tx;
    L1_proc.frame_tx = proc->frame_phy_tx;
    phy_procedures_eNB_TX(eNB_list[0], &L1_proc, 1);
    phy_tx_txdataF_end = 1;
    AssertFatal((ret=pthread_mutex_lock(&ru->proc.mutex_rf_tx))==0,"[RU] ERROR pthread_mutex_lock for rf tx thread (IC %d)\n", ru->proc.instance_cnt_rf_tx);

    if (ru->proc.instance_cnt_rf_tx==-1) {
      ++ru->proc.instance_cnt_rf_tx;
      ru->proc.frame_tx = proc->frame_phy_tx;
      ru->proc.subframe_tx = proc->subframe_phy_tx;
      ru->proc.timestamp_tx = proc->timestamp_phy_tx;
      // the thread can now be woken up
      AssertFatal(pthread_cond_signal(&ru->proc.cond_rf_tx) == 0, "ERROR pthread_cond_signal for rf_tx thread\n");
    } else {
      LOG_E(PHY,"rf tx thread busy, skipping\n");
      late_control=STATE_BURST_TERMINATE;
    }

    AssertFatal((ret=pthread_mutex_unlock( &ru->proc.mutex_rf_tx ))==0,"mutex_unlock returns %d\n",ret);

    if (release_thread(&proc->mutex_phy_tx,&proc->instance_cnt_phy_tx,"eNB_thread_phy_tx") < 0) break;

    phy_tx_end = 1;
  }

  LOG_I(PHY, "Exiting eNB thread PHY TX\n");
  eNB_thread_phy_tx_status = 0;
  return &eNB_thread_phy_tx_status;
}


static void *rf_tx( void *param ) {
  static int rf_tx_status;
  RU_t *ru      = (RU_t *)param;
  RU_proc_t *proc = &ru->proc;
  // set default return value
  rf_tx_status = 0;
  thread_top_init("rf_tx",1,500000L,1000000L,20000000L);

  while (!oai_exit) {
    if (oai_exit) break;

    if (wait_on_condition(&proc->mutex_rf_tx,&proc->cond_rf_tx,&proc->instance_cnt_rf_tx,"rf_tx_thread") < 0) break;

    LOG_D(PHY,"Running eNB rf tx procedures\n");

    if(ru->num_eNB == 1) {
      // do TX front-end processing if needed (precoding and/or IDFTs)
      if (ru->feptx_prec) ru->feptx_prec(ru);

      // do OFDM if needed
      if ((ru->fh_north_asynch_in == NULL) && (ru->feptx_ofdm)) ru->feptx_ofdm(ru);

      if(!emulate_rf) {
        // do outgoing fronthaul (south) if needed
        if ((ru->fh_north_asynch_in == NULL) && (ru->fh_south_out)) ru->fh_south_out(ru);

        if (ru->fh_north_out) ru->fh_north_out(ru);
      }
    }

    if (release_thread(&proc->mutex_rf_tx,&proc->instance_cnt_rf_tx,"rf_tx") < 0) break;

    if(proc->instance_cnt_rf_tx >= 0) {
      late_control=STATE_BURST_TERMINATE;
      LOG_E(PHY,"detect rf tx busy change mode TX failsafe\n");
    }
  }

  LOG_I(PHY, "Exiting rf TX\n");
  rf_tx_status = 0;
  return &rf_tx_status;
}
#endif



int start_if(struct RU_t_s *ru,struct PHY_VARS_eNB_s *eNB) {
  return(ru->ifdevice.trx_start_func(&ru->ifdevice));
}

int start_rf(RU_t *ru) {
  return(ru->rfdevice.trx_start_func(&ru->rfdevice));
}

int stop_rf(RU_t *ru) {
  ru->rfdevice.trx_end_func(&ru->rfdevice);
  return 0;
}

extern void fep_full(RU_t *ru);
extern void ru_fep_full_2thread(RU_t *ru);
extern void feptx_ofdm(RU_t *ru);
extern void feptx_ofdm_2thread(RU_t *ru);
extern void feptx_prec(RU_t *ru);
extern void init_fep_thread(RU_t *ru,pthread_attr_t *attr);
extern void init_feptx_thread(RU_t *ru,pthread_attr_t *attr);
extern void kill_fep_thread(RU_t *ru);
extern void kill_feptx_thread(RU_t *ru);

extern void configure_ru(int idx,
                         void *arg);

void reset_proc(RU_t *ru) {
  int i=0;
  RU_proc_t *proc;
  AssertFatal(ru != NULL, "ru is null\n");
  proc = &ru->proc;
  proc->ru = ru;
  proc->first_rx                 = 1;
  proc->first_tx                 = 1;
  proc->frame_offset             = 0;
  proc->frame_tx_unwrap          = 0;

  for (i=0; i<10; i++) proc->symbol_mask[i]=0;
}

extern void *ru_thread_control( void *param );

void init_RU_proc(RU_t *ru) {
  int i=0,ret;
  RU_proc_t *proc;
  pthread_attr_t *attr_FH=NULL,*attr_FH1=NULL,*attr_prach=NULL,*attr_asynch=NULL,*attr_synch=NULL,*attr_emulateRF=NULL, *attr_ctrl=NULL;
  //pthread_attr_t *attr_fep=NULL;
#if (LTE_RRC_VERSION >= MAKE_VERSION(14, 0, 0))
  pthread_attr_t *attr_prach_br=NULL;
#endif
#ifndef OCP_FRAMEWORK
  LOG_I(PHY,"Initializing RU proc %d (%s,%s),\n",ru->idx,eNB_functions[ru->function],eNB_timing[ru->if_timing]);
#endif
  proc = &ru->proc;
  memset((void *)proc,0,sizeof(RU_proc_t));
  proc->ru = ru;
  proc->instance_cnt_prach       = -1;
  proc->instance_cnt_synch       = -1;
  proc->instance_cnt_FH          = -1;
  proc->instance_cnt_FH1         = -1;
  proc->instance_cnt_emulateRF   = -1;
  proc->instance_cnt_asynch_rxtx = -1;
  proc->instance_cnt_ru    = -1;
  proc->instance_cnt_eNBs        = -1;
  proc->first_rx                 = 1;
  proc->first_tx                 = 1;
  proc->frame_offset             = 0;
  proc->num_slaves               = 0;
  proc->frame_tx_unwrap          = 0;

  for (i=0; i<10; i++) proc->symbol_mask[i]=0;

  pthread_mutex_init( &proc->mutex_prach, NULL);
  pthread_mutex_init( &proc->mutex_asynch_rxtx, NULL);
  pthread_mutex_init( &proc->mutex_synch,NULL);
  pthread_mutex_init( &proc->mutex_FH,NULL);
  pthread_mutex_init( &proc->mutex_FH1,NULL);
  pthread_mutex_init( &proc->mutex_emulateRF,NULL);
  pthread_mutex_init( &proc->mutex_eNBs, NULL);
  pthread_mutex_init( &proc->mutex_ru,NULL);
  pthread_cond_init( &proc->cond_prach, NULL);
  pthread_cond_init( &proc->cond_FH, NULL);
  pthread_cond_init( &proc->cond_FH1, NULL);
  pthread_cond_init( &proc->cond_emulateRF, NULL);
  pthread_cond_init( &proc->cond_asynch_rxtx, NULL);
  pthread_cond_init( &proc->cond_synch,NULL);
  pthread_cond_init( &proc->cond_eNBs, NULL);
  pthread_cond_init( &proc->cond_ru_thread,NULL);
  pthread_attr_init( &proc->attr_FH);
  pthread_attr_init( &proc->attr_FH1);
  pthread_attr_init( &proc->attr_emulateRF);
  pthread_attr_init( &proc->attr_prach);
  pthread_attr_init( &proc->attr_synch);
  pthread_attr_init( &proc->attr_asynch_rxtx);
  pthread_attr_init( &proc->attr_fep);
#if (LTE_RRC_VERSION >= MAKE_VERSION(14, 0, 0))
  proc->instance_cnt_prach_br       = -1;
  pthread_mutex_init( &proc->mutex_prach_br, NULL);
  pthread_cond_init( &proc->cond_prach_br, NULL);
  pthread_attr_init( &proc->attr_prach_br);
#endif
#ifdef PHY_TX_THREAD
  proc->instance_cnt_phy_tx       = -1;
  pthread_mutex_init( &proc->mutex_phy_tx, NULL);
  pthread_cond_init( &proc->cond_phy_tx, NULL);
  proc->instance_cnt_rf_tx       = -1;
  pthread_mutex_init( &proc->mutex_rf_tx, NULL);
  pthread_cond_init( &proc->cond_rf_tx, NULL);
#endif
#ifndef DEADLINE_SCHEDULER
  attr_FH        = &proc->attr_FH;
  attr_FH1       = &proc->attr_FH1;
  attr_prach     = &proc->attr_prach;
  attr_synch     = &proc->attr_synch;
  attr_asynch    = &proc->attr_asynch_rxtx;
  attr_emulateRF = &proc->attr_emulateRF;
#if (LTE_RRC_VERSION >= MAKE_VERSION(14, 0, 0))
  attr_prach_br  = &proc->attr_prach_br;
#endif
#endif

  if (ru->function!=eNodeB_3GPP) pthread_create( &proc->pthread_ctrl, attr_ctrl, ru_thread_control, (void *)ru );

  pthread_create( &proc->pthread_FH, attr_FH, ru_thread, (void *)ru );
#if defined(PRE_SCD_THREAD)
  proc->instance_pre_scd = -1;
  pthread_mutex_init( &proc->mutex_pre_scd, NULL);
  pthread_cond_init( &proc->cond_pre_scd, NULL);
  pthread_create(&proc->pthread_pre_scd, NULL, pre_scd_thread, (void *)ru);
  pthread_setname_np(proc->pthread_pre_scd, "pre_scd_thread");
#endif
#ifdef PHY_TX_THREAD
  pthread_create( &proc->pthread_phy_tx, NULL, eNB_thread_phy_tx, (void *)ru );
  pthread_setname_np( proc->pthread_phy_tx, "phy_tx_thread" );
  pthread_create( &proc->pthread_rf_tx, NULL, rf_tx, (void *)ru );
#endif

  if(get_softmodem_params()->emulate_rf)
    pthread_create( &proc->pthread_emulateRF, attr_emulateRF, emulatedRF_thread, (void *)proc );

  if (get_thread_parallel_conf() == PARALLEL_RU_L1_SPLIT || get_thread_parallel_conf() == PARALLEL_RU_L1_TRX_SPLIT)
    pthread_create( &proc->pthread_FH1, attr_FH1, ru_thread_tx, (void *)ru );

  if (ru->function == NGFI_RRU_IF4p5) {
    pthread_create( &proc->pthread_prach, attr_prach, ru_thread_prach, (void *)ru );
#if (LTE_RRC_VERSION >= MAKE_VERSION(14, 0, 0))
    pthread_create( &proc->pthread_prach_br, attr_prach_br, ru_thread_prach_br, (void *)ru );
#endif

    if (ru->is_slave == 1) pthread_create( &proc->pthread_synch, attr_synch, ru_thread_synch, (void *)ru);

    if ((ru->if_timing == synch_to_other) ||
        (ru->function == NGFI_RRU_IF5) ||
        (ru->function == NGFI_RRU_IF4p5)) {
      LOG_I(PHY,"Starting ru_thread_asynch_rxtx, ru->is_slave %d, ru->generate_dmrs_sync %d\n",
            ru->is_slave,ru->generate_dmrs_sync);
      //generate_ul_ref_sigs();
      //ru->dmrssync = (int16_t*)malloc16_clear(ru->frame_parms.ofdm_symbol_size*2*sizeof(int16_t));
      pthread_create( &proc->pthread_asynch_rxtx, attr_asynch, ru_thread_asynch_rxtx, (void *)ru );
    }
  } else if (ru->function == eNodeB_3GPP && ru->if_south == LOCAL_RF) { // DJP - need something else to distinguish between monolithic and PNF
    LOG_I(PHY,"%s() DJP - added creation of pthread_prach\n", __FUNCTION__);
    pthread_create( &proc->pthread_prach, attr_prach, ru_thread_prach, (void *)ru );
    ru->state=RU_RUN;
    fill_rf_config(ru,ru->rf_config_file);
    init_frame_parms(&ru->frame_parms,1);
    ru->frame_parms.nb_antennas_rx = ru->nb_rx;
    phy_init_RU(ru);
    openair0_device_load(&ru->rfdevice,&ru->openair0_cfg);

    if (setup_RU_buffers(ru)!=0) {
      printf("Exiting, cannot initialize RU Buffers\n");
      exit(-1);
    }
  }

  if (get_thread_worker_conf() == WORKER_ENABLE) {
    init_fep_thread(ru,NULL);
    init_feptx_thread(ru,NULL);
  }

  if (opp_enabled == 1) pthread_create(&ru->ru_stats_thread,NULL,ru_stats_thread,(void *)ru);

  if (ru->function == eNodeB_3GPP) {
    usleep(10000);
    LOG_I(PHY, "Signaling main thread that RU %d (is_slave %d,send_dmrs %d) is ready in state %s\n",ru->idx,ru->is_slave,ru->generate_dmrs_sync,ru_states[ru->state]);
    AssertFatal((ret=pthread_mutex_lock(&RC.ru_mutex))==0,"mutex_lock returns %d\n",ret);
    RC.ru_mask &= ~(1<<ru->idx);
    pthread_cond_signal(&RC.ru_cond);
    AssertFatal((ret=pthread_mutex_unlock(&RC.ru_mutex))==0,"mutex_unlock returns %d\n",ret);
  }
}

void kill_RU_proc(RU_t *ru) {
  int ret;
  RU_proc_t *proc = &ru->proc;
#if defined(PRE_SCD_THREAD)
  AssertFatal((ret=pthread_mutex_lock(&proc->mutex_pre_scd))==0,"mutex_lock returns %d\n",ret);
  ru->proc.instance_pre_scd = 0;
  pthread_cond_signal(&proc->cond_pre_scd);
  AssertFatal((ret=pthread_mutex_unlock(&proc->mutex_pre_scd))==0,"mutex_unlock returns %d\n",ret);
  pthread_join(proc->pthread_pre_scd, NULL);
  pthread_mutex_destroy(&proc->mutex_pre_scd);
  pthread_cond_destroy(&proc->cond_pre_scd);
#endif
#ifdef PHY_TX_THREAD
  AssertFatal((ret=pthread_mutex_lock(&proc->mutex_phy_tx))==0,"mutex_lock returns %d\n",ret);
  proc->instance_cnt_phy_tx = 0;
  pthread_cond_signal(&proc->cond_phy_tx);
  AssertFatal((ret=pthread_mutex_unlock(&proc->mutex_phy_tx))==0,"mutex_unlock returns %d\n",ret);
  pthread_join(ru->proc.pthread_phy_tx, NULL);
  pthread_mutex_destroy( &proc->mutex_phy_tx);
  pthread_cond_destroy( &proc->cond_phy_tx);
  AssertFatal((ret=pthread_mutex_lock(&proc->mutex_rf_tx))==0,"mutex_lock returns %d\n",ret);
  proc->instance_cnt_rf_tx = 0;
  pthread_cond_signal(&proc->cond_rf_tx);
  AssertFatal((ret=pthread_mutex_unlock(&proc->mutex_rf_tx))==0,"mutex_unlock returns %d\n",ret);
  pthread_join(proc->pthread_rf_tx, NULL);
  pthread_mutex_destroy( &proc->mutex_rf_tx);
  pthread_cond_destroy( &proc->cond_rf_tx);
#endif

  if (get_thread_worker_conf() == WORKER_ENABLE) {
    LOG_D(PHY, "killing FEP thread\n");
    kill_fep_thread(ru);
    LOG_D(PHY, "killing FEP TX thread\n");
    kill_feptx_thread(ru);
  }

  AssertFatal((ret=pthread_mutex_lock(&proc->mutex_FH))==0,"mutex_lock returns %d\n",ret);
  proc->instance_cnt_FH = 0;
  pthread_cond_signal(&proc->cond_FH);
  AssertFatal((ret=pthread_mutex_unlock(&proc->mutex_FH))==0,"mutex_unlock returns %d\n",ret);
  AssertFatal((ret=pthread_mutex_lock(&proc->mutex_FH1))==0,"mutex_lock returns %d\n",ret);
  proc->instance_cnt_FH1 = 0;
  pthread_cond_signal(&proc->cond_FH1);
  AssertFatal((ret=pthread_mutex_unlock(&proc->mutex_FH1))==0,"mutex_unlock returns %d\n",ret);
  AssertFatal((ret=pthread_mutex_lock(&proc->mutex_prach))==0,"mutex_lock returns %d\n",ret);
  proc->instance_cnt_prach = 0;
  pthread_cond_signal(&proc->cond_prach);
  AssertFatal((ret=pthread_mutex_unlock(&proc->mutex_prach))==0,"mutex_unlock returns %d\n",ret);
#if (LTE_RRC_VERSION >= MAKE_VERSION(14, 0, 0))
  AssertFatal((ret=pthread_mutex_lock(&proc->mutex_prach_br))==0,"mutex_lock returns %d\n",ret);
  proc->instance_cnt_prach_br = 0;
  pthread_cond_signal(&proc->cond_prach_br);
  AssertFatal((ret=pthread_mutex_unlock(&proc->mutex_prach_br))==0,"mutex_unlock returns %d\n",ret);
#endif
  AssertFatal((ret=pthread_mutex_lock(&proc->mutex_synch))==0,"mutex_lock returns %d\n",ret);
  proc->instance_cnt_synch = 0;
  pthread_cond_signal(&proc->cond_synch);
  AssertFatal((ret=pthread_mutex_unlock(&proc->mutex_synch))==0,"mutex_unlock returns %d\n",ret);
  AssertFatal((ret=pthread_mutex_lock(&proc->mutex_eNBs))==0,"mutex_lock returns %d\n",ret);
  proc->instance_cnt_eNBs = 1;
  // cond_eNBs is used by both ru_thread and ru_thread_tx, so we need to send
  // a broadcast to wake up both threads
  pthread_cond_broadcast(&proc->cond_eNBs);
  AssertFatal((ret=pthread_mutex_unlock(&proc->mutex_eNBs))==0,"mutex_unlock returns %d\n",ret);
  AssertFatal((ret=pthread_mutex_lock(&proc->mutex_asynch_rxtx))==0,"mutex_lock returns %d\n",ret);
  proc->instance_cnt_asynch_rxtx = 0;
  pthread_cond_signal(&proc->cond_asynch_rxtx);
  AssertFatal((ret=pthread_mutex_unlock(&proc->mutex_asynch_rxtx))==0,"mutex_unlock returns %d\n",ret);
  LOG_D(PHY, "Joining pthread_FH\n");
  pthread_join(proc->pthread_FH, NULL);

  if (get_thread_parallel_conf() == PARALLEL_RU_L1_SPLIT || get_thread_parallel_conf() == PARALLEL_RU_L1_TRX_SPLIT) {
    LOG_D(PHY, "Joining pthread_FHTX\n");
    pthread_join(proc->pthread_FH1, NULL);
  }

  if (ru->function == NGFI_RRU_IF4p5) {
    LOG_D(PHY, "Joining pthread_prach\n");
    pthread_join(proc->pthread_prach, NULL);
#if (LTE_RRC_VERSION >= MAKE_VERSION(14, 0, 0))
    LOG_D(PHY, "Joining pthread_prach_br\n");
    pthread_join(proc->pthread_prach_br, NULL);
#endif

    if (ru->is_slave) {
      LOG_D(PHY, "Joining pthread_\n");
      pthread_join(proc->pthread_synch, NULL);
    }

    if ((ru->if_timing == synch_to_other) ||
        (ru->function == NGFI_RRU_IF5) ||
        (ru->function == NGFI_RRU_IF4p5)) {
      LOG_D(PHY, "Joining pthread_asynch_rxtx\n");
      pthread_join(proc->pthread_asynch_rxtx, NULL);
    }
  }

  if (opp_enabled) {
    LOG_D(PHY, "Joining ru_stats_thread\n");
    pthread_join(ru->ru_stats_thread, NULL);
  }

  pthread_mutex_destroy(&proc->mutex_prach);
  pthread_mutex_destroy(&proc->mutex_asynch_rxtx);
  pthread_mutex_destroy(&proc->mutex_synch);
  pthread_mutex_destroy(&proc->mutex_FH);
  pthread_mutex_destroy(&proc->mutex_FH1);
  pthread_mutex_destroy(&proc->mutex_eNBs);
  pthread_cond_destroy(&proc->cond_prach);
  pthread_cond_destroy(&proc->cond_FH);
  pthread_cond_destroy(&proc->cond_FH1);
  pthread_cond_destroy(&proc->cond_asynch_rxtx);
  pthread_cond_destroy(&proc->cond_synch);
  pthread_cond_destroy(&proc->cond_eNBs);
  pthread_attr_destroy(&proc->attr_FH);
  pthread_attr_destroy(&proc->attr_FH1);
  pthread_attr_destroy(&proc->attr_prach);
  pthread_attr_destroy(&proc->attr_synch);
  pthread_attr_destroy(&proc->attr_asynch_rxtx);
  pthread_attr_destroy(&proc->attr_fep);
#if (LTE_RRC_VERSION >= MAKE_VERSION(14, 0, 0))
  pthread_mutex_destroy(&proc->mutex_prach_br);
  pthread_cond_destroy(&proc->cond_prach_br);
  pthread_attr_destroy(&proc->attr_prach_br);
#endif
}

void init_precoding_weights(PHY_VARS_eNB *eNB) {
  int layer,ru_id,aa,re,ue,tb;
  LTE_DL_FRAME_PARMS *fp=&eNB->frame_parms;
  RU_t *ru;
  LTE_eNB_DLSCH_t *dlsch;

  // init precoding weigths
  for (ue=0; ue<NUMBER_OF_UE_MAX; ue++) {
    for (tb=0; tb<2; tb++) {
      dlsch = eNB->dlsch[ue][tb];

      for (layer=0; layer<4; layer++) {
        int nb_tx=0;

        for (ru_id=0; ru_id<RC.nb_RU; ru_id++) {
          ru = RC.ru[ru_id];
          nb_tx+=ru->nb_tx;
        }

        dlsch->ue_spec_bf_weights[layer] = (int32_t **)malloc16(nb_tx*sizeof(int32_t *));

        for (aa=0; aa<nb_tx; aa++) {
          dlsch->ue_spec_bf_weights[layer][aa] = (int32_t *)malloc16(fp->ofdm_symbol_size*sizeof(int32_t));

          for (re=0; re<fp->ofdm_symbol_size; re++) {
            dlsch->ue_spec_bf_weights[layer][aa][re] = 0x00007fff;
          }
        }
      }
    }
  }
}

void set_function_spec_param(RU_t *ru) {
  int ret;

  switch (ru->if_south) {
    case LOCAL_RF:   // this is an RU with integrated RF (RRU, eNB)
      if (ru->function ==  NGFI_RRU_IF5) {                 // IF5 RRU
        ru->do_prach              = 0;                      // no prach processing in RU
        ru->fh_north_in           = NULL;                   // no shynchronous incoming fronthaul from north
        ru->fh_north_out          = fh_if5_north_out;       // need only to do send_IF5  reception
        ru->fh_south_out          = tx_rf;                  // send output to RF
        ru->fh_north_asynch_in    = fh_if5_north_asynch_in; // TX packets come asynchronously
        ru->feprx                 = NULL;                   // nothing (this is a time-domain signal)
        ru->feptx_ofdm            = NULL;                   // nothing (this is a time-domain signal)
        ru->feptx_prec            = NULL;                   // nothing (this is a time-domain signal)
        ru->start_if              = start_if;               // need to start the if interface for if5
        ru->ifdevice.host_type    = RRU_HOST;
        ru->rfdevice.host_type    = RRU_HOST;
        ru->ifdevice.eth_params   = &ru->eth_params;
        reset_meas(&ru->rx_fhaul);
        reset_meas(&ru->tx_fhaul);
        reset_meas(&ru->compression);
        reset_meas(&ru->transport);
        ret = openair0_transport_load(&ru->ifdevice,&ru->openair0_cfg,&ru->eth_params);
        printf("openair0_transport_init returns %d for ru_id %d\n", ret, ru->idx);

        if (ret<0) {
          printf("Exiting, cannot initialize transport protocol\n");
          exit(-1);
        }
      } else if (ru->function == NGFI_RRU_IF4p5) {
        ru->do_prach              = 1;                        // do part of prach processing in RU
        ru->fh_north_in           = NULL;                     // no synchronous incoming fronthaul from north
        ru->fh_north_out          = fh_if4p5_north_out;       // send_IF4p5 on reception
        ru->fh_south_out          = tx_rf;                    // send output to RF
        ru->fh_north_asynch_in    = fh_if4p5_north_asynch_in; // TX packets come asynchronously
        ru->feprx                 = (get_thread_worker_conf() == WORKER_DISABLE) ? fep_full :ru_fep_full_2thread;                 // RX DFTs
        ru->feptx_ofdm            = (get_thread_worker_conf() == WORKER_DISABLE) ? feptx_ofdm : feptx_ofdm_2thread;               // this is fep with idft only (no precoding in RRU)
        ru->feptx_prec            = NULL;
        ru->start_if              = start_if;                 // need to start the if interface for if4p5
        ru->ifdevice.host_type    = RRU_HOST;
        ru->rfdevice.host_type    = RRU_HOST;
        ru->ifdevice.eth_params   = &ru->eth_params;
        reset_meas(&ru->rx_fhaul);
        reset_meas(&ru->tx_fhaul);
        reset_meas(&ru->compression);
        reset_meas(&ru->transport);
        ret = openair0_transport_load(&ru->ifdevice,&ru->openair0_cfg,&ru->eth_params);
        printf("openair0_transport_init returns %d for ru_id %d\n", ret, ru->idx);

        if (ret<0) {
          printf("Exiting, cannot initialize transport protocol\n");
          exit(-1);
        }

        malloc_IF4p5_buffer(ru);
      } else if (ru->function == eNodeB_3GPP) {
        ru->do_prach             = 0;                       // no prach processing in RU
        ru->feprx                = (get_thread_worker_conf() == WORKER_DISABLE) ? fep_full : ru_fep_full_2thread;                // RX DFTs
        ru->feptx_ofdm           = (get_thread_worker_conf() == WORKER_DISABLE) ? feptx_ofdm : feptx_ofdm_2thread;              // this is fep with idft and precoding
        ru->feptx_prec           = feptx_prec;              // this is fep with idft and precoding
        ru->fh_north_in          = NULL;                    // no incoming fronthaul from north
        ru->fh_north_out         = NULL;                    // no outgoing fronthaul to north
        ru->start_if             = NULL;                    // no if interface
        ru->rfdevice.host_type   = RAU_HOST;
      }

      ru->fh_south_in            = rx_rf;                               // local synchronous RF RX
      ru->fh_south_out           = tx_rf;                               // local synchronous RF TX
      ru->start_rf               = start_rf;                            // need to start the local RF interface
      ru->stop_rf                = stop_rf;
      printf("configuring ru_id %d (start_rf %p)\n", ru->idx, start_rf);
      /*
        if (ru->function == eNodeB_3GPP) { // configure RF parameters only for 3GPP eNodeB, we need to get them from RAU otherwise
        fill_rf_config(ru,rf_config_file);
        init_frame_parms(&ru->frame_parms,1);
        phy_init_RU(ru);
        }

        ret = openair0_device_load(&ru->rfdevice,&ru->openair0_cfg);
        if (setup_RU_buffers(ru)!=0) {
        printf("Exiting, cannot initialize RU Buffers\n");
        exit(-1);
        }*/
      break;

    case REMOTE_IF5: // the remote unit is IF5 RRU
      ru->do_prach               = 0;
      ru->feprx                  = (get_thread_worker_conf() == WORKER_DISABLE) ? fep_full : fep_full;                   // this is frequency-shift + DFTs
      ru->feptx_prec             = feptx_prec;                 // need to do transmit Precoding + IDFTs
      ru->feptx_ofdm             = (get_thread_worker_conf() == WORKER_DISABLE) ? feptx_ofdm : feptx_ofdm_2thread;                 // need to do transmit Precoding + IDFTs

      if (ru->if_timing == synch_to_other) {
        ru->fh_south_in          = fh_slave_south_in;                  // synchronize to master
      } else {
        ru->fh_south_in          = fh_if5_south_in;     // synchronous IF5 reception
        ru->fh_south_out         = fh_if5_south_out;    // synchronous IF5 transmission
        ru->fh_south_asynch_in   = NULL;                // no asynchronous UL
      }

      ru->start_rf               = NULL;                 // no local RF
      ru->stop_rf                = NULL;
      ru->start_if               = start_if;             // need to start if interface for IF5
      ru->ifdevice.host_type     = RAU_HOST;
      ru->ifdevice.eth_params    = &ru->eth_params;
      ru->ifdevice.configure_rru = configure_ru;
      ret = openair0_transport_load(&ru->ifdevice,&ru->openair0_cfg,&ru->eth_params);
      printf("openair0_transport_init returns %d for ru_id %d\n", ret, ru->idx);

      if (ret<0) {
        printf("Exiting, cannot initialize transport protocol\n");
        exit(-1);
      }

      break;

    case REMOTE_IF4p5:
      ru->do_prach               = 0;
      ru->feprx                  = NULL;                // DFTs
      ru->feptx_prec             = feptx_prec;          // Precoding operation
      ru->feptx_ofdm             = NULL;                // no OFDM mod
      ru->fh_south_in            = fh_if4p5_south_in;   // synchronous IF4p5 reception
      ru->fh_south_out           = fh_if4p5_south_out;  // synchronous IF4p5 transmission
      ru->fh_south_asynch_in     = (ru->if_timing == synch_to_other) ? fh_if4p5_south_in : NULL;                // asynchronous UL if synch_to_other
      ru->fh_north_out           = NULL;
      ru->fh_north_asynch_in     = NULL;
      ru->start_rf               = NULL;                // no local RF
      ru->stop_rf                = NULL;
      ru->start_if               = start_if;            // need to start if interface for IF4p5
      ru->ifdevice.host_type     = RAU_HOST;
      ru->ifdevice.eth_params    = &ru->eth_params;
      ru->ifdevice.configure_rru = configure_ru;
      ret = openair0_transport_load(&ru->ifdevice, &ru->openair0_cfg, &ru->eth_params);
      printf("openair0_transport_init returns %d for ru_id %d\n", ret, ru->idx);

      if (ret<0) {
        printf("Exiting, cannot initialize transport protocol\n");
        exit(-1);
      }

      malloc_IF4p5_buffer(ru);
      break;

    default:
      LOG_E(PHY,"RU with invalid or unknown southbound interface type %d\n",ru->if_south);
      break;
  } // switch on interface type
}

//extern void RCconfig_RU(void);

void init_RU(char *rf_config_file, clock_source_t clock_source,clock_source_t time_source,int send_dmrssync) {
  int ru_id;
  RU_t *ru;
  PHY_VARS_eNB *eNB0= (PHY_VARS_eNB *)NULL;
  int i;
  int CC_id;
  // create status mask
  RC.ru_mask = 0;
  pthread_mutex_init(&RC.ru_mutex,NULL);
  pthread_cond_init(&RC.ru_cond,NULL);
  // read in configuration file)
  printf("configuring RU from file\n");
  RCconfig_RU();
  LOG_I(PHY,"number of L1 instances %d, number of RU %d, number of CPU cores %d\n",RC.nb_L1_inst,RC.nb_RU,get_nprocs());

  if (RC.nb_CC != 0)
    for (i=0; i<RC.nb_L1_inst; i++)
      for (CC_id=0; CC_id<RC.nb_CC[i]; CC_id++) RC.eNB[i][CC_id]->num_RU=0;

  LOG_D(PHY,"Process RUs RC.nb_RU:%d\n",RC.nb_RU);

  for (ru_id=0; ru_id<RC.nb_RU; ru_id++) {
    LOG_D(PHY,"Process RC.ru[%d]\n",ru_id);
    ru               = RC.ru[ru_id];
    ru->rf_config_file = rf_config_file;
    ru->idx          = ru_id;
    ru->ts_offset    = 0;

    if (ru->is_slave == 1) {
      ru->in_synch    = 0;
      ru->generate_dmrs_sync = 0;
    } else {
      ru->in_synch    = 1;
      ru->generate_dmrs_sync=send_dmrssync;
    }

    ru->cmd      = EMPTY;
    ru->south_out_cnt= 0;
    // use eNB_list[0] as a reference for RU frame parameters
    // NOTE: multiple CC_id are not handled here yet!
    ru->openair0_cfg.clock_source  = clock_source;
    ru->openair0_cfg.time_source = time_source;

    //ru->generate_dmrs_sync = (ru->is_slave == 0) ? 1 : 0;
    if ((ru->is_slave == 0) && (ru->ota_sync_enable == 1))
      ru->generate_dmrs_sync = 1;
    else
      ru->generate_dmrs_sync = 0;

    if (ru->generate_dmrs_sync == 1) {
      generate_ul_ref_sigs();
      ru->dmrssync = (int16_t *)malloc16_clear(ru->frame_parms.ofdm_symbol_size*2*sizeof(int16_t));
    }

    ru->wakeup_L1_sleeptime = 2000;
    ru->wakeup_L1_sleep_cnt_max  = 3;

    if (ru->num_eNB > 0) {
      LOG_D(PHY, "%s() RC.ru[%d].num_eNB:%d ru->eNB_list[0]:%p RC.eNB[0][0]:%p rf_config_file:%s\n", __FUNCTION__, ru_id, ru->num_eNB, ru->eNB_list[0], RC.eNB[0][0], ru->rf_config_file);

      if (ru->eNB_list[0] == 0) {
        LOG_E(PHY,"%s() DJP - ru->eNB_list ru->num_eNB are not initialized - so do it manually\n", __FUNCTION__);
        ru->eNB_list[0] = RC.eNB[0][0];
        ru->num_eNB=1;
        //
        // DJP - feptx_prec() / feptx_ofdm() parses the eNB_list (based on num_eNB) and copies the txdata_F to txdata in RU
        //
      } else {
        LOG_E(PHY,"DJP - delete code above this %s:%d\n", __FILE__, __LINE__);
      }
    }

    eNB0             = ru->eNB_list[0];
    LOG_D(PHY, "RU FUnction:%d ru->if_south:%d\n", ru->function, ru->if_south);
    LOG_D(PHY, "eNB0:%p\n", eNB0);

    if (eNB0) {
      if ((ru->function != NGFI_RRU_IF5) && (ru->function != NGFI_RRU_IF4p5))
        AssertFatal(eNB0!=NULL,"eNB0 is null!\n");

      if (eNB0) {
        LOG_I(PHY,"Copying frame parms from eNB %d to ru %d\n",eNB0->Mod_id,ru->idx);
        memcpy((void *)&ru->frame_parms,(void *)&eNB0->frame_parms,sizeof(LTE_DL_FRAME_PARMS));
        // attach all RU to all eNBs in its list/
        LOG_D(PHY,"ru->num_eNB:%d eNB0->num_RU:%d\n", ru->num_eNB, eNB0->num_RU);

        for (i=0; i<ru->num_eNB; i++) {
          eNB0 = ru->eNB_list[i];
          eNB0->RU_list[eNB0->num_RU++] = ru;
        }
      }
    }

    //    LOG_I(PHY,"Initializing RRU descriptor %d : (%s,%s,%d)\n",ru_id,ru_if_types[ru->if_south],eNB_timing[ru->if_timing],ru->function);
    LOG_I(PHY,"Initializing RRU descriptor %d : (%s,%s,%d)\n",ru_id,ru_if_types[ru->if_south],eNB_timing[ru->if_timing],ru->function);
    set_function_spec_param(ru);
    LOG_I(PHY,"Starting ru_thread %d, is_slave %d, send_dmrs %d\n",ru_id,ru->is_slave,ru->generate_dmrs_sync);
    init_RU_proc(ru);
  } // for ru_id

  //  sleep(1);
  LOG_D(HW,"[lte-softmodem.c] RU threads created\n");
}

void stop_ru(RU_t *ru) {
#if defined(PRE_SCD_THREAD) || defined(PHY_TX_THREAD)
  int *status;
#endif
  printf("Stopping RU %p processing threads\n",(void *)ru);
#if defined(PRE_SCD_THREAD)

  if(ru) {
    ru->proc.instance_pre_scd = 0;
    pthread_cond_signal( &ru->proc.cond_pre_scd );
    pthread_join(ru->proc.pthread_pre_scd, (void **)&status );
    pthread_mutex_destroy(&ru->proc.mutex_pre_scd );
    pthread_cond_destroy(&ru->proc.cond_pre_scd );
  }

#endif
#ifdef PHY_TX_THREAD

  if(ru) {
    ru->proc.instance_cnt_phy_tx = 0;
    pthread_cond_signal(&ru->proc.cond_phy_tx);
    pthread_join( ru->proc.pthread_phy_tx, (void **)&status );
    pthread_mutex_destroy( &ru->proc.mutex_phy_tx );
    pthread_cond_destroy( &ru->proc.cond_phy_tx );
    ru->proc.instance_cnt_rf_tx = 0;
    pthread_cond_signal(&ru->proc.cond_rf_tx);
    pthread_join( ru->proc.pthread_rf_tx, (void **)&status );
    pthread_mutex_destroy( &ru->proc.mutex_rf_tx );
    pthread_cond_destroy( &ru->proc.cond_rf_tx );
  }

#endif
}

void stop_RU(int nb_ru) {
  for (int inst = 0; inst < nb_ru; inst++) {
    LOG_I(PHY, "Stopping RU %d processing threads\n", inst);
    kill_RU_proc(RC.ru[inst]);
  }
}

//Some of the member of ru pointer is used in pre_scd.
//This funtion is for initializing ru pointer for L2 FAPI simulator.
#if defined(PRE_SCD_THREAD)
void init_ru_vnf(void) {
  int ru_id;
  RU_t *ru;
  RU_proc_t *proc;
  //  PHY_VARS_eNB *eNB0= (PHY_VARS_eNB *)NULL;
  int i;
  int CC_id;
  dlsch_ue_select_tbl_in_use = 1;
  // create status mask
  RC.ru_mask = 0;
  pthread_mutex_init(&RC.ru_mutex,NULL);
  pthread_cond_init(&RC.ru_cond,NULL);
  // read in configuration file)
  printf("configuring RU from file\n");
  RCconfig_RU();
  LOG_I(PHY,"number of L1 instances %d, number of RU %d, number of CPU cores %d\n",RC.nb_L1_inst,RC.nb_RU,get_nprocs());

  if (RC.nb_CC != 0)
    for (i=0; i<RC.nb_L1_inst; i++)
      for (CC_id=0; CC_id<RC.nb_CC[i]; CC_id++) RC.eNB[i][CC_id]->num_RU=0;

  LOG_D(PHY,"Process RUs RC.nb_RU:%d\n",RC.nb_RU);

  for (ru_id=0; ru_id<RC.nb_RU; ru_id++) {
    LOG_D(PHY,"Process RC.ru[%d]\n",ru_id);
    ru               = RC.ru[ru_id];
    //    ru->rf_config_file = rf_config_file;
    ru->idx          = ru_id;
    ru->ts_offset    = 0;
    // use eNB_list[0] as a reference for RU frame parameters
    // NOTE: multiple CC_id are not handled here yet!

    if (ru->num_eNB > 0) {
      //      LOG_D(PHY, "%s() RC.ru[%d].num_eNB:%d ru->eNB_list[0]:%p RC.eNB[0][0]:%p rf_config_file:%s\n", __FUNCTION__, ru_id, ru->num_eNB, ru->eNB_list[0], RC.eNB[0][0], ru->rf_config_file);
      if (ru->eNB_list[0] == 0) {
        LOG_E(PHY,"%s() DJP - ru->eNB_list ru->num_eNB are not initialized - so do it manually\n", __FUNCTION__);
        ru->eNB_list[0] = RC.eNB[0][0];
        ru->num_eNB=1;
        //
        // DJP - feptx_prec() / feptx_ofdm() parses the eNB_list (based on num_eNB) and copies the txdata_F to txdata in RU
        //
      } else {
        LOG_E(PHY,"DJP - delete code above this %s:%d\n", __FILE__, __LINE__);
      }
    }

    // frame_parms is not used in L2 FAPI simulator
    /*
        eNB0             = ru->eNB_list[0];
        LOG_D(PHY, "RU FUnction:%d ru->if_south:%d\n", ru->function, ru->if_south);
        LOG_D(PHY, "eNB0:%p\n", eNB0);
        if (eNB0)
        {
          if ((ru->function != NGFI_RRU_IF5) && (ru->function != NGFI_RRU_IF4p5))
            AssertFatal(eNB0!=NULL,"eNB0 is null!\n");

          if (eNB0) {
            LOG_I(PHY,"Copying frame parms from eNB %d to ru %d\n",eNB0->Mod_id,ru->idx);
            memcpy((void*)&ru->frame_parms,(void*)&eNB0->frame_parms,sizeof(LTE_DL_FRAME_PARMS));

            // attach all RU to all eNBs in its list/
            LOG_D(PHY,"ru->num_eNB:%d eNB0->num_RU:%d\n", ru->num_eNB, eNB0->num_RU);
            for (i=0;i<ru->num_eNB;i++) {
              eNB0 = ru->eNB_list[i];
              eNB0->RU_list[eNB0->num_RU++] = ru;
            }
          }
        }
    */
    LOG_I(PHY,"Initializing RRU descriptor %d : (%s,%s,%d)\n",ru_id,ru_if_types[ru->if_south],eNB_timing[ru->if_timing],ru->function);
    //    set_function_spec_param(ru);
    LOG_I(PHY,"Starting ru_thread %d\n",ru_id);
    //    init_RU_proc(ru);
    proc = &ru->proc;
    memset((void *)proc,0,sizeof(RU_proc_t));
    proc->instance_pre_scd = -1;
    pthread_mutex_init( &proc->mutex_pre_scd, NULL);
    pthread_cond_init( &proc->cond_pre_scd, NULL);
    pthread_create(&proc->pthread_pre_scd, NULL, pre_scd_thread, (void *)ru);
    pthread_setname_np(proc->pthread_pre_scd, "pre_scd_thread");
  } // for ru_id

  //  sleep(1);
  LOG_D(HW,"[lte-softmodem.c] RU threads created\n");
}
#endif


/* --------------------------------------------------------*/
/* from here function to use configuration module          */
void RCconfig_RU(void) {
  int               j                             = 0;
  int               i                             = 0;
  paramdef_t RUParams[] = RUPARAMS_DESC;
  paramlist_def_t RUParamList = {CONFIG_STRING_RU_LIST,NULL,0};
  config_getlist( &RUParamList,RUParams,sizeof(RUParams)/sizeof(paramdef_t), NULL);

  if ( RUParamList.numelt > 0) {
    RC.ru = (RU_t **)malloc(RC.nb_RU*sizeof(RU_t *));
    RC.ru_mask=(1<<RC.nb_RU) - 1;
    printf("Set RU mask to %lx\n",RC.ru_mask);

    for (j = 0; j < RC.nb_RU; j++) {
      RC.ru[j]                                    = (RU_t *)malloc(sizeof(RU_t));
      memset((void *)RC.ru[j],0,sizeof(RU_t));
      RC.ru[j]->idx                                 = j;
      printf("Creating RC.ru[%d]:%p\n", j, RC.ru[j]);
      RC.ru[j]->if_timing                           = synch_to_ext_device;

      if (RC.nb_L1_inst >0)
        RC.ru[j]->num_eNB                           = RUParamList.paramarray[j][RU_ENB_LIST_IDX].numelt;
      else
        RC.ru[j]->num_eNB                           = 0;

      for (i=0; i<RC.ru[j]->num_eNB; i++) RC.ru[j]->eNB_list[i] = RC.eNB[RUParamList.paramarray[j][RU_ENB_LIST_IDX].iptr[i]][0];

      RC.ru[j]->has_ctrl_prt                        = 1;

      if (config_isparamset(RUParamList.paramarray[j], RU_SDR_ADDRS)) {
        RC.ru[j]->openair0_cfg.sdr_addrs = strdup(*(RUParamList.paramarray[j][RU_SDR_ADDRS].strptr));
      }

      if (config_isparamset(RUParamList.paramarray[j], RU_SDR_CLK_SRC)) {
        if (strcmp(*(RUParamList.paramarray[j][RU_SDR_CLK_SRC].strptr), "internal") == 0) {
          RC.ru[j]->openair0_cfg.clock_source = internal;
          LOG_D(PHY, "RU clock source set as internal\n");
        } else if (strcmp(*(RUParamList.paramarray[j][RU_SDR_CLK_SRC].strptr), "external") == 0) {
          RC.ru[j]->openair0_cfg.clock_source = external;
          LOG_D(PHY, "RU clock source set as external\n");
        } else if (strcmp(*(RUParamList.paramarray[j][RU_SDR_CLK_SRC].strptr), "gpsdo") == 0) {
          RC.ru[j]->openair0_cfg.clock_source = gpsdo;
          LOG_D(PHY, "RU clock source set as gpsdo\n");
        } else {
          LOG_E(PHY, "Erroneous RU clock source in the provided configuration file: '%s'\n", *(RUParamList.paramarray[j][RU_SDR_CLK_SRC].strptr));
        }
      }

      if (strcmp(*(RUParamList.paramarray[j][RU_LOCAL_RF_IDX].strptr), "yes") == 0) {
        if ( !(config_isparamset(RUParamList.paramarray[j],RU_LOCAL_IF_NAME_IDX)) ) {
          RC.ru[j]->if_south                        = LOCAL_RF;
          RC.ru[j]->function                        = eNodeB_3GPP;
          RC.ru[j]->state                           = RU_RUN;
          printf("Setting function for RU %d to eNodeB_3GPP\n",j);
        } else {
          RC.ru[j]->eth_params.local_if_name            = strdup(*(RUParamList.paramarray[j][RU_LOCAL_IF_NAME_IDX].strptr));
          RC.ru[j]->eth_params.my_addr                  = strdup(*(RUParamList.paramarray[j][RU_LOCAL_ADDRESS_IDX].strptr));
          RC.ru[j]->eth_params.remote_addr              = strdup(*(RUParamList.paramarray[j][RU_REMOTE_ADDRESS_IDX].strptr));
          RC.ru[j]->eth_params.my_portd                 = *(RUParamList.paramarray[j][RU_LOCAL_PORTD_IDX].uptr);
          RC.ru[j]->eth_params.remote_portd             = *(RUParamList.paramarray[j][RU_REMOTE_PORTD_IDX].uptr);

          // Check if control port set
          if  (!(config_isparamset(RUParamList.paramarray[j],RU_REMOTE_PORTC_IDX)) ) {
            printf("Removing control port for RU %d\n",j);
            RC.ru[j]->has_ctrl_prt            = 0;
          } else {
            RC.ru[j]->eth_params.my_portc                 = *(RUParamList.paramarray[j][RU_LOCAL_PORTC_IDX].uptr);
            RC.ru[j]->eth_params.remote_portc             = *(RUParamList.paramarray[j][RU_REMOTE_PORTC_IDX].uptr);
            printf(" Control port %u \n",RC.ru[j]->eth_params.my_portc);
          }

          if (strcmp(*(RUParamList.paramarray[j][RU_TRANSPORT_PREFERENCE_IDX].strptr), "udp") == 0) {
            RC.ru[j]->if_south                        = LOCAL_RF;
            RC.ru[j]->function                        = NGFI_RRU_IF5;
            RC.ru[j]->eth_params.transp_preference    = ETH_UDP_MODE;
            printf("Setting function for RU %d to NGFI_RRU_IF5 (udp)\n",j);
          } else if (strcmp(*(RUParamList.paramarray[j][RU_TRANSPORT_PREFERENCE_IDX].strptr), "raw") == 0) {
            RC.ru[j]->if_south                        = LOCAL_RF;
            RC.ru[j]->function                        = NGFI_RRU_IF5;
            RC.ru[j]->eth_params.transp_preference    = ETH_RAW_MODE;
            printf("Setting function for RU %d to NGFI_RRU_IF5 (raw)\n",j);
          } else if (strcmp(*(RUParamList.paramarray[j][RU_TRANSPORT_PREFERENCE_IDX].strptr), "udp_if4p5") == 0) {
            RC.ru[j]->if_south                        = LOCAL_RF;
            RC.ru[j]->function                        = NGFI_RRU_IF4p5;
            RC.ru[j]->eth_params.transp_preference    = ETH_UDP_IF4p5_MODE;
            printf("Setting function for RU %d to NGFI_RRU_IF4p5 (udp)\n",j);
          } else if (strcmp(*(RUParamList.paramarray[j][RU_TRANSPORT_PREFERENCE_IDX].strptr), "raw_if4p5") == 0) {
            RC.ru[j]->if_south                        = LOCAL_RF;
            RC.ru[j]->function                        = NGFI_RRU_IF4p5;
            RC.ru[j]->eth_params.transp_preference    = ETH_RAW_IF4p5_MODE;
            printf("Setting function for RU %d to NGFI_RRU_IF4p5 (raw)\n",j);
          }

          printf("RU %d is_slave=%s\n",j,*(RUParamList.paramarray[j][RU_IS_SLAVE_IDX].strptr));

          if (strcmp(*(RUParamList.paramarray[j][RU_IS_SLAVE_IDX].strptr), "yes") == 0) RC.ru[j]->is_slave=1;
          else RC.ru[j]->is_slave=0;

          printf("RU %d ota_sync_enabled=%s\n",j,*(RUParamList.paramarray[j][RU_OTA_SYNC_ENABLE_IDX].strptr));

          if (strcmp(*(RUParamList.paramarray[j][RU_OTA_SYNC_ENABLE_IDX].strptr), "yes") == 0) RC.ru[j]->ota_sync_enable=1;
          else RC.ru[j]->ota_sync_enable=0;
        }

        RC.ru[j]->max_pdschReferenceSignalPower     = *(RUParamList.paramarray[j][RU_MAX_RS_EPRE_IDX].uptr);;
        RC.ru[j]->max_rxgain                        = *(RUParamList.paramarray[j][RU_MAX_RXGAIN_IDX].uptr);
        RC.ru[j]->num_bands                         = RUParamList.paramarray[j][RU_BAND_LIST_IDX].numelt;
        /* sf_extension is in unit of samples for 30.72MHz here, has to be scaled later */
        RC.ru[j]->sf_extension                      = *(RUParamList.paramarray[j][RU_SF_EXTENSION_IDX].uptr);

        for (i=0; i<RC.ru[j]->num_bands; i++) RC.ru[j]->band[i] = RUParamList.paramarray[j][RU_BAND_LIST_IDX].iptr[i];
      } //strcmp(local_rf, "yes") == 0
      else {
        printf("RU %d: Transport %s\n",j,*(RUParamList.paramarray[j][RU_TRANSPORT_PREFERENCE_IDX].strptr));
        RC.ru[j]->eth_params.local_if_name        = strdup(*(RUParamList.paramarray[j][RU_LOCAL_IF_NAME_IDX].strptr));
        RC.ru[j]->eth_params.my_addr          = strdup(*(RUParamList.paramarray[j][RU_LOCAL_ADDRESS_IDX].strptr));
        RC.ru[j]->eth_params.remote_addr        = strdup(*(RUParamList.paramarray[j][RU_REMOTE_ADDRESS_IDX].strptr));
        RC.ru[j]->eth_params.my_portc         = *(RUParamList.paramarray[j][RU_LOCAL_PORTC_IDX].uptr);
        RC.ru[j]->eth_params.remote_portc       = *(RUParamList.paramarray[j][RU_REMOTE_PORTC_IDX].uptr);
        RC.ru[j]->eth_params.my_portd         = *(RUParamList.paramarray[j][RU_LOCAL_PORTD_IDX].uptr);
        RC.ru[j]->eth_params.remote_portd       = *(RUParamList.paramarray[j][RU_REMOTE_PORTD_IDX].uptr);

        if (strcmp(*(RUParamList.paramarray[j][RU_TRANSPORT_PREFERENCE_IDX].strptr), "udp") == 0) {
          RC.ru[j]->if_south                     = REMOTE_IF5;
          RC.ru[j]->function                     = NGFI_RAU_IF5;
          RC.ru[j]->eth_params.transp_preference = ETH_UDP_MODE;
        } else if (strcmp(*(RUParamList.paramarray[j][RU_TRANSPORT_PREFERENCE_IDX].strptr), "raw") == 0) {
          RC.ru[j]->if_south                     = REMOTE_IF5;
          RC.ru[j]->function                     = NGFI_RAU_IF5;
          RC.ru[j]->eth_params.transp_preference = ETH_RAW_MODE;
        } else if (strcmp(*(RUParamList.paramarray[j][RU_TRANSPORT_PREFERENCE_IDX].strptr), "udp_if4p5") == 0) {
          RC.ru[j]->if_south                     = REMOTE_IF4p5;
          RC.ru[j]->function                     = NGFI_RAU_IF4p5;
          RC.ru[j]->eth_params.transp_preference = ETH_UDP_IF4p5_MODE;
        } else if (strcmp(*(RUParamList.paramarray[j][RU_TRANSPORT_PREFERENCE_IDX].strptr), "raw_if4p5") == 0) {
          RC.ru[j]->if_south                     = REMOTE_IF4p5;
          RC.ru[j]->function                     = NGFI_RAU_IF4p5;
          RC.ru[j]->eth_params.transp_preference = ETH_RAW_IF4p5_MODE;
        }

        if (strcmp(*(RUParamList.paramarray[j][RU_IS_SLAVE_IDX].strptr), "yes") == 0) RC.ru[j]->is_slave=1;
        else RC.ru[j]->is_slave=0;
      }  /* strcmp(local_rf, "yes") != 0 */

      RC.ru[j]->nb_tx                             = *(RUParamList.paramarray[j][RU_NB_TX_IDX].uptr);
      RC.ru[j]->nb_rx                             = *(RUParamList.paramarray[j][RU_NB_RX_IDX].uptr);
      RC.ru[j]->att_tx                            = *(RUParamList.paramarray[j][RU_ATT_TX_IDX].uptr);
      RC.ru[j]->att_rx                            = *(RUParamList.paramarray[j][RU_ATT_RX_IDX].uptr);
    }// j=0..num_rus
  } else {
    RC.nb_RU = 0;
  } // setting != NULL

  return;
}

<|MERGE_RESOLUTION|>--- conflicted
+++ resolved
@@ -1795,7 +1795,6 @@
 
         AssertFatal((ret=pthread_mutex_unlock(&ru->proc.mutex_pre_scd))==0,"[eNB] error unlocking mutex_pre_scd mutex for eNB pre scd\n");
 #endif
-<<<<<<< HEAD
 	// wakeup all eNB processes waiting for this RU
 	if (ru->num_eNB>0) wakeup_L1s(ru);
 
@@ -1809,12 +1808,6 @@
 	}
 #endif
 	
-=======
-
-        // wakeup all eNB processes waiting for this RU
-        if (ru->num_eNB>0) wakeup_L1s(ru);
-
->>>>>>> 424bf5c5
 #ifndef PHY_TX_THREAD
 
         if(get_thread_parallel_conf() == PARALLEL_SINGLE_THREAD || ru->num_eNB==0) {
