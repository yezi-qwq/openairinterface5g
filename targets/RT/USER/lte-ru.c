/*******************************************************************************
    OpenAirInterface
    Copyright(c) 1999 - 2014 Eurecom
 
    OpenAirInterface is free software: you can redistribute it and/or modify
    it under the terms of the GNU General Public License as published by
    the Free Software Foundation, either version 3 of the License, or
    (at your option) any later version.


    OpenAirInterface is distributed in the hope that it will be useful,
    but WITHOUT ANY WARRANTY; without even the implied warranty of
    MERCHANTABILITY or FITNESS FOR A PARTICULAR PURPOSE.  See the
    GNU General Public License for more details.

    You should have received a copy of the GNU General Public License
    along with OpenAirInterface.The full GNU General Public License is
    included in this distribution in the file called "COPYING". If not,
    see <http://www.gnu.org/licenses/>.

   Contact Information
   OpenAirInterface Admin: openair_admin@eurecom.fr
   OpenAirInterface Tech : openair_tech@eurecom.fr
   OpenAirInterface Dev  : openair4g-devel@lists.eurecom.fr

   Address      : Eurecom, Campus SophiaTech, 450 Route des Chappes, CS 50193 - 06904 Biot Sophia Antipolis cedex, FRANCE

*******************************************************************************/

/*! \file lte-enb.c
 * \brief Top-level threads for eNodeB
 * \author R. Knopp, F. Kaltenberger, Navid Nikaein
 * \date 2012
 * \version 0.1
 * \company Eurecom
 * \email: knopp@eurecom.fr,florian.kaltenberger@eurecom.fr, navid.nikaein@eurecom.fr
 * \note
 * \warning
 */
#define _GNU_SOURCE
#include <stdio.h>
#include <stdlib.h>
#include <unistd.h>
#include <string.h>
#include <sys/ioctl.h>
#include <sys/types.h>
#include <sys/mman.h>
#include <sched.h>
#include <linux/sched.h>
#include <signal.h>
#include <execinfo.h>
#include <getopt.h>
#include <sys/sysinfo.h>
#include "rt_wrapper.h"

#undef MALLOC //there are two conflicting definitions, so we better make sure we don't use it at all

#include "assertions.h"
#include "msc.h"

#include "PHY/types.h"

#include "PHY/defs.h"
#undef MALLOC //there are two conflicting definitions, so we better make sure we don't use it at all


#include "../../ARCH/COMMON/common_lib.h"
#include "../../ARCH/ETHERNET/USERSPACE/LIB/ethernet_lib.h"

#include "PHY/LTE_TRANSPORT/if4_tools.h"
#include "PHY/LTE_TRANSPORT/if5_tools.h"

#include "PHY/extern.h"
#include "SCHED/extern.h"
#include "LAYER2/MAC/extern.h"

#include "../../SIMU/USER/init_lte.h"

#include "LAYER2/MAC/defs.h"
#include "LAYER2/MAC/extern.h"
#include "LAYER2/MAC/proto.h"
#include "RRC/LITE/extern.h"
#include "PHY_INTERFACE/extern.h"

#ifdef SMBV
#include "PHY/TOOLS/smbv.h"
unsigned short config_frames[4] = {2,9,11,13};
#endif
#include "UTIL/LOG/log_extern.h"
#include "UTIL/OTG/otg_tx.h"
#include "UTIL/OTG/otg_externs.h"
#include "UTIL/MATH/oml.h"
#include "UTIL/LOG/vcd_signal_dumper.h"
#include "UTIL/OPT/opt.h"
#include "enb_config.h"
//#include "PHY/TOOLS/time_meas.h"

/* these variables have to be defined before including ENB_APP/enb_paramdef.h */
static int DEFBANDS[] = {7};
static int DEFENBS[] = {0};

#include "ENB_APP/enb_paramdef.h"
#include "common/config/config_userapi.h"

#ifndef OPENAIR2
#include "UTIL/OTG/otg_extern.h"
#endif

#if defined(ENABLE_ITTI)
# if defined(ENABLE_USE_MME)
#   include "s1ap_eNB.h"
#ifdef PDCP_USE_NETLINK
#   include "SIMULATION/ETH_TRANSPORT/proto.h"
#endif
# endif
#endif

#include "T.h"


extern volatile int                    oai_exit;
extern int emulate_rf;
extern int numerology;
extern int fepw;


extern void  phy_init_RU(RU_t*);
extern void  phy_free_RU(RU_t*);

void init_RU(char*,clock_source_t clock_source,clock_source_t time_source,int generate_dmrssync);
void stop_RU(int nb_ru);
void do_ru_sync(RU_t *ru);

void configure_ru(int idx,
		  void *arg);

void configure_rru(int idx,
		   void *arg);

int attach_rru(RU_t *ru);
void reset_proc(RU_t *ru);
int connect_rau(RU_t *ru);

extern uint16_t sf_ahead;
static void* ru_thread_control( void* param );
/*************************************************************/
/* Functions to attach and configure RRU                     */

extern void wait_eNBs(void);

char ru_states[6][9] = {"RU_IDLE","RU_CONFIG","RU_READY","RU_RUN","RU_ERROR","RU_SYNC"};

int send_tick(RU_t *ru){
  
  RRU_CONFIG_msg_t rru_config_msg;

  rru_config_msg.type = RAU_tick; 
  rru_config_msg.len  = sizeof(RRU_CONFIG_msg_t)-MAX_RRU_CONFIG_SIZE;

  LOG_I(PHY,"Sending RAU tick to RRU %d\n",ru->idx);
  AssertFatal((ru->ifdevice.trx_ctlsend_func(&ru->ifdevice,&rru_config_msg,rru_config_msg.len)!=-1),
	      "RU %d cannot access remote radio\n",ru->idx);

  return 0;
}

int send_config(RU_t *ru, RRU_CONFIG_msg_t rru_config_msg){


  rru_config_msg.type = RRU_config;
  rru_config_msg.len  = sizeof(RRU_CONFIG_msg_t)-MAX_RRU_CONFIG_SIZE+sizeof(RRU_config_t);

  LOG_I(PHY,"Sending Configuration to RRU %d (num_bands %d,band0 %d,txfreq %u,rxfreq %u,att_tx %d,att_rx %d,N_RB_DL %d,N_RB_UL %d,3/4FS %d, prach_FO %d, prach_CI %d\n",ru->idx,
	((RRU_config_t *)&rru_config_msg.msg[0])->num_bands,
	((RRU_config_t *)&rru_config_msg.msg[0])->band_list[0],
	((RRU_config_t *)&rru_config_msg.msg[0])->tx_freq[0],
	((RRU_config_t *)&rru_config_msg.msg[0])->rx_freq[0],
	((RRU_config_t *)&rru_config_msg.msg[0])->att_tx[0],
	((RRU_config_t *)&rru_config_msg.msg[0])->att_rx[0],
	((RRU_config_t *)&rru_config_msg.msg[0])->N_RB_DL[0],
	((RRU_config_t *)&rru_config_msg.msg[0])->N_RB_UL[0],
	((RRU_config_t *)&rru_config_msg.msg[0])->threequarter_fs[0],
	((RRU_config_t *)&rru_config_msg.msg[0])->prach_FreqOffset[0],
	((RRU_config_t *)&rru_config_msg.msg[0])->prach_ConfigIndex[0]);


  AssertFatal((ru->ifdevice.trx_ctlsend_func(&ru->ifdevice,&rru_config_msg,rru_config_msg.len)!=-1),
	      "RU %d failed send configuration to remote radio\n",ru->idx);

  return 0;

}

int send_capab(RU_t *ru){

  RRU_CONFIG_msg_t rru_config_msg; 
  RRU_capabilities_t *cap;
  int i=0;

  rru_config_msg.type = RRU_capabilities; 
  rru_config_msg.len  = sizeof(RRU_CONFIG_msg_t)-MAX_RRU_CONFIG_SIZE+sizeof(RRU_capabilities_t);
  cap                 = (RRU_capabilities_t*)&rru_config_msg.msg[0];
  LOG_I(PHY,"Sending Capabilities (len %d, num_bands %d,max_pdschReferenceSignalPower %d, max_rxgain %d, nb_tx %d, nb_rx %d)\n",
	(int)rru_config_msg.len,ru->num_bands,ru->max_pdschReferenceSignalPower,ru->max_rxgain,ru->nb_tx,ru->nb_rx);
  switch (ru->function) {
  case NGFI_RRU_IF4p5:
    cap->FH_fmt                                   = OAI_IF4p5_only;
    break;
  case NGFI_RRU_IF5:
    cap->FH_fmt                                   = OAI_IF5_only;
    break;
  case MBP_RRU_IF5:
    cap->FH_fmt                                   = MBP_IF5;
    break;
  default:
    AssertFatal(1==0,"RU_function is unknown %d\n",RC.ru[0]->function);
    break;
  }
  cap->num_bands                                  = ru->num_bands;
  for (i=0;i<ru->num_bands;i++) {
    LOG_I(PHY,"Band %d: nb_rx %d nb_tx %d pdschReferenceSignalPower %d rxgain %d\n",
	  ru->band[i],ru->nb_rx,ru->nb_tx,ru->max_pdschReferenceSignalPower,ru->max_rxgain);
    cap->band_list[i]                             = ru->band[i];
    cap->nb_rx[i]                                 = ru->nb_rx;
    cap->nb_tx[i]                                 = ru->nb_tx;
    cap->max_pdschReferenceSignalPower[i]         = ru->max_pdschReferenceSignalPower;
    cap->max_rxgain[i]                            = ru->max_rxgain;
  }
  AssertFatal((ru->ifdevice.trx_ctlsend_func(&ru->ifdevice,&rru_config_msg,rru_config_msg.len)!=-1),
	      "RU %d failed send capabilities to RAU\n",ru->idx);

  return 0;

}

int attach_rru(RU_t *ru) {
  
  ssize_t      msg_len,len;
  RRU_CONFIG_msg_t rru_config_msg;
  int received_capabilities=0;

  wait_eNBs();
  // Wait for capabilities
  while (received_capabilities==0) {
    
    memset((void*)&rru_config_msg,0,sizeof(rru_config_msg));
    rru_config_msg.type = RAU_tick; 
    rru_config_msg.len  = sizeof(RRU_CONFIG_msg_t)-MAX_RRU_CONFIG_SIZE;
    LOG_I(PHY,"Sending RAU tick to RRU %d\n",ru->idx);
    AssertFatal((ru->ifdevice.trx_ctlsend_func(&ru->ifdevice,&rru_config_msg,rru_config_msg.len)!=-1),
		"RU %d cannot access remote radio\n",ru->idx);

    msg_len  = sizeof(RRU_CONFIG_msg_t)-MAX_RRU_CONFIG_SIZE+sizeof(RRU_capabilities_t);

    // wait for answer with timeout  
    if ((len = ru->ifdevice.trx_ctlrecv_func(&ru->ifdevice,
					     &rru_config_msg,
					     msg_len))<0) {
      LOG_I(PHY,"Waiting for RRU %d\n",ru->idx);     
    }
    else if (rru_config_msg.type == RRU_capabilities) {
      AssertFatal(rru_config_msg.len==msg_len,"Received capabilities with incorrect length (%d!=%d)\n",(int)rru_config_msg.len,(int)msg_len);
      LOG_I(PHY,"Received capabilities from RRU %d (len %d/%d, num_bands %d,max_pdschReferenceSignalPower %d, max_rxgain %d, nb_tx %d, nb_rx %d)\n",ru->idx,
	    (int)rru_config_msg.len,(int)msg_len,
	    ((RRU_capabilities_t*)&rru_config_msg.msg[0])->num_bands,
	    ((RRU_capabilities_t*)&rru_config_msg.msg[0])->max_pdschReferenceSignalPower[0],
	    ((RRU_capabilities_t*)&rru_config_msg.msg[0])->max_rxgain[0],
	    ((RRU_capabilities_t*)&rru_config_msg.msg[0])->nb_tx[0],
	    ((RRU_capabilities_t*)&rru_config_msg.msg[0])->nb_rx[0]);
      received_capabilities=1;
    }
    else {
      LOG_E(PHY,"Received incorrect message %d from RRU %d\n",rru_config_msg.type,ru->idx); 
    }
  }
  configure_ru(ru->idx,
	       (RRU_capabilities_t *)&rru_config_msg.msg[0]);
		    
  rru_config_msg.type = RRU_config;
  rru_config_msg.len  = sizeof(RRU_CONFIG_msg_t)-MAX_RRU_CONFIG_SIZE+sizeof(RRU_config_t);
  LOG_I(PHY,"Sending Configuration to RRU %d (num_bands %d,band0 %d,txfreq %u,rxfreq %u,att_tx %d,att_rx %d,N_RB_DL %d,N_RB_UL %d,3/4FS %d, prach_FO %d, prach_CI %d)\n",ru->idx,
	((RRU_config_t *)&rru_config_msg.msg[0])->num_bands,
	((RRU_config_t *)&rru_config_msg.msg[0])->band_list[0],
	((RRU_config_t *)&rru_config_msg.msg[0])->tx_freq[0],
	((RRU_config_t *)&rru_config_msg.msg[0])->rx_freq[0],
	((RRU_config_t *)&rru_config_msg.msg[0])->att_tx[0],
	((RRU_config_t *)&rru_config_msg.msg[0])->att_rx[0],
	((RRU_config_t *)&rru_config_msg.msg[0])->N_RB_DL[0],
	((RRU_config_t *)&rru_config_msg.msg[0])->N_RB_UL[0],
	((RRU_config_t *)&rru_config_msg.msg[0])->threequarter_fs[0],
	((RRU_config_t *)&rru_config_msg.msg[0])->prach_FreqOffset[0],
	((RRU_config_t *)&rru_config_msg.msg[0])->prach_ConfigIndex[0]);


  AssertFatal((ru->ifdevice.trx_ctlsend_func(&ru->ifdevice,&rru_config_msg,rru_config_msg.len)!=-1),
	      "RU %d failed send configuration to remote radio\n",ru->idx);

  return 0;
}

int connect_rau(RU_t *ru) {

  RRU_CONFIG_msg_t   rru_config_msg;
  ssize_t	     msg_len;
  int                tick_received          = 0;
  int                configuration_received = 0;
  RRU_capabilities_t *cap;
  int                i;
  int                len;

  // wait for RAU_tick
  while (tick_received == 0) {

    msg_len  = sizeof(RRU_CONFIG_msg_t)-MAX_RRU_CONFIG_SIZE;

    if ((len = ru->ifdevice.trx_ctlrecv_func(&ru->ifdevice,
					     &rru_config_msg,
					     msg_len))<0) {
      LOG_I(PHY,"Waiting for RAU\n");     
    }
    else {
      if (rru_config_msg.type == RAU_tick) {
	LOG_I(PHY,"Tick received from RAU\n");
	tick_received = 1;
      }
      else LOG_E(PHY,"Received erroneous message (%d)from RAU, expected RAU_tick\n",rru_config_msg.type);
    }
  }

  // send capabilities

  rru_config_msg.type = RRU_capabilities; 
  rru_config_msg.len  = sizeof(RRU_CONFIG_msg_t)-MAX_RRU_CONFIG_SIZE+sizeof(RRU_capabilities_t);
  cap                 = (RRU_capabilities_t*)&rru_config_msg.msg[0];
  LOG_I(PHY,"Sending Capabilities (len %d, num_bands %d,max_pdschReferenceSignalPower %d, max_rxgain %d, nb_tx %d, nb_rx %d)\n",
	(int)rru_config_msg.len,ru->num_bands,ru->max_pdschReferenceSignalPower,ru->max_rxgain,ru->nb_tx,ru->nb_rx);
  switch (ru->function) {
  case NGFI_RRU_IF4p5:
    cap->FH_fmt                                   = OAI_IF4p5_only;
    break;
  case NGFI_RRU_IF5:
    cap->FH_fmt                                   = OAI_IF5_only;
    break;
  case MBP_RRU_IF5:
    cap->FH_fmt                                   = MBP_IF5;
    break;
  default:
    AssertFatal(1==0,"RU_function is unknown %d\n",RC.ru[0]->function);
    break;
  }
  cap->num_bands                                  = ru->num_bands;
  for (i=0;i<ru->num_bands;i++) {
    LOG_I(PHY,"Band %d: nb_rx %d nb_tx %d pdschReferenceSignalPower %d rxgain %d\n",
	  ru->band[i],ru->nb_rx,ru->nb_tx,ru->max_pdschReferenceSignalPower,ru->max_rxgain);
    cap->band_list[i]                             = ru->band[i];
    cap->nb_rx[i]                                 = ru->nb_rx;
    cap->nb_tx[i]                                 = ru->nb_tx;
    cap->max_pdschReferenceSignalPower[i]         = ru->max_pdschReferenceSignalPower;
    cap->max_rxgain[i]                            = ru->max_rxgain;
  }
  AssertFatal((ru->ifdevice.trx_ctlsend_func(&ru->ifdevice,&rru_config_msg,rru_config_msg.len)!=-1),
	      "RU %d failed send capabilities to RAU\n",ru->idx);

  // wait for configuration
  rru_config_msg.len  = sizeof(RRU_CONFIG_msg_t)-MAX_RRU_CONFIG_SIZE+sizeof(RRU_config_t);
  while (configuration_received == 0) {

    if ((len = ru->ifdevice.trx_ctlrecv_func(&ru->ifdevice,
					     &rru_config_msg,
					     rru_config_msg.len))<0) {
      LOG_I(PHY,"Waiting for configuration from RAU\n");     
    }    
    else {
      LOG_I(PHY,"Configuration received from RAU  (num_bands %d,band0 %d,txfreq %u,rxfreq %u,att_tx %d,att_rx %d,N_RB_DL %d,N_RB_UL %d,3/4FS %d, prach_FO %d, prach_CI %d)\n",
	    ((RRU_config_t *)&rru_config_msg.msg[0])->num_bands,
	    ((RRU_config_t *)&rru_config_msg.msg[0])->band_list[0],
	    ((RRU_config_t *)&rru_config_msg.msg[0])->tx_freq[0],
	    ((RRU_config_t *)&rru_config_msg.msg[0])->rx_freq[0],
	    ((RRU_config_t *)&rru_config_msg.msg[0])->att_tx[0],
	    ((RRU_config_t *)&rru_config_msg.msg[0])->att_rx[0],
	    ((RRU_config_t *)&rru_config_msg.msg[0])->N_RB_DL[0],
	    ((RRU_config_t *)&rru_config_msg.msg[0])->N_RB_UL[0],
	    ((RRU_config_t *)&rru_config_msg.msg[0])->threequarter_fs[0],
	    ((RRU_config_t *)&rru_config_msg.msg[0])->prach_FreqOffset[0],
	    ((RRU_config_t *)&rru_config_msg.msg[0])->prach_ConfigIndex[0]);
      
      configure_rru(ru->idx,
		    (void*)&rru_config_msg.msg[0]);
      configuration_received = 1;
    }
  }
  return 0;
}
/*************************************************************/
/* Southbound Fronthaul functions, RCC/RAU                   */

// southbound IF5 fronthaul for 16-bit OAI format
static inline void fh_if5_south_out(RU_t *ru) {
  if (ru == RC.ru[0]) VCD_SIGNAL_DUMPER_DUMP_VARIABLE_BY_NAME( VCD_SIGNAL_DUMPER_VARIABLES_TRX_TST, ru->proc.timestamp_tx&0xffffffff );
  send_IF5(ru, ru->proc.timestamp_tx, ru->proc.subframe_tx, &ru->seqno, IF5_RRH_GW_DL);
}

// southbound IF5 fronthaul for Mobipass packet format
static inline void fh_if5_mobipass_south_out(RU_t *ru) {
  if (ru == RC.ru[0]) VCD_SIGNAL_DUMPER_DUMP_VARIABLE_BY_NAME( VCD_SIGNAL_DUMPER_VARIABLES_TRX_TST, ru->proc.timestamp_tx&0xffffffff );
  send_IF5(ru, ru->proc.timestamp_tx, ru->proc.subframe_tx, &ru->seqno, IF5_MOBIPASS); 
}

// southbound IF4p5 fronthaul
static inline void fh_if4p5_south_out(RU_t *ru) {
  if (ru == RC.ru[0]) VCD_SIGNAL_DUMPER_DUMP_VARIABLE_BY_NAME( VCD_SIGNAL_DUMPER_VARIABLES_TRX_TST, ru->proc.timestamp_tx&0xffffffff );
  LOG_D(PHY,"Sending IF4p5 for frame %d subframe %d\n",ru->proc.frame_tx,ru->proc.subframe_tx);
  if (subframe_select(&ru->frame_parms,ru->proc.subframe_tx)!=SF_UL) 
    send_IF4p5(ru,ru->proc.frame_tx, ru->proc.subframe_tx, IF4p5_PDLFFT);
}

/*************************************************************/
/* Input Fronthaul from south RCC/RAU                        */

// Synchronous if5 from south 
void fh_if5_south_in(RU_t *ru,int *frame, int *subframe) {

  LTE_DL_FRAME_PARMS *fp = &ru->frame_parms;
  RU_proc_t *proc = &ru->proc;

  recv_IF5(ru, &proc->timestamp_rx, *subframe, IF5_RRH_GW_UL); 

  proc->frame_rx    = (proc->timestamp_rx / (fp->samples_per_tti*10))&1023;
  proc->subframe_rx = (proc->timestamp_rx / fp->samples_per_tti)%10;
  
  if (proc->first_rx == 0) {
    if (proc->subframe_rx != *subframe){
      LOG_E(PHY,"Received Timestamp doesn't correspond to the time we think it is (proc->subframe_rx %d, subframe %d)\n",proc->subframe_rx,*subframe);
      exit_fun("Exiting");
    }
    
    if (proc->frame_rx != *frame) {
      LOG_E(PHY,"Received Timestamp doesn't correspond to the time we think it is (proc->frame_rx %d frame %d)\n",proc->frame_rx,*frame);
      exit_fun("Exiting");
    }
  } else {
    proc->first_rx = 0;
    *frame = proc->frame_rx;
    *subframe = proc->subframe_rx;        
  }      
  
  VCD_SIGNAL_DUMPER_DUMP_VARIABLE_BY_NAME( VCD_SIGNAL_DUMPER_VARIABLES_TRX_TS, proc->timestamp_rx&0xffffffff );

}

// Synchronous if4p5 from south 
void fh_if4p5_south_in(RU_t *ru,int *frame,int *subframe) {

  LTE_DL_FRAME_PARMS *fp = &ru->frame_parms;
  RU_proc_t *proc = &ru->proc;
  int f,sf;


  uint16_t packet_type;
  uint32_t symbol_number=0;
  uint32_t symbol_mask_full;

  if ((fp->frame_type == TDD) && (subframe_select(fp,*subframe)==SF_S))  
    symbol_mask_full = (1<<fp->ul_symbols_in_S_subframe)-1;   
  else     
    symbol_mask_full = (1<<fp->symbols_per_tti)-1; 

  AssertFatal(proc->symbol_mask[*subframe]==0,"rx_fh_if4p5: proc->symbol_mask[%d] = %x\n",*subframe,proc->symbol_mask[*subframe]);
  do { 
    recv_IF4p5(ru, &f, &sf, &packet_type, &symbol_number);
    if (oai_exit == 1 || ru->cmd== STOP_RU) break;
    if (packet_type == IF4p5_PULFFT) proc->symbol_mask[sf] = proc->symbol_mask[sf] | (1<<symbol_number);
    else if (packet_type == IF4p5_PULTICK) {           
      if ((proc->first_rx==0) && (f!=*frame)) LOG_E(PHY,"rx_fh_if4p5: PULTICK received frame %d != expected %d (RU %d)\n",f,*frame, ru->idx);       
      if ((proc->first_rx==0) && (sf!=*subframe)) LOG_E(PHY,"rx_fh_if4p5: PULTICK received subframe %d != expected %d (first_rx %d)\n",sf,*subframe,proc->first_rx);       
      break;     
      
    } else if (packet_type == IF4p5_PRACH) {
      // nothing in RU for RAU
    }
    LOG_D(PHY,"rx_fh_if4p5: subframe %d symbol mask %x\n",*subframe,proc->symbol_mask[*subframe]);
  } while(proc->symbol_mask[*subframe] != symbol_mask_full);    

  //caculate timestamp_rx, timestamp_tx based on frame and subframe
  proc->subframe_rx  = sf;
  proc->frame_rx     = f;
  proc->timestamp_rx = ((proc->frame_rx * 10)  + proc->subframe_rx ) * fp->samples_per_tti ;
  //  proc->timestamp_tx = proc->timestamp_rx +  (4*fp->samples_per_tti);
  proc->subframe_tx  = (sf+sf_ahead)%10;
  proc->frame_tx     = (sf>(9-sf_ahead)) ? (f+1)&1023 : f;
 
  if (proc->first_rx == 0) {
    if (proc->subframe_rx != *subframe){
      LOG_E(PHY,"Received Timestamp (IF4p5) doesn't correspond to the time we think it is (proc->subframe_rx %d, subframe %d)\n",proc->subframe_rx,*subframe);
      exit_fun("Exiting");
    }
    if (ru->cmd != WAIT_RESYNCH && proc->frame_rx != *frame) {
      LOG_E(PHY,"Received Timestamp (IF4p5) doesn't correspond to the time we think it is (proc->frame_rx %d frame %d)\n",proc->frame_rx,*frame);
      exit_fun("Exiting");
    }
    else if (ru->cmd == WAIT_RESYNCH && proc->frame_rx != *frame){
       ru->cmd=EMPTY;
       *frame=proc->frame_rx; 
    }
  } else {
    proc->first_rx = 0;
    *frame = proc->frame_rx;
    *subframe = proc->subframe_rx;        
  }

  if (ru == RC.ru[0]) {
    VCD_SIGNAL_DUMPER_DUMP_VARIABLE_BY_NAME( VCD_SIGNAL_DUMPER_VARIABLES_FRAME_NUMBER_RX0_RU, f );
    VCD_SIGNAL_DUMPER_DUMP_VARIABLE_BY_NAME( VCD_SIGNAL_DUMPER_VARIABLES_SUBFRAME_NUMBER_RX0_RU, sf );
    VCD_SIGNAL_DUMPER_DUMP_VARIABLE_BY_NAME( VCD_SIGNAL_DUMPER_VARIABLES_FRAME_NUMBER_TX0_RU, proc->frame_tx );
    VCD_SIGNAL_DUMPER_DUMP_VARIABLE_BY_NAME( VCD_SIGNAL_DUMPER_VARIABLES_SUBFRAME_NUMBER_TX0_RU, proc->subframe_tx );
  }

  proc->symbol_mask[sf] = 0;  
  VCD_SIGNAL_DUMPER_DUMP_VARIABLE_BY_NAME( VCD_SIGNAL_DUMPER_VARIABLES_TRX_TS, proc->timestamp_rx&0xffffffff );
  LOG_D(PHY,"RU %d: fh_if4p5_south_in returning ...\n",ru->idx);
  //  usleep(100);
}

// Dummy FH from south for getting synchronization from master RU
void fh_slave_south_in(RU_t *ru,int *frame,int *subframe) {
  // This case is for synchronization to another thread
  // it just waits for an external event.  The actual rx_fh is handle by the asynchronous RX thread
  RU_proc_t *proc=&ru->proc;

  if (wait_on_condition(&proc->mutex_FH,&proc->cond_FH,&proc->instance_cnt_FH,"fh_slave_south_in") < 0)
    return;

  release_thread(&proc->mutex_FH,&proc->instance_cnt_FH,"rx_fh_slave_south_in");

  
}

// asynchronous inbound if5 fronthaul from south (Mobipass)
void fh_if5_south_asynch_in_mobipass(RU_t *ru,int *frame,int *subframe) {

  RU_proc_t *proc       = &ru->proc;
  LTE_DL_FRAME_PARMS *fp = &ru->frame_parms;

  recv_IF5(ru, &proc->timestamp_rx, *subframe, IF5_MOBIPASS); 
  pthread_mutex_lock(&proc->mutex_asynch_rxtx);
  int offset_mobipass = 40120;
  pthread_mutex_lock(&proc->mutex_asynch_rxtx);
  proc->subframe_rx = ((proc->timestamp_rx-offset_mobipass)/fp->samples_per_tti)%10;
  proc->frame_rx    = ((proc->timestamp_rx-offset_mobipass)/(fp->samples_per_tti*10))&1023;

  proc->subframe_rx = (proc->timestamp_rx/fp->samples_per_tti)%10;
  proc->frame_rx    = (proc->timestamp_rx/(10*fp->samples_per_tti))&1023;

  if (proc->first_rx == 1) {
    proc->first_rx =2;
    *subframe = proc->subframe_rx;
    *frame    = proc->frame_rx; 
    LOG_E(PHY,"[Mobipass]timestamp_rx:%llu, frame_rx %d, subframe: %d\n",(unsigned long long int)proc->timestamp_rx,proc->frame_rx,proc->subframe_rx);
  }
  else {
    if (proc->subframe_rx != *subframe) {
      proc->first_rx++;
      LOG_E(PHY,"[Mobipass]timestamp:%llu, subframe_rx %d is not what we expect %d, first_rx:%d\n",(unsigned long long int)proc->timestamp_rx, proc->subframe_rx,*subframe, proc->first_rx);
      //exit_fun("Exiting");
    }
    if (proc->frame_rx != *frame) {
      proc->first_rx++;
      LOG_E(PHY,"[Mobipass]timestamp:%llu, frame_rx %d is not what we expect %d, first_rx:%d\n",(unsigned long long int)proc->timestamp_rx,proc->frame_rx,*frame, proc->first_rx);  
      // exit_fun("Exiting");
    }
    // temporary solution
    *subframe = proc->subframe_rx;
    *frame    = proc->frame_rx;
  }

  pthread_mutex_unlock(&proc->mutex_asynch_rxtx);


} // eNodeB_3GPP_BBU 

// asynchronous inbound if4p5 fronthaul from south
void fh_if4p5_south_asynch_in(RU_t *ru,int *frame,int *subframe) {

  LTE_DL_FRAME_PARMS *fp = &ru->frame_parms;
  RU_proc_t *proc       = &ru->proc;

  uint16_t packet_type;
  uint32_t symbol_number,symbol_mask,prach_rx;
  uint32_t got_prach_info=0;

  symbol_number = 0;
  symbol_mask   = (1<<fp->symbols_per_tti)-1;
  prach_rx      = 0;

  do {   // Blocking, we need a timeout on this !!!!!!!!!!!!!!!!!!!!!!!
    recv_IF4p5(ru, &proc->frame_rx, &proc->subframe_rx, &packet_type, &symbol_number);
    if (ru->cmd == STOP_RU) break;
    // grab first prach information for this new subframe
    if (got_prach_info==0) {
      prach_rx       = is_prach_subframe(fp, proc->frame_rx, proc->subframe_rx);
      got_prach_info = 1;
    }
    if (proc->first_rx != 0) {
      *frame = proc->frame_rx;
      *subframe = proc->subframe_rx;
      proc->first_rx = 0;
    }
    else {
      if (proc->frame_rx != *frame) {
	LOG_E(PHY,"frame_rx %d is not what we expect %d\n",proc->frame_rx,*frame);
	exit_fun("Exiting");
      }
      if (proc->subframe_rx != *subframe) {
	LOG_E(PHY,"subframe_rx %d is not what we expect %d\n",proc->subframe_rx,*subframe);
	exit_fun("Exiting");
      }
    }
    if      (packet_type == IF4p5_PULFFT)       symbol_mask &= (~(1<<symbol_number));
    else if (packet_type == IF4p5_PRACH)        prach_rx    &= (~0x1);
#ifdef Rel14
    else if (packet_type == IF4p5_PRACH_BR_CE0) prach_rx    &= (~0x2);
    else if (packet_type == IF4p5_PRACH_BR_CE1) prach_rx    &= (~0x4);
    else if (packet_type == IF4p5_PRACH_BR_CE2) prach_rx    &= (~0x8);
    else if (packet_type == IF4p5_PRACH_BR_CE3) prach_rx    &= (~0x10);
#endif
  } while( (symbol_mask > 0) || (prach_rx >0));   // haven't received all PUSCH symbols and PRACH information 
} 





/*************************************************************/
/* Input Fronthaul from North RRU                            */
  
// RRU IF4p5 TX fronthaul receiver. Assumes an if_device on input and if or rf device on output 
// receives one subframe's worth of IF4p5 OFDM symbols and OFDM modulates
void fh_if4p5_north_in(RU_t *ru,int *frame,int *subframe) {

  uint32_t symbol_number=0;
  uint32_t symbol_mask, symbol_mask_full;
  uint16_t packet_type;


  /// **** incoming IF4p5 from remote RCC/RAU **** ///             
  symbol_number = 0;
  symbol_mask = 0;
  symbol_mask_full = (1<<ru->frame_parms.symbols_per_tti)-1;
  
  do { 
    recv_IF4p5(ru, frame, subframe, &packet_type, &symbol_number);
    symbol_mask = symbol_mask | (1<<symbol_number);
  } while (symbol_mask != symbol_mask_full); 

  // dump VCD output for first RU in list
  if (ru == RC.ru[0]) {
    VCD_SIGNAL_DUMPER_DUMP_VARIABLE_BY_NAME( VCD_SIGNAL_DUMPER_VARIABLES_FRAME_NUMBER_TX0_RU, *frame );
    VCD_SIGNAL_DUMPER_DUMP_VARIABLE_BY_NAME( VCD_SIGNAL_DUMPER_VARIABLES_SUBFRAME_NUMBER_TX0_RU, *subframe );
  }
}

void fh_if5_north_asynch_in(RU_t *ru,int *frame,int *subframe) {

  LTE_DL_FRAME_PARMS *fp = &ru->frame_parms;
  RU_proc_t *proc        = &ru->proc;
  int subframe_tx,frame_tx;
  openair0_timestamp timestamp_tx;

  recv_IF5(ru, &timestamp_tx, *subframe, IF5_RRH_GW_DL); 
  //      printf("Received subframe %d (TS %llu) from RCC\n",subframe_tx,timestamp_tx);

  subframe_tx = (timestamp_tx/fp->samples_per_tti)%10;
  frame_tx    = (timestamp_tx/(fp->samples_per_tti*10))&1023;

  VCD_SIGNAL_DUMPER_DUMP_VARIABLE_BY_NAME( VCD_SIGNAL_DUMPER_VARIABLES_FRAME_NUMBER_TX0_RU, proc->frame_tx );
  VCD_SIGNAL_DUMPER_DUMP_VARIABLE_BY_NAME( VCD_SIGNAL_DUMPER_VARIABLES_SUBFRAME_NUMBER_TX0_RU, proc->subframe_tx );
  
  if (proc->first_tx != 0) {
    *subframe = subframe_tx;
    *frame    = frame_tx;
    proc->first_tx = 0;
  }
  else {
    AssertFatal(subframe_tx == *subframe,
                "subframe_tx %d is not what we expect %d\n",subframe_tx,*subframe);
    AssertFatal(frame_tx == *frame, 
                "frame_tx %d is not what we expect %d\n",frame_tx,*frame);
  }
}

void fh_if4p5_north_asynch_in(RU_t *ru,int *frame,int *subframe) {

  LTE_DL_FRAME_PARMS *fp = &ru->frame_parms;
  RU_proc_t *proc        = &ru->proc;

  uint16_t packet_type;
  uint32_t symbol_number,symbol_mask,symbol_mask_full;
  int subframe_tx,frame_tx;

  symbol_number = 0;
  symbol_mask = 0;
  symbol_mask_full = ((subframe_select(fp,*subframe) == SF_S) ? (1<<fp->dl_symbols_in_S_subframe) : (1<<fp->symbols_per_tti))-1;
  do {   
    recv_IF4p5(ru, &frame_tx, &subframe_tx, &packet_type, &symbol_number);
    if (ru->cmd == STOP_RU){
      LOG_E(PHY,"Got STOP_RU\n");
      pthread_mutex_lock(&proc->mutex_ru);
      proc->instance_cnt_ru = -1;
      pthread_mutex_unlock(&proc->mutex_ru);
      ru->cmd=STOP_RU;
      return;
    } 
    if ((subframe_select(fp,subframe_tx) == SF_DL) && (symbol_number == 0)) start_meas(&ru->rx_fhaul);
    LOG_D(PHY,"subframe %d (%d): frame %d, subframe %d, symbol %d\n",
	  *subframe,subframe_select(fp,*subframe),frame_tx,subframe_tx,symbol_number);
    if (proc->first_tx != 0) {
      *frame    = frame_tx;
      *subframe = subframe_tx;
      proc->first_tx = 0;
      symbol_mask_full = ((subframe_select(fp,*subframe) == SF_S) ? (1<<fp->dl_symbols_in_S_subframe) : (1<<fp->symbols_per_tti))-1;
    }
    else {
      AssertFatal(frame_tx == *frame,
	          "frame_tx %d is not what we expect %d\n",frame_tx,*frame);
      AssertFatal(subframe_tx == *subframe,
		  "subframe_tx %d is not what we expect %d\n",subframe_tx,*subframe);
    }
    if (packet_type == IF4p5_PDLFFT) {
      symbol_mask = symbol_mask | (1<<symbol_number);
    }
    else AssertFatal(1==0,"Illegal IF4p5 packet type (should only be IF4p5_PDLFFT got %d\n",packet_type);
  } while (symbol_mask != symbol_mask_full);    

  if (subframe_select(fp,subframe_tx) == SF_DL) stop_meas(&ru->rx_fhaul);

  proc->subframe_tx  = subframe_tx;
  proc->frame_tx     = frame_tx;

  if ((frame_tx == 0)&&(subframe_tx == 0)) proc->frame_tx_unwrap += 1024;

  proc->timestamp_tx = ((((uint64_t)frame_tx + (uint64_t)proc->frame_tx_unwrap) * 10) + (uint64_t)subframe_tx) * (uint64_t)fp->samples_per_tti;

  LOG_D(PHY,"RU %d/%d TST %llu, frame %d, subframe %d\n",ru->idx,0,(long long unsigned int)proc->timestamp_tx,frame_tx,subframe_tx);
  // dump VCD output for first RU in list
  if (ru == RC.ru[0]) {
    VCD_SIGNAL_DUMPER_DUMP_VARIABLE_BY_NAME( VCD_SIGNAL_DUMPER_VARIABLES_FRAME_NUMBER_TX0_RU, frame_tx );
    VCD_SIGNAL_DUMPER_DUMP_VARIABLE_BY_NAME( VCD_SIGNAL_DUMPER_VARIABLES_SUBFRAME_NUMBER_TX0_RU, subframe_tx );
  }


  if (ru->feptx_ofdm) ru->feptx_ofdm(ru);

  if (ru->fh_south_out) ru->fh_south_out(ru);
} 

void fh_if5_north_out(RU_t *ru) {

  RU_proc_t *proc=&ru->proc;
  uint8_t seqno=0;

  /// **** send_IF5 of rxdata to BBU **** ///       
  VCD_SIGNAL_DUMPER_DUMP_FUNCTION_BY_NAME( VCD_SIGNAL_DUMPER_FUNCTIONS_SEND_IF5, 1 );  
  send_IF5(ru, proc->timestamp_rx, proc->subframe_rx, &seqno, IF5_RRH_GW_UL);
  VCD_SIGNAL_DUMPER_DUMP_FUNCTION_BY_NAME( VCD_SIGNAL_DUMPER_FUNCTIONS_SEND_IF5, 0 );          

}

// RRU IF4p5 northbound interface (RX)
void fh_if4p5_north_out(RU_t *ru) {

  RU_proc_t *proc=&ru->proc;
  LTE_DL_FRAME_PARMS *fp = &ru->frame_parms;
  const int subframe     = proc->subframe_rx;
  if (ru->idx==0) VCD_SIGNAL_DUMPER_DUMP_VARIABLE_BY_NAME( VCD_SIGNAL_DUMPER_VARIABLES_SUBFRAME_NUMBER_RX0_RU, proc->subframe_rx );

  LOG_D(PHY,"Sending IF4p5_PULFFT SFN.SF %d.%d\n",proc->frame_rx,proc->subframe_rx);
  if ((fp->frame_type == TDD) && (subframe_select(fp,subframe)!=SF_UL)) {
    /// **** in TDD during DL send_IF4 of ULTICK to RCC **** ///
    send_IF4p5(ru, proc->frame_rx, proc->subframe_rx, IF4p5_PULTICK);
    return;
  }

  start_meas(&ru->tx_fhaul);
  send_IF4p5(ru, proc->frame_rx, proc->subframe_rx, IF4p5_PULFFT);
  stop_meas(&ru->tx_fhaul);

}

static void* emulatedRF_thread(void* param) {
  RU_proc_t *proc = (RU_proc_t *) param;
  int microsec = 500; // length of time to sleep, in miliseconds
  struct timespec req = {0};
  req.tv_sec = 0;
  req.tv_nsec = (numerology>0)? ((microsec * 1000L)/numerology):(microsec * 1000L)*2;
  cpu_set_t cpuset;
  CPU_SET(1,&cpuset);
  pthread_setaffinity_np(pthread_self(), sizeof(cpu_set_t), &cpuset);
  
  int policy;
  struct sched_param sparam;
  memset(&sparam, 0, sizeof(sparam));
  sparam.sched_priority = sched_get_priority_max(SCHED_FIFO);
  policy = SCHED_FIFO ; 
  pthread_setschedparam(pthread_self(), policy, &sparam);
  
  wait_sync("emulatedRF_thread");
  while(!oai_exit){
    nanosleep(&req, (struct timespec *)NULL);
    pthread_mutex_lock(&proc->mutex_emulateRF);
    ++proc->instance_cnt_emulateRF;
    pthread_mutex_unlock(&proc->mutex_emulateRF);
    pthread_cond_signal(&proc->cond_emulateRF);
  }
  return 0;
}

void rx_rf(RU_t *ru,int *frame,int *subframe) {

  RU_proc_t *proc = &ru->proc;
  LTE_DL_FRAME_PARMS *fp = &ru->frame_parms;
  void *rxp[ru->nb_rx];
  unsigned int rxs;
  int i;
<<<<<<< HEAD
  openair0_timestamp ts,old_ts;
  int resynch=0;
  
=======
  openair0_timestamp ts=0,old_ts=0;
    
>>>>>>> 184d51c6
  for (i=0; i<ru->nb_rx; i++)
    rxp[i] = (void*)&ru->common.rxdata[i][*subframe*fp->samples_per_tti];

  VCD_SIGNAL_DUMPER_DUMP_FUNCTION_BY_NAME( VCD_SIGNAL_DUMPER_FUNCTIONS_TRX_READ, 1 );

  old_ts = proc->timestamp_rx;
  if(emulate_rf){
    wait_on_condition(&proc->mutex_emulateRF,&proc->cond_emulateRF,&proc->instance_cnt_emulateRF,"emulatedRF_thread");
    release_thread(&proc->mutex_emulateRF,&proc->instance_cnt_emulateRF,"emulatedRF_thread");
    rxs = fp->samples_per_tti;
  }
  else{
    rxs = ru->rfdevice.trx_read_func(&ru->rfdevice,
				   &ts,
				   rxp,
				   fp->samples_per_tti,
				   ru->nb_rx);
  }
  
  VCD_SIGNAL_DUMPER_DUMP_FUNCTION_BY_NAME( VCD_SIGNAL_DUMPER_FUNCTIONS_TRX_READ, 0 );

  if (ru->cmd==RU_FRAME_RESYNCH) {
    LOG_I(PHY,"Applying frame resynch %d => %d\n",*frame,ru->cmdval);
    if (proc->frame_rx>ru->cmdval) ru->ts_offset += (proc->frame_rx - ru->cmdval)*fp->samples_per_tti*10;
    else ru->ts_offset -= (-proc->frame_rx + ru->cmdval)*fp->samples_per_tti*10;
    *frame = ru->cmdval;
    ru->cmd=EMPTY;
    resynch=1;
  }
 
  proc->timestamp_rx = ts-ru->ts_offset;

  //AssertFatal(rxs == fp->samples_per_tti,
  //"rx_rf: Asked for %d samples, got %d from USRP\n",fp->samples_per_tti,rxs);
  if (rxs != fp->samples_per_tti) LOG_E(PHY, "rx_rf: Asked for %d samples, got %d from USRP\n",fp->samples_per_tti,rxs);

  if (proc->first_rx == 1) {
    ru->ts_offset = proc->timestamp_rx;
    proc->timestamp_rx = 0;
  } 
  else if (resynch==0 && (proc->timestamp_rx - old_ts != fp->samples_per_tti)) {
    LOG_I(PHY,"rx_rf: rfdevice timing drift of %"PRId64" samples (ts_off %"PRId64")\n",proc->timestamp_rx - old_ts - fp->samples_per_tti,ru->ts_offset);
    ru->ts_offset += (proc->timestamp_rx - old_ts - fp->samples_per_tti);
    proc->timestamp_rx = ts-ru->ts_offset;
  }
<<<<<<< HEAD
=======
  else {
    if (proc->timestamp_rx - old_ts != fp->samples_per_tti) {
      //LOG_I(PHY,"rx_rf: rfdevice timing drift of %"PRId64" samples (ts_off %"PRId64")\n",proc->timestamp_rx - old_ts - fp->samples_per_tti,ru->ts_offset);
      ru->ts_offset += (proc->timestamp_rx - old_ts - fp->samples_per_tti);
      proc->timestamp_rx = ts-ru->ts_offset;
    }
>>>>>>> 184d51c6

  proc->frame_rx     = (proc->timestamp_rx / (fp->samples_per_tti*10))&1023;
  proc->subframe_rx  = (proc->timestamp_rx / fp->samples_per_tti)%10;
  // synchronize first reception to frame 0 subframe 0

<<<<<<< HEAD
  if (ru->fh_north_asynch_in == NULL) {
     proc->timestamp_tx = proc->timestamp_rx+(sf_ahead*fp->samples_per_tti);
     proc->subframe_tx  = (proc->subframe_rx+sf_ahead)%10;
     proc->frame_tx     = (proc->subframe_rx>(9-sf_ahead)) ? (proc->frame_rx+1)&1023 : proc->frame_rx;
  } 
=======
  //proc->timestamp_tx = proc->timestamp_rx+(sf_ahead*fp->samples_per_tti);
  //proc->subframe_tx  = (proc->subframe_rx+sf_ahead)%10;
  //proc->frame_tx     = (proc->subframe_rx>(9-sf_ahead)) ? (proc->frame_rx+1)&1023 : proc->frame_rx;
  
>>>>>>> 184d51c6
  LOG_D(PHY,"RU %d/%d TS %llu (off %d), frame %d, subframe %d\n",
	ru->idx, 
	0, 
	(unsigned long long int)proc->timestamp_rx,
	(int)ru->ts_offset,proc->frame_rx,proc->subframe_rx);

  // dump VCD output for first RU in list
  if (ru == RC.ru[0]) {
    VCD_SIGNAL_DUMPER_DUMP_VARIABLE_BY_NAME( VCD_SIGNAL_DUMPER_VARIABLES_FRAME_NUMBER_RX0_RU, proc->frame_rx );
    VCD_SIGNAL_DUMPER_DUMP_VARIABLE_BY_NAME( VCD_SIGNAL_DUMPER_VARIABLES_SUBFRAME_NUMBER_RX0_RU, proc->subframe_rx );
<<<<<<< HEAD
    if (ru->fh_north_asynch_in == NULL) {
      VCD_SIGNAL_DUMPER_DUMP_VARIABLE_BY_NAME( VCD_SIGNAL_DUMPER_VARIABLES_FRAME_NUMBER_TX0_RU, proc->frame_tx );
      VCD_SIGNAL_DUMPER_DUMP_VARIABLE_BY_NAME( VCD_SIGNAL_DUMPER_VARIABLES_SUBFRAME_NUMBER_TX0_RU, proc->subframe_tx );
    }
=======
>>>>>>> 184d51c6
  }
  
  if (proc->first_rx == 0) {
    if (proc->subframe_rx != *subframe){
      LOG_E(PHY,"Received Timestamp (%llu) doesn't correspond to the time we think it is (proc->subframe_rx %d, subframe %d)\n",(long long unsigned int)proc->timestamp_rx,proc->subframe_rx,*subframe);
      exit_fun("Exiting");
    }
    
    if (proc->frame_rx != *frame) {
      LOG_E(PHY,"Received Timestamp (%llu) doesn't correspond to the time we think it is (proc->frame_rx %d frame %d)\n",(long long unsigned int)proc->timestamp_rx,proc->frame_rx,*frame);
      exit_fun("Exiting");
    }
  } else {
    proc->first_rx = 0;
    *frame = proc->frame_rx;
    *subframe = proc->subframe_rx;        
  }
  
  //printf("timestamp_rx %lu, frame %d(%d), subframe %d(%d)\n",ru->timestamp_rx,proc->frame_rx,frame,proc->subframe_rx,subframe);
  
  VCD_SIGNAL_DUMPER_DUMP_VARIABLE_BY_NAME( VCD_SIGNAL_DUMPER_VARIABLES_TRX_TS, proc->timestamp_rx&0xffffffff );
  
  if (rxs != fp->samples_per_tti)
    {
      //exit_fun( "problem receiving samples" );
      LOG_E(PHY, "problem receiving samples");
    }
}


void tx_rf(RU_t *ru) {

  RU_proc_t *proc = &ru->proc;
  LTE_DL_FRAME_PARMS *fp = &ru->frame_parms;
  void *txp[ru->nb_tx]; 
  unsigned int txs;
  int i;

  T(T_ENB_PHY_OUTPUT_SIGNAL, T_INT(0), T_INT(0), T_INT(proc->frame_tx), T_INT(proc->subframe_tx),
    T_INT(0), T_BUFFER(&ru->common.txdata[0][proc->subframe_tx * fp->samples_per_tti], fp->samples_per_tti * 4));

  lte_subframe_t SF_type     = subframe_select(fp,proc->subframe_tx%10);
  lte_subframe_t prevSF_type = subframe_select(fp,(proc->subframe_tx+9)%10);
  lte_subframe_t nextSF_type = subframe_select(fp,(proc->subframe_tx+1)%10);
  int sf_extension = 0;

  if ((SF_type == SF_DL) ||
      (SF_type == SF_S)) {
    
    
    int siglen=fp->samples_per_tti,flags=1;
    
    if (SF_type == SF_S) {
      siglen = fp->dl_symbols_in_S_subframe*(fp->ofdm_symbol_size+fp->nb_prefix_samples0);
      flags=3; // end of burst
    }
    if ((fp->frame_type == TDD) &&
	(SF_type == SF_DL)&&
	(prevSF_type == SF_UL) &&
	(nextSF_type == SF_DL)) { 
      flags = 2; // start of burst
      sf_extension = ru->N_TA_offset<<1;
    }
    
    if ((fp->frame_type == TDD) &&
	(SF_type == SF_DL)&&
	(prevSF_type == SF_UL) &&
	(nextSF_type == SF_UL)) {
      flags = 4; // start of burst and end of burst (only one DL SF between two UL)
      sf_extension = ru->N_TA_offset<<1;
    } 

    for (i=0; i<ru->nb_tx; i++)
      txp[i] = (void*)&ru->common.txdata[i][(proc->subframe_tx*fp->samples_per_tti)-sf_extension];

    VCD_SIGNAL_DUMPER_DUMP_VARIABLE_BY_NAME( VCD_SIGNAL_DUMPER_VARIABLES_FRAME_NUMBER_TX0_RU, proc->frame_tx );
    VCD_SIGNAL_DUMPER_DUMP_VARIABLE_BY_NAME( VCD_SIGNAL_DUMPER_VARIABLES_SUBFRAME_NUMBER_TX0_RU, proc->subframe_tx );
    
    VCD_SIGNAL_DUMPER_DUMP_VARIABLE_BY_NAME( VCD_SIGNAL_DUMPER_VARIABLES_TRX_TST, (proc->timestamp_tx-ru->openair0_cfg.tx_sample_advance)&0xffffffff );
    VCD_SIGNAL_DUMPER_DUMP_FUNCTION_BY_NAME( VCD_SIGNAL_DUMPER_FUNCTIONS_TRX_WRITE, 1 );
    // prepare tx buffer pointers
    
    txs = ru->rfdevice.trx_write_func(&ru->rfdevice,
				      proc->timestamp_tx+ru->ts_offset-ru->openair0_cfg.tx_sample_advance-sf_extension,
				      txp,
				      siglen+sf_extension,
				      ru->nb_tx,
				      flags);
    
    LOG_D(PHY,"[TXPATH] RU %d tx_rf, writing to TS %llu, frame %d, unwrapped_frame %d, subframe %d\n",ru->idx,
	  (long long unsigned int)proc->timestamp_tx,proc->frame_tx,proc->frame_tx_unwrap,proc->subframe_tx);
    VCD_SIGNAL_DUMPER_DUMP_FUNCTION_BY_NAME( VCD_SIGNAL_DUMPER_FUNCTIONS_TRX_WRITE, 0 );
    
    
    AssertFatal(txs ==  siglen+sf_extension,"TX : Timeout (sent %d/%d)\n",txs, siglen);

  }
}


/*!
 * \brief The Asynchronous RX/TX FH thread of RAU/RCC/eNB/RRU.
 * This handles the RX FH for an asynchronous RRU/UE
 * \param param is a \ref eNB_proc_t structure which contains the info what to process.
 * \returns a pointer to an int. The storage is not on the heap and must not be freed.
 */
static void* ru_thread_asynch_rxtx( void* param ) {

  static int ru_thread_asynch_rxtx_status;

  RU_t *ru         = (RU_t*)param;
  RU_proc_t *proc  = &ru->proc;



  int subframe=0, frame=0; 

  thread_top_init("ru_thread_asynch_rxtx",1,870000,1000000,1000000);

  // wait for top-level synchronization and do one acquisition to get timestamp for setting frame/subframe

  wait_sync("ru_thread_asynch_rxtx");

  // wait for top-level synchronization and do one acquisition to get timestamp for setting frame/subframe
  LOG_I(PHY, "waiting for devices (ru_thread_asynch_rxtx)\n");

  wait_on_condition(&proc->mutex_asynch_rxtx,&proc->cond_asynch_rxtx,&proc->instance_cnt_asynch_rxtx,"thread_asynch");

  LOG_I(PHY, "devices ok (ru_thread_asynch_rxtx)\n");


  while (!oai_exit) { 
   
    if (oai_exit) break;   

    if (ru->state != RU_RUN) {
      subframe=0;
<<<<<<< HEAD
      frame=0;
      usleep(1000);
    }
    else {
      if (subframe==9) { 
         subframe=0;
         frame++;
         frame&=1023;
       } else {
         subframe++;
       }      
       LOG_D(PHY,"ru_thread_asynch_rxtx: Waiting on incoming fronthaul\n");
       // asynchronous receive from south (Mobipass)
       if (ru->fh_south_asynch_in) ru->fh_south_asynch_in(ru,&frame,&subframe);
       // asynchronous receive from north (RRU IF4/IF5)
       else if (ru->fh_north_asynch_in) {
         if (subframe_select(&ru->frame_parms,subframe)!=SF_UL)
	   ru->fh_north_asynch_in(ru,&frame,&subframe);
       }
       else AssertFatal(1==0,"Unknown function in ru_thread_asynch_rxtx\n");
=======
      frame++;
      frame&=1023;
    } else {
      subframe++;
    }      
    LOG_D(PHY,"ru_thread_asynch_rxtx: Waiting on incoming fronthaul\n");
	// asynchronous receive from south (Mobipass)
    if (ru->fh_south_asynch_in) ru->fh_south_asynch_in(ru,&frame,&subframe);
    // asynchronous receive from north (RRU IF4/IF5)
    else if (ru->fh_north_asynch_in) {
       if (subframe_select(&ru->frame_parms,subframe)!=SF_UL)
         ru->fh_north_asynch_in(ru,&frame,&subframe);
>>>>>>> 184d51c6
    }
  }
  ru_thread_asynch_rxtx_status=0;
  return(&ru_thread_asynch_rxtx_status);
}




void wakeup_slaves(RU_proc_t *proc) {

  int i;
  struct timespec wait;
  
  wait.tv_sec=0;
  wait.tv_nsec=5000000L;
  
  for (i=0;i<proc->num_slaves;i++) {
    //printf("////////////////////calling for slave thrads\n");////////////////////////********
    RU_proc_t *slave_proc = proc->slave_proc[i];
    // wake up slave FH thread
    // lock the FH mutex and make sure the thread is ready
    if (pthread_mutex_timedlock(&slave_proc->mutex_FH,&wait) != 0) {
      LOG_E( PHY, "ERROR pthread_mutex_lock for RU %d slave %d (IC %d)\n",proc->ru->idx,slave_proc->ru->idx,slave_proc->instance_cnt_FH);
      exit_fun( "error locking mutex_rxtx" );
      break;
    }
    
    int cnt_slave            = ++slave_proc->instance_cnt_FH;
    slave_proc->frame_rx     = proc->frame_rx;
    slave_proc->subframe_rx  = proc->subframe_rx;
    slave_proc->timestamp_rx = proc->timestamp_rx;
    slave_proc->timestamp_tx = proc->timestamp_tx; 

    pthread_mutex_unlock( &slave_proc->mutex_FH );
    
    if (cnt_slave == 0) {
      // the thread was presumably waiting where it should and can now be woken up
      if (pthread_cond_signal(&slave_proc->cond_FH) != 0) {
	LOG_E( PHY, "ERROR pthread_cond_signal for RU %d, slave RU %d\n",proc->ru->idx,slave_proc->ru->idx);
	exit_fun( "ERROR pthread_cond_signal" );
	break;
      }
    } else {
      LOG_W( PHY,"[RU] Frame %d, slave %d thread busy!! (cnt_FH %i)\n",slave_proc->frame_rx,slave_proc->ru->idx, cnt_slave);
      exit_fun( "FH thread busy" );
      break;
    }             
  }
}

/*!
 * \brief The prach receive thread of RU.
 * \param param is a \ref RU_proc_t structure which contains the info what to process.
 * \returns a pointer to an int. The storage is not on the heap and must not be freed.
 */
static void* ru_thread_prach( void* param ) {

  static int ru_thread_prach_status;

  RU_t *ru        = (RU_t*)param;
  RU_proc_t *proc = (RU_proc_t*)&ru->proc;

  // set default return value
  ru_thread_prach_status = 0;

  thread_top_init("ru_thread_prach",1,500000,1000000,20000000);
  //wait_sync("ru_thread_prach");

  while (RC.ru_mask>0 && ru->function!=eNodeB_3GPP) {
    usleep(1e6);
    LOG_D(PHY,"%s() RACH waiting for RU to be configured\n", __FUNCTION__);
  }
  LOG_I(PHY,"%s() RU configured - RACH processing thread running\n", __FUNCTION__);

  while (!oai_exit) {
    
    if (oai_exit) break;
    if (wait_on_condition(&proc->mutex_prach,&proc->cond_prach,&proc->instance_cnt_prach,"ru_prach_thread") < 0) break;
    VCD_SIGNAL_DUMPER_DUMP_FUNCTION_BY_NAME( VCD_SIGNAL_DUMPER_FUNCTIONS_PHY_RU_PRACH_RX, 1 );      
    if (ru->eNB_list[0]){
      prach_procedures(
		       ru->eNB_list[0]
#ifdef Rel14
		       ,0
#endif
		       );
    }
    else {
      LOG_D(PHY,"Running rx_prach in %d.%d\n",proc->frame_prach,proc->subframe_prach);
      rx_prach(NULL,
	       ru,
	       NULL,
	       NULL,
	       NULL,
	       proc->frame_prach,
	       0
#ifdef Rel14
	       ,0
#endif
	       );
    } 
    VCD_SIGNAL_DUMPER_DUMP_FUNCTION_BY_NAME( VCD_SIGNAL_DUMPER_FUNCTIONS_PHY_RU_PRACH_RX, 0 );      
    if (release_thread(&proc->mutex_prach,&proc->instance_cnt_prach,"ru_prach_thread") < 0) break;
  }

  LOG_I(PHY, "Exiting RU thread PRACH\n");

  ru_thread_prach_status = 0;
  return &ru_thread_prach_status;
}

#ifdef Rel14
static void* ru_thread_prach_br( void* param ) {

  static int ru_thread_prach_status;

  RU_t *ru        = (RU_t*)param;
  RU_proc_t *proc = (RU_proc_t*)&ru->proc;

  // set default return value
  ru_thread_prach_status = 0;

  thread_top_init("ru_thread_prach_br",1,500000,1000000,20000000);
  //wait_sync("ru_thread_prach_br");

  while (!oai_exit) {
    
    if (oai_exit) break;
    if (wait_on_condition(&proc->mutex_prach_br,&proc->cond_prach_br,&proc->instance_cnt_prach_br,"ru_prach_thread_br") < 0) break;
    rx_prach(NULL,
	     ru,
	     NULL,
             NULL,
             NULL,
             proc->frame_prach_br,
             0,
	     1);
    if (release_thread(&proc->mutex_prach_br,&proc->instance_cnt_prach_br,"ru_prach_thread_br") < 0) break;
  }

  LOG_I(PHY, "Exiting RU thread PRACH BR\n");

  ru_thread_prach_status = 0;
  return &ru_thread_prach_status;
}
#endif

int wakeup_synch(RU_t *ru){

  struct timespec wait;
  
  wait.tv_sec=0;
  wait.tv_nsec=5000000L;

  // wake up synch thread
  // lock the synch mutex and make sure the thread is ready
  if (pthread_mutex_timedlock(&ru->proc.mutex_synch,&wait) != 0) {
    LOG_E( PHY, "[RU] ERROR pthread_mutex_lock for RU synch thread (IC %d)\n", ru->proc.instance_cnt_synch );
    exit_fun( "error locking mutex_synch" );
    return(-1);
  }
  
  ++ru->proc.instance_cnt_synch;
  
  // the thread can now be woken up
  if (pthread_cond_signal(&ru->proc.cond_synch) != 0) {
    LOG_E( PHY, "[RU] ERROR pthread_cond_signal for RU synch thread\n");
    exit_fun( "ERROR pthread_cond_signal" );
    return(-1);
  }
  
  pthread_mutex_unlock( &ru->proc.mutex_synch );

  return(0);
}

void do_ru_synch(RU_t *ru) {

  LTE_DL_FRAME_PARMS *fp  = &ru->frame_parms;
  RU_proc_t *proc         = &ru->proc;
  int i;
  void *rxp[2],*rxp2[2];
  int32_t dummy_rx[ru->nb_rx][fp->samples_per_tti] __attribute__((aligned(32)));
  int rxs;
  int ic;
  RRU_CONFIG_msg_t rru_config_msg;

  // initialize the synchronization buffer to the common_vars.rxdata
  for (int i=0;i<ru->nb_rx;i++)
    rxp[i] = &ru->common.rxdata[i][0];

  /* double temp_freq1 = ru->rfdevice.openair0_cfg->rx_freq[0];
     double temp_freq2 = ru->rfdevice.openair0_cfg->tx_freq[0];
     for (i=0;i<4;i++) {
     ru->rfdevice.openair0_cfg->rx_freq[i] = ru->rfdevice.openair0_cfg->tx_freq[i];
     ru->rfdevice.openair0_cfg->tx_freq[i] = temp_freq1;
     }
     ru->rfdevice.trx_set_freq_func(&ru->rfdevice,ru->rfdevice.openair0_cfg,0);
  */

  LOG_I(PHY,"Entering synch routine\n");
  
  while ((ru->in_synch ==0)&&(!oai_exit)) {
    // read in frame
    rxs = ru->rfdevice.trx_read_func(&ru->rfdevice,
				     &(proc->timestamp_rx),
				     rxp,
				     fp->samples_per_tti*10,
				     ru->nb_rx);
    if (rxs != fp->samples_per_tti*10) LOG_E(PHY,"requested %d samples, got %d\n",fp->samples_per_tti*10,rxs);
 
    // wakeup synchronization processing thread
    wakeup_synch(ru);
    ic=0;
    
    while ((ic>=0)&&(!oai_exit)) {
      // continuously read in frames, 1ms at a time, 
      // until we are done with the synchronization procedure
      
      for (i=0; i<ru->nb_rx; i++)
	rxp2[i] = (void*)&dummy_rx[i][0];
      for (i=0;i<10;i++)
	rxs = ru->rfdevice.trx_read_func(&ru->rfdevice,
					 &(proc->timestamp_rx),
					 rxp2,
					 fp->samples_per_tti,
					 ru->nb_rx);
      pthread_mutex_lock(&ru->proc.mutex_synch);
      ic = ru->proc.instance_cnt_synch;
      pthread_mutex_unlock(&ru->proc.mutex_synch);
    } // ic>=0
  } // in_synch==0
    // read in rx_offset samples
  LOG_I(PHY,"Resynchronizing by %d samples\n",ru->rx_offset);
  rxs = ru->rfdevice.trx_read_func(&ru->rfdevice,
				   &(proc->timestamp_rx),
				   rxp,
				   ru->rx_offset,
				   ru->nb_rx);
  /*for (i=0;i<4;i++) {
    ru->rfdevice.openair0_cfg->rx_freq[i] = temp_freq1;
    ru->rfdevice.openair0_cfg->tx_freq[i] = temp_freq2;
    }

    ru->rfdevice.trx_set_freq_func(&ru->rfdevice,ru->rfdevice.openair0_cfg,0);
  */
  ru->state    = RU_RUN;
  // Send RRU_sync_ok
  rru_config_msg.type = RRU_sync_ok;
  rru_config_msg.len  = sizeof(RRU_CONFIG_msg_t); // TODO: set to correct msg len

  LOG_I(PHY,"Sending RRU_sync_ok to RAU\n");
  AssertFatal((ru->ifdevice.trx_ctlsend_func(&ru->ifdevice,&rru_config_msg,rru_config_msg.len)!=-1),"Failed to send msg to RAU %d\n",ru->idx);

  LOG_I(PHY,"Exiting synch routine\n");
}

int check_sync(RU_t *ru, RU_t *ru_master, int subframe){

	if (fabs(ru_master->proc.t[subframe].tv_nsec - ru->proc.t[subframe].tv_nsec) > 500000)
		return 0;
	return 1;
}

void wakeup_eNBs(RU_t *ru) {

  int i;
  PHY_VARS_eNB **eNB_list = ru->eNB_list;
  PHY_VARS_eNB *eNB=eNB_list[0];
  eNB_proc_t *proc = &eNB->proc;
  struct timespec t;

  LOG_D(PHY,"wakeup_eNBs (num %d) for RU %d (state %s)ru->eNB_top:%p\n",ru->num_eNB,ru->idx, ru_states[ru->state],ru->eNB_top);


  if (ru->num_eNB==1 && ru->eNB_top!=0 && get_nprocs() <= 4) {
    // call eNB function directly
  
    char string[20];
    sprintf(string,"Incoming RU %d",ru->idx);
<<<<<<< HEAD
    
    pthread_mutex_lock(&proc->mutex_RU);
    LOG_D(PHY,"Frame %d, Subframe %d: RU %d done (wait_cnt %d),RU_mask[%d] %x\n",
          ru->proc.frame_rx,ru->proc.subframe_rx,ru->idx,ru->wait_cnt,ru->proc.subframe_rx,proc->RU_mask[ru->proc.subframe_rx]);
    
    clock_gettime(CLOCK_MONOTONIC,&ru->proc.t[ru->proc.subframe_rx]);
    
    if (proc->RU_mask[ru->proc.subframe_rx] == 0){
      //clock_gettime(CLOCK_MONOTONIC,&proc->t[ru->proc.subframe_rx]);
      proc->t[ru->proc.subframe_rx] = ru->proc.t[ru->proc.subframe_rx];
      //start_meas(&proc->ru_arrival_time);
      LOG_D(PHY,"RU %d starting timer for frame %d subframe %d\n",ru->idx, ru->proc.frame_rx,ru->proc.subframe_rx);
    }
    for (i=0;i<eNB->num_RU;i++) {
      LOG_D(PHY,"RU %d has frame %d and subframe %d, state %s\n",eNB->RU_list[i]->idx,eNB->RU_list[i]->proc.frame_rx, eNB->RU_list[i]->proc.subframe_rx, ru_states[eNB->RU_list[i]->state]);
      if (ru == eNB->RU_list[i]) {
//	AssertFatal((proc->RU_mask&(1<<i)) == 0, "eNB %d frame %d, subframe %d : previous information from RU %d (num_RU %d,mask %x) has not been served yet!\n",eNB->Mod_id,ru->proc.frame_rx,ru->proc.subframe_rx,ru->idx,eNB->num_RU,proc->RU_mask);
        proc->RU_mask[ru->proc.subframe_rx] |= (1<<i);
      }else if (eNB->RU_list[i]->state == RU_SYNC){
      	proc->RU_mask[ru->proc.subframe_rx] |= (1<<i);
      }

      if (ru->is_slave == 0 && ( (proc->RU_mask[ru->proc.subframe_rx]&(1<<i)) == 1) && eNB->RU_list[i]->state == RU_RUN) { // This is master & the RRU has already been received
	if (check_sync(eNB->RU_list[i],eNB->RU_list[0],ru->proc.subframe_rx)  == 0)
		LOG_E(PHY,"RU %d is not SYNC, subframe %d, time  %f this is master\n", eNB->RU_list[i]->idx, ru->proc.subframe_rx, fabs(eNB->RU_list[i]->proc.t[ru->proc.subframe_rx].tv_nsec - eNB->RU_list[0]->proc.t[ru->proc.subframe_rx].tv_nsec));
      }else if (ru->is_slave == 1 && ru->state == RU_RUN && ( (proc->RU_mask[ru->proc.subframe_rx]&(1<<0)) == 1)){ // master already received. TODO: we assume that RU0 is master.
	if (check_sync(ru,eNB->RU_list[0],ru->proc.subframe_rx)  == 0)
		LOG_E(PHY,"RU %d is not SYNC time, subframe %d, time  %f\n", ru->idx, ru->proc.subframe_rx, fabs(ru->proc.t[ru->proc.subframe_rx].tv_nsec - eNB->RU_list[0]->proc.t[ru->proc.subframe_rx].tv_nsec));

      }
    }
    //clock_gettime(CLOCK_MONOTONIC,&t);
    //LOG_I(PHY,"RU mask is now %x, time is %lu\n",proc->RU_mask[ru->proc.subframe_rx], t.tv_nsec - proc->t[ru->proc.subframe_rx].tv_nsec);


    if (proc->RU_mask[ru->proc.subframe_rx] == (1<<eNB->num_RU)-1) {
      LOG_D(PHY,"Reseting mask frame %d, subframe %d, this is RU %d\n",ru->proc.frame_rx, ru->proc.subframe_rx, ru->idx);
      proc->RU_mask[ru->proc.subframe_rx] = 0;
      clock_gettime(CLOCK_MONOTONIC,&t);
      //stop_meas(&proc->ru_arrival_time);
      AssertFatal(t.tv_nsec < proc->t[ru->proc.subframe_rx].tv_nsec+5000000,
                  "Time difference for subframe %d (Frame %d) => %lu > 5ms, this is RU %d\n",
                  ru->proc.subframe_rx, ru->proc.frame_rx,t.tv_nsec - proc->t[ru->proc.subframe_rx].tv_nsec, ru->idx);
    }
    
    pthread_mutex_unlock(&proc->mutex_RU);
    LOG_D(PHY,"wakeup eNB top for for subframe %d\n", ru->proc.subframe_rx);
    if (ru->wait_cnt == 0)
    	ru->eNB_top(eNB_list[0],ru->proc.frame_rx,ru->proc.subframe_rx,string);
=======
    LOG_D(PHY,"RU %d Call eNB_top\n",ru->idx);
    ru->eNB_top(eNB_list[0],ru->proc.frame_rx,ru->proc.subframe_rx,string,ru);
>>>>>>> 184d51c6
  }
  else { // multiple eNB case for later

    LOG_D(PHY,"ru->num_eNB:%d\n", ru->num_eNB);

    for (i=0;i<ru->num_eNB;i++)
<<<<<<< HEAD
=======
    {
      LOG_D(PHY,"ru->wakeup_rxtx:%p\n", ru->wakeup_rxtx);
      eNB_list[i]->proc.ru_proc = &ru->proc;
      if (ru->wakeup_rxtx!=0 && ru->wakeup_rxtx(eNB_list[i],ru) < 0)
>>>>>>> 184d51c6
      {
	LOG_D(PHY,"ru->wakeup_rxtx:%p\n", ru->wakeup_rxtx);

	if (ru->wakeup_rxtx!=0 && ru->wakeup_rxtx(eNB_list[i],ru) < 0)
	  {
	    LOG_E(PHY,"could not wakeup eNB rxtx process for subframe %d\n", ru->proc.subframe_rx);
	  }
      }
  }
}

static inline int wakeup_prach_ru(RU_t *ru) {

  struct timespec wait;
  
  wait.tv_sec=0;
  wait.tv_nsec=5000000L;

  if (pthread_mutex_timedlock(&ru->proc.mutex_prach,&wait) !=0) {
    LOG_E( PHY, "[RU] ERROR pthread_mutex_lock for RU prach thread (IC %d)\n", ru->proc.instance_cnt_prach);
    exit_fun( "error locking mutex_rxtx" );
    return(-1);
  }
  if (ru->proc.instance_cnt_prach==-1) {
    ++ru->proc.instance_cnt_prach;
    ru->proc.frame_prach    = ru->proc.frame_rx;
    ru->proc.subframe_prach = ru->proc.subframe_rx;

    // DJP - think prach_procedures() is looking at eNB frame_prach
    if (ru->eNB_list[0]) {
      ru->eNB_list[0]->proc.frame_prach = ru->proc.frame_rx;
      ru->eNB_list[0]->proc.subframe_prach = ru->proc.subframe_rx;
    }
    LOG_D(PHY,"RU %d: waking up PRACH thread\n",ru->idx);
    // the thread can now be woken up
    AssertFatal(pthread_cond_signal(&ru->proc.cond_prach) == 0, "ERROR pthread_cond_signal for RU prach thread\n");
  }
  else LOG_W(PHY,"RU prach thread busy, skipping\n");
  pthread_mutex_unlock( &ru->proc.mutex_prach );

  return(0);
}

#ifdef Rel14
static inline int wakeup_prach_ru_br(RU_t *ru) {

  struct timespec wait;
  
  wait.tv_sec=0;
  wait.tv_nsec=5000000L;

  if (pthread_mutex_timedlock(&ru->proc.mutex_prach_br,&wait) !=0) {
    LOG_E( PHY, "[RU] ERROR pthread_mutex_lock for RU prach thread BR (IC %d)\n", ru->proc.instance_cnt_prach_br);
    exit_fun( "error locking mutex_rxtx" );
    return(-1);
  }
  if (ru->proc.instance_cnt_prach_br==-1) {
    ++ru->proc.instance_cnt_prach_br;
    ru->proc.frame_prach_br    = ru->proc.frame_rx;
    ru->proc.subframe_prach_br = ru->proc.subframe_rx;

    LOG_D(PHY,"RU %d: waking up PRACH thread\n",ru->idx);
    // the thread can now be woken up
    AssertFatal(pthread_cond_signal(&ru->proc.cond_prach_br) == 0, "ERROR pthread_cond_signal for RU prach thread BR\n");
  }
  else LOG_W(PHY,"RU prach thread busy, skipping\n");
  pthread_mutex_unlock( &ru->proc.mutex_prach_br );

  return(0);
}
#endif

// this is for RU with local RF unit
void fill_rf_config(RU_t *ru, char *rf_config_file) {

  int i;

  LTE_DL_FRAME_PARMS *fp   = &ru->frame_parms;
  openair0_config_t *cfg   = &ru->openair0_cfg;
  //printf("////////////////numerology in config = %d\n",numerology);

  if(fp->N_RB_DL == 100) {
    if(numerology == 0){
      if (fp->threequarter_fs) {
        cfg->sample_rate=23.04e6;
        cfg->samples_per_frame = 230400; 
        cfg->tx_bw = 10e6;
        cfg->rx_bw = 10e6;
      }
      else {
        cfg->sample_rate=30.72e6;
        cfg->samples_per_frame = 307200; 
        cfg->tx_bw = 10e6;
        cfg->rx_bw = 10e6;
      }
	}else if(numerology == 1){
	  cfg->sample_rate=61.44e6;
      cfg->samples_per_frame = 307200; 
      cfg->tx_bw = 20e6;
      cfg->rx_bw = 20e6;
	}else if(numerology == 2){
	  cfg->sample_rate=122.88e6;
      cfg->samples_per_frame = 307200; 
      cfg->tx_bw = 40e6;
      cfg->rx_bw = 40e6;
	}else{
	  printf("Wrong input for numerology %d\n setting to 20MHz normal CP configuration",numerology);
	  cfg->sample_rate=30.72e6;
      cfg->samples_per_frame = 307200; 
      cfg->tx_bw = 10e6;
      cfg->rx_bw = 10e6;
	}
  } else if(fp->N_RB_DL == 50) {
    cfg->sample_rate=15.36e6;
    cfg->samples_per_frame = 153600;
    cfg->tx_bw = 5e6;
    cfg->rx_bw = 5e6;
  } else if (fp->N_RB_DL == 25) {
    cfg->sample_rate=7.68e6;
    cfg->samples_per_frame = 76800;
    cfg->tx_bw = 2.5e6;
    cfg->rx_bw = 2.5e6;
  } else if (fp->N_RB_DL == 6) {
    cfg->sample_rate=1.92e6;
    cfg->samples_per_frame = 19200;
    cfg->tx_bw = 1.5e6;
    cfg->rx_bw = 1.5e6;
  }
  else AssertFatal(1==0,"Unknown N_RB_DL %d\n",fp->N_RB_DL);


  if (fp->frame_type==TDD)
    cfg->duplex_mode = duplex_mode_TDD;
  else //FDD
    cfg->duplex_mode = duplex_mode_FDD;

  cfg->Mod_id = 0;
  cfg->num_rb_dl=fp->N_RB_DL;
  cfg->tx_num_channels=ru->nb_tx;
  cfg->rx_num_channels=ru->nb_rx;
  
  for (i=0; i<ru->nb_tx; i++) {
    
    cfg->tx_freq[i] = (double)fp->dl_CarrierFreq;
    cfg->rx_freq[i] = (double)fp->ul_CarrierFreq;

    cfg->tx_gain[i] = ru->att_tx;
    cfg->rx_gain[i] = ru->max_rxgain-ru->att_rx;

    cfg->configFilename = rf_config_file;
    printf("channel %d, Setting tx_gain offset %f, rx_gain offset %f, tx_freq %f, rx_freq %f\n",
	   i, cfg->tx_gain[i],
	   cfg->rx_gain[i],
	   cfg->tx_freq[i],
	   cfg->rx_freq[i]);
  }
}

/* this function maps the RU tx and rx buffers to the available rf chains.
   Each rf chain is is addressed by the card number and the chain on the card. The
   rf_map specifies for each antenna port, on which rf chain the mapping should start. Multiple
   antennas are mapped to successive RF chains on the same card. */
int setup_RU_buffers(RU_t *ru) {

  int i,j; 
  int card,ant;

  //uint16_t N_TA_offset = 0;

  LTE_DL_FRAME_PARMS *frame_parms;
  
  if (ru) {
    frame_parms = &ru->frame_parms;
    printf("setup_RU_buffers: frame_parms = %p\n",frame_parms);
  } else {
    printf("RU[%d] not initialized\n", ru->idx);
    return(-1);
  }
  
  
  if (frame_parms->frame_type == TDD) {
    if      (frame_parms->N_RB_DL == 100) ru->N_TA_offset = 624;
    else if (frame_parms->N_RB_DL == 50)  ru->N_TA_offset = 624/2;
    else if (frame_parms->N_RB_DL == 25)  ru->N_TA_offset = 624/4;
  } 
  if (ru->openair0_cfg.mmapped_dma == 1) {
    // replace RX signal buffers with mmaped HW versions
    
    for (i=0; i<ru->nb_rx; i++) {
      card = i/4;
      ant = i%4;
      printf("Mapping RU id %d, rx_ant %d, on card %d, chain %d\n",ru->idx,i,ru->rf_map.card+card, ru->rf_map.chain+ant);
      free(ru->common.rxdata[i]);
      ru->common.rxdata[i] = ru->openair0_cfg.rxbase[ru->rf_map.chain+ant];
      
      printf("rxdata[%d] @ %p\n",i,ru->common.rxdata[i]);
      for (j=0; j<16; j++) {
	printf("rxbuffer %d: %x\n",j,ru->common.rxdata[i][j]);
	ru->common.rxdata[i][j] = 16-j;
      }
    }
    
    for (i=0; i<ru->nb_tx; i++) {
      card = i/4;
      ant = i%4;
      printf("Mapping RU id %d, tx_ant %d, on card %d, chain %d\n",ru->idx,i,ru->rf_map.card+card, ru->rf_map.chain+ant);
      free(ru->common.txdata[i]);
      ru->common.txdata[i] = ru->openair0_cfg.txbase[ru->rf_map.chain+ant];
      
      printf("txdata[%d] @ %p\n",i,ru->common.txdata[i]);
      
      for (j=0; j<16; j++) {
	printf("txbuffer %d: %x\n",j,ru->common.txdata[i][j]);
	ru->common.txdata[i][j] = 16-j;
      }
    }
  }
  else {  // not memory-mapped DMA 
    //nothing to do, everything already allocated in lte_init
  }
  return(0);
}

static void* ru_stats_thread(void* param) {

  RU_t               *ru      = (RU_t*)param;

  PHY_VARS_eNB **eNB_list = ru->eNB_list;
  PHY_VARS_eNB *eNB=eNB_list[0];
  eNB_proc_t *proc = &eNB->proc;

  wait_sync("ru_stats_thread");

  while (!oai_exit) {
<<<<<<< HEAD
    sleep(1);
    if (opp_enabled == 1) {
      print_meas(&proc->ru_arrival_time,"ru_arrival_time",NULL,NULL);
      if (ru->feprx) print_meas(&ru->ofdm_demod_stats,"feprx",NULL,NULL);
      if (ru->feptx_ofdm) print_meas(&ru->ofdm_mod_stats,"feptx_ofdm",NULL,NULL);
      if (ru->fh_north_asynch_in) print_meas(&ru->rx_fhaul,"rx_fhaul",NULL,NULL);
      if (ru->fh_north_out) {
	print_meas(&ru->tx_fhaul,"tx_fhaul",NULL,NULL);
	print_meas(&ru->compression,"compression",NULL,NULL);
	print_meas(&ru->transport,"transport",NULL,NULL);
      }
    }
    else break;
=======
     sleep(1);
     if (opp_enabled == 1 && fepw) {
       if (ru->feprx) print_meas(&ru->ofdm_demod_stats,"feprx",NULL,NULL);
       if (ru->feptx_ofdm) print_meas(&ru->ofdm_mod_stats,"feptx_ofdm",NULL,NULL);
       if (ru->fh_north_asynch_in) print_meas(&ru->rx_fhaul,"rx_fhaul",NULL,NULL);
       if (ru->fh_north_out) {
          print_meas(&ru->tx_fhaul,"tx_fhaul",NULL,NULL);
          print_meas(&ru->compression,"compression",NULL,NULL);
          print_meas(&ru->transport,"transport",NULL,NULL);
       }
     }
>>>>>>> 184d51c6
  }
  return(NULL);
}

<<<<<<< HEAD
=======
static void* ru_thread_tx( void* param ) {
  RU_t *ru         = (RU_t*)param;
  RU_proc_t *proc  = &ru->proc;
  cpu_set_t cpuset;
  CPU_ZERO(&cpuset);


  thread_top_init("ru_thread_tx",1,400000,500000,500000);

  //CPU_SET(5, &cpuset);
  //pthread_setaffinity_np(pthread_self(), sizeof(cpu_set_t), &cpuset);
  //wait_sync("ru_thread_tx");

  wait_on_condition(&proc->mutex_FH1,&proc->cond_FH1,&proc->instance_cnt_FH1,"ru_thread_tx");

  printf( "ru_thread_tx ready\n");
  while (!oai_exit) { 

    VCD_SIGNAL_DUMPER_DUMP_VARIABLE_BY_NAME(VCD_SIGNAL_DUMPER_VARIABLES_CPUID_RU_THREAD_TX,sched_getcpu());   
    if (oai_exit) break;   


	LOG_D(PHY,"ru_thread_tx: Waiting for TX processing\n");
	// wait until eNBs are finished subframe RX n and TX n+4
    wait_on_condition(&proc->mutex_eNBs,&proc->cond_eNBs,&proc->instance_cnt_eNBs,"ru_thread_tx");
    if (oai_exit) break;
  	       
    // do TX front-end processing if needed (precoding and/or IDFTs)
    if (ru->feptx_prec) ru->feptx_prec(ru);
  	  
    // do OFDM if needed
    if ((ru->fh_north_asynch_in == NULL) && (ru->feptx_ofdm)) ru->feptx_ofdm(ru);
    if(!emulate_rf){    
      // do outgoing fronthaul (south) if needed
      if ((ru->fh_north_asynch_in == NULL) && (ru->fh_south_out)) ru->fh_south_out(ru);
  	      
      if (ru->fh_north_out) ru->fh_north_out(ru);
	}
    release_thread(&proc->mutex_eNBs,&proc->instance_cnt_eNBs,"ru_thread_tx");
    
    pthread_mutex_lock( &proc->mutex_eNBs );
    proc->ru_tx_ready++;
    // the thread can now be woken up
    if (pthread_cond_signal(&proc->cond_eNBs) != 0) {
      LOG_E( PHY, "[eNB] ERROR pthread_cond_signal for eNB TXnp4 thread\n");
      exit_fun( "ERROR pthread_cond_signal" );
    }
    pthread_mutex_unlock( &proc->mutex_eNBs );
  }
  release_thread(&proc->mutex_FH1,&proc->instance_cnt_FH1,"ru_thread_tx");
  return 0;
}

static void* ru_thread( void* param ) {
>>>>>>> 184d51c6


<<<<<<< HEAD
=======
  RU_t               *ru      = (RU_t*)param;
  RU_proc_t          *proc    = &ru->proc;
  LTE_DL_FRAME_PARMS *fp      = &ru->frame_parms;
  int                ret;
  int                subframe =9;
  int                frame    =1023; 
  cpu_set_t cpuset;
  CPU_ZERO(&cpuset);

>>>>>>> 184d51c6



<<<<<<< HEAD

=======
  // set default return value
  thread_top_init("ru_thread",1,400000,500000,500000);

  //CPU_SET(1, &cpuset);
  //pthread_setaffinity_np(pthread_self(), sizeof(cpu_set_t), &cpuset);
  pthread_setname_np( pthread_self(),"ru thread");
  LOG_I(PHY,"thread ru created id=%ld\n", syscall(__NR_gettid));

  LOG_I(PHY,"Starting RU %d (%s,%s),\n",ru->idx,eNB_functions[ru->function],eNB_timing[ru->if_timing]);

  if(emulate_rf){
    fill_rf_config(ru,ru->rf_config_file);
    init_frame_parms(&ru->frame_parms,1);
    phy_init_RU(ru);
    if (setup_RU_buffers(ru)!=0) {
          printf("Exiting, cannot initialize RU Buffers\n");
          exit(-1);
    }
  }
  else{
    // Start IF device if any
    if (ru->start_if) {
      LOG_I(PHY,"Starting IF interface for RU %d\n",ru->idx);
      AssertFatal(ru->start_if(ru,NULL) == 0, "Could not start the IF device\n");
      if (ru->if_south == LOCAL_RF) ret = connect_rau(ru);
      else ret = attach_rru(ru);
      AssertFatal(ret==0,"Cannot connect to radio\n");
    }
    if (ru->if_south == LOCAL_RF) { // configure RF parameters only 
          fill_rf_config(ru,ru->rf_config_file);
          init_frame_parms(&ru->frame_parms,1);
          phy_init_RU(ru);
    
    
          ret = openair0_device_load(&ru->rfdevice,&ru->openair0_cfg);
    }
    if (setup_RU_buffers(ru)!=0) {
          printf("Exiting, cannot initialize RU Buffers\n");
          exit(-1);
    }
  }

  LOG_I(PHY, "Signaling main thread that RU %d is ready\n",ru->idx);
  pthread_mutex_lock(&RC.ru_mutex);
  RC.ru_mask &= ~(1<<ru->idx);
  pthread_cond_signal(&RC.ru_cond);
  pthread_mutex_unlock(&RC.ru_mutex);
  
  
  pthread_mutex_lock(&proc->mutex_FH1);
  proc->instance_cnt_FH1 = 0;
  pthread_mutex_unlock(&proc->mutex_FH1);
  pthread_cond_signal(&proc->cond_FH1);

  wait_sync("ru_thread");

  if(!emulate_rf){
    // Start RF device if any
    if (ru->start_rf) {
      if (ru->start_rf(ru) != 0)
        LOG_E(HW,"Could not start the RF device\n");
      else LOG_I(PHY,"RU %d rf device ready\n",ru->idx);
    }
    else LOG_I(PHY,"RU %d no rf device\n",ru->idx);
    
    // if an asnych_rxtx thread exists
    // wakeup the thread because the devices are ready at this point
    
    if ((ru->fh_south_asynch_in)||(ru->fh_north_asynch_in)) {
      pthread_mutex_lock(&proc->mutex_asynch_rxtx);
      proc->instance_cnt_asynch_rxtx=0;
      pthread_mutex_unlock(&proc->mutex_asynch_rxtx);
      pthread_cond_signal(&proc->cond_asynch_rxtx);
    }
    else LOG_I(PHY,"RU %d no asynch_south interface\n",ru->idx);
    
    // if this is a slave RRU, try to synchronize on the DL frequency
    if ((ru->is_slave) && (ru->if_south == LOCAL_RF)) do_ru_synch(ru);
  }




  // This is a forever while loop, it loops over subframes which are scheduled by incoming samples from HW devices
  while (!oai_exit) {

    VCD_SIGNAL_DUMPER_DUMP_VARIABLE_BY_NAME(VCD_SIGNAL_DUMPER_VARIABLES_CPUID_RU_THREAD,sched_getcpu());

    // these are local subframe/frame counters to check that we are in synch with the fronthaul timing.
    // They are set on the first rx/tx in the underly FH routines.
    if (subframe==9) { 
      subframe=0;
      frame++;
      frame&=1023;
    } else {
      subframe++;
    }      

    // synchronization on input FH interface, acquire signals/data and block
    if (ru->fh_south_in) ru->fh_south_in(ru,&frame,&subframe);
    else AssertFatal(1==0, "No fronthaul interface at south port");

/*
    LOG_D(PHY,"AFTER fh_south_in - SFN/SF:%d%d RU->proc[RX:%d%d TX:%d%d] RC.eNB[0][0]:[RX:%d%d TX(SFN):%d]\n",
        frame,subframe,
        proc->frame_rx,proc->subframe_rx,
        proc->frame_tx,proc->subframe_tx,
        RC.eNB[0][0]->proc.frame_rx,RC.eNB[0][0]->proc.subframe_rx,
        RC.eNB[0][0]->proc.frame_tx);

      LOG_D(PHY,"RU thread (do_prach %d, is_prach_subframe %d), received frame %d, subframe %d\n",
          ru->do_prach,
          is_prach_subframe(fp, proc->frame_rx, proc->subframe_rx),
          proc->frame_rx,proc->subframe_rx);
*/ 
    if ((ru->do_prach>0) && (is_prach_subframe(fp, proc->frame_rx, proc->subframe_rx)==1)) {
      wakeup_prach_ru(ru);
    }
#ifdef Rel14
    else if ((ru->do_prach>0) && (is_prach_subframe(fp, proc->frame_rx, proc->subframe_rx)>1)) {
      wakeup_prach_ru_br(ru);
    }
#endif

    // adjust for timing offset between RU
    if (ru->idx!=0) proc->frame_tx = (proc->frame_tx+proc->frame_offset)&1023;


    // do RX front-end processing (frequency-shift, dft) if needed
    if (ru->feprx) ru->feprx(ru);

    // At this point, all information for subframe has been received on FH interface
    // If this proc is to provide synchronization, do so
    wakeup_slaves(proc);

    // wakeup all eNB processes waiting for this RU
    if (ru->num_eNB>0) wakeup_eNBs(ru);
    
    if(get_nprocs() <= 4){
      // do TX front-end processing if needed (precoding and/or IDFTs)
      if (ru->feptx_prec) ru->feptx_prec(ru);
      
      // do OFDM if needed
      if ((ru->fh_north_asynch_in == NULL) && (ru->feptx_ofdm)) ru->feptx_ofdm(ru);
      if(!emulate_rf){
        // do outgoing fronthaul (south) if needed
        if ((ru->fh_north_asynch_in == NULL) && (ru->fh_south_out)) ru->fh_south_out(ru);
        
        if (ru->fh_north_out) ru->fh_north_out(ru);
      }
    }

  }
  

  printf( "Exiting ru_thread \n");

  if (ru->stop_rf != NULL) {
    if (ru->stop_rf(ru) != 0)
      LOG_E(HW,"Could not stop the RF device\n");
    else LOG_I(PHY,"RU %d rf device stopped\n",ru->idx);
  }

  ru_thread_status = 0;
  return &ru_thread_status;

}
>>>>>>> 184d51c6


// This thread run the initial synchronization like a UE
void *ru_thread_synch(void *arg) {

  RU_t *ru = (RU_t*)arg;
  LTE_DL_FRAME_PARMS *fp=&ru->frame_parms;
  int32_t sync_pos,sync_pos2;
  int64_t peak_val;
  int64_t avg;
  static int ru_thread_synch_status=0;
  int cnt=0;

  thread_top_init("ru_thread_synch",0,5000000,10000000,10000000);

  wait_sync("ru_thread_synch");

  // initialize variables for PSS detection
  ru_sync_time_init(ru);

  while (!oai_exit) {

    // wait to be woken up
    if (wait_on_condition(&ru->proc.mutex_synch,&ru->proc.cond_synch,&ru->proc.instance_cnt_synch,"ru_thread_synch")<0) break;

    // if we're not in synch, then run initial synch
    if (ru->in_synch == 0) { 
      // run intial synch like UE
      LOG_I(PHY,"Running initial synchronization\n");
      
      ru->rx_offset = ru_sync_time(ru,
				   &peak_val,
				   &avg);
      LOG_I(PHY,"RU synch cnt %d: %d, val %d\n",cnt,sync_pos,peak_val);
      cnt++;
      if (sync_pos >= 0) {
	LOG_I(PHY,"Estimated peak_val %d dB, avg %d => timing offset %d\n",ru->rx_offset,dB_fixed(peak_val),dB_fixed(ru->rx_offset));
	ru->in_synch = 1;

      } // symc_pos > 0
      else AssertFatal(cnt<1000,"Cannot find synch reference\n");
    } // ru->in_synch==0
    if (release_thread(&ru->proc.mutex_synch,&ru->proc.instance_cnt_synch,"ru_synch_thread") < 0) break;
  } // oai_exit

  ru_sync_time_free(ru);

  ru_thread_synch_status = 0;
  return &ru_thread_synch_status;

}


 
int start_if(struct RU_t_s *ru,struct PHY_VARS_eNB_s *eNB) {
  return(ru->ifdevice.trx_start_func(&ru->ifdevice));
}

int start_rf(RU_t *ru) {
  return(ru->rfdevice.trx_start_func(&ru->rfdevice));
}

int stop_rf(RU_t *ru)
{
  ru->rfdevice.trx_end_func(&ru->rfdevice);
  return 0;
}

extern void fep_full(RU_t *ru);
extern void ru_fep_full_2thread(RU_t *ru);
extern void feptx_ofdm(RU_t *ru);
extern void feptx_ofdm_2thread(RU_t *ru);
extern void feptx_prec(RU_t *ru);
extern void init_fep_thread(RU_t *ru,pthread_attr_t *attr);
extern void init_feptx_thread(RU_t *ru,pthread_attr_t *attr);

void reset_proc(RU_t *ru) {

  int i=0;
  RU_proc_t *proc;

  AssertFatal(ru != NULL, "ru is null\n");
  proc = &ru->proc;

  proc->ru = ru;
  proc->first_rx                 = 1;
  proc->first_tx                 = 1;
  proc->frame_offset             = 0;
  proc->frame_tx_unwrap          = 0;

  for (i=0;i<10;i++) proc->symbol_mask[i]=0;
}

void init_RU_proc(RU_t *ru) {
   
  int i=0;
  RU_proc_t *proc;
<<<<<<< HEAD
  pthread_attr_t *attr_FH=NULL,*attr_prach=NULL,*attr_asynch=NULL,*attr_synch=NULL, *attr_ctrl=NULL;
=======
  pthread_attr_t *attr_FH=NULL,*attr_FH1=NULL,*attr_prach=NULL,*attr_asynch=NULL,*attr_synch=NULL,*attr_emulateRF=NULL;
>>>>>>> 184d51c6
  //pthread_attr_t *attr_fep=NULL;
#ifdef Rel14
  pthread_attr_t *attr_prach_br=NULL;
#endif
  char name[100];

#ifndef OCP_FRAMEWORK
  LOG_I(PHY,"Initializing RU proc %d (%s,%s),\n",ru->idx,eNB_functions[ru->function],eNB_timing[ru->if_timing]);
#endif
  proc = &ru->proc;
  memset((void*)proc,0,sizeof(RU_proc_t));

  proc->ru = ru;
  proc->instance_cnt_prach       = -1;
  proc->instance_cnt_synch       = -1;
  proc->instance_cnt_FH          = -1;
  proc->instance_cnt_FH1         = -1;
  proc->instance_cnt_emulateRF   = -1;
  proc->instance_cnt_asynch_rxtx = -1;
<<<<<<< HEAD
  proc->instance_cnt_ru 	 = -1;
=======
  proc->instance_cnt_eNBs        = -1;
>>>>>>> 184d51c6
  proc->first_rx                 = 1;
  proc->first_tx                 = 1;
  proc->frame_offset             = 0;
  proc->num_slaves               = 0;
  proc->frame_tx_unwrap          = 0;
  proc->ru_rx_ready              = 0;
  proc->ru_tx_ready              = 0;

  for (i=0;i<10;i++) proc->symbol_mask[i]=0;
  
  pthread_mutex_init( &proc->mutex_prach, NULL);
  pthread_mutex_init( &proc->mutex_asynch_rxtx, NULL);
  pthread_mutex_init( &proc->mutex_synch,NULL);
  pthread_mutex_init( &proc->mutex_FH,NULL);
  pthread_mutex_init( &proc->mutex_FH1,NULL);
  pthread_mutex_init( &proc->mutex_emulateRF,NULL);
  pthread_mutex_init( &proc->mutex_eNBs, NULL);
  pthread_mutex_init( &proc->mutex_ru,NULL);
  
  pthread_cond_init( &proc->cond_prach, NULL);
  pthread_cond_init( &proc->cond_FH, NULL);
  pthread_cond_init( &proc->cond_FH1, NULL);
  pthread_cond_init( &proc->cond_emulateRF, NULL);
  pthread_cond_init( &proc->cond_asynch_rxtx, NULL);
  pthread_cond_init( &proc->cond_synch,NULL);
  pthread_cond_init( &proc->cond_eNBs, NULL);
  pthread_cond_init( &proc->cond_ru_thread,NULL);
  
  pthread_attr_init( &proc->attr_FH);
  pthread_attr_init( &proc->attr_FH1);
  pthread_attr_init( &proc->attr_emulateRF);
  pthread_attr_init( &proc->attr_prach);
  pthread_attr_init( &proc->attr_synch);
  pthread_attr_init( &proc->attr_asynch_rxtx);
  pthread_attr_init( &proc->attr_fep);

#ifdef Rel14
  proc->instance_cnt_prach_br       = -1;
  pthread_mutex_init( &proc->mutex_prach_br, NULL);
  pthread_cond_init( &proc->cond_prach_br, NULL);
  pthread_attr_init( &proc->attr_prach_br);
#endif  
  
#ifndef DEADLINE_SCHEDULER
  attr_FH        = &proc->attr_FH;
  attr_FH1       = &proc->attr_FH1;
  attr_prach     = &proc->attr_prach;
  attr_synch     = &proc->attr_synch;
  attr_asynch    = &proc->attr_asynch_rxtx;
  attr_emulateRF = &proc->attr_emulateRF;
#ifdef Rel14
  attr_prach_br  = &proc->attr_prach_br;
#endif
#endif
  
<<<<<<< HEAD
  if (ru->function!=eNodeB_3GPP) pthread_create( &proc->pthread_ctrl, attr_ctrl, ru_thread_control, (void*)ru );
  
=======
  pthread_create( &proc->pthread_FH, attr_FH, ru_thread, (void*)ru );
  if(emulate_rf)
    pthread_create( &proc->pthread_emulateRF, attr_emulateRF, emulatedRF_thread, (void*)proc );

  if (get_nprocs() > 4)
    pthread_create( &proc->pthread_FH1, attr_FH1, ru_thread_tx, (void*)ru );
>>>>>>> 184d51c6

  if (ru->function == NGFI_RRU_IF4p5) {
    pthread_create( &proc->pthread_prach, attr_prach, ru_thread_prach, (void*)ru );
#ifdef Rel14  
    pthread_create( &proc->pthread_prach_br, attr_prach_br, ru_thread_prach_br, (void*)ru );
#endif
    if (ru->is_slave == 1) pthread_create( &proc->pthread_synch, attr_synch, ru_thread_synch, (void*)ru);
    
    
    if ((ru->if_timing == synch_to_other) ||
	(ru->function == NGFI_RRU_IF5) ||
	(ru->function == NGFI_RRU_IF4p5)) 
	{
		pthread_create( &proc->pthread_asynch_rxtx, attr_asynch, ru_thread_asynch_rxtx, (void*)ru );
	}
    
    
  }
  else if (ru->function == eNodeB_3GPP && ru->if_south == LOCAL_RF) { // DJP - need something else to distinguish between monolithic and PNF
    LOG_I(PHY,"%s() DJP - added creation of pthread_prach\n", __FUNCTION__);
    pthread_create( &proc->pthread_prach, attr_prach, ru_thread_prach, (void*)ru );
    ru->state=RU_RUN;
    fill_rf_config(ru,ru->rf_config_file);
    init_frame_parms(&ru->frame_parms,1);
    ru->frame_parms.nb_antennas_rx = ru->nb_rx;
    phy_init_RU(ru);


    openair0_device_load(&ru->rfdevice,&ru->openair0_cfg);

   if (setup_RU_buffers(ru)!=0) {
      printf("Exiting, cannot initialize RU Buffers\n");
      exit(-1);
   }

  }

  if (get_nprocs()> 2 && fepw) { 
    if (ru->feprx) init_fep_thread(ru,NULL); 
    if (ru->feptx_ofdm) init_feptx_thread(ru,NULL);
  } 
  if (opp_enabled == 1) pthread_create(&ru->ru_stats_thread,NULL,ru_stats_thread,(void*)ru); 
 
  pthread_create( &proc->pthread_FH, attr_FH, ru_thread, (void*)ru );
  snprintf( name, sizeof(name), "ru_thread_FH %d", ru->idx );
  pthread_setname_np( proc->pthread_FH, name );

  if (ru->function == eNodeB_3GPP) {
    usleep(10000);
    LOG_I(PHY, "Signaling main thread that RU %d (is_slave %d) is ready in state %s\n",ru->idx,ru->is_slave,ru_states[ru->state]);
    pthread_mutex_lock(&RC.ru_mutex);
    RC.ru_mask &= ~(1<<ru->idx);
    pthread_cond_signal(&RC.ru_cond);
    pthread_mutex_unlock(&RC.ru_mutex);
  }
}

void kill_RU_proc(int inst)
{
  RU_t *ru = RC.ru[inst];
  RU_proc_t *proc = &ru->proc;

  pthread_mutex_lock(&proc->mutex_FH);
  proc->instance_cnt_FH = 0;
  pthread_cond_signal(&proc->cond_FH);
  pthread_mutex_unlock(&proc->mutex_FH);

  pthread_mutex_lock(&proc->mutex_FH1);
  proc->instance_cnt_FH1 = 0;
  pthread_cond_signal(&proc->cond_FH1);
  pthread_mutex_unlock(&proc->mutex_FH1);

  pthread_mutex_lock(&proc->mutex_prach);
  proc->instance_cnt_prach = 0;
  pthread_cond_signal(&proc->cond_prach);
  pthread_mutex_unlock(&proc->mutex_prach);

#ifdef Rel14
  pthread_mutex_lock(&proc->mutex_prach_br);
  proc->instance_cnt_prach_br = 0;
  pthread_cond_signal(&proc->cond_prach_br);
  pthread_mutex_unlock(&proc->mutex_prach_br);
#endif

  pthread_mutex_lock(&proc->mutex_synch);
  proc->instance_cnt_synch = 0;
  pthread_cond_signal(&proc->cond_synch);
  pthread_mutex_unlock(&proc->mutex_synch);

  pthread_mutex_lock(&proc->mutex_eNBs);
  proc->ru_tx_ready = 0;
  proc->instance_cnt_eNBs = 0;
  pthread_cond_signal(&proc->cond_eNBs);
  pthread_mutex_unlock(&proc->mutex_eNBs);

  pthread_mutex_lock(&proc->mutex_asynch_rxtx);
  proc->instance_cnt_asynch_rxtx = 0;
  pthread_cond_signal(&proc->cond_asynch_rxtx);
  pthread_mutex_unlock(&proc->mutex_asynch_rxtx);

  LOG_D(PHY, "Joining pthread_FH\n");
  pthread_join(proc->pthread_FH, NULL);
  LOG_D(PHY, "Joining pthread_FHTX\n");
  pthread_join(proc->pthread_FH1, NULL);
  if (ru->function == NGFI_RRU_IF4p5) {
    LOG_D(PHY, "Joining pthread_prach\n");
    pthread_join(proc->pthread_prach, NULL);
#ifdef Rel14
    LOG_D(PHY, "Joining pthread_prach_br\n");
    pthread_join(proc->pthread_prach_br, NULL);
#endif
    if (ru->is_slave) {
      LOG_D(PHY, "Joining pthread_\n");
      pthread_join(proc->pthread_synch, NULL);
    }

    if ((ru->if_timing == synch_to_other) ||
        (ru->function == NGFI_RRU_IF5) ||
        (ru->function == NGFI_RRU_IF4p5)) {
      LOG_D(PHY, "Joining pthread_asynch_rxtx\n");
      pthread_join(proc->pthread_asynch_rxtx, NULL);
    }
  }
  if (get_nprocs() > 2 && fepw) {
    if (ru->feprx) {
      pthread_mutex_lock(&proc->mutex_fep);
      proc->instance_cnt_fep = 0;
      pthread_mutex_unlock(&proc->mutex_fep);
      pthread_cond_signal(&proc->cond_fep);
      LOG_D(PHY, "Joining pthread_fep\n");
      pthread_join(proc->pthread_fep, NULL);
      pthread_mutex_destroy(&proc->mutex_fep);
      pthread_cond_destroy(&proc->cond_fep);
    }
    if (ru->feptx_ofdm) {
      pthread_mutex_lock(&proc->mutex_feptx);
      proc->instance_cnt_feptx = 0;
      pthread_mutex_unlock(&proc->mutex_feptx);
      pthread_cond_signal(&proc->cond_feptx);
      LOG_D(PHY, "Joining pthread_feptx\n");
      pthread_join(proc->pthread_feptx, NULL);
      pthread_mutex_destroy(&proc->mutex_feptx);
      pthread_cond_destroy(&proc->cond_feptx);
    }
  }
  if (opp_enabled) {
    LOG_D(PHY, "Joining ru_stats_thread\n");
    pthread_join(ru->ru_stats_thread, NULL);
  }

  pthread_mutex_destroy(&proc->mutex_prach);
  pthread_mutex_destroy(&proc->mutex_asynch_rxtx);
  pthread_mutex_destroy(&proc->mutex_synch);
  pthread_mutex_destroy(&proc->mutex_FH);
  pthread_mutex_destroy(&proc->mutex_FH1);
  pthread_mutex_destroy(&proc->mutex_eNBs);

  pthread_cond_destroy(&proc->cond_prach);
  pthread_cond_destroy(&proc->cond_FH);
  pthread_cond_destroy(&proc->cond_FH1);
  pthread_cond_destroy(&proc->cond_asynch_rxtx);
  pthread_cond_destroy(&proc->cond_synch);
  pthread_cond_destroy(&proc->cond_eNBs);

  pthread_attr_destroy(&proc->attr_FH);
  pthread_attr_destroy(&proc->attr_FH1);
  pthread_attr_destroy(&proc->attr_prach);
  pthread_attr_destroy(&proc->attr_synch);
  pthread_attr_destroy(&proc->attr_asynch_rxtx);
  pthread_attr_destroy(&proc->attr_fep);

#ifdef Rel14
  pthread_mutex_destroy(&proc->mutex_prach_br);
  pthread_cond_destroy(&proc->cond_prach_br);
  pthread_attr_destroy(&proc->attr_prach_br);
#endif
}

int check_capabilities(RU_t *ru,RRU_capabilities_t *cap) {

  FH_fmt_options_t fmt = cap->FH_fmt;

  int i;
  int found_band=0;

  LOG_I(PHY,"RRU %d, num_bands %d, looking for band %d\n",ru->idx,cap->num_bands,ru->frame_parms.eutra_band);
  for (i=0;i<cap->num_bands;i++) {
    LOG_I(PHY,"band %d on RRU %d\n",cap->band_list[i],ru->idx);
    if (ru->frame_parms.eutra_band == cap->band_list[i]) {
      found_band=1;
      break;
    }
  }

  if (found_band == 0) {
    LOG_I(PHY,"Couldn't find target EUTRA band %d on RRU %d\n",ru->frame_parms.eutra_band,ru->idx);
    return(-1);
  }

  switch (ru->if_south) {
  case LOCAL_RF:
    AssertFatal(1==0, "This RU should not have a local RF, exiting\n");
    return(0);
    break;
  case REMOTE_IF5:
    if (fmt == OAI_IF5_only || fmt == OAI_IF5_and_IF4p5) return(0);
    break;
  case REMOTE_IF4p5:
    if (fmt == OAI_IF4p5_only || fmt == OAI_IF5_and_IF4p5) return(0);
    break;
  case REMOTE_MBP_IF5:
    if (fmt == MBP_IF5) return(0);
    break;
  default:
    LOG_I(PHY,"No compatible Fronthaul interface found for RRU %d\n", ru->idx);
    return(-1);
  }

  return(-1);
}


char rru_format_options[4][20] = {"OAI_IF5_only","OAI_IF4p5_only","OAI_IF5_and_IF4p5","MBP_IF5"};

char rru_formats[3][20] = {"OAI_IF5","MBP_IF5","OAI_IF4p5"};
char ru_if_formats[4][20] = {"LOCAL_RF","REMOTE_OAI_IF5","REMOTE_MBP_IF5","REMOTE_OAI_IF4p5"};

void configure_ru(int idx,
		  void *arg) {

  RU_t               *ru           = RC.ru[idx];
  RRU_config_t       *config       = (RRU_config_t *)arg;
  RRU_capabilities_t *capabilities = (RRU_capabilities_t*)arg;
  int ret;

  LOG_I(PHY, "Received capabilities from RRU %d\n",idx);


  if (capabilities->FH_fmt < MAX_FH_FMTs) LOG_I(PHY, "RU FH options %s\n",rru_format_options[capabilities->FH_fmt]);

  AssertFatal((ret=check_capabilities(ru,capabilities)) == 0,
	      "Cannot configure RRU %d, check_capabilities returned %d\n", idx,ret);
  // take antenna capabilities of RRU
  ru->nb_tx                      = capabilities->nb_tx[0];
  ru->nb_rx                      = capabilities->nb_rx[0];

  // Pass configuration to RRU
  LOG_I(PHY, "Using %s fronthaul (%d), band %d \n",ru_if_formats[ru->if_south],ru->if_south,ru->frame_parms.eutra_band);
  // wait for configuration 
  config->FH_fmt                 = ru->if_south;
  config->num_bands              = 1;
  config->band_list[0]           = ru->frame_parms.eutra_band;
  config->tx_freq[0]             = ru->frame_parms.dl_CarrierFreq;      
  config->rx_freq[0]             = ru->frame_parms.ul_CarrierFreq;      
  config->tdd_config[0]          = ru->frame_parms.tdd_config;
  config->tdd_config_S[0]        = ru->frame_parms.tdd_config_S;
  config->att_tx[0]              = ru->att_tx;
  config->att_rx[0]              = ru->att_rx;
  config->N_RB_DL[0]             = ru->frame_parms.N_RB_DL;
  config->N_RB_UL[0]             = ru->frame_parms.N_RB_UL;
  config->threequarter_fs[0]     = ru->frame_parms.threequarter_fs;
  if (ru->if_south==REMOTE_IF4p5) {
    config->prach_FreqOffset[0]  = ru->frame_parms.prach_config_common.prach_ConfigInfo.prach_FreqOffset;
    config->prach_ConfigIndex[0] = ru->frame_parms.prach_config_common.prach_ConfigInfo.prach_ConfigIndex;
    LOG_I(PHY,"REMOTE_IF4p5: prach_FrequOffset %d, prach_ConfigIndex %d\n",
	  config->prach_FreqOffset[0],config->prach_ConfigIndex[0]);
    
#ifdef Rel14
    int i;
    for (i=0;i<4;i++) {
      config->emtc_prach_CElevel_enable[0][i]  = ru->frame_parms.prach_emtc_config_common.prach_ConfigInfo.prach_CElevel_enable[i];
      config->emtc_prach_FreqOffset[0][i]      = ru->frame_parms.prach_emtc_config_common.prach_ConfigInfo.prach_FreqOffset[i];
      config->emtc_prach_ConfigIndex[0][i]     = ru->frame_parms.prach_emtc_config_common.prach_ConfigInfo.prach_ConfigIndex[i];
    }
#endif
  }

  init_frame_parms(&ru->frame_parms,1);
  phy_init_RU(ru);
}

void configure_rru(int idx,
		   void *arg) {

  RRU_config_t *config = (RRU_config_t *)arg;
  RU_t         *ru         = RC.ru[idx];

  ru->frame_parms.eutra_band                                               = config->band_list[0];
  ru->frame_parms.dl_CarrierFreq                                           = config->tx_freq[0];
  ru->frame_parms.ul_CarrierFreq                                           = config->rx_freq[0];
  if (ru->frame_parms.dl_CarrierFreq == ru->frame_parms.ul_CarrierFreq) {
    ru->frame_parms.frame_type                                            = TDD;
    ru->frame_parms.tdd_config                                            = config->tdd_config[0];
    ru->frame_parms.tdd_config_S                                          = config->tdd_config_S[0]; 
  }
  else
    ru->frame_parms.frame_type                                            = FDD;
  ru->att_tx                                                               = config->att_tx[0];
  ru->att_rx                                                               = config->att_rx[0];
  ru->frame_parms.N_RB_DL                                                  = config->N_RB_DL[0];
  ru->frame_parms.N_RB_UL                                                  = config->N_RB_UL[0];
  ru->frame_parms.threequarter_fs                                          = config->threequarter_fs[0];
  ru->frame_parms.pdsch_config_common.referenceSignalPower                 = ru->max_pdschReferenceSignalPower-config->att_tx[0];
  if (ru->function==NGFI_RRU_IF4p5) {
    ru->frame_parms.att_rx = ru->att_rx;
    ru->frame_parms.att_tx = ru->att_tx;

    LOG_I(PHY,"Setting ru->function to NGFI_RRU_IF4p5, prach_FrequOffset %d, prach_ConfigIndex %d, att (%d,%d)\n",
	  config->prach_FreqOffset[0],config->prach_ConfigIndex[0],ru->att_tx,ru->att_rx);
    ru->frame_parms.prach_config_common.prach_ConfigInfo.prach_FreqOffset  = config->prach_FreqOffset[0]; 
    ru->frame_parms.prach_config_common.prach_ConfigInfo.prach_ConfigIndex = config->prach_ConfigIndex[0]; 
#ifdef Rel14
    for (int i=0;i<4;i++) {
      ru->frame_parms.prach_emtc_config_common.prach_ConfigInfo.prach_CElevel_enable[i] = config->emtc_prach_CElevel_enable[0][i];
      ru->frame_parms.prach_emtc_config_common.prach_ConfigInfo.prach_FreqOffset[i]     = config->emtc_prach_FreqOffset[0][i];
      ru->frame_parms.prach_emtc_config_common.prach_ConfigInfo.prach_ConfigIndex[i]    = config->emtc_prach_ConfigIndex[0][i];
    }
#endif
  }
  
  init_frame_parms(&ru->frame_parms,1);

  fill_rf_config(ru,ru->rf_config_file);


//  phy_init_RU(ru);

}

void init_precoding_weights(PHY_VARS_eNB *eNB) {

  int layer,ru_id,aa,re,ue,tb;
  LTE_DL_FRAME_PARMS *fp=&eNB->frame_parms;
  RU_t *ru;
  LTE_eNB_DLSCH_t *dlsch;

  // init precoding weigths
  for (ue=0;ue<NUMBER_OF_UE_MAX;ue++) {
    for (tb=0;tb<2;tb++) {
      dlsch = eNB->dlsch[ue][tb];
      for (layer=0; layer<4; layer++) {
	int nb_tx=0;
	for (ru_id=0;ru_id<RC.nb_RU;ru_id++) { 
	  ru = RC.ru[ru_id];
	  nb_tx+=ru->nb_tx;
	}
	dlsch->ue_spec_bf_weights[layer] = (int32_t**)malloc16(nb_tx*sizeof(int32_t*));
	  
	for (aa=0; aa<nb_tx; aa++) {
	  dlsch->ue_spec_bf_weights[layer][aa] = (int32_t *)malloc16(fp->ofdm_symbol_size*sizeof(int32_t));
	  for (re=0;re<fp->ofdm_symbol_size; re++) {
	    dlsch->ue_spec_bf_weights[layer][aa][re] = 0x00007fff;
	  }
	}	
      }
    }
  }
}

void set_function_spec_param(RU_t *ru)
{
  int ret;

  switch (ru->if_south) {
  case LOCAL_RF:   // this is an RU with integrated RF (RRU, eNB)
    if (ru->function ==  NGFI_RRU_IF5) {                 // IF5 RRU
      ru->do_prach              = 0;                      // no prach processing in RU
      ru->fh_north_in           = NULL;                   // no shynchronous incoming fronthaul from north
      ru->fh_north_out          = fh_if5_north_out;       // need only to do send_IF5  reception
      ru->fh_south_out          = tx_rf;                  // send output to RF
      ru->fh_north_asynch_in    = fh_if5_north_asynch_in; // TX packets come asynchronously
      ru->feprx                 = NULL;                   // nothing (this is a time-domain signal)
      ru->feptx_ofdm            = NULL;                   // nothing (this is a time-domain signal)
      ru->feptx_prec            = NULL;                   // nothing (this is a time-domain signal)
      ru->start_if              = start_if;               // need to start the if interface for if5
      ru->ifdevice.host_type    = RRU_HOST;
      ru->rfdevice.host_type    = RRU_HOST;
      ru->ifdevice.eth_params   = &ru->eth_params;
      reset_meas(&ru->rx_fhaul);
      reset_meas(&ru->tx_fhaul);
      reset_meas(&ru->compression);
      reset_meas(&ru->transport);

      ret = openair0_transport_load(&ru->ifdevice,&ru->openair0_cfg,&ru->eth_params);
      printf("openair0_transport_init returns %d for ru_id %d\n", ret, ru->idx);
      if (ret<0) {
        printf("Exiting, cannot initialize transport protocol\n");
        exit(-1);
      }
    }
    else if (ru->function == NGFI_RRU_IF4p5) {
      ru->do_prach              = 1;                        // do part of prach processing in RU
      ru->fh_north_in           = NULL;                     // no synchronous incoming fronthaul from north
      ru->fh_north_out          = fh_if4p5_north_out;       // send_IF4p5 on reception
      ru->fh_south_out          = tx_rf;                    // send output to RF
      ru->fh_north_asynch_in    = fh_if4p5_north_asynch_in; // TX packets come asynchronously
      ru->feprx                 = (get_nprocs()<=2 || !fepw) ? fep_full :ru_fep_full_2thread;                 // RX DFTs
      ru->feptx_ofdm            = (get_nprocs()<=2 || !fepw) ? feptx_ofdm : feptx_ofdm_2thread;               // this is fep with idft only (no precoding in RRU)
      ru->feptx_prec            = NULL;
      ru->start_if              = start_if;                 // need to start the if interface for if4p5
      ru->ifdevice.host_type    = RRU_HOST;
      ru->rfdevice.host_type    = RRU_HOST;
      ru->ifdevice.eth_params   = &ru->eth_params;
      reset_meas(&ru->rx_fhaul);
      reset_meas(&ru->tx_fhaul);
      reset_meas(&ru->compression);
      reset_meas(&ru->transport);

      ret = openair0_transport_load(&ru->ifdevice,&ru->openair0_cfg,&ru->eth_params);
      printf("openair0_transport_init returns %d for ru_id %d\n", ret, ru->idx);
      if (ret<0) {
        printf("Exiting, cannot initialize transport protocol\n");
        exit(-1);
      }
      malloc_IF4p5_buffer(ru);
    }
    else if (ru->function == eNodeB_3GPP) {
      ru->do_prach             = 0;                       // no prach processing in RU
      ru->feprx                = (get_nprocs()<=2 || !fepw) ? fep_full : ru_fep_full_2thread;                // RX DFTs
      ru->feptx_ofdm           = (get_nprocs()<=2 || !fepw) ? feptx_ofdm : feptx_ofdm_2thread;              // this is fep with idft and precoding
      ru->feptx_prec           = feptx_prec;              // this is fep with idft and precoding
      ru->fh_north_in          = NULL;                    // no incoming fronthaul from north
      ru->fh_north_out         = NULL;                    // no outgoing fronthaul to north
      ru->start_if             = NULL;                    // no if interface
      ru->rfdevice.host_type   = RAU_HOST;
    }
    ru->fh_south_in            = rx_rf;                               // local synchronous RF RX
    ru->fh_south_out           = tx_rf;                               // local synchronous RF TX
    ru->start_rf               = start_rf;                            // need to start the local RF interface
    ru->stop_rf                = stop_rf;
    printf("configuring ru_id %d (start_rf %p)\n", ru->idx, start_rf);
    /*
      if (ru->function == eNodeB_3GPP) { // configure RF parameters only for 3GPP eNodeB, we need to get them from RAU otherwise
      fill_rf_config(ru,rf_config_file);
      init_frame_parms(&ru->frame_parms,1);
      phy_init_RU(ru);
      }

      ret = openair0_device_load(&ru->rfdevice,&ru->openair0_cfg);
      if (setup_RU_buffers(ru)!=0) {
      printf("Exiting, cannot initialize RU Buffers\n");
      exit(-1);
      }*/
    break;

  case REMOTE_IF5: // the remote unit is IF5 RRU
    ru->do_prach               = 0;
    ru->feprx                  = (get_nprocs()<=2 || !fepw) ? fep_full : fep_full;                   // this is frequency-shift + DFTs
    ru->feptx_prec             = feptx_prec;                 // need to do transmit Precoding + IDFTs
    ru->feptx_ofdm             = (get_nprocs()<=2 || !fepw) ? feptx_ofdm : feptx_ofdm_2thread;                 // need to do transmit Precoding + IDFTs
    if (ru->if_timing == synch_to_other) {
      ru->fh_south_in          = fh_slave_south_in;                  // synchronize to master
      ru->fh_south_out         = fh_if5_mobipass_south_out;          // use send_IF5 for mobipass
      ru->fh_south_asynch_in   = fh_if5_south_asynch_in_mobipass;    // UL is asynchronous
    }
    else {
      ru->fh_south_in          = fh_if5_south_in;     // synchronous IF5 reception
      ru->fh_south_out         = fh_if5_south_out;    // synchronous IF5 transmission
      ru->fh_south_asynch_in   = NULL;                // no asynchronous UL
    }
    ru->start_rf               = NULL;                 // no local RF
    ru->stop_rf                = NULL;
    ru->start_if               = start_if;             // need to start if interface for IF5
    ru->ifdevice.host_type     = RAU_HOST;
    ru->ifdevice.eth_params    = &ru->eth_params;
    ru->ifdevice.configure_rru = configure_ru;

    ret = openair0_transport_load(&ru->ifdevice,&ru->openair0_cfg,&ru->eth_params);
    printf("openair0_transport_init returns %d for ru_id %d\n", ret, ru->idx);
    if (ret<0) {
      printf("Exiting, cannot initialize transport protocol\n");
      exit(-1);
    }
    break;

  case REMOTE_IF4p5:
    ru->do_prach               = 0;
    ru->feprx                  = NULL;                // DFTs
    ru->feptx_prec             = feptx_prec;          // Precoding operation
    ru->feptx_ofdm             = NULL;                // no OFDM mod
    ru->fh_south_in            = fh_if4p5_south_in;   // synchronous IF4p5 reception
    ru->fh_south_out           = fh_if4p5_south_out;  // synchronous IF4p5 transmission
    ru->fh_south_asynch_in     = (ru->if_timing == synch_to_other) ? fh_if4p5_south_in : NULL;                // asynchronous UL if synch_to_other
    ru->fh_north_out           = NULL;
    ru->fh_north_asynch_in     = NULL;
    ru->start_rf               = NULL;                // no local RF
    ru->stop_rf                = NULL;
    ru->start_if               = start_if;            // need to start if interface for IF4p5
    ru->ifdevice.host_type     = RAU_HOST;
    ru->ifdevice.eth_params    = &ru->eth_params;
    ru->ifdevice.configure_rru = configure_ru;

    ret = openair0_transport_load(&ru->ifdevice, &ru->openair0_cfg, &ru->eth_params);
    printf("openair0_transport_init returns %d for ru_id %d\n", ret, ru->idx);
    if (ret<0) {
      printf("Exiting, cannot initialize transport protocol\n");
      exit(-1);
    }

    malloc_IF4p5_buffer(ru);

    break;

  default:
    LOG_E(PHY,"RU with invalid or unknown southbound interface type %d\n",ru->if_south);
    break;
  } // switch on interface type
}

extern void RCconfig_RU(void);

void init_RU(char *rf_config_file, clock_source_t clock_source,clock_source_t time_source,int send_dmrssync) {
  
  int ru_id;
  RU_t *ru;
  PHY_VARS_eNB *eNB0= (PHY_VARS_eNB *)NULL;
  int i;
  int CC_id;

  // create status mask
  RC.ru_mask = 0;
  pthread_mutex_init(&RC.ru_mutex,NULL);
  pthread_cond_init(&RC.ru_cond,NULL);

  // read in configuration file)
  printf("configuring RU from file\n");
  RCconfig_RU();
  LOG_I(PHY,"number of L1 instances %d, number of RU %d, number of CPU cores %d\n",RC.nb_L1_inst,RC.nb_RU,get_nprocs());

  if (RC.nb_CC != 0)
    for (i=0;i<RC.nb_L1_inst;i++) 
      for (CC_id=0;CC_id<RC.nb_CC[i];CC_id++) RC.eNB[i][CC_id]->num_RU=0;

  LOG_D(PHY,"Process RUs RC.nb_RU:%d\n",RC.nb_RU);
  for (ru_id=0;ru_id<RC.nb_RU;ru_id++) {
    LOG_D(PHY,"Process RC.ru[%d]\n",ru_id);
    ru               = RC.ru[ru_id];
    ru->rf_config_file = rf_config_file;
    ru->idx          = ru_id;              
    ru->ts_offset    = 0;
    ru->in_synch     = (ru->is_slave == 1) ? 0 : 1;
    ru->cmd	     = EMPTY;
    // use eNB_list[0] as a reference for RU frame parameters
    // NOTE: multiple CC_id are not handled here yet!
    ru->openair0_cfg.clock_source  = clock_source;
    ru->openair0_cfg.time_source = time_source;
    ;
    
    eNB0             = ru->eNB_list[0];
    LOG_D(PHY, "RU FUnction:%d ru->if_south:%d\n", ru->function, ru->if_south);
    LOG_D(PHY, "eNB0:%p\n", eNB0);
    if (eNB0)
      {
	if ((ru->function != NGFI_RRU_IF5) && (ru->function != NGFI_RRU_IF4p5))
	  AssertFatal(eNB0!=NULL,"eNB0 is null!\n");

	if (eNB0) {
	  LOG_I(PHY,"Copying frame parms from eNB %d to ru %d\n",eNB0->Mod_id,ru->idx);
	  memcpy((void*)&ru->frame_parms,(void*)&eNB0->frame_parms,sizeof(LTE_DL_FRAME_PARMS));

	  // attach all RU to all eNBs in its list/
	  LOG_D(PHY,"ru->num_eNB:%d eNB0->num_RU:%d\n", ru->num_eNB, eNB0->num_RU);
	  for (i=0;i<ru->num_eNB;i++) {
	    eNB0 = ru->eNB_list[i];
	    eNB0->RU_list[eNB0->num_RU++] = ru;
	  }
	}
      }
<<<<<<< HEAD
    //    LOG_I(PHY,"Initializing RRU descriptor %d : (%s,%s,%d)\n",ru_id,ru_if_types[ru->if_south],eNB_timing[ru->if_timing],ru->function);
=======
    }
        LOG_I(PHY,"Initializing RRU descriptor %d : (%s,%s,%d)\n",ru_id,ru_if_types[ru->if_south],eNB_timing[ru->if_timing],ru->function);
>>>>>>> 184d51c6

    set_function_spec_param(ru);
    LOG_I(PHY,"Starting ru_thread %d\n",ru_id);

    init_RU_proc(ru);





  } // for ru_id

  //  sleep(1);
  LOG_D(HW,"[lte-softmodem.c] RU threads created\n");
  

}



 


void stop_RU(int nb_ru)
{
  for (int inst = 0; inst < nb_ru; inst++) {
    LOG_I(PHY, "Stopping RU %d processing threads\n", inst);
    kill_RU_proc(inst);
  }
}


/* --------------------------------------------------------*/
/* from here function to use configuration module          */
void RCconfig_RU(void) {
  
  int               j                             = 0;
  int               i                             = 0;

  
  paramdef_t RUParams[] = RUPARAMS_DESC;
  paramlist_def_t RUParamList = {CONFIG_STRING_RU_LIST,NULL,0};


  config_getlist( &RUParamList,RUParams,sizeof(RUParams)/sizeof(paramdef_t), NULL);  

  
  if ( RUParamList.numelt > 0) {

    RC.ru = (RU_t**)malloc(RC.nb_RU*sizeof(RU_t*));
   



    RC.ru_mask=(1<<NB_RU) - 1;
    printf("Set RU mask to %lx\n",RC.ru_mask);

    for (j = 0; j < RC.nb_RU; j++) {

      RC.ru[j]                                    = (RU_t*)malloc(sizeof(RU_t));
      memset((void*)RC.ru[j],0,sizeof(RU_t));
      RC.ru[j]->idx                                 = j;

      printf("Creating RC.ru[%d]:%p\n", j, RC.ru[j]);

      RC.ru[j]->if_timing                           = synch_to_ext_device;
      if (RC.nb_L1_inst >0)
        RC.ru[j]->num_eNB                           = RUParamList.paramarray[j][RU_ENB_LIST_IDX].numelt;
      else
	RC.ru[j]->num_eNB                           = 0;
      for (i=0;i<RC.ru[j]->num_eNB;i++) RC.ru[j]->eNB_list[i] = RC.eNB[RUParamList.paramarray[j][RU_ENB_LIST_IDX].iptr[i]][0];     

      RC.ru[j]->has_ctrl_prt                        = 1;


      if (strcmp(*(RUParamList.paramarray[j][RU_LOCAL_RF_IDX].strptr), "yes") == 0) {
	if ( !(config_isparamset(RUParamList.paramarray[j],RU_LOCAL_IF_NAME_IDX)) ) {
	  RC.ru[j]->if_south                        = LOCAL_RF;
	  RC.ru[j]->function                        = eNodeB_3GPP;
          RC.ru[j]->state                           = RU_RUN;
	  printf("Setting function for RU %d to eNodeB_3GPP\n",j);
        }
        else { 
          RC.ru[j]->eth_params.local_if_name            = strdup(*(RUParamList.paramarray[j][RU_LOCAL_IF_NAME_IDX].strptr));    
          RC.ru[j]->eth_params.my_addr                  = strdup(*(RUParamList.paramarray[j][RU_LOCAL_ADDRESS_IDX].strptr)); 
          RC.ru[j]->eth_params.remote_addr              = strdup(*(RUParamList.paramarray[j][RU_REMOTE_ADDRESS_IDX].strptr));
          RC.ru[j]->eth_params.my_portd                 = *(RUParamList.paramarray[j][RU_LOCAL_PORTD_IDX].uptr);
          RC.ru[j]->eth_params.remote_portd             = *(RUParamList.paramarray[j][RU_REMOTE_PORTD_IDX].uptr);

	  

	  // Check if control port set
	  if  (!(config_isparamset(RUParamList.paramarray[j],RU_REMOTE_PORTC_IDX)) ){
	        printf("Removing control port for RU %d\n",j);

		RC.ru[j]->has_ctrl_prt			      = 0;
          }
	  else {
	    RC.ru[j]->eth_params.my_portc                 = *(RUParamList.paramarray[j][RU_LOCAL_PORTC_IDX].uptr);
	    RC.ru[j]->eth_params.remote_portc             = *(RUParamList.paramarray[j][RU_REMOTE_PORTC_IDX].uptr);
	    printf(" Control port %u \n",RC.ru[j]->eth_params.my_portc);
	  
	  }

	  if (strcmp(*(RUParamList.paramarray[j][RU_TRANSPORT_PREFERENCE_IDX].strptr), "udp") == 0) {
	    RC.ru[j]->if_south                        = LOCAL_RF;
	    RC.ru[j]->function                        = NGFI_RRU_IF5;
	    RC.ru[j]->eth_params.transp_preference    = ETH_UDP_MODE;
           
	    printf("Setting function for RU %d to NGFI_RRU_IF5 (udp)\n",j);
	  } else if (strcmp(*(RUParamList.paramarray[j][RU_TRANSPORT_PREFERENCE_IDX].strptr), "raw") == 0) {
	    RC.ru[j]->if_south                        = LOCAL_RF;
	    RC.ru[j]->function                        = NGFI_RRU_IF5;
	    RC.ru[j]->eth_params.transp_preference    = ETH_RAW_MODE;
	  
	    printf("Setting function for RU %d to NGFI_RRU_IF5 (raw)\n",j);
	  } else if (strcmp(*(RUParamList.paramarray[j][RU_TRANSPORT_PREFERENCE_IDX].strptr), "udp_if4p5") == 0) {
	    RC.ru[j]->if_south                        = LOCAL_RF;
	    RC.ru[j]->function                        = NGFI_RRU_IF4p5;
	    RC.ru[j]->eth_params.transp_preference    = ETH_UDP_IF4p5_MODE;
	 
	    printf("Setting function for RU %d to NGFI_RRU_IF4p5 (udp)\n",j);
	  } else if (strcmp(*(RUParamList.paramarray[j][RU_TRANSPORT_PREFERENCE_IDX].strptr), "raw_if4p5") == 0) {
	    RC.ru[j]->if_south                        = LOCAL_RF;
	    RC.ru[j]->function                        = NGFI_RRU_IF4p5;
	    RC.ru[j]->eth_params.transp_preference    = ETH_RAW_IF4p5_MODE;
	
	    printf("Setting function for RU %d to NGFI_RRU_IF4p5 (raw)\n",j);
	  }
          printf("RU %d is_slave=%s\n",j,*(RUParamList.paramarray[j][RU_IS_SLAVE_IDX].strptr));
          if (strcmp(*(RUParamList.paramarray[j][RU_IS_SLAVE_IDX].strptr), "yes") == 0) RC.ru[j]->is_slave=1;
          else RC.ru[j]->is_slave=0;
	}
	RC.ru[j]->max_pdschReferenceSignalPower     = *(RUParamList.paramarray[j][RU_MAX_RS_EPRE_IDX].uptr);;
	RC.ru[j]->max_rxgain                        = *(RUParamList.paramarray[j][RU_MAX_RXGAIN_IDX].uptr);
	RC.ru[j]->num_bands                         = RUParamList.paramarray[j][RU_BAND_LIST_IDX].numelt;
	for (i=0;i<RC.ru[j]->num_bands;i++) RC.ru[j]->band[i] = RUParamList.paramarray[j][RU_BAND_LIST_IDX].iptr[i]; 
      } //strcmp(local_rf, "yes") == 0
      else {
	printf("RU %d: Transport %s\n",j,*(RUParamList.paramarray[j][RU_TRANSPORT_PREFERENCE_IDX].strptr));

        RC.ru[j]->eth_params.local_if_name	      = strdup(*(RUParamList.paramarray[j][RU_LOCAL_IF_NAME_IDX].strptr));    
        RC.ru[j]->eth_params.my_addr		      = strdup(*(RUParamList.paramarray[j][RU_LOCAL_ADDRESS_IDX].strptr)); 
        RC.ru[j]->eth_params.remote_addr	      = strdup(*(RUParamList.paramarray[j][RU_REMOTE_ADDRESS_IDX].strptr));
        RC.ru[j]->eth_params.my_portc		      = *(RUParamList.paramarray[j][RU_LOCAL_PORTC_IDX].uptr);
        RC.ru[j]->eth_params.remote_portc	      = *(RUParamList.paramarray[j][RU_REMOTE_PORTC_IDX].uptr);
        RC.ru[j]->eth_params.my_portd		      = *(RUParamList.paramarray[j][RU_LOCAL_PORTD_IDX].uptr);
        RC.ru[j]->eth_params.remote_portd	      = *(RUParamList.paramarray[j][RU_REMOTE_PORTD_IDX].uptr);
	if (strcmp(*(RUParamList.paramarray[j][RU_TRANSPORT_PREFERENCE_IDX].strptr), "udp") == 0) {
	  RC.ru[j]->if_south                     = REMOTE_IF5;
	  RC.ru[j]->function                     = NGFI_RAU_IF5;
	  RC.ru[j]->eth_params.transp_preference = ETH_UDP_MODE;
	} else if (strcmp(*(RUParamList.paramarray[j][RU_TRANSPORT_PREFERENCE_IDX].strptr), "raw") == 0) {
	  RC.ru[j]->if_south                     = REMOTE_IF5;
	  RC.ru[j]->function                     = NGFI_RAU_IF5;
	  RC.ru[j]->eth_params.transp_preference = ETH_RAW_MODE;
	} else if (strcmp(*(RUParamList.paramarray[j][RU_TRANSPORT_PREFERENCE_IDX].strptr), "udp_if4p5") == 0) {
	  RC.ru[j]->if_south                     = REMOTE_IF4p5;
	  RC.ru[j]->function                     = NGFI_RAU_IF4p5;
	  RC.ru[j]->eth_params.transp_preference = ETH_UDP_IF4p5_MODE;
	} else if (strcmp(*(RUParamList.paramarray[j][RU_TRANSPORT_PREFERENCE_IDX].strptr), "raw_if4p5") == 0) {
	  RC.ru[j]->if_south                     = REMOTE_IF4p5;
	  RC.ru[j]->function                     = NGFI_RAU_IF4p5;
	  RC.ru[j]->eth_params.transp_preference = ETH_RAW_IF4p5_MODE;
	} else if (strcmp(*(RUParamList.paramarray[j][RU_TRANSPORT_PREFERENCE_IDX].strptr), "raw_if5_mobipass") == 0) {
	  RC.ru[j]->if_south                     = REMOTE_IF5;
	  RC.ru[j]->function                     = NGFI_RAU_IF5;
	  RC.ru[j]->if_timing                    = synch_to_other;
	  RC.ru[j]->eth_params.transp_preference = ETH_RAW_IF5_MOBIPASS;
	}
        if (strcmp(*(RUParamList.paramarray[j][RU_IS_SLAVE_IDX].strptr), "yes") == 0) RC.ru[j]->is_slave=1;
        else RC.ru[j]->is_slave=0;
      }  /* strcmp(local_rf, "yes") != 0 */

      RC.ru[j]->nb_tx                             = *(RUParamList.paramarray[j][RU_NB_TX_IDX].uptr);
      RC.ru[j]->nb_rx                             = *(RUParamList.paramarray[j][RU_NB_RX_IDX].uptr);
      
      RC.ru[j]->att_tx                            = *(RUParamList.paramarray[j][RU_ATT_TX_IDX].uptr);
      RC.ru[j]->att_rx                            = *(RUParamList.paramarray[j][RU_ATT_RX_IDX].uptr);
    }// j=0..num_rus
  } else {
    RC.nb_RU = 0;	    
  } // setting != NULL

  return;
  
}


static void* ru_thread_control( void* param ) {


  RU_t               *ru      = (RU_t*)param;
  RU_proc_t          *proc    = &ru->proc;
  RRU_CONFIG_msg_t   rru_config_msg;
  ssize_t	     msg_len;
  int                len, ret;


  // Start IF device if any
  if (ru->start_if) {
    LOG_I(PHY,"Starting IF interface for RU %d\n",ru->idx);
    AssertFatal(
	ru->start_if(ru,NULL) 	== 0, "Could not start the IF device\n");

    if (ru->if_south != LOCAL_RF) wait_eNBs();
  }

  
  ru->state = (ru->function==eNodeB_3GPP)? RU_RUN : RU_IDLE;
  LOG_I(PHY,"Control channel ON for RU %d\n", ru->idx);

  while (!oai_exit) // Change the cond
    {
      msg_len  = sizeof(RRU_CONFIG_msg_t); // TODO : check what should be the msg len

      if (ru->state == RU_IDLE && ru->if_south != LOCAL_RF)
	send_tick(ru);

	
      if ((len = ru->ifdevice.trx_ctlrecv_func(&ru->ifdevice,
					       &rru_config_msg,
					       msg_len))<0) {
	LOG_D(PHY,"Waiting msg for RU %d\n", ru->idx);     
      }
      else
	{
	  switch(rru_config_msg.type)
	    {
	    case RAU_tick:  // RRU
	      if (ru->if_south != LOCAL_RF){
		LOG_I(PHY,"Received Tick msg...Ignoring\n");
	      }else{
		LOG_I(PHY,"Tick received from RAU\n");
				
		if (send_capab(ru) == 0) ru->state = RU_CONFIG;
	      }				
	      break;

	    case RRU_capabilities: // RAU
	      if (ru->if_south == LOCAL_RF) LOG_E(PHY,"Received RRU_capab msg...Ignoring\n");
	      
	      else{
		msg_len  = sizeof(RRU_CONFIG_msg_t)-MAX_RRU_CONFIG_SIZE+sizeof(RRU_capabilities_t);

		AssertFatal(rru_config_msg.len==msg_len,"Received capabilities with incorrect length (%d!=%d)\n",(int)rru_config_msg.len,(int)msg_len);
		LOG_I(PHY,"Received capabilities from RRU %d (len %d/%d, num_bands %d,max_pdschReferenceSignalPower %d, max_rxgain %d, nb_tx %d, nb_rx %d)\n",ru->idx,
		      (int)rru_config_msg.len,(int)msg_len,
		      ((RRU_capabilities_t*)&rru_config_msg.msg[0])->num_bands,
		      ((RRU_capabilities_t*)&rru_config_msg.msg[0])->max_pdschReferenceSignalPower[0],
		      ((RRU_capabilities_t*)&rru_config_msg.msg[0])->max_rxgain[0],
		      ((RRU_capabilities_t*)&rru_config_msg.msg[0])->nb_tx[0],
		      ((RRU_capabilities_t*)&rru_config_msg.msg[0])->nb_rx[0]);

		configure_ru(ru->idx,(RRU_capabilities_t *)&rru_config_msg.msg[0]);

		// send config
		if (send_config(ru,rru_config_msg) == 0) ru->state = RU_CONFIG;
	      }

	      break;
				
	    case RRU_config: // RRU
	      if (ru->if_south == LOCAL_RF){
		LOG_I(PHY,"Configuration received from RAU  (num_bands %d,band0 %d,txfreq %u,rxfreq %u,att_tx %d,att_rx %d,N_RB_DL %d,N_RB_UL %d,3/4FS %d, prach_FO %d, prach_CI %d)\n",
		      ((RRU_config_t *)&rru_config_msg.msg[0])->num_bands,
		      ((RRU_config_t *)&rru_config_msg.msg[0])->band_list[0],
		      ((RRU_config_t *)&rru_config_msg.msg[0])->tx_freq[0],
		      ((RRU_config_t *)&rru_config_msg.msg[0])->rx_freq[0],
		      ((RRU_config_t *)&rru_config_msg.msg[0])->att_tx[0],
		      ((RRU_config_t *)&rru_config_msg.msg[0])->att_rx[0],
		      ((RRU_config_t *)&rru_config_msg.msg[0])->N_RB_DL[0],
		      ((RRU_config_t *)&rru_config_msg.msg[0])->N_RB_UL[0],
		      ((RRU_config_t *)&rru_config_msg.msg[0])->threequarter_fs[0],
		      ((RRU_config_t *)&rru_config_msg.msg[0])->prach_FreqOffset[0],
		      ((RRU_config_t *)&rru_config_msg.msg[0])->prach_ConfigIndex[0]);
	      
		configure_rru(ru->idx, (void*)&rru_config_msg.msg[0]);

 					  
		fill_rf_config(ru,ru->rf_config_file);
		init_frame_parms(&ru->frame_parms,1);
		ru->frame_parms.nb_antennas_rx = ru->nb_rx;
		phy_init_RU(ru);
					 
		//if (ru->is_slave == 1) lte_sync_time_init(&ru->frame_parms);

		if (ru->rfdevice.is_init != 1){
			ret = openair0_device_load(&ru->rfdevice,&ru->openair0_cfg);
		}

		
		if (ru->rfdevice.trx_config_func) AssertFatal((ru->rfdevice.trx_config_func(&ru->rfdevice,&ru->openair0_cfg)==0), 
							      "Failed to configure RF device for RU %d\n",ru->idx);




		if (setup_RU_buffers(ru)!=0) {
		  printf("Exiting, cannot initialize RU Buffers\n");
		  exit(-1);
		}

		// send CONFIG_OK

		rru_config_msg.type = RRU_config_ok; 
		rru_config_msg.len  = sizeof(RRU_CONFIG_msg_t);
		LOG_I(PHY,"Sending CONFIG_OK to RAU %d\n", ru->idx);

		AssertFatal((ru->ifdevice.trx_ctlsend_func(&ru->ifdevice,&rru_config_msg,rru_config_msg.len)!=-1),
			    "RU %d failed send CONFIG_OK to RAU\n",ru->idx);
                reset_proc(ru);
		ru->state = RU_READY;
	      } else LOG_E(PHY,"Received RRU_config msg...Ignoring\n");
	      	
	      break;	

	    case RRU_config_ok: // RAU
	      if (ru->if_south == LOCAL_RF) LOG_E(PHY,"Received RRU_config_ok msg...Ignoring\n");
	      else{

		if (setup_RU_buffers(ru)!=0) {
		  printf("Exiting, cannot initialize RU Buffers\n");
		  exit(-1);
		}

		// Set state to RUN for Master RU, Others on SYNC
		ru->state = (ru->is_slave == 1) ? RU_SYNC : RU_RUN ;
		ru->in_synch = 0;
					

		LOG_I(PHY, "Signaling main thread that RU %d (is_slave %d) is ready in state %s\n",ru->idx,ru->is_slave,ru_states[ru->state]);
		pthread_mutex_lock(&RC.ru_mutex);
		RC.ru_mask &= ~(1<<ru->idx);
		pthread_cond_signal(&RC.ru_cond);
		pthread_mutex_unlock(&RC.ru_mutex);
					  
		wait_sync("ru_thread_control");

		// send start
		rru_config_msg.type = RRU_start;
		rru_config_msg.len  = sizeof(RRU_CONFIG_msg_t); // TODO: set to correct msg len

 
		LOG_I(PHY,"Sending Start to RRU %d\n", ru->idx);
		AssertFatal((ru->ifdevice.trx_ctlsend_func(&ru->ifdevice,&rru_config_msg,rru_config_msg.len)!=-1),"Failed to send msg to RU %d\n",ru->idx);

					
		pthread_mutex_lock(&proc->mutex_ru);
		proc->instance_cnt_ru = 1;
		pthread_mutex_unlock(&proc->mutex_ru);
		if (pthread_cond_signal(&proc->cond_ru_thread) != 0) {
		  LOG_E( PHY, "ERROR pthread_cond_signal for RU %d\n",ru->idx);
		  exit_fun( "ERROR pthread_cond_signal" );
		  break;
		}
	      }		
	      break;

	    case RRU_start: // RRU
	      if (ru->if_south == LOCAL_RF){
		LOG_I(PHY,"Start received from RAU\n");
				
		if (ru->state == RU_READY){

		  LOG_I(PHY, "Signaling main thread that RU %d is ready\n",ru->idx);
		  pthread_mutex_lock(&RC.ru_mutex);
		  RC.ru_mask &= ~(1<<ru->idx);
		  pthread_cond_signal(&RC.ru_cond);
		  pthread_mutex_unlock(&RC.ru_mutex);
						  
		  wait_sync("ru_thread_control");
						
		  ru->state = (ru->is_slave == 1) ? RU_SYNC : RU_RUN ;
	          ru->cmd   = EMPTY;			
		  pthread_mutex_lock(&proc->mutex_ru);
		  proc->instance_cnt_ru = 1;
		  pthread_mutex_unlock(&proc->mutex_ru);
		  if (pthread_cond_signal(&proc->cond_ru_thread) != 0) {
		    LOG_E( PHY, "ERROR pthread_cond_signal for RU %d\n",ru->idx);
		    exit_fun( "ERROR pthread_cond_signal" );
		    break;
		  }
		}
		else LOG_E(PHY,"RRU not ready, cannot start\n"); 
		
	      } else LOG_E(PHY,"Received RRU_start msg...Ignoring\n");
	      

	      break;

	    case RRU_sync_ok: //RAU
	      if (ru->if_south == LOCAL_RF) LOG_E(PHY,"Received RRU_config_ok msg...Ignoring\n");
	      else{
		if (ru->is_slave == 1){
                  LOG_I(PHY,"Received RRU_sync_ok from RRU %d\n",ru->idx);
		  // Just change the state of the RRU to unblock ru_thread()
		  ru->state = RU_RUN;		
		}else LOG_E(PHY,"Received RRU_sync_ok from a master RRU...Ignoring\n"); 	
	      }
	      break;
            case RRU_frame_resynch: //RRU
              if (ru->if_south != LOCAL_RF) LOG_E(PHY,"Received RRU frame resynch message, should not happen in RAU\n");
              else {
                 LOG_I(PHY,"Received RRU_frame_resynch command\n");
                 ru->cmd = RU_FRAME_RESYNCH;
                 ru->cmdval = ((uint16_t*)&rru_config_msg.msg[0])[0];
                 LOG_I(PHY,"Received Frame Resynch messaage with value %d\n",ru->cmdval);
              }
              break;

	    case RRU_stop: // RRU
	      if (ru->if_south == LOCAL_RF){
		LOG_I(PHY,"Stop received from RAU\n");

		if (ru->state == RU_RUN || ru->state == RU_ERROR){

		  LOG_I(PHY,"Stopping RRU\n");
		  ru->state = RU_READY;
		  // TODO: stop ru_thread
		}else{
		  LOG_I(PHY,"RRU not running, can't stop\n"); 
		}
	      }else LOG_E(PHY,"Received RRU_stop msg...Ignoring\n");
	      
	      break;

	    default:
	      if (ru->if_south != LOCAL_RF){
		if (ru->state == RU_IDLE){
		  // Keep sending TICK
		  send_tick(ru);
		}
	      }

	      break;
	    } // switch	
	} //else


    }//while
  return(NULL);
}<|MERGE_RESOLUTION|>--- conflicted
+++ resolved
@@ -821,14 +821,14 @@
   void *rxp[ru->nb_rx];
   unsigned int rxs;
   int i;
-<<<<<<< HEAD
-  openair0_timestamp ts,old_ts;
+
+
   int resynch=0;
   
-=======
+
   openair0_timestamp ts=0,old_ts=0;
     
->>>>>>> 184d51c6
+
   for (i=0; i<ru->nb_rx; i++)
     rxp[i] = (void*)&ru->common.rxdata[i][*subframe*fp->samples_per_tti];
 
@@ -874,32 +874,25 @@
     ru->ts_offset += (proc->timestamp_rx - old_ts - fp->samples_per_tti);
     proc->timestamp_rx = ts-ru->ts_offset;
   }
-<<<<<<< HEAD
-=======
-  else {
-    if (proc->timestamp_rx - old_ts != fp->samples_per_tti) {
-      //LOG_I(PHY,"rx_rf: rfdevice timing drift of %"PRId64" samples (ts_off %"PRId64")\n",proc->timestamp_rx - old_ts - fp->samples_per_tti,ru->ts_offset);
-      ru->ts_offset += (proc->timestamp_rx - old_ts - fp->samples_per_tti);
-      proc->timestamp_rx = ts-ru->ts_offset;
-    }
->>>>>>> 184d51c6
+
+
+
+
+
+
+
+
+
 
   proc->frame_rx     = (proc->timestamp_rx / (fp->samples_per_tti*10))&1023;
   proc->subframe_rx  = (proc->timestamp_rx / fp->samples_per_tti)%10;
   // synchronize first reception to frame 0 subframe 0
 
-<<<<<<< HEAD
   if (ru->fh_north_asynch_in == NULL) {
      proc->timestamp_tx = proc->timestamp_rx+(sf_ahead*fp->samples_per_tti);
      proc->subframe_tx  = (proc->subframe_rx+sf_ahead)%10;
      proc->frame_tx     = (proc->subframe_rx>(9-sf_ahead)) ? (proc->frame_rx+1)&1023 : proc->frame_rx;
   } 
-=======
-  //proc->timestamp_tx = proc->timestamp_rx+(sf_ahead*fp->samples_per_tti);
-  //proc->subframe_tx  = (proc->subframe_rx+sf_ahead)%10;
-  //proc->frame_tx     = (proc->subframe_rx>(9-sf_ahead)) ? (proc->frame_rx+1)&1023 : proc->frame_rx;
-  
->>>>>>> 184d51c6
   LOG_D(PHY,"RU %d/%d TS %llu (off %d), frame %d, subframe %d\n",
 	ru->idx, 
 	0, 
@@ -910,13 +903,10 @@
   if (ru == RC.ru[0]) {
     VCD_SIGNAL_DUMPER_DUMP_VARIABLE_BY_NAME( VCD_SIGNAL_DUMPER_VARIABLES_FRAME_NUMBER_RX0_RU, proc->frame_rx );
     VCD_SIGNAL_DUMPER_DUMP_VARIABLE_BY_NAME( VCD_SIGNAL_DUMPER_VARIABLES_SUBFRAME_NUMBER_RX0_RU, proc->subframe_rx );
-<<<<<<< HEAD
     if (ru->fh_north_asynch_in == NULL) {
       VCD_SIGNAL_DUMPER_DUMP_VARIABLE_BY_NAME( VCD_SIGNAL_DUMPER_VARIABLES_FRAME_NUMBER_TX0_RU, proc->frame_tx );
       VCD_SIGNAL_DUMPER_DUMP_VARIABLE_BY_NAME( VCD_SIGNAL_DUMPER_VARIABLES_SUBFRAME_NUMBER_TX0_RU, proc->subframe_tx );
     }
-=======
->>>>>>> 184d51c6
   }
   
   if (proc->first_rx == 0) {
@@ -1054,7 +1044,6 @@
 
     if (ru->state != RU_RUN) {
       subframe=0;
-<<<<<<< HEAD
       frame=0;
       usleep(1000);
     }
@@ -1075,20 +1064,6 @@
 	   ru->fh_north_asynch_in(ru,&frame,&subframe);
        }
        else AssertFatal(1==0,"Unknown function in ru_thread_asynch_rxtx\n");
-=======
-      frame++;
-      frame&=1023;
-    } else {
-      subframe++;
-    }      
-    LOG_D(PHY,"ru_thread_asynch_rxtx: Waiting on incoming fronthaul\n");
-	// asynchronous receive from south (Mobipass)
-    if (ru->fh_south_asynch_in) ru->fh_south_asynch_in(ru,&frame,&subframe);
-    // asynchronous receive from north (RRU IF4/IF5)
-    else if (ru->fh_north_asynch_in) {
-       if (subframe_select(&ru->frame_parms,subframe)!=SF_UL)
-         ru->fh_north_asynch_in(ru,&frame,&subframe);
->>>>>>> 184d51c6
     }
   }
   ru_thread_asynch_rxtx_status=0;
@@ -1370,7 +1345,6 @@
   
     char string[20];
     sprintf(string,"Incoming RU %d",ru->idx);
-<<<<<<< HEAD
     
     pthread_mutex_lock(&proc->mutex_RU);
     LOG_D(PHY,"Frame %d, Subframe %d: RU %d done (wait_cnt %d),RU_mask[%d] %x\n",
@@ -1420,30 +1394,26 @@
     LOG_D(PHY,"wakeup eNB top for for subframe %d\n", ru->proc.subframe_rx);
     if (ru->wait_cnt == 0)
     	ru->eNB_top(eNB_list[0],ru->proc.frame_rx,ru->proc.subframe_rx,string);
-=======
-    LOG_D(PHY,"RU %d Call eNB_top\n",ru->idx);
-    ru->eNB_top(eNB_list[0],ru->proc.frame_rx,ru->proc.subframe_rx,string,ru);
->>>>>>> 184d51c6
   }
   else { // multiple eNB case for later
 
     LOG_D(PHY,"ru->num_eNB:%d\n", ru->num_eNB);
 
     for (i=0;i<ru->num_eNB;i++)
-<<<<<<< HEAD
-=======
+
+
     {
       LOG_D(PHY,"ru->wakeup_rxtx:%p\n", ru->wakeup_rxtx);
       eNB_list[i]->proc.ru_proc = &ru->proc;
       if (ru->wakeup_rxtx!=0 && ru->wakeup_rxtx(eNB_list[i],ru) < 0)
->>>>>>> 184d51c6
+
       {
-	LOG_D(PHY,"ru->wakeup_rxtx:%p\n", ru->wakeup_rxtx);
-
-	if (ru->wakeup_rxtx!=0 && ru->wakeup_rxtx(eNB_list[i],ru) < 0)
-	  {
+
+
+
+
 	    LOG_E(PHY,"could not wakeup eNB rxtx process for subframe %d\n", ru->proc.subframe_rx);
-	  }
+
       }
   }
 }
@@ -1671,21 +1641,6 @@
   wait_sync("ru_stats_thread");
 
   while (!oai_exit) {
-<<<<<<< HEAD
-    sleep(1);
-    if (opp_enabled == 1) {
-      print_meas(&proc->ru_arrival_time,"ru_arrival_time",NULL,NULL);
-      if (ru->feprx) print_meas(&ru->ofdm_demod_stats,"feprx",NULL,NULL);
-      if (ru->feptx_ofdm) print_meas(&ru->ofdm_mod_stats,"feptx_ofdm",NULL,NULL);
-      if (ru->fh_north_asynch_in) print_meas(&ru->rx_fhaul,"rx_fhaul",NULL,NULL);
-      if (ru->fh_north_out) {
-	print_meas(&ru->tx_fhaul,"tx_fhaul",NULL,NULL);
-	print_meas(&ru->compression,"compression",NULL,NULL);
-	print_meas(&ru->transport,"transport",NULL,NULL);
-      }
-    }
-    else break;
-=======
      sleep(1);
      if (opp_enabled == 1 && fepw) {
        if (ru->feprx) print_meas(&ru->ofdm_demod_stats,"feprx",NULL,NULL);
@@ -1697,13 +1652,10 @@
           print_meas(&ru->transport,"transport",NULL,NULL);
        }
      }
->>>>>>> 184d51c6
   }
   return(NULL);
 }
 
-<<<<<<< HEAD
-=======
 static void* ru_thread_tx( void* param ) {
   RU_t *ru         = (RU_t*)param;
   RU_proc_t *proc  = &ru->proc;
@@ -1758,11 +1710,9 @@
 }
 
 static void* ru_thread( void* param ) {
->>>>>>> 184d51c6
-
-
-<<<<<<< HEAD
-=======
+
+  static int ru_thread_status;
+
   RU_t               *ru      = (RU_t*)param;
   RU_proc_t          *proc    = &ru->proc;
   LTE_DL_FRAME_PARMS *fp      = &ru->frame_parms;
@@ -1772,13 +1722,11 @@
   cpu_set_t cpuset;
   CPU_ZERO(&cpuset);
 
->>>>>>> 184d51c6
-
-
-
-<<<<<<< HEAD
-
-=======
+
+  // set default return value
+  ru_thread_status = 0;
+
+
   // set default return value
   thread_top_init("ru_thread",1,400000,500000,500000);
 
@@ -1835,76 +1783,20 @@
 
   wait_sync("ru_thread");
 
-  if(!emulate_rf){
-    // Start RF device if any
-    if (ru->start_rf) {
-      if (ru->start_rf(ru) != 0)
-        LOG_E(HW,"Could not start the RF device\n");
-      else LOG_I(PHY,"RU %d rf device ready\n",ru->idx);
-    }
-    else LOG_I(PHY,"RU %d no rf device\n",ru->idx);
-    
-    // if an asnych_rxtx thread exists
-    // wakeup the thread because the devices are ready at this point
-    
-    if ((ru->fh_south_asynch_in)||(ru->fh_north_asynch_in)) {
-      pthread_mutex_lock(&proc->mutex_asynch_rxtx);
-      proc->instance_cnt_asynch_rxtx=0;
-      pthread_mutex_unlock(&proc->mutex_asynch_rxtx);
-      pthread_cond_signal(&proc->cond_asynch_rxtx);
-    }
-    else LOG_I(PHY,"RU %d no asynch_south interface\n",ru->idx);
-    
-    // if this is a slave RRU, try to synchronize on the DL frequency
-    if ((ru->is_slave) && (ru->if_south == LOCAL_RF)) do_ru_synch(ru);
-  }
-
-
-
-
-  // This is a forever while loop, it loops over subframes which are scheduled by incoming samples from HW devices
-  while (!oai_exit) {
-
-    VCD_SIGNAL_DUMPER_DUMP_VARIABLE_BY_NAME(VCD_SIGNAL_DUMPER_VARIABLES_CPUID_RU_THREAD,sched_getcpu());
-
-    // these are local subframe/frame counters to check that we are in synch with the fronthaul timing.
-    // They are set on the first rx/tx in the underly FH routines.
-    if (subframe==9) { 
-      subframe=0;
-      frame++;
-      frame&=1023;
-    } else {
-      subframe++;
-    }      
-
-    // synchronization on input FH interface, acquire signals/data and block
-    if (ru->fh_south_in) ru->fh_south_in(ru,&frame,&subframe);
-    else AssertFatal(1==0, "No fronthaul interface at south port");
-
-/*
-    LOG_D(PHY,"AFTER fh_south_in - SFN/SF:%d%d RU->proc[RX:%d%d TX:%d%d] RC.eNB[0][0]:[RX:%d%d TX(SFN):%d]\n",
-        frame,subframe,
-        proc->frame_rx,proc->subframe_rx,
-        proc->frame_tx,proc->subframe_tx,
-        RC.eNB[0][0]->proc.frame_rx,RC.eNB[0][0]->proc.subframe_rx,
-        RC.eNB[0][0]->proc.frame_tx);
-
-      LOG_D(PHY,"RU thread (do_prach %d, is_prach_subframe %d), received frame %d, subframe %d\n",
-          ru->do_prach,
-          is_prach_subframe(fp, proc->frame_rx, proc->subframe_rx),
-          proc->frame_rx,proc->subframe_rx);
-*/ 
-    if ((ru->do_prach>0) && (is_prach_subframe(fp, proc->frame_rx, proc->subframe_rx)==1)) {
-      wakeup_prach_ru(ru);
-    }
-#ifdef Rel14
-    else if ((ru->do_prach>0) && (is_prach_subframe(fp, proc->frame_rx, proc->subframe_rx)>1)) {
-      wakeup_prach_ru_br(ru);
-    }
-#endif
-
-    // adjust for timing offset between RU
-    if (ru->idx!=0) proc->frame_tx = (proc->frame_tx+proc->frame_offset)&1023;
+
+  thread_top_init("ru_thread_tx",1,400000,500000,500000);
+
+  //CPU_SET(5, &cpuset);
+  //pthread_setaffinity_np(pthread_self(), sizeof(cpu_set_t), &cpuset);
+  //wait_sync("ru_thread_tx");
+
+  wait_on_condition(&proc->mutex_FH1,&proc->cond_FH1,&proc->instance_cnt_FH1,"ru_thread_tx");
+
+  printf( "ru_thread_tx ready\n");
+  while (!oai_exit) { 
+
+    VCD_SIGNAL_DUMPER_DUMP_VARIABLE_BY_NAME(VCD_SIGNAL_DUMPER_VARIABLES_CPUID_RU_THREAD_TX,sched_getcpu());   
+    if (oai_exit) break;   
 
 
     // do RX front-end processing (frequency-shift, dft) if needed
@@ -1946,7 +1838,6 @@
   return &ru_thread_status;
 
 }
->>>>>>> 184d51c6
 
 
 // This thread run the initial synchronization like a UE
@@ -2044,11 +1935,7 @@
    
   int i=0;
   RU_proc_t *proc;
-<<<<<<< HEAD
-  pthread_attr_t *attr_FH=NULL,*attr_prach=NULL,*attr_asynch=NULL,*attr_synch=NULL, *attr_ctrl=NULL;
-=======
-  pthread_attr_t *attr_FH=NULL,*attr_FH1=NULL,*attr_prach=NULL,*attr_asynch=NULL,*attr_synch=NULL,*attr_emulateRF=NULL;
->>>>>>> 184d51c6
+  pthread_attr_t *attr_FH=NULL,*attr_FH1=NULL,*attr_prach=NULL,*attr_asynch=NULL,*attr_synch=NULL,*attr_emulateRF=NULL, *attr_ctrl=NULL;
   //pthread_attr_t *attr_fep=NULL;
 #ifdef Rel14
   pthread_attr_t *attr_prach_br=NULL;
@@ -2068,11 +1955,11 @@
   proc->instance_cnt_FH1         = -1;
   proc->instance_cnt_emulateRF   = -1;
   proc->instance_cnt_asynch_rxtx = -1;
-<<<<<<< HEAD
+
   proc->instance_cnt_ru 	 = -1;
-=======
+
   proc->instance_cnt_eNBs        = -1;
->>>>>>> 184d51c6
+
   proc->first_rx                 = 1;
   proc->first_tx                 = 1;
   proc->frame_offset             = 0;
@@ -2128,17 +2015,17 @@
 #endif
 #endif
   
-<<<<<<< HEAD
+
   if (ru->function!=eNodeB_3GPP) pthread_create( &proc->pthread_ctrl, attr_ctrl, ru_thread_control, (void*)ru );
   
-=======
+
   pthread_create( &proc->pthread_FH, attr_FH, ru_thread, (void*)ru );
   if(emulate_rf)
     pthread_create( &proc->pthread_emulateRF, attr_emulateRF, emulatedRF_thread, (void*)proc );
 
   if (get_nprocs() > 4)
     pthread_create( &proc->pthread_FH1, attr_FH1, ru_thread_tx, (void*)ru );
->>>>>>> 184d51c6
+
 
   if (ru->function == NGFI_RRU_IF4p5) {
     pthread_create( &proc->pthread_prach, attr_prach, ru_thread_prach, (void*)ru );
@@ -2707,12 +2594,7 @@
 	  }
 	}
       }
-<<<<<<< HEAD
     //    LOG_I(PHY,"Initializing RRU descriptor %d : (%s,%s,%d)\n",ru_id,ru_if_types[ru->if_south],eNB_timing[ru->if_timing],ru->function);
-=======
-    }
-        LOG_I(PHY,"Initializing RRU descriptor %d : (%s,%s,%d)\n",ru_id,ru_if_types[ru->if_south],eNB_timing[ru->if_timing],ru->function);
->>>>>>> 184d51c6
 
     set_function_spec_param(ru);
     LOG_I(PHY,"Starting ru_thread %d\n",ru_id);
