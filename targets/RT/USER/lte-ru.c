--- conflicted
+++ resolved
@@ -422,11 +422,7 @@
   LOG_D(PHY,"fh_if4p5_north_asynch_in: RU %d, frame %d, subframe %d\n",ru->idx,*frame,*subframe);
   do {   
     recv_IF4p5(ru, &frame_tx, &subframe_tx, &packet_type, &symbol_number);
-<<<<<<< HEAD
-    //printf("income frame.subframe %d.%d, our frame.subframe %d.%d\n",frame_tx,subframe_tx,*frame,*subframe);
-=======
     LOG_D(PHY,"income frame.subframe %d.%d, our frame.subframe %d.%d.%d (symbol mask %x)\n",frame_tx,subframe_tx,*frame,*subframe,symbol_number,symbol_mask);
->>>>>>> f97c7b95
     if (ru->cmd == STOP_RU){
       LOG_E(PHY,"Got STOP_RU\n");
       pthread_mutex_lock(&proc->mutex_ru);
