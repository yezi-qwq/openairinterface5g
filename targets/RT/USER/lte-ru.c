--- conflicted
+++ resolved
@@ -119,12 +119,7 @@
 extern volatile int                    oai_exit;
 extern int emulate_rf;
 extern int numerology;
-<<<<<<< HEAD
-extern int fepw;
-extern int single_thread_flag;
-=======
 extern clock_source_t clock_source;
->>>>>>> 72167b50
 
 extern PARALLEL_CONF_t get_thread_parallel_conf(void);
 extern WORKER_CONF_t   get_thread_worker_conf(void);
@@ -1145,7 +1140,7 @@
   RU_proc_t  *ruproc    = &ru->proc;
   struct timespec t;
 
-  LOG_D(PHY,"wakeup_eNBs (num %d) for RU %d (state %s)ru->eNB_top:%p\n",ru->num_eNB,ru->idx, ru_states[ru->state],ru->eNB_top);
+  LOG_I(PHY,"wakeup_eNBs (num %d) for RU %d (state %s)ru->eNB_top:%p\n",ru->num_eNB,ru->idx, ru_states[ru->state],ru->eNB_top);
 
   if (ru->num_eNB==1 && ru->eNB_top!=0 && get_thread_parallel_conf() == PARALLEL_SINGLE_THREAD) {
     // call eNB function directly
@@ -1551,7 +1546,6 @@
 
 static void* ru_thread( void* param ) {
 
-  static int ru_thread_status;
 
   RU_t               *ru      = (RU_t*)param;
   RU_proc_t          *proc    = &ru->proc;
@@ -1560,16 +1554,11 @@
   int                frame    =1023;
   int                   resynch_done = 0;
   PHY_VARS_eNB **eNB_list = ru->eNB_list;
-  PHY_VARS_eNB *eNB=eNB_list[0];
-  eNB_proc_t *eNBproc = &eNB->proc;
-  int ret;
   cpu_set_t cpuset;
   CPU_ZERO(&cpuset);
-  char strname[100];
 
   // set default return value
 
-  ru_thread_status = 0;
 #if defined(PRE_SCD_THREAD)
   dlsch_ue_select_tbl_in_use = 1;
 #endif
@@ -1611,7 +1600,7 @@
       phy_init_RU(ru);
       
       
-      ret = openair0_device_load(&ru->rfdevice,&ru->openair0_cfg);
+      openair0_device_load(&ru->rfdevice,&ru->openair0_cfg);
       
       if (setup_RU_buffers(ru)!=0) {
 	printf("Exiting, cannot initialize RU Buffers\n");
@@ -1675,7 +1664,7 @@
     if ((ru->is_slave == 1) && (ru->if_south == LOCAL_RF)) do_ru_synch(ru);
 
 
-    LOG_D(PHY,"Starting steady-state operation\n");
+    LOG_I(PHY,"Starting steady-state operation\n");
     // This is a forever while loop, it loops over subframes which are scheduled by incoming samples from HW devices
     while (ru->state == RU_RUN) {
 
@@ -1756,7 +1745,7 @@
       }
       else {
 
-        LOG_D(PHY,"RU thread %d, frame %d, subframe %d \n",
+        LOG_I(PHY,"RU thread %d, frame %d, subframe %d \n",
               ru->idx,frame,subframe);
 
         if ((ru->do_prach>0) && (is_prach_subframe(fp, proc->frame_rx, proc->subframe_rx)==1)) {
@@ -1817,22 +1806,6 @@
 	if (ru->num_eNB>0) wakeup_eNBs(ru);
 	
 #ifndef PHY_TX_THREAD
-<<<<<<< HEAD
-	if(get_nprocs() <= 4 || ru->num_eNB==0 || single_thread_flag){
-	  // do TX front-end processing if needed (precoding and/or IDFTs)
-	  if (ru->feptx_prec) ru->feptx_prec(ru);
-	  
-	  // do OFDM if needed
-	  if ((ru->fh_north_asynch_in == NULL) && (ru->feptx_ofdm)) ru->feptx_ofdm(ru);
-	  if(!emulate_rf){
-	    // do outgoing fronthaul (south) if needed
-	    if ((ru->fh_north_asynch_in == NULL) && (ru->fh_south_out)) ru->fh_south_out(ru);
-	    
-	    if (ru->fh_north_out) ru->fh_north_out(ru);
-	  }
-	  proc->emulate_rf_busy = 0;
-	}
-=======
     if(get_thread_parallel_conf() == PARALLEL_SINGLE_THREAD || ru->num_eNB==0){
       // do TX front-end processing if needed (precoding and/or IDFTs)
       if (ru->feptx_prec) ru->feptx_prec(ru);
@@ -1847,7 +1820,6 @@
       }
       proc->emulate_rf_busy = 0;
     }
->>>>>>> 72167b50
 #else
 	struct timespec time_req, time_rem;
 	time_req.tv_sec = 0;
@@ -1907,54 +1879,15 @@
       
       ru->rx_offset = ru_sync_time(ru,
 				   &peak_val,
-<<<<<<< HEAD
 				   &avg);
       LOG_I(PHY,"RU synch cnt %d: %d, val %d\n",cnt,ru->rx_offset,peak_val);
       cnt++;
       if (ru->rx_offset >= 0 && cnt>100) {
 
-	LOG_I(PHY,"Estimated peak_val %d dB, avg %d => timing offset %d\n",dB_fixed(peak_val),dB_fixed(avg),ru->rx_offset);
+	LOG_I(PHY,"Estimated peak_val %d dB, avg %d => timing offset %llu\n",dB_fixed(peak_val),dB_fixed(avg),(unsigned long long int)ru->rx_offset);
 	ru->in_synch = 1;
         LOG_M("ru_sync_rx.m","rurx",&ru->common.rxdata[0][0],LTE_NUMBER_OF_SUBFRAMES_PER_FRAME*fp->samples_per_tti,1,1);
         exit(-1);
-=======
-				   sync_corr);
-      LOG_I(PHY,"RU synch: %d, val %d\n",sync_pos,peak_val);
-
-      if (sync_pos >= 0) {
-	if (sync_pos >= fp->nb_prefix_samples)
-	  sync_pos2 = sync_pos - fp->nb_prefix_samples;
-	else
-	  sync_pos2 = sync_pos + (fp->samples_per_tti*10) - fp->nb_prefix_samples;
-	
-	if (fp->frame_type == FDD) {
-	  
-	  // PSS is hypothesized in last symbol of first slot in Frame
-	  int sync_pos_slot = (fp->samples_per_tti>>1) - fp->ofdm_symbol_size - fp->nb_prefix_samples;
-	  
-	  if (sync_pos2 >= sync_pos_slot)
-	    ru->rx_offset = sync_pos2 - sync_pos_slot;
-	  else
-	    ru->rx_offset = (fp->samples_per_tti*10) + sync_pos2 - sync_pos_slot;
-	}
-	else {
-	  
-	}
-
-	LOG_I(PHY,"Estimated sync_pos %d, peak_val %d => timing offset %d\n",sync_pos,peak_val,ru->rx_offset);
-	
-        if (LOG_DEBUGFLAG(RU)) {	
-	  if ((peak_val > 300000) && (sync_pos > 0)) {
-	     LOG_M("ru_sync.m","sync",(void*)&sync_corr[0],fp->samples_per_tti*5,1,2);
-	     LOG_M("ru_rx.m","rxs",&(ru->eNB_list[0]->common_vars.rxdata[0][0]),fp->samples_per_tti*10,1,1);
-	  exit(-1);
-	  }
-        }
-	ru->in_synch=1;
-      }
-    }
->>>>>>> 72167b50
-
       } // sync_pos > 0
       else //AssertFatal(cnt<1000,"Cannot find synch reference\n");
           { 
@@ -2620,25 +2553,10 @@
     ru->do_prach               = 0;
     ru->feprx                  = (get_thread_worker_conf() == WORKER_DISABLE) ? fep_full : fep_full;                   // this is frequency-shift + DFTs
     ru->feptx_prec             = feptx_prec;                 // need to do transmit Precoding + IDFTs
-<<<<<<< HEAD
-    ru->feptx_ofdm             = (get_nprocs()<=2 || !fepw) ? feptx_ofdm : feptx_ofdm_2thread;                 // need to do transmit Precoding + IDFTs
+    ru->feptx_ofdm             = (get_thread_worker_conf() == WORKER_DISABLE) ? feptx_ofdm : feptx_ofdm_2thread;                 // need to do transmit Precoding + IDFTs
     ru->fh_south_in          = fh_if5_south_in;     // synchronous IF5 reception
     ru->fh_south_out         = fh_if5_south_out;    // synchronous IF5 transmission
     ru->fh_south_asynch_in   = NULL;                // no asynchronous UL
-    
-=======
-    ru->feptx_ofdm             = (get_thread_worker_conf() == WORKER_DISABLE) ? feptx_ofdm : feptx_ofdm_2thread;                 // need to do transmit Precoding + IDFTs
-    if (ru->if_timing == synch_to_other) {
-      ru->fh_south_in          = fh_slave_south_in;                  // synchronize to master
-      ru->fh_south_out         = fh_if5_mobipass_south_out;          // use send_IF5 for mobipass
-      ru->fh_south_asynch_in   = fh_if5_south_asynch_in_mobipass;    // UL is asynchronous
-    }
-    else {
-      ru->fh_south_in          = fh_if5_south_in;     // synchronous IF5 reception
-      ru->fh_south_out         = fh_if5_south_out;    // synchronous IF5 transmission
-      ru->fh_south_asynch_in   = NULL;                // no asynchronous UL
-    }
->>>>>>> 72167b50
     ru->start_rf               = NULL;                 // no local RF
     ru->stop_rf                = NULL;
     ru->start_if               = start_if;             // need to start if interface for IF5
@@ -2778,7 +2696,6 @@
 
 }
 
-<<<<<<< HEAD
 
 
  
@@ -2815,8 +2732,6 @@
 #endif
 }
 
-=======
->>>>>>> 72167b50
 void stop_RU(int nb_ru)
 {
   for (int inst = 0; inst < nb_ru; inst++) {
@@ -2866,10 +2781,8 @@
 	RC.ru[j]->num_eNB                           = 0;
       for (i=0;i<RC.ru[j]->num_eNB;i++) RC.ru[j]->eNB_list[i] = RC.eNB[RUParamList.paramarray[j][RU_ENB_LIST_IDX].iptr[i]][0];     
 
-<<<<<<< HEAD
       RC.ru[j]->has_ctrl_prt                        = 1;
 
-=======
       if (config_isparamset(RUParamList.paramarray[j], RU_SDR_ADDRS)) {
         RC.ru[j]->openair0_cfg.sdr_addrs = strdup(*(RUParamList.paramarray[j][RU_SDR_ADDRS].strptr));
       }
@@ -2888,7 +2801,6 @@
           LOG_E(PHY, "Erroneous RU clock source in the provided configuration file: '%s'\n", *(RUParamList.paramarray[j][RU_SDR_CLK_SRC].strptr));
         }
       }
->>>>>>> 72167b50
 
       if (strcmp(*(RUParamList.paramarray[j][RU_LOCAL_RF_IDX].strptr), "yes") == 0) {
 	if ( !(config_isparamset(RUParamList.paramarray[j],RU_LOCAL_IF_NAME_IDX)) ) {
