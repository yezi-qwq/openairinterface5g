--- conflicted
+++ resolved
@@ -1429,21 +1429,6 @@
   wait_sync("ru_stats_thread");
 
   while (!oai_exit) {
-<<<<<<< HEAD
-    sleep(1);
-    if (opp_enabled == 1) {
-     // print_meas(&proc->ru_arrival_time,"ru_arrival_time",NULL,NULL);
-      if (ru->feprx) print_meas(&ru->ofdm_demod_stats,"feprx",NULL,NULL);
-      if (ru->feptx_ofdm) print_meas(&ru->ofdm_mod_stats,"feptx_ofdm",NULL,NULL);
-      if (ru->fh_north_asynch_in) print_meas(&ru->rx_fhaul,"rx_fhaul",NULL,NULL);
-      if (ru->fh_north_out) {
-	print_meas(&ru->tx_fhaul,"tx_fhaul",NULL,NULL);
-	print_meas(&ru->compression,"compression",NULL,NULL);
-	print_meas(&ru->transport,"transport",NULL,NULL);
-      }
-    }
-    else break;
-=======
      sleep(1);
      if (opp_enabled) {
        if (ru->feprx) print_meas(&ru->ofdm_demod_stats,"feprx",NULL,NULL);
@@ -1455,7 +1440,6 @@
           print_meas(&ru->transport,"transport",NULL,NULL);
        }
      }
->>>>>>> 70461a33
   }
   return(NULL);
 }
