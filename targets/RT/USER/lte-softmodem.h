#ifndef LTE_SOFTMODEM_H
#define LTE_SOFTMODEM_H

#define _GNU_SOURCE
#include <execinfo.h>
#include <fcntl.h>
#include <getopt.h>
#include <linux/sched.h>
#include "rt_wrapper.h"
#include <sched.h>
#include <signal.h>
#include <stdint.h>
#include <stdio.h>
#include <stdlib.h>
#include <string.h>
#include <syscall.h>
#include <sys/ioctl.h>
#include <sys/mman.h>
#include <sys/stat.h>
#include <sys/sysinfo.h>
#include <sys/types.h>
#include <unistd.h>

#include <sys/sysinfo.h>
#include "rt_wrapper.h"
#include "../../ARCH/COMMON/common_lib.h"
//#undef MALLOC
#include "assertions.h"
#include "msc.h"
#include "PHY/types.h"
#include "PHY/defs_eNB.h"
#include "PHY/defs_UE.h"
#include "SIMULATION/ETH_TRANSPORT/proto.h"

#include "flexran_agent.h"

#if defined(ENABLE_ITTI)
  #if defined(ENABLE_USE_MME)
    #include "s1ap_eNB.h"
    #ifdef PDCP_USE_NETLINK
      #include "SIMULATION/ETH_TRANSPORT/proto.h"
    #endif
  #endif
#endif

/* help strings definition for command line options, used in CMDLINE_XXX_DESC macros and printed when -h option is used */
#define CONFIG_HLP_RFCFGF        "Configuration file for front-end (e.g. LMS7002M)\n"
#define CONFIG_HLP_ULMAXE        "set the eNodeB max ULSCH erros\n"
#define CONFIG_HLP_CALUER        "set UE RX calibration\n"
#define CONFIG_HLP_CALUERM       ""
#define CONFIG_HLP_CALUERB       ""
#define CONFIG_HLP_DBGUEPR       "UE run normal prach power ramping, but don't continue random-access\n"
#define CONFIG_HLP_CALPRACH      "UE run normal prach with maximum power, but don't continue random-access\n"
#define CONFIG_HLP_NOL2CN        "bypass L2 and upper layers\n"
#define CONFIG_HLP_SIML1         "activate RF simulator instead of HW\n"
#define CONFIG_HLP_NUMUE         "number of UE instances\n"
#define CONFIG_HLP_UERXG         "set UE RX gain\n"
#define CONFIG_HLP_UERXGOFF      "external UE amplifier offset\n"
#define CONFIG_HLP_UETXG         "set UE TX gain\n"
#define CONFIG_HLP_UENANTR       "set UE number of rx antennas\n"
#define CONFIG_HLP_UENANTT       "set UE number of tx antennas\n"
#define CONFIG_HLP_UESCAN        "set UE to scan around carrier\n"
#define CONFIG_HLP_DUMPFRAME     "dump UE received frame to rxsig_frame0.dat and exit\n"
#define CONFIG_HLP_DLSHIFT       "dynamic shift for LLR compuation for TM3/4 (default 0)\n"
#define CONFIG_HLP_UELOOP        "get softmodem (UE) to loop through memory instead of acquiring from HW\n"
#define CONFIG_HLP_PHYTST        "test UE phy layer, mac disabled\n"
#define CONFIG_HLP_DMAMAP        "sets flag for improved EXMIMO UE performance\n"
#define CONFIG_HLP_CLK           "tells hardware to use a clock reference (0:internal, 1:external, 2:gpsdo)\n"
#define CONFIG_HLP_USIM          "use XOR autentication algo in case of test usim mode\n"
#define CONFIG_HLP_NOSNGLT       "Disables single-thread mode in lte-softmodem\n"
#define CONFIG_HLP_TADV          "Set timing_advance\n"
#define CONFIG_HLP_DLF           "Set the downlink frequency for all component carriers\n"
#define CONFIG_HLP_CHOFF         "Channel id offset\n"
#define CONFIG_HLP_SOFTS         "Enable soft scope and L1 and L2 stats (Xforms)\n"
#define CONFIG_HLP_EXMCAL        "Calibrate the EXMIMO borad, available files: exmimo2_2arxg.lime exmimo2_2brxg.lime \n"
#define CONFIG_HLP_ITTIL         "Generate ITTI analyzser logs (similar to wireshark logs but with more details)\n"
#define CONFIG_HLP_DLMCS         "Set the maximum downlink MCS\n"
#define CONFIG_HLP_STMON         "Enable processing timing measurement of lte softmodem on per subframe basis \n"
#define CONFIG_HLP_PRB           "Set the PRB, valid values: 6, 25, 50, 100  \n"
#define CONFIG_HLP_EMULIFACE     "Set the interface name for the multicast transport for emulation mode (e.g. eth0, lo, etc.)  \n"
//#define CONFIG_HLP_NUMUES    "Set the number of UEs for the emulation"
#define CONFIG_HLP_MSLOTS        "Skip the missed slots/subframes \n"
#define CONFIG_HLP_ULMCS         "Set the maximum uplink MCS\n"
#define CONFIG_HLP_TDD           "Set hardware to TDD mode (default: FDD). Used only with -U (otherwise set in config file).\n"
#define CONFIG_HLP_SNR           "Set average SNR in dB (for --siml1 option)\n"
#define CONFIG_HLP_UE            "Set the lte softmodem as a UE\n"
#define CONFIG_HLP_TQFS          "Apply three-quarter of sampling frequency, 23.04 Msps to reduce the data rate on USB/PCIe transfers (only valid for 20 MHz)\n"
#define CONFIG_HLP_TPORT         "tracer port\n"
#define CONFIG_HLP_NOTWAIT       "don't wait for tracer, start immediately\n"
#define CONFIG_HLP_TNOFORK       "to ease debugging with gdb\n"

#define CONFIG_HLP_NUMEROLOGY    "adding numerology for 5G\n"
#define CONFIG_HLP_EMULATE_RF    "Emulated RF enabled(disable by defult)\n"
#define CONFIG_HLP_PARALLEL_CMD  "three config for level of parallelism 'PARALLEL_SINGLE_THREAD', 'PARALLEL_RU_L1_SPLIT', or 'PARALLEL_RU_L1_TRX_SPLIT'\n"
#define CONFIG_HLP_WORKER_CMD    "two option for worker 'WORKER_DISABLE' or 'WORKER_ENABLE'\n"
#define CONFIG_HLP_NOS1          "Disable s1 interface\n"
#define CONFIG_HLP_NOKRNMOD      "(noS1 only): Use tun instead of namesh module \n"
#define CONFIG_HLP_DISABLNBIOT   "disable nb-iot, even if defined in config\n"

#define CONFIG_HLP_USRP_ARGS                "set the arguments to identify USRP (same syntax as in UHD)\n"
#define CONFIG_HLP_USRP_CLK_SRC              "USRP clock source: 'internal' or 'external'\n"

/***************************************************************************************************************************************/
/* command line options definitions, CMDLINE_XXXX_DESC macros are used to initialize paramdef_t arrays which are then used as argument
   when calling config_get or config_getlist functions                                                                                 */


/*------------------------------------------------------------------------------------------------------------------------------------------*/
/*                                            command line parameters defining UE running mode                                              */
/*   optname                     helpstr                paramflags                      XXXptr        defXXXval         type       numelt   */
/*------------------------------------------------------------------------------------------------------------------------------------------*/
#define CMDLINE_UEMODEPARAMS_DESC {  \
    {"calib-ue-rx",                 CONFIG_HLP_CALUER,     0,    iptr:&rx_input_level_dBm,   defintval:0,  TYPE_INT,   0},    \
    {"calib-ue-rx-med",             CONFIG_HLP_CALUERM,    0,    iptr:&rx_input_level_dBm,   defintval:0,  TYPE_INT,   0},    \
    {"calib-ue-rx-byp",             CONFIG_HLP_CALUERB,    0,    iptr:&rx_input_level_dBm,   defintval:0,  TYPE_INT,   0},    \
    {"debug-ue-prach",              CONFIG_HLP_DBGUEPR,    PARAMFLAG_BOOL,   uptr:NULL,        defuintval:1,   TYPE_INT,   0},    \
    {"no-L2-connect",               CONFIG_HLP_NOL2CN,     PARAMFLAG_BOOL,   uptr:NULL,        defuintval:1,   TYPE_INT,   0},    \
    {"calib-prach-tx",              CONFIG_HLP_CALPRACH,   PARAMFLAG_BOOL,   uptr:NULL,        defuintval:1,   TYPE_INT,   0},    \
    {"loop-memory",                 CONFIG_HLP_UELOOP,     0,    strptr:&loopfile,       defstrval:"iqs.in", TYPE_STRING,0},    \
    {"ue-dump-frame",               CONFIG_HLP_DUMPFRAME,  PARAMFLAG_BOOL,   iptr:&dumpframe,      defintval:0,  TYPE_INT,   0},    \
  }
#define CMDLINE_CALIBUERX_IDX                   0
#define CMDLINE_CALIBUERXMED_IDX                1
#define CMDLINE_CALIBUERXBYP_IDX                2
#define CMDLINE_DEBUGUEPRACH_IDX                3
#define CMDLINE_NOL2CONNECT_IDX                 4
#define CMDLINE_CALIBPRACHTX_IDX                5
#define CMDLINE_MEMLOOP_IDX                     6
#define CMDLINE_DUMPMEMORY_IDX                  7
/*------------------------------------------------------------------------------------------------------------------------------------------*/

#define START_MSC          softmodem_params.start_msc
/*-------------------------------------------------------------------------------------------------------------------------------------------------------*/
/*                                            command line parameters specific to UE                                                                     */
/*   optname                     helpstr             paramflags                      XXXptr                  defXXXval            type          numelt   */
/*-------------------------------------------------------------------------------------------------------------------------------------------------------*/

#define CMDLINE_UEPARAMS_DESC {  \
    {"siml1",                      CONFIG_HLP_SIML1,       PARAMFLAG_BOOL,  iptr:&simL1flag,                    defintval:0,          TYPE_INT,      0},   \
    {"U",            CONFIG_HLP_NUMUE,       0,               u8ptr:&NB_UE_INST,                  defuintval:1,         TYPE_UINT,     0},   \
    {"ue-rxgain",                CONFIG_HLP_UERXG,       0,   dblptr:&(rx_gain[0][0]),      defdblval:130,        TYPE_DOUBLE,   0},   \
    {"ue-rxgain-off",            CONFIG_HLP_UERXGOFF,    0,   dblptr:&rx_gain_off,        defdblval:0,          TYPE_DOUBLE,   0},   \
    {"ue-txgain",                CONFIG_HLP_UETXG,       0,   dblptr:&(tx_gain[0][0]),      defdblval:0,          TYPE_DOUBLE,   0},   \
    {"ue-nb-ant-rx",             CONFIG_HLP_UENANTR,     0,   u8ptr:&nb_antenna_rx,       defuintval:1,         TYPE_UINT8,    0},   \
    {"ue-nb-ant-tx",             CONFIG_HLP_UENANTT,     0,   u8ptr:&nb_antenna_tx,       defuintval:1,         TYPE_UINT8,    0},   \
    {"ue-scan-carrier",          CONFIG_HLP_UESCAN,      PARAMFLAG_BOOL,  iptr:&UE_scan_carrier,        defintval:0,          TYPE_INT,  0},   \
    {"ue-max-power",             NULL,           0,   iptr:&(tx_max_power[0]),      defintval:23,         TYPE_INT,  0},   \
    {"emul-iface",                 CONFIG_HLP_EMULIFACE,   0,               strptr:&emul_iface,       defstrval:"lo",       TYPE_STRING,   100}, \
    {"L2-emul",                    NULL,             0,               u8ptr:&nfapi_mode,        defuintval:3,         TYPE_UINT8,  0},   \
    {"num-ues",              NULL,                   0,               u8ptr:&(NB_UE_INST),        defuintval:1,         TYPE_UINT8,  0},   \
<<<<<<< HEAD
    {"nums_ue_thread",             NULL,                   0,               u16ptr:&(NB_THREAD_INST),           defuintval:1,         TYPE_UINT16,   0},   \
=======
>>>>>>> 9d0c70c9
    {"r"  ,                        CONFIG_HLP_PRB,         0,               u8ptr:&(frame_parms[0]->N_RB_DL),   defintval:25,         TYPE_UINT8,    0},   \
    {"dlsch-demod-shift",          CONFIG_HLP_DLSHIFT,     0,   iptr:(int32_t *)&dlsch_demod_shift, defintval:0,          TYPE_INT,  0},   \
    {"usrp-args",                  CONFIG_HLP_USRP_ARGS,   0,               strptr:(char **)&usrp_args,         defstrval:"type=b200",TYPE_STRING,   0},   \
    {"usrp-clksrc",                CONFIG_HLP_USRP_CLK_SRC,0,               strptr:(char **)&usrp_clksrc,       defstrval:"internal", TYPE_STRING,   0},   \
    {"mmapped-dma",                CONFIG_HLP_DMAMAP,      PARAMFLAG_BOOL,  uptr:&mmapped_dma,                  defintval:0,          TYPE_INT,      0},   \
    {"clock",                      CONFIG_HLP_CLK,         0,               uptr:&clock_source,                 defintval:0,          TYPE_UINT,     0},   \
    {"s" ,                         CONFIG_HLP_SNR,         0,               iptr:&snr_dB,                       defintval:25,         TYPE_INT,      0},   \
    {"T" ,                         CONFIG_HLP_TDD,         PARAMFLAG_BOOL,  iptr:&tddflag,                      defintval:0,          TYPE_INT,      0},   \
<<<<<<< HEAD
    {"A",                          CONFIG_HLP_TADV,        0,               iptr:&(timingadv),                  defintval:0,          TYPE_INT,      0}    \
=======
    {"A",                          CONFIG_HLP_TADV,        0,               iptr:&(timingadv),                    defintval:0,          TYPE_INT,      0}    \
>>>>>>> 9d0c70c9
  }

/*-------------------------------------------------------------------------------------------------------------------------------------------------------*/
/*                                            command line parameters specific to UE threads                                                             */
/*   optname                     helpstr             paramflags                      XXXptr                  defXXXval            type          numelt   */
/*-------------------------------------------------------------------------------------------------------------------------------------------------------*/
#define CMDLINE_UETHREADSPARAMS_DESC {  \
    {"threadIQ",                NULL,                   0,                      iptr:&(threads.iq),                 defintval:1,                    TYPE_INT,       0},                     \
    {"threadOneSubframe",       NULL,                   0,                      iptr:&(threads.one),                defintval:1,                    TYPE_INT,       0},                     \
    {"threadTwoSubframe",       NULL,                   0,                      iptr:&(threads.two),                defintval:1,                    TYPE_INT,       0},                     \
    {"threadThreeSubframe",     NULL,                   0,                      iptr:&(threads.three),              defintval:1,                    TYPE_INT,       0},                     \
    {"threadSlot1ProcOne",      NULL,                   0,                      iptr:&(threads.slot1_proc_one),     defintval:1,                    TYPE_INT,       0},                     \
    {"threadSlot1ProcTwo",      NULL,                   0,                      iptr:&(threads.slot1_proc_two),     defintval:1,                    TYPE_INT,       0},                     \
  }

#define DEFAULT_DLF 2680000000

/*---------------------------------------------------------------------------------------------------------------------------------------------------------------------------*/
/*                                            command line parameters common to eNodeB and UE                                                                                */
/*   optname                     helpstr                paramflags                      XXXptr                  defXXXval                            type           numelt   */
/*---------------------------------------------------------------------------------------------------------------------------------------------------------------------------*/
#define RF_CONFIG_FILE      softmodem_params.rf_config_file
#define PHY_TEST            softmodem_params.phy_test
#define WAIT_FOR_SYNC       softmodem_params.wait_for_sync
#define SINGLE_THREAD_FLAG  softmodem_params.single_thread_flag
#define CHAIN_OFFSET        softmodem_params.chain_offset
#define DO_FORMS            softmodem_params.do_forms
#define NUMEROLOGY          softmodem_params.numerology
#define EMULATE_RF          softmodem_params.emulate_rf
#define CLOCK_SOURCE        softmodem_params.clock_source
#define USIM_TEST           softmodem_params.usim_test
#define CMDLINE_PARAMS_DESC {  \
    {"rf-config-file",          CONFIG_HLP_RFCFGF,      0,                      strptr:(char **)&RF_CONFIG_FILE,    defstrval:NULL,                 TYPE_STRING,    sizeof(RF_CONFIG_FILE)}, \
    {"ulsch-max-errors",        CONFIG_HLP_ULMAXE,      0,                      uptr:&ULSCH_max_consecutive_errors, defuintval:0,                   TYPE_UINT,      0},                     \
    {"phy-test",                CONFIG_HLP_PHYTST,      PARAMFLAG_BOOL,         iptr:&PHY_TEST,                     defintval:0,                    TYPE_INT,       0},                     \
    {"usim-test",               CONFIG_HLP_USIM,        PARAMFLAG_BOOL,         u8ptr:&USIM_TEST,                   defintval:0,                    TYPE_UINT8,     0},                     \
    {"emulate-rf" ,             CONFIG_HLP_EMULATE_RF,  PARAMFLAG_BOOL,         iptr:&EMULATE_RF,                   defintval:0,                    TYPE_INT,       0},                     \
    {"clock",                   CONFIG_HLP_CLK,         0,                      uptr:&CLOCK_SOURCE,                 defintval:0,                    TYPE_UINT,      0},                     \
    {"wait-for-sync",           NULL,                   PARAMFLAG_BOOL,         iptr:&WAIT_FOR_SYNC,                defintval:0,                    TYPE_INT,       0},                     \
    {"single-thread-enable",    CONFIG_HLP_NOSNGLT,     PARAMFLAG_BOOL,         iptr:&SINGLE_THREAD_FLAG,           defintval:0,                    TYPE_INT,       0},                     \
    {"C" ,                      CONFIG_HLP_DLF,         0,                      uptr:&(downlink_frequency[0][0]),   defuintval:2680000000,          TYPE_UINT,      0},                     \
    {"a" ,                      CONFIG_HLP_CHOFF,       0,                      iptr:&CHAIN_OFFSET,                 defintval:0,                    TYPE_INT,       0},                     \
    {"d" ,                      CONFIG_HLP_SOFTS,       PARAMFLAG_BOOL,         uptr:(uint32_t *)&DO_FORMS,         defintval:0,                    TYPE_INT8,      0},                     \
<<<<<<< HEAD
=======
    {"W" ,                      CONFIG_HLP_L2MONW,      0,                      strptr:(char **)&in_ip,             defstrval:"127.0.0.1",          TYPE_STRING,    sizeof(in_ip)},         \
    {"P" ,                      CONFIG_HLP_L2MONP,      0,                      strptr:(char **)&in_path,           defstrval:"/tmp/oai_opt.pcap",  TYPE_STRING,    sizeof(in_path)},       \
>>>>>>> 9d0c70c9
    {"q" ,                      CONFIG_HLP_STMON,       PARAMFLAG_BOOL,         iptr:&opp_enabled,                  defintval:0,                    TYPE_INT,       0},                     \
    {"S" ,                      CONFIG_HLP_MSLOTS,      PARAMFLAG_BOOL,         u8ptr:&exit_missed_slots,           defintval:1,                    TYPE_UINT8,     0},                     \
    {"numerology" ,             CONFIG_HLP_NUMEROLOGY,  PARAMFLAG_BOOL,         iptr:&NUMEROLOGY,                   defintval:0,                    TYPE_INT,       0},                     \
    {"parallel-config",         CONFIG_HLP_PARALLEL_CMD,0,                      strptr:(char **)&parallel_config,   defstrval:NULL,                 TYPE_STRING,    0},                     \
    {"worker-config",           CONFIG_HLP_WORKER_CMD,  0,                      strptr:(char **)&worker_config,     defstrval:NULL,                 TYPE_STRING,    0},                     \
    {"noS1",                    CONFIG_HLP_NOS1,        PARAMFLAG_BOOL,         uptr:&noS1,             defintval:0,      TYPE_INT, 0},                     \
    {"nokrnmod",                CONFIG_HLP_NOKRNMOD,    PARAMFLAG_BOOL,         uptr:&nokrnmod,     defintval:0,      TYPE_INT, 0},                     \
    {"nbiot-disable",           CONFIG_HLP_DISABLNBIOT, PARAMFLAG_BOOL,         uptr:&nonbiot,      defuintval:0,                   TYPE_INT,       0},                     \
  }

#define CONFIG_HLP_FLOG          "Enable online log \n"
#define CONFIG_HLP_LOGL          "Set the global log level, valide options: (4:trace, 3:debug, 2:info, 1:warn, (0:error))\n"
#define CONFIG_HLP_TELN          "Start embedded telnet server \n"
#define CONFIG_HLP_MSC           "Enable the MSC tracing utility \n"
/*---------------------------------------------------------------------------------------------------------------------------------------------------------------------------*/
/*                                            command line parameters for LOG utility                                                                                        */
/*   optname                     helpstr                paramflags                      XXXptr                  defXXXval                            type           numelt   */
/*---------------------------------------------------------------------------------------------------------------------------------------------------------------------------*/
#define START_MSC          softmodem_params.start_msc
#define CMDLINE_LOGPARAMS_DESC {  \
    {"R" ,           CONFIG_HLP_FLOG, 0,                uptr:&online_log_messages,    defintval:1,         TYPE_INT,    0},        \
    {"g" ,           CONFIG_HLP_LOGL, 0,      uptr:&glog_level,     defintval:0,         TYPE_UINT,     0},        \
    {"telnetsrv",        CONFIG_HLP_TELN, PARAMFLAG_BOOL,   uptr:&start_telnetsrv,    defintval:0,         TYPE_UINT,     0},        \
    {"msc",                CONFIG_HLP_MSC,  PARAMFLAG_BOOL,   uptr:&START_MSC,            defintval:0,         TYPE_UINT,     0},                    \
  }
#define CMDLINE_ONLINELOG_IDX     0
#define CMDLINE_GLOGLEVEL_IDX     1
#define CMDLINE_STARTTELN_IDX     2

<<<<<<< HEAD
/* check function for global log level */
#define CMDLINE_LOGPARAMS_CHECK_DESC { \
    { .s5= {NULL }} ,                                                 \
    { .s2=  { config_check_intrange,           {0,4}}},               \
    { .s5= {NULL }} ,                   \
    { .s5= {NULL }} ,                   \
  }
=======

>>>>>>> 9d0c70c9
/***************************************************************************************************************************************/
/*  */
#include "threads_t.h"

#define SOFTMODEM_NOS1_BIT            (1<<0)
#define SOFTMODEM_NOKRNMOD_BIT        (1<<1)
#define SOFTMODEM_NONBIOT_BIT         (1<<2)
typedef struct {
  uint64_t       optmask;
  THREAD_STRUCT  thread_struct;
  char           rf_config_file[1024];
  int            phy_test;
  uint8_t        usim_test;
  int            emulate_rf;
  int            wait_for_sync; //eNodeB only
  int            single_thread_flag; //eNodeB only
  int            chain_offset;
  uint32_t       do_forms;
  int            numerology;
  unsigned int   start_msc;
<<<<<<< HEAD
=======
  int            nonbiotflag;
>>>>>>> 9d0c70c9
  uint32_t       clock_source;
  int            hw_timing_advance;
} softmodem_params_t;

#define IS_SOFTMODEM_NOS1            ( get_softmodem_optmask() & SOFTMODEM_NOS1_BIT)
#define IS_SOFTMODEM_NOKRNMOD        ( get_softmodem_optmask() & SOFTMODEM_NOKRNMOD_BIT)
#define IS_SOFTMODEM_NONBIOT         ( get_softmodem_optmask() & SOFTMODEM_NONBIOT_BIT)
extern uint64_t get_softmodem_optmask(void);
extern uint64_t set_softmodem_optmask(uint64_t bitmask);
extern void get_common_options(void);
extern softmodem_params_t *get_softmodem_params(void);

uint64_t get_pdcp_optmask(void);
extern pthread_cond_t sync_cond;
extern pthread_mutex_t sync_mutex;
extern int sync_var;


extern uint32_t          downlink_frequency[MAX_NUM_CCs][4];
extern int32_t           uplink_frequency_offset[MAX_NUM_CCs][4];

extern int rx_input_level_dBm;
extern uint8_t exit_missed_slots;
extern uint64_t num_missed_slots; // counter for the number of missed slots

extern int oaisim_flag;
extern volatile int  oai_exit;

extern openair0_config_t openair0_cfg[MAX_CARDS];
extern pthread_cond_t sync_cond;
extern pthread_mutex_t sync_mutex;
extern int sync_var;
extern int transmission_mode;
extern double cpuf;

<<<<<<< HEAD
#if defined(ENABLE_ITTI)
  extern volatile int             start_eNB;
  extern volatile int             start_UE;
#endif




=======
>>>>>>> 9d0c70c9
// In lte-enb.c
extern void init_eNB(int single_thread_flag,int wait_for_sync);
extern void stop_eNB(int);
extern void kill_eNB_proc(int inst);

// In lte-ru.c
extern void init_RU(char *);
extern void stop_ru(RU_t *ru);
extern void init_ru_vnf(void);
extern void init_RU_proc(RU_t *ru);
extern void stop_RU(int nb_ru);
extern void kill_RU_proc(RU_t *ru);
extern void set_function_spec_param(RU_t *ru);

// In lte-ue.c
extern int setup_ue_buffers(PHY_VARS_UE **phy_vars_ue, openair0_config_t *openair0_cfg);
extern void fill_ue_band_info(void);

extern void init_UE(int nb_inst,int eMBMS_active, int uecap_xer_in, int timing_correction, int phy_test, int UE_scan, int UE_scan_carrier, runmode_t mode,int rxgain,int txpowermax,
                    LTE_DL_FRAME_PARMS *fp);
extern void init_thread(int sched_runtime, int sched_deadline, int sched_fifo, cpu_set_t *cpuset, char *name);

extern void reset_opp_meas(void);
extern void print_opp_meas(void);


extern void init_td_thread(PHY_VARS_eNB *);
extern void init_te_thread(PHY_VARS_eNB *);
extern void kill_td_thread(PHY_VARS_eNB *);
extern void kill_te_thread(PHY_VARS_eNB *);

extern void RCConfig_sim(void);
extern void init_ocm(double,double);
extern void init_ue_devices(PHY_VARS_UE *);

PHY_VARS_UE *init_ue_vars(LTE_DL_FRAME_PARMS *frame_parms,
                          uint8_t UE_id,
                          uint8_t abstraction_flag);
void init_eNB_afterRU(void);
PARALLEL_CONF_t get_thread_parallel_conf(void);
WORKER_CONF_t   get_thread_worker_conf(void);
void set_parallel_conf(char *parallel_conf);
void set_worker_conf(char *worker_conf);

extern int stop_L1L2(module_id_t enb_id);
extern int restart_L1L2(module_id_t enb_id);


extern void init_UE_stub_single_thread(int nb_inst,int eMBMS_active, int uecap_xer_in, char *emul_iface);

extern PHY_VARS_UE *init_ue_vars(LTE_DL_FRAME_PARMS *frame_parms,
                                 uint8_t UE_id,
                                 uint8_t abstraction_flag);

#endif<|MERGE_RESOLUTION|>--- conflicted
+++ resolved
@@ -148,10 +148,7 @@
     {"emul-iface",                 CONFIG_HLP_EMULIFACE,   0,               strptr:&emul_iface,       defstrval:"lo",       TYPE_STRING,   100}, \
     {"L2-emul",                    NULL,             0,               u8ptr:&nfapi_mode,        defuintval:3,         TYPE_UINT8,  0},   \
     {"num-ues",              NULL,                   0,               u8ptr:&(NB_UE_INST),        defuintval:1,         TYPE_UINT8,  0},   \
-<<<<<<< HEAD
     {"nums_ue_thread",             NULL,                   0,               u16ptr:&(NB_THREAD_INST),           defuintval:1,         TYPE_UINT16,   0},   \
-=======
->>>>>>> 9d0c70c9
     {"r"  ,                        CONFIG_HLP_PRB,         0,               u8ptr:&(frame_parms[0]->N_RB_DL),   defintval:25,         TYPE_UINT8,    0},   \
     {"dlsch-demod-shift",          CONFIG_HLP_DLSHIFT,     0,   iptr:(int32_t *)&dlsch_demod_shift, defintval:0,          TYPE_INT,  0},   \
     {"usrp-args",                  CONFIG_HLP_USRP_ARGS,   0,               strptr:(char **)&usrp_args,         defstrval:"type=b200",TYPE_STRING,   0},   \
@@ -160,11 +157,7 @@
     {"clock",                      CONFIG_HLP_CLK,         0,               uptr:&clock_source,                 defintval:0,          TYPE_UINT,     0},   \
     {"s" ,                         CONFIG_HLP_SNR,         0,               iptr:&snr_dB,                       defintval:25,         TYPE_INT,      0},   \
     {"T" ,                         CONFIG_HLP_TDD,         PARAMFLAG_BOOL,  iptr:&tddflag,                      defintval:0,          TYPE_INT,      0},   \
-<<<<<<< HEAD
     {"A",                          CONFIG_HLP_TADV,        0,               iptr:&(timingadv),                  defintval:0,          TYPE_INT,      0}    \
-=======
-    {"A",                          CONFIG_HLP_TADV,        0,               iptr:&(timingadv),                    defintval:0,          TYPE_INT,      0}    \
->>>>>>> 9d0c70c9
   }
 
 /*-------------------------------------------------------------------------------------------------------------------------------------------------------*/
@@ -208,11 +201,8 @@
     {"C" ,                      CONFIG_HLP_DLF,         0,                      uptr:&(downlink_frequency[0][0]),   defuintval:2680000000,          TYPE_UINT,      0},                     \
     {"a" ,                      CONFIG_HLP_CHOFF,       0,                      iptr:&CHAIN_OFFSET,                 defintval:0,                    TYPE_INT,       0},                     \
     {"d" ,                      CONFIG_HLP_SOFTS,       PARAMFLAG_BOOL,         uptr:(uint32_t *)&DO_FORMS,         defintval:0,                    TYPE_INT8,      0},                     \
-<<<<<<< HEAD
-=======
     {"W" ,                      CONFIG_HLP_L2MONW,      0,                      strptr:(char **)&in_ip,             defstrval:"127.0.0.1",          TYPE_STRING,    sizeof(in_ip)},         \
     {"P" ,                      CONFIG_HLP_L2MONP,      0,                      strptr:(char **)&in_path,           defstrval:"/tmp/oai_opt.pcap",  TYPE_STRING,    sizeof(in_path)},       \
->>>>>>> 9d0c70c9
     {"q" ,                      CONFIG_HLP_STMON,       PARAMFLAG_BOOL,         iptr:&opp_enabled,                  defintval:0,                    TYPE_INT,       0},                     \
     {"S" ,                      CONFIG_HLP_MSLOTS,      PARAMFLAG_BOOL,         u8ptr:&exit_missed_slots,           defintval:1,                    TYPE_UINT8,     0},                     \
     {"numerology" ,             CONFIG_HLP_NUMEROLOGY,  PARAMFLAG_BOOL,         iptr:&NUMEROLOGY,                   defintval:0,                    TYPE_INT,       0},                     \
@@ -242,7 +232,6 @@
 #define CMDLINE_GLOGLEVEL_IDX     1
 #define CMDLINE_STARTTELN_IDX     2
 
-<<<<<<< HEAD
 /* check function for global log level */
 #define CMDLINE_LOGPARAMS_CHECK_DESC { \
     { .s5= {NULL }} ,                                                 \
@@ -250,9 +239,7 @@
     { .s5= {NULL }} ,                   \
     { .s5= {NULL }} ,                   \
   }
-=======
-
->>>>>>> 9d0c70c9
+
 /***************************************************************************************************************************************/
 /*  */
 #include "threads_t.h"
@@ -273,10 +260,6 @@
   uint32_t       do_forms;
   int            numerology;
   unsigned int   start_msc;
-<<<<<<< HEAD
-=======
-  int            nonbiotflag;
->>>>>>> 9d0c70c9
   uint32_t       clock_source;
   int            hw_timing_advance;
 } softmodem_params_t;
@@ -312,17 +295,6 @@
 extern int transmission_mode;
 extern double cpuf;
 
-<<<<<<< HEAD
-#if defined(ENABLE_ITTI)
-  extern volatile int             start_eNB;
-  extern volatile int             start_UE;
-#endif
-
-
-
-
-=======
->>>>>>> 9d0c70c9
 // In lte-enb.c
 extern void init_eNB(int single_thread_flag,int wait_for_sync);
 extern void stop_eNB(int);
