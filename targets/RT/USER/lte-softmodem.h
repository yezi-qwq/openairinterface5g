#ifndef LTE_SOFTMODEM_H
#define LTE_SOFTMODEM_H

#define _GNU_SOURCE
#include <execinfo.h>
#include <fcntl.h>
#include <getopt.h>
#include <linux/sched.h>
#include "rt_wrapper.h"
#include <sched.h>
#include <signal.h>
#include <stdint.h>
#include <stdio.h>
#include <stdlib.h>
#include <string.h>
#include <syscall.h>
#include <sys/ioctl.h>
#include <sys/mman.h>
#include <sys/stat.h>
#include <sys/sysinfo.h>
#include <sys/types.h>
#include <unistd.h>

#include <sys/sysinfo.h>
#include "rt_wrapper.h"
#include "../../ARCH/COMMON/common_lib.h"
#undef MALLOC
#include "assertions.h"
#include "msc.h"
#include "PHY/types.h"
#include "PHY/defs.h"
#include "SIMULATION/ETH_TRANSPORT/proto.h"

#include "flexran_agent.h"

#if defined(ENABLE_ITTI)
#if defined(ENABLE_USE_MME)
#include "s1ap_eNB.h"
#ifdef PDCP_USE_NETLINK
#include "SIMULATION/ETH_TRANSPORT/proto.h"
#endif
#endif
#endif

/* help strings definition for command line options, used in CMDLINE_XXX_DESC macros and printed when -h option is used */
#define CONFIG_HLP_RFCFGF        "Configuration file for front-end (e.g. LMS7002M)\n"
#define CONFIG_HLP_ULMAXE        "set the eNodeB max ULSCH erros\n"
#define CONFIG_HLP_CALUER        "set UE RX calibration\n"
#define CONFIG_HLP_CALUERM       ""
#define CONFIG_HLP_CALUERB       ""
#define CONFIG_HLP_DBGUEPR       "UE run normal prach power ramping, but don't continue random-access\n"
#define CONFIG_HLP_CALPRACH      "UE run normal prach with maximum power, but don't continue random-access\n"
#define CONFIG_HLP_NOL2CN        "bypass L2 and upper layers\n"
#define CONFIG_HLP_UERXG         "set UE RX gain\n"
#define CONFIG_HLP_UERXGOFF      "external UE amplifier offset\n"
#define CONFIG_HLP_UETXG         "set UE TX gain\n"
#define CONFIG_HLP_UENANTR       "set UE number of rx antennas\n"
#define CONFIG_HLP_UENANTT       "set UE number of tx antennas\n"
#define CONFIG_HLP_UESCAN        "set UE to scan around carrier\n"
#define CONFIG_HLP_DUMPFRAME     "dump UE received frame to rxsig_frame0.dat and exit\n" 
#define CONFIG_HLP_DLSHIFT       "dynamic shift for LLR compuation for TM3/4 (default 0)\n"
#define CONFIG_HLP_UELOOP        "get softmodem (UE) to loop through memory instead of acquiring from HW\n"
#define CONFIG_HLP_PHYTST        "test UE phy layer, mac disabled\n"
#define CONFIG_HLP_DMAMAP        "sets flag for improved EXMIMO UE performance\n"  
#define CONFIG_HLP_EXCCLK        "tells hardware to use an external clock reference\n"
#define CONFIG_HLP_USIM          "use XOR autentication algo in case of test usim mode\n" 
#define CONFIG_HLP_NOSNGLT       "Disables single-thread mode in lte-softmodem\n" 
#define CONFIG_HLP_TADV          "Set timing_advance\n"
#define CONFIG_HLP_DLF           "Set the downlink frequency for all component carriers\n"
#define CONFIG_HLP_CHOFF         "Channel id offset\n"
#define CONFIG_HLP_SOFTS         "Enable soft scope and L1 and L2 stats (Xforms)\n"
#define CONFIG_HLP_EXMCAL        "Calibrate the EXMIMO borad, available files: exmimo2_2arxg.lime exmimo2_2brxg.lime \n"
#define CONFIG_HLP_ITTIL         "Generate ITTI analyzser logs (similar to wireshark logs but with more details)\n"
#define CONFIG_HLP_DLMCS         "Set the maximum downlink MCS\n"
#define CONFIG_HLP_STMON         "Enable processing timing measurement of lte softmodem on per subframe basis \n"
#define CONFIG_HLP_PRB           "Set the PRB, valid values: 6, 25, 50, 100  \n"    
#define CONFIG_HLP_MSLOTS        "Skip the missed slots/subframes \n"    
#define CONFIG_HLP_ULMCS         "Set the maximum uplink MCS\n"
#define CONFIG_HLP_TDD           "Set hardware to TDD mode (default: FDD). Used only with -U (otherwise set in config file).\n"
#define CONFIG_HLP_UE            "Set the lte softmodem as a UE\n"
#define CONFIG_HLP_L2MONW        "Enable L2 wireshark messages on localhost \n"
#define CONFIG_HLP_L2MONP        "Enable L2 pcap  messages on localhost \n"
#define CONFIG_HLP_VCD           "Enable VCD (generated file will is named openair_dump_eNB.vcd, read it with target/RT/USER/eNB.gtkw\n"
#define CONFIG_HLP_TQFS          "Apply three-quarter of sampling frequency, 23.04 Msps to reduce the data rate on USB/PCIe transfers (only valid for 20 MHz)\n"
#define CONFIG_HLP_TPORT         "tracer port\n"
#define CONFIG_HLP_NOTWAIT       "don't wait for tracer, start immediately\n"
#define CONFIG_HLP_TNOFORK       "to ease debugging with gdb\n"


/***************************************************************************************************************************************/
/* command line options definitions, CMDLINE_XXXX_DESC macros are used to initialize paramdef_t arrays which are then used as argument 
   when calling config_get or config_getlist functions                                                                                 */


/*------------------------------------------------------------------------------------------------------------------------------------------*/
/*                                            command line parameters defining UE running mode                                              */
/*   optname                     helpstr                paramflags                      XXXptr        defXXXval         type       numelt   */
/*------------------------------------------------------------------------------------------------------------------------------------------*/
#define CMDLINE_UEMODEPARAMS_DESC {  \
{"calib-ue-rx",                 CONFIG_HLP_CALUER,     0,		 iptr:&rx_input_level_dBm,   defintval:0,	 TYPE_INT,   0},    \
{"calib-ue-rx-med",             CONFIG_HLP_CALUERM,    0,		 iptr:&rx_input_level_dBm,   defintval:0,	 TYPE_INT,   0},    \
{"calib-ue-rx-byp",             CONFIG_HLP_CALUERB,    0,		 iptr:&rx_input_level_dBm,   defintval:0,	 TYPE_INT,   0},    \
{"debug-ue-prach",              CONFIG_HLP_DBGUEPR,    PARAMFLAG_BOOL,   uptr:NULL,		     defuintval:1,	 TYPE_INT,   0},    \
{"no-L2-connect",               CONFIG_HLP_NOL2CN,     PARAMFLAG_BOOL,   uptr:NULL,		     defuintval:1,	 TYPE_INT,   0},    \
{"calib-prach-tx",              CONFIG_HLP_CALPRACH,   PARAMFLAG_BOOL,   uptr:NULL,		     defuintval:1,	 TYPE_INT,   0},    \
{"loop-memory",                 CONFIG_HLP_UELOOP,     0,		 strptr:&loopfile,	     defstrval:"iqs.in", TYPE_STRING,0},    \
{"ue-dump-frame",               CONFIG_HLP_DUMPFRAME,  PARAMFLAG_BOOL,   iptr:&dumpframe,	     defintval:0,	 TYPE_INT,   0},    \
}  
#define CMDLINE_CALIBUERX_IDX                   0
#define CMDLINE_CALIBUERXMED_IDX                1
#define CMDLINE_CALIBUERXBYP_IDX                2
#define CMDLINE_DEBUGUEPRACH_IDX                3
#define CMDLINE_NOL2CONNECT_IDX                 4
#define CMDLINE_CALIBPRACHTX_IDX                5
#define CMDLINE_MEMLOOP_IDX                     6
#define CMDLINE_DUMPMEMORY_IDX                  7
/*------------------------------------------------------------------------------------------------------------------------------------------*/


/*--------------------------------------------------------------------------------------------------------------------------------------------------*/
/*                                            command line parameters specific to UE                                                                */
/*   optname                     helpstr             paramflags                      XXXptr                  defXXXval       type          numelt   */
/*--------------------------------------------------------------------------------------------------------------------------------------------------*/
#define CMDLINE_UEPARAMS_DESC {  \
{"ue-rxgain",        	       CONFIG_HLP_UERXG,      0,		dblptr:&(rx_gain[0][0]),	    defdblval:0,    TYPE_DOUBLE,   0},     \
{"ue-rxgain-off",    	       CONFIG_HLP_UERXGOFF,   0,		dblptr:&rx_gain_off,		    defdblval:0,    TYPE_DOUBLE,   0},     \
{"ue-txgain",        	       CONFIG_HLP_UETXG,      0,		dblptr:&(tx_gain[0][0]),	    defdblval:0,    TYPE_DOUBLE,   0},     \
{"ue-nb-ant-rx",     	       CONFIG_HLP_UENANTR,    0,		u8ptr:&nb_antenna_rx,		    defuintval:1,   TYPE_UINT8,    0},     \
{"ue-nb-ant-tx",     	       CONFIG_HLP_UENANTT,    0,		u8ptr:&nb_antenna_tx,		    defuintval:1,   TYPE_UINT8,    0},     \
{"ue-scan-carrier",  	       CONFIG_HLP_UESCAN,     PARAMFLAG_BOOL,	iptr:&UE_scan_carrier,  	    defintval:0,    TYPE_INT,	   0},     \
{"ue-max-power",     	       NULL,		      0,		iptr:&(tx_max_power[0]),	    defintval:90,   TYPE_INT,	   0},     \
{"r"  ,                        CONFIG_HLP_PRB,        0,                u8ptr:&n_rb_dl,                     defintval:0,    TYPE_UINT8,    0},     \
}


extern int16_t dlsch_demod_shift;
/*---------------------------------------------------------------------------------------------------------------------------------------------------------------------------*/
/*                                            command line parameters common to eNodeB and UE                                                                                */
/*   optname                     helpstr                paramflags                      XXXptr                  defXXXval                            type           numelt   */
/*---------------------------------------------------------------------------------------------------------------------------------------------------------------------------*/
#define CMDLINE_PARAMS_DESC {  \
{"rf-config-file",        	 CONFIG_HLP_RFCFGF,	0,		  strptr:(char **)&rf_config_file,	defstrval:NULL, 		   TYPE_STRING,   sizeof(rf_config_file)}, \
{"ulsch-max-errors",      	 CONFIG_HLP_ULMAXE,	0,		  uptr:&ULSCH_max_consecutive_errors,	defuintval:0,			   TYPE_UINT,	  0},			   \
{"phy-test",              	 CONFIG_HLP_PHYTST,	PARAMFLAG_BOOL,   iptr:&phy_test,			defintval:0,			   TYPE_INT,	  0},			   \
{"usim-test",             	 CONFIG_HLP_USIM,	PARAMFLAG_BOOL,   u8ptr:&usim_test,			defintval:0,			   TYPE_UINT8,    0},			   \
{"mmapped-dma",           	 CONFIG_HLP_DMAMAP,	PARAMFLAG_BOOL,   uptr:&mmapped_dma,			defintval:0,			   TYPE_INT,	  0},			   \
{"external-clock",        	 CONFIG_HLP_EXCCLK,	PARAMFLAG_BOOL,   uptr:&clock_source,			defintval:0,			   TYPE_INT,	  0},			   \
{"wait-for-sync",         	 NULL,  		PARAMFLAG_BOOL,   iptr:&wait_for_sync,  		defintval:0,			   TYPE_INT,	  0},			   \
{"single-thread-disable", 	 CONFIG_HLP_NOSNGLT,	PARAMFLAG_BOOL,   iptr:&single_thread_flag,		defintval:1,			   TYPE_INT,	  0},			   \
{"threadIQ",              	 NULL,  		0,		  iptr:&(threads.iq),			defintval:1,			   TYPE_INT,	  0},			   \
{"threadOneSubframe",     	 NULL,  		0,		  iptr:&(threads.one),  		defintval:1,			   TYPE_INT,	  0},			   \
{"threadTwoSubframe",    	 NULL,  		0,		  iptr:&(threads.two),  		defintval:1,			   TYPE_INT,	  0},			   \
{"threadThreeSubframe",    	 NULL,  		0,		  iptr:&(threads.three),  		defintval:1,			   TYPE_INT,	  0},			   \
{"threadSlot1ProcOne",     	 NULL,  		0,		  iptr:&(threads.slot1_proc_one),      	defintval:1,			   TYPE_INT,	  0},			   \
{"threadSlot1ProcTwo",    	 NULL,  		0,		  iptr:&(threads.slot1_proc_two),      	defintval:1,			   TYPE_INT,	  0},			   \
{"dlsch-demod-shift",     	 CONFIG_HLP_DLSHIFT,	0,		  iptr:(int32_t *)&dlsch_demod_shift,	defintval:0,			   TYPE_INT,	  0},			   \
{"A" ,  		  	 CONFIG_HLP_TADV,	0,		  uptr:&timing_advance, 		defintval:0,			   TYPE_UINT,	  0},			   \
{"C" ,  		  	 CONFIG_HLP_DLF,	0,		  uptr:&(downlink_frequency[0][0]),	defuintval:2680000000,  	   TYPE_UINT,	  0},			   \
{"a" ,  		  	 CONFIG_HLP_CHOFF,	0,		  iptr:&chain_offset,			defintval:0,			   TYPE_INT,	  0},			   \
{"d" ,  		  	 CONFIG_HLP_SOFTS,	PARAMFLAG_BOOL,	  uptr:(uint32_t *)&do_forms,		defintval:0,			   TYPE_INT8,	  0},			   \
{"E" ,  		  	 CONFIG_HLP_TQFS,	PARAMFLAG_BOOL,   i8ptr:&threequarter_fs,		defintval:0,			   TYPE_INT8,	  0},			   \
{"K" ,  		  	 CONFIG_HLP_ITTIL,	PARAMFLAG_NOFREE, strptr:&itti_dump_file,		defstrval:"/tmp/itti.dump",	   TYPE_STRING,   0},			   \
{"U" ,  		  	 CONFIG_HLP_UE, 	PARAMFLAG_BOOL,   i8ptr:&UE_flag,			defintval:0,			   TYPE_INT8,	  0},			   \
{"m" ,  		  	 CONFIG_HLP_DLMCS,	0,		  uptr:&target_dl_mcs,  		defintval:0,			   TYPE_UINT,	  0},			   \
{"t" ,  		  	 CONFIG_HLP_ULMCS,	0,		  uptr:&target_ul_mcs,  		defintval:0,			   TYPE_UINT,	  0},			   \
{"W" ,  		  	 CONFIG_HLP_L2MONW,	0,		  strptr:(char **)&in_ip,		defstrval:"127.0.0.1",  	   TYPE_STRING,   sizeof(in_ip)},	   \
{"P" ,  		  	 CONFIG_HLP_L2MONP,	0,		  strptr:(char **)&in_path,		defstrval:"/tmp/oai_opt.pcap",     TYPE_STRING,   sizeof(in_path)},	   \
{"V" ,  		  	 CONFIG_HLP_VCD,	PARAMFLAG_BOOL,   iptr:&ouput_vcd,			defintval:0,			   TYPE_INT,	  0},			   \
{"q" ,  		  	 CONFIG_HLP_STMON,	PARAMFLAG_BOOL,   iptr:&opp_enabled,			defintval:0,			   TYPE_INT,	  0},			   \
{"S" ,  		  	 CONFIG_HLP_MSLOTS,	PARAMFLAG_BOOL,   u8ptr:&exit_missed_slots,		defintval:1,			   TYPE_UINT8,    0},			   \
{"T" ,  		  	 CONFIG_HLP_TDD,	PARAMFLAG_BOOL,   iptr:&tddflag,			defintval:0,			   TYPE_INT,	  0}			   \
}

#define CONFIG_HLP_FLOG          "Enable online log \n"
#define CONFIG_HLP_LOGL          "Set the global log level, valide options: (9:trace, 8/7:debug, 6:info, 4:warn, 3:error)\n"
#define CONFIG_HLP_LOGV          "Set the global log verbosity \n"
#define CONFIG_HLP_TELN          "Start embedded telnet server \n"
/*---------------------------------------------------------------------------------------------------------------------------------------------------------------------------*/
/*                                            command line parameters for LOG utility                                                                                        */
/*   optname                     helpstr                paramflags                      XXXptr                  defXXXval                            type           numelt   */
/*---------------------------------------------------------------------------------------------------------------------------------------------------------------------------*/
#define CMDLINE_LOGPARAMS_DESC {  \
{"R" ,  		  	 CONFIG_HLP_FLOG,	0,                uptr:&online_log_messages,		defintval:1,			   TYPE_INT,	  0},			   \
{"g" ,  		  	 CONFIG_HLP_LOGL,	0,		  uptr:&glog_level,			defintval:0,			   TYPE_UINT,     0},			   \
{"G" ,                           CONFIG_HLP_LOGV,	0,		  uptr:&glog_verbosity,		        defintval:0,			   TYPE_UINT16,   0},			   \
{"telnetsrv",    		 CONFIG_HLP_TELN,	PARAMFLAG_BOOL,	  uptr:&start_telnetsrv,		defintval:0,			   TYPE_UINT,     0},			   \
}
#define CMDLINE_ONLINELOG_IDX     0 
#define CMDLINE_GLOGLEVEL_IDX     1
#define CMDLINE_GLOGVERBO_IDX     2              
#define CMDLINE_STARTTELN_IDX     3


extern int T_port;
extern int T_nowait;
extern int T_dont_fork;

/*------------------------------------------------------------------------------------------------------------------------------------------*/
/*                                            command line parameters for TTRACE utility                                                    */
/*   optname                     helpstr                paramflags           XXXptr           defXXXval         type       numelt           */
/*------------------------------------------------------------------------------------------------------------------------------------------*/
#define CMDLINE_TTRACEPARAMS_DESC {  \
{"T_port",                     CONFIG_HLP_TPORT,      0,		iptr:&T_port,	     defintval:0,	TYPE_INT,   0},	   \
{"T_nowait",                   CONFIG_HLP_NOTWAIT,    PARAMFLAG_BOOL,	iptr:&T_nowait,      defintval:0,	TYPE_INT,   0},	   \
{"T_dont_fork",                CONFIG_HLP_TNOFORK,    PARAMFLAG_BOOL,	iptr:&T_dont_fork,   defintval:1,	TYPE_INT,   0},	   \
} 


/***************************************************************************************************************************************/  
/*  */
extern pthread_cond_t sync_cond;
extern pthread_mutex_t sync_mutex;
extern int sync_var;


extern uint32_t          downlink_frequency[MAX_NUM_CCs][4];
extern int32_t           uplink_frequency_offset[MAX_NUM_CCs][4];

extern int rx_input_level_dBm;
extern uint8_t exit_missed_slots;
extern uint64_t num_missed_slots; // counter for the number of missed slots

extern int oaisim_flag;
extern volatile int  oai_exit;

extern openair0_config_t openair0_cfg[MAX_CARDS];
extern pthread_cond_t sync_cond;
extern pthread_mutex_t sync_mutex;
extern int sync_var;
extern int transmission_mode;
extern double cpuf;

#if defined(ENABLE_ITTI)
extern volatile int             start_eNB;
extern volatile int             start_UE;
#endif

#include "threads_t.h"
extern threads_t threads;

extern void exit_fun(const char* s);
// In lte-enb.c
extern void init_eNB(int single_thread_flag,int wait_for_sync);
extern void stop_eNB(int);
extern void kill_eNB_proc(int inst);

// In lte-ru.c
<<<<<<< HEAD
extern void init_RU(const char*,clock_source_t,clock_source_t);
=======
extern void init_RU(const char*);
extern void init_RU_proc(RU_t *ru);
extern void stop_RU(int nb_ru);
extern void kill_RU_proc(int inst);
extern void set_function_spec_param(RU_t *ru);
>>>>>>> 5357ef20

// In lte-ue.c
extern int setup_ue_buffers(PHY_VARS_UE **phy_vars_ue, openair0_config_t *openair0_cfg);
extern void fill_ue_band_info(void);

extern void init_UE(int,int,int,int);
extern void init_thread(int sched_runtime, int sched_deadline, int sched_fifo, cpu_set_t *cpuset, char * name);

extern void reset_opp_meas(void);
extern void print_opp_meas(void);

extern void init_fep_thread(PHY_VARS_eNB *, pthread_attr_t *);
extern void init_td_thread(PHY_VARS_eNB *, pthread_attr_t *);
extern void init_te_thread(PHY_VARS_eNB *, pthread_attr_t *);

PHY_VARS_UE* init_ue_vars(LTE_DL_FRAME_PARMS *frame_parms,
                          uint8_t UE_id,
                          uint8_t abstraction_flag);
void init_eNB_afterRU(void);

extern int stop_L1L2(module_id_t enb_id);
extern int restart_L1L2(module_id_t enb_id);

#endif<|MERGE_RESOLUTION|>--- conflicted
+++ resolved
@@ -245,15 +245,11 @@
 extern void kill_eNB_proc(int inst);
 
 // In lte-ru.c
-<<<<<<< HEAD
-extern void init_RU(const char*,clock_source_t,clock_source_t);
-=======
 extern void init_RU(const char*);
 extern void init_RU_proc(RU_t *ru);
 extern void stop_RU(int nb_ru);
 extern void kill_RU_proc(int inst);
 extern void set_function_spec_param(RU_t *ru);
->>>>>>> 5357ef20
 
 // In lte-ue.c
 extern int setup_ue_buffers(PHY_VARS_UE **phy_vars_ue, openair0_config_t *openair0_cfg);
