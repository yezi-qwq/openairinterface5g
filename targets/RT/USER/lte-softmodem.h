#ifndef LTE_SOFTMODEM_H
#define LTE_SOFTMODEM_H

#define _GNU_SOURCE
#include <execinfo.h>
#include <fcntl.h>
#include <getopt.h>
#include <linux/sched.h>
#include "rt_wrapper.h"
#include <sched.h>
#include <signal.h>
#include <stdint.h>
#include <stdio.h>
#include <stdlib.h>
#include <string.h>
#include <syscall.h>
#include <sys/ioctl.h>
#include <sys/mman.h>
#include <sys/stat.h>
#include <sys/sysinfo.h>
#include <sys/types.h>
#include <unistd.h>

#include <sys/sysinfo.h>
#include "rt_wrapper.h"
#include "../../ARCH/COMMON/common_lib.h"
//#undef MALLOC
#include "assertions.h"
#include "msc.h"
#include "PHY/types.h"
#include "PHY/defs_eNB.h"
#include "PHY/defs_UE.h"
#include "SIMULATION/ETH_TRANSPORT/proto.h"

#include "flexran_agent.h"

#if defined(ENABLE_ITTI)
#if defined(ENABLE_USE_MME)
#include "s1ap_eNB.h"
#ifdef PDCP_USE_NETLINK
#include "SIMULATION/ETH_TRANSPORT/proto.h"
#endif
#endif
#endif

/* help strings definition for command line options, used in CMDLINE_XXX_DESC macros and printed when -h option is used */
#define CONFIG_HLP_RFCFGF        "Configuration file for front-end (e.g. LMS7002M)\n"
#define CONFIG_HLP_ULMAXE        "set the eNodeB max ULSCH erros\n"
#define CONFIG_HLP_CALUER        "set UE RX calibration\n"
#define CONFIG_HLP_CALUERM       ""
#define CONFIG_HLP_CALUERB       ""
#define CONFIG_HLP_DBGUEPR       "UE run normal prach power ramping, but don't continue random-access\n"
#define CONFIG_HLP_CALPRACH      "UE run normal prach with maximum power, but don't continue random-access\n"
#define CONFIG_HLP_NOL2CN        "bypass L2 and upper layers\n"
#define CONFIG_HLP_SIML1         "activate RF simulator instead of HW\n"
#define CONFIG_HLP_NUMUE         "number of UE instances\n"
#define CONFIG_HLP_UERXG         "set UE RX gain\n"
#define CONFIG_HLP_UERXGOFF      "external UE amplifier offset\n"
#define CONFIG_HLP_UETXG         "set UE TX gain\n"
#define CONFIG_HLP_UENANTR       "set UE number of rx antennas\n"
#define CONFIG_HLP_UENANTT       "set UE number of tx antennas\n"
#define CONFIG_HLP_UESCAN        "set UE to scan around carrier\n"
#define CONFIG_HLP_DUMPFRAME     "dump UE received frame to rxsig_frame0.dat and exit\n" 
#define CONFIG_HLP_DLSHIFT       "dynamic shift for LLR compuation for TM3/4 (default 0)\n"
#define CONFIG_HLP_UELOOP        "get softmodem (UE) to loop through memory instead of acquiring from HW\n"
#define CONFIG_HLP_PHYTST        "test UE phy layer, mac disabled\n"
#define CONFIG_HLP_DMAMAP        "sets flag for improved EXMIMO UE performance\n"  
#define CONFIG_HLP_CLK           "tells hardware to use a clock reference (0:internal, 1:external, 2:gpsdo)\n"
#define CONFIG_HLP_USIM          "use XOR autentication algo in case of test usim mode\n" 
#define CONFIG_HLP_NOSNGLT       "Disables single-thread mode in lte-softmodem\n" 
#define CONFIG_HLP_TADV          "Set timing_advance\n"
#define CONFIG_HLP_DLF           "Set the downlink frequency for all component carriers\n"
#define CONFIG_HLP_CHOFF         "Channel id offset\n"
#define CONFIG_HLP_SOFTS         "Enable soft scope and L1 and L2 stats (Xforms)\n"
#define CONFIG_HLP_EXMCAL        "Calibrate the EXMIMO borad, available files: exmimo2_2arxg.lime exmimo2_2brxg.lime \n"
#define CONFIG_HLP_ITTIL         "Generate ITTI analyzser logs (similar to wireshark logs but with more details)\n"
#define CONFIG_HLP_DLMCS         "Set the maximum downlink MCS\n"
#define CONFIG_HLP_STMON         "Enable processing timing measurement of lte softmodem on per subframe basis \n"
#define CONFIG_HLP_PRB           "Set the PRB, valid values: 6, 25, 50, 100  \n"    
#define CONFIG_HLP_EMULIFACE     "Set the interface name for the multicast transport for emulation mode (e.g. eth0, lo, etc.)  \n"
//#define CONFIG_HLP_NUMUES		 "Set the number of UEs for the emulation"
#define CONFIG_HLP_MSLOTS        "Skip the missed slots/subframes \n"    
#define CONFIG_HLP_ULMCS         "Set the maximum uplink MCS\n"
#define CONFIG_HLP_TDD           "Set hardware to TDD mode (default: FDD). Used only with -U (otherwise set in config file).\n"
#define CONFIG_HLP_SNR           "Set average SNR in dB (for --siml1 option)\n"
#define CONFIG_HLP_UE            "Set the lte softmodem as a UE\n"
#define CONFIG_HLP_L2MONW        "Enable L2 wireshark messages on localhost \n"
#define CONFIG_HLP_L2MONP        "Enable L2 pcap  messages on localhost \n"
#define CONFIG_HLP_TQFS          "Apply three-quarter of sampling frequency, 23.04 Msps to reduce the data rate on USB/PCIe transfers (only valid for 20 MHz)\n"
#define CONFIG_HLP_TPORT         "tracer port\n"
#define CONFIG_HLP_NOTWAIT       "don't wait for tracer, start immediately\n"
#define CONFIG_HLP_TNOFORK       "to ease debugging with gdb\n"

#define CONFIG_HLP_NUMEROLOGY    "adding numerology for 5G\n"
#define CONFIG_HLP_EMULATE_RF    "Emulated RF enabled(disable by defult)\n"
#define CONFIG_HLP_PARALLEL_CMD  "three config for level of parallelism 'PARALLEL_SINGLE_THREAD', 'PARALLEL_RU_L1_SPLIT', or 'PARALLEL_RU_L1_TRX_SPLIT'\n"
#define CONFIG_HLP_WORKER_CMD    "two option for worker 'WORKER_DISABLE' or 'WORKER_ENABLE'\n"
#define CONFIG_HLP_NOS1          "Disable s1 interface\n"
#define CONFIG_HLP_NOKRNMOD      "(noS1 only): Use tun instead of namesh module \n"
#define CONFIG_HLP_DISABLNBIOT   "disable nb-iot, even if defined in config\n"

#define CONFIG_HLP_USRP_ARGS                "set the arguments to identify USRP (same syntax as in UHD)\n"
#define CONFIG_HLP_USRP_CLK_SRC              "USRP clock source: 'internal' or 'external'\n"

/***************************************************************************************************************************************/
/* command line options definitions, CMDLINE_XXXX_DESC macros are used to initialize paramdef_t arrays which are then used as argument 
   when calling config_get or config_getlist functions                                                                                 */


/*------------------------------------------------------------------------------------------------------------------------------------------*/
/*                                            command line parameters defining UE running mode                                              */
/*   optname                     helpstr                paramflags                      XXXptr        defXXXval         type       numelt   */
/*------------------------------------------------------------------------------------------------------------------------------------------*/
#define CMDLINE_UEMODEPARAMS_DESC {  \
{"calib-ue-rx",                 CONFIG_HLP_CALUER,     0,		 iptr:&rx_input_level_dBm,   defintval:0,	 TYPE_INT,   0},    \
{"calib-ue-rx-med",             CONFIG_HLP_CALUERM,    0,		 iptr:&rx_input_level_dBm,   defintval:0,	 TYPE_INT,   0},    \
{"calib-ue-rx-byp",             CONFIG_HLP_CALUERB,    0,		 iptr:&rx_input_level_dBm,   defintval:0,	 TYPE_INT,   0},    \
{"debug-ue-prach",              CONFIG_HLP_DBGUEPR,    PARAMFLAG_BOOL,   uptr:NULL,		     defuintval:1,	 TYPE_INT,   0},    \
{"no-L2-connect",               CONFIG_HLP_NOL2CN,     PARAMFLAG_BOOL,   uptr:NULL,		     defuintval:1,	 TYPE_INT,   0},    \
{"calib-prach-tx",              CONFIG_HLP_CALPRACH,   PARAMFLAG_BOOL,   uptr:NULL,		     defuintval:1,	 TYPE_INT,   0},    \
{"loop-memory",                 CONFIG_HLP_UELOOP,     0,		 strptr:&loopfile,	     defstrval:"iqs.in", TYPE_STRING,0},    \
{"ue-dump-frame",               CONFIG_HLP_DUMPFRAME,  PARAMFLAG_BOOL,   iptr:&dumpframe,	     defintval:0,	 TYPE_INT,   0},    \
}  
#define CMDLINE_CALIBUERX_IDX                   0
#define CMDLINE_CALIBUERXMED_IDX                1
#define CMDLINE_CALIBUERXBYP_IDX                2
#define CMDLINE_DEBUGUEPRACH_IDX                3
#define CMDLINE_NOL2CONNECT_IDX                 4
#define CMDLINE_CALIBPRACHTX_IDX                5
#define CMDLINE_MEMLOOP_IDX                     6
#define CMDLINE_DUMPMEMORY_IDX                  7
/*------------------------------------------------------------------------------------------------------------------------------------------*/

#define START_MSC          softmodem_params.start_msc
/*-------------------------------------------------------------------------------------------------------------------------------------------------------*/
/*                                            command line parameters specific to UE                                                                     */
/*   optname                     helpstr             paramflags                      XXXptr                  defXXXval            type          numelt   */
/*-------------------------------------------------------------------------------------------------------------------------------------------------------*/

#define CMDLINE_UEPARAMS_DESC {  \
<<<<<<< HEAD
{"siml1",                      CONFIG_HLP_SIML1,      PARAMFLAG_BOOL,   iptr:&simL1flag,                    defintval:0,    TYPE_INT,      0}, \
{"U",			       CONFIG_HLP_NUMUE,      0,                u8ptr:&NB_UE_INST,                   defuintval:1,    TYPE_UINT,      0}, \
{"ue-rxgain",        	       CONFIG_HLP_UERXG,      0,		dblptr:&(rx_gain[0][0]),	    defdblval:130,    TYPE_DOUBLE,   0},     \
{"ue-rxgain-off",    	       CONFIG_HLP_UERXGOFF,   0,		dblptr:&rx_gain_off,		    defdblval:0,    TYPE_DOUBLE,   0},     \
{"ue-txgain",        	       CONFIG_HLP_UETXG,      0,		dblptr:&(tx_gain[0][0]),	    defdblval:0,    TYPE_DOUBLE,   0},     \
{"ue-nb-ant-rx",     	       CONFIG_HLP_UENANTR,    0,		u8ptr:&nb_antenna_rx,		    defuintval:1,   TYPE_UINT8,    0},     \
{"ue-nb-ant-tx",     	       CONFIG_HLP_UENANTT,    0,		u8ptr:&nb_antenna_tx,		    defuintval:1,   TYPE_UINT8,    0},     \
{"ue-scan-carrier",  	       CONFIG_HLP_UESCAN,     PARAMFLAG_BOOL,	iptr:&UE_scan_carrier,  	    defintval:0,    TYPE_INT,	   0},     \
{"ue-max-power",     	       NULL,		      0,		iptr:&(tx_max_power[0]),	    defintval:23,   TYPE_INT,	   0},     \
{"emul-iface",                 CONFIG_HLP_EMULIFACE,  0,                strptr:&emul_iface,                 defstrval:"lo", TYPE_STRING,   100},   \
{"L2-emul",                    NULL,  		      0,                u8ptr:&nfapi_mode,                  defuintval:3, TYPE_UINT8,   0}, \
{"num-ues",            	       NULL,		      	  0,		u16ptr:&(NB_UE_INST),	    defuintval:1,   	TYPE_UINT16,	   0},     \
{"nums_ue_thread"  ,          NULL,                   0,                 u16ptr:&(NB_THREAD_INST),    defuintval:1,       TYPE_UINT16,        0},   \
{"r"  ,                        CONFIG_HLP_PRB,        0,                u8ptr:&(frame_parms[0]->N_RB_DL),   defintval:25,   TYPE_UINT8,    0},     \
{"dlsch-demod-shift",     	 CONFIG_HLP_DLSHIFT,	0,		  iptr:(int32_t *)&dlsch_demod_shift,	defintval:0,			   TYPE_INT,	  0},			   \
{"usrp-args",               CONFIG_HLP_USRP_ARGS,   0,                      strptr:(char **)&usrp_args,         defstrval:"type=b200",          TYPE_STRING,    0},                     \
{"usrp-clksrc",             CONFIG_HLP_USRP_CLK_SRC,0,                      strptr:(char **)&usrp_clksrc,       defstrval:"internal",           TYPE_STRING,    0}                     \
  }
=======
{"siml1",                      CONFIG_HLP_SIML1,       PARAMFLAG_BOOL,  iptr:&simL1flag,                    defintval:0,          TYPE_INT,      0},   \
{"U",			       CONFIG_HLP_NUMUE,       0,               u8ptr:&NB_UE_INST,                  defuintval:1,         TYPE_UINT,     0},   \
{"ue-rxgain",        	       CONFIG_HLP_UERXG,       0,		dblptr:&(rx_gain[0][0]),	    defdblval:130,        TYPE_DOUBLE,   0},   \
{"ue-rxgain-off",    	       CONFIG_HLP_UERXGOFF,    0,		dblptr:&rx_gain_off,		    defdblval:0,          TYPE_DOUBLE,   0},   \
{"ue-txgain",        	       CONFIG_HLP_UETXG,       0,		dblptr:&(tx_gain[0][0]),	    defdblval:0,          TYPE_DOUBLE,   0},   \
{"ue-nb-ant-rx",     	       CONFIG_HLP_UENANTR,     0,		u8ptr:&nb_antenna_rx,		    defuintval:1,         TYPE_UINT8,    0},   \
{"ue-nb-ant-tx",     	       CONFIG_HLP_UENANTT,     0,		u8ptr:&nb_antenna_tx,		    defuintval:1,         TYPE_UINT8,    0},   \
{"ue-scan-carrier",  	       CONFIG_HLP_UESCAN,      PARAMFLAG_BOOL,	iptr:&UE_scan_carrier,  	    defintval:0,          TYPE_INT,	 0},   \
{"ue-max-power",     	       NULL,		       0,		iptr:&(tx_max_power[0]),	    defintval:23,         TYPE_INT,	 0},   \
{"emul-iface",                 CONFIG_HLP_EMULIFACE,   0,               strptr:&emul_iface,		    defstrval:"lo",       TYPE_STRING,   100}, \
{"L2-emul",                    NULL,  		       0,               u8ptr:&nfapi_mode,		    defuintval:3,         TYPE_UINT8,	 0},   \
{"num-ues",     	       NULL,                   0,               u8ptr:&(NB_UE_INST),		    defuintval:1,         TYPE_UINT8,	 0},   \
{"r"  ,                        CONFIG_HLP_PRB,         0,               u8ptr:&(frame_parms[0]->N_RB_DL),   defintval:25,         TYPE_UINT8,    0},   \
{"dlsch-demod-shift",          CONFIG_HLP_DLSHIFT,     0,		iptr:(int32_t *)&dlsch_demod_shift, defintval:0,          TYPE_INT,	 0},   \
{"usrp-args",                  CONFIG_HLP_USRP_ARGS,   0,               strptr:(char **)&usrp_args,         defstrval:"type=b200",TYPE_STRING,   0},   \
{"usrp-clksrc",                CONFIG_HLP_USRP_CLK_SRC,0,               strptr:(char **)&usrp_clksrc,       defstrval:"internal", TYPE_STRING,   0},   \
{"mmapped-dma",                CONFIG_HLP_DMAMAP,      PARAMFLAG_BOOL,  uptr:&mmapped_dma,                  defintval:0,          TYPE_INT,      0},   \
{"clock",                      CONFIG_HLP_CLK,         0,               uptr:&clock_source,                 defintval:0,          TYPE_UINT,     0},   \
{"s" ,                         CONFIG_HLP_SNR,         0,               iptr:&snr_dB,                       defintval:25,         TYPE_INT,      0},   \
{"T" ,                         CONFIG_HLP_TDD,         PARAMFLAG_BOOL,  iptr:&tddflag,                      defintval:0,          TYPE_INT,      0},   \
{"A",                          CONFIG_HLP_TADV,        0,               iptr:&(timingadv),                    defintval:0,          TYPE_INT,      0}    \
}

/*-------------------------------------------------------------------------------------------------------------------------------------------------------*/
/*                                            command line parameters specific to UE threads                                                             */
/*   optname                     helpstr             paramflags                      XXXptr                  defXXXval            type          numelt   */
/*-------------------------------------------------------------------------------------------------------------------------------------------------------*/
#define CMDLINE_UETHREADSPARAMS_DESC {  \
{"threadIQ",                NULL,                   0,                      iptr:&(threads.iq),                 defintval:1,                    TYPE_INT,       0},                     \
{"threadOneSubframe",       NULL,                   0,                      iptr:&(threads.one),                defintval:1,                    TYPE_INT,       0},                     \
{"threadTwoSubframe",       NULL,                   0,                      iptr:&(threads.two),                defintval:1,                    TYPE_INT,       0},                     \
{"threadThreeSubframe",     NULL,                   0,                      iptr:&(threads.three),              defintval:1,                    TYPE_INT,       0},                     \
{"threadSlot1ProcOne",      NULL,                   0,                      iptr:&(threads.slot1_proc_one),     defintval:1,                    TYPE_INT,       0},                     \
{"threadSlot1ProcTwo",      NULL,                   0,                      iptr:&(threads.slot1_proc_two),     defintval:1,                    TYPE_INT,       0},                     \
}
>>>>>>> fd971839

#define DEFAULT_DLF 2680000000

/*---------------------------------------------------------------------------------------------------------------------------------------------------------------------------*/
/*                                            command line parameters common to eNodeB and UE                                                                                */
/*   optname                     helpstr                paramflags                      XXXptr                  defXXXval                            type           numelt   */
/*---------------------------------------------------------------------------------------------------------------------------------------------------------------------------*/
#define RF_CONFIG_FILE      softmodem_params.rf_config_file
#define PHY_TEST            softmodem_params.phy_test
#define WAIT_FOR_SYNC       softmodem_params.wait_for_sync
#define SINGLE_THREAD_FLAG  softmodem_params.single_thread_flag
#define CHAIN_OFFSET        softmodem_params.chain_offset
#define DO_FORMS            softmodem_params.do_forms
#define NUMEROLOGY          softmodem_params.numerology
#define EMULATE_RF          softmodem_params.emulate_rf
#define CLOCK_SOURCE        softmodem_params.clock_source
#define USIM_TEST           softmodem_params.usim_test
#define CMDLINE_PARAMS_DESC {  \
{"rf-config-file",          CONFIG_HLP_RFCFGF,      0,                      strptr:(char **)&RF_CONFIG_FILE,    defstrval:NULL,                 TYPE_STRING,    sizeof(RF_CONFIG_FILE)}, \
{"ulsch-max-errors",        CONFIG_HLP_ULMAXE,      0,                      uptr:&ULSCH_max_consecutive_errors, defuintval:0,                   TYPE_UINT,      0},                     \
{"phy-test",                CONFIG_HLP_PHYTST,      PARAMFLAG_BOOL,         iptr:&PHY_TEST,                     defintval:0,                    TYPE_INT,       0},                     \
{"usim-test",               CONFIG_HLP_USIM,        PARAMFLAG_BOOL,         u8ptr:&USIM_TEST,                   defintval:0,                    TYPE_UINT8,     0},                     \
{"emulate-rf" ,             CONFIG_HLP_EMULATE_RF,  PARAMFLAG_BOOL,         iptr:&EMULATE_RF,                   defintval:0,                    TYPE_INT,       0},                     \
{"clock",                   CONFIG_HLP_CLK,         0,                      uptr:&CLOCK_SOURCE,                 defintval:0,                    TYPE_UINT,      0},                     \
{"wait-for-sync",           NULL,                   PARAMFLAG_BOOL,         iptr:&WAIT_FOR_SYNC,                defintval:0,                    TYPE_INT,       0},                     \
{"single-thread-enable",    CONFIG_HLP_NOSNGLT,     PARAMFLAG_BOOL,         iptr:&SINGLE_THREAD_FLAG,           defintval:0,                    TYPE_INT,       0},                     \
{"C" ,                      CONFIG_HLP_DLF,         0,                      uptr:&(downlink_frequency[0][0]),   defuintval:2680000000,          TYPE_UINT,      0},                     \
{"a" ,                      CONFIG_HLP_CHOFF,       0,                      iptr:&CHAIN_OFFSET,                 defintval:0,                    TYPE_INT,       0},                     \
{"d" ,                      CONFIG_HLP_SOFTS,       PARAMFLAG_BOOL,         uptr:(uint32_t *)&DO_FORMS,         defintval:0,                    TYPE_INT8,      0},                     \
{"W" ,                      CONFIG_HLP_L2MONW,      0,                      strptr:(char **)&in_ip,             defstrval:"127.0.0.1",          TYPE_STRING,    sizeof(in_ip)},         \
{"P" ,                      CONFIG_HLP_L2MONP,      0,                      strptr:(char **)&in_path,           defstrval:"/tmp/oai_opt.pcap",  TYPE_STRING,    sizeof(in_path)},       \
{"q" ,                      CONFIG_HLP_STMON,       PARAMFLAG_BOOL,         iptr:&opp_enabled,                  defintval:0,                    TYPE_INT,       0},                     \
{"S" ,                      CONFIG_HLP_MSLOTS,      PARAMFLAG_BOOL,         u8ptr:&exit_missed_slots,           defintval:1,                    TYPE_UINT8,     0},                     \
{"numerology" ,             CONFIG_HLP_NUMEROLOGY,  PARAMFLAG_BOOL,         iptr:&NUMEROLOGY,                   defintval:0,                    TYPE_INT,       0},                     \
{"parallel-config",         CONFIG_HLP_PARALLEL_CMD,0,                      strptr:(char **)&parallel_config,   defstrval:NULL,                 TYPE_STRING,    0},                     \
{"worker-config",           CONFIG_HLP_WORKER_CMD,  0,                      strptr:(char **)&worker_config,     defstrval:NULL,                 TYPE_STRING,    0},                     \
{"noS1",                    CONFIG_HLP_NOS1,        PARAMFLAG_BOOL,         uptr:&noS1,			        defintval:0,			TYPE_INT,	0},                     \
{"nokrnmod",                CONFIG_HLP_NOKRNMOD,    PARAMFLAG_BOOL,         uptr:&nokrnmod,			defintval:0,			TYPE_INT,	0},                     \
{"nbiot-disable",           CONFIG_HLP_DISABLNBIOT, PARAMFLAG_BOOL,         uptr:&nonbiot,			defuintval:0,                   TYPE_INT,       0},                     \
}

#define CONFIG_HLP_FLOG          "Enable online log \n"
#define CONFIG_HLP_LOGL          "Set the global log level, valide options: (4:trace, 3:debug, 2:info, 1:warn, (0:error))\n"
#define CONFIG_HLP_TELN          "Start embedded telnet server \n"
#define CONFIG_HLP_MSC           "Enable the MSC tracing utility \n"
/*---------------------------------------------------------------------------------------------------------------------------------------------------------------------------*/
/*                                            command line parameters for LOG utility                                                                                        */
/*   optname                     helpstr                paramflags                      XXXptr                  defXXXval                            type           numelt   */
/*---------------------------------------------------------------------------------------------------------------------------------------------------------------------------*/
#define START_MSC          softmodem_params.start_msc
#define CMDLINE_LOGPARAMS_DESC {  \
{"R" ,  		  	 CONFIG_HLP_FLOG,	0,                uptr:&online_log_messages,		defintval:1,			   TYPE_INT,	  0},			   \
{"g" ,  		  	 CONFIG_HLP_LOGL,	0,		  uptr:&glog_level,			defintval:0,			   TYPE_UINT,     0},			   \
{"telnetsrv",    		 CONFIG_HLP_TELN,	PARAMFLAG_BOOL,	  uptr:&start_telnetsrv,		defintval:0,			   TYPE_UINT,     0},			   \
{"msc",    		         CONFIG_HLP_MSC,	PARAMFLAG_BOOL,	  uptr:&START_MSC,		        defintval:0,			   TYPE_UINT,     0},	                   \
}
#define CMDLINE_ONLINELOG_IDX     0 
#define CMDLINE_GLOGLEVEL_IDX     1
#define CMDLINE_STARTTELN_IDX     2


/***************************************************************************************************************************************/  
/*  */
#include "threads_t.h"

#define SOFTMODEM_NOS1_BIT            (1<<0)
#define SOFTMODEM_NOKRNMOD_BIT        (1<<1)
#define SOFTMODEM_NONBIOT_BIT         (1<<2)
typedef struct {
   uint64_t       optmask;
   THREAD_STRUCT  thread_struct;
   char           rf_config_file[1024];
   int            phy_test;
   uint8_t        usim_test;
   int            emulate_rf;
   int            wait_for_sync; //eNodeB only
   int            single_thread_flag; //eNodeB only
   int            chain_offset;
   uint32_t       do_forms;
   int            numerology;
   unsigned int   start_msc;
   int            nonbiotflag;
   uint32_t       clock_source;
   int            hw_timing_advance;
} softmodem_params_t;

#define SOFTMODEM_NOS1            ( get_softmodem_optmask() & SOFTMODEM_NOS1_BIT)
#define SOFTMODEM_NOKRNMOD        ( get_softmodem_optmask() & SOFTMODEM_NOKRNMOD_BIT)
#define SOFTMODEM_NONBIOT         ( get_softmodem_optmask() & SOFTMODEM_NONBIOT_BIT)
extern uint64_t get_softmodem_optmask(void);
extern uint64_t set_softmodem_optmask(uint64_t bitmask);
extern void get_common_options(void);
extern softmodem_params_t* get_softmodem_params(void);

uint64_t get_pdcp_optmask(void);
extern pthread_cond_t sync_cond;
extern pthread_mutex_t sync_mutex;
extern int sync_var;


extern uint32_t          downlink_frequency[MAX_NUM_CCs][4];
extern int32_t           uplink_frequency_offset[MAX_NUM_CCs][4];

extern int rx_input_level_dBm;
extern uint8_t exit_missed_slots;
extern uint64_t num_missed_slots; // counter for the number of missed slots

extern int oaisim_flag;
extern volatile int  oai_exit;

extern openair0_config_t openair0_cfg[MAX_CARDS];
extern pthread_cond_t sync_cond;
extern pthread_mutex_t sync_mutex;
extern int sync_var;
extern int transmission_mode;
extern double cpuf;

#if defined(ENABLE_ITTI)
extern volatile int             start_eNB;
extern volatile int             start_UE;
#endif




// In lte-enb.c
extern void init_eNB(int single_thread_flag,int wait_for_sync);
extern void stop_eNB(int);
extern void kill_eNB_proc(int inst);

// In lte-ru.c
extern void init_RU(char*);
extern void stop_ru(RU_t *ru);
extern void init_ru_vnf(void);
extern void init_RU_proc(RU_t *ru);
extern void stop_RU(int nb_ru);
extern void kill_RU_proc(RU_t *ru);
extern void set_function_spec_param(RU_t *ru);

// In lte-ue.c
extern int setup_ue_buffers(PHY_VARS_UE **phy_vars_ue, openair0_config_t *openair0_cfg);
extern void fill_ue_band_info(void);

extern void init_UE(int nb_inst,int eMBMS_active, int uecap_xer_in, int timing_correction, int phy_test, int UE_scan, int UE_scan_carrier, runmode_t mode,int rxgain,int txpowermax, LTE_DL_FRAME_PARMS *fp);
extern void init_thread(int sched_runtime, int sched_deadline, int sched_fifo, cpu_set_t *cpuset, char * name);

extern void reset_opp_meas(void);
extern void print_opp_meas(void);


extern void init_td_thread(PHY_VARS_eNB *);
extern void init_te_thread(PHY_VARS_eNB *);
extern void kill_td_thread(PHY_VARS_eNB *);
extern void kill_te_thread(PHY_VARS_eNB *);

extern void RCConfig_sim(void);
extern void init_ocm(double,double);
extern void init_ue_devices(PHY_VARS_UE *);

PHY_VARS_UE* init_ue_vars(LTE_DL_FRAME_PARMS *frame_parms,
                          uint8_t UE_id,
                          uint8_t abstraction_flag);
void init_eNB_afterRU(void);
PARALLEL_CONF_t get_thread_parallel_conf(void);
WORKER_CONF_t   get_thread_worker_conf(void);
void set_parallel_conf(char *parallel_conf);
void set_worker_conf(char *worker_conf);

extern int stop_L1L2(module_id_t enb_id);
extern int restart_L1L2(module_id_t enb_id);


extern void init_UE_stub_single_thread(int nb_inst,int eMBMS_active, int uecap_xer_in, char *emul_iface);

extern PHY_VARS_UE* init_ue_vars(LTE_DL_FRAME_PARMS *frame_parms,
                          uint8_t UE_id,
                          uint8_t abstraction_flag);

#endif<|MERGE_RESOLUTION|>--- conflicted
+++ resolved
@@ -138,26 +138,6 @@
 /*-------------------------------------------------------------------------------------------------------------------------------------------------------*/
 
 #define CMDLINE_UEPARAMS_DESC {  \
-<<<<<<< HEAD
-{"siml1",                      CONFIG_HLP_SIML1,      PARAMFLAG_BOOL,   iptr:&simL1flag,                    defintval:0,    TYPE_INT,      0}, \
-{"U",			       CONFIG_HLP_NUMUE,      0,                u8ptr:&NB_UE_INST,                   defuintval:1,    TYPE_UINT,      0}, \
-{"ue-rxgain",        	       CONFIG_HLP_UERXG,      0,		dblptr:&(rx_gain[0][0]),	    defdblval:130,    TYPE_DOUBLE,   0},     \
-{"ue-rxgain-off",    	       CONFIG_HLP_UERXGOFF,   0,		dblptr:&rx_gain_off,		    defdblval:0,    TYPE_DOUBLE,   0},     \
-{"ue-txgain",        	       CONFIG_HLP_UETXG,      0,		dblptr:&(tx_gain[0][0]),	    defdblval:0,    TYPE_DOUBLE,   0},     \
-{"ue-nb-ant-rx",     	       CONFIG_HLP_UENANTR,    0,		u8ptr:&nb_antenna_rx,		    defuintval:1,   TYPE_UINT8,    0},     \
-{"ue-nb-ant-tx",     	       CONFIG_HLP_UENANTT,    0,		u8ptr:&nb_antenna_tx,		    defuintval:1,   TYPE_UINT8,    0},     \
-{"ue-scan-carrier",  	       CONFIG_HLP_UESCAN,     PARAMFLAG_BOOL,	iptr:&UE_scan_carrier,  	    defintval:0,    TYPE_INT,	   0},     \
-{"ue-max-power",     	       NULL,		      0,		iptr:&(tx_max_power[0]),	    defintval:23,   TYPE_INT,	   0},     \
-{"emul-iface",                 CONFIG_HLP_EMULIFACE,  0,                strptr:&emul_iface,                 defstrval:"lo", TYPE_STRING,   100},   \
-{"L2-emul",                    NULL,  		      0,                u8ptr:&nfapi_mode,                  defuintval:3, TYPE_UINT8,   0}, \
-{"num-ues",            	       NULL,		      	  0,		u16ptr:&(NB_UE_INST),	    defuintval:1,   	TYPE_UINT16,	   0},     \
-{"nums_ue_thread"  ,          NULL,                   0,                 u16ptr:&(NB_THREAD_INST),    defuintval:1,       TYPE_UINT16,        0},   \
-{"r"  ,                        CONFIG_HLP_PRB,        0,                u8ptr:&(frame_parms[0]->N_RB_DL),   defintval:25,   TYPE_UINT8,    0},     \
-{"dlsch-demod-shift",     	 CONFIG_HLP_DLSHIFT,	0,		  iptr:(int32_t *)&dlsch_demod_shift,	defintval:0,			   TYPE_INT,	  0},			   \
-{"usrp-args",               CONFIG_HLP_USRP_ARGS,   0,                      strptr:(char **)&usrp_args,         defstrval:"type=b200",          TYPE_STRING,    0},                     \
-{"usrp-clksrc",             CONFIG_HLP_USRP_CLK_SRC,0,                      strptr:(char **)&usrp_clksrc,       defstrval:"internal",           TYPE_STRING,    0}                     \
-  }
-=======
 {"siml1",                      CONFIG_HLP_SIML1,       PARAMFLAG_BOOL,  iptr:&simL1flag,                    defintval:0,          TYPE_INT,      0},   \
 {"U",			       CONFIG_HLP_NUMUE,       0,               u8ptr:&NB_UE_INST,                  defuintval:1,         TYPE_UINT,     0},   \
 {"ue-rxgain",        	       CONFIG_HLP_UERXG,       0,		dblptr:&(rx_gain[0][0]),	    defdblval:130,        TYPE_DOUBLE,   0},   \
@@ -170,6 +150,7 @@
 {"emul-iface",                 CONFIG_HLP_EMULIFACE,   0,               strptr:&emul_iface,		    defstrval:"lo",       TYPE_STRING,   100}, \
 {"L2-emul",                    NULL,  		       0,               u8ptr:&nfapi_mode,		    defuintval:3,         TYPE_UINT8,	 0},   \
 {"num-ues",     	       NULL,                   0,               u8ptr:&(NB_UE_INST),		    defuintval:1,         TYPE_UINT8,	 0},   \
+{"nums_ue_thread",             NULL,                   0,               u16ptr:&(NB_THREAD_INST),           defuintval:1,         TYPE_UINT16,   0},   \
 {"r"  ,                        CONFIG_HLP_PRB,         0,               u8ptr:&(frame_parms[0]->N_RB_DL),   defintval:25,         TYPE_UINT8,    0},   \
 {"dlsch-demod-shift",          CONFIG_HLP_DLSHIFT,     0,		iptr:(int32_t *)&dlsch_demod_shift, defintval:0,          TYPE_INT,	 0},   \
 {"usrp-args",                  CONFIG_HLP_USRP_ARGS,   0,               strptr:(char **)&usrp_args,         defstrval:"type=b200",TYPE_STRING,   0},   \
@@ -178,7 +159,7 @@
 {"clock",                      CONFIG_HLP_CLK,         0,               uptr:&clock_source,                 defintval:0,          TYPE_UINT,     0},   \
 {"s" ,                         CONFIG_HLP_SNR,         0,               iptr:&snr_dB,                       defintval:25,         TYPE_INT,      0},   \
 {"T" ,                         CONFIG_HLP_TDD,         PARAMFLAG_BOOL,  iptr:&tddflag,                      defintval:0,          TYPE_INT,      0},   \
-{"A",                          CONFIG_HLP_TADV,        0,               iptr:&(timingadv),                    defintval:0,          TYPE_INT,      0}    \
+{"A",                          CONFIG_HLP_TADV,        0,               iptr:&(timingadv),                  defintval:0,          TYPE_INT,      0}    \
 }
 
 /*-------------------------------------------------------------------------------------------------------------------------------------------------------*/
@@ -193,7 +174,6 @@
 {"threadSlot1ProcOne",      NULL,                   0,                      iptr:&(threads.slot1_proc_one),     defintval:1,                    TYPE_INT,       0},                     \
 {"threadSlot1ProcTwo",      NULL,                   0,                      iptr:&(threads.slot1_proc_two),     defintval:1,                    TYPE_INT,       0},                     \
 }
->>>>>>> fd971839
 
 #define DEFAULT_DLF 2680000000
 
