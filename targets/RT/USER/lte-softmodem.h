--- conflicted
+++ resolved
@@ -58,19 +58,12 @@
 #define CONFIG_HLP_DLSHIFT       "dynamic shift for LLR compuation for TM3/4 (default 0)\n"
 #define CONFIG_HLP_UELOOP        "get softmodem (UE) to loop through memory instead of acquiring from HW\n"
 #define CONFIG_HLP_PHYTST        "test UE phy layer, mac disabled\n"
-<<<<<<< HEAD
 #define CONFIG_HLP_DMAMAP        "sets flag for improved EXMIMO UE performance\n"
 #define CONFIG_HLP_EXTS          "tells hardware to use an external timing reference\n"
 #define CONFIG_HLP_DMRSSYNC      "tells RU to insert DMRS in subframe 1 slot 0"
 #define CONFIG_HLP_CLK           "tells hardware to use a clock reference (0:internal, 1:external, 2:gpsdo)\n"
 #define CONFIG_HLP_USIM          "use XOR autentication algo in case of test usim mode\n"
 #define CONFIG_HLP_NOSNGLT       "Disables single-thread mode in lte-softmodem\n"
-=======
-#define CONFIG_HLP_DMAMAP        "sets flag for improved EXMIMO UE performance\n"  
-#define CONFIG_HLP_CLK           "tells hardware to use a clock reference (0:internal(default), 1:external, 2:gpsdo)\n"
-#define CONFIG_HLP_USIM          "use XOR autentication algo in case of test usim mode\n" 
-#define CONFIG_HLP_NOSNGLT       "Disables single-thread mode in lte-softmodem\n" 
->>>>>>> dcb0b5a4
 #define CONFIG_HLP_TADV          "Set timing_advance\n"
 #define CONFIG_HLP_DLF           "Set the downlink frequency for all component carriers\n"
 #define CONFIG_HLP_CHOFF         "Channel id offset\n"
@@ -101,12 +94,7 @@
 #define CONFIG_HLP_NOKRNMOD      "(noS1 only): Use tun instead of namesh module \n"
 #define CONFIG_HLP_DISABLNBIOT   "disable nb-iot, even if defined in config\n"
 
-<<<<<<< HEAD
 #define CONFIG_HLP_USRP_ARGS     "set the arguments to identify USRP (same syntax as in UHD)\n"
-#define CONFIG_HLP_USRP_CLK_SRC  "USRP clock source: 'internal' or 'external'\n"
-=======
-#define CONFIG_HLP_USRP_ARGS                "set the arguments to identify USRP (same syntax as in UHD)\n"
->>>>>>> dcb0b5a4
 
 /***************************************************************************************************************************************/
 /* command line options definitions, CMDLINE_XXXX_DESC macros are used to initialize paramdef_t arrays which are then used as argument
@@ -144,7 +132,6 @@
 /*-------------------------------------------------------------------------------------------------------------------------------------------------------*/
 
 #define CMDLINE_UEPARAMS_DESC {  \
-<<<<<<< HEAD
     {"siml1",             CONFIG_HLP_SIML1,       PARAMFLAG_BOOL,  iptr:&simL1flag,                    defintval:0,          TYPE_INT,      0},   \
     {"U",                 CONFIG_HLP_NUMUE,       0,               u16ptr:&NB_UE_INST,                 defuintval:1,         TYPE_UINT16,   0},   \
     {"ue-rxgain",         CONFIG_HLP_UERXG,       0,               dblptr:&(rx_gain[0][0]),            defdblval:130,        TYPE_DOUBLE,   0},   \
@@ -161,7 +148,6 @@
     {"r"  ,               CONFIG_HLP_PRB,         0,               u8ptr:&(frame_parms[0]->N_RB_DL),   defintval:25,         TYPE_UINT8,    0},   \
     {"dlsch-demod-shift", CONFIG_HLP_DLSHIFT,     0,               iptr:(int32_t *)&dlsch_demod_shift, defintval:0,          TYPE_INT,      0},   \
     {"usrp-args",         CONFIG_HLP_USRP_ARGS,   0,               strptr:(char **)&usrp_args,         defstrval:"type=b200",TYPE_STRING,   0},   \
-    {"usrp-clksrc",       CONFIG_HLP_USRP_CLK_SRC,0,               strptr:(char **)&usrp_clksrc,       defstrval:"internal", TYPE_STRING,   0},   \
     {"mmapped-dma",       CONFIG_HLP_DMAMAP,      PARAMFLAG_BOOL,  uptr:&mmapped_dma,                  defintval:0,          TYPE_INT,      0},   \
     {"clock",             CONFIG_HLP_CLK,         0,               uptr:&clock_source,                 defintval:0,          TYPE_UINT,     0},   \
     {"T" ,                CONFIG_HLP_TDD,         PARAMFLAG_BOOL,  iptr:&tddflag,                      defintval:0,          TYPE_INT,      0},   \
@@ -178,23 +164,6 @@
     {"threadThreeSubframe",     NULL,      0,     iptr:&(threads.three),              defintval:1,     TYPE_INT,       0},   \
     {"threadSlot1ProcOne",      NULL,      0,     iptr:&(threads.slot1_proc_one),     defintval:1,     TYPE_INT,       0},   \
     {"threadSlot1ProcTwo",      NULL,      0,     iptr:&(threads.slot1_proc_two),     defintval:1,     TYPE_INT,       0},   \
-=======
-{"siml1",                      CONFIG_HLP_SIML1,      PARAMFLAG_BOOL,   iptr:&simL1flag,                    defintval:0,    TYPE_INT,      0}, \
-{"U",			       CONFIG_HLP_NUMUE,      0,                u8ptr:&NB_UE_INST,                   defuintval:1,    TYPE_UINT,      0}, \
-{"ue-rxgain",        	       CONFIG_HLP_UERXG,      0,		dblptr:&(rx_gain[0][0]),	    defdblval:130,    TYPE_DOUBLE,   0},     \
-{"ue-rxgain-off",    	       CONFIG_HLP_UERXGOFF,   0,		dblptr:&rx_gain_off,		    defdblval:0,    TYPE_DOUBLE,   0},     \
-{"ue-txgain",        	       CONFIG_HLP_UETXG,      0,		dblptr:&(tx_gain[0][0]),	    defdblval:0,    TYPE_DOUBLE,   0},     \
-{"ue-nb-ant-rx",     	       CONFIG_HLP_UENANTR,    0,		u8ptr:&nb_antenna_rx,		    defuintval:1,   TYPE_UINT8,    0},     \
-{"ue-nb-ant-tx",     	       CONFIG_HLP_UENANTT,    0,		u8ptr:&nb_antenna_tx,		    defuintval:1,   TYPE_UINT8,    0},     \
-{"ue-scan-carrier",  	       CONFIG_HLP_UESCAN,     PARAMFLAG_BOOL,	iptr:&UE_scan_carrier,  	    defintval:0,    TYPE_INT,	   0},     \
-{"ue-max-power",     	       NULL,		      0,		iptr:&(tx_max_power[0]),	    defintval:23,   TYPE_INT,	   0},     \
-{"emul-iface",                 CONFIG_HLP_EMULIFACE,  0,                strptr:&emul_iface,                 defstrval:"lo", TYPE_STRING,   100},   \
-{"L2-emul",                    NULL,  		      0,                u8ptr:&nfapi_mode,                  defuintval:3, TYPE_UINT8,   0}, \
-{"num-ues",     	       		   NULL,		      	  0,				u8ptr:&(NB_UE_INST),	    defuintval:1,   	TYPE_UINT8,	   0},     \
-{"r"  ,                        CONFIG_HLP_PRB,        0,                u8ptr:&(frame_parms[0]->N_RB_DL),   defintval:25,   TYPE_UINT8,    0},     \
-{"dlsch-demod-shift",     	 CONFIG_HLP_DLSHIFT,	0,		  iptr:(int32_t *)&dlsch_demod_shift,	defintval:0,			   TYPE_INT,	  0},			   \
-{"usrp-args",               CONFIG_HLP_USRP_ARGS,   0,                      strptr:(char **)&usrp_args,         defstrval:"type=b200",          TYPE_STRING,    0}                     \
->>>>>>> dcb0b5a4
   }
 //    {"threadIQ",                NULL,      0,     iptr:&(threads.iq),                 defintval:1,     TYPE_INT,       0},
 
