--- conflicted
+++ resolved
@@ -135,123 +135,6 @@
 
 #define DEFAULT_DLF 2680000000
 
-<<<<<<< HEAD
-/*-----------------------------------------------------------------------------------------------------------------------------------------------------*/
-/*                                            command line parameters common to eNodeB and UE                                                          */
-/*   optname                 helpstr                  paramflags      XXXptr                              defXXXval              type         numelt   */
-/*-----------------------------------------------------------------------------------------------------------------------------------------------------*/
-#define RF_CONFIG_FILE      softmodem_params.rf_config_file
-#define TP_CONFIG           softmodem_params.threadPoolConfig
-#define PHY_TEST            softmodem_params.phy_test
-#define WAIT_FOR_SYNC       softmodem_params.wait_for_sync
-#define SINGLE_THREAD_FLAG  softmodem_params.single_thread_flag
-#define CHAIN_OFFSET        softmodem_params.chain_offset
-#define NUMEROLOGY          softmodem_params.numerology
-#define EMULATE_RF          softmodem_params.emulate_rf
-#define CLOCK_SOURCE        softmodem_params.clock_source
-#define TIMING_SOURCE       softmodem_params.timing_source
-#define SEND_DMRSSYNC       softmodem_params.send_dmrs_sync
-#define USIM_TEST           softmodem_params.usim_test
-#define CMDLINE_PARAMS_DESC {  \
-    {"rf-config-file",       CONFIG_HLP_RFCFGF,       0,              strptr:(char **)&RF_CONFIG_FILE,    defstrval:NULL,        TYPE_STRING, sizeof(RF_CONFIG_FILE)},\
-    {"ulsch-max-errors",     CONFIG_HLP_ULMAXE,       0,              uptr:&ULSCH_max_consecutive_errors, defuintval:0,          TYPE_UINT,   0},                     \
-    {"phy-test",             CONFIG_HLP_PHYTST,       PARAMFLAG_BOOL, iptr:&PHY_TEST,                     defintval:0,           TYPE_INT,    0},                     \
-    {"usim-test",            CONFIG_HLP_USIM,         PARAMFLAG_BOOL, u8ptr:&USIM_TEST,                   defintval:0,           TYPE_UINT8,  0},                     \
-    {"clock",                CONFIG_HLP_CLK,          0,              uptr:&CLOCK_SOURCE,                 defintval:0,           TYPE_UINT,   0},                     \
-    {"wait-for-sync",        NULL,                    PARAMFLAG_BOOL, iptr:&WAIT_FOR_SYNC,                defintval:0,           TYPE_INT,    0},                     \
-    {"single-thread-enable", CONFIG_HLP_NOSNGLT,      PARAMFLAG_BOOL, iptr:&SINGLE_THREAD_FLAG,           defintval:0,           TYPE_INT,    0},                     \
-    {"C" ,                   CONFIG_HLP_DLF,          0,              uptr:&(downlink_frequency[0][0]),   defuintval:2680000000, TYPE_UINT,   0},                     \
-    {"a" ,                   CONFIG_HLP_CHOFF,        0,              iptr:&CHAIN_OFFSET,                 defintval:0,           TYPE_INT,    0},                     \
-    {"d" ,                   CONFIG_HLP_SOFTS,        PARAMFLAG_BOOL, uptr:(uint32_t *)&do_forms,         defintval:0,           TYPE_INT8,   0},                     \
-    {"q" ,                   CONFIG_HLP_STMON,        PARAMFLAG_BOOL, iptr:&opp_enabled,                  defintval:0,           TYPE_INT,    0},                     \
-    {"S" ,                   CONFIG_HLP_MSLOTS,       PARAMFLAG_BOOL, u8ptr:&exit_missed_slots,           defintval:1,           TYPE_UINT8,  0},                     \
-    {"numerology" ,          CONFIG_HLP_NUMEROLOGY,   PARAMFLAG_BOOL, iptr:&NUMEROLOGY,                   defintval:0,           TYPE_INT,    0},                     \
-    {"emulate-rf" ,          CONFIG_HLP_EMULATE_RF,   PARAMFLAG_BOOL, iptr:&EMULATE_RF,                   defintval:0,           TYPE_INT,    0},                     \
-    {"parallel-config",      CONFIG_HLP_PARALLEL_CMD, 0,              strptr:(char **)&parallel_config,   defstrval:NULL,        TYPE_STRING, 0},                     \
-    {"worker-config",        CONFIG_HLP_WORKER_CMD,   0,              strptr:(char **)&worker_config,     defstrval:NULL,        TYPE_STRING, 0},                     \
-    {"noS1",                 CONFIG_HLP_NOS1,         PARAMFLAG_BOOL, uptr:&noS1,                         defintval:0,           TYPE_INT,    0},                     \
-    {"rfsim",                CONFIG_HLP_RFSIM,        PARAMFLAG_BOOL, uptr:&rfsim,                        defintval:0,           TYPE_INT,    0},                     \
-    {"basicsim",             CONFIG_HLP_RFSIM,        PARAMFLAG_BOOL, uptr:&basicsim,                     defintval:0,           TYPE_INT,    0},                     \
-    {"nokrnmod",             CONFIG_HLP_NOKRNMOD,     PARAMFLAG_BOOL, uptr:&nokrnmod,                     defintval:0,           TYPE_INT,    0},                     \
-    {"nbiot-disable",        CONFIG_HLP_DISABLNBIOT,  PARAMFLAG_BOOL, uptr:&nonbiot,                      defuintval:0,          TYPE_INT,    0},                     \
-  }
-
-#define CONFIG_HLP_FLOG          "Enable online log \n"
-#define CONFIG_HLP_LOGL          "Set the global log level, valid options: (4:trace, 3:debug, 2:info, 1:warn, (0:error))\n"
-#define CONFIG_HLP_LOGV          "Set the global log verbosity \n"
-#define CONFIG_HLP_TELN          "Start embedded telnet server \n"
-#define CONFIG_HLP_MSC           "Enable the MSC tracing utility \n"
-/*----------------------------------------------------------------------------------------------------------------------------*/
-/*                                            command line parameters for LOG utility                                         */
-/*   optname         helpstr          paramflags        XXXptr                     defXXXval            type           numelt */
-/*----------------------------------------------------------------------------------------------------------------------------*/
-#define START_MSC                softmodem_params.start_msc
-#define CMDLINE_LOGPARAMS_DESC {  \
-    {"R" ,           CONFIG_HLP_FLOG, 0,                uptr:&online_log_messages, defintval:1,         TYPE_INT,      0},     \
-    {"g" ,           CONFIG_HLP_LOGL, 0,                uptr:&glog_level,          defintval:0,         TYPE_UINT,     0},     \
-	{"telnetsrv",    CONFIG_HLP_TELN, PARAMFLAG_BOOL,   uptr:&start_telnetsrv,     defintval:0,         TYPE_UINT,     0},     \
-    {"msc",          CONFIG_HLP_MSC,  PARAMFLAG_BOOL,   uptr:&START_MSC,           defintval:0,         TYPE_UINT,     0},     \
-	{"log-mem",      NULL,            0,      strptr:(char **)&logmem_filename,    defstrval:NULL,      TYPE_STRING,   0},     \
-  }
-
-#define CMDLINE_ONLINELOG_IDX     0
-#define CMDLINE_GLOGLEVEL_IDX     1
-#define CMDLINE_GLOGVERBO_IDX     2
-#define CMDLINE_STARTTELN_IDX     3
-
-/* check function for global log level */
-#define CMDLINE_LOGPARAMS_CHECK_DESC { \
-    { .s5= {NULL} } ,                       \
-    { .s2= {config_check_intrange, {0,4}}}, \
-    { .s5= {NULL} } ,                       \
-    { .s5= {NULL} } ,                       \
-    { .s5= {NULL} } ,                       \
-  }
-
-/***************************************************************************************************************************************/
-
-#define SOFTMODEM_NOS1_BIT            (1<<0)
-#define SOFTMODEM_NOKRNMOD_BIT        (1<<1)
-#define SOFTMODEM_NONBIOT_BIT         (1<<2)
-#define SOFTMODEM_RFSIM_BIT           (1<<10)
-#define SOFTMODEM_BASICSIM_BIT        (1<<11)
-#define SOFTMODEM_SIML1_BIT           (1<<12)
-#define SOFTMODEM_DOFORMS_BIT         (1<<15)
-typedef struct {
-  uint64_t       optmask;
-  THREAD_STRUCT  thread_struct;
-  char           rf_config_file[1024];
-  char           threadPoolConfig[1024];
-  int            phy_test;
-  uint8_t        usim_test;
-  int            emulate_rf;
-  int            wait_for_sync; //eNodeB only
-  int            single_thread_flag; //eNodeB only
-  int            chain_offset;
-  int            numerology;
-  unsigned int   start_msc;
-  uint32_t       clock_source;
-  uint32_t       timing_source;
-  int            hw_timing_advance;
-  uint32_t       send_dmrs_sync;
-} softmodem_params_t;
-
-
-#define IS_SOFTMODEM_NOS1            ( get_softmodem_optmask() & SOFTMODEM_NOS1_BIT)
-#define IS_SOFTMODEM_NOKRNMOD        ( get_softmodem_optmask() & SOFTMODEM_NOKRNMOD_BIT)
-#define IS_SOFTMODEM_NONBIOT         ( get_softmodem_optmask() & SOFTMODEM_NONBIOT_BIT)
-#define IS_SOFTMODEM_RFSIM           ( get_softmodem_optmask() & SOFTMODEM_RFSIM_BIT)
-#define IS_SOFTMODEM_BASICSIM        ( get_softmodem_optmask() & SOFTMODEM_BASICSIM_BIT)
-#define IS_SOFTMODEM_SIML1           ( get_softmodem_optmask() & SOFTMODEM_SIML1_BIT)
-#define IS_SOFTMODEM_DOFORMS         ( get_softmodem_optmask() & SOFTMODEM_DOFORMS_BIT)
-extern uint64_t get_softmodem_optmask(void);
-extern uint64_t set_softmodem_optmask(uint64_t bitmask);
-extern void get_common_options(void);
-extern softmodem_params_t *get_softmodem_params(void);
-extern unsigned int is_nos1exec(char *exepath) ;
-=======
-
->>>>>>> f8037ab6
 uint64_t get_pdcp_optmask(void);
 extern pthread_cond_t sync_cond;
 extern pthread_mutex_t sync_mutex;
