--- conflicted
+++ resolved
@@ -65,13 +65,9 @@
 #define CONFIG_HLP_UELOOP        "get softmodem (UE) to loop through memory instead of acquiring from HW\n"
 #define CONFIG_HLP_PHYTST        "test UE phy layer, mac disabled\n"
 #define CONFIG_HLP_DMAMAP        "sets flag for improved EXMIMO UE performance\n"  
-<<<<<<< HEAD
-#define CONFIG_HLP_EXCCLK        "tells hardware to use an external clock reference\n"
 #define CONFIG_HLP_EXTS          "tells hardware to use an external timing reference\n"
 #define CONFIG_HLP_DMRSSYNC      "tells RU to insert DMRS in subframe 1 slot 0"
-=======
 #define CONFIG_HLP_CLK           "tells hardware to use a clock reference (0:internal, 1:external, 2:gpsdo)\n"
->>>>>>> 0c83df3f
 #define CONFIG_HLP_USIM          "use XOR autentication algo in case of test usim mode\n" 
 #define CONFIG_HLP_NOSNGLT       "Disables single-thread mode in lte-softmodem\n" 
 #define CONFIG_HLP_TADV          "Set timing_advance\n"
@@ -167,12 +163,8 @@
 {"phy-test",                CONFIG_HLP_PHYTST,      PARAMFLAG_BOOL,         iptr:&phy_test,                     defintval:0,                    TYPE_INT,       0},                     \
 {"usim-test",               CONFIG_HLP_USIM,        PARAMFLAG_BOOL,         u8ptr:&usim_test,                   defintval:0,                    TYPE_UINT8,     0},                     \
 {"mmapped-dma",             CONFIG_HLP_DMAMAP,      PARAMFLAG_BOOL,         uptr:&mmapped_dma,                  defintval:0,                    TYPE_INT,       0},                     \
-<<<<<<< HEAD
-{"external-clock",          CONFIG_HLP_EXCCLK,      PARAMFLAG_BOOL,         uptr:&clock_source,                 defintval:0,                    TYPE_INT,       0},                     \
 {"external-timesource",     CONFIG_HLP_EXTS,        PARAMFLAG_BOOL,         uptr:&time_source,                  defintval:0,                    TYPE_INT,       0},                   \
-=======
-{"clock",                   CONFIG_HLP_CLK,         0,                      uptr:&clock_source,                 defintval:0,                    TYPE_UINT,      0},                     \
->>>>>>> 0c83df3f
+{"external-clock",                   CONFIG_HLP_CLK,         0,                      uptr:&clock_source,                 defintval:0,                    TYPE_UINT,      0},                     \
 {"wait-for-sync",           NULL,                   PARAMFLAG_BOOL,         iptr:&wait_for_sync,                defintval:0,                    TYPE_INT,       0},                     \
 {"single-thread-enable",    CONFIG_HLP_NOSNGLT,     PARAMFLAG_BOOL,         iptr:&single_thread_flag,           defintval:0,                    TYPE_INT,       0},                     \
 {"threadIQ",                NULL,                   0,                      iptr:&(threads.iq),                 defintval:1,                    TYPE_INT,       0},                     \
