--- conflicted
+++ resolved
@@ -316,23 +316,13 @@
 
 static void get_options(void) {
   int CC_id;
-<<<<<<< HEAD
   int tddflag = 0;
   char *loopfile = NULL;
-
   int dumpframe = 0;
   int timingadv = 0;
   uint8_t nfapi_mode = NFAPI_MONOLITHIC;
   int simL1flag = 0;
 
-=======
-  int tddflag;
-  char *loopfile=NULL;
-  int dumpframe=0;
-  int timingadv;
-  uint8_t nfapi_mode;
-  int simL1flag ;
->>>>>>> edb74831
   set_default_frame_parms(frame_parms);
   CONFIG_SETRTFLAG(CONFIG_NOEXITONHELP);
   /* unknown parameters on command line will be checked in main
