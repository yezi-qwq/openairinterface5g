--- conflicted
+++ resolved
@@ -471,7 +471,6 @@
 extern int16_t dlsch_demod_shift;
 
 static void get_options(void) {
-  char logmem_filename[1024] = {0};
   int CC_id;
   int tddflag, nonbiotflag;
   char *loopfile=NULL;
@@ -840,11 +839,7 @@
     set_log(OTG,     OAILOG_INFO,    1);
     set_log(RRC,     OAILOG_INFO,    1);
 #if defined(ENABLE_ITTI)
-<<<<<<< HEAD
-    set_comp_log(SIM,     LOG_INFO,   LOG_MED, 1);
-=======
     set_log(SIM,     OAILOG_INFO,   1);
->>>>>>> a9cf09ec
 # if defined(ENABLE_USE_MME)
     set_log(NAS,     OAILOG_INFO,    1);
 # endif
@@ -856,10 +851,6 @@
   pthread_mutex_init(&sync_mutex, NULL);
 
 #if defined(ENABLE_ITTI)
-
-
-
-
   printf("ITTI init\n");
   itti_init(TASK_MAX, THREAD_MAX, MESSAGES_ID_MAX, tasks_info, messages_info);
 
