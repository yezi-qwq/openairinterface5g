--- conflicted
+++ resolved
@@ -690,19 +690,11 @@
 #if defined (XFORMS)
   int ret;
 #endif
-<<<<<<< HEAD
-
-   start_background_system();
-
-  
-  if ( load_configmodule(argc,argv,CONFIG_ENABLECMDLINEONLY) == NULL) {
-=======
   configmodule_interface_t *config_mod;
   start_background_system();
   config_mod = load_configmodule(argc, argv, CONFIG_ENABLECMDLINEONLY);
 
   if (config_mod == NULL) {
->>>>>>> dfd5f316
     exit_fun("[SOFTMODEM] Error, configuration module init failed\n");
   }
  
@@ -727,12 +719,6 @@
     abort();
   }
 
-<<<<<<< HEAD
-
-  printf("NFAPI_MODE value: %d \n", nfapi_mode);
-
-=======
->>>>>>> dfd5f316
   // Checking option of nums_ue_thread.
   if(NB_THREAD_INST < 1) {
     printf("Running with 0 UE rxtx thread, exiting.\n");
