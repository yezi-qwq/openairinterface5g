/*
 * Licensed to the OpenAirInterface (OAI) Software Alliance under one or more
 * contributor license agreements.  See the NOTICE file distributed with
 * this work for additional information regarding copyright ownership.
 * The OpenAirInterface Software Alliance licenses this file to You under
 * the OAI Public License, Version 1.1  (the "License"); you may not use this file
 * except in compliance with the License.
 * You may obtain a copy of the License at
 *
 *      http://www.openairinterface.org/?page_id=698
 *
 * Unless required by applicable law or agreed to in writing, software
 * distributed under the License is distributed on an "AS IS" BASIS,
 * WITHOUT WARRANTIES OR CONDITIONS OF ANY KIND, either express or implied.
 * See the License for the specific language governing permissions and
 * limitations under the License.
 *-------------------------------------------------------------------------------
 * For more information about the OpenAirInterface (OAI) Software Alliance:
 *      contact@openairinterface.org
 */

/*! \file lte-uesoftmodem.c
 * \brief Top-level threads for eNodeB
 * \author R. Knopp, F. Kaltenberger, Navid Nikaein
 * \date 2012
 * \version 0.1
 * \company Eurecom
 * \email: knopp@eurecom.fr,florian.kaltenberger@eurecom.fr, navid.nikaein@eurecom.fr
 * \note
 * \warning
 */


#define _GNU_SOURCE             /* See feature_test_macros(7) */
#include <sched.h>

#include "rt_wrapper.h"


#undef MALLOC //there are two conflicting definitions, so we better make sure we don't use it at all

#include "assertions.h"
#include "msc.h"

#include "PHY/types.h"

#include "PHY/defs_UE.h"
#include "common/ran_context.h"
#include "common/config/config_userapi.h"
#include "common/utils/load_module_shlib.h"
#undef MALLOC //there are two conflicting definitions, so we better make sure we don't use it at all
//#undef FRAME_LENGTH_COMPLEX_SAMPLES //there are two conflicting definitions, so we better make sure we don't use it at all

#include "../../ARCH/COMMON/common_lib.h"
#include "../../ARCH/ETHERNET/USERSPACE/LIB/if_defs.h"

//#undef FRAME_LENGTH_COMPLEX_SAMPLES //there are two conflicting definitions, so we better make sure we don't use it at all

#include "PHY/phy_vars_ue.h"
#include "PHY/LTE_TRANSPORT/transport_vars.h"
#include "SCHED/sched_common_vars.h"
#include "PHY/MODULATION/modulation_vars.h"

#include "LAYER2/MAC/mac.h"
#include "LAYER2/MAC/mac_vars.h"
#include "LAYER2/MAC/mac_proto.h"
#include "RRC/LTE/rrc_vars.h"
#include "PHY_INTERFACE/phy_interface_vars.h"
#include "PHY/TOOLS/phy_scope_interface.h"
#include "common/utils/LOG/log.h"
#include "nfapi/oai_integration/vendor_ext.h"
#include "UTIL/OTG/otg_tx.h"
#include "UTIL/OTG/otg_externs.h"
#include "UTIL/MATH/oml.h"
#include "common/utils/LOG/vcd_signal_dumper.h"
#include "UTIL/OPT/opt.h"

#ifndef OPENAIR2
  #include "UTIL/OTG/otg_vars.h"
#endif

#if defined(ENABLE_ITTI)
  #include "create_tasks.h"
#endif

#include "system.h"


#include "lte-softmodem.h"



/* temporary compilation wokaround (UE/eNB split */
uint16_t sf_ahead;


pthread_cond_t nfapi_sync_cond;
pthread_mutex_t nfapi_sync_mutex;
int nfapi_sync_var=-1; //!< protected by mutex \ref nfapi_sync_mutex


#ifdef UESIM_EXPANSION
  uint16_t inst_pdcp_list[NUMBER_OF_UE_MAX];
#endif
uint16_t sf_ahead=2;
int tddflag;
char *emul_iface;


pthread_cond_t sync_cond;
pthread_mutex_t sync_mutex;
int sync_var=-1; //!< protected by mutex \ref sync_mutex.
int config_sync_var=-1;

uint16_t runtime_phy_rx[29][6]; // SISO [MCS 0-28][RBs 0-5 : 6, 15, 25, 50, 75, 100]
uint16_t runtime_phy_tx[29][6]; // SISO [MCS 0-28][RBs 0-5 : 6, 15, 25, 50, 75, 100]

volatile int             oai_exit = 0;

clock_source_t clock_source = internal;


unsigned int                    mmapped_dma=0;


uint32_t                 downlink_frequency[MAX_NUM_CCs][4];
int32_t                  uplink_frequency_offset[MAX_NUM_CCs][4];



int UE_scan = 1;
int UE_scan_carrier = 0;

int snr_dB=25;

runmode_t mode = normal_txrx;

FILE *input_fd=NULL;
int otg_enabled=0;

#if MAX_NUM_CCs == 1
rx_gain_t                rx_gain_mode[MAX_NUM_CCs][4] = {{max_gain,max_gain,max_gain,max_gain}};
double tx_gain[MAX_NUM_CCs][4] = {{20,0,0,0}};
double rx_gain[MAX_NUM_CCs][4] = {{130,0,0,0}};
#else
rx_gain_t                rx_gain_mode[MAX_NUM_CCs][4] = {{max_gain,max_gain,max_gain,max_gain},{max_gain,max_gain,max_gain,max_gain}};
double tx_gain[MAX_NUM_CCs][4] = {{20,0,0,0},{20,0,0,0}};
double rx_gain[MAX_NUM_CCs][4] = {{130,0,0,0},{20,0,0,0}};
#endif

double rx_gain_off = 0.0;

double sample_rate=30.72e6;
double bw = 10.0e6;

static int                      tx_max_power[MAX_NUM_CCs]; /* =  {0,0}*/;


uint8_t dci_Format = 0;
uint8_t agregation_Level =0xFF;

uint8_t nb_antenna_tx = 1;
uint8_t nb_antenna_rx = 1;

char ref[128] = "internal";
char channels[128] = "0";

int                      rx_input_level_dBm;



static LTE_DL_FRAME_PARMS      *frame_parms[MAX_NUM_CCs];

uint8_t exit_missed_slots=1;
uint64_t num_missed_slots=0; // counter for the number of missed slots

/* prototypes from function implemented in lte-ue.c, probably should be elsewhere in a include
   file */
extern void init_UE_stub_single_thread(int nb_inst,int eMBMS_active, int uecap_xer_in, char *emul_iface);

extern PHY_VARS_UE *init_ue_vars(LTE_DL_FRAME_PARMS *frame_parms,
                                 uint8_t UE_id,
                                 uint8_t abstraction_flag);

extern void get_uethreads_params(void);

int transmission_mode=1;


char *usrp_args=NULL;
char *usrp_clksrc=NULL;

THREAD_STRUCT thread_struct;
/* struct for ethernet specific parameters given in eNB conf file */
eth_params_t *eth_params;

openair0_config_t openair0_cfg[MAX_CARDS];

double cpuf;

extern char uecap_xer[1024];
char uecap_xer_in=0;

int oaisim_flag=0;
threads_t threads = {-1,-1,-1,-1,-1,-1,-1};

/* see file openair2/LAYER2/MAC/main.c for why abstraction_flag is needed
 * this is very hackish - find a proper solution
 */
uint8_t abstraction_flag=0;

/* forward declarations */
void set_default_frame_parms(LTE_DL_FRAME_PARMS *frame_parms[MAX_NUM_CCs]);

/*---------------------BMC: timespec helpers -----------------------------*/

struct timespec min_diff_time = { .tv_sec = 0, .tv_nsec = 0 };
struct timespec max_diff_time = { .tv_sec = 0, .tv_nsec = 0 };

struct timespec clock_difftime(struct timespec start, struct timespec end) {
  struct timespec temp;

  if ((end.tv_nsec-start.tv_nsec)<0) {
    temp.tv_sec = end.tv_sec-start.tv_sec-1;
    temp.tv_nsec = 1000000000+end.tv_nsec-start.tv_nsec;
  } else {
    temp.tv_sec = end.tv_sec-start.tv_sec;
    temp.tv_nsec = end.tv_nsec-start.tv_nsec;
  }

  return temp;
}

void print_difftimes(void) {
#ifdef DEBUG
  printf("difftimes min = %lu ns ; max = %lu ns\n", min_diff_time.tv_nsec, max_diff_time.tv_nsec);
#else
  LOG_I(HW,"difftimes min = %lu ns ; max = %lu ns\n", min_diff_time.tv_nsec, max_diff_time.tv_nsec);
#endif
}

void update_difftimes(struct timespec start, struct timespec end) {
  struct timespec diff_time = { .tv_sec = 0, .tv_nsec = 0 };
  int             changed = 0;
  diff_time = clock_difftime(start, end);

  if ((min_diff_time.tv_nsec == 0) || (diff_time.tv_nsec < min_diff_time.tv_nsec)) {
    min_diff_time.tv_nsec = diff_time.tv_nsec;
    changed = 1;
  }

  if ((max_diff_time.tv_nsec == 0) || (diff_time.tv_nsec > max_diff_time.tv_nsec)) {
    max_diff_time.tv_nsec = diff_time.tv_nsec;
    changed = 1;
  }

#if 1

  if (changed) print_difftimes();

#endif
}

/*------------------------------------------------------------------------*/

unsigned int build_rflocal(int txi, int txq, int rxi, int rxq) {
  return (txi + (txq<<6) + (rxi<<12) + (rxq<<18));
}
unsigned int build_rfdc(int dcoff_i_rxfe, int dcoff_q_rxfe) {
  return (dcoff_i_rxfe + (dcoff_q_rxfe<<8));
}



void signal_handler(int sig) {
  void *array[10];
  size_t size;

  if (sig==SIGSEGV) {
    // get void*'s for all entries on the stack
    size = backtrace(array, 10);
    // print out all the frames to stderr
    fprintf(stderr, "Error: signal %d:\n", sig);
    backtrace_symbols_fd(array, size, 2);
    exit(-1);
  } else {
    char msg[64];
    sprintf(msg,"Received linux signal %s...\n",strsignal(sig));
    exit_function(__FILE__, __FUNCTION__, __LINE__,msg);
  }
}


void exit_function(const char *file, const char *function, const int line, const char *s) {
  int CC_id;
  logClean();
  printf("%s:%d %s() Exiting OAI softmodem: %s\n",file,line, function, ((s==NULL)?"":s));
  oai_exit = 1;

  for(CC_id=0; CC_id<MAX_NUM_CCs; CC_id++) {
    if (PHY_vars_UE_g)
      if (PHY_vars_UE_g[0])
        if (PHY_vars_UE_g[0][CC_id])
          if (PHY_vars_UE_g[0][CC_id]->rfdevice.trx_end_func)
            PHY_vars_UE_g[0][CC_id]->rfdevice.trx_end_func(&PHY_vars_UE_g[0][CC_id]->rfdevice);
  }

  sleep(1); //allow lte-softmodem threads to exit first

  if(PHY_vars_UE_g != NULL )
    itti_terminate_tasks (TASK_UNKNOWN);

  exit(1);
}

<<<<<<< HEAD
#ifdef XFORMS


void reset_stats(FL_OBJECT *button, long arg) {
  int i,j,k;
  PHY_VARS_eNB *phy_vars_eNB = RC.eNB[0][0];

  for (i=0; i<NUMBER_OF_UE_MAX; i++) {
    for (k=0; k<8; k++) { //harq_processes
      for (j=0; j<phy_vars_eNB->dlsch[i][0]->Mlimit; j++) {
        phy_vars_eNB->UE_stats[i].dlsch_NAK[k][j]=0;
        phy_vars_eNB->UE_stats[i].dlsch_ACK[k][j]=0;
        phy_vars_eNB->UE_stats[i].dlsch_trials[k][j]=0;
      }

      phy_vars_eNB->UE_stats[i].dlsch_l2_errors[k]=0;
      phy_vars_eNB->UE_stats[i].ulsch_errors[k]=0;
      phy_vars_eNB->UE_stats[i].ulsch_consecutive_errors=0;
      phy_vars_eNB->UE_stats[i].dlsch_sliding_cnt=0;
      phy_vars_eNB->UE_stats[i].dlsch_NAK_round0=0;
      phy_vars_eNB->UE_stats[i].dlsch_mcs_offset=0;
    }
  }
}

static void *scope_thread(void *arg) {
  char stats_buffer[16384];
# ifdef ENABLE_XFORMS_WRITE_STATS
  FILE *UE_stats, *eNB_stats;
# endif
  struct sched_param sched_param;
  sched_param.sched_priority = sched_get_priority_min(SCHED_FIFO)+1;
  sched_setscheduler(0, SCHED_FIFO,&sched_param);
  printf("Scope thread has priority %d\n",sched_param.sched_priority);
# ifdef ENABLE_XFORMS_WRITE_STATS
  UE_stats  = fopen("UE_stats.txt", "w");
#endif

  while (!oai_exit) {
    //      dump_ue_stats (PHY_vars_UE_g[0][0], &PHY_vars_UE_g[0][0]->proc.proc_rxtx[0],stats_buffer, 0, mode,rx_input_level_dBm);
      //fl_set_object_label(form_stats->stats_text, stats_buffer);
      fl_clear_browser(form_stats->stats_text);
      fl_add_browser_line(form_stats->stats_text, stats_buffer);

      phy_scope_UE(form_ue[0],
		           PHY_vars_UE_g[0][0],
				   0,
				   0,
				   7);
      usleep(10000);

# ifdef ENABLE_XFORMS_WRITE_STATS
=======
>>>>>>> 71191fb9





extern int16_t dlsch_demod_shift;

static void get_options(void) {
  int CC_id;
  int tddflag;
  char *loopfile=NULL;
  int dumpframe;
  int timingadv;
  uint8_t nfapi_mode;
  int simL1flag ;
  set_default_frame_parms(frame_parms);
  CONFIG_SETRTFLAG(CONFIG_NOEXITONHELP);
  /* unknown parameters on command line will be checked in main
     after all init have been performed                         */
  get_common_options();
  get_uethreads_params();
  paramdef_t cmdline_uemodeparams[] =CMDLINE_UEMODEPARAMS_DESC;
  paramdef_t cmdline_ueparams[] =CMDLINE_UEPARAMS_DESC;
  config_process_cmdline( cmdline_uemodeparams,sizeof(cmdline_uemodeparams)/sizeof(paramdef_t),NULL);
  config_process_cmdline( cmdline_ueparams,sizeof(cmdline_ueparams)/sizeof(paramdef_t),NULL);
  nfapi_setmode(nfapi_mode);

  if (simL1flag)
    set_softmodem_optmask(SOFTMODEM_SIML1_BIT);

  if (loopfile != NULL) {
    printf("Input file for hardware emulation: %s",loopfile);
    mode=loop_through_memory;
    input_fd = fopen(loopfile,"r");
    AssertFatal(input_fd != NULL,"Please provide a valid input file\n");
  }

  get_softmodem_params()->hw_timing_advance = timingadv;

  if ( (cmdline_uemodeparams[CMDLINE_CALIBUERX_IDX].paramflags &  PARAMFLAG_PARAMSET) != 0) mode = rx_calib_ue;

  if ( (cmdline_uemodeparams[CMDLINE_CALIBUERXMED_IDX].paramflags &  PARAMFLAG_PARAMSET) != 0) mode = rx_calib_ue_med;

  if ( (cmdline_uemodeparams[CMDLINE_CALIBUERXBYP_IDX].paramflags &  PARAMFLAG_PARAMSET) != 0) mode = rx_calib_ue_byp;

  if (cmdline_uemodeparams[CMDLINE_DEBUGUEPRACH_IDX].uptr)
    if ( *(cmdline_uemodeparams[CMDLINE_DEBUGUEPRACH_IDX].uptr) > 0) mode = debug_prach;

  if (cmdline_uemodeparams[CMDLINE_NOL2CONNECT_IDX].uptr)
    if ( *(cmdline_uemodeparams[CMDLINE_NOL2CONNECT_IDX].uptr) > 0)  mode = no_L2_connect;

  if (cmdline_uemodeparams[CMDLINE_CALIBPRACHTX_IDX].uptr)
    if ( *(cmdline_uemodeparams[CMDLINE_CALIBPRACHTX_IDX].uptr) > 0) mode = calib_prach_tx;

  if (dumpframe  > 0)  mode = rx_dump_frame;

  for (CC_id=0; CC_id<MAX_NUM_CCs; CC_id++) {
    frame_parms[CC_id]->dl_CarrierFreq = downlink_frequency[0][0];
  }

  UE_scan=0;

  if (tddflag > 0) {
    for (CC_id=0; CC_id<MAX_NUM_CCs; CC_id++) {
      frame_parms[CC_id]->frame_type = TDD;
      frame_parms[CC_id]->tdd_config = tddflag;
    }
  }

  if (frame_parms[0]->N_RB_DL !=0) {
    if ( frame_parms[0]->N_RB_DL < 6 ) {
      frame_parms[0]->N_RB_DL = 6;
      printf ( "%i: Invalid number of ressource blocks, adjusted to 6\n",frame_parms[0]->N_RB_DL);
    }

    if ( frame_parms[0]->N_RB_DL > 100 ) {
      frame_parms[0]->N_RB_DL = 100;
      printf ( "%i: Invalid number of ressource blocks, adjusted to 100\n",frame_parms[0]->N_RB_DL);
    }

    if ( frame_parms[0]->N_RB_DL > 50 && frame_parms[0]->N_RB_DL < 100 ) {
      frame_parms[0]->N_RB_DL = 50;
      printf ( "%i: Invalid number of ressource blocks, adjusted to 50\n",frame_parms[0]->N_RB_DL);
    }

    if ( frame_parms[0]->N_RB_DL > 25 && frame_parms[0]->N_RB_DL < 50 ) {
      frame_parms[0]->N_RB_DL = 25;
      printf ( "%i: Invalid number of ressource blocks, adjusted to 25\n",frame_parms[0]->N_RB_DL);
    }

    UE_scan = 0;
    frame_parms[0]->N_RB_UL=frame_parms[0]->N_RB_DL;

    for (CC_id=1; CC_id<MAX_NUM_CCs; CC_id++) {
      frame_parms[CC_id]->N_RB_DL=frame_parms[0]->N_RB_DL;
      frame_parms[CC_id]->N_RB_UL=frame_parms[0]->N_RB_UL;
    }
  }

  for (CC_id=1; CC_id<MAX_NUM_CCs; CC_id++) {
    rx_gain[0][CC_id] = rx_gain[0][0];
    tx_gain[0][CC_id] = tx_gain[0][0];
  }
}


void set_default_frame_parms(LTE_DL_FRAME_PARMS *frame_parms[MAX_NUM_CCs]) {
  int CC_id;

  for (CC_id=0; CC_id<MAX_NUM_CCs; CC_id++) {
    frame_parms[CC_id] = (LTE_DL_FRAME_PARMS *) malloc(sizeof(LTE_DL_FRAME_PARMS));
    /* Set some default values that may be overwritten while reading options */
    frame_parms[CC_id]->frame_type          = FDD;
    frame_parms[CC_id]->tdd_config          = 3;
    frame_parms[CC_id]->tdd_config_S        = 0;
    frame_parms[CC_id]->N_RB_DL             = 100;
    frame_parms[CC_id]->N_RB_UL             = 100;
    frame_parms[CC_id]->Ncp                 = NORMAL;
    frame_parms[CC_id]->Ncp_UL              = NORMAL;
    frame_parms[CC_id]->Nid_cell            = 0;
    frame_parms[CC_id]->num_MBSFN_config    = 0;
    frame_parms[CC_id]->nb_antenna_ports_eNB  = 1;
    frame_parms[CC_id]->nb_antennas_tx      = 1;
    frame_parms[CC_id]->nb_antennas_rx      = 1;
    frame_parms[CC_id]->nushift             = 0;
    frame_parms[CC_id]->phich_config_common.phich_resource = oneSixth;
    frame_parms[CC_id]->phich_config_common.phich_duration = normal;
    // UL RS Config
    frame_parms[CC_id]->pusch_config_common.ul_ReferenceSignalsPUSCH.cyclicShift = 0;//n_DMRS1 set to 0
    frame_parms[CC_id]->pusch_config_common.ul_ReferenceSignalsPUSCH.groupHoppingEnabled = 0;
    frame_parms[CC_id]->pusch_config_common.ul_ReferenceSignalsPUSCH.sequenceHoppingEnabled = 0;
    frame_parms[CC_id]->pusch_config_common.ul_ReferenceSignalsPUSCH.groupAssignmentPUSCH = 0;
    frame_parms[CC_id]->prach_config_common.rootSequenceIndex=22;
    frame_parms[CC_id]->prach_config_common.prach_ConfigInfo.zeroCorrelationZoneConfig=1;
    frame_parms[CC_id]->prach_config_common.prach_ConfigInfo.prach_ConfigIndex=0;
    frame_parms[CC_id]->prach_config_common.prach_ConfigInfo.highSpeedFlag=0;
    frame_parms[CC_id]->prach_config_common.prach_ConfigInfo.prach_FreqOffset=0;
    downlink_frequency[CC_id][0] = DEFAULT_DLF; // Use float to avoid issue with frequency over 2^31.
    downlink_frequency[CC_id][1] = downlink_frequency[CC_id][0];
    downlink_frequency[CC_id][2] = downlink_frequency[CC_id][0];
    downlink_frequency[CC_id][3] = downlink_frequency[CC_id][0];
    frame_parms[CC_id]->dl_CarrierFreq=downlink_frequency[CC_id][0];
  }
}

void init_openair0(LTE_DL_FRAME_PARMS *frame_parms,int rxgain) {
  int card;
  int i;

  for (card=0; card<MAX_CARDS; card++) {
    openair0_cfg[card].mmapped_dma=mmapped_dma;
    openair0_cfg[card].configFilename = NULL;

    if(frame_parms->N_RB_DL == 100) {
      if (frame_parms->threequarter_fs) {
        openair0_cfg[card].sample_rate=23.04e6;
        openair0_cfg[card].samples_per_frame = 230400;
        openair0_cfg[card].tx_bw = 10e6;
        openair0_cfg[card].rx_bw = 10e6;
      } else {
        openair0_cfg[card].sample_rate=30.72e6;
        openair0_cfg[card].samples_per_frame = 307200;
        openair0_cfg[card].tx_bw = 10e6;
        openair0_cfg[card].rx_bw = 10e6;
      }
    } else if(frame_parms->N_RB_DL == 50) {
      openair0_cfg[card].sample_rate=15.36e6;
      openair0_cfg[card].samples_per_frame = 153600;
      openair0_cfg[card].tx_bw = 5e6;
      openair0_cfg[card].rx_bw = 5e6;
    } else if (frame_parms->N_RB_DL == 25) {
      openair0_cfg[card].sample_rate=7.68e6;
      openair0_cfg[card].samples_per_frame = 76800;
      openair0_cfg[card].tx_bw = 2.5e6;
      openair0_cfg[card].rx_bw = 2.5e6;
    } else if (frame_parms->N_RB_DL == 6) {
      openair0_cfg[card].sample_rate=1.92e6;
      openair0_cfg[card].samples_per_frame = 19200;
      openair0_cfg[card].tx_bw = 1.5e6;
      openair0_cfg[card].rx_bw = 1.5e6;
    }

    if (frame_parms->frame_type==TDD)
      openair0_cfg[card].duplex_mode = duplex_mode_TDD;
    else //FDD
      openair0_cfg[card].duplex_mode = duplex_mode_FDD;

    openair0_cfg[card].Mod_id = 0;
    openair0_cfg[card].num_rb_dl=frame_parms->N_RB_DL;
    openair0_cfg[card].clock_source = clock_source;
    openair0_cfg[card].tx_num_channels=min(2,frame_parms->nb_antennas_tx);
    openair0_cfg[card].rx_num_channels=min(2,frame_parms->nb_antennas_rx);

    for (i=0; i<4; i++) {
      if (i<openair0_cfg[card].tx_num_channels)
        openair0_cfg[card].tx_freq[i] = downlink_frequency[0][i]+uplink_frequency_offset[0][i];
      else
        openair0_cfg[card].tx_freq[i]=0.0;

      if (i<openair0_cfg[card].rx_num_channels)
        openair0_cfg[card].rx_freq[i] = downlink_frequency[0][i];
      else
        openair0_cfg[card].rx_freq[i]=0.0;

      openair0_cfg[card].autocal[i] = 1;
      openair0_cfg[card].tx_gain[i] = tx_gain[0][i];
      openair0_cfg[card].rx_gain[i] = rxgain - rx_gain_off;
      openair0_cfg[card].configFilename = get_softmodem_params()->rf_config_file;
      printf("Card %d, channel %d, Setting tx_gain %f, rx_gain %f, tx_freq %f, rx_freq %f\n",
             card,i, openair0_cfg[card].tx_gain[i],
             openair0_cfg[card].rx_gain[i],
             openair0_cfg[card].tx_freq[i],
             openair0_cfg[card].rx_freq[i]);
    }

    if (usrp_args) openair0_cfg[card].sdr_addrs = usrp_args;

    if (usrp_clksrc) {
      if (strcmp(usrp_clksrc, "internal") == 0) {
        openair0_cfg[card].clock_source = internal;
        LOG_D(PHY, "USRP clock source set as internal\n");
      } else if (strcmp(usrp_clksrc, "external") == 0) {
        openair0_cfg[card].clock_source = external;
        LOG_D(PHY, "USRP clock source set as external\n");
      } else if (strcmp(usrp_clksrc, "gpsdo") == 0) {
        openair0_cfg[card].clock_source = gpsdo;
        LOG_D(PHY, "USRP clock source set as gpsdo\n");
      } else {
        openair0_cfg[card].clock_source = internal;
        LOG_I(PHY, "USRP clock source unknown ('%s'). defaulting to internal\n", usrp_clksrc);
      }
    } else {
      openair0_cfg[card].clock_source = internal;
      LOG_I(PHY, "USRP clock source not specified. defaulting to internal\n");
    }
  }
}



/* helper function to terminate a certain ITTI task
 */
void terminate_task(task_id_t task_id, module_id_t mod_id) {
  LOG_I(ENB_APP, "sending TERMINATE_MESSAGE to task %s (%d)\n", itti_get_task_name(task_id), task_id);
  MessageDef *msg;
  msg = itti_alloc_new_message (ENB_APP, TERMINATE_MESSAGE);
  itti_send_msg_to_task (task_id, ENB_MODULE_ID_TO_INSTANCE(mod_id), msg);
}


static inline void wait_nfapi_init(char *thread_name) {
  printf( "waiting for NFAPI PNF connection and population of global structure (%s)\n",thread_name);
  pthread_mutex_lock( &nfapi_sync_mutex );

  while (nfapi_sync_var<0)
    pthread_cond_wait( &nfapi_sync_cond, &nfapi_sync_mutex );

  pthread_mutex_unlock(&nfapi_sync_mutex);
  printf( "NFAPI: got sync (%s)\n", thread_name);
}

int stop_L1L2(module_id_t enb_id) {
  return 0;
}


int restart_L1L2(module_id_t enb_id) {
  return 0;
}

void init_pdcp(void) {
  uint32_t pdcp_initmask = (!IS_SOFTMODEM_NOS1) ? LINK_ENB_PDCP_TO_GTPV1U_BIT : (LINK_ENB_PDCP_TO_GTPV1U_BIT | PDCP_USE_NETLINK_BIT | LINK_ENB_PDCP_TO_IP_DRIVER_BIT);

  if (IS_SOFTMODEM_BASICSIM || IS_SOFTMODEM_RFSIM || (nfapi_getmode()==NFAPI_UE_STUB_PNF)) {
    pdcp_initmask = pdcp_initmask | UE_NAS_USE_TUN_BIT;
  }

  if (IS_SOFTMODEM_NOKRNMOD)
    pdcp_initmask = pdcp_initmask | UE_NAS_USE_TUN_BIT;

  pdcp_module_init(pdcp_initmask);
  pdcp_set_rlc_data_req_func((send_rlc_data_req_func_t) rlc_data_req);
  pdcp_set_pdcp_data_ind_func((pdcp_data_ind_func_t) pdcp_data_ind);
}

int main( int argc, char **argv ) {
  int CC_id;
  uint8_t  abstraction_flag=0;
#ifdef UESIM_EXPANSION
  memset(inst_pdcp_list, 0, sizeof(inst_pdcp_list));
#endif
  // Default value for the number of UEs. It will hold,
  // if not changed from the command line option --num-ues
  NB_UE_INST=1;
  NB_THREAD_INST=1;
  configmodule_interface_t *config_mod;
  start_background_system();
  config_mod = load_configmodule(argc, argv, CONFIG_ENABLECMDLINEONLY);

  if (config_mod == NULL) {
    exit_fun("[SOFTMODEM] Error, configuration module init failed\n");
  }

  mode = normal_txrx;
  memset(&openair0_cfg[0],0,sizeof(openair0_config_t)*MAX_CARDS);
  set_latency_target();
  logInit();
  printf("Reading in command-line options\n");

  for (int i=0; i<MAX_NUM_CCs; i++) tx_max_power[i]=23;

  get_options ();

  if (is_nos1exec(argv[0]) )
    set_softmodem_optmask(SOFTMODEM_NOS1_BIT);

  EPC_MODE_ENABLED = !IS_SOFTMODEM_NOS1;
  printf("Running with %d UE instances\n",NB_UE_INST);

  if (NB_UE_INST > 1 && (!IS_SOFTMODEM_SIML1)  && NFAPI_MODE!=NFAPI_UE_STUB_PNF) {
    printf("Running with more than 1 UE instance and simL1 is not active, this will result in undefined behaviour for now, exiting.\n");
    abort();
  }

  // Checking option of nums_ue_thread.
  if(NB_THREAD_INST < 1) {
    printf("Running with 0 UE rxtx thread, exiting.\n");
    abort();
  }

  // Checking option's relation between nums_ue_thread and num-ues
  if(NB_UE_INST <NB_THREAD_INST ) {
    printf("Number of UEs < number of UE rxtx threads, exiting.\n");
    abort();
  }

#if T_TRACER
  T_Config_Init();
#endif
  //randominit (0);
  set_taus_seed (0);
  cpuf=get_cpu_freq_GHz();
  pthread_cond_init(&sync_cond,NULL);
  pthread_mutex_init(&sync_mutex, NULL);

  printf("ITTI init\n");
  itti_init(TASK_MAX, THREAD_MAX, MESSAGES_ID_MAX, tasks_info, messages_info);

  // initialize mscgen log after ITTI
  if (get_softmodem_params()->start_msc) {
    load_module_shlib("msc",NULL,0,&msc_interface);
  }

  MSC_INIT(MSC_E_UTRAN, THREAD_MAX+TASK_MAX);
  init_opt();
  init_pdcp();
  //TTN for D2D
  printf ("RRC control socket\n");
  rrc_control_socket_init();
  printf ("PDCP PC5S socket\n");
  pdcp_pc5_socket_init();
  // to make a graceful exit when ctrl-c is pressed
  signal(SIGSEGV, signal_handler);
  signal(SIGINT, signal_handler);
  signal(SIGTERM, signal_handler);
  signal(SIGABRT, signal_handler);
  check_clock();
#ifndef PACKAGE_VERSION
#  define PACKAGE_VERSION "UNKNOWN-EXPERIMENTAL"
#endif
  LOG_I(HW, "Version: %s\n", PACKAGE_VERSION);

  // init the parameters
  for (CC_id=0; CC_id<MAX_NUM_CCs; CC_id++) {
    frame_parms[CC_id]->nb_antennas_tx     = nb_antenna_tx;
    frame_parms[CC_id]->nb_antennas_rx     = nb_antenna_rx;
    frame_parms[CC_id]->nb_antenna_ports_eNB = 1; //initial value overwritten by initial sync later
  }

  NB_INST=1;

  if(NFAPI_MODE==NFAPI_UE_STUB_PNF) {
    PHY_vars_UE_g = malloc(sizeof(PHY_VARS_UE **)*NB_UE_INST);

    for (int i=0; i<NB_UE_INST; i++) {
      for (CC_id=0; CC_id<MAX_NUM_CCs; CC_id++) {
        PHY_vars_UE_g[i] = malloc(sizeof(PHY_VARS_UE *)*MAX_NUM_CCs);
        PHY_vars_UE_g[i][CC_id] = init_ue_vars(frame_parms[CC_id], i,abstraction_flag);

        if (get_softmodem_params()->phy_test==1)
          PHY_vars_UE_g[i][CC_id]->mac_enabled = 0;
        else
          PHY_vars_UE_g[i][CC_id]->mac_enabled = 1;
      }
    }
  } else init_openair0(frame_parms[0],(int)rx_gain[0][0]);

  if (IS_SOFTMODEM_SIML1 ) {
    RCConfig_sim();
  }

  cpuf=get_cpu_freq_GHz();
  
  
#if 0 // #ifndef DEADLINE_SCHEDULER
  
  printf("NO deadline scheduler\n");
  /* Currently we set affinity for UHD to CPU 0 for eNB/UE and only if number of CPUS >2 */
  cpu_set_t cpuset;
  int s;
  char cpu_affinity[1024];
  CPU_ZERO(&cpuset);
#ifdef CPU_AFFINITY
  int j;
  if (get_nprocs() > 2) {
    for (j = 2; j < get_nprocs(); j++)
      CPU_SET(j, &cpuset);
    
    s = pthread_setaffinity_np(pthread_self(), sizeof(cpu_set_t), &cpuset);

    if (s != 0) {
      perror( "pthread_setaffinity_np");
      exit_fun("Error setting processor affinity");
    }
    LOG_I(HW, "Setting the affinity of main function to all CPUs, for device library to use CPU 0 only!\n");
  }

#endif
  /* Check the actual affinity mask assigned to the thread */
  s = pthread_getaffinity_np(pthread_self(), sizeof(cpu_set_t), &cpuset);

  if (s != 0) {
    perror( "pthread_getaffinity_np");
    exit_fun("Error getting processor affinity ");
  }

  memset(cpu_affinity, 0, sizeof(cpu_affinity));

  for (int j = 0; j < CPU_SETSIZE; j++) {
    if (CPU_ISSET(j, &cpuset)) {
      char temp[1024];
      sprintf(temp, " CPU_%d ", j);
      strcat(cpu_affinity, temp);
    }
  }

  LOG_I(HW, "CPU Affinity of main() function is... %s\n", cpu_affinity);
#endif

  if (create_tasks_ue(NB_UE_INST) < 0) {
    printf("cannot create ITTI tasks\n");
    exit(-1); // need a softer mode
  }

  if (NFAPI_MODE==NFAPI_UE_STUB_PNF) { // UE-STUB-PNF
    UE_config_stub_pnf();
  }

  printf("ITTI tasks created\n");
  mlockall(MCL_CURRENT | MCL_FUTURE);
  rt_sleep_ns(10*100000000ULL);
  int eMBMS_active = 0;

  if (NFAPI_MODE==NFAPI_UE_STUB_PNF) { // UE-STUB-PNF
    config_sync_var=0;
    wait_nfapi_init("main?");
    //Panos: Temporarily we will be using single set of threads for multiple UEs.
    //init_UE_stub(1,eMBMS_active,uecap_xer_in,emul_iface);
    init_UE_stub_single_thread(NB_UE_INST,eMBMS_active,uecap_xer_in,emul_iface);
  } else {
    init_UE(NB_UE_INST,eMBMS_active,uecap_xer_in,0,get_softmodem_params()->phy_test,UE_scan,UE_scan_carrier,mode,(int)rx_gain[0][0],tx_max_power[0],
            frame_parms[0]);
  }

  if (get_softmodem_params()->phy_test==0) {
    printf("Filling UE band info\n");
    fill_ue_band_info();
    dl_phy_sync_success (0, 0, 0, 1);
  }

  if (NFAPI_MODE != NFAPI_UE_STUB_PNF) {
    number_of_cards = 1;

    for(CC_id=0; CC_id<MAX_NUM_CCs; CC_id++) {
      PHY_vars_UE_g[0][CC_id]->rf_map.card=0;
      PHY_vars_UE_g[0][CC_id]->rf_map.chain=CC_id+(get_softmodem_params()->chain_offset);
    }
  }

  if (input_fd) {
    printf("Reading in from file to antenna buffer %d\n",0);

    if (fread(PHY_vars_UE_g[0][0]->common_vars.rxdata[0],
              sizeof(int32_t),
              frame_parms[0]->samples_per_tti*10,
              input_fd) != frame_parms[0]->samples_per_tti*10)
      printf("error reading from file\n");
  }

  //p_exmimo_config->framing.tdd_config = TXRXSWITCH_TESTRX;

  if (IS_SOFTMODEM_SIML1 )  {
    init_ocm((double)snr_dB,0);
    PHY_vars_UE_g[0][0]->no_timing_correction = 1;
  }

  if(IS_SOFTMODEM_DOFORMS)
    load_softscope("ue");

  config_check_unknown_cmdlineopt(CONFIG_CHECKALLSECTIONS);
  printf("Sending sync to all threads (%p,%p,%p)\n",&sync_var,&sync_cond,&sync_mutex);
  pthread_mutex_lock(&sync_mutex);
  sync_var=0;
  pthread_cond_broadcast(&sync_cond);
  pthread_mutex_unlock(&sync_mutex);
  printf("sync sent\n");
  /*
    printf("About to call end_configmodule() from %s() %s:%d\n", __FUNCTION__, __FILE__, __LINE__);
    end_configmodule();
    printf("Called end_configmodule() from %s() %s:%d\n", __FUNCTION__, __FILE__, __LINE__);
  */
  // wait for end of program
  printf("TYPE <CTRL-C> TO TERMINATE\n");
  //getchar();
#if defined(ENABLE_ITTI)
  printf("Entering ITTI signals handler\n");
  itti_wait_tasks_end();
  printf("Returned from ITTI signal handler\n");
  oai_exit=1;
  printf("oai_exit=%d\n",oai_exit);
#else

  while (oai_exit==0)
    rt_sleep_ns(100000000ULL);

  printf("Terminating application - oai_exit=%d\n",oai_exit);
#endif

  // stop threads
  if(IS_SOFTMODEM_DOFORMS)
    end_forms();

  printf("stopping MODEM threads\n");
  pthread_cond_destroy(&sync_cond);
  pthread_mutex_destroy(&sync_mutex);

  //  pthread_mutex_destroy(&ue_pf_po_mutex);

  // *** Handle per CC_id openair0
  if (PHY_vars_UE_g[0][0]->rfdevice.trx_end_func)
    PHY_vars_UE_g[0][0]->rfdevice.trx_end_func(&PHY_vars_UE_g[0][0]->rfdevice);

  terminate_opt();
  logClean();
  printf("Bye.\n");
  return 0;
}<|MERGE_RESOLUTION|>--- conflicted
+++ resolved
@@ -202,7 +202,7 @@
 char uecap_xer_in=0;
 
 int oaisim_flag=0;
-threads_t threads = {-1,-1,-1,-1,-1,-1,-1};
+//threads_t threads= {-1,-1,-1,-1,-1,-1,-1,-1};
 
 /* see file openair2/LAYER2/MAC/main.c for why abstraction_flag is needed
  * this is very hackish - find a proper solution
@@ -312,66 +312,6 @@
 
   exit(1);
 }
-
-<<<<<<< HEAD
-#ifdef XFORMS
-
-
-void reset_stats(FL_OBJECT *button, long arg) {
-  int i,j,k;
-  PHY_VARS_eNB *phy_vars_eNB = RC.eNB[0][0];
-
-  for (i=0; i<NUMBER_OF_UE_MAX; i++) {
-    for (k=0; k<8; k++) { //harq_processes
-      for (j=0; j<phy_vars_eNB->dlsch[i][0]->Mlimit; j++) {
-        phy_vars_eNB->UE_stats[i].dlsch_NAK[k][j]=0;
-        phy_vars_eNB->UE_stats[i].dlsch_ACK[k][j]=0;
-        phy_vars_eNB->UE_stats[i].dlsch_trials[k][j]=0;
-      }
-
-      phy_vars_eNB->UE_stats[i].dlsch_l2_errors[k]=0;
-      phy_vars_eNB->UE_stats[i].ulsch_errors[k]=0;
-      phy_vars_eNB->UE_stats[i].ulsch_consecutive_errors=0;
-      phy_vars_eNB->UE_stats[i].dlsch_sliding_cnt=0;
-      phy_vars_eNB->UE_stats[i].dlsch_NAK_round0=0;
-      phy_vars_eNB->UE_stats[i].dlsch_mcs_offset=0;
-    }
-  }
-}
-
-static void *scope_thread(void *arg) {
-  char stats_buffer[16384];
-# ifdef ENABLE_XFORMS_WRITE_STATS
-  FILE *UE_stats, *eNB_stats;
-# endif
-  struct sched_param sched_param;
-  sched_param.sched_priority = sched_get_priority_min(SCHED_FIFO)+1;
-  sched_setscheduler(0, SCHED_FIFO,&sched_param);
-  printf("Scope thread has priority %d\n",sched_param.sched_priority);
-# ifdef ENABLE_XFORMS_WRITE_STATS
-  UE_stats  = fopen("UE_stats.txt", "w");
-#endif
-
-  while (!oai_exit) {
-    //      dump_ue_stats (PHY_vars_UE_g[0][0], &PHY_vars_UE_g[0][0]->proc.proc_rxtx[0],stats_buffer, 0, mode,rx_input_level_dBm);
-      //fl_set_object_label(form_stats->stats_text, stats_buffer);
-      fl_clear_browser(form_stats->stats_text);
-      fl_add_browser_line(form_stats->stats_text, stats_buffer);
-
-      phy_scope_UE(form_ue[0],
-		           PHY_vars_UE_g[0][0],
-				   0,
-				   0,
-				   7);
-      usleep(10000);
-
-# ifdef ENABLE_XFORMS_WRITE_STATS
-=======
->>>>>>> 71191fb9
-
-
-
-
 
 extern int16_t dlsch_demod_shift;
 
