/*
 * Licensed to the OpenAirInterface (OAI) Software Alliance under one or more
 * contributor license agreements.  See the NOTICE file distributed with
 * this work for additional information regarding copyright ownership.
 * The OpenAirInterface Software Alliance licenses this file to You under
 * the OAI Public License, Version 1.1  (the "License"); you may not use this file
 * except in compliance with the License.
 * You may obtain a copy of the License at
 *
 *      http://www.openairinterface.org/?page_id=698
 *
 * Unless required by applicable law or agreed to in writing, software
 * distributed under the License is distributed on an "AS IS" BASIS,
 * WITHOUT WARRANTIES OR CONDITIONS OF ANY KIND, either express or implied.
 * See the License for the specific language governing permissions and
 * limitations under the License.
 *-------------------------------------------------------------------------------
 * For more information about the OpenAirInterface (OAI) Software Alliance:
 *      contact@openairinterface.org
 */

/*! \file lte-uesoftmodem.c
 * \brief Top-level threads for eNodeB
 * \author R. Knopp, F. Kaltenberger, Navid Nikaein
 * \date 2012
 * \version 0.1
 * \company Eurecom
 * \email: knopp@eurecom.fr,florian.kaltenberger@eurecom.fr, navid.nikaein@eurecom.fr
 * \note
 * \warning
 */


#define _GNU_SOURCE             /* See feature_test_macros(7) */
#include <sched.h>

#include "rt_wrapper.h"


#undef MALLOC //there are two conflicting definitions, so we better make sure we don't use it at all

#include "assertions.h"
#include "msc.h"

#include "PHY/types.h"

#include "PHY/defs_UE.h"
#include "common/ran_context.h"
#include "common/config/config_userapi.h"
#include "common/utils/load_module_shlib.h"
#undef MALLOC //there are two conflicting definitions, so we better make sure we don't use it at all
//#undef FRAME_LENGTH_COMPLEX_SAMPLES //there are two conflicting definitions, so we better make sure we don't use it at all

#include "../../ARCH/COMMON/common_lib.h"
#include "../../ARCH/ETHERNET/USERSPACE/LIB/if_defs.h"

//#undef FRAME_LENGTH_COMPLEX_SAMPLES //there are two conflicting definitions, so we better make sure we don't use it at all

#include "PHY/phy_vars_ue.h"
#include "PHY/LTE_TRANSPORT/transport_vars.h"
#include "SCHED/sched_common_vars.h"
#include "PHY/MODULATION/modulation_vars.h"

#include "LAYER2/MAC/mac.h"
#include "LAYER2/MAC/mac_vars.h"
#include "LAYER2/MAC/mac_proto.h"
#include "RRC/LTE/rrc_vars.h"
#include "PHY_INTERFACE/phy_interface_vars.h"

#include "common/utils/LOG/log.h"
#include "UTIL/OTG/otg_tx.h"
#include "UTIL/OTG/otg_externs.h"
#include "UTIL/MATH/oml.h"
#include "common/utils/LOG/vcd_signal_dumper.h"
#include "UTIL/OPT/opt.h"

#ifndef OPENAIR2
  #include "UTIL/OTG/otg_vars.h"
#endif

#if defined(ENABLE_ITTI)
  #include "create_tasks.h"
#endif

#include "system.h"

#ifdef XFORMS
  #include "PHY/TOOLS/lte_phy_scope.h"
  #include "stats.h"
#endif
#include "lte-softmodem.h"



/* temporary compilation wokaround (UE/eNB split */
uint16_t sf_ahead;
#ifdef XFORMS
  // current status is that every UE has a DL scope for a SINGLE eNB (eNB_id=0)
  // at eNB 0, an UL scope for every UE
  FD_lte_phy_scope_ue  *form_ue[NUMBER_OF_UE_MAX];
  FD_lte_phy_scope_enb *form_enb[MAX_NUM_CCs][NUMBER_OF_UE_MAX];
  FD_stats_form                  *form_stats=NULL,*form_stats_l2=NULL;
  char title[255];
  unsigned char                   scope_enb_num_ue = 2;
  static pthread_t                forms_thread; //xforms
#endif //XFORMS

pthread_cond_t nfapi_sync_cond;
pthread_mutex_t nfapi_sync_mutex;
int nfapi_sync_var=-1; //!< protected by mutex \ref nfapi_sync_mutex

uint8_t nfapi_mode = 0;

uint16_t sf_ahead=2;

char *emul_iface;


pthread_cond_t sync_cond;
pthread_mutex_t sync_mutex;
int sync_var=-1; //!< protected by mutex \ref sync_mutex.
int config_sync_var=-1;

uint16_t runtime_phy_rx[29][6]; // SISO [MCS 0-28][RBs 0-5 : 6, 15, 25, 50, 75, 100]
uint16_t runtime_phy_tx[29][6]; // SISO [MCS 0-28][RBs 0-5 : 6, 15, 25, 50, 75, 100]

#if defined(ENABLE_ITTI)
  volatile int             start_eNB = 0;
  volatile int             start_UE = 0;
#endif
volatile int             oai_exit = 0;

clock_source_t clock_source = internal;


unsigned int                    mmapped_dma=0;


uint32_t                 downlink_frequency[MAX_NUM_CCs][4];
int32_t                  uplink_frequency_offset[MAX_NUM_CCs][4];



int UE_scan = 1;
int UE_scan_carrier = 0;
int simL1flag = 0;
int snr_dB=25;

runmode_t mode = normal_txrx;

FILE *input_fd=NULL;


#if MAX_NUM_CCs == 1
rx_gain_t                rx_gain_mode[MAX_NUM_CCs][4] = {{max_gain,max_gain,max_gain,max_gain}};
double tx_gain[MAX_NUM_CCs][4] = {{20,0,0,0}};
double rx_gain[MAX_NUM_CCs][4] = {{130,0,0,0}};
#else
rx_gain_t                rx_gain_mode[MAX_NUM_CCs][4] = {{max_gain,max_gain,max_gain,max_gain},{max_gain,max_gain,max_gain,max_gain}};
double tx_gain[MAX_NUM_CCs][4] = {{20,0,0,0},{20,0,0,0}};
double rx_gain[MAX_NUM_CCs][4] = {{130,0,0,0},{20,0,0,0}};
#endif

double rx_gain_off = 0.0;

double sample_rate=30.72e6;
double bw = 10.0e6;

static int                      tx_max_power[MAX_NUM_CCs]; /* =  {0,0}*/;


uint8_t dci_Format = 0;
uint8_t agregation_Level =0xFF;

uint8_t nb_antenna_tx = 1;
uint8_t nb_antenna_rx = 1;

char ref[128] = "internal";
char channels[128] = "0";

int                      rx_input_level_dBm;

#ifdef XFORMS
  extern int                      otg_enabled;
#endif
//int                             number_of_cards =   1;


static LTE_DL_FRAME_PARMS      *frame_parms[MAX_NUM_CCs];

uint8_t exit_missed_slots=1;
uint64_t num_missed_slots=0; // counter for the number of missed slots

/* prototypes from function implemented in lte-ue.c, probably should be elsewhere in a include
   file */
extern void init_UE_stub_single_thread(int nb_inst,int eMBMS_active, int uecap_xer_in, char *emul_iface);

extern PHY_VARS_UE *init_ue_vars(LTE_DL_FRAME_PARMS *frame_parms,
                                 uint8_t UE_id,
                                 uint8_t abstraction_flag);

extern void get_uethreads_params(void);

int transmission_mode=1;



<<<<<<< HEAD
char* usrp_args=NULL;
char* usrp_clksrc=NULL;
=======
char *usrp_args=NULL;
char *usrp_clksrc=NULL;
>>>>>>> fb5739dc

THREAD_STRUCT thread_struct;
/* struct for ethernet specific parameters given in eNB conf file */
eth_params_t *eth_params;

openair0_config_t openair0_cfg[MAX_CARDS];

double cpuf;

extern char uecap_xer[1024];
char uecap_xer_in=0;

int oaisim_flag=0;


/* see file openair2/LAYER2/MAC/main.c for why abstraction_flag is needed
 * this is very hackish - find a proper solution
 */
uint8_t abstraction_flag=0;

/* forward declarations */
void set_default_frame_parms(LTE_DL_FRAME_PARMS *frame_parms[MAX_NUM_CCs]);

/*---------------------BMC: timespec helpers -----------------------------*/

struct timespec min_diff_time = { .tv_sec = 0, .tv_nsec = 0 };
struct timespec max_diff_time = { .tv_sec = 0, .tv_nsec = 0 };

struct timespec clock_difftime(struct timespec start, struct timespec end) {
  struct timespec temp;

  if ((end.tv_nsec-start.tv_nsec)<0) {
    temp.tv_sec = end.tv_sec-start.tv_sec-1;
    temp.tv_nsec = 1000000000+end.tv_nsec-start.tv_nsec;
  } else {
    temp.tv_sec = end.tv_sec-start.tv_sec;
    temp.tv_nsec = end.tv_nsec-start.tv_nsec;
  }

  return temp;
}

void print_difftimes(void) {
#ifdef DEBUG
  printf("difftimes min = %lu ns ; max = %lu ns\n", min_diff_time.tv_nsec, max_diff_time.tv_nsec);
#else
  LOG_I(HW,"difftimes min = %lu ns ; max = %lu ns\n", min_diff_time.tv_nsec, max_diff_time.tv_nsec);
#endif
}

void update_difftimes(struct timespec start, struct timespec end) {
  struct timespec diff_time = { .tv_sec = 0, .tv_nsec = 0 };
  int             changed = 0;
  diff_time = clock_difftime(start, end);

  if ((min_diff_time.tv_nsec == 0) || (diff_time.tv_nsec < min_diff_time.tv_nsec)) {
    min_diff_time.tv_nsec = diff_time.tv_nsec;
    changed = 1;
  }

  if ((max_diff_time.tv_nsec == 0) || (diff_time.tv_nsec > max_diff_time.tv_nsec)) {
    max_diff_time.tv_nsec = diff_time.tv_nsec;
    changed = 1;
  }

#if 1

  if (changed) print_difftimes();

#endif
}

/*------------------------------------------------------------------------*/

unsigned int build_rflocal(int txi, int txq, int rxi, int rxq) {
  return (txi + (txq<<6) + (rxi<<12) + (rxq<<18));
}
unsigned int build_rfdc(int dcoff_i_rxfe, int dcoff_q_rxfe) {
  return (dcoff_i_rxfe + (dcoff_q_rxfe<<8));
}



void signal_handler(int sig) {
  void *array[10];
  size_t size;

  if (sig==SIGSEGV) {
    // get void*'s for all entries on the stack
    size = backtrace(array, 10);
    // print out all the frames to stderr
    fprintf(stderr, "Error: signal %d:\n", sig);
    backtrace_symbols_fd(array, size, 2);
    exit(-1);
  } else {
    char msg[64];
    sprintf(msg,"Received linux signal %s...\n",strsignal(sig));
    exit_function(__FILE__, __FUNCTION__, __LINE__,msg);
  }
}


void exit_function(const char *file, const char *function, const int line, const char *s) {
  int CC_id;
  logClean();
  printf("%s:%d %s() Exiting OAI softmodem: %s\n",file,line, function, ((s==NULL)?"":s));
  oai_exit = 1;

  for(CC_id=0; CC_id<MAX_NUM_CCs; CC_id++) {
    if (PHY_vars_UE_g)
      if (PHY_vars_UE_g[0])
        if (PHY_vars_UE_g[0][CC_id])
          if (PHY_vars_UE_g[0][CC_id]->rfdevice.trx_end_func)
            PHY_vars_UE_g[0][CC_id]->rfdevice.trx_end_func(&PHY_vars_UE_g[0][CC_id]->rfdevice);
  }

  sleep(1); //allow lte-softmodem threads to exit first
#if defined(ENABLE_ITTI)

  if(PHY_vars_UE_g != NULL )
    itti_terminate_tasks (TASK_UNKNOWN);

#endif
  exit(1);
}

#ifdef XFORMS


void reset_stats(FL_OBJECT *button, long arg) {
  int i,j,k;
  PHY_VARS_eNB *phy_vars_eNB = RC.eNB[0][0];

  for (i=0; i<NUMBER_OF_UE_MAX; i++) {
    for (k=0; k<8; k++) { //harq_processes
      for (j=0; j<phy_vars_eNB->dlsch[i][0]->Mlimit; j++) {
        phy_vars_eNB->UE_stats[i].dlsch_NAK[k][j]=0;
        phy_vars_eNB->UE_stats[i].dlsch_ACK[k][j]=0;
        phy_vars_eNB->UE_stats[i].dlsch_trials[k][j]=0;
      }

      phy_vars_eNB->UE_stats[i].dlsch_l2_errors[k]=0;
      phy_vars_eNB->UE_stats[i].ulsch_errors[k]=0;
      phy_vars_eNB->UE_stats[i].ulsch_consecutive_errors=0;
      phy_vars_eNB->UE_stats[i].dlsch_sliding_cnt=0;
      phy_vars_eNB->UE_stats[i].dlsch_NAK_round0=0;
      phy_vars_eNB->UE_stats[i].dlsch_mcs_offset=0;
    }
  }
}

static void *scope_thread(void *arg) {
  char stats_buffer[16384];
# ifdef ENABLE_XFORMS_WRITE_STATS
  FILE *UE_stats, *eNB_stats;
# endif
  struct sched_param sched_param;
  sched_param.sched_priority = sched_get_priority_min(SCHED_FIFO)+1;
  sched_setscheduler(0, SCHED_FIFO,&sched_param);
  printf("Scope thread has priority %d\n",sched_param.sched_priority);
# ifdef ENABLE_XFORMS_WRITE_STATS
  UE_stats  = fopen("UE_stats.txt", "w");
#endif

  while (!oai_exit) {
    //      dump_ue_stats (PHY_vars_UE_g[0][0], &PHY_vars_UE_g[0][0]->proc.proc_rxtx[0],stats_buffer, 0, mode,rx_input_level_dBm);
    //fl_set_object_label(form_stats->stats_text, stats_buffer);
    fl_clear_browser(form_stats->stats_text);
    fl_add_browser_line(form_stats->stats_text, stats_buffer);
    phy_scope_UE(form_ue[0],
                 PHY_vars_UE_g[0][0],
                 0,
                 0,7);
    //  printf("%s",stats_buffer);
  }

# ifdef ENABLE_XFORMS_WRITE_STATS

  if (UE_stats) {
    rewind (UE_stats);
    fwrite (stats_buffer, 1, len, UE_stats);
    fclose (UE_stats);
  }

# endif
  pthread_exit((void *)arg);
}
#endif



#if defined(ENABLE_ITTI)
void *l2l1_task(void *arg) {
  MessageDef *message_p = NULL;
  int         result;
  itti_set_task_real_time(TASK_L2L1);
  itti_mark_task_ready(TASK_L2L1);

  do {
    // Wait for a message
    itti_receive_msg (TASK_L2L1, &message_p);

    switch (ITTI_MSG_ID(message_p)) {
      case TERMINATE_MESSAGE:
        oai_exit=1;
        itti_exit_task ();
        break;

      case ACTIVATE_MESSAGE:
        start_UE = 1;
        break;

      case DEACTIVATE_MESSAGE:
        start_UE = 0;
        break;

      case MESSAGE_TEST:
        LOG_I(SIM, "Received %s\n", ITTI_MSG_NAME(message_p));
        break;

      default:
        LOG_E(SIM, "Received unexpected message %s\n", ITTI_MSG_NAME(message_p));
        break;
    }

    result = itti_free (ITTI_MSG_ORIGIN_ID(message_p), message_p);
    AssertFatal (result == EXIT_SUCCESS, "Failed to free memory (%d)!\n", result);
  } while(!oai_exit);

  return NULL;
}
#endif

extern int16_t dlsch_demod_shift;

static void get_options(void) {
  int CC_id;
  int tddflag;
  char *loopfile=NULL;
  int dumpframe;
  int timingadv;
  set_default_frame_parms(frame_parms);
  CONFIG_SETRTFLAG(CONFIG_NOEXITONHELP);
  /* unknown parameters on command line will be checked in main
     after all init have been performed                         */
  CONFIG_SETRTFLAG(CONFIG_NOCHECKUNKOPT);
  get_common_options();
  get_uethreads_params();
  paramdef_t cmdline_uemodeparams[] =CMDLINE_UEMODEPARAMS_DESC;
  paramdef_t cmdline_ueparams[] =CMDLINE_UEPARAMS_DESC;
  config_process_cmdline( cmdline_uemodeparams,sizeof(cmdline_uemodeparams)/sizeof(paramdef_t),NULL);
  config_process_cmdline( cmdline_ueparams,sizeof(cmdline_ueparams)/sizeof(paramdef_t),NULL);

  if (loopfile != NULL) {
    printf("Input file for hardware emulation: %s",loopfile);
    mode=loop_through_memory;
    input_fd = fopen(loopfile,"r");
    AssertFatal(input_fd != NULL,"Please provide a valid input file\n");
  }

  get_softmodem_params()->hw_timing_advance = timingadv;

  if ( (cmdline_uemodeparams[CMDLINE_CALIBUERX_IDX].paramflags &  PARAMFLAG_PARAMSET) != 0) mode = rx_calib_ue;

  if ( (cmdline_uemodeparams[CMDLINE_CALIBUERXMED_IDX].paramflags &  PARAMFLAG_PARAMSET) != 0) mode = rx_calib_ue_med;

  if ( (cmdline_uemodeparams[CMDLINE_CALIBUERXBYP_IDX].paramflags &  PARAMFLAG_PARAMSET) != 0) mode = rx_calib_ue_byp;

  if (cmdline_uemodeparams[CMDLINE_DEBUGUEPRACH_IDX].uptr)
    if ( *(cmdline_uemodeparams[CMDLINE_DEBUGUEPRACH_IDX].uptr) > 0) mode = debug_prach;

  if (cmdline_uemodeparams[CMDLINE_NOL2CONNECT_IDX].uptr)
    if ( *(cmdline_uemodeparams[CMDLINE_NOL2CONNECT_IDX].uptr) > 0)  mode = no_L2_connect;

  if (cmdline_uemodeparams[CMDLINE_CALIBPRACHTX_IDX].uptr)
    if ( *(cmdline_uemodeparams[CMDLINE_CALIBPRACHTX_IDX].uptr) > 0) mode = calib_prach_tx;

  if (dumpframe  > 0)  mode = rx_dump_frame;

  for (CC_id=0; CC_id<MAX_NUM_CCs; CC_id++) {
    frame_parms[CC_id]->dl_CarrierFreq = downlink_frequency[0][0];
  }

  UE_scan=0;

  if (tddflag > 0) {
    for (CC_id=0; CC_id<MAX_NUM_CCs; CC_id++)
      frame_parms[CC_id]->frame_type = TDD;
  }

  if (frame_parms[0]->N_RB_DL !=0) {
    if ( frame_parms[0]->N_RB_DL < 6 ) {
      frame_parms[0]->N_RB_DL = 6;
      printf ( "%i: Invalid number of ressource blocks, adjusted to 6\n",frame_parms[0]->N_RB_DL);
    }

    if ( frame_parms[0]->N_RB_DL > 100 ) {
      frame_parms[0]->N_RB_DL = 100;
      printf ( "%i: Invalid number of ressource blocks, adjusted to 100\n",frame_parms[0]->N_RB_DL);
    }

    if ( frame_parms[0]->N_RB_DL > 50 && frame_parms[0]->N_RB_DL < 100 ) {
      frame_parms[0]->N_RB_DL = 50;
      printf ( "%i: Invalid number of ressource blocks, adjusted to 50\n",frame_parms[0]->N_RB_DL);
    }

    if ( frame_parms[0]->N_RB_DL > 25 && frame_parms[0]->N_RB_DL < 50 ) {
      frame_parms[0]->N_RB_DL = 25;
      printf ( "%i: Invalid number of ressource blocks, adjusted to 25\n",frame_parms[0]->N_RB_DL);
    }

    UE_scan = 0;
    frame_parms[0]->N_RB_UL=frame_parms[0]->N_RB_DL;

    for (CC_id=1; CC_id<MAX_NUM_CCs; CC_id++) {
      frame_parms[CC_id]->N_RB_DL=frame_parms[0]->N_RB_DL;
      frame_parms[CC_id]->N_RB_UL=frame_parms[0]->N_RB_UL;
    }
  }

  for (CC_id=1; CC_id<MAX_NUM_CCs; CC_id++) {
    rx_gain[0][CC_id] = rx_gain[0][0];
    tx_gain[0][CC_id] = tx_gain[0][0];
  }

  /*
  if ( !(CONFIG_ISFLAGSET(CONFIG_ABORT))  && (!(CONFIG_ISFLAGSET(CONFIG_NOOOPT))) ) {
    // Here the configuration file is the XER encoded UE capabilities
    // Read it in and store in asn1c data structures
    sprintf(uecap_xer,"%stargets/PROJECTS/GENERIC-LTE-EPC/CONF/UE_config.xml",getenv("OPENAIR_HOME"));
    printf("%s\n",uecap_xer);
    if(nfapi_mode!=3)
      uecap_xer_in=1;
  } *//* UE with config file  */
}


void set_default_frame_parms(LTE_DL_FRAME_PARMS *frame_parms[MAX_NUM_CCs]) {
  int CC_id;

  for (CC_id=0; CC_id<MAX_NUM_CCs; CC_id++) {
    frame_parms[CC_id] = (LTE_DL_FRAME_PARMS *) malloc(sizeof(LTE_DL_FRAME_PARMS));
    /* Set some default values that may be overwritten while reading options */
    frame_parms[CC_id]->frame_type          = FDD;
    frame_parms[CC_id]->tdd_config          = 3;
    frame_parms[CC_id]->tdd_config_S        = 0;
    frame_parms[CC_id]->N_RB_DL             = 100;
    frame_parms[CC_id]->N_RB_UL             = 100;
    frame_parms[CC_id]->Ncp                 = NORMAL;
    frame_parms[CC_id]->Ncp_UL              = NORMAL;
    frame_parms[CC_id]->Nid_cell            = 0;
    frame_parms[CC_id]->num_MBSFN_config    = 0;
    frame_parms[CC_id]->nb_antenna_ports_eNB  = 1;
    frame_parms[CC_id]->nb_antennas_tx      = 1;
    frame_parms[CC_id]->nb_antennas_rx      = 1;
    frame_parms[CC_id]->nushift             = 0;
    frame_parms[CC_id]->phich_config_common.phich_resource = oneSixth;
    frame_parms[CC_id]->phich_config_common.phich_duration = normal;
    // UL RS Config
    frame_parms[CC_id]->pusch_config_common.ul_ReferenceSignalsPUSCH.cyclicShift = 0;//n_DMRS1 set to 0
    frame_parms[CC_id]->pusch_config_common.ul_ReferenceSignalsPUSCH.groupHoppingEnabled = 0;
    frame_parms[CC_id]->pusch_config_common.ul_ReferenceSignalsPUSCH.sequenceHoppingEnabled = 0;
    frame_parms[CC_id]->pusch_config_common.ul_ReferenceSignalsPUSCH.groupAssignmentPUSCH = 0;
    frame_parms[CC_id]->prach_config_common.rootSequenceIndex=22;
    frame_parms[CC_id]->prach_config_common.prach_ConfigInfo.zeroCorrelationZoneConfig=1;
    frame_parms[CC_id]->prach_config_common.prach_ConfigInfo.prach_ConfigIndex=0;
    frame_parms[CC_id]->prach_config_common.prach_ConfigInfo.highSpeedFlag=0;
    frame_parms[CC_id]->prach_config_common.prach_ConfigInfo.prach_FreqOffset=0;
    downlink_frequency[CC_id][0] = DEFAULT_DLF; // Use float to avoid issue with frequency over 2^31.
    downlink_frequency[CC_id][1] = downlink_frequency[CC_id][0];
    downlink_frequency[CC_id][2] = downlink_frequency[CC_id][0];
    downlink_frequency[CC_id][3] = downlink_frequency[CC_id][0];
    frame_parms[CC_id]->dl_CarrierFreq=downlink_frequency[CC_id][0];
  }
}

void init_openair0(LTE_DL_FRAME_PARMS *frame_parms,int rxgain) {
  int card;
  int i;

  for (card=0; card<MAX_CARDS; card++) {
    openair0_cfg[card].mmapped_dma=mmapped_dma;
    openair0_cfg[card].configFilename = NULL;

    if(frame_parms->N_RB_DL == 100) {
      if (frame_parms->threequarter_fs) {
        openair0_cfg[card].sample_rate=23.04e6;
        openair0_cfg[card].samples_per_frame = 230400;
        openair0_cfg[card].tx_bw = 10e6;
        openair0_cfg[card].rx_bw = 10e6;
      } else {
        openair0_cfg[card].sample_rate=30.72e6;
        openair0_cfg[card].samples_per_frame = 307200;
        openair0_cfg[card].tx_bw = 10e6;
        openair0_cfg[card].rx_bw = 10e6;
      }
    } else if(frame_parms->N_RB_DL == 50) {
      openair0_cfg[card].sample_rate=15.36e6;
      openair0_cfg[card].samples_per_frame = 153600;
      openair0_cfg[card].tx_bw = 5e6;
      openair0_cfg[card].rx_bw = 5e6;
    } else if (frame_parms->N_RB_DL == 25) {
      openair0_cfg[card].sample_rate=7.68e6;
      openair0_cfg[card].samples_per_frame = 76800;
      openair0_cfg[card].tx_bw = 2.5e6;
      openair0_cfg[card].rx_bw = 2.5e6;
    } else if (frame_parms->N_RB_DL == 6) {
      openair0_cfg[card].sample_rate=1.92e6;
      openair0_cfg[card].samples_per_frame = 19200;
      openair0_cfg[card].tx_bw = 1.5e6;
      openair0_cfg[card].rx_bw = 1.5e6;
    }

    if (frame_parms->frame_type==TDD)
      openair0_cfg[card].duplex_mode = duplex_mode_TDD;
    else //FDD
      openair0_cfg[card].duplex_mode = duplex_mode_FDD;

    openair0_cfg[card].Mod_id = 0;
    openair0_cfg[card].num_rb_dl=frame_parms->N_RB_DL;
    openair0_cfg[card].clock_source = clock_source;
    openair0_cfg[card].tx_num_channels=min(2,frame_parms->nb_antennas_tx);
    openair0_cfg[card].rx_num_channels=min(2,frame_parms->nb_antennas_rx);

    for (i=0; i<4; i++) {
      if (i<openair0_cfg[card].tx_num_channels)
        openair0_cfg[card].tx_freq[i] = downlink_frequency[0][i]+uplink_frequency_offset[0][i];
      else
        openair0_cfg[card].tx_freq[i]=0.0;

      if (i<openair0_cfg[card].rx_num_channels)
        openair0_cfg[card].rx_freq[i] = downlink_frequency[0][i];
      else
        openair0_cfg[card].rx_freq[i]=0.0;

      openair0_cfg[card].autocal[i] = 1;
      openair0_cfg[card].tx_gain[i] = tx_gain[0][i];
      openair0_cfg[card].rx_gain[i] = rxgain - rx_gain_off;
      openair0_cfg[card].configFilename = get_softmodem_params()->rf_config_file;
      printf("Card %d, channel %d, Setting tx_gain %f, rx_gain %f, tx_freq %f, rx_freq %f\n",
             card,i, openair0_cfg[card].tx_gain[i],
             openair0_cfg[card].rx_gain[i],
             openair0_cfg[card].tx_freq[i],
             openair0_cfg[card].rx_freq[i]);
    }

    if (usrp_args) openair0_cfg[card].sdr_addrs = usrp_args;

    if (usrp_clksrc) {
      if (strcmp(usrp_clksrc, "internal") == 0) {
        openair0_cfg[card].clock_source = internal;
        LOG_D(PHY, "USRP clock source set as internal\n");
      } else if (strcmp(usrp_clksrc, "external") == 0) {
        openair0_cfg[card].clock_source = external;
        LOG_D(PHY, "USRP clock source set as external\n");
      } else if (strcmp(usrp_clksrc, "gpsdo") == 0) {
        openair0_cfg[card].clock_source = gpsdo;
        LOG_D(PHY, "USRP clock source set as gpsdo\n");
      } else {
        openair0_cfg[card].clock_source = internal;
        LOG_I(PHY, "USRP clock source unknown ('%s'). defaulting to internal\n", usrp_clksrc);
      }
    } else {
      openair0_cfg[card].clock_source = internal;
      LOG_I(PHY, "USRP clock source not specified. defaulting to internal\n");
    }
  }
}




#if defined(ENABLE_ITTI)
/*
 * helper function to terminate a certain ITTI task
 */
void terminate_task(task_id_t task_id, module_id_t mod_id) {
  LOG_I(ENB_APP, "sending TERMINATE_MESSAGE to task %s (%d)\n", itti_get_task_name(task_id), task_id);
  MessageDef *msg;
  msg = itti_alloc_new_message (ENB_APP, TERMINATE_MESSAGE);
  itti_send_msg_to_task (task_id, ENB_MODULE_ID_TO_INSTANCE(mod_id), msg);
}



#endif



static inline void wait_nfapi_init(char *thread_name) {
  printf( "waiting for NFAPI PNF connection and population of global structure (%s)\n",thread_name);
  pthread_mutex_lock( &nfapi_sync_mutex );

  while (nfapi_sync_var<0)
    pthread_cond_wait( &nfapi_sync_cond, &nfapi_sync_mutex );

  pthread_mutex_unlock(&nfapi_sync_mutex);
  printf( "NFAPI: got sync (%s)\n", thread_name);
}

int stop_L1L2(module_id_t enb_id) {
  return 0;
}


int restart_L1L2(module_id_t enb_id) {
  return 0;
}

int main( int argc, char **argv ) {
#if defined (XFORMS)
  void *status;
#endif
  int CC_id;
  uint8_t  abstraction_flag=0;
  // Default value for the number of UEs. It will hold,
  // if not changed from the command line option --num-ues
  NB_UE_INST=1;
#if defined (XFORMS)
  int ret;
#endif
  start_background_system();

  if ( load_configmodule(argc,argv,CONFIG_ENABLECMDLINEONLY) == NULL) {
    exit_fun("[SOFTMODEM] Error, configuration module init failed\n");
  }

  mode = normal_txrx;
  memset(&openair0_cfg[0],0,sizeof(openair0_config_t)*MAX_CARDS);
  set_latency_target();
  logInit();
  printf("Reading in command-line options\n");

  for (int i=0; i<MAX_NUM_CCs; i++) tx_max_power[i]=23;

  CONFIG_SETRTFLAG(CONFIG_NOCHECKUNKOPT);
  get_options ();
  printf("Running with %d UE instances\n",NB_UE_INST);

  if (NB_UE_INST > 1 && simL1flag != 1) {
    printf("Running with more than 1 UE instance and simL1 is not active, this will result in undefined behaviour for now, exiting.\n");
    abort();
  }

  printf("NFAPI_MODE value: %d \n", nfapi_mode);
#if T_TRACER
  T_Config_Init();
#endif
  CONFIG_CLEARRTFLAG(CONFIG_NOCHECKUNKOPT);
  //randominit (0);
  set_taus_seed (0);
  cpuf=get_cpu_freq_GHz();
  pthread_cond_init(&sync_cond,NULL);
  pthread_mutex_init(&sync_mutex, NULL);
#if defined(ENABLE_ITTI)
  printf("ITTI init\n");
  itti_init(TASK_MAX, THREAD_MAX, MESSAGES_ID_MAX, tasks_info, messages_info);

  // initialize mscgen log after ITTI
  if (get_softmodem_params()->start_msc) {
    load_module_shlib("msc",NULL,0,&msc_interface);
  }

  MSC_INIT(MSC_E_UTRAN, THREAD_MAX+TASK_MAX);
#endif

  if (opt_type != OPT_NONE) {
    if (init_opt(in_path, in_ip) == -1)
      LOG_E(OPT,"failed to run OPT \n");
  }

#ifdef PDCP_USE_NETLINK
  printf("PDCP netlink\n");
  netlink_init();
#if defined(PDCP_USE_NETLINK_QUEUES)
  pdcp_netlink_init();
#endif
#endif
  //TTN for D2D
#if (LTE_RRC_VERSION >= MAKE_VERSION(14, 0, 0))
  printf ("RRC control socket\n");
  rrc_control_socket_init();
  printf ("PDCP PC5S socket\n");
  pdcp_pc5_socket_init();
#endif
  // to make a graceful exit when ctrl-c is pressed
  signal(SIGSEGV, signal_handler);
  signal(SIGINT, signal_handler);
  signal(SIGTERM, signal_handler);
  signal(SIGABRT, signal_handler);
  check_clock();
#ifndef PACKAGE_VERSION
#  define PACKAGE_VERSION "UNKNOWN-EXPERIMENTAL"
#endif
  LOG_I(HW, "Version: %s\n", PACKAGE_VERSION);

  // init the parameters
  for (CC_id=0; CC_id<MAX_NUM_CCs; CC_id++) {
    frame_parms[CC_id]->nb_antennas_tx     = nb_antenna_tx;
    frame_parms[CC_id]->nb_antennas_rx     = nb_antenna_rx;
    frame_parms[CC_id]->nb_antenna_ports_eNB = 1; //initial value overwritten by initial sync later
  }

  NB_INST=1;

  if(nfapi_mode == 3) {
    PHY_vars_UE_g = malloc(sizeof(PHY_VARS_UE **)*NB_UE_INST);

    for (int i=0; i<NB_UE_INST; i++) {
      for (CC_id=0; CC_id<MAX_NUM_CCs; CC_id++) {
        PHY_vars_UE_g[i] = malloc(sizeof(PHY_VARS_UE *)*MAX_NUM_CCs);
        PHY_vars_UE_g[i][CC_id] = init_ue_vars(frame_parms[CC_id], i,abstraction_flag);

        if (get_softmodem_params()->phy_test==1)
          PHY_vars_UE_g[i][CC_id]->mac_enabled = 0;
        else
          PHY_vars_UE_g[i][CC_id]->mac_enabled = 1;
      }
    }
  } else init_openair0(frame_parms[0],(int)rx_gain[0][0]);

  if (simL1flag==1) {
    AssertFatal(NULL!=load_configmodule(argc,argv,CONFIG_ENABLECMDLINEONLY),
                "[SOFTMODEM] Error, configuration module init failed\n");
    RCConfig_sim();
  }

  // start the main UE threads
  int eMBMS_active = 0;

  if (nfapi_mode==3) { // UE-STUB-PNF
    config_sync_var=0;
    wait_nfapi_init("main?");
    //Panos: Temporarily we will be using single set of threads for multiple UEs.
    //init_UE_stub(1,eMBMS_active,uecap_xer_in,emul_iface);
    init_UE_stub_single_thread(NB_UE_INST,eMBMS_active,uecap_xer_in,emul_iface);
  } else {
    init_UE(NB_UE_INST,eMBMS_active,uecap_xer_in,0,get_softmodem_params()->phy_test,UE_scan,UE_scan_carrier,mode,(int)rx_gain[0][0],tx_max_power[0],
            frame_parms[0]);
  }

  if (get_softmodem_params()->phy_test==0) {
    printf("Filling UE band info\n");
    fill_ue_band_info();
    dl_phy_sync_success (0, 0, 0, 1);
  }

  if (nfapi_mode!=3) {
    number_of_cards = 1;

    for(CC_id=0; CC_id<MAX_NUM_CCs; CC_id++) {
      PHY_vars_UE_g[0][CC_id]->rf_map.card=0;
      PHY_vars_UE_g[0][CC_id]->rf_map.chain=CC_id+(get_softmodem_params()->chain_offset);
    }
  }

  cpuf=get_cpu_freq_GHz();
#ifndef DEADLINE_SCHEDULER
  printf("NO deadline scheduler\n");
  /* Currently we set affinity for UHD to CPU 0 for eNB/UE and only if number of CPUS >2 */
  cpu_set_t cpuset;
  int s;
  char cpu_affinity[1024];
  CPU_ZERO(&cpuset);
#ifdef CPU_AFFINITY

  if (get_nprocs() > 2) {
    CPU_SET(0, &cpuset);
    s = pthread_setaffinity_np(pthread_self(), sizeof(cpu_set_t), &cpuset);

    if (s != 0) {
      perror( "pthread_setaffinity_np");
      exit_fun("Error setting processor affinity");
    }

    LOG_I(HW, "Setting the affinity of main function to CPU 0, for device library to use CPU 0 only!\n");
  }

#endif
  /* Check the actual affinity mask assigned to the thread */
  s = pthread_getaffinity_np(pthread_self(), sizeof(cpu_set_t), &cpuset);

  if (s != 0) {
    perror( "pthread_getaffinity_np");
    exit_fun("Error getting processor affinity ");
  }

  memset(cpu_affinity, 0 , sizeof(cpu_affinity));

  for (int j = 0; j < CPU_SETSIZE; j++) {
    if (CPU_ISSET(j, &cpuset)) {
      char temp[1024];
      sprintf(temp, " CPU_%d ", j);
      strcat(cpu_affinity, temp);
    }
  }

  LOG_I(HW, "CPU Affinity of main() function is... %s\n", cpu_affinity);
#endif
#if defined(ENABLE_ITTI)

  if (create_tasks_ue(1) < 0) {
    printf("cannot create ITTI tasks\n");
    exit(-1); // need a softer mode
  }

  if(nfapi_mode==3) { // Here we should add another nfapi_mode for the case of Supervised LTE-D2D
    UE_config_stub_pnf();
  }

  printf("ITTI tasks created\n");
#endif
  mlockall(MCL_CURRENT | MCL_FUTURE);
  rt_sleep_ns(10*100000000ULL);
  const char *nfapi_mode_str = "<UNKNOWN>";

  switch(nfapi_mode) {
    case 0:
      nfapi_mode_str = "MONOLITHIC";
      break;

    case 1:
      nfapi_mode_str = "PNF";
      break;

    case 2:
      nfapi_mode_str = "VNF";
      break;

    case 3:
      nfapi_mode_str = "UE_STUB_PNF";
      break;

    case 4:
      nfapi_mode_str = "UE_STUB_OFFNET";
      break;

    default:
      nfapi_mode_str = "<UNKNOWN NFAPI MODE>";
      break;
  }

  printf("NFAPI MODE:%s\n", nfapi_mode_str);

  // connect the TX/RX buffers

  /*
  if(nfapi_mode!=3) {
    if (setup_ue_buffers(PHY_vars_UE_g[0],&openair0_cfg[0])!=0) {
      printf("Error setting up eNB buffer\n");
      exit(-1);
    }
  }
  */

  if (input_fd) {
    printf("Reading in from file to antenna buffer %d\n",0);

    if (fread(PHY_vars_UE_g[0][0]->common_vars.rxdata[0],
              sizeof(int32_t),
              frame_parms[0]->samples_per_tti*10,
              input_fd) != frame_parms[0]->samples_per_tti*10)
      printf("error reading from file\n");
  }

  //p_exmimo_config->framing.tdd_config = TXRXSWITCH_TESTRX;

  if (simL1flag==1)  {
    init_ocm((double)snr_dB,0);
    PHY_vars_UE_g[0][0]->no_timing_correction = 1;
  }

#ifdef XFORMS
  int UE_id;
  printf("XFORMS\n");

  if (get_softmodem_params()->do_forms==1) {
    fl_initialize (&argc, argv, NULL, 0, 0);
    form_stats = create_form_stats_form();
    fl_show_form (form_stats->stats_form, FL_PLACE_HOTSPOT, FL_FULLBORDER, "stats");
    UE_id = 0;
    form_ue[UE_id] = create_lte_phy_scope_ue();
    sprintf (title, "LTE DL SCOPE UE");
    fl_show_form (form_ue[UE_id]->lte_phy_scope_ue, FL_PLACE_HOTSPOT, FL_FULLBORDER, title);
    /*
    if (openair_daq_vars.use_ia_receiver) {
    fl_set_button(form_ue[UE_id]->button_0,1);
    fl_set_object_label(form_ue[UE_id]->button_0, "IA Receiver ON");
    } else {
    fl_set_button(form_ue[UE_id]->button_0,0);
    fl_set_object_label(form_ue[UE_id]->button_0, "IA Receiver OFF");
    }*/
    fl_set_button(form_ue[UE_id]->button_0,0);
    fl_set_object_label(form_ue[UE_id]->button_0, "IA Receiver OFF");
    ret = pthread_create(&forms_thread, NULL, scope_thread, NULL);

    if (ret == 0)
      pthread_setname_np( forms_thread, "xforms" );

    printf("Scope thread created, ret=%d\n",ret);
  }

#endif
  ret=config_check_cmdlineopt(CONFIG_CHECKALLSECTIONS);

  if (ret != 0) {
    LOG_E(ENB_APP, "%i unknown options in command line (invalid section name)\n",ret);
    exit_fun("");
  }

  printf("Sending sync to all threads (%p,%p,%p)\n",&sync_var,&sync_cond,&sync_mutex);
  pthread_mutex_lock(&sync_mutex);
  sync_var=0;
  pthread_cond_broadcast(&sync_cond);
  pthread_mutex_unlock(&sync_mutex);
  printf("sync sent\n");
  /*
    printf("About to call end_configmodule() from %s() %s:%d\n", __FUNCTION__, __FILE__, __LINE__);
    end_configmodule();
    printf("Called end_configmodule() from %s() %s:%d\n", __FUNCTION__, __FILE__, __LINE__);
  */
  // wait for end of program
  printf("TYPE <CTRL-C> TO TERMINATE\n");
  //getchar();
#if defined(ENABLE_ITTI)
  printf("Entering ITTI signals handler\n");
  itti_wait_tasks_end();
  printf("Returned from ITTI signal handler\n");
  oai_exit=1;
  printf("oai_exit=%d\n",oai_exit);
#else

  while (oai_exit==0)
    rt_sleep_ns(100000000ULL);

  printf("Terminating application - oai_exit=%d\n",oai_exit);
#endif
  // stop threads
#ifdef XFORMS
  printf("waiting for XFORMS thread\n");

  if (get_softmodem_params()->do_forms==1) {
    pthread_join(forms_thread,&status);
    fl_hide_form(form_stats->stats_form);
    fl_free_form(form_stats->stats_form);
    fl_hide_form(form_ue[0]->lte_phy_scope_ue);
    fl_free_form(form_ue[0]->lte_phy_scope_ue);
  }

#endif
  printf("stopping MODEM threads\n");
  pthread_cond_destroy(&sync_cond);
  pthread_mutex_destroy(&sync_mutex);

  //  pthread_mutex_destroy(&ue_pf_po_mutex);

  // *** Handle per CC_id openair0
  if (PHY_vars_UE_g[0][0]->rfdevice.trx_end_func)
    PHY_vars_UE_g[0][0]->rfdevice.trx_end_func(&PHY_vars_UE_g[0][0]->rfdevice);

  if (opt_enabled == 1)
    terminate_opt();

  logClean();
  printf("Bye.\n");
  return 0;
}<|MERGE_RESOLUTION|>--- conflicted
+++ resolved
@@ -205,13 +205,8 @@
 
 
 
-<<<<<<< HEAD
-char* usrp_args=NULL;
-char* usrp_clksrc=NULL;
-=======
 char *usrp_args=NULL;
 char *usrp_clksrc=NULL;
->>>>>>> fb5739dc
 
 THREAD_STRUCT thread_struct;
 /* struct for ethernet specific parameters given in eNB conf file */
