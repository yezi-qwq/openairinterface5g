/*
 * Licensed to the OpenAirInterface (OAI) Software Alliance under one or more
 * contributor license agreements.  See the NOTICE file distributed with
 * this work for additional information regarding copyright ownership.
 * The OpenAirInterface Software Alliance licenses this file to You under
 * the OAI Public License, Version 1.1  (the "License"); you may not use this file
 * except in compliance with the License.
 * You may obtain a copy of the License at
 *
 *      http://www.openairinterface.org/?page_id=698
 *
 * Unless required by applicable law or agreed to in writing, software
 * distributed under the License is distributed on an "AS IS" BASIS,
 * WITHOUT WARRANTIES OR CONDITIONS OF ANY KIND, either express or implied.
 * See the License for the specific language governing permissions and
 * limitations under the License.
 *-------------------------------------------------------------------------------
 * For more information about the OpenAirInterface (OAI) Software Alliance:
 *      contact@openairinterface.org
 */

/*! \file lte-uesoftmodem.c
 * \brief Top-level threads for eNodeB
 * \author R. Knopp, F. Kaltenberger, Navid Nikaein
 * \date 2012
 * \version 0.1
 * \company Eurecom
 * \email: {knopp, florian.kaltenberger, navid.nikaein}@eurecom.fr
 * \note
 * \warning
 */


#define _GNU_SOURCE             /* See feature_test_macros(7) */
#include <sched.h>

#include "rt_wrapper.h"


#undef MALLOC //there are two conflicting definitions, so we better make sure we don't use it at all

#include "assertions.h"
#include "msc.h"

#include "PHY/types.h"

#include "PHY/defs_UE.h"
#include "common/ran_context.h"
#include "common/config/config_userapi.h"
#include "common/utils/load_module_shlib.h"
#undef MALLOC //there are two conflicting definitions, so we better make sure we don't use it at all
//#undef FRAME_LENGTH_COMPLEX_SAMPLES //there are two conflicting definitions, so we better make sure we don't use it at all

#include "../../ARCH/COMMON/common_lib.h"
#include "../../ARCH/ETHERNET/USERSPACE/LIB/if_defs.h"

//#undef FRAME_LENGTH_COMPLEX_SAMPLES //there are two conflicting definitions, so we better make sure we don't use it at all

#include "PHY/phy_vars_ue.h"
#include "PHY/LTE_TRANSPORT/transport_vars.h"
#include "SCHED/sched_common_vars.h"
#include "PHY/MODULATION/modulation_vars.h"

#include "LAYER2/MAC/mac.h"
#include "LAYER2/MAC/mac_vars.h"
#include "LAYER2/MAC/mac_proto.h"
#include "RRC/LTE/rrc_vars.h"
#include "PHY_INTERFACE/phy_interface_vars.h"
#include "PHY_INTERFACE/phy_stub_UE.h"
#include "PHY/TOOLS/phy_scope_interface.h"
#include "common/utils/LOG/log.h"
#include "nfapi/oai_integration/vendor_ext.h"
#include "UTIL/OTG/otg_tx.h"
#include "UTIL/OTG/otg_externs.h"
#include "UTIL/MATH/oml.h"
#include "common/utils/LOG/vcd_signal_dumper.h"
#include "UTIL/OPT/opt.h"

#ifndef OPENAIR2
  #include "UTIL/OTG/otg_vars.h"
#endif

#include "create_tasks.h"
#include "system.h"

#include "lte-softmodem.h"
#include "executables/softmodem-common.h"

/* temporary compilation wokaround (UE/eNB split */


pthread_cond_t nfapi_sync_cond;
pthread_mutex_t nfapi_sync_mutex;
int nfapi_sync_var=-1; //!< protected by mutex \ref nfapi_sync_mutex


uint16_t sf_ahead=4;
int tddflag;
char *emul_iface;


pthread_cond_t sync_cond;
pthread_mutex_t sync_mutex;
int sync_var=-1; //!< protected by mutex \ref sync_mutex.
int config_sync_var=-1;

uint16_t runtime_phy_rx[29][6]; // SISO [MCS 0-28][RBs 0-5 : 6, 15, 25, 50, 75, 100]
uint16_t runtime_phy_tx[29][6]; // SISO [MCS 0-28][RBs 0-5 : 6, 15, 25, 50, 75, 100]

volatile int             oai_exit = 0;

unsigned int                    mmapped_dma=0;


uint64_t                 downlink_frequency[MAX_NUM_CCs][4];
int32_t                  uplink_frequency_offset[MAX_NUM_CCs][4];



int UE_scan = 1;
int UE_scan_carrier = 0;

runmode_t mode = normal_txrx;

FILE *input_fd=NULL;
int otg_enabled=0;

#if MAX_NUM_CCs == 1
rx_gain_t                rx_gain_mode[MAX_NUM_CCs][4] = {{max_gain,max_gain,max_gain,max_gain}};
double tx_gain[MAX_NUM_CCs][4] = {{20,0,0,0}};
double rx_gain[MAX_NUM_CCs][4] = {{130,0,0,0}};
#else
rx_gain_t                rx_gain_mode[MAX_NUM_CCs][4] = {{max_gain,max_gain,max_gain,max_gain},{max_gain,max_gain,max_gain,max_gain}};
double tx_gain[MAX_NUM_CCs][4] = {{20,0,0,0},{20,0,0,0}};
double rx_gain[MAX_NUM_CCs][4] = {{130,0,0,0},{20,0,0,0}};
#endif

double rx_gain_off = 0.0;

double sample_rate=30.72e6;
double bw = 10.0e6;

static int                      tx_max_power[MAX_NUM_CCs]; /* =  {0,0}*/;


uint8_t dci_Format = 0;
uint8_t agregation_Level =0xFF;

uint8_t nb_antenna_tx = 1;
uint8_t nb_antenna_rx = 1;

char ref[128] = "internal";
char channels[128] = "0";

int                      rx_input_level_dBm;



static LTE_DL_FRAME_PARMS      *frame_parms[MAX_NUM_CCs];

uint64_t num_missed_slots=0; // counter for the number of missed slots

// prototypes from function implemented in lte-ue.c, probably should be elsewhere in a include file.
extern void init_UE_stub_single_thread(int nb_inst,int eMBMS_active, int uecap_xer_in, char *emul_iface);
extern PHY_VARS_UE *init_ue_vars(LTE_DL_FRAME_PARMS *frame_parms, uint8_t UE_id, uint8_t abstraction_flag);
extern void get_uethreads_params(void);

int transmission_mode=1;



char *usrp_args=NULL;
char *usrp_clksrc=NULL;

THREAD_STRUCT thread_struct;
/* struct for ethernet specific parameters given in eNB conf file */
eth_params_t *eth_params;

openair0_config_t openair0_cfg[MAX_CARDS];

double cpuf;

extern char uecap_xer[1024];
char uecap_xer_in=0;

int oaisim_flag=0;
//threads_t threads= {-1,-1,-1,-1,-1,-1,-1,-1};

/* see file openair2/LAYER2/MAC/main.c for why abstraction_flag is needed
 * this is very hackish - find a proper solution
 */
uint8_t abstraction_flag=0;

bler_struct bler_data[NUM_MCS];
// needed for pdcp.c
RAN_CONTEXT_t RC;

/* forward declarations */
void set_default_frame_parms(LTE_DL_FRAME_PARMS *frame_parms[MAX_NUM_CCs]);

/*---------------------BMC: timespec helpers -----------------------------*/

struct timespec min_diff_time = { .tv_sec = 0, .tv_nsec = 0 };
struct timespec max_diff_time = { .tv_sec = 0, .tv_nsec = 0 };

struct timespec clock_difftime(struct timespec start, struct timespec end) {
  struct timespec temp;

  if ((end.tv_nsec-start.tv_nsec)<0) {
    temp.tv_sec = end.tv_sec-start.tv_sec-1;
    temp.tv_nsec = 1000000000+end.tv_nsec-start.tv_nsec;
  } else {
    temp.tv_sec = end.tv_sec-start.tv_sec;
    temp.tv_nsec = end.tv_nsec-start.tv_nsec;
  }

  return temp;
}

void print_difftimes(void) {
#ifdef DEBUG
  printf("difftimes min = %lu ns ; max = %lu ns\n", min_diff_time.tv_nsec, max_diff_time.tv_nsec);
#else
  LOG_I(HW,"difftimes min = %lu ns ; max = %lu ns\n", min_diff_time.tv_nsec, max_diff_time.tv_nsec);
#endif
}

void update_difftimes(struct timespec start, struct timespec end) {
  struct timespec diff_time = { .tv_sec = 0, .tv_nsec = 0 };
  int             changed = 0;
  diff_time = clock_difftime(start, end);

  if ((min_diff_time.tv_nsec == 0) || (diff_time.tv_nsec < min_diff_time.tv_nsec)) {
    min_diff_time.tv_nsec = diff_time.tv_nsec;
    changed = 1;
  }

  if ((max_diff_time.tv_nsec == 0) || (diff_time.tv_nsec > max_diff_time.tv_nsec)) {
    max_diff_time.tv_nsec = diff_time.tv_nsec;
    changed = 1;
  }

#if 1

  if (changed) print_difftimes();

#endif
}

/*------------------------------------------------------------------------*/

unsigned int build_rflocal(int txi, int txq, int rxi, int rxq) {
  return (txi + (txq<<6) + (rxi<<12) + (rxq<<18));
}
unsigned int build_rfdc(int dcoff_i_rxfe, int dcoff_q_rxfe) {
  return (dcoff_i_rxfe + (dcoff_q_rxfe<<8));
}


void exit_function(const char *file, const char *function, const int line, const char *s) {
  int CC_id;
  logClean();
  printf("%s:%d %s() Exiting OAI softmodem: %s\n",file,line, function, ((s==NULL)?"":s));
  oai_exit = 1;

  for(CC_id=0; CC_id<MAX_NUM_CCs; CC_id++) {
    if (PHY_vars_UE_g)
      if (PHY_vars_UE_g[0])
        if (PHY_vars_UE_g[0][CC_id])
          if (PHY_vars_UE_g[0][CC_id]->rfdevice.trx_end_func)
            PHY_vars_UE_g[0][CC_id]->rfdevice.trx_end_func(&PHY_vars_UE_g[0][CC_id]->rfdevice);
  }

  sleep(1); //allow lte-softmodem threads to exit first

  if(PHY_vars_UE_g != NULL )
    itti_terminate_tasks (TASK_UNKNOWN);

  exit(1);
}

extern int16_t dlsch_demod_shift;
uint16_t ue_idx_standalone = 0xFFFF;
uint16_t node_number;
static void get_options(void) {
  int CC_id=0;
  int tddflag=0;
  char *loopfile=NULL;
  int dumpframe=0;
  int timingadv=0;
  uint8_t nfapi_mode = NFAPI_MONOLITHIC;

  set_default_frame_parms(frame_parms);
  CONFIG_SETRTFLAG(CONFIG_NOEXITONHELP);
  /* unknown parameters on command line will be checked in main
     after all init have been performed                         */
  get_common_options(SOFTMODEM_4GUE_BIT );
  get_uethreads_params();
  paramdef_t cmdline_uemodeparams[] =CMDLINE_UEMODEPARAMS_DESC;
  paramdef_t cmdline_ueparams[] =CMDLINE_UEPARAMS_DESC;
  config_process_cmdline( cmdline_uemodeparams,sizeof(cmdline_uemodeparams)/sizeof(paramdef_t),NULL);
  config_process_cmdline( cmdline_ueparams,sizeof(cmdline_ueparams)/sizeof(paramdef_t),NULL);
  nfapi_setmode(nfapi_mode);


  if (loopfile != NULL) {
    printf("Input file for hardware emulation: %s",loopfile);
    mode=loop_through_memory;
    input_fd = fopen(loopfile,"r");
    AssertFatal(input_fd != NULL,"Please provide a valid input file\n");
  }

  get_softmodem_params()->hw_timing_advance = timingadv;

  if ( (cmdline_uemodeparams[CMDLINE_CALIBUERX_IDX].paramflags &  PARAMFLAG_PARAMSET) != 0) mode = rx_calib_ue;

  if ( (cmdline_uemodeparams[CMDLINE_CALIBUERXMED_IDX].paramflags &  PARAMFLAG_PARAMSET) != 0) mode = rx_calib_ue_med;

  if ( (cmdline_uemodeparams[CMDLINE_CALIBUERXBYP_IDX].paramflags &  PARAMFLAG_PARAMSET) != 0) mode = rx_calib_ue_byp;

  if (cmdline_uemodeparams[CMDLINE_DEBUGUEPRACH_IDX].uptr)
    if ( *(cmdline_uemodeparams[CMDLINE_DEBUGUEPRACH_IDX].uptr) > 0) mode = debug_prach;

  if (cmdline_uemodeparams[CMDLINE_NOL2CONNECT_IDX].uptr)
    if ( *(cmdline_uemodeparams[CMDLINE_NOL2CONNECT_IDX].uptr) > 0)  mode = no_L2_connect;

  if (cmdline_uemodeparams[CMDLINE_CALIBPRACHTX_IDX].uptr)
    if ( *(cmdline_uemodeparams[CMDLINE_CALIBPRACHTX_IDX].uptr) > 0) mode = calib_prach_tx;

  if (dumpframe  > 0)  mode = rx_dump_frame;

  for (CC_id=0; CC_id<MAX_NUM_CCs; CC_id++) {
    frame_parms[CC_id]->dl_CarrierFreq = downlink_frequency[0][0];
  }

  UE_scan=0;

  if (tddflag > 0) {
    for (CC_id=0; CC_id<MAX_NUM_CCs; CC_id++) {
      frame_parms[CC_id]->frame_type = TDD;
      frame_parms[CC_id]->tdd_config = tddflag;
    }
  }

  if (frame_parms[0]->N_RB_DL !=0) {
    if ( frame_parms[0]->N_RB_DL < 6 ) {
      frame_parms[0]->N_RB_DL = 6;
      printf ( "%i: Invalid number of ressource blocks, adjusted to 6\n",frame_parms[0]->N_RB_DL);
    }

    if ( frame_parms[0]->N_RB_DL > 100 ) {
      frame_parms[0]->N_RB_DL = 100;
      printf ( "%i: Invalid number of ressource blocks, adjusted to 100\n",frame_parms[0]->N_RB_DL);
    }

    if ( frame_parms[0]->N_RB_DL > 50 && frame_parms[0]->N_RB_DL < 100 ) {
      frame_parms[0]->N_RB_DL = 50;
      printf ( "%i: Invalid number of ressource blocks, adjusted to 50\n",frame_parms[0]->N_RB_DL);
    }

    if ( frame_parms[0]->N_RB_DL > 25 && frame_parms[0]->N_RB_DL < 50 ) {
      frame_parms[0]->N_RB_DL = 25;
      printf ( "%i: Invalid number of ressource blocks, adjusted to 25\n",frame_parms[0]->N_RB_DL);
    }

    UE_scan = 0;
    frame_parms[0]->N_RB_UL=frame_parms[0]->N_RB_DL;

    for (CC_id=1; CC_id<MAX_NUM_CCs; CC_id++) {
      frame_parms[CC_id]->N_RB_DL=frame_parms[0]->N_RB_DL;
      frame_parms[CC_id]->N_RB_UL=frame_parms[0]->N_RB_UL;
    }
  }

  for (CC_id=1; CC_id<MAX_NUM_CCs; CC_id++) {
    rx_gain[0][CC_id] = rx_gain[0][0];
    tx_gain[0][CC_id] = tx_gain[0][0];
  }
}


void set_default_frame_parms(LTE_DL_FRAME_PARMS *frame_parms[MAX_NUM_CCs]) {
  int CC_id;

  for (CC_id=0; CC_id<MAX_NUM_CCs; CC_id++) {
    frame_parms[CC_id] = (LTE_DL_FRAME_PARMS *) calloc(1, sizeof(LTE_DL_FRAME_PARMS));
    /* Set some default values that may be overwritten while reading options */
    frame_parms[CC_id]->frame_type          = FDD;
    frame_parms[CC_id]->tdd_config          = 3;
    frame_parms[CC_id]->tdd_config_S        = 0;
    frame_parms[CC_id]->N_RB_DL             = 100;
    frame_parms[CC_id]->N_RB_UL             = 100;
    frame_parms[CC_id]->Ncp                 = NORMAL;
    frame_parms[CC_id]->Ncp_UL              = NORMAL;
    frame_parms[CC_id]->Nid_cell            = 0;
    frame_parms[CC_id]->num_MBSFN_config    = 0;
    frame_parms[CC_id]->nb_antenna_ports_eNB  = 1;
    frame_parms[CC_id]->nb_antennas_tx      = 1;
    frame_parms[CC_id]->nb_antennas_rx      = 1;
    frame_parms[CC_id]->nushift             = 0;
    frame_parms[CC_id]->phich_config_common.phich_resource = oneSixth;
    frame_parms[CC_id]->phich_config_common.phich_duration = normal;
    // UL RS Config
    frame_parms[CC_id]->pusch_config_common.ul_ReferenceSignalsPUSCH.cyclicShift = 0;//n_DMRS1 set to 0
    frame_parms[CC_id]->pusch_config_common.ul_ReferenceSignalsPUSCH.groupHoppingEnabled = 0;
    frame_parms[CC_id]->pusch_config_common.ul_ReferenceSignalsPUSCH.sequenceHoppingEnabled = 0;
    frame_parms[CC_id]->pusch_config_common.ul_ReferenceSignalsPUSCH.groupAssignmentPUSCH = 0;
    frame_parms[CC_id]->prach_config_common.rootSequenceIndex=22;
    frame_parms[CC_id]->prach_config_common.prach_ConfigInfo.zeroCorrelationZoneConfig=1;
    frame_parms[CC_id]->prach_config_common.prach_ConfigInfo.prach_ConfigIndex=0;
    frame_parms[CC_id]->prach_config_common.prach_ConfigInfo.highSpeedFlag=0;
    frame_parms[CC_id]->prach_config_common.prach_ConfigInfo.prach_FreqOffset=0;
    downlink_frequency[CC_id][0] = DEFAULT_DLF; // Use float to avoid issue with frequency over 2^31.
    downlink_frequency[CC_id][1] = downlink_frequency[CC_id][0];
    downlink_frequency[CC_id][2] = downlink_frequency[CC_id][0];
    downlink_frequency[CC_id][3] = downlink_frequency[CC_id][0];
    frame_parms[CC_id]->dl_CarrierFreq=downlink_frequency[CC_id][0];
  }
}

void init_openair0(LTE_DL_FRAME_PARMS *frame_parms,int rxgain) {
  int card;
  int i;

  for (card=0; card<MAX_CARDS; card++) {
    openair0_cfg[card].mmapped_dma=mmapped_dma;
    openair0_cfg[card].configFilename = NULL;

    if(frame_parms->N_RB_DL == 100) {
      if (frame_parms->threequarter_fs) {
        openair0_cfg[card].sample_rate=23.04e6;
        openair0_cfg[card].samples_per_frame = 230400;
        openair0_cfg[card].tx_bw = 10e6;
        openair0_cfg[card].rx_bw = 10e6;
      } else {
        openair0_cfg[card].sample_rate=30.72e6;
        openair0_cfg[card].samples_per_frame = 307200;
        openair0_cfg[card].tx_bw = 10e6;
        openair0_cfg[card].rx_bw = 10e6;
      }
    } else if(frame_parms->N_RB_DL == 50) {
      openair0_cfg[card].sample_rate=15.36e6;
      openair0_cfg[card].samples_per_frame = 153600;
      openair0_cfg[card].tx_bw = 5e6;
      openair0_cfg[card].rx_bw = 5e6;
    } else if (frame_parms->N_RB_DL == 25) {
      openair0_cfg[card].sample_rate=7.68e6;
      openair0_cfg[card].samples_per_frame = 76800;
      openair0_cfg[card].tx_bw = 2.5e6;
      openair0_cfg[card].rx_bw = 2.5e6;
    } else if (frame_parms->N_RB_DL == 6) {
      openair0_cfg[card].sample_rate=1.92e6;
      openair0_cfg[card].samples_per_frame = 19200;
      openair0_cfg[card].tx_bw = 1.5e6;
      openair0_cfg[card].rx_bw = 1.5e6;
    }

    if (frame_parms->frame_type==TDD)
      openair0_cfg[card].duplex_mode = duplex_mode_TDD;
    else //FDD
      openair0_cfg[card].duplex_mode = duplex_mode_FDD;

    openair0_cfg[card].Mod_id = 0;
    openair0_cfg[card].num_rb_dl=frame_parms->N_RB_DL;
    openair0_cfg[card].clock_source = get_softmodem_params()->clock_source;
    openair0_cfg[card].time_source = get_softmodem_params()->timing_source;
    openair0_cfg[card].tx_num_channels=min(2,frame_parms->nb_antennas_tx);
    openair0_cfg[card].rx_num_channels=min(2,frame_parms->nb_antennas_rx);

    for (i=0; i<4; i++) {
      if (i<openair0_cfg[card].tx_num_channels)
        openair0_cfg[card].tx_freq[i] = downlink_frequency[0][i]+uplink_frequency_offset[0][i];
      else
        openair0_cfg[card].tx_freq[i]=0.0;

      if (i<openair0_cfg[card].rx_num_channels)
        openair0_cfg[card].rx_freq[i] = downlink_frequency[0][i];
      else
        openair0_cfg[card].rx_freq[i]=0.0;

      openair0_cfg[card].autocal[i] = 1;
      openair0_cfg[card].tx_gain[i] = tx_gain[0][i];
      openair0_cfg[card].rx_gain[i] = rxgain - rx_gain_off;
      openair0_cfg[card].configFilename = get_softmodem_params()->rf_config_file;
      printf("Card %d, channel %d, Setting tx_gain %f, rx_gain %f, tx_freq %f, rx_freq %f\n",
             card,i, openair0_cfg[card].tx_gain[i],
             openair0_cfg[card].rx_gain[i],
             openair0_cfg[card].tx_freq[i],
             openair0_cfg[card].rx_freq[i]);
    }

    if (usrp_args) openair0_cfg[card].sdr_addrs = usrp_args;
  }
}



/* helper function to terminate a certain ITTI task
 */
void terminate_task(task_id_t task_id, module_id_t mod_id) {
  LOG_I(ENB_APP, "sending TERMINATE_MESSAGE to task %s (%d)\n", itti_get_task_name(task_id), task_id);
  MessageDef *msg;
  msg = itti_alloc_new_message (ENB_APP, 0, TERMINATE_MESSAGE);
  itti_send_msg_to_task (task_id, ENB_MODULE_ID_TO_INSTANCE(mod_id), msg);
}


static inline void wait_nfapi_init(char *thread_name) {
  printf( "waiting for NFAPI PNF connection and population of global structure (%s)\n",thread_name);
  pthread_mutex_lock( &nfapi_sync_mutex );

  while (nfapi_sync_var<0)
    pthread_cond_wait( &nfapi_sync_cond, &nfapi_sync_mutex );

  pthread_mutex_unlock(&nfapi_sync_mutex);
  printf( "NFAPI: got sync (%s)\n", thread_name);
}

int stop_L1L2(module_id_t enb_id) {
  return 0;
}


int restart_L1L2(module_id_t enb_id) {
  return 0;
}

void init_pdcp(int ue_id) {
  uint32_t pdcp_initmask = (!IS_SOFTMODEM_NOS1) ? LINK_ENB_PDCP_TO_GTPV1U_BIT : (LINK_ENB_PDCP_TO_GTPV1U_BIT | PDCP_USE_NETLINK_BIT | LINK_ENB_PDCP_TO_IP_DRIVER_BIT);

  if (IS_SOFTMODEM_BASICSIM || IS_SOFTMODEM_RFSIM || (nfapi_getmode()==NFAPI_UE_STUB_PNF)) {
    pdcp_initmask = pdcp_initmask | UE_NAS_USE_TUN_BIT;
  }

  if (IS_SOFTMODEM_NOKRNMOD)
    pdcp_initmask = pdcp_initmask | UE_NAS_USE_TUN_BIT;

  pdcp_module_init(pdcp_initmask, ue_id);
  pdcp_set_rlc_data_req_func((send_rlc_data_req_func_t) rlc_data_req);
  pdcp_set_pdcp_data_ind_func((pdcp_data_ind_func_t) pdcp_data_ind);
}

// Stupid function addition because UE itti messages queues definition is common with eNB
void *rrc_enb_process_msg(void *notUsed) {
AssertFatal(false,"");
	return NULL;
}

int main( int argc, char **argv ) {
<<<<<<< HEAD
  struct sched_param param =
  {
    .sched_priority = 79
  };
  if (sched_setscheduler( 0, SCHED_RR, &param ) == -1 )
  {
    fprintf(stderr, "sched_setscheduler: %s\n", strerror(errno));
    return EXIT_FAILURE;
  }
=======
  set_priority(79);
>>>>>>> f1cb957c
  if (mlockall(MCL_CURRENT | MCL_FUTURE) == -1)
  {
    fprintf(stderr, "mlockall: %s\n", strerror(errno));
    return EXIT_FAILURE;
  }

  int CC_id;
  uint8_t  abstraction_flag=0;
  // Default value for the number of UEs. It will hold,
  // if not changed from the command line option --num-ues
  NB_UE_INST=1;
  NB_THREAD_INST=1;
  configmodule_interface_t *config_mod;
  start_background_system();
  config_mod = load_configmodule(argc, argv, CONFIG_ENABLECMDLINEONLY);

  if (config_mod == NULL) {
    exit_fun("[SOFTMODEM] Error, configuration module init failed\n");
  }

  mode = normal_txrx;
  memset(&openair0_cfg[0],0,sizeof(openair0_config_t)*MAX_CARDS);
  set_latency_target();
  logInit();
  printf("Reading in command-line options\n");

  for (int i=0; i<MAX_NUM_CCs; i++) tx_max_power[i]=23;

  get_options ();

  if (NFAPI_MODE == NFAPI_MODE_STANDALONE_PNF) {
    sf_ahead = 1;
  }
  printf("sf_ahead = %d\n", sf_ahead);

  EPC_MODE_ENABLED = !IS_SOFTMODEM_NOS1;
  printf("Running with %d UE instances\n",NB_UE_INST);

  // Checking option of nums_ue_thread.
  if(NB_THREAD_INST < 1) {
    printf("Running with 0 UE rxtx thread, exiting.\n");
    abort();
  }

  // Checking option's relation between nums_ue_thread and num-ues
  if(NB_UE_INST <NB_THREAD_INST ) {
    printf("Number of UEs < number of UE rxtx threads, exiting.\n");
    abort();
  }

#if T_TRACER
  T_Config_Init();
#endif
  //randominit (0);
  set_taus_seed (0);
  cpuf=get_cpu_freq_GHz();
  pthread_cond_init(&sync_cond,NULL);
  pthread_mutex_init(&sync_mutex, NULL);

  printf("ITTI init\n");
  itti_init(TASK_MAX, tasks_info);

  // initialize mscgen log after ITTI
  if (get_softmodem_params()->start_msc) {
    load_module_shlib("msc",NULL,0,&msc_interface);
  }

  MSC_INIT(MSC_E_UTRAN, ADDED_QUEUES_MAX+TASK_MAX);
  init_opt();
  ue_id_g = (node_number == 0) ? 0 : node_number-2; //ue_id_g = 0, 1, ...,
  if(node_number == 0)
  {
    init_pdcp(0);
  }
  else
  {
    init_pdcp(node_number-1);
  }

  //TTN for D2D
  printf ("RRC control socket\n");
  rrc_control_socket_init();
  printf ("PDCP PC5S socket\n");
  pdcp_pc5_socket_init();
  // to make a graceful exit when ctrl-c is pressed
  set_softmodem_sighandler();
  check_clock();
#ifndef PACKAGE_VERSION
#  define PACKAGE_VERSION "UNKNOWN-EXPERIMENTAL"
#endif
  LOG_I(HW, "Version: %s\n", PACKAGE_VERSION);

  // init the parameters
  for (CC_id=0; CC_id<MAX_NUM_CCs; CC_id++) {
    frame_parms[CC_id]->nb_antennas_tx     = nb_antenna_tx;
    frame_parms[CC_id]->nb_antennas_rx     = nb_antenna_rx;
    frame_parms[CC_id]->nb_antenna_ports_eNB = 1; //initial value overwritten by initial sync later
  }

  NB_INST=1;

  if(NFAPI_MODE==NFAPI_UE_STUB_PNF || NFAPI_MODE==NFAPI_MODE_STANDALONE_PNF) {
    PHY_vars_UE_g = malloc(sizeof(PHY_VARS_UE **)*NB_UE_INST);

    for (int i=0; i<NB_UE_INST; i++) {
      for (CC_id=0; CC_id<MAX_NUM_CCs; CC_id++) {
        PHY_vars_UE_g[i] = malloc(sizeof(PHY_VARS_UE *)*MAX_NUM_CCs);
        PHY_vars_UE_g[i][CC_id] = init_ue_vars(frame_parms[CC_id], i,abstraction_flag);

        if (get_softmodem_params()->phy_test==1)
          PHY_vars_UE_g[i][CC_id]->mac_enabled = 0;
        else
          PHY_vars_UE_g[i][CC_id]->mac_enabled = 1;
      }
    }
  } else init_openair0(frame_parms[0],(int)rx_gain[0][0]);


  cpuf=get_cpu_freq_GHz();


#if 0 // #ifndef DEADLINE_SCHEDULER

  printf("NO deadline scheduler\n");
  /* Currently we set affinity for UHD to CPU 0 for eNB/UE and only if number of CPUS >2 */
  cpu_set_t cpuset;
  int s;
  char cpu_affinity[1024];
  CPU_ZERO(&cpuset);
#ifdef CPU_AFFINITY
  int j;
  if (get_nprocs() > 2) {
    for (j = 2; j < get_nprocs(); j++)
      CPU_SET(j, &cpuset);

    s = pthread_setaffinity_np(pthread_self(), sizeof(cpu_set_t), &cpuset);

    if (s != 0) {
      perror( "pthread_setaffinity_np");
      exit_fun("Error setting processor affinity");
    }
    LOG_I(HW, "Setting the affinity of main function to all CPUs, for device library to use CPU 0 only!\n");
  }

#endif
  /* Check the actual affinity mask assigned to the thread */
  s = pthread_getaffinity_np(pthread_self(), sizeof(cpu_set_t), &cpuset);

  if (s != 0) {
    perror( "pthread_getaffinity_np");
    exit_fun("Error getting processor affinity ");
  }

  memset(cpu_affinity, 0, sizeof(cpu_affinity));

  for (int j = 0; j < CPU_SETSIZE; j++) {
    if (CPU_ISSET(j, &cpuset)) {
      char temp[1024];
      sprintf(temp, " CPU_%d ", j);
      strcat(cpu_affinity, temp);
    }
  }

  LOG_I(HW, "CPU Affinity of main() function is... %s\n", cpu_affinity);
#endif

  if (create_tasks_ue(NB_UE_INST) < 0) {
    printf("cannot create ITTI tasks\n");
    exit(-1); // need a softer mode
  }

  if (NFAPI_MODE==NFAPI_UE_STUB_PNF || NFAPI_MODE==NFAPI_MODE_STANDALONE_PNF) { // UE-STUB-PNF
    UE_config_stub_pnf();
  }

  printf("ITTI tasks created\n");
  mlockall(MCL_CURRENT | MCL_FUTURE);
  rt_sleep_ns(10*100000000ULL);
  int eMBMS_active = 0;

  if (NFAPI_MODE==NFAPI_UE_STUB_PNF) { // UE-STUB-PNF
    config_sync_var=0;
    wait_nfapi_init("main?");
    //Panos: Temporarily we will be using single set of threads for multiple UEs.
    //init_UE_stub(1,eMBMS_active,uecap_xer_in,emul_iface);
    init_UE_stub_single_thread(NB_UE_INST,eMBMS_active,uecap_xer_in,emul_iface);
  } else if (NFAPI_MODE==NFAPI_MODE_STANDALONE_PNF) {
    init_queue(&dl_config_req_tx_req_queue);
    init_queue(&hi_dci0_req_queue);
    init_queue(&ul_config_req_queue);

    init_bler_table();

    config_sync_var=0;
    if (sem_init(&sfn_semaphore, 0, 0) != 0)
    {
      LOG_E(MAC, "sem_init() error\n");
      abort();
    }
    init_UE_stub_single_thread(NB_UE_INST,eMBMS_active,uecap_xer_in,emul_iface);
    init_UE_standalone_thread(ue_id_g);
  } else {
    init_UE(NB_UE_INST,eMBMS_active,uecap_xer_in,0,get_softmodem_params()->phy_test,UE_scan,UE_scan_carrier,mode,(int)rx_gain[0][0],tx_max_power[0],
            frame_parms[0]);
  }

  if (get_softmodem_params()->phy_test==0) {
    printf("Filling UE band info\n");
    fill_ue_band_info();
    dl_phy_sync_success (0, 0, 0, 1);
  }

  if (NFAPI_MODE != NFAPI_UE_STUB_PNF) {
    number_of_cards = 1;

    for(CC_id=0; CC_id<MAX_NUM_CCs; CC_id++) {
      PHY_vars_UE_g[0][CC_id]->rf_map.card=0;
      PHY_vars_UE_g[0][CC_id]->rf_map.chain=CC_id+(get_softmodem_params()->chain_offset);
    }
  }

  if (input_fd) {
    printf("Reading in from file to antenna buffer %d\n",0);

    if (fread(PHY_vars_UE_g[0][0]->common_vars.rxdata[0],
              sizeof(int32_t),
              frame_parms[0]->samples_per_tti*10,
              input_fd) != frame_parms[0]->samples_per_tti*10)
      printf("error reading from file\n");
  }

  //p_exmimo_config->framing.tdd_config = TXRXSWITCH_TESTRX;


  if(IS_SOFTMODEM_DOSCOPE)
    load_softscope("ue",NULL);

  config_check_unknown_cmdlineopt(CONFIG_CHECKALLSECTIONS);
  printf("Sending sync to all threads (%p,%p,%p)\n",&sync_var,&sync_cond,&sync_mutex);
  pthread_mutex_lock(&sync_mutex);
  sync_var=0;
  pthread_cond_broadcast(&sync_cond);
  pthread_mutex_unlock(&sync_mutex);
  printf("sync sent\n");
  /*
    printf("About to call end_configmodule() from %s() %s:%d\n", __FUNCTION__, __FILE__, __LINE__);
    We have to set properly PARAMFLAG_NOFREE
    end_configmodule();
    printf("Called end_configmodule() from %s() %s:%d\n", __FUNCTION__, __FILE__, __LINE__);
  */
  // wait for end of program
  printf("TYPE <CTRL-C> TO TERMINATE\n");
  //getchar();
  printf("Entering ITTI signals handler\n");
  itti_wait_tasks_end();
  printf("Returned from ITTI signal handler\n");
  oai_exit=1;
  printf("oai_exit=%d\n",oai_exit);

  // stop threads
  if(IS_SOFTMODEM_DOSCOPE)
    end_forms();

  printf("stopping MODEM threads\n");
  pthread_cond_destroy(&sync_cond);
  pthread_mutex_destroy(&sync_mutex);

  //  pthread_mutex_destroy(&ue_pf_po_mutex);

  // *** Handle per CC_id openair0
  if (PHY_vars_UE_g[0][0]->rfdevice.trx_end_func)
    PHY_vars_UE_g[0][0]->rfdevice.trx_end_func(&PHY_vars_UE_g[0][0]->rfdevice);

  pdcp_module_cleanup();
  terminate_opt();
  logClean();
  printf("Bye.\n");
  return 0;
}


// Read in each MCS file and build BLER-SINR-TB table
void init_bler_table(void)
{
  size_t bufSize = 1024;
  char * line = NULL;
  char * token;
  char * temp = NULL;
  const char *openair_dir = getenv("OPENAIR_DIR");
  if (!openair_dir)
  {
    LOG_E(MAC, "No $OPENAIR_DIR\n");
    abort();
  }

  // Maybe not needed... and may not work.
  memset(bler_data, 0, sizeof(bler_data));

  for (unsigned int i = 0; i < NUM_MCS; i++)
  {
    char fName[1024];
    snprintf(fName, sizeof(fName), "%s/openair1/SIMULATION/LTE_PHY/BLER_SIMULATIONS/AWGN/AWGN_results/bler_tx1_chan18_nrx1_mcs%d.csv", openair_dir, i);
    FILE *pFile = fopen(fName, "r");
    if (!pFile)
    {
      LOG_E(MAC, "Bler File ERROR! - fopen(), file: %s\n", fName);
      abort();
    }
    int nlines = 0;
    while (getline(&line, &bufSize, pFile) > 0)
    {
      if (!strncmp(line,"SNR",3))
      {
        continue;
      }

      if (nlines > NUM_SINR)
      {
        LOG_E(MAC, "BLER FILE ERROR - num lines greater than expected - file: %s\n", fName);
        abort();
      }

      token = strtok_r(line, ";", &temp);
      int ncols = 0;
      while (token != NULL)
      {
        if (ncols > NUM_BLER_COL)
        {
          LOG_E(MAC, "BLER FILE ERROR - num of cols greater than expected\n");
          abort();
        }

        bler_data[i].bler_table[nlines][ncols] = strtof(token, NULL);
        ncols++;

        token = strtok_r(NULL, ";", &temp);
      }
      nlines++;
    }
    bler_data[i].length = nlines;
    fclose(pFile);
  }
}<|MERGE_RESOLUTION|>--- conflicted
+++ resolved
@@ -547,19 +547,7 @@
 }
 
 int main( int argc, char **argv ) {
-<<<<<<< HEAD
-  struct sched_param param =
-  {
-    .sched_priority = 79
-  };
-  if (sched_setscheduler( 0, SCHED_RR, &param ) == -1 )
-  {
-    fprintf(stderr, "sched_setscheduler: %s\n", strerror(errno));
-    return EXIT_FAILURE;
-  }
-=======
   set_priority(79);
->>>>>>> f1cb957c
   if (mlockall(MCL_CURRENT | MCL_FUTURE) == -1)
   {
     fprintf(stderr, "mlockall: %s\n", strerror(errno));
