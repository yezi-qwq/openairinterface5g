/*
 * Licensed to the OpenAirInterface (OAI) Software Alliance under one or more
 * contributor license agreements.  See the NOTICE file distributed with
 * this work for additional information regarding copyright ownership.
 * The OpenAirInterface Software Alliance licenses this file to You under
 * the OAI Public License, Version 1.1  (the "License"); you may not use this file
 * except in compliance with the License.
 * You may obtain a copy of the License at
 *
 *      http://www.openairinterface.org/?page_id=698
 *
 * Unless required by applicable law or agreed to in writing, software
 * distributed under the License is distributed on an "AS IS" BASIS,
 * WITHOUT WARRANTIES OR CONDITIONS OF ANY KIND, either express or implied.
 * See the License for the specific language governing permissions and
 * limitations under the License.
 *-------------------------------------------------------------------------------
 * For more information about the OpenAirInterface (OAI) Software Alliance:
 *      contact@openairinterface.org
 */

/*! \file lte-enb.c
 * \brief Top-level threads for eNodeB
 * \author R. Knopp, F. Kaltenberger, Navid Nikaein
 * \date 2012
 * \version 0.1
 * \company Eurecom
 * \email: knopp@eurecom.fr,florian.kaltenberger@eurecom.fr, navid.nikaein@eurecom.fr
 * \note
 * \warning
 */


#define _GNU_SOURCE             /* See feature_test_macros(7) */
#include <sched.h>


#include "T.h"

#include "rt_wrapper.h"


#undef MALLOC //there are two conflicting definitions, so we better make sure we don't use it at all

#include "assertions.h"
#include "msc.h"

#include "PHY/types.h"

#include "PHY/defs_UE.h"
#include "common/ran_context.h"
#include "common/config/config_userapi.h"
#include "common/utils/load_module_shlib.h"
#undef MALLOC //there are two conflicting definitions, so we better make sure we don't use it at all
//#undef FRAME_LENGTH_COMPLEX_SAMPLES //there are two conflicting definitions, so we better make sure we don't use it at all

#include "../../ARCH/COMMON/common_lib.h"
#include "../../ARCH/ETHERNET/USERSPACE/LIB/if_defs.h"

//#undef FRAME_LENGTH_COMPLEX_SAMPLES //there are two conflicting definitions, so we better make sure we don't use it at all

#include "PHY/phy_vars_ue.h"
#include "PHY/LTE_TRANSPORT/transport_vars.h"
#include "SCHED/sched_common_vars.h"
#include "PHY/MODULATION/modulation_vars.h"

#include "LAYER2/MAC/mac.h"
#include "LAYER2/MAC/mac_vars.h"
#include "LAYER2/MAC/mac_proto.h"
#include "RRC/LTE/rrc_vars.h"
#include "PHY_INTERFACE/phy_interface_vars.h"

#include "UTIL/LOG/log_extern.h"
#include "UTIL/OTG/otg_tx.h"
#include "UTIL/OTG/otg_externs.h"
#include "UTIL/MATH/oml.h"
#include "UTIL/LOG/vcd_signal_dumper.h"
#include "UTIL/OPT/opt.h"
#include "enb_config.h"
//#include "PHY/TOOLS/time_meas.h"

#ifndef OPENAIR2
#include "UTIL/OTG/otg_vars.h"
#endif

#if defined(ENABLE_ITTI)
#include "intertask_interface_init.h"
#include "create_tasks.h"
#endif

#include "system.h"

#ifdef XFORMS
#include "PHY/TOOLS/lte_phy_scope.h"
#include "stats.h"
#endif
#include "lte-softmodem.h"

RAN_CONTEXT_t RC;

/* temporary compilation wokaround (UE/eNB split */
uint16_t sf_ahead;
#ifdef XFORMS
// current status is that every UE has a DL scope for a SINGLE eNB (eNB_id=0)
// at eNB 0, an UL scope for every UE
FD_lte_phy_scope_ue  *form_ue[NUMBER_OF_UE_MAX];
FD_lte_phy_scope_enb *form_enb[MAX_NUM_CCs][NUMBER_OF_UE_MAX];
FD_stats_form                  *form_stats=NULL,*form_stats_l2=NULL;
char title[255];
unsigned char                   scope_enb_num_ue = 2;
static pthread_t                forms_thread; //xforms
#endif //XFORMS

pthread_cond_t nfapi_sync_cond;
pthread_mutex_t nfapi_sync_mutex;
int nfapi_sync_var=-1; //!< protected by mutex \ref nfapi_sync_mutex

uint8_t nfapi_mode = 0;

uint16_t sf_ahead=2;

char *emul_iface;


pthread_cond_t sync_cond;
pthread_mutex_t sync_mutex;
int sync_var=-1; //!< protected by mutex \ref sync_mutex.
int config_sync_var=-1;

uint16_t runtime_phy_rx[29][6]; // SISO [MCS 0-28][RBs 0-5 : 6, 15, 25, 50, 75, 100]
uint16_t runtime_phy_tx[29][6]; // SISO [MCS 0-28][RBs 0-5 : 6, 15, 25, 50, 75, 100]

#if defined(ENABLE_ITTI)
volatile int             start_eNB = 0;
volatile int             start_UE = 0;
#endif
volatile int             oai_exit = 0;

static clock_source_t clock_source = internal;
static int wait_for_sync = 0;

unsigned int                    mmapped_dma=0;
int                             single_thread_flag=1;

static int8_t                     threequarter_fs=0;

uint32_t                 downlink_frequency[MAX_NUM_CCs][4];
int32_t                  uplink_frequency_offset[MAX_NUM_CCs][4];



#if defined(ENABLE_ITTI)
static char                    *itti_dump_file = NULL;
#endif

int UE_scan = 1;
int UE_scan_carrier = 0;
int simL1flag = 0;
int snr_dB=25;

runmode_t mode = normal_txrx;

FILE *input_fd=NULL;


#if MAX_NUM_CCs == 1
rx_gain_t                rx_gain_mode[MAX_NUM_CCs][4] = {{max_gain,max_gain,max_gain,max_gain}};
double tx_gain[MAX_NUM_CCs][4] = {{20,0,0,0}};
double rx_gain[MAX_NUM_CCs][4] = {{130,0,0,0}};
#else
rx_gain_t                rx_gain_mode[MAX_NUM_CCs][4] = {{max_gain,max_gain,max_gain,max_gain},{max_gain,max_gain,max_gain,max_gain}};
double tx_gain[MAX_NUM_CCs][4] = {{20,0,0,0},{20,0,0,0}};
double rx_gain[MAX_NUM_CCs][4] = {{130,0,0,0},{20,0,0,0}};
#endif

double rx_gain_off = 0.0;

double sample_rate=30.72e6;
double bw = 10.0e6;

static int                      tx_max_power[MAX_NUM_CCs]; /* =  {0,0}*/;

char   rf_config_file[1024];

int chain_offset=0;
int phy_test = 0;
uint8_t usim_test = 0;

uint8_t dci_Format = 0;
uint8_t agregation_Level =0xFF;

uint8_t nb_antenna_tx = 1;
uint8_t nb_antenna_rx = 1;

char ref[128] = "internal";
char channels[128] = "0";

int                      rx_input_level_dBm;

#ifdef XFORMS
extern int                      otg_enabled;
static char                     do_forms=0;
#else
int                             otg_enabled;
#endif
//int                             number_of_cards =   1;


static LTE_DL_FRAME_PARMS      *frame_parms[MAX_NUM_CCs];
uint32_t target_dl_mcs = 28; //maximum allowed mcs
uint32_t target_ul_mcs = 20;
uint32_t timing_advance = 0;
uint8_t exit_missed_slots=1;
uint64_t num_missed_slots=0; // counter for the number of missed slots


extern void init_UE_stub_single_thread(int nb_inst,int eMBMS_active, int uecap_xer_in, char *emul_iface);

extern PHY_VARS_UE* init_ue_vars(LTE_DL_FRAME_PARMS *frame_parms,
			  uint8_t UE_id,
			  uint8_t abstraction_flag);


int transmission_mode=1;

int emulate_rf = 0;
int numerology = 0;
int codingw = 0;
int fepw = 0;

/* struct for ethernet specific parameters given in eNB conf file */
eth_params_t *eth_params;

openair0_config_t openair0_cfg[MAX_CARDS];

double cpuf;

extern char uecap_xer[1024];
char uecap_xer_in=0;

int oaisim_flag=0;
threads_t threads= {-1,-1,-1,-1,-1,-1,-1};

/* see file openair2/LAYER2/MAC/main.c for why abstraction_flag is needed
 * this is very hackish - find a proper solution
 */
uint8_t abstraction_flag=0;

/* forward declarations */
void set_default_frame_parms(LTE_DL_FRAME_PARMS *frame_parms[MAX_NUM_CCs]);

/*---------------------BMC: timespec helpers -----------------------------*/

struct timespec min_diff_time = { .tv_sec = 0, .tv_nsec = 0 };
struct timespec max_diff_time = { .tv_sec = 0, .tv_nsec = 0 };

struct timespec clock_difftime(struct timespec start, struct timespec end) {
  struct timespec temp;
  if ((end.tv_nsec-start.tv_nsec)<0) {
    temp.tv_sec = end.tv_sec-start.tv_sec-1;
    temp.tv_nsec = 1000000000+end.tv_nsec-start.tv_nsec;
  } else {
    temp.tv_sec = end.tv_sec-start.tv_sec;
    temp.tv_nsec = end.tv_nsec-start.tv_nsec;
  }
  return temp;
}

void print_difftimes(void) {
#ifdef DEBUG
  printf("difftimes min = %lu ns ; max = %lu ns\n", min_diff_time.tv_nsec, max_diff_time.tv_nsec);
#else
  LOG_I(HW,"difftimes min = %lu ns ; max = %lu ns\n", min_diff_time.tv_nsec, max_diff_time.tv_nsec);
#endif
}

void update_difftimes(struct timespec start, struct timespec end) {
  struct timespec diff_time = { .tv_sec = 0, .tv_nsec = 0 };
  int             changed = 0;
  diff_time = clock_difftime(start, end);
  if ((min_diff_time.tv_nsec == 0) || (diff_time.tv_nsec < min_diff_time.tv_nsec)) {
    min_diff_time.tv_nsec = diff_time.tv_nsec;
    changed = 1;
  }
  if ((max_diff_time.tv_nsec == 0) || (diff_time.tv_nsec > max_diff_time.tv_nsec)) {
    max_diff_time.tv_nsec = diff_time.tv_nsec;
    changed = 1;
  }
#if 1
  if (changed) print_difftimes();
#endif
}

/*------------------------------------------------------------------------*/

unsigned int build_rflocal(int txi, int txq, int rxi, int rxq) {
  return (txi + (txq<<6) + (rxi<<12) + (rxq<<18));
}
unsigned int build_rfdc(int dcoff_i_rxfe, int dcoff_q_rxfe) {
  return (dcoff_i_rxfe + (dcoff_q_rxfe<<8));
}

#if !defined(ENABLE_ITTI)
void signal_handler(int sig) {
  void *array[10];
  size_t size;

  if (sig==SIGSEGV) {
    // get void*'s for all entries on the stack
    size = backtrace(array, 10);

    // print out all the frames to stderr
    fprintf(stderr, "Error: signal %d:\n", sig);
    backtrace_symbols_fd(array, size, 2);
    exit(-1);
  } else {
    printf("trying to exit gracefully...\n");
    oai_exit = 1;
  }
}
#endif
#define KNRM  "\x1B[0m"
#define KRED  "\x1B[31m"
#define KGRN  "\x1B[32m"
#define KBLU  "\x1B[34m"
#define RESET "\033[0m"



void exit_fun(const char* s)
{
  int CC_id;

  if (s != NULL) {
    printf("%s %s() Exiting OAI softmodem: %s\n",__FILE__, __FUNCTION__, s);
  }

  oai_exit = 1;

  for(CC_id=0; CC_id<MAX_NUM_CCs; CC_id++) {
	if (PHY_vars_UE_g[0][CC_id]->rfdevice.trx_end_func)
	  PHY_vars_UE_g[0][CC_id]->rfdevice.trx_end_func(&PHY_vars_UE_g[0][CC_id]->rfdevice);
    }

#if defined(ENABLE_ITTI)
    sleep(1); //allow lte-softmodem threads to exit first
    itti_terminate_tasks (TASK_UNKNOWN);
#endif
}

#ifdef XFORMS


void reset_stats(FL_OBJECT *button, long arg)
{
  int i,j,k;
  PHY_VARS_eNB *phy_vars_eNB = RC.eNB[0][0];

  for (i=0; i<NUMBER_OF_UE_MAX; i++) {
    for (k=0; k<8; k++) { //harq_processes
      for (j=0; j<phy_vars_eNB->dlsch[i][0]->Mlimit; j++) {
	phy_vars_eNB->UE_stats[i].dlsch_NAK[k][j]=0;
	phy_vars_eNB->UE_stats[i].dlsch_ACK[k][j]=0;
	phy_vars_eNB->UE_stats[i].dlsch_trials[k][j]=0;
      }

      phy_vars_eNB->UE_stats[i].dlsch_l2_errors[k]=0;
      phy_vars_eNB->UE_stats[i].ulsch_errors[k]=0;
      phy_vars_eNB->UE_stats[i].ulsch_consecutive_errors=0;


      phy_vars_eNB->UE_stats[i].dlsch_sliding_cnt=0;
      phy_vars_eNB->UE_stats[i].dlsch_NAK_round0=0;
      phy_vars_eNB->UE_stats[i].dlsch_mcs_offset=0;
    }
  }
}

static void *scope_thread(void *arg) {
  char stats_buffer[16384];
# ifdef ENABLE_XFORMS_WRITE_STATS
  FILE *UE_stats, *eNB_stats;
# endif
  struct sched_param sched_param;


  sched_param.sched_priority = sched_get_priority_min(SCHED_FIFO)+1;
  sched_setscheduler(0, SCHED_FIFO,&sched_param);

  printf("Scope thread has priority %d\n",sched_param.sched_priority);

# ifdef ENABLE_XFORMS_WRITE_STATS

  UE_stats  = fopen("UE_stats.txt", "w");

#endif

  while (!oai_exit) {
    //      dump_ue_stats (PHY_vars_UE_g[0][0], &PHY_vars_UE_g[0][0]->proc.proc_rxtx[0],stats_buffer, 0, mode,rx_input_level_dBm);
      //fl_set_object_label(form_stats->stats_text, stats_buffer);
      fl_clear_browser(form_stats->stats_text);
      fl_add_browser_line(form_stats->stats_text, stats_buffer);

      phy_scope_UE(form_ue[0],
		   PHY_vars_UE_g[0][0],
		   0,
		   0,7);

  //  printf("%s",stats_buffer);
    }
# ifdef ENABLE_XFORMS_WRITE_STATS

    if (UE_stats) {
      rewind (UE_stats);
      fwrite (stats_buffer, 1, len, UE_stats);
      fclose (UE_stats);
    }

# endif
  
  pthread_exit((void*)arg);
}
#endif



#if defined(ENABLE_ITTI)
void *l2l1_task(void *arg) {
  MessageDef *message_p = NULL;
  int         result;

  itti_set_task_real_time(TASK_L2L1);
  itti_mark_task_ready(TASK_L2L1);


  do {
    // Wait for a message
    itti_receive_msg (TASK_L2L1, &message_p);

    switch (ITTI_MSG_ID(message_p)) {
    case TERMINATE_MESSAGE:
      oai_exit=1;
      itti_exit_task ();
      break;

    case ACTIVATE_MESSAGE:
      start_UE = 1;
      break;

    case DEACTIVATE_MESSAGE:
      start_UE = 0;
      break;

    case MESSAGE_TEST:
      LOG_I(SIM, "Received %s\n", ITTI_MSG_NAME(message_p));
      break;

    default:
      LOG_E(SIM, "Received unexpected message %s\n", ITTI_MSG_NAME(message_p));
      break;
    }

    result = itti_free (ITTI_MSG_ORIGIN_ID(message_p), message_p);
    AssertFatal (result == EXIT_SUCCESS, "Failed to free memory (%d)!\n", result);
  } while(!oai_exit);

  return NULL;
}
#endif

extern int16_t dlsch_demod_shift;

static void get_options(void) {
  char logmem_filename[1024] = {0};
  int CC_id;
  int tddflag, nonbiotflag;
  char *loopfile=NULL;
  int dumpframe;
  uint32_t online_log_messages;
  uint32_t glog_level, glog_verbosity;
  uint32_t start_telnetsrv;

  paramdef_t cmdline_params[] =CMDLINE_PARAMS_DESC ;
  paramdef_t cmdline_logparams[] =CMDLINE_LOGPARAMS_DESC ;

  set_default_frame_parms(frame_parms);
  config_process_cmdline( cmdline_params,sizeof(cmdline_params)/sizeof(paramdef_t),NULL); 

  if (strlen(in_path) > 0) {
      opt_type = OPT_PCAP;
      opt_enabled=1;
      printf("Enabling OPT for PCAP  with the following file %s \n",in_path);
  }
  if (strlen(in_ip) > 0) {
      opt_enabled=1;
      opt_type = OPT_WIRESHARK;
      printf("Enabling OPT for wireshark for local interface");
  }

  config_process_cmdline( cmdline_logparams,sizeof(cmdline_logparams)/sizeof(paramdef_t),NULL);
  if(config_isparamset(cmdline_logparams,CMDLINE_ONLINELOG_IDX)) {
      set_glog_onlinelog(online_log_messages);
  }
  if(config_isparamset(cmdline_logparams,CMDLINE_GLOGLEVEL_IDX)) {
      set_glog(glog_level, -1);
  }
  if(config_isparamset(cmdline_logparams,CMDLINE_GLOGVERBO_IDX)) {
      set_glog(-1, glog_verbosity);
  }
  if (start_telnetsrv) {
     load_module_shlib("telnetsrv",NULL,0);
  }

  paramdef_t cmdline_uemodeparams[] =CMDLINE_UEMODEPARAMS_DESC;
  paramdef_t cmdline_ueparams[] =CMDLINE_UEPARAMS_DESC;


  config_process_cmdline( cmdline_uemodeparams,sizeof(cmdline_uemodeparams)/sizeof(paramdef_t),NULL);
  config_process_cmdline( cmdline_ueparams,sizeof(cmdline_ueparams)/sizeof(paramdef_t),NULL);
  if (loopfile != NULL) {
      printf("Input file for hardware emulation: %s",loopfile);
      mode=loop_through_memory;
      input_fd = fopen(loopfile,"r");
      AssertFatal(input_fd != NULL,"Please provide a valid input file\n");
  }

  if ( (cmdline_uemodeparams[CMDLINE_CALIBUERX_IDX].paramflags &  PARAMFLAG_PARAMSET) != 0) mode = rx_calib_ue;
  if ( (cmdline_uemodeparams[CMDLINE_CALIBUERXMED_IDX].paramflags &  PARAMFLAG_PARAMSET) != 0) mode = rx_calib_ue_med;
  if ( (cmdline_uemodeparams[CMDLINE_CALIBUERXBYP_IDX].paramflags &  PARAMFLAG_PARAMSET) != 0) mode = rx_calib_ue_byp;
  if (cmdline_uemodeparams[CMDLINE_DEBUGUEPRACH_IDX].uptr)
      if ( *(cmdline_uemodeparams[CMDLINE_DEBUGUEPRACH_IDX].uptr) > 0) mode = debug_prach;
  if (cmdline_uemodeparams[CMDLINE_NOL2CONNECT_IDX].uptr)
      if ( *(cmdline_uemodeparams[CMDLINE_NOL2CONNECT_IDX].uptr) > 0)  mode = no_L2_connect;
  if (cmdline_uemodeparams[CMDLINE_CALIBPRACHTX_IDX].uptr) 
      if ( *(cmdline_uemodeparams[CMDLINE_CALIBPRACHTX_IDX].uptr) > 0) mode = calib_prach_tx; 
  if (dumpframe  > 0)  mode = rx_dump_frame;
  
  for (CC_id=0; CC_id<MAX_NUM_CCs; CC_id++) {
    frame_parms[CC_id]->dl_CarrierFreq = downlink_frequency[0][0];
  }
  UE_scan=0;
   
    if (tddflag > 0) {
     for (CC_id=0; CC_id<MAX_NUM_CCs; CC_id++) 
    	 frame_parms[CC_id]->frame_type = TDD;
  }

  if (frame_parms[0]->N_RB_DL !=0) {
      if ( frame_parms[0]->N_RB_DL < 6 ) {
    	 frame_parms[0]->N_RB_DL = 6;
    	 printf ( "%i: Invalid number of ressource blocks, adjusted to 6\n",frame_parms[0]->N_RB_DL);
      }
      if ( frame_parms[0]->N_RB_DL > 100 ) {
    	 frame_parms[0]->N_RB_DL = 100;
    	 printf ( "%i: Invalid number of ressource blocks, adjusted to 100\n",frame_parms[0]->N_RB_DL);
      }
      if ( frame_parms[0]->N_RB_DL > 50 && frame_parms[0]->N_RB_DL < 100 ) {
    	 frame_parms[0]->N_RB_DL = 50;
    	 printf ( "%i: Invalid number of ressource blocks, adjusted to 50\n",frame_parms[0]->N_RB_DL);
      }
      if ( frame_parms[0]->N_RB_DL > 25 && frame_parms[0]->N_RB_DL < 50 ) {
    	 frame_parms[0]->N_RB_DL = 25;
    	 printf ( "%i: Invalid number of ressource blocks, adjusted to 25\n",frame_parms[0]->N_RB_DL);
      }
      UE_scan = 0;
      frame_parms[0]->N_RB_UL=frame_parms[0]->N_RB_DL;
      for (CC_id=1; CC_id<MAX_NUM_CCs; CC_id++) {
    	  frame_parms[CC_id]->N_RB_DL=frame_parms[0]->N_RB_DL;
    	  frame_parms[CC_id]->N_RB_UL=frame_parms[0]->N_RB_UL;
      }
  }


  for (CC_id=1;CC_id<MAX_NUM_CCs;CC_id++) {
    	rx_gain[0][CC_id] = rx_gain[0][0];
    	tx_gain[0][CC_id] = tx_gain[0][0];
  }

<<<<<<< HEAD

=======
#if T_TRACER
  paramdef_t cmdline_ttraceparams[] =CMDLINE_TTRACEPARAMS_DESC ;
  config_process_cmdline( cmdline_ttraceparams,sizeof(cmdline_ttraceparams)/sizeof(paramdef_t),NULL);   
#endif
  /*
>>>>>>> 230acb9e
  if ( !(CONFIG_ISFLAGSET(CONFIG_ABORT))  && (!(CONFIG_ISFLAGSET(CONFIG_NOOOPT))) ) {
    // Here the configuration file is the XER encoded UE capabilities
    // Read it in and store in asn1c data structures
    sprintf(uecap_xer,"%stargets/PROJECTS/GENERIC-LTE-EPC/CONF/UE_config.xml",getenv("OPENAIR_HOME"));
    printf("%s\n",uecap_xer);
    if(nfapi_mode!=3)
    	uecap_xer_in=1;
	} *//* UE with config file  */
}


void set_default_frame_parms(LTE_DL_FRAME_PARMS *frame_parms[MAX_NUM_CCs]) {

  int CC_id;

  for (CC_id=0; CC_id<MAX_NUM_CCs; CC_id++) {
    frame_parms[CC_id] = (LTE_DL_FRAME_PARMS*) malloc(sizeof(LTE_DL_FRAME_PARMS));
    /* Set some default values that may be overwritten while reading options */
    frame_parms[CC_id]->frame_type          = FDD;
    frame_parms[CC_id]->tdd_config          = 3;
    frame_parms[CC_id]->tdd_config_S        = 0;
    frame_parms[CC_id]->N_RB_DL             = 100;
    frame_parms[CC_id]->N_RB_UL             = 100;
    frame_parms[CC_id]->Ncp                 = NORMAL;
    frame_parms[CC_id]->Ncp_UL              = NORMAL;
    frame_parms[CC_id]->Nid_cell            = 0;
    frame_parms[CC_id]->num_MBSFN_config    = 0;
    frame_parms[CC_id]->nb_antenna_ports_eNB  = 1;
    frame_parms[CC_id]->nb_antennas_tx      = 1;
    frame_parms[CC_id]->nb_antennas_rx      = 1;

    frame_parms[CC_id]->nushift             = 0;

    frame_parms[CC_id]->phich_config_common.phich_resource = oneSixth;
    frame_parms[CC_id]->phich_config_common.phich_duration = normal;
    // UL RS Config
    frame_parms[CC_id]->pusch_config_common.ul_ReferenceSignalsPUSCH.cyclicShift = 0;//n_DMRS1 set to 0
    frame_parms[CC_id]->pusch_config_common.ul_ReferenceSignalsPUSCH.groupHoppingEnabled = 0;
    frame_parms[CC_id]->pusch_config_common.ul_ReferenceSignalsPUSCH.sequenceHoppingEnabled = 0;
    frame_parms[CC_id]->pusch_config_common.ul_ReferenceSignalsPUSCH.groupAssignmentPUSCH = 0;

    frame_parms[CC_id]->prach_config_common.rootSequenceIndex=22;
    frame_parms[CC_id]->prach_config_common.prach_ConfigInfo.zeroCorrelationZoneConfig=1;
    frame_parms[CC_id]->prach_config_common.prach_ConfigInfo.prach_ConfigIndex=0;
    frame_parms[CC_id]->prach_config_common.prach_ConfigInfo.highSpeedFlag=0;
    frame_parms[CC_id]->prach_config_common.prach_ConfigInfo.prach_FreqOffset=0;

    downlink_frequency[CC_id][0] = DEFAULT_DLF; // Use float to avoid issue with frequency over 2^31.
    downlink_frequency[CC_id][1] = downlink_frequency[CC_id][0];
    downlink_frequency[CC_id][2] = downlink_frequency[CC_id][0];
    downlink_frequency[CC_id][3] = downlink_frequency[CC_id][0];

    frame_parms[CC_id]->dl_CarrierFreq=downlink_frequency[CC_id][0];

  }

}

void init_openair0(LTE_DL_FRAME_PARMS *frame_parms,int rxgain) {

  int card;
  int i;

  for (card=0; card<MAX_CARDS; card++) {

    openair0_cfg[card].mmapped_dma=mmapped_dma;
    openair0_cfg[card].configFilename = NULL;

    if(frame_parms->N_RB_DL == 100) {
      if (frame_parms->threequarter_fs) {
	openair0_cfg[card].sample_rate=23.04e6;
	openair0_cfg[card].samples_per_frame = 230400;
	openair0_cfg[card].tx_bw = 10e6;
	openair0_cfg[card].rx_bw = 10e6;
      } else {
	openair0_cfg[card].sample_rate=30.72e6;
	openair0_cfg[card].samples_per_frame = 307200;
	openair0_cfg[card].tx_bw = 10e6;
	openair0_cfg[card].rx_bw = 10e6;
      }
    } else if(frame_parms->N_RB_DL == 50) {
      openair0_cfg[card].sample_rate=15.36e6;
      openair0_cfg[card].samples_per_frame = 153600;
      openair0_cfg[card].tx_bw = 5e6;
      openair0_cfg[card].rx_bw = 5e6;
    } else if (frame_parms->N_RB_DL == 25) {
      openair0_cfg[card].sample_rate=7.68e6;
      openair0_cfg[card].samples_per_frame = 76800;
      openair0_cfg[card].tx_bw = 2.5e6;
      openair0_cfg[card].rx_bw = 2.5e6;
    } else if (frame_parms->N_RB_DL == 6) {
      openair0_cfg[card].sample_rate=1.92e6;
      openair0_cfg[card].samples_per_frame = 19200;
      openair0_cfg[card].tx_bw = 1.5e6;
      openair0_cfg[card].rx_bw = 1.5e6;
    }




    if (frame_parms->frame_type==TDD)
      openair0_cfg[card].duplex_mode = duplex_mode_TDD;
    else //FDD
      openair0_cfg[card].duplex_mode = duplex_mode_FDD;

    openair0_cfg[card].Mod_id = 0;

    openair0_cfg[card].num_rb_dl=frame_parms->N_RB_DL;

    openair0_cfg[card].clock_source = clock_source;


    openair0_cfg[card].tx_num_channels=min(2,frame_parms->nb_antennas_tx);
    openair0_cfg[card].rx_num_channels=min(2,frame_parms->nb_antennas_rx);

    for (i=0; i<4; i++) {

      if (i<openair0_cfg[card].tx_num_channels)
	openair0_cfg[card].tx_freq[i] = downlink_frequency[0][i]+uplink_frequency_offset[0][i];
      else
	openair0_cfg[card].tx_freq[i]=0.0;

      if (i<openair0_cfg[card].rx_num_channels)
	openair0_cfg[card].rx_freq[i] = downlink_frequency[0][i];
      else
	openair0_cfg[card].rx_freq[i]=0.0;

      openair0_cfg[card].autocal[i] = 1;
      openair0_cfg[card].tx_gain[i] = tx_gain[0][i];
      openair0_cfg[card].rx_gain[i] = rxgain - rx_gain_off;
     

      openair0_cfg[card].configFilename = rf_config_file;
      printf("Card %d, channel %d, Setting tx_gain %f, rx_gain %f, tx_freq %f, rx_freq %f\n",
	     card,i, openair0_cfg[card].tx_gain[i],
	     openair0_cfg[card].rx_gain[i],
	     openair0_cfg[card].tx_freq[i],
	     openair0_cfg[card].rx_freq[i]);
    }
  }
}




#if defined(ENABLE_ITTI)
/*
 * helper function to terminate a certain ITTI task
 */
void terminate_task(task_id_t task_id, module_id_t mod_id)
{
  LOG_I(ENB_APP, "sending TERMINATE_MESSAGE to task %s (%d)\n", itti_get_task_name(task_id), task_id);
  MessageDef *msg;
  msg = itti_alloc_new_message (ENB_APP, TERMINATE_MESSAGE);
  itti_send_msg_to_task (task_id, ENB_MODULE_ID_TO_INSTANCE(mod_id), msg);
}



#endif



static inline void wait_nfapi_init(char *thread_name) {

  printf( "waiting for NFAPI PNF connection and population of global structure (%s)\n",thread_name);
  pthread_mutex_lock( &nfapi_sync_mutex );

  while (nfapi_sync_var<0)
    pthread_cond_wait( &nfapi_sync_cond, &nfapi_sync_mutex );

  pthread_mutex_unlock(&nfapi_sync_mutex);

  printf( "NFAPI: got sync (%s)\n", thread_name);
}

int stop_L1L2(module_id_t enb_id)
{
	return 0;
}


int restart_L1L2(module_id_t enb_id)
{
	return 0;
}

int main( int argc, char **argv )
{
#if defined (XFORMS)
  void *status;
#endif

  int CC_id;
  uint8_t  abstraction_flag=0;

  // Default value for the number of UEs. It will hold,
  // if not changed from the command line option --num-ues
  NB_UE_INST=1;

#if defined (XFORMS)
  int ret;
#endif

  start_background_system();
  if ( load_configmodule(argc,argv) == NULL) {
    exit_fun("[SOFTMODEM] Error, configuration module init failed\n");
  } 
      
#ifdef DEBUG_CONSOLE
  setvbuf(stdout, NULL, _IONBF, 0);
  setvbuf(stderr, NULL, _IONBF, 0);
#endif


  mode = normal_txrx;
  memset(&openair0_cfg[0],0,sizeof(openair0_config_t)*MAX_CARDS);


  set_latency_target();

  logInit();

  printf("Reading in command-line options\n");

  for (int i=0;i<MAX_NUM_CCs;i++) tx_max_power[i]=23; 
  get_options ();


  printf("Running with %d UE instances\n",NB_UE_INST);
  if (NB_UE_INST > 1 && simL1flag != 1) {
    printf("Running with more than 1 UE instance and simL1 is not active, this will result in undefined behaviour for now, exiting.\n");
    abort();
  }

  printf("NFAPI_MODE value: %d \n", nfapi_mode);

  // Not sure if the following is needed here
  /*if (CONFIG_ISFLAGSET(CONFIG_ABORT)) {
      if (UE_flag == 0) {
        fprintf(stderr,"Getting configuration failed\n");
        exit(-1);
      }
      else {
        printf("Setting nfapi mode to UE_STUB_OFFNET\n");
        nfapi_mode = 4;
      }
    }*/


#if T_TRACER
  T_Config_Init();
#endif



  //randominit (0);
  set_taus_seed (0);


    set_comp_log(HW,      LOG_DEBUG,  LOG_HIGH, 1);
    set_comp_log(PHY,     LOG_INFO,   LOG_HIGH, 1);
    set_comp_log(MAC,     LOG_INFO,   LOG_HIGH, 1);
    set_comp_log(RLC,     LOG_INFO,   LOG_HIGH | FLAG_THREAD, 1);
    set_comp_log(PDCP,    LOG_INFO,   LOG_HIGH, 1);
    set_comp_log(OTG,     LOG_INFO,   LOG_HIGH, 1);
    set_comp_log(RRC,     LOG_INFO,   LOG_HIGH, 1);
#if defined(ENABLE_ITTI)
    set_comp_log(SIM,     LOG_INFO,   LOG_MED, 1);
# if defined(ENABLE_USE_MME)
    set_comp_log(NAS,     LOG_INFO,   LOG_HIGH, 1);
# endif
#endif


  if (ouput_vcd) {
      VCD_SIGNAL_DUMPER_INIT("/tmp/openair_dump_UE.vcd");
  }

  cpuf=get_cpu_freq_GHz();

  pthread_cond_init(&sync_cond,NULL);
  pthread_mutex_init(&sync_mutex, NULL);

#if defined(ENABLE_ITTI)

  log_set_instance_type (LOG_INSTANCE_UE);



  printf("ITTI init\n");
  itti_init(TASK_MAX, THREAD_MAX, MESSAGES_ID_MAX, tasks_info, messages_info, messages_definition_xml, itti_dump_file);

  // initialize mscgen log after ITTI
  MSC_INIT(MSC_E_UTRAN, THREAD_MAX+TASK_MAX);
#endif

  if (opt_type != OPT_NONE) {
    radio_type_t radio_type;

    if (frame_parms[0]->frame_type == FDD)
      radio_type = RADIO_TYPE_FDD;
    else
      radio_type = RADIO_TYPE_TDD;

    if (init_opt(in_path, in_ip, NULL, radio_type) == -1)
      LOG_E(OPT,"failed to run OPT \n");
  }

#ifdef PDCP_USE_NETLINK
  printf("PDCP netlink\n");
  netlink_init();
#if defined(PDCP_USE_NETLINK_QUEUES)
  pdcp_netlink_init();
#endif
#endif

//TTN for D2D
#if (RRC_VERSION >= MAKE_VERSION(14, 0, 0))
  printf ("RRC control socket\n");
  rrc_control_socket_init();
  printf ("PDCP PC5S socket\n");
  pdcp_pc5_socket_init();
#endif

#if !defined(ENABLE_ITTI)
  // to make a graceful exit when ctrl-c is pressed
  signal(SIGSEGV, signal_handler);
  signal(SIGINT, signal_handler);
#endif


  check_clock();

#ifndef PACKAGE_VERSION
#  define PACKAGE_VERSION "UNKNOWN-EXPERIMENTAL"
#endif

  LOG_I(HW, "Version: %s\n", PACKAGE_VERSION);

  // init the parameters
  for (CC_id=0; CC_id<MAX_NUM_CCs; CC_id++) {
      frame_parms[CC_id]->nb_antennas_tx     = nb_antenna_tx;
      frame_parms[CC_id]->nb_antennas_rx     = nb_antenna_rx;
      frame_parms[CC_id]->nb_antenna_ports_eNB = 1; //initial value overwritten by initial sync later
  }



  NB_INST=1;
  if(nfapi_mode == 3){
	  PHY_vars_UE_g = malloc(sizeof(PHY_VARS_UE**)*NB_UE_INST);
	  	  for (int i=0; i<NB_UE_INST; i++) {
	  		  for (CC_id=0; CC_id<MAX_NUM_CCs; CC_id++) {
	  			PHY_vars_UE_g[i] = malloc(sizeof(PHY_VARS_UE*)*MAX_NUM_CCs);
	  			PHY_vars_UE_g[i][CC_id] = init_ue_vars(frame_parms[CC_id], i,abstraction_flag);


	  			if (phy_test==1)
	  				PHY_vars_UE_g[i][CC_id]->mac_enabled = 0;
	  			else
	  				PHY_vars_UE_g[i][CC_id]->mac_enabled = 1;
	  		}
	  	  }
  }
  else init_openair0(frame_parms[0],(int)rx_gain[0][0]);


  if (simL1flag==1) {
    AssertFatal(NULL!=load_configmodule(argc,argv),
                "[SOFTMODEM] Error, configuration module init failed\n");

    RCConfig_sim();
  }

  // start the main UE threads
  int eMBMS_active = 0;

  if (nfapi_mode==3) // UE-STUB-PNF
  {
      config_sync_var=0;
      wait_nfapi_init("main?");
      //Panos: Temporarily we will be using single set of threads for multiple UEs.
      //init_UE_stub(1,eMBMS_active,uecap_xer_in,emul_iface);
      init_UE_stub_single_thread(NB_UE_INST,eMBMS_active,uecap_xer_in,emul_iface);
  }
  else {
      init_UE(NB_UE_INST,eMBMS_active,uecap_xer_in,0,phy_test,UE_scan,UE_scan_carrier,mode,(int)rx_gain[0][0],tx_max_power[0],
              frame_parms[0]->nb_antennas_rx,
              frame_parms[0]->nb_antennas_tx);
  }


  if (phy_test==0) {
    printf("Filling UE band info\n");
    fill_ue_band_info();
    dl_phy_sync_success (0, 0, 0, 1);
  }

  if (nfapi_mode!=3){
      number_of_cards = 1;
      for(CC_id=0; CC_id<MAX_NUM_CCs; CC_id++) {
              PHY_vars_UE_g[0][CC_id]->rf_map.card=0;
              PHY_vars_UE_g[0][CC_id]->rf_map.chain=CC_id+chain_offset;
      }
  }

  
  cpuf=get_cpu_freq_GHz();
  
  
  
#ifndef DEADLINE_SCHEDULER
  
  printf("NO deadline scheduler\n");
  /* Currently we set affinity for UHD to CPU 0 for eNB/UE and only if number of CPUS >2 */
  
  cpu_set_t cpuset;
  int s;
  char cpu_affinity[1024];
  CPU_ZERO(&cpuset);
#ifdef CPU_AFFINITY
  if (get_nprocs() > 2) {
    CPU_SET(0, &cpuset);
    s = pthread_setaffinity_np(pthread_self(), sizeof(cpu_set_t), &cpuset);
    if (s != 0) {
      perror( "pthread_setaffinity_np");
      exit_fun("Error setting processor affinity");
    }
    LOG_I(HW, "Setting the affinity of main function to CPU 0, for device library to use CPU 0 only!\n");
  }
#endif
  
  /* Check the actual affinity mask assigned to the thread */
  s = pthread_getaffinity_np(pthread_self(), sizeof(cpu_set_t), &cpuset);
  if (s != 0) {
    perror( "pthread_getaffinity_np");
    exit_fun("Error getting processor affinity ");
  }
  memset(cpu_affinity, 0 , sizeof(cpu_affinity));
  for (int j = 0; j < CPU_SETSIZE; j++) {
    if (CPU_ISSET(j, &cpuset)) {
      char temp[1024];
      sprintf(temp, " CPU_%d ", j);
      strcat(cpu_affinity, temp);
    }
  }
  LOG_I(HW, "CPU Affinity of main() function is... %s\n", cpu_affinity);
#endif
  

  
  
#if defined(ENABLE_ITTI)
    if (create_tasks_ue(1) < 0) {
      printf("cannot create ITTI tasks\n");
      exit(-1); // need a softer mode
    }
    if(nfapi_mode==3){ // Here we should add another nfapi_mode for the case of Supervised LTE-D2D
    	UE_config_stub_pnf();
    }
    printf("ITTI tasks created\n");
#endif

  
  mlockall(MCL_CURRENT | MCL_FUTURE);
  
 
  rt_sleep_ns(10*100000000ULL);

  const char *nfapi_mode_str = "<UNKNOWN>";

    switch(nfapi_mode)
    {
      case 0:
        nfapi_mode_str = "MONOLITHIC";
        break;
      case 1:
        nfapi_mode_str = "PNF";
        break;
      case 2:
        nfapi_mode_str = "VNF";
        break;
      case 3:
        nfapi_mode_str = "UE_STUB_PNF";
        break;
      case 4:
        nfapi_mode_str = "UE_STUB_OFFNET";
        break;
      default:
        nfapi_mode_str = "<UNKNOWN NFAPI MODE>";
        break;
    }
    printf("NFAPI MODE:%s\n", nfapi_mode_str);


  // connect the TX/RX buffers

      
    /*  
    if(nfapi_mode!=3) {
    	if (setup_ue_buffers(PHY_vars_UE_g[0],&openair0_cfg[0])!=0) {
    		printf("Error setting up eNB buffer\n");
    		exit(-1);
    	}
    }
   */ 
    
    

    if (input_fd) {
      printf("Reading in from file to antenna buffer %d\n",0);
      if (fread(PHY_vars_UE_g[0][0]->common_vars.rxdata[0],
		sizeof(int32_t),
		frame_parms[0]->samples_per_tti*10,
		input_fd) != frame_parms[0]->samples_per_tti*10)
	printf("error reading from file\n");
    }
    //p_exmimo_config->framing.tdd_config = TXRXSWITCH_TESTRX;

 
  if (simL1flag==1)  {
     init_ocm((double)snr_dB,0);
     PHY_vars_UE_g[0][0]->no_timing_correction = 1;
  }
 


#ifdef XFORMS
  int UE_id;
  
  printf("XFORMS\n");

  if (do_forms==1) {
    fl_initialize (&argc, argv, NULL, 0, 0);
    
      form_stats = create_form_stats_form();
      fl_show_form (form_stats->stats_form, FL_PLACE_HOTSPOT, FL_FULLBORDER, "stats");
      UE_id = 0;
      form_ue[UE_id] = create_lte_phy_scope_ue();
      sprintf (title, "LTE DL SCOPE UE");
      fl_show_form (form_ue[UE_id]->lte_phy_scope_ue, FL_PLACE_HOTSPOT, FL_FULLBORDER, title);
      
      /*
	if (openair_daq_vars.use_ia_receiver) {
	fl_set_button(form_ue[UE_id]->button_0,1);
	fl_set_object_label(form_ue[UE_id]->button_0, "IA Receiver ON");
	} else {
	fl_set_button(form_ue[UE_id]->button_0,0);
	fl_set_object_label(form_ue[UE_id]->button_0, "IA Receiver OFF");
	}*/
      fl_set_button(form_ue[UE_id]->button_0,0);
      fl_set_object_label(form_ue[UE_id]->button_0, "IA Receiver OFF");
    ret = pthread_create(&forms_thread, NULL, scope_thread, NULL);
    
    if (ret == 0)
      pthread_setname_np( forms_thread, "xforms" );
    
    printf("Scope thread created, ret=%d\n",ret);
  }
  
#endif
  
  printf("Sending sync to all threads (%p,%p,%p)\n",&sync_var,&sync_cond,&sync_mutex);

  
  pthread_mutex_lock(&sync_mutex);
  sync_var=0;
  pthread_cond_broadcast(&sync_cond);
  pthread_mutex_unlock(&sync_mutex);

  printf("sync sent\n");
/*
  printf("About to call end_configmodule() from %s() %s:%d\n", __FUNCTION__, __FILE__, __LINE__);
  end_configmodule();
  printf("Called end_configmodule() from %s() %s:%d\n", __FUNCTION__, __FILE__, __LINE__);
*/
  // wait for end of program
  printf("TYPE <CTRL-C> TO TERMINATE\n");
  //getchar();


#if defined(ENABLE_ITTI)
  printf("Entering ITTI signals handler\n");
  itti_wait_tasks_end();
  printf("Returned from ITTI signal handler\n");
  oai_exit=1;
  printf("oai_exit=%d\n",oai_exit);
#else

    while (oai_exit==0)
      rt_sleep_ns(100000000ULL);
    printf("Terminating application - oai_exit=%d\n",oai_exit);

#endif

  // stop threads
#ifdef XFORMS
  printf("waiting for XFORMS thread\n");

  if (do_forms==1) {
    pthread_join(forms_thread,&status);
    fl_hide_form(form_stats->stats_form);
    fl_free_form(form_stats->stats_form);
    fl_hide_form(form_ue[0]->lte_phy_scope_ue);
    fl_free_form(form_ue[0]->lte_phy_scope_ue);
  }

#endif

  printf("stopping MODEM threads\n");

  pthread_cond_destroy(&sync_cond);
  pthread_mutex_destroy(&sync_mutex);

  //  pthread_mutex_destroy(&ue_pf_po_mutex);

  // *** Handle per CC_id openair0
  if (PHY_vars_UE_g[0][0]->rfdevice.trx_end_func)
    PHY_vars_UE_g[0][0]->rfdevice.trx_end_func(&PHY_vars_UE_g[0][0]->rfdevice);
  
  if (ouput_vcd)
    VCD_SIGNAL_DUMPER_CLOSE();
  
  if (opt_enabled == 1)
    terminate_opt();
  
  logClean();

  printf("Bye.\n");
  
  return 0;
}<|MERGE_RESOLUTION|>--- conflicted
+++ resolved
@@ -576,15 +576,7 @@
     	tx_gain[0][CC_id] = tx_gain[0][0];
   }
 
-<<<<<<< HEAD
-
-=======
-#if T_TRACER
-  paramdef_t cmdline_ttraceparams[] =CMDLINE_TTRACEPARAMS_DESC ;
-  config_process_cmdline( cmdline_ttraceparams,sizeof(cmdline_ttraceparams)/sizeof(paramdef_t),NULL);   
-#endif
   /*
->>>>>>> 230acb9e
   if ( !(CONFIG_ISFLAGSET(CONFIG_ABORT))  && (!(CONFIG_ISFLAGSET(CONFIG_NOOOPT))) ) {
     // Here the configuration file is the XER encoded UE capabilities
     // Read it in and store in asn1c data structures
