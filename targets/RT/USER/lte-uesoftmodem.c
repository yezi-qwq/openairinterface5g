--- conflicted
+++ resolved
@@ -1076,12 +1076,6 @@
     printf("ITTI tasks created\n");
 #endif
 
-<<<<<<< HEAD
-=======
-  // init UE_PF_PO and mutex lock
-  pthread_mutex_init(&ue_pf_po_mutex, NULL);
-  memset (&UE_PF_PO[0][0], 0, sizeof(UE_PF_PO_t)*MAX_MOBILES_PER_ENB*MAX_NUM_CCs);
->>>>>>> e63ff571
   
   mlockall(MCL_CURRENT | MCL_FUTURE);
   
