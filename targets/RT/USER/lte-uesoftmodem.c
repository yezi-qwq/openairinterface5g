--- conflicted
+++ resolved
@@ -938,13 +938,6 @@
 
 
 
-<<<<<<< HEAD
-=======
-  printf("Before CC \n");
-
-
-  //NB_UE_INST=1;
->>>>>>> d0926ec0
   NB_INST=1;
   if(nfapi_mode == 3){
 	  PHY_vars_UE_g = malloc(sizeof(PHY_VARS_UE**)*NB_UE_INST);
@@ -1092,40 +1085,6 @@
     printf("NFAPI MODE:%s\n", nfapi_mode_str);
 
 
-<<<<<<< HEAD
-=======
-  // start the main threads
-    int eMBMS_active = 0;
-
-    if (nfapi_mode==3) // UE-STUB-PNF
-    {
-    	config_sync_var=0;
-    	wait_nfapi_init("main?");
-    	// Temporarily we will be using single set of threads for multiple UEs.
-    	//init_UE_stub(1,eMBMS_active,uecap_xer_in,emul_iface);
-    	init_UE_stub_single_thread(NB_UE_INST,eMBMS_active,uecap_xer_in,emul_iface);
-    }
-    else {
-    	init_UE(1,eMBMS_active,uecap_xer_in,0);
-    }
-
-    if (phy_test==0) {
-      printf("Filling UE band info\n");
-      fill_ue_band_info();
-      dl_phy_sync_success (0, 0, 0, 1);
-    }
-
-    if (nfapi_mode!=3){
-    	number_of_cards = 1;
-    	for(CC_id=0; CC_id<MAX_NUM_CCs; CC_id++) {
-    		PHY_vars_UE_g[0][CC_id]->rf_map.card=0;
-    		PHY_vars_UE_g[0][CC_id]->rf_map.chain=CC_id+chain_offset;
-    	}
-    }
-
->>>>>>> d0926ec0
-
-  
   // connect the TX/RX buffers
 
       
