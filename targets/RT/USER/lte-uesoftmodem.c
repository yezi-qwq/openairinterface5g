/*
 * Licensed to the OpenAirInterface (OAI) Software Alliance under one or more
 * contributor license agreements.  See the NOTICE file distributed with
 * this work for additional information regarding copyright ownership.
 * The OpenAirInterface Software Alliance licenses this file to You under
 * the OAI Public License, Version 1.1  (the "License"); you may not use this file
 * except in compliance with the License.
 * You may obtain a copy of the License at
 *
 *      http://www.openairinterface.org/?page_id=698
 *
 * Unless required by applicable law or agreed to in writing, software
 * distributed under the License is distributed on an "AS IS" BASIS,
 * WITHOUT WARRANTIES OR CONDITIONS OF ANY KIND, either express or implied.
 * See the License for the specific language governing permissions and
 * limitations under the License.
 *-------------------------------------------------------------------------------
 * For more information about the OpenAirInterface (OAI) Software Alliance:
 *      contact@openairinterface.org
 */

/*! \file lte-uesoftmodem.c
 * \brief Top-level threads for eNodeB
 * \author R. Knopp, F. Kaltenberger, Navid Nikaein
 * \date 2012
 * \version 0.1
 * \company Eurecom
 * \email: knopp@eurecom.fr,florian.kaltenberger@eurecom.fr, navid.nikaein@eurecom.fr
 * \note
 * \warning
 */


#define _GNU_SOURCE             /* See feature_test_macros(7) */
#include <sched.h>

#include "rt_wrapper.h"


#undef MALLOC //there are two conflicting definitions, so we better make sure we don't use it at all

#include "assertions.h"
#include "msc.h"

#include "PHY/types.h"

#include "PHY/defs_UE.h"
#include "common/ran_context.h"
#include "common/config/config_userapi.h"
#include "common/utils/load_module_shlib.h"
#undef MALLOC //there are two conflicting definitions, so we better make sure we don't use it at all
//#undef FRAME_LENGTH_COMPLEX_SAMPLES //there are two conflicting definitions, so we better make sure we don't use it at all

#include "../../ARCH/COMMON/common_lib.h"
#include "../../ARCH/ETHERNET/USERSPACE/LIB/if_defs.h"

//#undef FRAME_LENGTH_COMPLEX_SAMPLES //there are two conflicting definitions, so we better make sure we don't use it at all

#include "PHY/phy_vars_ue.h"
#include "PHY/LTE_TRANSPORT/transport_vars.h"
#include "SCHED/sched_common_vars.h"
#include "PHY/MODULATION/modulation_vars.h"

#include "LAYER2/MAC/mac.h"
#include "LAYER2/MAC/mac_vars.h"
#include "LAYER2/MAC/mac_proto.h"
#include "RRC/LTE/rrc_vars.h"
#include "PHY_INTERFACE/phy_interface_vars.h"

#include "common/utils/LOG/log.h"
#include "nfapi/oai_integration/vendor_ext.h"
#include "UTIL/OTG/otg_tx.h"
#include "UTIL/OTG/otg_externs.h"
#include "UTIL/MATH/oml.h"
#include "common/utils/LOG/vcd_signal_dumper.h"
#include "UTIL/OPT/opt.h"

#ifndef OPENAIR2
  #include "UTIL/OTG/otg_vars.h"
#endif

#if defined(ENABLE_ITTI)
  #include "create_tasks.h"
#endif

#include "system.h"

#ifdef XFORMS
  #include "PHY/TOOLS/lte_phy_scope.h"
  #include "stats.h"
#endif
#include "lte-softmodem.h"



/* temporary compilation wokaround (UE/eNB split */
uint16_t sf_ahead;
#ifdef XFORMS
  // current status is that every UE has a DL scope for a SINGLE eNB (eNB_id=0)
  // at eNB 0, an UL scope for every UE
  FD_lte_phy_scope_ue  *form_ue[NUMBER_OF_UE_MAX];
  FD_lte_phy_scope_enb *form_enb[MAX_NUM_CCs][NUMBER_OF_UE_MAX];
  FD_stats_form                  *form_stats=NULL,*form_stats_l2=NULL;
  char title[255];
  unsigned char                   scope_enb_num_ue = 2;
  static pthread_t                forms_thread; //xforms
#endif //XFORMS

pthread_cond_t nfapi_sync_cond;
pthread_mutex_t nfapi_sync_mutex;
int nfapi_sync_var=-1; //!< protected by mutex \ref nfapi_sync_mutex


#ifdef UESIM_EXPANSION
  uint16_t inst_pdcp_list[NUMBER_OF_UE_MAX];
#endif
uint16_t sf_ahead=2;
int tddflag;
char *emul_iface;


pthread_cond_t sync_cond;
pthread_mutex_t sync_mutex;
int sync_var=-1; //!< protected by mutex \ref sync_mutex.
int config_sync_var=-1;

uint16_t runtime_phy_rx[29][6]; // SISO [MCS 0-28][RBs 0-5 : 6, 15, 25, 50, 75, 100]
uint16_t runtime_phy_tx[29][6]; // SISO [MCS 0-28][RBs 0-5 : 6, 15, 25, 50, 75, 100]

volatile int             oai_exit = 0;

clock_source_t clock_source = internal;


unsigned int                    mmapped_dma=0;


uint32_t                 downlink_frequency[MAX_NUM_CCs][4];
int32_t                  uplink_frequency_offset[MAX_NUM_CCs][4];



int UE_scan = 1;
int UE_scan_carrier = 0;

int snr_dB=25;

runmode_t mode = normal_txrx;

FILE *input_fd=NULL;


#if MAX_NUM_CCs == 1
rx_gain_t                rx_gain_mode[MAX_NUM_CCs][4] = {{max_gain,max_gain,max_gain,max_gain}};
double tx_gain[MAX_NUM_CCs][4] = {{20,0,0,0}};
double rx_gain[MAX_NUM_CCs][4] = {{130,0,0,0}};
#else
rx_gain_t                rx_gain_mode[MAX_NUM_CCs][4] = {{max_gain,max_gain,max_gain,max_gain},{max_gain,max_gain,max_gain,max_gain}};
double tx_gain[MAX_NUM_CCs][4] = {{20,0,0,0},{20,0,0,0}};
double rx_gain[MAX_NUM_CCs][4] = {{130,0,0,0},{20,0,0,0}};
#endif

double rx_gain_off = 0.0;

double sample_rate=30.72e6;
double bw = 10.0e6;

static int                      tx_max_power[MAX_NUM_CCs]; /* =  {0,0}*/;


uint8_t dci_Format = 0;
uint8_t agregation_Level =0xFF;

uint8_t nb_antenna_tx = 1;
uint8_t nb_antenna_rx = 1;

char ref[128] = "internal";
char channels[128] = "0";

int                      rx_input_level_dBm;

#ifdef XFORMS
  extern int                      otg_enabled;
#endif
//int                             number_of_cards =   1;


static LTE_DL_FRAME_PARMS      *frame_parms[MAX_NUM_CCs];

uint8_t exit_missed_slots=1;
uint64_t num_missed_slots=0; // counter for the number of missed slots

/* prototypes from function implemented in lte-ue.c, probably should be elsewhere in a include
   file */
extern void init_UE_stub_single_thread(int nb_inst,int eMBMS_active, int uecap_xer_in, char *emul_iface);

extern PHY_VARS_UE *init_ue_vars(LTE_DL_FRAME_PARMS *frame_parms,
                                 uint8_t UE_id,
                                 uint8_t abstraction_flag);

extern void get_uethreads_params(void);

int transmission_mode=1;


char *usrp_args=NULL;
char *usrp_clksrc=NULL;

THREAD_STRUCT thread_struct;
/* struct for ethernet specific parameters given in eNB conf file */
eth_params_t *eth_params;

openair0_config_t openair0_cfg[MAX_CARDS];

double cpuf;

extern char uecap_xer[1024];
char uecap_xer_in=0;

int oaisim_flag=0;
threads_t threads = {-1,-1,-1,-1,-1,-1,-1};

/* see file openair2/LAYER2/MAC/main.c for why abstraction_flag is needed
 * this is very hackish - find a proper solution
 */
uint8_t abstraction_flag=0;

/* forward declarations */
void set_default_frame_parms(LTE_DL_FRAME_PARMS *frame_parms[MAX_NUM_CCs]);

/*---------------------BMC: timespec helpers -----------------------------*/

struct timespec min_diff_time = { .tv_sec = 0, .tv_nsec = 0 };
struct timespec max_diff_time = { .tv_sec = 0, .tv_nsec = 0 };

struct timespec clock_difftime(struct timespec start, struct timespec end) {
  struct timespec temp;

  if ((end.tv_nsec-start.tv_nsec)<0) {
    temp.tv_sec = end.tv_sec-start.tv_sec-1;
    temp.tv_nsec = 1000000000+end.tv_nsec-start.tv_nsec;
  } else {
    temp.tv_sec = end.tv_sec-start.tv_sec;
    temp.tv_nsec = end.tv_nsec-start.tv_nsec;
  }

  return temp;
}

void print_difftimes(void) {
#ifdef DEBUG
  printf("difftimes min = %lu ns ; max = %lu ns\n", min_diff_time.tv_nsec, max_diff_time.tv_nsec);
#else
  LOG_I(HW,"difftimes min = %lu ns ; max = %lu ns\n", min_diff_time.tv_nsec, max_diff_time.tv_nsec);
#endif
}

void update_difftimes(struct timespec start, struct timespec end) {
  struct timespec diff_time = { .tv_sec = 0, .tv_nsec = 0 };
  int             changed = 0;
  diff_time = clock_difftime(start, end);

  if ((min_diff_time.tv_nsec == 0) || (diff_time.tv_nsec < min_diff_time.tv_nsec)) {
    min_diff_time.tv_nsec = diff_time.tv_nsec;
    changed = 1;
  }

  if ((max_diff_time.tv_nsec == 0) || (diff_time.tv_nsec > max_diff_time.tv_nsec)) {
    max_diff_time.tv_nsec = diff_time.tv_nsec;
    changed = 1;
  }

#if 1

  if (changed) print_difftimes();

#endif
}

/*------------------------------------------------------------------------*/

unsigned int build_rflocal(int txi, int txq, int rxi, int rxq) {
  return (txi + (txq<<6) + (rxi<<12) + (rxq<<18));
}
unsigned int build_rfdc(int dcoff_i_rxfe, int dcoff_q_rxfe) {
  return (dcoff_i_rxfe + (dcoff_q_rxfe<<8));
}



void signal_handler(int sig) {
  void *array[10];
  size_t size;

  if (sig==SIGSEGV) {
    // get void*'s for all entries on the stack
    size = backtrace(array, 10);
    // print out all the frames to stderr
    fprintf(stderr, "Error: signal %d:\n", sig);
    backtrace_symbols_fd(array, size, 2);
    exit(-1);
  } else {
    char msg[64];
    sprintf(msg,"Received linux signal %s...\n",strsignal(sig));
    exit_function(__FILE__, __FUNCTION__, __LINE__,msg);
  }
}


void exit_function(const char *file, const char *function, const int line, const char *s) {
  int CC_id;
  logClean();
  printf("%s:%d %s() Exiting OAI softmodem: %s\n",file,line, function, ((s==NULL)?"":s));
  oai_exit = 1;

  for(CC_id=0; CC_id<MAX_NUM_CCs; CC_id++) {
    if (PHY_vars_UE_g)
      if (PHY_vars_UE_g[0])
        if (PHY_vars_UE_g[0][CC_id])
          if (PHY_vars_UE_g[0][CC_id]->rfdevice.trx_end_func)
            PHY_vars_UE_g[0][CC_id]->rfdevice.trx_end_func(&PHY_vars_UE_g[0][CC_id]->rfdevice);
  }

  sleep(1); //allow lte-softmodem threads to exit first

  if(PHY_vars_UE_g != NULL )
    itti_terminate_tasks (TASK_UNKNOWN);

  exit(1);
}

#ifdef XFORMS


void reset_stats(FL_OBJECT *button, long arg) {
  int i,j,k;
  PHY_VARS_eNB *phy_vars_eNB = RC.eNB[0][0];

  for (i=0; i<NUMBER_OF_UE_MAX; i++) {
    for (k=0; k<8; k++) { //harq_processes
      for (j=0; j<phy_vars_eNB->dlsch[i][0]->Mlimit; j++) {
        phy_vars_eNB->UE_stats[i].dlsch_NAK[k][j]=0;
        phy_vars_eNB->UE_stats[i].dlsch_ACK[k][j]=0;
        phy_vars_eNB->UE_stats[i].dlsch_trials[k][j]=0;
      }

      phy_vars_eNB->UE_stats[i].dlsch_l2_errors[k]=0;
      phy_vars_eNB->UE_stats[i].ulsch_errors[k]=0;
      phy_vars_eNB->UE_stats[i].ulsch_consecutive_errors=0;
      phy_vars_eNB->UE_stats[i].dlsch_sliding_cnt=0;
      phy_vars_eNB->UE_stats[i].dlsch_NAK_round0=0;
      phy_vars_eNB->UE_stats[i].dlsch_mcs_offset=0;
    }
  }
}

static void *scope_thread(void *arg) {
  char stats_buffer[16384];
# ifdef ENABLE_XFORMS_WRITE_STATS
  FILE *UE_stats, *eNB_stats;
# endif
  struct sched_param sched_param;
  sched_param.sched_priority = sched_get_priority_min(SCHED_FIFO)+1;
  sched_setscheduler(0, SCHED_FIFO,&sched_param);
  printf("Scope thread has priority %d\n",sched_param.sched_priority);
# ifdef ENABLE_XFORMS_WRITE_STATS
  UE_stats  = fopen("UE_stats.txt", "w");
#endif

  while (!oai_exit) {
    //      dump_ue_stats (PHY_vars_UE_g[0][0], &PHY_vars_UE_g[0][0]->proc.proc_rxtx[0],stats_buffer, 0, mode,rx_input_level_dBm);
<<<<<<< HEAD
    //fl_set_object_label(form_stats->stats_text, stats_buffer);
    fl_clear_browser(form_stats->stats_text);
    fl_add_browser_line(form_stats->stats_text, stats_buffer);
    phy_scope_UE(form_ue[0],
                 PHY_vars_UE_g[0][0],
                 0,
                 0,7);
    //  printf("%s",stats_buffer);
  }
=======
      //fl_set_object_label(form_stats->stats_text, stats_buffer);
      fl_clear_browser(form_stats->stats_text);
      fl_add_browser_line(form_stats->stats_text, stats_buffer);

      phy_scope_UE(form_ue[0],
		   PHY_vars_UE_g[0][0],
		   0,
		   0,7);
       usleep(10000);
>>>>>>> 19558fda

# ifdef ENABLE_XFORMS_WRITE_STATS

  if (UE_stats) {
    rewind (UE_stats);
    fwrite (stats_buffer, 1, len, UE_stats);
    fclose (UE_stats);
  }

# endif
  pthread_exit((void *)arg);
}
#endif



extern int16_t dlsch_demod_shift;

static void get_options(void) {
  int CC_id;
  int tddflag;
  char *loopfile=NULL;
  int dumpframe;
  int timingadv;
  uint8_t nfapi_mode;
  int simL1flag ;
  set_default_frame_parms(frame_parms);
  CONFIG_SETRTFLAG(CONFIG_NOEXITONHELP);
  /* unknown parameters on command line will be checked in main
     after all init have been performed                         */
  get_common_options();
  get_uethreads_params();
  paramdef_t cmdline_uemodeparams[] =CMDLINE_UEMODEPARAMS_DESC;
  paramdef_t cmdline_ueparams[] =CMDLINE_UEPARAMS_DESC;
  config_process_cmdline( cmdline_uemodeparams,sizeof(cmdline_uemodeparams)/sizeof(paramdef_t),NULL);
  config_process_cmdline( cmdline_ueparams,sizeof(cmdline_ueparams)/sizeof(paramdef_t),NULL);
  nfapi_setmode(nfapi_mode);

  if (simL1flag)
    set_softmodem_optmask(SOFTMODEM_SIML1_BIT);

  if (loopfile != NULL) {
    printf("Input file for hardware emulation: %s",loopfile);
    mode=loop_through_memory;
    input_fd = fopen(loopfile,"r");
    AssertFatal(input_fd != NULL,"Please provide a valid input file\n");
  }

  get_softmodem_params()->hw_timing_advance = timingadv;

  if ( (cmdline_uemodeparams[CMDLINE_CALIBUERX_IDX].paramflags &  PARAMFLAG_PARAMSET) != 0) mode = rx_calib_ue;

  if ( (cmdline_uemodeparams[CMDLINE_CALIBUERXMED_IDX].paramflags &  PARAMFLAG_PARAMSET) != 0) mode = rx_calib_ue_med;

  if ( (cmdline_uemodeparams[CMDLINE_CALIBUERXBYP_IDX].paramflags &  PARAMFLAG_PARAMSET) != 0) mode = rx_calib_ue_byp;

  if (cmdline_uemodeparams[CMDLINE_DEBUGUEPRACH_IDX].uptr)
    if ( *(cmdline_uemodeparams[CMDLINE_DEBUGUEPRACH_IDX].uptr) > 0) mode = debug_prach;

  if (cmdline_uemodeparams[CMDLINE_NOL2CONNECT_IDX].uptr)
    if ( *(cmdline_uemodeparams[CMDLINE_NOL2CONNECT_IDX].uptr) > 0)  mode = no_L2_connect;

  if (cmdline_uemodeparams[CMDLINE_CALIBPRACHTX_IDX].uptr)
    if ( *(cmdline_uemodeparams[CMDLINE_CALIBPRACHTX_IDX].uptr) > 0) mode = calib_prach_tx;

  if (dumpframe  > 0)  mode = rx_dump_frame;

  for (CC_id=0; CC_id<MAX_NUM_CCs; CC_id++) {
    frame_parms[CC_id]->dl_CarrierFreq = downlink_frequency[0][0];
  }

  UE_scan=0;

  if (tddflag > 0) {
    for (CC_id=0; CC_id<MAX_NUM_CCs; CC_id++) {
      frame_parms[CC_id]->frame_type = TDD;
      frame_parms[CC_id]->tdd_config = tddflag;
    }
  }

  if (frame_parms[0]->N_RB_DL !=0) {
    if ( frame_parms[0]->N_RB_DL < 6 ) {
      frame_parms[0]->N_RB_DL = 6;
      printf ( "%i: Invalid number of ressource blocks, adjusted to 6\n",frame_parms[0]->N_RB_DL);
    }

    if ( frame_parms[0]->N_RB_DL > 100 ) {
      frame_parms[0]->N_RB_DL = 100;
      printf ( "%i: Invalid number of ressource blocks, adjusted to 100\n",frame_parms[0]->N_RB_DL);
    }

    if ( frame_parms[0]->N_RB_DL > 50 && frame_parms[0]->N_RB_DL < 100 ) {
      frame_parms[0]->N_RB_DL = 50;
      printf ( "%i: Invalid number of ressource blocks, adjusted to 50\n",frame_parms[0]->N_RB_DL);
    }

    if ( frame_parms[0]->N_RB_DL > 25 && frame_parms[0]->N_RB_DL < 50 ) {
      frame_parms[0]->N_RB_DL = 25;
      printf ( "%i: Invalid number of ressource blocks, adjusted to 25\n",frame_parms[0]->N_RB_DL);
    }

    UE_scan = 0;
    frame_parms[0]->N_RB_UL=frame_parms[0]->N_RB_DL;

    for (CC_id=1; CC_id<MAX_NUM_CCs; CC_id++) {
      frame_parms[CC_id]->N_RB_DL=frame_parms[0]->N_RB_DL;
      frame_parms[CC_id]->N_RB_UL=frame_parms[0]->N_RB_UL;
    }
  }

  for (CC_id=1; CC_id<MAX_NUM_CCs; CC_id++) {
    rx_gain[0][CC_id] = rx_gain[0][0];
    tx_gain[0][CC_id] = tx_gain[0][0];
  }
}


void set_default_frame_parms(LTE_DL_FRAME_PARMS *frame_parms[MAX_NUM_CCs]) {
  int CC_id;

  for (CC_id=0; CC_id<MAX_NUM_CCs; CC_id++) {
    frame_parms[CC_id] = (LTE_DL_FRAME_PARMS *) malloc(sizeof(LTE_DL_FRAME_PARMS));
    /* Set some default values that may be overwritten while reading options */
    frame_parms[CC_id]->frame_type          = FDD;
    frame_parms[CC_id]->tdd_config          = 3;
    frame_parms[CC_id]->tdd_config_S        = 0;
    frame_parms[CC_id]->N_RB_DL             = 100;
    frame_parms[CC_id]->N_RB_UL             = 100;
    frame_parms[CC_id]->Ncp                 = NORMAL;
    frame_parms[CC_id]->Ncp_UL              = NORMAL;
    frame_parms[CC_id]->Nid_cell            = 0;
    frame_parms[CC_id]->num_MBSFN_config    = 0;
    frame_parms[CC_id]->nb_antenna_ports_eNB  = 1;
    frame_parms[CC_id]->nb_antennas_tx      = 1;
    frame_parms[CC_id]->nb_antennas_rx      = 1;
    frame_parms[CC_id]->nushift             = 0;
    frame_parms[CC_id]->phich_config_common.phich_resource = oneSixth;
    frame_parms[CC_id]->phich_config_common.phich_duration = normal;
    // UL RS Config
    frame_parms[CC_id]->pusch_config_common.ul_ReferenceSignalsPUSCH.cyclicShift = 0;//n_DMRS1 set to 0
    frame_parms[CC_id]->pusch_config_common.ul_ReferenceSignalsPUSCH.groupHoppingEnabled = 0;
    frame_parms[CC_id]->pusch_config_common.ul_ReferenceSignalsPUSCH.sequenceHoppingEnabled = 0;
    frame_parms[CC_id]->pusch_config_common.ul_ReferenceSignalsPUSCH.groupAssignmentPUSCH = 0;
    frame_parms[CC_id]->prach_config_common.rootSequenceIndex=22;
    frame_parms[CC_id]->prach_config_common.prach_ConfigInfo.zeroCorrelationZoneConfig=1;
    frame_parms[CC_id]->prach_config_common.prach_ConfigInfo.prach_ConfigIndex=0;
    frame_parms[CC_id]->prach_config_common.prach_ConfigInfo.highSpeedFlag=0;
    frame_parms[CC_id]->prach_config_common.prach_ConfigInfo.prach_FreqOffset=0;
    downlink_frequency[CC_id][0] = DEFAULT_DLF; // Use float to avoid issue with frequency over 2^31.
    downlink_frequency[CC_id][1] = downlink_frequency[CC_id][0];
    downlink_frequency[CC_id][2] = downlink_frequency[CC_id][0];
    downlink_frequency[CC_id][3] = downlink_frequency[CC_id][0];
    frame_parms[CC_id]->dl_CarrierFreq=downlink_frequency[CC_id][0];
  }
}

void init_openair0(LTE_DL_FRAME_PARMS *frame_parms,int rxgain) {
  int card;
  int i;

  for (card=0; card<MAX_CARDS; card++) {
    openair0_cfg[card].mmapped_dma=mmapped_dma;
    openair0_cfg[card].configFilename = NULL;

    if(frame_parms->N_RB_DL == 100) {
      if (frame_parms->threequarter_fs) {
        openair0_cfg[card].sample_rate=23.04e6;
        openair0_cfg[card].samples_per_frame = 230400;
        openair0_cfg[card].tx_bw = 10e6;
        openair0_cfg[card].rx_bw = 10e6;
      } else {
        openair0_cfg[card].sample_rate=30.72e6;
        openair0_cfg[card].samples_per_frame = 307200;
        openair0_cfg[card].tx_bw = 10e6;
        openair0_cfg[card].rx_bw = 10e6;
      }
    } else if(frame_parms->N_RB_DL == 50) {
      openair0_cfg[card].sample_rate=15.36e6;
      openair0_cfg[card].samples_per_frame = 153600;
      openair0_cfg[card].tx_bw = 5e6;
      openair0_cfg[card].rx_bw = 5e6;
    } else if (frame_parms->N_RB_DL == 25) {
      openair0_cfg[card].sample_rate=7.68e6;
      openair0_cfg[card].samples_per_frame = 76800;
      openair0_cfg[card].tx_bw = 2.5e6;
      openair0_cfg[card].rx_bw = 2.5e6;
    } else if (frame_parms->N_RB_DL == 6) {
      openair0_cfg[card].sample_rate=1.92e6;
      openair0_cfg[card].samples_per_frame = 19200;
      openair0_cfg[card].tx_bw = 1.5e6;
      openair0_cfg[card].rx_bw = 1.5e6;
    }

    if (frame_parms->frame_type==TDD)
      openair0_cfg[card].duplex_mode = duplex_mode_TDD;
    else //FDD
      openair0_cfg[card].duplex_mode = duplex_mode_FDD;

    openair0_cfg[card].Mod_id = 0;
    openair0_cfg[card].num_rb_dl=frame_parms->N_RB_DL;
    openair0_cfg[card].clock_source = clock_source;
    openair0_cfg[card].tx_num_channels=min(2,frame_parms->nb_antennas_tx);
    openair0_cfg[card].rx_num_channels=min(2,frame_parms->nb_antennas_rx);

    for (i=0; i<4; i++) {
      if (i<openair0_cfg[card].tx_num_channels)
        openair0_cfg[card].tx_freq[i] = downlink_frequency[0][i]+uplink_frequency_offset[0][i];
      else
        openair0_cfg[card].tx_freq[i]=0.0;

      if (i<openair0_cfg[card].rx_num_channels)
        openair0_cfg[card].rx_freq[i] = downlink_frequency[0][i];
      else
        openair0_cfg[card].rx_freq[i]=0.0;

      openair0_cfg[card].autocal[i] = 1;
      openair0_cfg[card].tx_gain[i] = tx_gain[0][i];
      openair0_cfg[card].rx_gain[i] = rxgain - rx_gain_off;
      openair0_cfg[card].configFilename = get_softmodem_params()->rf_config_file;
      printf("Card %d, channel %d, Setting tx_gain %f, rx_gain %f, tx_freq %f, rx_freq %f\n",
             card,i, openair0_cfg[card].tx_gain[i],
             openair0_cfg[card].rx_gain[i],
             openair0_cfg[card].tx_freq[i],
             openair0_cfg[card].rx_freq[i]);
    }

    if (usrp_args) openair0_cfg[card].sdr_addrs = usrp_args;

    if (usrp_clksrc) {
      if (strcmp(usrp_clksrc, "internal") == 0) {
        openair0_cfg[card].clock_source = internal;
        LOG_D(PHY, "USRP clock source set as internal\n");
      } else if (strcmp(usrp_clksrc, "external") == 0) {
        openair0_cfg[card].clock_source = external;
        LOG_D(PHY, "USRP clock source set as external\n");
      } else if (strcmp(usrp_clksrc, "gpsdo") == 0) {
        openair0_cfg[card].clock_source = gpsdo;
        LOG_D(PHY, "USRP clock source set as gpsdo\n");
      } else {
        openair0_cfg[card].clock_source = internal;
        LOG_I(PHY, "USRP clock source unknown ('%s'). defaulting to internal\n", usrp_clksrc);
      }
    } else {
      openair0_cfg[card].clock_source = internal;
      LOG_I(PHY, "USRP clock source not specified. defaulting to internal\n");
    }
  }
}



/* helper function to terminate a certain ITTI task
 */
void terminate_task(task_id_t task_id, module_id_t mod_id) {
  LOG_I(ENB_APP, "sending TERMINATE_MESSAGE to task %s (%d)\n", itti_get_task_name(task_id), task_id);
  MessageDef *msg;
  msg = itti_alloc_new_message (ENB_APP, TERMINATE_MESSAGE);
  itti_send_msg_to_task (task_id, ENB_MODULE_ID_TO_INSTANCE(mod_id), msg);
}


static inline void wait_nfapi_init(char *thread_name) {
  printf( "waiting for NFAPI PNF connection and population of global structure (%s)\n",thread_name);
  pthread_mutex_lock( &nfapi_sync_mutex );

  while (nfapi_sync_var<0)
    pthread_cond_wait( &nfapi_sync_cond, &nfapi_sync_mutex );

  pthread_mutex_unlock(&nfapi_sync_mutex);
  printf( "NFAPI: got sync (%s)\n", thread_name);
}

int stop_L1L2(module_id_t enb_id) {
  return 0;
}


int restart_L1L2(module_id_t enb_id) {
  return 0;
}

void init_pdcp(void) {
  uint32_t pdcp_initmask = (!IS_SOFTMODEM_NOS1) ? LINK_ENB_PDCP_TO_GTPV1U_BIT : (LINK_ENB_PDCP_TO_GTPV1U_BIT | PDCP_USE_NETLINK_BIT | LINK_ENB_PDCP_TO_IP_DRIVER_BIT);

  if (IS_SOFTMODEM_BASICSIM || IS_SOFTMODEM_RFSIM || (nfapi_getmode()==NFAPI_UE_STUB_PNF)) {
    pdcp_initmask = pdcp_initmask | UE_NAS_USE_TUN_BIT;
  }

  if (IS_SOFTMODEM_NOKRNMOD)
    pdcp_initmask = pdcp_initmask | UE_NAS_USE_TUN_BIT;

  pdcp_module_init(pdcp_initmask);
  pdcp_set_rlc_data_req_func((send_rlc_data_req_func_t) rlc_data_req);
  pdcp_set_pdcp_data_ind_func((pdcp_data_ind_func_t) pdcp_data_ind);
}

int main( int argc, char **argv ) {
#if defined (XFORMS)
  void *status;
#endif
  int CC_id;
  uint8_t  abstraction_flag=0;
#ifdef UESIM_EXPANSION
  memset(inst_pdcp_list, 0, sizeof(inst_pdcp_list));
#endif
  // Default value for the number of UEs. It will hold,
  // if not changed from the command line option --num-ues
  NB_UE_INST=1;
  NB_THREAD_INST=1;
#if defined (XFORMS)
  int ret;
#endif
  configmodule_interface_t *config_mod;
  start_background_system();
  config_mod = load_configmodule(argc, argv, CONFIG_ENABLECMDLINEONLY);

  if (config_mod == NULL) {
    exit_fun("[SOFTMODEM] Error, configuration module init failed\n");
  }

  mode = normal_txrx;
  memset(&openair0_cfg[0],0,sizeof(openair0_config_t)*MAX_CARDS);
  set_latency_target();
  logInit();
  printf("Reading in command-line options\n");

  for (int i=0; i<MAX_NUM_CCs; i++) tx_max_power[i]=23;

  get_options ();

  if (is_nos1exec(argv[0]) )
    set_softmodem_optmask(SOFTMODEM_NOS1_BIT);

  EPC_MODE_ENABLED = !IS_SOFTMODEM_NOS1;
  printf("Running with %d UE instances\n",NB_UE_INST);

  if (NB_UE_INST > 1 && (!IS_SOFTMODEM_SIML1)  && NFAPI_MODE!=NFAPI_UE_STUB_PNF) {
    printf("Running with more than 1 UE instance and simL1 is not active, this will result in undefined behaviour for now, exiting.\n");
    abort();
  }

  // Checking option of nums_ue_thread.
  if(NB_THREAD_INST < 1) {
    printf("Running with 0 UE rxtx thread, exiting.\n");
    abort();
  }

  // Checking option's relation between nums_ue_thread and num-ues
  if(NB_UE_INST <NB_THREAD_INST ) {
    printf("Number of UEs < number of UE rxtx threads, exiting.\n");
    abort();
  }

#if T_TRACER
  T_Config_Init();
#endif
  //randominit (0);
  set_taus_seed (0);
  cpuf=get_cpu_freq_GHz();
  pthread_cond_init(&sync_cond,NULL);
  pthread_mutex_init(&sync_mutex, NULL);

  printf("ITTI init\n");
  itti_init(TASK_MAX, THREAD_MAX, MESSAGES_ID_MAX, tasks_info, messages_info);

  // initialize mscgen log after ITTI
  if (get_softmodem_params()->start_msc) {
    load_module_shlib("msc",NULL,0,&msc_interface);
  }

  MSC_INIT(MSC_E_UTRAN, THREAD_MAX+TASK_MAX);
  init_opt();

  init_pdcp();

  //TTN for D2D
  printf ("RRC control socket\n");
  rrc_control_socket_init();
  printf ("PDCP PC5S socket\n");
  pdcp_pc5_socket_init();
  // to make a graceful exit when ctrl-c is pressed
  signal(SIGSEGV, signal_handler);
  signal(SIGINT, signal_handler);
  signal(SIGTERM, signal_handler);
  signal(SIGABRT, signal_handler);
  check_clock();
#ifndef PACKAGE_VERSION
#  define PACKAGE_VERSION "UNKNOWN-EXPERIMENTAL"
#endif
  LOG_I(HW, "Version: %s\n", PACKAGE_VERSION);

  // init the parameters
  for (CC_id=0; CC_id<MAX_NUM_CCs; CC_id++) {
    frame_parms[CC_id]->nb_antennas_tx     = nb_antenna_tx;
    frame_parms[CC_id]->nb_antennas_rx     = nb_antenna_rx;
    frame_parms[CC_id]->nb_antenna_ports_eNB = 1; //initial value overwritten by initial sync later
  }

  NB_INST=1;

  if(NFAPI_MODE==NFAPI_UE_STUB_PNF) {
    PHY_vars_UE_g = malloc(sizeof(PHY_VARS_UE **)*NB_UE_INST);

    for (int i=0; i<NB_UE_INST; i++) {
      for (CC_id=0; CC_id<MAX_NUM_CCs; CC_id++) {
        PHY_vars_UE_g[i] = malloc(sizeof(PHY_VARS_UE *)*MAX_NUM_CCs);
        PHY_vars_UE_g[i][CC_id] = init_ue_vars(frame_parms[CC_id], i,abstraction_flag);

        if (get_softmodem_params()->phy_test==1)
          PHY_vars_UE_g[i][CC_id]->mac_enabled = 0;
        else
          PHY_vars_UE_g[i][CC_id]->mac_enabled = 1;
      }
    }
  } else init_openair0(frame_parms[0],(int)rx_gain[0][0]);

  if (IS_SOFTMODEM_SIML1 ) {
    RCConfig_sim();
  }

  cpuf=get_cpu_freq_GHz();
<<<<<<< HEAD
#ifndef DEADLINE_SCHEDULER
=======
  
  
  
#if 0 // #ifndef DEADLINE_SCHEDULER
  
>>>>>>> 19558fda
  printf("NO deadline scheduler\n");
  /* Currently we set affinity for UHD to CPU 0 for eNB/UE and only if number of CPUS >2 */
  cpu_set_t cpuset;
  int s;
  char cpu_affinity[1024];
  CPU_ZERO(&cpuset);
#ifdef CPU_AFFINITY
  int j;
  if (get_nprocs() > 2) {
    for (j = 2; j < get_nprocs(); j++)
      CPU_SET(j, &cpuset);
    
    s = pthread_setaffinity_np(pthread_self(), sizeof(cpu_set_t), &cpuset);

    if (s != 0) {
      perror( "pthread_setaffinity_np");
      exit_fun("Error setting processor affinity");
    }
    LOG_I(HW, "Setting the affinity of main function to all CPUs, for device library to use CPU 0 only!\n");
  }

#endif
  /* Check the actual affinity mask assigned to the thread */
  s = pthread_getaffinity_np(pthread_self(), sizeof(cpu_set_t), &cpuset);

  if (s != 0) {
    perror( "pthread_getaffinity_np");
    exit_fun("Error getting processor affinity ");
  }

  memset(cpu_affinity, 0, sizeof(cpu_affinity));

  for (int j = 0; j < CPU_SETSIZE; j++) {
    if (CPU_ISSET(j, &cpuset)) {
      char temp[1024];
      sprintf(temp, " CPU_%d ", j);
      strcat(cpu_affinity, temp);
    }
  }

  LOG_I(HW, "CPU Affinity of main() function is... %s\n", cpu_affinity);
#endif

  if (create_tasks_ue(NB_UE_INST) < 0) {
    printf("cannot create ITTI tasks\n");
    exit(-1); // need a softer mode
  }

  if (NFAPI_MODE==NFAPI_UE_STUB_PNF) { // UE-STUB-PNF
    UE_config_stub_pnf();
  }

  printf("ITTI tasks created\n");
  mlockall(MCL_CURRENT | MCL_FUTURE);
  rt_sleep_ns(10*100000000ULL);
  int eMBMS_active = 0;

  if (NFAPI_MODE==NFAPI_UE_STUB_PNF) { // UE-STUB-PNF
    config_sync_var=0;
    wait_nfapi_init("main?");
    //Panos: Temporarily we will be using single set of threads for multiple UEs.
    //init_UE_stub(1,eMBMS_active,uecap_xer_in,emul_iface);
    init_UE_stub_single_thread(NB_UE_INST,eMBMS_active,uecap_xer_in,emul_iface);
  } else {
    init_UE(NB_UE_INST,eMBMS_active,uecap_xer_in,0,get_softmodem_params()->phy_test,UE_scan,UE_scan_carrier,mode,(int)rx_gain[0][0],tx_max_power[0],
            frame_parms[0]);
  }

  if (get_softmodem_params()->phy_test==0) {
    printf("Filling UE band info\n");
    fill_ue_band_info();
    dl_phy_sync_success (0, 0, 0, 1);
  }

  if (NFAPI_MODE != NFAPI_UE_STUB_PNF) {
    number_of_cards = 1;

    for(CC_id=0; CC_id<MAX_NUM_CCs; CC_id++) {
      PHY_vars_UE_g[0][CC_id]->rf_map.card=0;
      PHY_vars_UE_g[0][CC_id]->rf_map.chain=CC_id+(get_softmodem_params()->chain_offset);
    }
  }

  if (input_fd) {
    printf("Reading in from file to antenna buffer %d\n",0);

    if (fread(PHY_vars_UE_g[0][0]->common_vars.rxdata[0],
              sizeof(int32_t),
              frame_parms[0]->samples_per_tti*10,
              input_fd) != frame_parms[0]->samples_per_tti*10)
      printf("error reading from file\n");
  }

  //p_exmimo_config->framing.tdd_config = TXRXSWITCH_TESTRX;

  if (IS_SOFTMODEM_SIML1 )  {
    init_ocm((double)snr_dB,0);
    PHY_vars_UE_g[0][0]->no_timing_correction = 1;
  }

#ifdef XFORMS
  int UE_id;
  printf("XFORMS\n");

  if (get_softmodem_params()->do_forms==1) {
    fl_initialize (&argc, argv, NULL, 0, 0);
    form_stats = create_form_stats_form();
    fl_show_form (form_stats->stats_form, FL_PLACE_HOTSPOT, FL_FULLBORDER, "stats");
    UE_id = 0;
    form_ue[UE_id] = create_lte_phy_scope_ue();
    sprintf (title, "LTE DL SCOPE UE");
    fl_show_form (form_ue[UE_id]->lte_phy_scope_ue, FL_PLACE_HOTSPOT, FL_FULLBORDER, title);
    /*
    if (openair_daq_vars.use_ia_receiver) {
    fl_set_button(form_ue[UE_id]->button_0,1);
    fl_set_object_label(form_ue[UE_id]->button_0, "IA Receiver ON");
    } else {
    fl_set_button(form_ue[UE_id]->button_0,0);
    fl_set_object_label(form_ue[UE_id]->button_0, "IA Receiver OFF");
    }*/
    fl_set_button(form_ue[UE_id]->button_0,0);
    fl_set_object_label(form_ue[UE_id]->button_0, "IA Receiver OFF");
    ret = pthread_create(&forms_thread, NULL, scope_thread, NULL);

    if (ret == 0)
      pthread_setname_np( forms_thread, "xforms" );

    printf("Scope thread created, ret=%d\n",ret);
  }

#endif
  config_check_unknown_cmdlineopt(CONFIG_CHECKALLSECTIONS);
  printf("Sending sync to all threads (%p,%p,%p)\n",&sync_var,&sync_cond,&sync_mutex);
  pthread_mutex_lock(&sync_mutex);
  sync_var=0;
  pthread_cond_broadcast(&sync_cond);
  pthread_mutex_unlock(&sync_mutex);
  printf("sync sent\n");
  /*
    printf("About to call end_configmodule() from %s() %s:%d\n", __FUNCTION__, __FILE__, __LINE__);
    end_configmodule();
    printf("Called end_configmodule() from %s() %s:%d\n", __FUNCTION__, __FILE__, __LINE__);
  */
  // wait for end of program
  printf("TYPE <CTRL-C> TO TERMINATE\n");
  //getchar();
#if defined(ENABLE_ITTI)
  printf("Entering ITTI signals handler\n");
  itti_wait_tasks_end();
  printf("Returned from ITTI signal handler\n");
  oai_exit=1;
  printf("oai_exit=%d\n",oai_exit);
#else

  while (oai_exit==0)
    rt_sleep_ns(100000000ULL);

  printf("Terminating application - oai_exit=%d\n",oai_exit);
#endif
  // stop threads
#ifdef XFORMS
  printf("waiting for XFORMS thread\n");

  if (get_softmodem_params()->do_forms==1) {
    pthread_join(forms_thread,&status);
    fl_hide_form(form_stats->stats_form);
    fl_free_form(form_stats->stats_form);
    fl_hide_form(form_ue[0]->lte_phy_scope_ue);
    fl_free_form(form_ue[0]->lte_phy_scope_ue);
  }

#endif
  printf("stopping MODEM threads\n");
  pthread_cond_destroy(&sync_cond);
  pthread_mutex_destroy(&sync_mutex);

  //  pthread_mutex_destroy(&ue_pf_po_mutex);

  // *** Handle per CC_id openair0
  if (PHY_vars_UE_g[0][0]->rfdevice.trx_end_func)
    PHY_vars_UE_g[0][0]->rfdevice.trx_end_func(&PHY_vars_UE_g[0][0]->rfdevice);

  terminate_opt();
  logClean();
  printf("Bye.\n");
  return 0;
}<|MERGE_RESOLUTION|>--- conflicted
+++ resolved
@@ -369,27 +369,16 @@
 
   while (!oai_exit) {
     //      dump_ue_stats (PHY_vars_UE_g[0][0], &PHY_vars_UE_g[0][0]->proc.proc_rxtx[0],stats_buffer, 0, mode,rx_input_level_dBm);
-<<<<<<< HEAD
-    //fl_set_object_label(form_stats->stats_text, stats_buffer);
-    fl_clear_browser(form_stats->stats_text);
-    fl_add_browser_line(form_stats->stats_text, stats_buffer);
-    phy_scope_UE(form_ue[0],
-                 PHY_vars_UE_g[0][0],
-                 0,
-                 0,7);
-    //  printf("%s",stats_buffer);
-  }
-=======
       //fl_set_object_label(form_stats->stats_text, stats_buffer);
       fl_clear_browser(form_stats->stats_text);
       fl_add_browser_line(form_stats->stats_text, stats_buffer);
 
       phy_scope_UE(form_ue[0],
-		   PHY_vars_UE_g[0][0],
-		   0,
-		   0,7);
-       usleep(10000);
->>>>>>> 19558fda
+		           PHY_vars_UE_g[0][0],
+				   0,
+				   0,
+				   7);
+      usleep(10000);
 
 # ifdef ENABLE_XFORMS_WRITE_STATS
 
@@ -811,15 +800,10 @@
   }
 
   cpuf=get_cpu_freq_GHz();
-<<<<<<< HEAD
-#ifndef DEADLINE_SCHEDULER
-=======
-  
   
   
 #if 0 // #ifndef DEADLINE_SCHEDULER
   
->>>>>>> 19558fda
   printf("NO deadline scheduler\n");
   /* Currently we set affinity for UHD to CPU 0 for eNB/UE and only if number of CPUS >2 */
   cpu_set_t cpuset;
