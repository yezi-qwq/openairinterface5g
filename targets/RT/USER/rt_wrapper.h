--- conflicted
+++ resolved
@@ -122,12 +122,11 @@
 
 #define gettid() syscall(__NR_gettid) // for gettid
 
-<<<<<<< HEAD
+
 void thread_top_init(char *thread_name,
 		     int affinity,
 		     uint64_t runtime,
 		     uint64_t deadline,
 		     uint64_t period);
-=======
-#endif /* _RT_WRAPPER_H_ */
->>>>>>> 4d58025d
+
+#endif