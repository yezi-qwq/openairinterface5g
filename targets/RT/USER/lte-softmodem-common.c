--- conflicted
+++ resolved
@@ -54,25 +54,12 @@
 }
 
 void get_common_options(void) {
-<<<<<<< HEAD
   uint32_t online_log_messages=0;
   uint32_t glog_level =0;
   uint32_t start_telnetsrv=0;
-  uint32_t noS1=0;
-  uint32_t nokrnmod=0;
-  uint32_t nonbiot=0;
-  uint32_t rfsim=0;
-  uint32_t basicsim=0;
-  char *logmem_filename = NULL;
-  uint32_t do_forms=0;
-=======
-  uint32_t online_log_messages;
-  uint32_t glog_level ;
-  uint32_t start_telnetsrv = 0;
   uint32_t noS1 = 0, nokrnmod = 0, nonbiot = 0;
   uint32_t rfsim = 0, basicsim = 0, do_forms = 0;
   char *logmem_filename = NULL;
->>>>>>> 4eaadf8d
   paramdef_t cmdline_params[] =CMDLINE_PARAMS_DESC ;
   paramdef_t cmdline_logparams[] =CMDLINE_LOGPARAMS_DESC ;
   checkedparam_t cmdline_log_CheckParams[] = CMDLINE_LOGPARAMS_CHECK_DESC;
