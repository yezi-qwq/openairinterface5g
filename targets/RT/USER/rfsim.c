--- conflicted
+++ resolved
@@ -80,20 +80,11 @@
   pthread_mutex_unlock(&RC.ru_mutex);
 
   // copy frame parameters from RU to UEs
-<<<<<<< HEAD
-  for (i=0;i<NB_UE_INST;i++) {
+  for (i=0; i<NB_UE_INST; i++) {
     sim.current_UE_rx_timestamp[i][0] = RC.ru[0]->frame_parms->samples_per_tti + RC.ru[0]->frame_parms->ofdm_symbol_size + RC.ru[0]->frame_parms->nb_prefix_samples0;
-
-  }
-
-  for (int ru_id=0;ru_id<RC.nb_RU;ru_id++) sim.current_ru_rx_timestamp[ru_id][0] = RC.ru[ru_id]->frame_parms->samples_per_tti;
-=======
-  for (i=0; i<NB_UE_INST; i++) {
-    sim.current_UE_rx_timestamp[i][0] = RC.ru[0]->frame_parms.samples_per_tti + RC.ru[0]->frame_parms.ofdm_symbol_size + RC.ru[0]->frame_parms.nb_prefix_samples0;
-  }
-
-  for (int ru_id=0; ru_id<RC.nb_RU; ru_id++) sim.current_ru_rx_timestamp[ru_id][0] = RC.ru[ru_id]->frame_parms.samples_per_tti;
->>>>>>> edb74831
+  }
+
+  for (int ru_id=0; ru_id<RC.nb_RU; ru_id++) sim.current_ru_rx_timestamp[ru_id][0] = RC.ru[ru_id]->frame_parms->samples_per_tti;
 
   printf("RUs are ready, let's go\n");
 }
@@ -169,11 +160,8 @@
   LOG_D(SIM,"RU_trx_read nsamps %d TS(%llu,%llu) => subframe %d\n",nsamps,
         (unsigned long long)sim.current_ru_rx_timestamp[ru_id][CC_id],
         (unsigned long long)sim.last_ru_rx_timestamp[ru_id][CC_id],
-<<<<<<< HEAD
-	(int)((*ptimestamp/RC.ru[ru_id]->frame_parms->samples_per_tti)%10));
-=======
-        (int)((*ptimestamp/RC.ru[ru_id]->frame_parms.samples_per_tti)%10));
->>>>>>> edb74831
+        (int)((*ptimestamp/RC.ru[ru_id]->frame_parms->samples_per_tti)%10));
+
   // if we're at a subframe boundary generate UL signals for this ru
 
   while (sample_count<nsamps) {
@@ -183,45 +171,25 @@
       usleep(500);
     }
 
-<<<<<<< HEAD
-   
- 
     subframe = (sim.last_ru_rx_timestamp[ru_id][CC_id]/RC.ru[ru_id]->frame_parms->samples_per_tti)%10;
+
     if (subframe_select(RC.ru[ru_id]->frame_parms,subframe) != SF_DL || RC.ru[ru_id]->frame_parms->frame_type == FDD) { 
-=======
-    subframe = (sim.last_ru_rx_timestamp[ru_id][CC_id]/RC.ru[ru_id]->frame_parms.samples_per_tti)%10;
-
-    if (subframe_select(&RC.ru[ru_id]->frame_parms,subframe) != SF_DL || RC.ru[ru_id]->frame_parms.frame_type == FDD) {
->>>>>>> edb74831
       LOG_D(SIM,"RU_trx_read generating UL subframe %d (Ts %llu, current TS %llu)\n",
             subframe,(unsigned long long)*ptimestamp,
             (unsigned long long)sim.current_ru_rx_timestamp[ru_id][CC_id]);
       VCD_SIGNAL_DUMPER_DUMP_FUNCTION_BY_NAME(VCD_SIGNAL_DUMPER_FUNCTIONS_SIM_DO_UL_SIGNAL,1);
       do_UL_sig(&sim,
-<<<<<<< HEAD
-		subframe,
-		0,  // abstraction_flag
-		RC.ru[ru_id]->frame_parms,
-		0,  // frame is only used for abstraction
-		ru_id,
-		CC_id);
-      VCD_SIGNAL_DUMPER_DUMP_FUNCTION_BY_NAME(VCD_SIGNAL_DUMPER_FUNCTIONS_SIM_DO_UL_SIGNAL,0);
-    }
-    sim.last_ru_rx_timestamp[ru_id][CC_id] += RC.ru[ru_id]->frame_parms->samples_per_tti;
-    sample_count += RC.ru[ru_id]->frame_parms->samples_per_tti;
-=======
                 subframe,
                 0,  // abstraction_flag
-                &RC.ru[ru_id]->frame_parms,
+                RC.ru[ru_id]->frame_parms,
                 0,  // frame is only used for abstraction
                 ru_id,
                 CC_id);
       VCD_SIGNAL_DUMPER_DUMP_FUNCTION_BY_NAME(VCD_SIGNAL_DUMPER_FUNCTIONS_SIM_DO_UL_SIGNAL,0);
     }
 
-    sim.last_ru_rx_timestamp[ru_id][CC_id] += RC.ru[ru_id]->frame_parms.samples_per_tti;
-    sample_count += RC.ru[ru_id]->frame_parms.samples_per_tti;
->>>>>>> edb74831
+    sim.last_ru_rx_timestamp[ru_id][CC_id] += RC.ru[ru_id]->frame_parms->samples_per_tti;
+    sample_count += RC.ru[ru_id]->frame_parms->samples_per_tti;
   }
 
   return(nsamps);
@@ -299,13 +267,7 @@
 
 int ru_trx_write(openair0_device *device,openair0_timestamp timestamp, void **buff, int nsamps, int cc, int flags) {
   int ru_id = device->Mod_id;
-<<<<<<< HEAD
-
   LTE_DL_FRAME_PARMS *frame_parms = RC.ru[ru_id]->frame_parms;
-
-=======
-  LTE_DL_FRAME_PARMS *frame_parms = &RC.ru[ru_id]->frame_parms;
->>>>>>> edb74831
   pthread_mutex_lock(&sim.subframe_mutex);
   LOG_D(SIM,"[TXPATH] ru_trx_write: RU %d mask %d\n",ru_id,sim.subframe_ru_mask);
   pthread_mutex_unlock(&sim.subframe_mutex);
@@ -343,16 +305,16 @@
 
     if (RC.ru[ru_id]==NULL) RC.ru[ru_id] = (RU_t *)malloc(sizeof(RU_t));
 
-    ru               = RC.ru[ru_id];
-    ru->rfdevice.Mod_id             = ru_id;
-    ru->rfdevice.CC_id              = 0;
-    ru->rfdevice.trx_start_func     = ru_trx_start;
-    ru->rfdevice.trx_read_func      = ru_trx_read;
-    ru->rfdevice.trx_write_func     = ru_trx_write;
-    ru->rfdevice.trx_end_func       = ru_trx_end;
-    ru->rfdevice.trx_stop_func      = ru_trx_stop;
-    ru->rfdevice.trx_set_freq_func  = ru_trx_set_freq;
-    ru->rfdevice.trx_set_gains_func = ru_trx_set_gains;
+    ru                                 = RC.ru[ru_id];
+    ru->rfdevice.Mod_id                = ru_id;
+    ru->rfdevice.CC_id                 = 0;
+    ru->rfdevice.trx_start_func        = ru_trx_start;
+    ru->rfdevice.trx_read_func         = ru_trx_read;
+    ru->rfdevice.trx_write_func        = ru_trx_write;
+    ru->rfdevice.trx_end_func          = ru_trx_end;
+    ru->rfdevice.trx_stop_func         = ru_trx_stop;
+    ru->rfdevice.trx_set_freq_func     = ru_trx_set_freq;
+    ru->rfdevice.trx_set_gains_func    = ru_trx_set_gains;
     sim.last_ru_rx_timestamp[ru_id][0] = 0;
   }
 }
@@ -387,95 +349,48 @@
   for (ru_id = 0; ru_id < RC.nb_RU; ru_id++) {
     for (UE_id = 0; UE_id < NB_UE_INST; UE_id++) {
       for (CC_id=0; CC_id<MAX_NUM_CCs; CC_id++) {
-<<<<<<< HEAD
-
-	LOG_I(PHY,"Initializing channel descriptors (RU %d, UE %d) for N_RB_DL %d\n",ru_id,UE_id,
-	      RC.ru[ru_id]->frame_parms->N_RB_DL);
+        LOG_I(PHY,"Initializing channel descriptors (RU %d, UE %d) for N_RB_DL %d\n",ru_id,UE_id,
+              RC.ru[ru_id]->frame_parms->N_RB_DL);
         sim.RU2UE[ru_id][UE_id][CC_id] = 
-	  new_channel_desc_scm(RC.ru[ru_id]->nb_tx,
-			       PHY_vars_UE_g[UE_id][CC_id]->frame_parms.nb_antennas_rx,
-			       AWGN,
-			       N_RB2sampling_rate(RC.ru[ru_id]->frame_parms->N_RB_DL),
-			       N_RB2channel_bandwidth(RC.ru[ru_id]->frame_parms->N_RB_DL),
-			       0.0,
-			       0,
-			       0);
-        random_channel(sim.RU2UE[ru_id][UE_id][CC_id],0);
-        LOG_D(OCM,"[SIM] Initializing channel (%s) from UE %d to ru %d\n", "AWGN",UE_id, ru_id);
-
-
-        sim.UE2RU[UE_id][ru_id][CC_id] = 
-	  new_channel_desc_scm(PHY_vars_UE_g[UE_id][CC_id]->frame_parms.nb_antennas_tx,
-			       RC.ru[ru_id]->nb_rx,
-			       AWGN,
-			       N_RB2sampling_rate(RC.ru[ru_id]->frame_parms->N_RB_UL),
-			       N_RB2channel_bandwidth(RC.ru[ru_id]->frame_parms->N_RB_UL),
-			       0.0,
-			       0,
-			       0);
-
-=======
-        LOG_I(PHY,"Initializing channel descriptors (RU %d, UE %d) for N_RB_DL %d\n",ru_id,UE_id,
-              RC.ru[ru_id]->frame_parms.N_RB_DL);
-        sim.RU2UE[ru_id][UE_id][CC_id] =
           new_channel_desc_scm(RC.ru[ru_id]->nb_tx,
                                PHY_vars_UE_g[UE_id][CC_id]->frame_parms.nb_antennas_rx,
                                AWGN,
-                               N_RB2sampling_rate(RC.ru[ru_id]->frame_parms.N_RB_DL),
-                               N_RB2channel_bandwidth(RC.ru[ru_id]->frame_parms.N_RB_DL),
+                               N_RB2sampling_rate(RC.ru[ru_id]->frame_parms->N_RB_DL),
+                               N_RB2channel_bandwidth(RC.ru[ru_id]->frame_parms->N_RB_DL),
                                0.0,
                                0,
                                0);
         random_channel(sim.RU2UE[ru_id][UE_id][CC_id],0);
-        LOG_D(OCM,"[SIM] Initializing channel (%s) from UE %d to ru %d\n", "AWGN",UE_id, ru_id);
+        LOG_D(OCM,"[SIM] Initializing channel (%s) from UE %d to ru %d\n", "AWGN", UE_id, ru_id);
+
         sim.UE2RU[UE_id][ru_id][CC_id] =
           new_channel_desc_scm(PHY_vars_UE_g[UE_id][CC_id]->frame_parms.nb_antennas_tx,
                                RC.ru[ru_id]->nb_rx,
                                AWGN,
-                               N_RB2sampling_rate(RC.ru[ru_id]->frame_parms.N_RB_UL),
-                               N_RB2channel_bandwidth(RC.ru[ru_id]->frame_parms.N_RB_UL),
+                               N_RB2sampling_rate(RC.ru[ru_id]->frame_parms->N_RB_UL),
+                               N_RB2channel_bandwidth(RC.ru[ru_id]->frame_parms->N_RB_UL),
                                0.0,
                                0,
                                0);
->>>>>>> edb74831
         random_channel(sim.UE2RU[UE_id][ru_id][CC_id],0);
         // to make channel reciprocal uncomment following line instead of previous. However this only works for SISO at the moment. For MIMO the channel would need to be transposed.
         //UE2RU[UE_id][ru_id] = RU2UE[ru_id][UE_id];
-<<<<<<< HEAD
-
-	AssertFatal(sim.RU2UE[ru_id][UE_id][CC_id]!=NULL,"RU2UE[%d][%d][%d] is null\n",ru_id,UE_id,CC_id);
-	AssertFatal(sim.UE2RU[UE_id][ru_id][CC_id]!=NULL,"UE2RU[%d][%d][%d] is null\n",UE_id,ru_id,CC_id);
-	//pathloss: -132.24 dBm/15kHz RE + target SNR - eNB TX power per RE
-	if (ru_id == (UE_id % RC.nb_RU)) {
-	  sim.RU2UE[ru_id][UE_id][CC_id]->path_loss_dB = -132.24 + snr_dB - RC.ru[ru_id]->frame_parms->pdsch_config_common.referenceSignalPower;
-	  sim.UE2RU[UE_id][ru_id][CC_id]->path_loss_dB = -132.24 + snr_dB - RC.ru[ru_id]->frame_parms->pdsch_config_common.referenceSignalPower; 
-	} else {
-	  sim.RU2UE[ru_id][UE_id][CC_id]->path_loss_dB = -132.24 + sinr_dB - RC.ru[ru_id]->frame_parms->pdsch_config_common.referenceSignalPower;
-	  sim.UE2RU[UE_id][ru_id][CC_id]->path_loss_dB = -132.24 + sinr_dB - RC.ru[ru_id]->frame_parms->pdsch_config_common.referenceSignalPower;
-	}
-	
-	LOG_I(OCM,"Path loss from eNB %d to UE %d (CCid %d)=> %f dB (eNB TX %d, SNR %f)\n",ru_id,UE_id,CC_id,
-	      sim.RU2UE[ru_id][UE_id][CC_id]->path_loss_dB,
-	      RC.ru[ru_id]->frame_parms->pdsch_config_common.referenceSignalPower,snr_dB);
-	
-
-=======
         AssertFatal(sim.RU2UE[ru_id][UE_id][CC_id]!=NULL,"RU2UE[%d][%d][%d] is null\n",ru_id,UE_id,CC_id);
         AssertFatal(sim.UE2RU[UE_id][ru_id][CC_id]!=NULL,"UE2RU[%d][%d][%d] is null\n",UE_id,ru_id,CC_id);
 
         //pathloss: -132.24 dBm/15kHz RE + target SNR - eNB TX power per RE
         if (ru_id == (UE_id % RC.nb_RU)) {
-          sim.RU2UE[ru_id][UE_id][CC_id]->path_loss_dB = -132.24 + snr_dB - RC.ru[ru_id]->frame_parms.pdsch_config_common.referenceSignalPower;
-          sim.UE2RU[UE_id][ru_id][CC_id]->path_loss_dB = -132.24 + snr_dB - RC.ru[ru_id]->frame_parms.pdsch_config_common.referenceSignalPower;
+          sim.RU2UE[ru_id][UE_id][CC_id]->path_loss_dB = -132.24 + snr_dB - RC.ru[ru_id]->frame_parms->pdsch_config_common.referenceSignalPower;
+          sim.UE2RU[UE_id][ru_id][CC_id]->path_loss_dB = -132.24 + snr_dB - RC.ru[ru_id]->frame_parms->pdsch_config_common.referenceSignalPower;
         } else {
-          sim.RU2UE[ru_id][UE_id][CC_id]->path_loss_dB = -132.24 + sinr_dB - RC.ru[ru_id]->frame_parms.pdsch_config_common.referenceSignalPower;
-          sim.UE2RU[UE_id][ru_id][CC_id]->path_loss_dB = -132.24 + sinr_dB - RC.ru[ru_id]->frame_parms.pdsch_config_common.referenceSignalPower;
+          sim.RU2UE[ru_id][UE_id][CC_id]->path_loss_dB = -132.24 + sinr_dB - RC.ru[ru_id]->frame_parms->pdsch_config_common.referenceSignalPower;
+          sim.UE2RU[UE_id][ru_id][CC_id]->path_loss_dB = -132.24 + sinr_dB - RC.ru[ru_id]->frame_parms->pdsch_config_common.referenceSignalPower;
         }
 
         LOG_I(OCM,"Path loss from eNB %d to UE %d (CCid %d)=> %f dB (eNB TX %d, SNR %f)\n",ru_id,UE_id,CC_id,
               sim.RU2UE[ru_id][UE_id][CC_id]->path_loss_dB,
-              RC.ru[ru_id]->frame_parms.pdsch_config_common.referenceSignalPower,snr_dB);
->>>>>>> edb74831
+              RC.ru[ru_id]->frame_parms->pdsch_config_common.referenceSignalPower,
+              snr_dB);
       }
     }
   }
@@ -486,31 +401,6 @@
   module_id_t UE_id, ru_id;
   int CC_id;
 
-<<<<<<< HEAD
-
-   for (ru_id = 0; ru_id < RC.nb_RU; ru_id++) {
-     for (UE_id = 0; UE_id < NB_UE_INST; UE_id++) {
-       for (CC_id=0; CC_id<MAX_NUM_CCs; CC_id++) {
-
-         AssertFatal(sim.RU2UE[ru_id][UE_id][CC_id]!=NULL,"RU2UE[%d][%d][%d] is null\n",ru_id,UE_id,CC_id);
-	 AssertFatal(sim.UE2RU[UE_id][ru_id][CC_id]!=NULL,"UE2RU[%d][%d][%d] is null\n",UE_id,ru_id,CC_id);
-	 //pathloss: -132.24 dBm/15kHz RE + target SNR - eNB TX power per RE
-	 if (ru_id == (UE_id % RC.nb_RU)) {
-	   sim.RU2UE[ru_id][UE_id][CC_id]->path_loss_dB = -132.24 + snr_dB - RC.ru[ru_id]->frame_parms->pdsch_config_common.referenceSignalPower;
-	   sim.UE2RU[UE_id][ru_id][CC_id]->path_loss_dB = -132.24 + snr_dB - RC.ru[ru_id]->frame_parms->pdsch_config_common.referenceSignalPower; 
-	 } else {
-	   sim.RU2UE[ru_id][UE_id][CC_id]->path_loss_dB = -132.24 + sinr_dB - RC.ru[ru_id]->frame_parms->pdsch_config_common.referenceSignalPower;
-	   sim.UE2RU[UE_id][ru_id][CC_id]->path_loss_dB = -132.24 + sinr_dB - RC.ru[ru_id]->frame_parms->pdsch_config_common.referenceSignalPower;
-	 }
-	    
-	 LOG_D(OCM,"Path loss from eNB %d to UE %d (CCid %d)=> %f dB (eNB TX %d, SNR %f)\n",ru_id,UE_id,CC_id,
-	      sim.RU2UE[ru_id][UE_id][CC_id]->path_loss_dB,
-	      RC.ru[ru_id]->frame_parms->pdsch_config_common.referenceSignalPower,snr_dB);
-	    
-       }
-     }
-   }
-=======
   for (ru_id = 0; ru_id < RC.nb_RU; ru_id++) {
     for (UE_id = 0; UE_id < NB_UE_INST; UE_id++) {
       for (CC_id=0; CC_id<MAX_NUM_CCs; CC_id++) {
@@ -519,20 +409,20 @@
 
         //pathloss: -132.24 dBm/15kHz RE + target SNR - eNB TX power per RE
         if (ru_id == (UE_id % RC.nb_RU)) {
-          sim.RU2UE[ru_id][UE_id][CC_id]->path_loss_dB = -132.24 + snr_dB - RC.ru[ru_id]->frame_parms.pdsch_config_common.referenceSignalPower;
-          sim.UE2RU[UE_id][ru_id][CC_id]->path_loss_dB = -132.24 + snr_dB - RC.ru[ru_id]->frame_parms.pdsch_config_common.referenceSignalPower;
+          sim.RU2UE[ru_id][UE_id][CC_id]->path_loss_dB = -132.24 + snr_dB - RC.ru[ru_id]->frame_parms->pdsch_config_common.referenceSignalPower;
+          sim.UE2RU[UE_id][ru_id][CC_id]->path_loss_dB = -132.24 + snr_dB - RC.ru[ru_id]->frame_parms->pdsch_config_common.referenceSignalPower;
         } else {
-          sim.RU2UE[ru_id][UE_id][CC_id]->path_loss_dB = -132.24 + sinr_dB - RC.ru[ru_id]->frame_parms.pdsch_config_common.referenceSignalPower;
-          sim.UE2RU[UE_id][ru_id][CC_id]->path_loss_dB = -132.24 + sinr_dB - RC.ru[ru_id]->frame_parms.pdsch_config_common.referenceSignalPower;
+          sim.RU2UE[ru_id][UE_id][CC_id]->path_loss_dB = -132.24 + sinr_dB - RC.ru[ru_id]->frame_parms->pdsch_config_common.referenceSignalPower;
+          sim.UE2RU[UE_id][ru_id][CC_id]->path_loss_dB = -132.24 + sinr_dB - RC.ru[ru_id]->frame_parms->pdsch_config_common.referenceSignalPower;
         }
-
+	    
         LOG_D(OCM,"Path loss from eNB %d to UE %d (CCid %d)=> %f dB (eNB TX %d, SNR %f)\n",ru_id,UE_id,CC_id,
               sim.RU2UE[ru_id][UE_id][CC_id]->path_loss_dB,
-              RC.ru[ru_id]->frame_parms.pdsch_config_common.referenceSignalPower,snr_dB);
+              RC.ru[ru_id]->frame_parms->pdsch_config_common.referenceSignalPower,
+              snr_dB);
       }
     }
   }
->>>>>>> edb74831
 }
 
 
@@ -550,41 +440,25 @@
 }
 
 
-
 void *rfsim_top(void *n_frames) {
   wait_sync("rfsim_top");
   printf("Running rfsim with %d frames\n",*(int *)n_frames);
 
-  for (int frame = 0;
-       frame < *(int *)n_frames;
-       frame++) {
+  for (int frame = 0; frame < *(int *)n_frames; frame++) {
     for (int sf = 0; sf < 10; sf++) {
       int CC_id=0;
       int all_done=0;
 
       while (all_done==0) {
-<<<<<<< HEAD
-	
-	pthread_mutex_lock(&sim.subframe_mutex);
-
-	int subframe_ru_mask_local  = (subframe_select(RC.ru[0]->frame_parms,(sf+4)%10)!=SF_UL) ? sim.subframe_ru_mask : ((1<<RC.nb_RU)-1);
-	int subframe_UE_mask_local  = (RC.ru[0]->frame_parms->frame_type == FDD || subframe_select(RC.ru[0]->frame_parms,(sf+4)%10)!=SF_DL) ? sim.subframe_UE_mask : ((1<<NB_UE_INST)-1);
-	pthread_mutex_unlock(&sim.subframe_mutex);
-	LOG_D(SIM,"Frame %d, Subframe %d, NB_RU %d, NB_UE %d: Checking masks %x,%x\n",frame,sf,RC.nb_RU,NB_UE_INST,subframe_ru_mask_local,subframe_UE_mask_local);
-	if ((subframe_ru_mask_local == ((1<<RC.nb_RU)-1)) &&
-	    (subframe_UE_mask_local == ((1<<NB_UE_INST)-1))) all_done=1;
-	else usleep(1500);
-=======
         pthread_mutex_lock(&sim.subframe_mutex);
-        int subframe_ru_mask_local  = (subframe_select(&RC.ru[0]->frame_parms,(sf+4)%10)!=SF_UL) ? sim.subframe_ru_mask : ((1<<RC.nb_RU)-1);
-        int subframe_UE_mask_local  = (RC.ru[0]->frame_parms.frame_type == FDD || subframe_select(&RC.ru[0]->frame_parms,(sf+4)%10)!=SF_DL) ? sim.subframe_UE_mask : ((1<<NB_UE_INST)-1);
+        int subframe_ru_mask_local  = (subframe_select(RC.ru[0]->frame_parms,(sf+4)%10)!=SF_UL) ? sim.subframe_ru_mask : ((1<<RC.nb_RU)-1);
+        int subframe_UE_mask_local  = (RC.ru[0]->frame_parms->frame_type == FDD || subframe_select(RC.ru[0]->frame_parms,(sf+4)%10)!=SF_DL) ? sim.subframe_UE_mask : ((1<<NB_UE_INST)-1);
         pthread_mutex_unlock(&sim.subframe_mutex);
         LOG_D(SIM,"Frame %d, Subframe %d, NB_RU %d, NB_UE %d: Checking masks %x,%x\n",frame,sf,RC.nb_RU,NB_UE_INST,subframe_ru_mask_local,subframe_UE_mask_local);
 
         if ((subframe_ru_mask_local == ((1<<RC.nb_RU)-1)) &&
             (subframe_UE_mask_local == ((1<<NB_UE_INST)-1))) all_done=1;
         else usleep(1500);
->>>>>>> edb74831
       }
 
       //clear subframe masks for next round
@@ -594,15 +468,10 @@
       pthread_mutex_unlock(&sim.subframe_mutex);
 
       // increment timestamps
-<<<<<<< HEAD
-      for (int ru_id=0;ru_id<RC.nb_RU;ru_id++) {
-	sim.current_ru_rx_timestamp[ru_id][CC_id] += RC.ru[ru_id]->frame_parms->samples_per_tti;
-	LOG_D(SIM,"RU %d/%d: TS %"PRIi64"\n",ru_id,CC_id,sim.current_ru_rx_timestamp[ru_id][CC_id]);
-=======
+
       for (int ru_id=0; ru_id<RC.nb_RU; ru_id++) {
-        sim.current_ru_rx_timestamp[ru_id][CC_id] += RC.ru[ru_id]->frame_parms.samples_per_tti;
+        sim.current_ru_rx_timestamp[ru_id][CC_id] += RC.ru[ru_id]->frame_parms->samples_per_tti;
         LOG_D(SIM,"RU %d/%d: TS %"PRIi64"\n",ru_id,CC_id,sim.current_ru_rx_timestamp[ru_id][CC_id]);
->>>>>>> edb74831
       }
 
       for (int UE_inst = 0; UE_inst<NB_UE_INST; UE_inst++) {
