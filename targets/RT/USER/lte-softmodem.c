/*
 * Licensed to the OpenAirInterface (OAI) Software Alliance under one or more
 * contributor license agreements.  See the NOTICE file distributed with
 * this work for additional information regarding copyright ownership.
 * The OpenAirInterface Software Alliance licenses this file to You under
 * the OAI Public License, Version 1.1  (the "License"); you may not use this file
 * except in compliance with the License.
 * You may obtain a copy of the License at
 *
 *      http://www.openairinterface.org/?page_id=698
 *
 * Unless required by applicable law or agreed to in writing, software
 * distributed under the License is distributed on an "AS IS" BASIS,
 * WITHOUT WARRANTIES OR CONDITIONS OF ANY KIND, either express or implied.
 * See the License for the specific language governing permissions and
 * limitations under the License.
 *-------------------------------------------------------------------------------
 * For more information about the OpenAirInterface (OAI) Software Alliance:
 *      contact@openairinterface.org
 */

/*! \file lte-softmodem.c
 * \brief Top-level threads for eNodeB
 * \author R. Knopp, F. Kaltenberger, Navid Nikaein
 * \date 2012
 * \version 0.1
 * \company Eurecom
 * \email: knopp@eurecom.fr,florian.kaltenberger@eurecom.fr, navid.nikaein@eurecom.fr
 * \note
 * \warning
 */


#define _GNU_SOURCE             /* See feature_test_macros(7) */
#include <sched.h>

#include "rt_wrapper.h"


#undef MALLOC //there are two conflicting definitions, so we better make sure we don't use it at all

#include "assertions.h"
#include "msc.h"

#include "PHY/types.h"

#include "PHY/defs_eNB.h"
#include "common/ran_context.h"
#include "common/config/config_userapi.h"
#include "common/utils/load_module_shlib.h"
#undef MALLOC //there are two conflicting definitions, so we better make sure we don't use it at all
//#undef FRAME_LENGTH_COMPLEX_SAMPLES //there are two conflicting definitions, so we better make sure we don't use it at all

#include "../../ARCH/COMMON/common_lib.h"
#include "../../ARCH/ETHERNET/USERSPACE/LIB/if_defs.h"

//#undef FRAME_LENGTH_COMPLEX_SAMPLES //there are two conflicting definitions, so we better make sure we don't use it at all

#include "PHY/phy_vars.h"
#include "SCHED/sched_common_vars.h"
#include "LAYER2/MAC/mac_vars.h"

#include "LAYER2/MAC/mac.h"
#include "LAYER2/MAC/mac_proto.h"
#include "RRC/LTE/rrc_vars.h"
#include "PHY_INTERFACE/phy_interface_vars.h"
#include "PHY/TOOLS/phy_scope_interface.h"
#include "nfapi/oai_integration/vendor_ext.h"
#ifdef SMBV
#include "PHY/TOOLS/smbv.h"
unsigned short config_frames[4] = {2,9,11,13};
#endif
#include "common/utils/LOG/log.h"
#include "UTIL/OTG/otg_tx.h"
#include "UTIL/OTG/otg_externs.h"
#include "UTIL/MATH/oml.h"
#include "common/utils/LOG/vcd_signal_dumper.h"
#include "UTIL/OPT/opt.h"
#include "enb_config.h"
//#include "PHY/TOOLS/time_meas.h"

#ifndef OPENAIR2
  #include "UTIL/OTG/otg_vars.h"
#endif


#include "create_tasks.h"


#include "PHY/INIT/phy_init.h"

#include "system.h"

#include "lte-softmodem.h"
#include "NB_IoT_interface.h"
#include <executables/split_headers.h>

#if USING_GPROF
#  include "sys/gmon.h"
#endif

pthread_cond_t nfapi_sync_cond;
pthread_mutex_t nfapi_sync_mutex;
int nfapi_sync_var=-1; //!< protected by mutex \ref nfapi_sync_mutex


uint16_t sf_ahead=4;

pthread_cond_t sync_cond;
pthread_mutex_t sync_mutex;
int sync_var=-1; //!< protected by mutex \ref sync_mutex.
int config_sync_var=-1;

uint16_t runtime_phy_rx[29][6]; // SISO [MCS 0-28][RBs 0-5 : 6, 15, 25, 50, 75, 100]
uint16_t runtime_phy_tx[29][6]; // SISO [MCS 0-28][RBs 0-5 : 6, 15, 25, 50, 75, 100]


volatile int             oai_exit = 0;

uint64_t                 downlink_frequency[MAX_NUM_CCs][4];
int32_t                  uplink_frequency_offset[MAX_NUM_CCs][4];

int UE_scan = 1;
int UE_scan_carrier = 0;
runmode_t mode = normal_txrx;

FILE *input_fd=NULL;


#if MAX_NUM_CCs == 1
rx_gain_t rx_gain_mode[MAX_NUM_CCs][4] = {{max_gain,max_gain,max_gain,max_gain}};
double tx_gain[MAX_NUM_CCs][4] = {{20,0,0,0}};
double rx_gain[MAX_NUM_CCs][4] = {{110,0,0,0}};
#else
rx_gain_t                rx_gain_mode[MAX_NUM_CCs][4] = {{max_gain,max_gain,max_gain,max_gain},{max_gain,max_gain,max_gain,max_gain}};
double tx_gain[MAX_NUM_CCs][4] = {{20,0,0,0},{20,0,0,0}};
double rx_gain[MAX_NUM_CCs][4] = {{110,0,0,0},{20,0,0,0}};
#endif

double rx_gain_off = 0.0;

double sample_rate=30.72e6;
double bw = 10.0e6;

uint8_t dci_Format = 0;
uint8_t agregation_Level =0xFF;

uint8_t nb_antenna_tx = 1;
uint8_t nb_antenna_rx = 1;

char ref[128] = "internal";
char channels[128] = "0";

int rx_input_level_dBm;
int otg_enabled;

uint64_t num_missed_slots=0; // counter for the number of missed slots

int split73=0;
void sendFs6Ul(PHY_VARS_eNB *eNB, int UE_id, int harq_pid, int segmentID, int16_t *data, int dataLen, int r_offset) {
  AssertFatal(false, "Must not be called in this context\n");
}
void sendFs6Ulharq(enum pckType type, int UEid, PHY_VARS_eNB *eNB, LTE_eNB_UCI *uci, int frame, int subframe, uint8_t *harq_ack, uint8_t tdd_mapping_mode, uint16_t tdd_multiplexing_mask, uint16_t rnti, int32_t stat) {
  AssertFatal(false, "Must not be called in this context\n");
}

extern void reset_opp_meas(void);
extern void print_opp_meas(void);


extern void init_eNB_afterRU(void);

int transmission_mode=1;
int emulate_rf = 0;
int numerology = 0;
int usrp_tx_thread = 0;

THREAD_STRUCT thread_struct;
/* struct for ethernet specific parameters given in eNB conf file */
eth_params_t *eth_params;

double cpuf;

int oaisim_flag=0;
uint16_t ue_idx_standalone = 0xFFFF;


/* forward declarations */
void set_default_frame_parms(LTE_DL_FRAME_PARMS *frame_parms[MAX_NUM_CCs]);

/*---------------------BMC: timespec helpers -----------------------------*/

struct timespec min_diff_time = { .tv_sec = 0, .tv_nsec = 0 };
struct timespec max_diff_time = { .tv_sec = 0, .tv_nsec = 0 };

struct timespec clock_difftime(struct timespec start, struct timespec end) {
  struct timespec temp;

  if ((end.tv_nsec-start.tv_nsec)<0) {
    temp.tv_sec = end.tv_sec-start.tv_sec-1;
    temp.tv_nsec = 1000000000+end.tv_nsec-start.tv_nsec;
  } else {
    temp.tv_sec = end.tv_sec-start.tv_sec;
    temp.tv_nsec = end.tv_nsec-start.tv_nsec;
  }

  return temp;
}

void print_difftimes(void) {
#ifdef DEBUG
  printf("difftimes min = %lu ns ; max = %lu ns\n", min_diff_time.tv_nsec, max_diff_time.tv_nsec);
#else
  LOG_I(HW,"difftimes min = %lu ns ; max = %lu ns\n", min_diff_time.tv_nsec, max_diff_time.tv_nsec);
#endif
}

void update_difftimes(struct timespec start, struct timespec end) {
  struct timespec diff_time = { .tv_sec = 0, .tv_nsec = 0 };
  int             changed = 0;
  diff_time = clock_difftime(start, end);

  if ((min_diff_time.tv_nsec == 0) || (diff_time.tv_nsec < min_diff_time.tv_nsec)) {
    min_diff_time.tv_nsec = diff_time.tv_nsec;
    changed = 1;
  }

  if ((max_diff_time.tv_nsec == 0) || (diff_time.tv_nsec > max_diff_time.tv_nsec)) {
    max_diff_time.tv_nsec = diff_time.tv_nsec;
    changed = 1;
  }

#if 1

  if (changed) print_difftimes();

#endif
}

/*------------------------------------------------------------------------*/

unsigned int build_rflocal(int txi, int txq, int rxi, int rxq) {
  return (txi + (txq<<6) + (rxi<<12) + (rxq<<18));
}
unsigned int build_rfdc(int dcoff_i_rxfe, int dcoff_q_rxfe) {
  return (dcoff_i_rxfe + (dcoff_q_rxfe<<8));
}


void exit_function(const char *file, const char *function, const int line, const char *s) {
  int ru_id;

  if (s != NULL) {
    printf("%s:%d %s() Exiting OAI softmodem: %s\n",file,line, function, s);
  }
  close_log_mem();
  oai_exit = 1;

  if (RC.ru == NULL)
    exit(-1); // likely init not completed, prevent crash or hang, exit now...

  for (ru_id=0; ru_id<RC.nb_RU; ru_id++) {
    if (RC.ru[ru_id] && RC.ru[ru_id]->rfdevice.trx_end_func) {
      RC.ru[ru_id]->rfdevice.trx_end_func(&RC.ru[ru_id]->rfdevice);
      RC.ru[ru_id]->rfdevice.trx_end_func = NULL;
    }

    if (RC.ru[ru_id] && RC.ru[ru_id]->ifdevice.trx_end_func) {
      RC.ru[ru_id]->ifdevice.trx_end_func(&RC.ru[ru_id]->ifdevice);
      RC.ru[ru_id]->ifdevice.trx_end_func = NULL;
    }
  }

  sleep(1); //allow lte-softmodem threads to exit first
  exit(1);
}


static void get_options(void) {
  CONFIG_SETRTFLAG(CONFIG_NOEXITONHELP);
  get_common_options(SOFTMODEM_ENB_BIT );
  CONFIG_CLEARRTFLAG(CONFIG_NOEXITONHELP);

  if ( !(CONFIG_ISFLAGSET(CONFIG_ABORT)) ) {
    memset((void *)&RC,0,sizeof(RC));
    /* Read RC configuration file */
    RCConfig();
    NB_eNB_INST = RC.nb_inst;
    printf("Configuration: nb_rrc_inst %d, nb_L1_inst %d, nb_ru %d\n",NB_eNB_INST,RC.nb_L1_inst,RC.nb_RU);

    if (!IS_SOFTMODEM_NONBIOT) {
      load_NB_IoT();
      printf("               nb_nbiot_rrc_inst %d, nb_nbiot_L1_inst %d, nb_nbiot_macrlc_inst %d\n",
             RC.nb_nb_iot_rrc_inst, RC.nb_nb_iot_L1_inst, RC.nb_nb_iot_macrlc_inst);
    } else {
      printf("All Nb-IoT instances disabled\n");
      RC.nb_nb_iot_rrc_inst=RC.nb_nb_iot_L1_inst=RC.nb_nb_iot_macrlc_inst=0;
    }
  }
}





void set_default_frame_parms(LTE_DL_FRAME_PARMS *frame_parms[MAX_NUM_CCs]) {
  int CC_id;

  for (CC_id=0; CC_id<MAX_NUM_CCs; CC_id++) {
    frame_parms[CC_id] = (LTE_DL_FRAME_PARMS *) malloc(sizeof(LTE_DL_FRAME_PARMS));
    /* Set some default values that may be overwritten while reading options */
    frame_parms[CC_id]->frame_type          = FDD;
    frame_parms[CC_id]->tdd_config          = 3;
    frame_parms[CC_id]->tdd_config_S        = 0;
    frame_parms[CC_id]->N_RB_DL             = 100;
    frame_parms[CC_id]->N_RB_UL             = 100;
    frame_parms[CC_id]->Ncp                 = NORMAL;
    frame_parms[CC_id]->Ncp_UL              = NORMAL;
    frame_parms[CC_id]->Nid_cell            = 0;
    frame_parms[CC_id]->num_MBSFN_config    = 0;
    frame_parms[CC_id]->nb_antenna_ports_eNB  = 1;
    frame_parms[CC_id]->nb_antennas_tx      = 1;
    frame_parms[CC_id]->nb_antennas_rx      = 1;
    frame_parms[CC_id]->nushift             = 0;
    frame_parms[CC_id]->phich_config_common.phich_resource = oneSixth;
    frame_parms[CC_id]->phich_config_common.phich_duration = normal;
    // UL RS Config
    frame_parms[CC_id]->pusch_config_common.ul_ReferenceSignalsPUSCH.cyclicShift = 0;//n_DMRS1 set to 0
    frame_parms[CC_id]->pusch_config_common.ul_ReferenceSignalsPUSCH.groupHoppingEnabled = 0;
    frame_parms[CC_id]->pusch_config_common.ul_ReferenceSignalsPUSCH.sequenceHoppingEnabled = 0;
    frame_parms[CC_id]->pusch_config_common.ul_ReferenceSignalsPUSCH.groupAssignmentPUSCH = 0;
    frame_parms[CC_id]->prach_config_common.rootSequenceIndex=22;
    frame_parms[CC_id]->prach_config_common.prach_ConfigInfo.zeroCorrelationZoneConfig=1;
    frame_parms[CC_id]->prach_config_common.prach_ConfigInfo.prach_ConfigIndex=0;
    frame_parms[CC_id]->prach_config_common.prach_ConfigInfo.highSpeedFlag=0;
    frame_parms[CC_id]->prach_config_common.prach_ConfigInfo.prach_FreqOffset=0;
    //    downlink_frequency[CC_id][0] = 2680000000; // Use float to avoid issue with frequency over 2^31.
    //    downlink_frequency[CC_id][1] = downlink_frequency[CC_id][0];
    //    downlink_frequency[CC_id][2] = downlink_frequency[CC_id][0];
    //    downlink_frequency[CC_id][3] = downlink_frequency[CC_id][0];
    //printf("Downlink for CC_id %d frequency set to %u\n", CC_id, downlink_frequency[CC_id][0]);
    frame_parms[CC_id]->dl_CarrierFreq=downlink_frequency[CC_id][0];
  }
}

void wait_RUs(void) {
  /* do not modify the following LOG_UI message, which is used by CI */
  LOG_UI(ENB_APP,"Waiting for RUs to be configured ... RC.ru_mask:%02lx\n", RC.ru_mask);
  // wait for all RUs to be configured over fronthaul
  pthread_mutex_lock(&RC.ru_mutex);

  while (RC.ru_mask>0) {
    pthread_cond_wait(&RC.ru_cond,&RC.ru_mutex);
    printf("RC.ru_mask:%02lx\n", RC.ru_mask);
  }

  pthread_mutex_unlock(&RC.ru_mutex);
  LOG_I(PHY,"RUs configured\n");
}

void wait_eNBs(void) {
  int i,j;
  int waiting=1;

  while (waiting==1) {
    printf("Waiting for eNB L1 instances to all get configured ... sleeping 50ms (nb_L1_inst %d)\n",RC.nb_L1_inst);
    usleep(50*1000);
    waiting=0;

    for (i=0; i<RC.nb_L1_inst; i++) {
      printf("RC.nb_L1_CC[%d]:%d\n", i, RC.nb_L1_CC[i]);

      for (j=0; j<RC.nb_L1_CC[i]; j++) {
        if (RC.eNB[i][j]->configured==0) {
          waiting=1;
          break;
        }
      }
    }
  }

  printf("eNB L1 are configured\n");
}


/*
 * helper function to terminate a certain ITTI task
 */
void terminate_task(module_id_t mod_id, task_id_t from, task_id_t to) {
  LOG_I(ENB_APP, "sending TERMINATE_MESSAGE from task %s (%d) to task %s (%d)\n",
        itti_get_task_name(from), from, itti_get_task_name(to), to);
  MessageDef *msg;
  msg = itti_alloc_new_message (from, 0, TERMINATE_MESSAGE);
  itti_send_msg_to_task (to, ENB_MODULE_ID_TO_INSTANCE(mod_id), msg);
}

extern void  free_transport(PHY_VARS_eNB *);
extern void  phy_free_RU(RU_t *);

int stop_L1L2(module_id_t enb_id) {
  LOG_W(ENB_APP, "stopping lte-softmodem\n");

  if (!RC.ru) {
    LOG_UI(ENB_APP, "no RU configured\n");
    return -1;
  }

  /* these tasks need to pick up new configuration */
  terminate_task(enb_id, TASK_ENB_APP, TASK_RRC_ENB);
  oai_exit = 1;
  LOG_I(ENB_APP, "calling kill_RU_proc() for instance %d\n", enb_id);
  kill_RU_proc(RC.ru[enb_id]);
  LOG_I(ENB_APP, "calling kill_eNB_proc() for instance %d\n", enb_id);
  kill_eNB_proc(enb_id);
  oai_exit = 0;

  for (int cc_id = 0; cc_id < RC.nb_CC[enb_id]; cc_id++) {
    free_transport(RC.eNB[enb_id][cc_id]);
    phy_free_lte_eNB(RC.eNB[enb_id][cc_id]);
  }

  phy_free_RU(RC.ru[enb_id]);
  free_lte_top();
  return 0;
}

/*
 * Restart the lte-softmodem after it has been soft-stopped with stop_L1L2()
 */
int restart_L1L2(module_id_t enb_id) {
  RU_t *ru = RC.ru[enb_id];
  int cc_id;
  MessageDef *msg_p = NULL;
  LOG_W(ENB_APP, "restarting lte-softmodem\n");
  /* block threads */
  pthread_mutex_lock(&sync_mutex);
  sync_var = -1;
  pthread_mutex_unlock(&sync_mutex);

  for (cc_id = 0; cc_id < RC.nb_L1_CC[enb_id]; cc_id++) {
    RC.eNB[enb_id][cc_id]->configured = 0;
  }

  RC.ru_mask |= (1 << ru->idx);
  set_function_spec_param(RC.ru[enb_id]);
  /* reset the list of connected UEs in the MAC, since in this process with
   * loose all UEs (have to reconnect) */
  init_UE_info(&RC.mac[enb_id]->UE_info);
  LOG_I(ENB_APP, "attempting to create ITTI tasks\n");

  if (itti_create_task (TASK_RRC_ENB, rrc_enb_task, NULL) < 0) {
    LOG_E(RRC, "Create task for RRC eNB failed\n");
    return -1;
  } else {
    LOG_I(RRC, "Re-created task for RRC eNB successfully\n");
  }

  /* pass a reconfiguration request which will configure everything down to
   * RC.eNB[i][j]->frame_parms, too */
  msg_p = itti_alloc_new_message(TASK_ENB_APP, 0, RRC_CONFIGURATION_REQ);
  RRC_CONFIGURATION_REQ(msg_p) = RC.rrc[enb_id]->configuration;
  itti_send_msg_to_task(TASK_RRC_ENB, ENB_MODULE_ID_TO_INSTANCE(enb_id), msg_p);
  /* TODO XForms might need to be restarted, but it is currently (09/02/18)
   * broken, so we cannot test it */
  wait_eNBs();
  init_RU_proc(ru);
  ru->rf_map.card = 0;
  ru->rf_map.chain = 0; /* CC_id + chain_offset;*/
  wait_RUs();
  init_eNB_afterRU();
  printf("Sending sync to all threads\n");
  pthread_mutex_lock(&sync_mutex);
  sync_var=0;
  pthread_cond_broadcast(&sync_cond);
  pthread_mutex_unlock(&sync_mutex);
  return 0;
}

void init_pdcp(void) {
  if (!NODE_IS_DU(RC.rrc[0]->node_type)) {
    pdcp_layer_init();
    uint32_t pdcp_initmask = (IS_SOFTMODEM_NOS1) ?
                             (PDCP_USE_NETLINK_BIT | LINK_ENB_PDCP_TO_IP_DRIVER_BIT) : LINK_ENB_PDCP_TO_GTPV1U_BIT;

    if (IS_SOFTMODEM_NOS1)
      pdcp_initmask = pdcp_initmask | ENB_NAS_USE_TUN_BIT | SOFTMODEM_NOKRNMOD_BIT  ;

    pdcp_initmask = pdcp_initmask | ENB_NAS_USE_TUN_W_MBMS_BIT;

    pdcp_module_init(pdcp_initmask, 0);

    if (NODE_IS_CU(RC.rrc[0]->node_type)) {
      pdcp_set_rlc_data_req_func((send_rlc_data_req_func_t)proto_agent_send_rlc_data_req);
    } else {
      pdcp_set_rlc_data_req_func((send_rlc_data_req_func_t) rlc_data_req);
      pdcp_set_pdcp_data_ind_func((pdcp_data_ind_func_t) pdcp_data_ind);
    }
  } else {
    pdcp_set_pdcp_data_ind_func((pdcp_data_ind_func_t) proto_agent_send_pdcp_data_ind);
  }
}

static  void wait_nfapi_init(char *thread_name) {
  printf( "waiting for NFAPI PNF connection and population of global structure (%s)\n",thread_name);
  pthread_mutex_lock( &nfapi_sync_mutex );

  while (nfapi_sync_var<0)
    pthread_cond_wait( &nfapi_sync_cond, &nfapi_sync_mutex );

  pthread_mutex_unlock(&nfapi_sync_mutex);
  printf( "NFAPI: got sync (%s)\n", thread_name);
}

int main ( int argc, char **argv )
{
  struct sched_param param =
  {
    .sched_priority = 79
  };
  if (sched_setscheduler( 0, SCHED_RR, &param ) == -1 )
  {
    fprintf(stderr, "sched_setscheduler: %s\n", strerror(errno));
    return EXIT_FAILURE;
  }
  if (mlockall(MCL_CURRENT | MCL_FUTURE) == -1)
  {
    fprintf(stderr, "mlockall: %s\n", strerror(errno));
    return EXIT_FAILURE;
  }

  int i;
  int CC_id = 0;
  int ru_id;
  int node_type = ngran_eNB;

  if ( load_configmodule(argc,argv,0) == NULL) {
    exit_fun("[SOFTMODEM] Error, configuration module init failed\n");
  }

  mode = normal_txrx;
  set_latency_target();
  logInit();
  printf("Reading in command-line options\n");
  get_options ();

  EPC_MODE_ENABLED = !IS_SOFTMODEM_NOS1;

  if (CONFIG_ISFLAGSET(CONFIG_ABORT) ) {
    fprintf(stderr,"Getting configuration failed\n");
    exit(-1);
  }

#if T_TRACER
  T_Config_Init();
#endif
  //randominit (0);
  set_taus_seed (0);
  printf("configuring for RAU/RRU\n");

  if (opp_enabled ==1) {
    reset_opp_meas();
  }

  cpuf=get_cpu_freq_GHz();
  printf("ITTI init, useMME: %i\n",EPC_MODE_ENABLED);
  itti_init(TASK_MAX, tasks_info);
  // allows to forward in wireshark L2 protocol for decoding
  // initialize mscgen log after ITTI
  if (get_softmodem_params()->start_msc) {
    load_module_shlib("msc",NULL,0,&msc_interface);
  }

  MSC_INIT(MSC_E_UTRAN, ADDED_QUEUES_MAX+TASK_MAX);
  init_opt();
  // to make a graceful exit when ctrl-c is pressed
  set_softmodem_sighandler();
  check_clock();
#ifndef PACKAGE_VERSION
#  define PACKAGE_VERSION "UNKNOWN-EXPERIMENTAL"
#endif
  LOG_I(HW, "Version: %s\n", PACKAGE_VERSION);
  printf("Runtime table\n");
  fill_modeled_runtime_table(runtime_phy_rx,runtime_phy_tx);

  /* Read configuration */
  if (RC.nb_inst > 0) {
    read_config_and_init();
  } else {
    printf("RC.nb_inst = 0, Initializing L1\n");
    RCconfig_L1();
  }

  /* We need to read RU configuration before FlexRAN starts so it knows what
   * splits to report. Actual RU start comes later. */
  if (RC.nb_RU > 0 && NFAPI_MODE != NFAPI_MODE_VNF) {
    RCconfig_RU();
    LOG_I(PHY,
          "number of L1 instances %d, number of RU %d, number of CPU cores %d\n",
          RC.nb_L1_inst, RC.nb_RU, get_nprocs());
  }

  if (RC.nb_inst > 0) {
    /* Start the agent. If it is turned off in the configuration, it won't start */
    for (i = 0; i < RC.nb_inst; i++) {
      flexran_agent_start(i);
    }
    
    /* initializes PDCP and sets correct RLC Request/PDCP Indication callbacks
     * for monolithic/F1 modes */
   init_pdcp();
    
    if (create_tasks(1) < 0) {
      printf("cannot create ITTI tasks\n");
      exit(-1);
    }

    for (int enb_id = 0; enb_id < RC.nb_inst; enb_id++) {
      MessageDef *msg_p = itti_alloc_new_message (TASK_ENB_APP, 0, RRC_CONFIGURATION_REQ);
      RRC_CONFIGURATION_REQ(msg_p) = RC.rrc[enb_id]->configuration;
      itti_send_msg_to_task (TASK_RRC_ENB, ENB_MODULE_ID_TO_INSTANCE(enb_id), msg_p);
    }
    node_type = RC.rrc[0]->node_type;
  }

  if (RC.nb_inst > 0 && NODE_IS_CU(node_type)) {
    protocol_ctxt_t ctxt;
    ctxt.module_id = 0 ;
    ctxt.instance = 0;
    ctxt.rnti = 0;
    ctxt.enb_flag = 1;
    ctxt.frame = 0;
    ctxt.subframe = 0;
    pdcp_run(&ctxt);
  }

  /* start threads if only L1 or not a CU */
  if (RC.nb_inst == 0 || !NODE_IS_CU(node_type) || NFAPI_MODE == NFAPI_MODE_PNF || NFAPI_MODE == NFAPI_MODE_VNF) {
    // init UE_PF_PO and mutex lock
    pthread_mutex_init(&ue_pf_po_mutex, NULL);
    memset (&UE_PF_PO[0][0], 0, sizeof(UE_PF_PO_t)*MAX_MOBILES_PER_ENB*MAX_NUM_CCs);
    mlockall(MCL_CURRENT | MCL_FUTURE);
    pthread_cond_init(&sync_cond,NULL);
    pthread_mutex_init(&sync_mutex, NULL);

    rt_sleep_ns(10*100000000ULL);

    if (NFAPI_MODE!=NFAPI_MONOLITHIC) {
      LOG_I(ENB_APP,"NFAPI*** - mutex and cond created - will block shortly for completion of PNF connection\n");
      pthread_cond_init(&sync_cond,NULL);
      pthread_mutex_init(&sync_mutex, NULL);
    }

    if (NFAPI_MODE==NFAPI_MODE_VNF) {// VNF
#if defined(PRE_SCD_THREAD)
      init_ru_vnf();  // ru pointer is necessary for pre_scd.
#endif
      wait_nfapi_init("main?");
    }

    LOG_I(ENB_APP,"START MAIN THREADS\n");
    // start the main threads
    number_of_cards = 1;
    printf("RC.nb_L1_inst:%d\n", RC.nb_L1_inst);

    if (RC.nb_L1_inst > 0) {
      printf("Initializing eNB threads single_thread_flag:%d wait_for_sync:%d\n", get_softmodem_params()->single_thread_flag,get_softmodem_params()->wait_for_sync);
      init_eNB(get_softmodem_params()->single_thread_flag,get_softmodem_params()->wait_for_sync);
    }
    for (int x=0; x < RC.nb_L1_inst; x++) 
      for (int CC_id=0; CC_id<RC.nb_L1_CC[x]; CC_id++) {
        L1_rxtx_proc_t *L1proc= &RC.eNB[x][CC_id]->proc.L1_proc;
	L1proc->threadPool=(tpool_t*)malloc(sizeof(tpool_t));
        L1proc->respEncode=(notifiedFIFO_t*) malloc(sizeof(notifiedFIFO_t));
        L1proc->respDecode=(notifiedFIFO_t*) malloc(sizeof(notifiedFIFO_t));
        if ( strlen(get_softmodem_params()->threadPoolConfig) > 0 )
         initTpool(get_softmodem_params()->threadPoolConfig, L1proc->threadPool, true);
        else
         initTpool("n", L1proc->threadPool, true);
      initNotifiedFIFO(L1proc->respEncode);
      initNotifiedFIFO(L1proc->respDecode);
      RC.eNB[x][CC_id]->proc.L1_proc_tx.threadPool = L1proc->threadPool;
    }


  }

  printf("wait_eNBs()\n");
  wait_eNBs();
  printf("About to Init RU threads RC.nb_RU:%d\n", RC.nb_RU);
  
  // RU thread and some L1 procedure aren't necessary in VNF or L2 FAPI simulator.
  // but RU thread deals with pre_scd and this is necessary in VNF and simulator.
  // some initialization is necessary and init_ru_vnf do this.
  if (RC.nb_RU >0 && NFAPI_MODE!=NFAPI_MODE_VNF) {
    printf("Initializing RU threads\n");
    init_RU(get_softmodem_params()->rf_config_file,get_softmodem_params()->send_dmrs_sync);
    
    for (ru_id=0; ru_id<RC.nb_RU; ru_id++) {
      RC.ru[ru_id]->rf_map.card=0;
      RC.ru[ru_id]->rf_map.chain=CC_id+(get_softmodem_params()->chain_offset);
    }

    config_sync_var=0;

    if (NFAPI_MODE==NFAPI_MODE_PNF) { // PNF
      wait_nfapi_init("main?");
    }

    printf("wait RUs\n");
    // end of CI modifications
    fflush(stdout);
    fflush(stderr);
    // wait_RUs() is wrong and over complex!
    wait_RUs();
    LOG_I(ENB_APP,"RC.nb_RU:%d\n", RC.nb_RU);
    // once all RUs are ready intiailize the rest of the eNBs ((dependence on final RU parameters after configuration)
    printf("ALL RUs ready - init eNBs\n");
    
    if (NFAPI_MODE!=NFAPI_MODE_PNF && NFAPI_MODE!=NFAPI_MODE_VNF) {
      LOG_I(ENB_APP,"Not NFAPI mode - call init_eNB_afterRU()\n");
      init_eNB_afterRU();
    } else {
      LOG_I(ENB_APP,"NFAPI mode - DO NOT call init_eNB_afterRU()\n");
    }

    LOG_UI(ENB_APP,"ALL RUs ready - ALL eNBs ready\n");
    // connect the TX/RX buffers
    sleep(1); /* wait for thread activation */
    LOG_I(ENB_APP,"Sending sync to all threads\n");
    pthread_mutex_lock(&sync_mutex);
    sync_var=0;
    pthread_cond_broadcast(&sync_cond);
    pthread_mutex_unlock(&sync_mutex);
    create_tasks_mbms(1);
    config_check_unknown_cmdlineopt(CONFIG_CHECKALLSECTIONS);
  }
<<<<<<< HEAD
  else
    create_tasks_mbms(1);
  //create_tasks_mbms(1);
=======
  log_scheduler("eNB-main");
  create_tasks_mbms(1);
>>>>>>> b5ff5516

  // wait for end of program
  LOG_UI(ENB_APP,"TYPE <CTRL-C> TO TERMINATE\n");
  // CI -- Flushing the std outputs for the previous marker to show on the eNB / DU / CU log file
  fflush(stdout);
  fflush(stderr);
  // end of CI modifications
  //getchar();
  if(IS_SOFTMODEM_DOFORMS)
     load_softscope("enb",NULL);
  itti_wait_tasks_end();

#if USING_GPROF
  // Save the gprof data now (rather than via atexit) in case we crash while shutting down
  fprintf(stderr, "Recording gprof data...\n");
  _mcleanup();
  fprintf(stderr, "Recording gprof data...done\n");
#endif // USING_GPROF

  oai_exit=1;
  LOG_I(ENB_APP,"oai_exit=%d\n",oai_exit);
  // stop threads

  if (RC.nb_inst == 0 || !NODE_IS_CU(node_type)) {
    if(IS_SOFTMODEM_DOFORMS)
      end_forms();

    LOG_I(ENB_APP,"stopping MODEM threads\n");
    stop_eNB(NB_eNB_INST);
    stop_RU(RC.nb_RU);

    /* release memory used by the RU/eNB threads (incomplete), after all
     * threads have been stopped (they partially use the same memory) */
    for (int inst = 0; inst < NB_eNB_INST; inst++) {
      for (int cc_id = 0; cc_id < RC.nb_CC[inst]; cc_id++) {
	free_transport(RC.eNB[inst][cc_id]);
        phy_free_lte_eNB(RC.eNB[inst][cc_id]);
      }
    }

    for (int inst = 0; inst < RC.nb_RU; inst++) {
      phy_free_RU(RC.ru[inst]);
    }

    free_lte_top();
    end_configmodule();
    pthread_cond_destroy(&sync_cond);
    pthread_mutex_destroy(&sync_mutex);
    pthread_cond_destroy(&nfapi_sync_cond);
    pthread_mutex_destroy(&nfapi_sync_mutex);
    pthread_mutex_destroy(&ue_pf_po_mutex);

    for(ru_id=0; ru_id<RC.nb_RU; ru_id++) {
      if (RC.ru[ru_id]->rfdevice.trx_end_func) {
        RC.ru[ru_id]->rfdevice.trx_end_func(&RC.ru[ru_id]->rfdevice);
        RC.ru[ru_id]->rfdevice.trx_end_func = NULL;
      }

      if (RC.ru[ru_id]->ifdevice.trx_end_func) {
        RC.ru[ru_id]->ifdevice.trx_end_func(&RC.ru[ru_id]->ifdevice);
        RC.ru[ru_id]->ifdevice.trx_end_func = NULL;
      }
    }
  }

  terminate_opt();
  logClean();
  printf("Bye.\n");
  return 0;
}<|MERGE_RESOLUTION|>--- conflicted
+++ resolved
@@ -734,14 +734,9 @@
     create_tasks_mbms(1);
     config_check_unknown_cmdlineopt(CONFIG_CHECKALLSECTIONS);
   }
-<<<<<<< HEAD
   else
     create_tasks_mbms(1);
   //create_tasks_mbms(1);
-=======
-  log_scheduler("eNB-main");
-  create_tasks_mbms(1);
->>>>>>> b5ff5516
 
   // wait for end of program
   LOG_UI(ENB_APP,"TYPE <CTRL-C> TO TERMINATE\n");
