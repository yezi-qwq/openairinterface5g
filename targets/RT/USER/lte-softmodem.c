--- conflicted
+++ resolved
@@ -227,14 +227,10 @@
  */
 uint8_t abstraction_flag=0;
 
-<<<<<<< HEAD
 /* forward declarations */
 void set_default_frame_parms(LTE_DL_FRAME_PARMS *frame_parms[MAX_NUM_CCs]);
-=======
 /* override the enb configuration parameters */
 static void reconfigure_enb_params(int enb_id);
-
->>>>>>> a09728ad
 
 /*---------------------BMC: timespec helpers -----------------------------*/
 
@@ -488,86 +484,17 @@
   MessageDef *message_p = NULL;
   int         result;
 
-<<<<<<< HEAD
   itti_set_task_real_time(TASK_L2L1);
   itti_mark_task_ready(TASK_L2L1);
-=======
-    itti_set_task_real_time(TASK_L2L1);
-    itti_mark_task_ready(TASK_L2L1);
-
-    if (UE_flag == 0) {
-        /* Wait for the initialize message */
-        printf("Wait for the ITTI initialize message\n");
-        do {
-            if (message_p != NULL) {
-                result = itti_free (ITTI_MSG_ORIGIN_ID(message_p), message_p);
-                AssertFatal (result == EXIT_SUCCESS, "Failed to free memory (%d)!\n", result);
-            }
-
-            itti_receive_msg (TASK_L2L1, &message_p);
-
-            switch (ITTI_MSG_ID(message_p)) {
-            case INITIALIZE_MESSAGE:
-                /* Start eNB thread */
-                LOG_D(EMU, "L2L1 TASK received %s\n", ITTI_MSG_NAME(message_p));
-                start_eNB = 1;
-                break;
-
-            case TERMINATE_MESSAGE:
-                LOG_W(TASK_L2L1, " *** Exiting L2L1 thread\n");
-                oai_exit = 1;
-                start_eNB = 0;
-                itti_exit_task ();
-                break;
-
-            default:
-                LOG_E(EMU, "Received unexpected message %s\n", ITTI_MSG_NAME(message_p));
-                break;
-            }
-        } while (ITTI_MSG_ID(message_p) != INITIALIZE_MESSAGE);
-
-        result = itti_free (ITTI_MSG_ORIGIN_ID(message_p), message_p);
-        AssertFatal (result == EXIT_SUCCESS, "Failed to free memory (%d)!\n", result);
-    }
->>>>>>> a09728ad
 
   if (UE_flag == 0) {
     /* Wait for the initialize message */
     printf("Wait for the ITTI initialize message\n");
     do {
-<<<<<<< HEAD
       if (message_p != NULL) {
 	result = itti_free (ITTI_MSG_ORIGIN_ID(message_p), message_p);
 	AssertFatal (result == EXIT_SUCCESS, "Failed to free memory (%d)!\n", result);
       }
-=======
-        // Wait for a message
-        itti_receive_msg (TASK_L2L1, &message_p);
-
-        switch (ITTI_MSG_ID(message_p)) {
-        case TERMINATE_MESSAGE:
-            LOG_W(TASK_L2L1, " *** Exiting L2L1 thread\n");
-            oai_exit=1;
-            itti_exit_task ();
-            break;
-
-        case ACTIVATE_MESSAGE:
-            start_UE = 1;
-            break;
-
-        case DEACTIVATE_MESSAGE:
-            start_UE = 0;
-            break;
-
-        case MESSAGE_TEST:
-            LOG_I(EMU, "Received %s\n", ITTI_MSG_NAME(message_p));
-            break;
-
-        default:
-            LOG_E(EMU, "Received unexpected message %s\n", ITTI_MSG_NAME(message_p));
-            break;
-        }
->>>>>>> a09728ad
 
       itti_receive_msg (TASK_L2L1, &message_p);
 
@@ -581,6 +508,7 @@
       case TERMINATE_MESSAGE:
 	printf("received terminate message\n");
 	oai_exit=1;
+        start_eNB = 0;
 	itti_exit_task ();
 	break;
 
@@ -740,7 +668,6 @@
   } /* UE_flag > 0 */
 
 #if T_TRACER
-<<<<<<< HEAD
   paramdef_t cmdline_ttraceparams[] =CMDLINE_TTRACEPARAMS_DESC ;
   config_process_cmdline( cmdline_ttraceparams,sizeof(cmdline_ttraceparams)/sizeof(paramdef_t),NULL);   
 #endif
@@ -753,364 +680,6 @@
       NB_eNB_INST = RC.nb_inst;
       NB_RU	  = RC.nb_RU;
       printf("Configuration: nb_rrc_inst %d, nb_L1_inst %d, nb_ru %d\n",NB_eNB_INST,RC.nb_L1_inst,NB_RU);
-=======
-        case LONG_OPTION_T_PORT: {
-            extern int T_port;
-            if (optarg == NULL) abort();  /* should not happen */
-            T_port = atoi(optarg);
-            break;
-        }
-
-        case LONG_OPTION_T_NOWAIT: {
-            extern int T_wait;
-            T_wait = 0;
-            break;
-        }
-
-        case LONG_OPTION_T_DONT_FORK: {
-            extern int T_dont_fork;
-            T_dont_fork = 1;
-            break;
-        }
-#endif
-
-        case 'A':
-            timing_advance = atoi (optarg);
-            break;
-
-        case 'C':
-            for (CC_id=0; CC_id<MAX_NUM_CCs; CC_id++) {
-                downlink_frequency[CC_id][0] = atof(optarg); // Use float to avoid issue with frequency over 2^31.
-                downlink_frequency[CC_id][1] = downlink_frequency[CC_id][0];
-                downlink_frequency[CC_id][2] = downlink_frequency[CC_id][0];
-                downlink_frequency[CC_id][3] = downlink_frequency[CC_id][0];
-                printf("Downlink for CC_id %d frequency set to %u\n", CC_id, downlink_frequency[CC_id][0]);
-            }
-
-            UE_scan=0;
-
-            break;
-
-        case 'a':
-            chain_offset = atoi(optarg);
-            break;
-
-        case 'd':
-#ifdef XFORMS
-            do_forms=1;
-            printf("Running with XFORMS!\n");
-#endif
-            break;
-
-        case 'E':
-            threequarter_fs=1;
-            break;
-
-        case 'K':
-#if defined(ENABLE_ITTI)
-            itti_dump_file = strdup(optarg);
-#else
-            printf("-K option is disabled when ENABLE_ITTI is not defined\n");
-#endif
-            break;
-
-        case 'O':
-            conf_config_file_name = optarg;
-            break;
-
-        case 'U':
-            UE_flag = 1;
-            break;
-
-        case 'm':
-            target_dl_mcs = atoi (optarg);
-            break;
-
-        case 't':
-            target_ul_mcs = atoi (optarg);
-            break;
-
-        case 'W':
-            opt_enabled=1;
-            opt_type = OPT_WIRESHARK;
-            strncpy(in_ip, "127.0.0.1", sizeof(in_ip));
-            in_ip[sizeof(in_ip) - 1] = 0; // terminate string
-            printf("Enabling OPT for wireshark for local interface");
-            /*
-            if (optarg == NULL){
-            in_ip[0] =NULL;
-            printf("Enabling OPT for wireshark for local interface");
-            } else {
-            strncpy(in_ip, optarg, sizeof(in_ip));
-            in_ip[sizeof(in_ip) - 1] = 0; // terminate string
-            printf("Enabling OPT for wireshark with %s \n",in_ip);
-            }
-                 */
-            break;
-
-        case 'P':
-            opt_type = OPT_PCAP;
-            opt_enabled=1;
-
-            if (optarg == NULL) {
-                strncpy(in_path, "/tmp/oai_opt.pcap", sizeof(in_path));
-                in_path[sizeof(in_path) - 1] = 0; // terminate string
-                printf("Enabling OPT for PCAP with the following path /tmp/oai_opt.pcap");
-            } else {
-                strncpy(in_path, optarg, sizeof(in_path));
-                in_path[sizeof(in_path) - 1] = 0; // terminate string
-                printf("Enabling OPT for PCAP  with the following file %s \n",in_path);
-            }
-
-            break;
-
-        case 'V':
-            ouput_vcd = 1;
-            break;
-
-        case  'q':
-            opp_enabled = 1;
-            break;
-
-        case  'R' :
-            online_log_messages =1;
-            break;
-
-        case 'r':
-            UE_scan = 0;
-
-            for (CC_id=0; CC_id<MAX_NUM_CCs; CC_id++) {
-                switch(atoi(optarg)) {
-                case 6:
-                    frame_parms[CC_id]->N_RB_DL=6;
-                    frame_parms[CC_id]->N_RB_UL=6;
-                    break;
-
-                case 25:
-                    frame_parms[CC_id]->N_RB_DL=25;
-                    frame_parms[CC_id]->N_RB_UL=25;
-                    break;
-
-                case 50:
-                    frame_parms[CC_id]->N_RB_DL=50;
-                    frame_parms[CC_id]->N_RB_UL=50;
-                    break;
-
-                case 100:
-                    frame_parms[CC_id]->N_RB_DL=100;
-                    frame_parms[CC_id]->N_RB_UL=100;
-                    break;
-
-                default:
-                    printf("Unknown N_RB_DL %d, switching to 25\n",atoi(optarg));
-                    break;
-                }
-            }
-
-            break;
-
-        case 's':
-#if defined(OAI_USRP) || defined(CPRIGW)
-
-            clock_src = atoi(optarg);
-
-            if (clock_src == 0) {
-                //  char ref[128] = "internal";
-                //strncpy(uhd_ref, ref, strlen(ref)+1);
-            } else if (clock_src == 1) {
-                //char ref[128] = "external";
-                //strncpy(uhd_ref, ref, strlen(ref)+1);
-            }
-
-#else
-            printf("Note: -s not defined for ExpressMIMO2\n");
-#endif
-            break;
-
-        case 'S':
-            exit_missed_slots=0;
-            printf("Skip exit for missed slots\n");
-            break;
-
-        case 'g':
-            glog_level=atoi(optarg); // value between 1 - 9
-            break;
-
-        case 'F':
-            break;
-
-        case 'G':
-            glog_verbosity=atoi(optarg);// value from 0, 0x5, 0x15, 0x35, 0x75
-            break;
-
-        case 'x':
-            printf("Transmission mode should be set in config file now\n");
-            exit(-1);
-            /*
-            transmission_mode = atoi(optarg);
-
-            if (transmission_mode > 7) {
-              printf("Transmission mode %d not supported for the moment\n",transmission_mode);
-              exit(-1);
-            }
-            */
-            break;
-
-        case 'T':
-            for (CC_id=0; CC_id<MAX_NUM_CCs; CC_id++)
-                frame_parms[CC_id]->frame_type = TDD;
-            break;
-
-        case 'h':
-            help ();
-            exit (-1);
-
-        default:
-            help ();
-            exit (-1);
-            break;
-        }
-    }
-
-    if (UE_flag == 0)
-        AssertFatal(conf_config_file_name != NULL,"Please provide a configuration file\n");
-
-    if ((UE_flag == 0) && (conf_config_file_name != NULL)) {
-        int i,j;
-
-        NB_eNB_INST = 1;
-
-        /* Read eNB configuration file */
-        enb_properties = enb_config_init(conf_config_file_name);
-
-        AssertFatal (NB_eNB_INST <= enb_properties->number,
-                     "Number of eNB is greater than eNB defined in configuration file %s (%d/%d)!",
-                     conf_config_file_name, NB_eNB_INST, enb_properties->number);
-
-	NB_eNB_INST=enb_properties->number;
-
-        /* Update some simulation parameters */
-        for (i=0; i < enb_properties->number; i++) {
-            AssertFatal (MAX_NUM_CCs == enb_properties->properties[i]->nb_cc,
-                         "lte-softmodem compiled with MAX_NUM_CCs=%d, but only %d CCs configured for eNB %d!",
-                         MAX_NUM_CCs, enb_properties->properties[i]->nb_cc, i);
-
-#ifdef FLEXRAN_AGENT_SB_IF
-	    if (enb_properties->properties[i]->flexran_agent_reconf == 1) {
-	      node_control_state  = ENB_WAIT_RECONFIGURATION_CMD;
-	    } else {
-	      node_control_state  = ENB_NORMAL_OPERATION;
-	    }
-#endif
-		
-            eth_params = (eth_params_t*)malloc(enb_properties->properties[i]->nb_rrh_gw * sizeof(eth_params_t));
-            memset(eth_params, 0, enb_properties->properties[i]->nb_rrh_gw * sizeof(eth_params_t));
-
-            for (j=0; j<enb_properties->properties[i]->nb_rrh_gw; j++) {
-
-                if (enb_properties->properties[i]->rrh_gw_config[j].active == 1 ) {
-                    local_remote_radio = BBU_REMOTE_RADIO_HEAD;
-                    (eth_params+j)->local_if_name             = enb_properties->properties[i]->rrh_gw_config[j].rrh_gw_if_name;
-                    (eth_params+j)->my_addr                   = enb_properties->properties[i]->rrh_gw_config[j].local_address;
-                    (eth_params+j)->my_port                   = enb_properties->properties[i]->rrh_gw_config[j].local_port;
-                    (eth_params+j)->remote_addr               = enb_properties->properties[i]->rrh_gw_config[j].remote_address;
-                    (eth_params+j)->remote_port               = enb_properties->properties[i]->rrh_gw_config[j].remote_port;
-
-                    if (enb_properties->properties[i]->rrh_gw_config[j].raw == 1) {
-                        (eth_params+j)->transp_preference       = ETH_RAW_MODE;
-                    } else if (enb_properties->properties[i]->rrh_gw_config[j].rawif4p5 == 1) {
-                        (eth_params+j)->transp_preference       = ETH_RAW_IF4p5_MODE;
-                    } else if (enb_properties->properties[i]->rrh_gw_config[j].udpif4p5 == 1) {
-                        (eth_params+j)->transp_preference       = ETH_UDP_IF4p5_MODE;
-                    } else if (enb_properties->properties[i]->rrh_gw_config[j].rawif5_mobipass == 1) {
-                        (eth_params+j)->transp_preference       = ETH_RAW_IF5_MOBIPASS;
-                    } else {
-                        (eth_params+j)->transp_preference       = ETH_UDP_MODE;
-                    }
-
-                    (eth_params+j)->iq_txshift                = enb_properties->properties[i]->rrh_gw_config[j].iq_txshift;
-                    (eth_params+j)->tx_sample_advance         = enb_properties->properties[i]->rrh_gw_config[j].tx_sample_advance;
-                    (eth_params+j)->tx_scheduling_advance     = enb_properties->properties[i]->rrh_gw_config[j].tx_scheduling_advance;
-                    if (enb_properties->properties[i]->rrh_gw_config[j].exmimo == 1) {
-                        (eth_params+j)->rf_preference          = EXMIMO_DEV;
-                    } else if (enb_properties->properties[i]->rrh_gw_config[j].usrp_b200 == 1) {
-                        (eth_params+j)->rf_preference          = USRP_B200_DEV;
-                    } else if (enb_properties->properties[i]->rrh_gw_config[j].usrp_x300 == 1) {
-                        (eth_params+j)->rf_preference          = USRP_X300_DEV;
-                    } else if (enb_properties->properties[i]->rrh_gw_config[j].bladerf == 1) {
-                        (eth_params+j)->rf_preference          = BLADERF_DEV;
-                    } else if (enb_properties->properties[i]->rrh_gw_config[j].lmssdr == 1) {
-                        //(eth_params+j)->rf_preference          = LMSSDR_DEV;
-                    } else {
-                        (eth_params+j)->rf_preference          = 0;
-                    }
-                    (eth_params+j)->if_compress               = enb_properties->properties[i]->rrh_gw_config[j].if_compress;
-                } else {
-                    local_remote_radio = BBU_LOCAL_RADIO_HEAD;
-                }
-
-            }
-
-	    reconfigure_enb_params(i);
-
-	    init_all_otg(0);
-            g_otg->seed = 0;
-            init_seeds(g_otg->seed);
-
-            for (k=0; k<enb_properties->properties[i]->num_otg_elements; k++) {
-                j=enb_properties->properties[i]->otg_ue_id[k]; // ue_id
-                g_otg->application_idx[i][j] = 1;
-                //g_otg->packet_gen_type=SUBSTRACT_STRING;
-                g_otg->background[i][j][0] =enb_properties->properties[i]->otg_bg_traffic[k];
-                g_otg->application_type[i][j][0] =enb_properties->properties[i]->otg_app_type[k];// BCBR; //MCBR, BCBR
-
-                printf("[OTG] configuring traffic type %d for  eNB %d UE %d (Background traffic is %s)\n",
-                       g_otg->application_type[i][j][0], i, j,(g_otg->background[i][j][0]==1)?"Enabled":"Disabled");
-            }
-
-            init_predef_traffic(enb_properties->properties[i]->num_otg_elements, 1);
-
-
-            glog_level                     = enb_properties->properties[i]->glog_level;
-            glog_verbosity                 = enb_properties->properties[i]->glog_verbosity;
-            hw_log_level                   = enb_properties->properties[i]->hw_log_level;
-            hw_log_verbosity               = enb_properties->properties[i]->hw_log_verbosity ;
-            phy_log_level                  = enb_properties->properties[i]->phy_log_level;
-            phy_log_verbosity              = enb_properties->properties[i]->phy_log_verbosity;
-            mac_log_level                  = enb_properties->properties[i]->mac_log_level;
-            mac_log_verbosity              = enb_properties->properties[i]->mac_log_verbosity;
-            rlc_log_level                  = enb_properties->properties[i]->rlc_log_level;
-            rlc_log_verbosity              = enb_properties->properties[i]->rlc_log_verbosity;
-            pdcp_log_level                 = enb_properties->properties[i]->pdcp_log_level;
-            pdcp_log_verbosity             = enb_properties->properties[i]->pdcp_log_verbosity;
-            rrc_log_level                  = enb_properties->properties[i]->rrc_log_level;
-            rrc_log_verbosity              = enb_properties->properties[i]->rrc_log_verbosity;
-# if defined(ENABLE_USE_MME)
-            gtpu_log_level                 = enb_properties->properties[i]->gtpu_log_level;
-            gtpu_log_verbosity             = enb_properties->properties[i]->gtpu_log_verbosity;
-            udp_log_level                  = enb_properties->properties[i]->udp_log_level;
-            udp_log_verbosity              = enb_properties->properties[i]->udp_log_verbosity;
-#endif
-#if defined (ENABLE_SECURITY)
-            osa_log_level                  = enb_properties->properties[i]->osa_log_level;
-            osa_log_verbosity              = enb_properties->properties[i]->osa_log_verbosity;
-#endif
-
-           
-        }// i
-
-        //this is needed for phy-test option
-        transmission_mode = enb_properties->properties[0]->ue_TransmissionMode[0]+1;
-
-    } else if (UE_flag == 1) {
-        if (conf_config_file_name != NULL) {
-
-            // Here the configuration file is the XER encoded UE capabilities
-            // Read it in and store in asn1c data structures
-            strcpy(uecap_xer,conf_config_file_name);
-            uecap_xer_in=1;
-        }
->>>>>>> a09728ad
     }
   } else if (UE_flag == 1 && (!(CONFIG_ISFLAGSET(CONFIG_NOOOPT))) ) {
     // Here the configuration file is the XER encoded UE capabilities
@@ -1122,25 +691,22 @@
 }
 
 
-<<<<<<< HEAD
-=======
 static void reconfigure_enb_params(int enb_id)
 {
   int CC_id, k;
   const Enb_properties_array_t *enb_properties=enb_config_get();
 
-  
   for (CC_id=0; CC_id<MAX_NUM_CCs; CC_id++) {
-        
+
     node_function[CC_id]  = enb_properties->properties[enb_id]->cc_node_function[CC_id];
     node_timing[CC_id]    = enb_properties->properties[enb_id]->cc_node_timing[CC_id];
     node_synch_ref[CC_id] = enb_properties->properties[enb_id]->cc_node_synch_ref[CC_id];
-    
+
     frame_parms[CC_id]->frame_type   = enb_properties->properties[enb_id]->frame_type[CC_id];
     frame_parms[CC_id]->tdd_config   = enb_properties->properties[enb_id]->tdd_config[CC_id];
     frame_parms[CC_id]->tdd_config_S = enb_properties->properties[enb_id]->tdd_config_s[CC_id];
     frame_parms[CC_id]->Ncp          = enb_properties->properties[enb_id]->prefix_type[CC_id];
-    
+
                 //for (j=0; j < enb_properties->properties[i]->nb_cc; j++ ){
     frame_parms[CC_id]->Nid_cell             = enb_properties->properties[enb_id]->Nid_cell[CC_id];
     frame_parms[CC_id]->N_RB_DL              = enb_properties->properties[enb_id]->N_RB_DL[CC_id];
@@ -1148,13 +714,12 @@
     frame_parms[CC_id]->nb_antennas_tx       = enb_properties->properties[enb_id]->nb_antennas_tx[CC_id];
     frame_parms[CC_id]->nb_antenna_ports_eNB = enb_properties->properties[enb_id]->nb_antenna_ports[CC_id];
     frame_parms[CC_id]->nb_antennas_rx       = enb_properties->properties[enb_id]->nb_antennas_rx[CC_id];
-    
+
     frame_parms[CC_id]->prach_config_common.prach_ConfigInfo.prach_ConfigIndex = enb_properties->properties[enb_id]->prach_config_index[CC_id];
     frame_parms[CC_id]->prach_config_common.prach_ConfigInfo.prach_FreqOffset  = enb_properties->properties[enb_id]->prach_freq_offset[CC_id];
-    
+
     frame_parms[CC_id]->mode1_flag      = (frame_parms[CC_id]->nb_antenna_ports_eNB == 1) ? 1 : 0;
     frame_parms[CC_id]->threequarter_fs = threequarter_fs;
-
 
     for (k = 0 ; k < 4; k++) {
       downlink_frequency[CC_id][k]      =  enb_properties->properties[enb_id]->downlink_frequency[CC_id];
@@ -1162,11 +727,11 @@
       rx_gain[CC_id][k]                 =  (double)enb_properties->properties[enb_id]->rx_gain[CC_id];
       tx_gain[CC_id][k]                 =  (double)enb_properties->properties[enb_id]->tx_gain[CC_id];
     }
-    
+
     printf("Downlink frequency/ uplink offset of CC_id %d set to %ju/%d\n", CC_id,
            enb_properties->properties[enb_id]->downlink_frequency[CC_id],
            enb_properties->properties[enb_id]->uplink_frequency_offset[CC_id]);
-    
+
     init_ul_hopping(frame_parms[CC_id]);
     init_frame_parms(frame_parms[CC_id],1);
     //   phy_init_top(frame_parms[CC_id]);
@@ -1174,7 +739,6 @@
   } // CC_id
 }
 
->>>>>>> a09728ad
 #if T_TRACER
 int T_nowait = 0;     /* by default we wait for the tracer */
 int T_port = 2021;    /* default port to listen to to wait for the tracer */
@@ -1323,8 +887,6 @@
   }
 }
 
-<<<<<<< HEAD
-
 void wait_RUs(void) {
 
   LOG_I(PHY,"Waiting for RUs to be configured ...\n");
@@ -1361,10 +923,6 @@
   printf("eNB L1 are configured\n");
 }
 
-int main( int argc, char **argv )
-{
-  int i;
-=======
 void fill_PHY_vars_eNB_g(uint8_t abstraction_flag, uint8_t beta_ACK, uint8_t beta_RI, uint8_t beta_CQI)
 {
   int CC_id, i, j, k, re;
@@ -1550,9 +1108,9 @@
 }
 #endif
 
-int main( int argc, char **argv ) {
-    int i,aa;
->>>>>>> a09728ad
+int main( int argc, char **argv )
+{
+  int i;
 #if defined (XFORMS)
   void *status;
 #endif
@@ -1562,8 +1120,6 @@
   uint8_t  abstraction_flag=0;
   uint8_t beta_ACK=0,beta_RI=0,beta_CQI=2;
 
-    PHY_vars_eNB_g=NULL;
-    
 #if defined (XFORMS)
   int ret;
 #endif
@@ -1708,8 +1264,6 @@
 
   for (CC_id=0; CC_id<MAX_NUM_CCs; CC_id++) {
 
-<<<<<<< HEAD
-=======
 #ifdef FLEXRAN_AGENT_SB_IF
     pthread_mutex_init(&mutex_node_ctrl, NULL);
     pthread_cond_init(&cond_node_ctrl, NULL);
@@ -1731,90 +1285,6 @@
       flexran_set_enb_vars(i, RAN_LTE_OAI);
     }
 #endif
-
-    if (UE_flag==1) {
-        NB_UE_INST=1;
-        NB_INST=1;
-
-
-        PHY_vars_UE_g = malloc(sizeof(PHY_VARS_UE**));
-        PHY_vars_UE_g[0] = malloc(sizeof(PHY_VARS_UE*)*MAX_NUM_CCs);
-
-        for (CC_id=0; CC_id<MAX_NUM_CCs; CC_id++) {
-
-            PHY_vars_UE_g[0][CC_id] = init_lte_UE(frame_parms[CC_id], 0,abstraction_flag);
-            UE[CC_id] = PHY_vars_UE_g[0][CC_id];
-            printf("PHY_vars_UE_g[0][%d] = %p\n",CC_id,UE[CC_id]);
-
-            if (phy_test==1)
-                UE[CC_id]->mac_enabled = 0;
-            else
-                UE[CC_id]->mac_enabled = 1;
-
-            if (UE[CC_id]->mac_enabled == 0) {  //set default UL parameters for testing mode
-                for (i=0; i<NUMBER_OF_CONNECTED_eNB_MAX; i++) {
-                    UE[CC_id]->pusch_config_dedicated[i].betaOffset_ACK_Index = beta_ACK;
-                    UE[CC_id]->pusch_config_dedicated[i].betaOffset_RI_Index  = beta_RI;
-                    UE[CC_id]->pusch_config_dedicated[i].betaOffset_CQI_Index = beta_CQI;
-
-                    UE[CC_id]->scheduling_request_config[i].sr_PUCCH_ResourceIndex = 0;
-                    UE[CC_id]->scheduling_request_config[i].sr_ConfigIndex = 7+(0%3);
-                    UE[CC_id]->scheduling_request_config[i].dsr_TransMax = sr_n4;
-                }
-            }
-
-            UE[CC_id]->UE_scan = UE_scan;
-            UE[CC_id]->UE_scan_carrier = UE_scan_carrier;
-            UE[CC_id]->mode    = mode;
-            printf("UE[%d]->mode = %d\n",CC_id,mode);
-
-            for (uint8_t i=0; i<RX_NB_TH_MAX; i++) {
-                UE[CC_id]->pdcch_vars[i][0]->agregationLevel = agregation_Level;
-                UE[CC_id]->pdcch_vars[i][0]->dciFormat     = dci_Format;
-            }
-
-            compute_prach_seq(&UE[CC_id]->frame_parms.prach_config_common,
-                              UE[CC_id]->frame_parms.frame_type,
-                              UE[CC_id]->X_u);
-
-            if (UE[CC_id]->mac_enabled == 1)
-            {
-                UE[CC_id]->pdcch_vars[0][0]->crnti = 0x1234;
-                UE[CC_id]->pdcch_vars[1][0]->crnti = 0x1234;
-            }
-            else
-            {
-                UE[CC_id]->pdcch_vars[0][0]->crnti = 0x1235;
-                UE[CC_id]->pdcch_vars[1][0]->crnti = 0x1235;
-            }
-
-            UE[CC_id]->rx_total_gain_dB =  (int)rx_gain[CC_id][0] + rx_gain_off;
-            UE[CC_id]->tx_power_max_dBm = tx_max_power[CC_id];
-
-            if (frame_parms[CC_id]->frame_type==FDD) {
-                UE[CC_id]->N_TA_offset = 0;
-            } else {
-                if (frame_parms[CC_id]->N_RB_DL == 100)
-                    UE[CC_id]->N_TA_offset = 624;
-                else if (frame_parms[CC_id]->N_RB_DL == 50)
-                    UE[CC_id]->N_TA_offset = 624/2;
-                else if (frame_parms[CC_id]->N_RB_DL == 25)
-                    UE[CC_id]->N_TA_offset = 624/4;
-            }
-
-        }
-
-        //  printf("tx_max_power = %d -> amp %d\n",tx_max_power,get_tx_amp(tx_max_poHwer,tx_max_power));
-    } else {
-        //this is eNB
-        PHY_vars_eNB_g = malloc(sizeof(PHY_VARS_eNB**));
-        PHY_vars_eNB_g[0] = malloc(sizeof(PHY_VARS_eNB*));
-
-        fill_PHY_vars_eNB_g(abstraction_flag, beta_ACK, beta_RI, beta_CQI);
-
-        NB_eNB_INST=1;
-        NB_INST=1;
->>>>>>> a09728ad
 
     if (UE_flag==1) {     
       NB_UE_INST=1;     
@@ -2138,13 +1608,6 @@
       }
     }
   }
-
-<<<<<<< HEAD
-=======
-#ifdef FLEXRAN_AGENT_SB_IF
-    pthread_cond_destroy(&cond_node_ctrl);
-    pthread_mutex_destroy(&mutex_node_ctrl);
->>>>>>> a09728ad
 #endif
 
   printf("stopping MODEM threads\n");
@@ -2159,8 +1622,10 @@
   pthread_cond_destroy(&sync_cond);
   pthread_mutex_destroy(&sync_mutex);
 
-
-<<<<<<< HEAD
+#ifdef FLEXRAN_AGENT_SB_IF
+    pthread_cond_destroy(&cond_node_ctrl);
+    pthread_mutex_destroy(&mutex_node_ctrl);
+#endif
 
   // *** Handle per CC_id openair0
   if (UE_flag==1) {
@@ -2183,10 +1648,8 @@
     terminate_opt();
   
   logClean();
+
+  printf("Bye.\n");
   
   return 0;
-=======
-    printf("Bye.\n");
-    return 0;
->>>>>>> a09728ad
 }