--- conflicted
+++ resolved
@@ -148,12 +148,9 @@
 int phy_test = 0;
 uint8_t usim_test = 0;
 
-<<<<<<< HEAD
 uint8_t nb_antenna_tx = 1;
 uint8_t nb_antenna_rx = 1;
 
-=======
->>>>>>> be0541aa
 char ref[128] = "internal";
 char channels[128] = "0";
 
@@ -307,7 +304,6 @@
 #define RESET "\033[0m"
 
 void help (void) {
-<<<<<<< HEAD
   printf (KGRN "Usage:\n");
   printf("  sudo -E lte-softmodem [options]\n");
   printf("  sudo -E ./lte-softmodem -O ../../../targets/PROJECTS/GENERIC-LTE-EPC/CONF/enb.band7.tm1.exmimo2.openEPC.conf -S -V -m 26 -t 16 -x 1 --ulsch-max-errors 100 -W\n\n");
@@ -349,48 +345,6 @@
   printf("  -V Enable VCD (generated file will be located atopenair_dump_eNB.vcd, read it with target/RT/USER/eNB.gtkw\n");
   printf("  -x Set the transmission mode, valid options: 1 \n");
   printf("  -E Apply three-quarter of sampling frequency, 23.04 Msps to reduce the data rate on USB/PCIe transfers (only valid for 20 MHz)\n");
-=======
-    printf (KGRN "Usage:\n");
-    printf("  sudo -E lte-softmodem [options]\n");
-    printf("  sudo -E ./lte-softmodem -O ../../../targets/PROJECTS/GENERIC-LTE-EPC/CONF/enb.band7.tm1.exmimo2.openEPC.conf -S -V -m 26 -t 16 -x 1 --ulsch-max-errors 100 -W\n\n");
-    printf("Options:\n");
-    printf("  --rf-config-file Configuration file for front-end (e.g. LMS7002M)\n");
-    printf("  --ulsch-max-errors set the max ULSCH erros\n");
-    printf("  --calib-ue-rx set UE RX calibration\n");
-    printf("  --calib-ue-rx-med \n");
-    printf("  --calib-ue-rxbyp\n");
-    printf("  --debug-ue-prach run normal prach power ramping, but don't continue random-access\n");
-    printf("  --calib-prach-tx run normal prach with maximum power, but don't continue random-access\n");
-    printf("  --no-L2-connect bypass L2 and upper layers\n");
-    printf("  --ue-rxgain set UE RX gain\n");
-    printf("  --ue-rxgain-off external UE amplifier offset\n");
-    printf("  --ue-txgain set UE TX gain\n");
-    printf("  --ue-scan_carrier set UE to scan around carrier\n");
-    printf("  --loop-memory get softmodem (UE) to loop through memory instead of acquiring from HW\n");
-    printf("  --mmapped-dma sets flag for improved EXMIMO UE performance\n");
-    printf("  --external-clock tells hardware to use an external clock reference\n");
-    printf("  --usim-test use XOR autentication algo in case of test usim mode\n");
-    printf("  --single-thread-disable. Disables single-thread mode in lte-softmodem\n");
-    printf("  -C Set the downlink frequency for all component carriers\n");
-    printf("  -d Enable soft scope and L1 and L2 stats (Xforms)\n");
-    printf("  -F Calibrate the EXMIMO borad, available files: exmimo2_2arxg.lime exmimo2_2brxg.lime \n");
-    printf("  -g Set the global log level, valide options: (9:trace, 8/7:debug, 6:info, 4:warn, 3:error)\n");
-    printf("  -G Set the global log verbosity \n");
-    printf("  -h provides this help message!\n");
-    printf("  -K Generate ITTI analyzser logs (similar to wireshark logs but with more details)\n");
-    printf("  -m Set the maximum downlink MCS\n");
-    printf("  -O eNB configuration file (located in targets/PROJECTS/GENERIC-LTE-EPC/CONF\n");
-    printf("  -q Enable processing timing measurement of lte softmodem on per subframe basis \n");
-    printf("  -r Set the PRB, valid values: 6, 25, 50, 100  \n");
-    printf("  -S Skip the missed slots/subframes \n");
-    printf("  -t Set the maximum uplink MCS\n");
-    printf("  -T Set hardware to TDD mode (default: FDD). Used only with -U (otherwise set in config file).\n");
-    printf("  -U Set the lte softmodem as a UE\n");
-    printf("  -W Enable L2 wireshark messages on localhost \n");
-    printf("  -V Enable VCD (generated file will be located atopenair_dump_eNB.vcd, read it with target/RT/USER/eNB.gtkw\n");
-    printf("  -x Set the transmission mode, valid options: 1 \n");
-    printf("  -E Apply three-quarter of sampling frequency, 23.04 Msps to reduce the data rate on USB/PCIe transfers (only valid for 20 MHz)\n");
->>>>>>> be0541aa
 #if T_TRACER
     printf("  --T_port [port]    use given port\n");
     printf("  --T_nowait         don't wait for tracer, start immediately\n");
@@ -648,44 +602,10 @@
 #if defined(OAI_USRP) || defined(CPRIGW)
     int clock_src;
 #endif
-<<<<<<< HEAD
-  int CC_id;
-
+    int CC_id;
 
 
   const Enb_properties_array_t *enb_properties;
-
-  enum long_option_e {
-    LONG_OPTION_START = 0x100, /* Start after regular single char options */
-    LONG_OPTION_RF_CONFIG_FILE,
-    LONG_OPTION_ULSCH_MAX_CONSECUTIVE_ERRORS,
-    LONG_OPTION_CALIB_UE_RX,
-    LONG_OPTION_CALIB_UE_RX_MED,
-    LONG_OPTION_CALIB_UE_RX_BYP,
-    LONG_OPTION_DEBUG_UE_PRACH,
-    LONG_OPTION_NO_L2_CONNECT,
-    LONG_OPTION_CALIB_PRACH_TX,
-    LONG_OPTION_RXGAIN,
-	LONG_OPTION_RXGAINOFF,
-    LONG_OPTION_TXGAIN,
-	LONG_OPTION_NBRXANT,
-	LONG_OPTION_NBTXANT,
-    LONG_OPTION_SCANCARRIER,
-    LONG_OPTION_MAXPOWER,
-    LONG_OPTION_DUMP_FRAME,
-    LONG_OPTION_LOOPMEMORY,
-    LONG_OPTION_PHYTEST,
-    LONG_OPTION_USIMTEST,
-    LONG_OPTION_MMAPPED_DMA,
-    LONG_OPTION_EXTERNAL_CLOCK,
-    LONG_OPTION_WAIT_FOR_SYNC,
-    LONG_OPTION_SINGLE_THREAD_DISABLE,
-=======
-    int CC_id;
-
-
-
-    const Enb_properties_array_t *enb_properties;
 
     enum long_option_e {
         LONG_OPTION_START = 0x100, /* Start after regular single char options */
@@ -700,6 +620,8 @@
         LONG_OPTION_RXGAIN,
         LONG_OPTION_RXGAINOFF,
         LONG_OPTION_TXGAIN,
+	LONG_OPTION_NBRXANT,
+	LONG_OPTION_NBTXANT,
         LONG_OPTION_SCANCARRIER,
         LONG_OPTION_MAXPOWER,
         LONG_OPTION_DUMP_FRAME,
@@ -713,40 +635,12 @@
         LONG_OPTION_THREADIQ,
         LONG_OPTION_THREADODDSUBFRAME,
         LONG_OPTION_THREADEVENSUBFRAME,
->>>>>>> be0541aa
 #if T_TRACER
         LONG_OPTION_T_PORT,
         LONG_OPTION_T_NOWAIT,
         LONG_OPTION_T_DONT_FORK,
 #endif
-<<<<<<< HEAD
-  };
-
-  static const struct option long_options[] = {
-    {"rf-config-file",required_argument,  NULL, LONG_OPTION_RF_CONFIG_FILE},
-    {"ulsch-max-errors",required_argument,  NULL, LONG_OPTION_ULSCH_MAX_CONSECUTIVE_ERRORS},
-    {"calib-ue-rx",     required_argument,  NULL, LONG_OPTION_CALIB_UE_RX},
-    {"calib-ue-rx-med", required_argument,  NULL, LONG_OPTION_CALIB_UE_RX_MED},
-    {"calib-ue-rx-byp", required_argument,  NULL, LONG_OPTION_CALIB_UE_RX_BYP},
-    {"debug-ue-prach",  no_argument,        NULL, LONG_OPTION_DEBUG_UE_PRACH},
-    {"no-L2-connect",   no_argument,        NULL, LONG_OPTION_NO_L2_CONNECT},
-    {"calib-prach-tx",   no_argument,        NULL, LONG_OPTION_CALIB_PRACH_TX},
-    {"ue-rxgain",   required_argument,  NULL, LONG_OPTION_RXGAIN},
-	{"ue-rxgain-off",   required_argument,  NULL, LONG_OPTION_RXGAINOFF},
-    {"ue-txgain",    required_argument,  NULL, LONG_OPTION_TXGAIN},
-	{"ue-nb-ant-rx", required_argument,  NULL, LONG_OPTION_NBRXANT},
-	{"ue-nb-ant-tx", required_argument,  NULL, LONG_OPTION_NBTXANT},
-    {"ue-scan-carrier",   no_argument,  NULL, LONG_OPTION_SCANCARRIER},
-    {"ue-max-power",   required_argument,  NULL, LONG_OPTION_MAXPOWER},
-    {"ue-dump-frame", no_argument, NULL, LONG_OPTION_DUMP_FRAME},
-    {"loop-memory", required_argument, NULL, LONG_OPTION_LOOPMEMORY},
-    {"phy-test", no_argument, NULL, LONG_OPTION_PHYTEST},
-    {"usim-test", no_argument, NULL, LONG_OPTION_USIMTEST},
-    {"mmapped-dma", no_argument, NULL, LONG_OPTION_MMAPPED_DMA},
-    {"external-clock", no_argument, NULL, LONG_OPTION_EXTERNAL_CLOCK},
-    {"wait-for-sync", no_argument, NULL, LONG_OPTION_WAIT_FOR_SYNC},
-    {"single-thread-disable", no_argument, NULL, LONG_OPTION_SINGLE_THREAD_DISABLE},
-=======
+
     };
 
     static const struct option long_options[] = {
@@ -761,6 +655,8 @@
         {"ue-rxgain",   required_argument,  NULL, LONG_OPTION_RXGAIN},
         {"ue-rxgain-off",   required_argument,  NULL, LONG_OPTION_RXGAINOFF},
         {"ue-txgain",   required_argument,  NULL, LONG_OPTION_TXGAIN},
+     	{"ue-nb-ant-rx", required_argument,  NULL, LONG_OPTION_NBRXANT},
+	    {"ue-nb-ant-tx", required_argument,  NULL, LONG_OPTION_NBTXANT},
         {"ue-scan-carrier",   no_argument,  NULL, LONG_OPTION_SCANCARRIER},
         {"ue-max-power",   required_argument,  NULL, LONG_OPTION_MAXPOWER},
         {"ue-dump-frame", no_argument, NULL, LONG_OPTION_DUMP_FRAME},
@@ -774,13 +670,11 @@
         {"threadIQ",  required_argument, NULL, LONG_OPTION_THREADIQ},
         {"threadOddSubframe",  required_argument, NULL, LONG_OPTION_THREADODDSUBFRAME},
         {"threadEvenSubframe",  required_argument, NULL, LONG_OPTION_THREADEVENSUBFRAME},
->>>>>>> be0541aa
 #if T_TRACER
         {"T_port",                 required_argument, 0, LONG_OPTION_T_PORT},
         {"T_nowait",               no_argument,       0, LONG_OPTION_T_NOWAIT},
         {"T_dont_fork",            no_argument,       0, LONG_OPTION_T_DONT_FORK},
 #endif
-<<<<<<< HEAD
     {NULL, 0, NULL, 0}
   };
 
@@ -897,126 +791,16 @@
       wait_for_sync = 1;
       break;
 
-=======
-        {NULL, 0, NULL, 0}
-    };
-
-    while ((c = getopt_long (argc, argv, "A:a:C:dEK:g:F:G:hqO:m:SUVRM:r:P:Ws:t:Tx:",long_options,NULL)) != -1) {
-        switch (c) {
-        case LONG_OPTION_RF_CONFIG_FILE:
-            if ((strcmp("null", optarg) == 0) || (strcmp("NULL", optarg) == 0)) {
-                printf("no configuration filename is provided\n");
-            } else if (strlen(optarg)<=1024) {
-                strcpy(rf_config_file,optarg);
-            } else {
-                printf("Configuration filename is too long\n");
-                exit(-1);
-            }
-            break;
-        case LONG_OPTION_MAXPOWER:
-            tx_max_power[0]=atoi(optarg);
-            for (CC_id=1; CC_id<MAX_NUM_CCs; CC_id++)
-                tx_max_power[CC_id]=tx_max_power[0];
-            break;
-        case LONG_OPTION_ULSCH_MAX_CONSECUTIVE_ERRORS:
-            ULSCH_max_consecutive_errors = atoi(optarg);
-            printf("Set ULSCH_max_consecutive_errors = %d\n",ULSCH_max_consecutive_errors);
-            break;
-
-        case LONG_OPTION_CALIB_UE_RX:
-            mode = rx_calib_ue;
-            rx_input_level_dBm = atoi(optarg);
-            printf("Running with UE calibration on (LNA max), input level %d dBm\n",rx_input_level_dBm);
-            break;
-
-        case LONG_OPTION_CALIB_UE_RX_MED:
-            mode = rx_calib_ue_med;
-            rx_input_level_dBm = atoi(optarg);
-            printf("Running with UE calibration on (LNA med), input level %d dBm\n",rx_input_level_dBm);
-            break;
-
-        case LONG_OPTION_CALIB_UE_RX_BYP:
-            mode = rx_calib_ue_byp;
-            rx_input_level_dBm = atoi(optarg);
-            printf("Running with UE calibration on (LNA byp), input level %d dBm\n",rx_input_level_dBm);
-            break;
-
-        case LONG_OPTION_DEBUG_UE_PRACH:
-            mode = debug_prach;
-            break;
-
-        case LONG_OPTION_NO_L2_CONNECT:
-            mode = no_L2_connect;
-            break;
-
-        case LONG_OPTION_CALIB_PRACH_TX:
-            mode = calib_prach_tx;
-            printf("Setting mode to calib_prach_tx (%d)\n",mode);
-            break;
-
-        case LONG_OPTION_RXGAIN:
-            for (i=0; i<4; i++)
-                rx_gain[0][i] = atof(optarg);
-
-            break;
-
-        case LONG_OPTION_RXGAINOFF:
-            rx_gain_off = atof(optarg);
-            break;
-
-        case LONG_OPTION_TXGAIN:
-            for (i=0; i<4; i++)
-                tx_gain[0][i] = atof(optarg);
-
-            break;
-
-        case LONG_OPTION_SCANCARRIER:
-            UE_scan_carrier=1;
-
-            break;
-
-        case LONG_OPTION_LOOPMEMORY:
-            mode=loop_through_memory;
-            input_fd = fopen(optarg,"r");
-            AssertFatal(input_fd != NULL,"Please provide an input file\n");
-            break;
-
-        case LONG_OPTION_DUMP_FRAME:
-            mode = rx_dump_frame;
-            break;
-
-        case LONG_OPTION_PHYTEST:
-            phy_test = 1;
-            break;
-
-        case LONG_OPTION_USIMTEST:
-            usim_test = 1;
-            break;
-        case LONG_OPTION_MMAPPED_DMA:
-            mmapped_dma = 1;
-            break;
-
-        case LONG_OPTION_SINGLE_THREAD_DISABLE:
-            single_thread_flag = 0;
-            break;
-
-        case LONG_OPTION_EXTERNAL_CLOCK:
-            clock_source = external;
-            break;
-
-        case LONG_OPTION_WAIT_FOR_SYNC:
-            wait_for_sync = 1;
-            break;
-        case LONG_OPTION_THREADIQ:
-            threads.iq=atoi(optarg);
-            break;
-        case LONG_OPTION_THREADODDSUBFRAME:
-            threads.odd=atoi(optarg);
-            break;
-        case LONG_OPTION_THREADEVENSUBFRAME:
-            threads.even=atoi(optarg);
-            break;
->>>>>>> be0541aa
+    case LONG_OPTION_THREADIQ:
+       threads.iq=atoi(optarg);
+       break;
+    case LONG_OPTION_THREADODDSUBFRAME:
+       threads.odd=atoi(optarg);
+       break;
+    case LONG_OPTION_THREADEVENSUBFRAME:
+       threads.even=atoi(optarg);
+       break;
+
 #if T_TRACER
         case LONG_OPTION_T_PORT: {
             extern int T_port;
@@ -1500,40 +1284,9 @@
             openair0_cfg[card].rx_bw = 1.5e6;
         }
 
-        if (frame_parms[0]->frame_type==TDD)
-            openair0_cfg[card].duplex_mode = duplex_mode_TDD;
-        else //FDD
-            openair0_cfg[card].duplex_mode = duplex_mode_FDD;
-
-
-        if (local_remote_radio == BBU_REMOTE_RADIO_HEAD) {
-            openair0_cfg[card].remote_addr    = (eth_params+card)->remote_addr;
-            openair0_cfg[card].remote_port    = (eth_params+card)->remote_port;
-            openair0_cfg[card].my_addr        = (eth_params+card)->my_addr;
-            openair0_cfg[card].my_port        = (eth_params+card)->my_port;
-        }
-
-        printf("HW: Configuring card %d, nb_antennas_tx/rx %d/%d\n",card,
-               ((UE_flag==0) ? PHY_vars_eNB_g[0][0]->frame_parms.nb_antennas_tx : PHY_vars_UE_g[0][0]->frame_parms.nb_antennas_tx),
-               ((UE_flag==0) ? PHY_vars_eNB_g[0][0]->frame_parms.nb_antennas_rx : PHY_vars_UE_g[0][0]->frame_parms.nb_antennas_rx));
-        openair0_cfg[card].Mod_id = 0;
-
-        if (UE_flag) {
-            printf("ETHERNET: Configuring UE ETH for %s:%d\n",rrh_UE_ip,rrh_UE_port);
-            openair0_cfg[card].remote_addr   = &rrh_UE_ip[0];
-            openair0_cfg[card].remote_port = rrh_UE_port;
-        }
-
-        openair0_cfg[card].num_rb_dl=frame_parms[0]->N_RB_DL;
-
-        openair0_cfg[card].clock_source = clock_source;
-
-        openair0_cfg[card].tx_num_channels=min(2,((UE_flag==0) ? PHY_vars_eNB_g[0][0]->frame_parms.nb_antennas_tx : PHY_vars_UE_g[0][0]->frame_parms.nb_antennas_tx));
-        openair0_cfg[card].rx_num_channels=min(2,((UE_flag==0) ? PHY_vars_eNB_g[0][0]->frame_parms.nb_antennas_rx : PHY_vars_UE_g[0][0]->frame_parms.nb_antennas_rx));
-
-        for (i=0; i<4; i++) {
-
-<<<<<<< HEAD
+
+
+
     if (frame_parms[0]->frame_type==TDD)
       openair0_cfg[card].duplex_mode = duplex_mode_TDD;
     else //FDD
@@ -1592,34 +1345,8 @@
              openair0_cfg[card].rx_gain[i],
              openair0_cfg[card].tx_freq[i],
              openair0_cfg[card].rx_freq[i]);
-=======
-            if (i<openair0_cfg[card].tx_num_channels)
-                openair0_cfg[card].tx_freq[i] = (UE_flag==0) ? downlink_frequency[0][i] : downlink_frequency[0][i]+uplink_frequency_offset[0][i];
-            else
-                openair0_cfg[card].tx_freq[i]=0.0;
-
-            if (i<openair0_cfg[card].rx_num_channels)
-                openair0_cfg[card].rx_freq[i] = (UE_flag==0) ? downlink_frequency[0][i] + uplink_frequency_offset[0][i] : downlink_frequency[0][i];
-            else
-                openair0_cfg[card].rx_freq[i]=0.0;
-
-            openair0_cfg[card].autocal[i] = 1;
-            openair0_cfg[card].tx_gain[i] = tx_gain[0][i];
-            if (UE_flag == 0) {
-                openair0_cfg[card].rx_gain[i] = PHY_vars_eNB_g[0][0]->rx_total_gain_dB;
-            } else {
-                openair0_cfg[card].rx_gain[i] = PHY_vars_UE_g[0][0]->rx_total_gain_dB - rx_gain_off;
-            }
-
-            openair0_cfg[card].configFilename = rf_config_file;
-            printf("Card %d, channel %d, Setting tx_gain %f, rx_gain %f, tx_freq %f, rx_freq %f\n",
-                   card,i, openair0_cfg[card].tx_gain[i],
-                   openair0_cfg[card].rx_gain[i],
-                   openair0_cfg[card].tx_freq[i],
-                   openair0_cfg[card].rx_freq[i]);
-        }
->>>>>>> be0541aa
-    }
+    }
+  }
 }
 
 int main( int argc, char **argv ) {
@@ -1778,7 +1505,9 @@
 
     check_clock();
 
-<<<<<<< HEAD
+  // init the parameters
+  for (CC_id=0; CC_id<MAX_NUM_CCs; CC_id++) {
+
     if (UE_flag==1) {
       frame_parms[CC_id]->nb_antennas_tx     = nb_antenna_tx;
       frame_parms[CC_id]->nb_antennas_rx     = nb_antenna_rx;
@@ -1786,22 +1515,13 @@
 
       LOG_I(PHY,"Set nb_rx_antenna %d , nb_tx_antenna %d \n",frame_parms[CC_id]->nb_antennas_rx, frame_parms[CC_id]->nb_antennas_tx);
     }
-=======
-    // init the parameters
-    for (CC_id=0; CC_id<MAX_NUM_CCs; CC_id++) {
->>>>>>> be0541aa
-
-        if (UE_flag==1) {
-            frame_parms[CC_id]->nb_antennas_tx     = 1;
-            frame_parms[CC_id]->nb_antennas_rx     = 1;
-            frame_parms[CC_id]->nb_antenna_ports_eNB = 1; //initial value overwritten by initial sync later
-        }
-
-        init_ul_hopping(frame_parms[CC_id]);
-        init_frame_parms(frame_parms[CC_id],1);
-        //   phy_init_top(frame_parms[CC_id]);
-        phy_init_lte_top(frame_parms[CC_id]);
-    }
+
+    init_ul_hopping(frame_parms[CC_id]);
+    init_frame_parms(frame_parms[CC_id],1);
+    //   phy_init_top(frame_parms[CC_id]);
+    phy_init_lte_top(frame_parms[CC_id]);
+  }
+
 
 
     for (CC_id=0; CC_id<MAX_NUM_CCs; CC_id++) {
