--- conflicted
+++ resolved
@@ -653,53 +653,6 @@
   LOG_I(HW, "Version: %s\n", PACKAGE_VERSION);
   printf("Runtime table\n");
   fill_modeled_runtime_table(runtime_phy_rx,runtime_phy_tx);
-<<<<<<< HEAD
-#ifndef DEADLINE_SCHEDULER
-  printf("NO deadline scheduler\n");
-  /* Currently we set affinity for UHD to CPU 0 for eNB/UE and only if number of CPUS >2 */
-  cpu_set_t cpuset;
-  int s;
-  char cpu_affinity[1024];
-  CPU_ZERO(&cpuset);
-#ifdef CPU_AFFINITY
-
-  if (get_nprocs() > 2) {
-    CPU_SET(0, &cpuset);
-    s = pthread_setaffinity_np(pthread_self(), sizeof(cpu_set_t), &cpuset);
-
-    if (s != 0) {
-      perror( "pthread_setaffinity_np");
-      exit_fun("Error setting processor affinity");
-    }
-
-    LOG_I(HW, "Setting the affinity of main function to CPU 0, for device library to use CPU 0 only!\n");
-  }
-
-#endif
-  /* Check the actual affinity mask assigned to the thread */
-  s = pthread_getaffinity_np(pthread_self(), sizeof(cpu_set_t), &cpuset);
-
-  if (s != 0) {
-    perror( "pthread_getaffinity_np");
-    exit_fun("Error getting processor affinity ");
-  }
-
-  memset(cpu_affinity, 0 , sizeof(cpu_affinity));
-
-  for (int j = 0; j < CPU_SETSIZE; j++) {
-    if (CPU_ISSET(j, &cpuset)) {
-      char temp[1024];
-      sprintf(temp, " CPU_%d ", j);
-      strcat(cpu_affinity, temp);
-    }
-  }
-
-  LOG_I(HW, "CPU Affinity of main() function is... %s\n", cpu_affinity);
-#endif
-=======
-  pdcp_module_init( ( IS_SOFTMODEM_NOS1 && !(IS_SOFTMODEM_NOKRNMOD))? (PDCP_USE_NETLINK_BIT | LINK_ENB_PDCP_TO_IP_DRIVER_BIT) : LINK_ENB_PDCP_TO_GTPV1U_BIT);
-#
->>>>>>> 458019d8
 
   /* Read configuration */
   if (RC.nb_inst > 0)
@@ -710,7 +663,9 @@
   for (i = 0; i < RC.nb_inst; i++) {
     flexran_agent_start(i);
   }
-    
+
+  pdcp_module_init( ( IS_SOFTMODEM_NOS1 && !(IS_SOFTMODEM_NOKRNMOD))? (PDCP_USE_NETLINK_BIT | LINK_ENB_PDCP_TO_IP_DRIVER_BIT) : LINK_ENB_PDCP_TO_GTPV1U_BIT);
+
   if (RC.nb_inst > 0)  {
 
     if (create_tasks(1) < 0) {
@@ -720,6 +675,7 @@
 
     for (int enb_id = 0; enb_id < RC.nb_inst; enb_id++) {
       MessageDef *msg_p = itti_alloc_new_message (TASK_ENB_APP, RRC_CONFIGURATION_REQ);
+      RRC_CONFIGURATION_REQ(msg_p) = RC.rrc[enb_id]->configuration;
       itti_send_msg_to_task (TASK_RRC_ENB, ENB_MODULE_ID_TO_INSTANCE(enb_id), msg_p);
     }
   }
@@ -728,7 +684,6 @@
     RCconfig_L1();
   }
 
-<<<<<<< HEAD
   if (RC.rrc[0]->node_type == ngran_eNB_CU || RC.rrc[0]->node_type == ngran_ng_eNB_CU) {
     protocol_ctxt_t ctxt;
     ctxt.module_id = 0 ;
@@ -745,61 +700,6 @@
     pthread_mutex_init(&ue_pf_po_mutex, NULL);
     memset (&UE_PF_PO[0][0], 0, sizeof(UE_PF_PO_t)*MAX_MOBILES_PER_ENB*MAX_NUM_CCs);
     mlockall(MCL_CURRENT | MCL_FUTURE);
-=======
-  /* Start the agent. If it is turned off in the configuration, it won't start */
-  RCconfig_flexran();
-
-  for (i = 0; i < RC.nb_L1_inst; i++) {
-    flexran_agent_start(i);
-  }
-
-  // init UE_PF_PO and mutex lock
-  pthread_mutex_init(&ue_pf_po_mutex, NULL);
-  memset (&UE_PF_PO[0][0], 0, sizeof(UE_PF_PO_t)*MAX_MOBILES_PER_ENB*MAX_NUM_CCs);
-  mlockall(MCL_CURRENT | MCL_FUTURE);
-  pthread_cond_init(&sync_cond,NULL);
-  pthread_mutex_init(&sync_mutex, NULL);
-#ifdef XFORMS
-  int UE_id;
-  printf("XFORMS\n");
-
-  if (get_softmodem_params()->do_forms==1) {
-    fl_initialize (&argc, argv, NULL, 0, 0);
-    form_stats_l2 = create_form_stats_form();
-    fl_show_form (form_stats_l2->stats_form, FL_PLACE_HOTSPOT, FL_FULLBORDER, "l2 stats");
-    form_stats = create_form_stats_form();
-    fl_show_form (form_stats->stats_form, FL_PLACE_HOTSPOT, FL_FULLBORDER, "stats");
-
-    for(UE_id=0; UE_id<scope_enb_num_ue; UE_id++) {
-      for(CC_id=0; CC_id<MAX_NUM_CCs; CC_id++) {
-        form_enb[CC_id][UE_id] = create_lte_phy_scope_enb();
-        sprintf (title, "LTE UL SCOPE eNB for CC_id %d, UE %d",CC_id,UE_id);
-        fl_show_form (form_enb[CC_id][UE_id]->lte_phy_scope_enb, FL_PLACE_HOTSPOT, FL_FULLBORDER, title);
-
-        if (otg_enabled) {
-          fl_set_button(form_enb[CC_id][UE_id]->button_0,1);
-          fl_set_object_label(form_enb[CC_id][UE_id]->button_0,"DL Traffic ON");
-        } else {
-          fl_set_button(form_enb[CC_id][UE_id]->button_0,0);
-          fl_set_object_label(form_enb[CC_id][UE_id]->button_0,"DL Traffic OFF");
-        }
-      } // CC_id
-    } // UE_id
-
-    ret = pthread_create(&forms_thread, NULL, scope_thread, NULL);
-
-    if (ret == 0)
-      pthread_setname_np( forms_thread, "xforms" );
-
-    printf("Scope thread created, ret=%d\n",ret);
-  }
-
-#endif
-  rt_sleep_ns(10*100000000ULL);
-
-  if (nfapi_mode) {
-    LOG_I(ENB_APP,"NFAPI*** - mutex and cond created - will block shortly for completion of PNF connection\n");
->>>>>>> 458019d8
     pthread_cond_init(&sync_cond,NULL);
     pthread_mutex_init(&sync_mutex, NULL);
     
@@ -842,7 +742,7 @@
     rt_sleep_ns(10*100000000ULL);
 
     if (nfapi_mode) {
-      printf("NFAPI*** - mutex and cond created - will block shortly for completion of PNF connection\n");
+    LOG_I(ENB_APP,"NFAPI*** - mutex and cond created - will block shortly for completion of PNF connection\n");
       pthread_cond_init(&sync_cond,NULL);
       pthread_mutex_init(&sync_mutex, NULL);
     }
@@ -865,37 +765,21 @@
     default:
       nfapi_mode_str = "<UNKNOWN NFAPI MODE>";
       break;
-<<<<<<< HEAD
-    }
-  printf("NFAPI MODE:%s\n", nfapi_mode_str);
-
+    }
+
+    LOG_I(ENB_APP,"NFAPI MODE:%s\n", nfapi_mode_str);
 
     if (nfapi_mode==2) {// VNF
-=======
-  }
-
-  LOG_I(ENB_APP,"NFAPI MODE:%s\n", nfapi_mode_str);
-
-  if (nfapi_mode==2) {// VNF
->>>>>>> 458019d8
 #if defined(PRE_SCD_THREAD)
       init_ru_vnf();  // ru pointer is necessary for pre_scd.
 #endif
       wait_nfapi_init("main?");
     }
 
-<<<<<<< HEAD
-
-    printf("START MAIN THREADS\n");
+  LOG_I(ENB_APP,"START MAIN THREADS\n");
     // start the main threads
     number_of_cards = 1;
     printf("RC.nb_L1_inst:%d\n", RC.nb_L1_inst);
-=======
-  LOG_I(ENB_APP,"START MAIN THREADS\n");
-  // start the main threads
-  number_of_cards = 1;
-  printf("RC.nb_L1_inst:%d\n", RC.nb_L1_inst);
->>>>>>> 458019d8
 
     if (RC.nb_L1_inst > 0) {
       printf("Initializing eNB threads single_thread_flag:%d wait_for_sync:%d\n", get_softmodem_params()->single_thread_flag,get_softmodem_params()->wait_for_sync);
@@ -904,10 +788,8 @@
       //  for (CC_id=0;CC_id<RC.nb_L1_CC[inst];CC_id++) phy_init_lte_eNB(RC.eNB[inst][CC_id],0,0);
     }
 
-<<<<<<< HEAD
     printf("wait_eNBs()\n");
     wait_eNBs();
-
     printf("About to Init RU threads RC.nb_RU:%d\n", RC.nb_RU);
 
     // RU thread and some L1 procedure aren't necessary in VNF or L2 FAPI simulator.
@@ -916,26 +798,11 @@
     if (RC.nb_RU >0 && nfapi_mode != 2) {
       printf("Initializing RU threads\n");
       init_RU(get_softmodem_params()->rf_config_file);
-      for (ru_id=0;ru_id<RC.nb_RU;ru_id++) {
+
+    for (ru_id=0; ru_id<RC.nb_RU; ru_id++) {
         RC.ru[ru_id]->rf_map.card=0;
         RC.ru[ru_id]->rf_map.chain=CC_id+(get_softmodem_params()->chain_offset);
       }
-=======
-  printf("wait_eNBs()\n");
-  wait_eNBs();
-  printf("About to Init RU threads RC.nb_RU:%d\n", RC.nb_RU);
-
-  // RU thread and some L1 procedure aren't necessary in VNF or L2 FAPI simulator.
-  // but RU thread deals with pre_scd and this is necessary in VNF and simulator.
-  // some initialization is necessary and init_ru_vnf do this.
-  if (RC.nb_RU >0 && nfapi_mode != 2) {
-    printf("Initializing RU threads\n");
-    init_RU(get_softmodem_params()->rf_config_file);
-
-    for (ru_id=0; ru_id<RC.nb_RU; ru_id++) {
-      RC.ru[ru_id]->rf_map.card=0;
-      RC.ru[ru_id]->rf_map.chain=CC_id+(get_softmodem_params()->chain_offset);
->>>>>>> 458019d8
     }
 
     config_sync_var=0;
@@ -944,27 +811,25 @@
       wait_nfapi_init("main?");
     }
 
-<<<<<<< HEAD
     printf("wait RUs\n");
     fflush(stdout);
     fflush(stderr);
     wait_RUs();
-    printf("ALL RUs READY!\n");
-    printf("RC.nb_RU:%d\n", RC.nb_RU);
+  LOG_I(ENB_APP,"RC.nb_RU:%d\n", RC.nb_RU);
     // once all RUs are ready intiailize the rest of the eNBs ((dependence on final RU parameters after configuration)
     printf("ALL RUs ready - init eNBs\n");
 
     if (nfapi_mode != 1 && nfapi_mode != 2) {
-      printf("Not NFAPI mode - call init_eNB_afterRU()\n");
+    LOG_I(ENB_APP,"Not NFAPI mode - call init_eNB_afterRU()\n");
       init_eNB_afterRU();
     } else {
-      printf("NFAPI mode - DO NOT call init_eNB_afterRU()\n");
-    }
-
-    printf("ALL RUs ready - ALL eNBs ready\n");
+    LOG_I(ENB_APP,"NFAPI mode - DO NOT call init_eNB_afterRU()\n");
+    }
+
+  LOG_UI(ENB_APP,"ALL RUs ready - ALL eNBs ready\n");
     // connect the TX/RX buffers
     sleep(1); /* wait for thread activation */
-    printf("Sending sync to all threads\n");
+  LOG_I(ENB_APP,"Sending sync to all threads\n");
     pthread_mutex_lock(&sync_mutex);
     sync_var=0;
     pthread_cond_broadcast(&sync_cond);
@@ -972,32 +837,6 @@
     config_check_unknown_cmdlineopt(CONFIG_CHECKALLSECTIONS);
   }
 
-=======
-  printf("wait RUs\n");
-  fflush(stdout);
-  fflush(stderr);
-  wait_RUs();
-  LOG_I(ENB_APP,"RC.nb_RU:%d\n", RC.nb_RU);
-  // once all RUs are ready intiailize the rest of the eNBs ((dependence on final RU parameters after configuration)
-  printf("ALL RUs ready - init eNBs\n");
-
-  if (nfapi_mode != 1 && nfapi_mode != 2) {
-    LOG_I(ENB_APP,"Not NFAPI mode - call init_eNB_afterRU()\n");
-    init_eNB_afterRU();
-  } else {
-    LOG_I(ENB_APP,"NFAPI mode - DO NOT call init_eNB_afterRU()\n");
-  }
-
-  LOG_UI(ENB_APP,"ALL RUs ready - ALL eNBs ready\n");
-  // connect the TX/RX buffers
-  sleep(1); /* wait for thread activation */
-  LOG_I(ENB_APP,"Sending sync to all threads\n");
-  pthread_mutex_lock(&sync_mutex);
-  sync_var=0;
-  pthread_cond_broadcast(&sync_cond);
-  pthread_mutex_unlock(&sync_mutex);
-  config_check_unknown_cmdlineopt(CONFIG_CHECKALLSECTIONS);
->>>>>>> 458019d8
   // wait for end of program
   LOG_UI(ENB_APP,"TYPE <CTRL-C> TO TERMINATE\n");
   //getchar();
@@ -1028,24 +867,8 @@
       }
     }
 #endif
-<<<<<<< HEAD
-=======
-  LOG_I(ENB_APP,"stopping MODEM threads\n");
-  stop_eNB(NB_eNB_INST);
-  stop_RU(RC.nb_RU);
-
-  /* release memory used by the RU/eNB threads (incomplete), after all
-   * threads have been stopped (they partially use the same memory) */
-  for (int inst = 0; inst < NB_eNB_INST; inst++) {
-    for (int cc_id = 0; cc_id < RC.nb_CC[inst]; cc_id++) {
-      free_transport(RC.eNB[inst][cc_id]);
-      phy_free_lte_eNB(RC.eNB[inst][cc_id]);
-    }
-  }
->>>>>>> 458019d8
-
-    printf("stopping MODEM threads\n");
-
+
+    LOG_I(ENB_APP,"stopping MODEM threads\n");
     stop_eNB(NB_eNB_INST);
     stop_RU(RC.nb_RU);
     /* release memory used by the RU/eNB threads (incomplete), after all
@@ -1079,10 +902,7 @@
     }
   }
 
-  
-  if (opt_enabled == 1)
-    terminate_opt();
-  
+  terminate_opt();
   logClean();
   printf("Bye.\n");
   return 0;
