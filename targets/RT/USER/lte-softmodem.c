/*
 * Licensed to the OpenAirInterface (OAI) Software Alliance under one or more
 * contributor license agreements.  See the NOTICE file distributed with
 * this work for additional information regarding copyright ownership.
 * The OpenAirInterface Software Alliance licenses this file to You under
 * the OAI Public License, Version 1.1  (the "License"); you may not use this file
 * except in compliance with the License.
 * You may obtain a copy of the License at
 *
 *      http://www.openairinterface.org/?page_id=698
 *
 * Unless required by applicable law or agreed to in writing, software
 * distributed under the License is distributed on an "AS IS" BASIS,
 * WITHOUT WARRANTIES OR CONDITIONS OF ANY KIND, either express or implied.
 * See the License for the specific language governing permissions and
 * limitations under the License.
 *-------------------------------------------------------------------------------
 * For more information about the OpenAirInterface (OAI) Software Alliance:
 *      contact@openairinterface.org
 */

/*! \file lte-softmodem.c
 * \brief Top-level threads for eNodeB
 * \author R. Knopp, F. Kaltenberger, Navid Nikaein
 * \date 2012
 * \version 0.1
 * \company Eurecom
 * \email: knopp@eurecom.fr,florian.kaltenberger@eurecom.fr, navid.nikaein@eurecom.fr
 * \note
 * \warning
 */


#define _GNU_SOURCE             /* See feature_test_macros(7) */
#include <sched.h>

#include "rt_wrapper.h"


#undef MALLOC //there are two conflicting definitions, so we better make sure we don't use it at all

#include "assertions.h"
#include "msc.h"

#include "PHY/types.h"

#include "PHY/defs_eNB.h"
#include "common/ran_context.h"
#include "common/config/config_userapi.h"
#include "common/utils/load_module_shlib.h"
#undef MALLOC //there are two conflicting definitions, so we better make sure we don't use it at all
//#undef FRAME_LENGTH_COMPLEX_SAMPLES //there are two conflicting definitions, so we better make sure we don't use it at all

#include "../../ARCH/COMMON/common_lib.h"
#include "../../ARCH/ETHERNET/USERSPACE/LIB/if_defs.h"

//#undef FRAME_LENGTH_COMPLEX_SAMPLES //there are two conflicting definitions, so we better make sure we don't use it at all

#include "PHY/phy_vars.h"
#include "SCHED/sched_common_vars.h"
#include "LAYER2/MAC/mac_vars.h"

#include "LAYER2/MAC/mac.h"
#include "LAYER2/MAC/mac_proto.h"
#include "RRC/LTE/rrc_vars.h"
#include "PHY_INTERFACE/phy_interface_vars.h"

#ifdef SMBV
#include "PHY/TOOLS/smbv.h"
unsigned short config_frames[4] = {2,9,11,13};
#endif
#include "common/utils/LOG/log.h"
#include "UTIL/OTG/otg_tx.h"
#include "UTIL/OTG/otg_externs.h"
#include "UTIL/MATH/oml.h"
#include "common/utils/LOG/vcd_signal_dumper.h"
#include "UTIL/OPT/opt.h"
#include "enb_config.h"
//#include "PHY/TOOLS/time_meas.h"

#ifndef OPENAIR2
  #include "UTIL/OTG/otg_vars.h"
#endif


#include "create_tasks.h"


#include "PHY/INIT/phy_init.h"

#include "system.h"

#ifdef XFORMS
  #include "PHY/TOOLS/lte_phy_scope.h"
  #include "stats.h"
#endif
#include "lte-softmodem.h"
#include "NB_IoT_interface.h"
#ifdef XFORMS
  // current status is that every UE has a DL scope for a SINGLE eNB (eNB_id=0)
  // at eNB 0, an UL scope for every UE
  FD_lte_phy_scope_ue  *form_ue[NUMBER_OF_UE_MAX];
  FD_lte_phy_scope_enb *form_enb[MAX_NUM_CCs][NUMBER_OF_UE_MAX];
  FD_stats_form                  *form_stats=NULL,*form_stats_l2=NULL;
  char title[255];
  unsigned char                   scope_enb_num_ue = 2;
  static pthread_t                forms_thread; //xforms
#endif //XFORMS


pthread_cond_t nfapi_sync_cond;
pthread_mutex_t nfapi_sync_mutex;
int nfapi_sync_var=-1; //!< protected by mutex \ref nfapi_sync_mutex

uint8_t nfapi_mode = 0; // Default to monolithic mode

uint16_t sf_ahead=4;

pthread_cond_t sync_cond;
pthread_mutex_t sync_mutex;
int sync_var=-1; //!< protected by mutex \ref sync_mutex.
int config_sync_var=-1;

uint16_t runtime_phy_rx[29][6]; // SISO [MCS 0-28][RBs 0-5 : 6, 15, 25, 50, 75, 100]
uint16_t runtime_phy_tx[29][6]; // SISO [MCS 0-28][RBs 0-5 : 6, 15, 25, 50, 75, 100]


volatile int             oai_exit = 0;

uint32_t                 downlink_frequency[MAX_NUM_CCs][4];
int32_t                  uplink_frequency_offset[MAX_NUM_CCs][4];

int UE_scan = 1;
int UE_scan_carrier = 0;
runmode_t mode = normal_txrx;
int simL1flag;
FILE *input_fd=NULL;


#if MAX_NUM_CCs == 1
rx_gain_t                rx_gain_mode[MAX_NUM_CCs][4] = {{max_gain,max_gain,max_gain,max_gain}};
double tx_gain[MAX_NUM_CCs][4] = {{20,0,0,0}};
double rx_gain[MAX_NUM_CCs][4] = {{110,0,0,0}};
#else
rx_gain_t                rx_gain_mode[MAX_NUM_CCs][4] = {{max_gain,max_gain,max_gain,max_gain},{max_gain,max_gain,max_gain,max_gain}};
double tx_gain[MAX_NUM_CCs][4] = {{20,0,0,0},{20,0,0,0}};
double rx_gain[MAX_NUM_CCs][4] = {{110,0,0,0},{20,0,0,0}};
#endif

double rx_gain_off = 0.0;

double sample_rate=30.72e6;
double bw = 10.0e6;


uint8_t dci_Format = 0;
uint8_t agregation_Level =0xFF;

uint8_t nb_antenna_tx = 1;
uint8_t nb_antenna_rx = 1;

char ref[128] = "internal";
char channels[128] = "0";

int                      rx_input_level_dBm;

#ifdef XFORMS
  extern int                      otg_enabled;
#else
  int                             otg_enabled;
#endif
//int                             number_of_cards =   1;


uint8_t exit_missed_slots=1;
uint64_t num_missed_slots=0; // counter for the number of missed slots


extern void reset_opp_meas(void);
extern void print_opp_meas(void);


extern void init_eNB_afterRU(void);

int transmission_mode=1;
int emulate_rf = 0;
int numerology = 0;

THREAD_STRUCT thread_struct;
/* struct for ethernet specific parameters given in eNB conf file */
eth_params_t *eth_params;

double cpuf;



/* forward declarations */
void set_default_frame_parms(LTE_DL_FRAME_PARMS *frame_parms[MAX_NUM_CCs]);

/*---------------------BMC: timespec helpers -----------------------------*/

struct timespec min_diff_time = { .tv_sec = 0, .tv_nsec = 0 };
struct timespec max_diff_time = { .tv_sec = 0, .tv_nsec = 0 };

struct timespec clock_difftime(struct timespec start, struct timespec end) {
  struct timespec temp;

  if ((end.tv_nsec-start.tv_nsec)<0) {
    temp.tv_sec = end.tv_sec-start.tv_sec-1;
    temp.tv_nsec = 1000000000+end.tv_nsec-start.tv_nsec;
  } else {
    temp.tv_sec = end.tv_sec-start.tv_sec;
    temp.tv_nsec = end.tv_nsec-start.tv_nsec;
  }

  return temp;
}

void print_difftimes(void) {
#ifdef DEBUG
  printf("difftimes min = %lu ns ; max = %lu ns\n", min_diff_time.tv_nsec, max_diff_time.tv_nsec);
#else
  LOG_I(HW,"difftimes min = %lu ns ; max = %lu ns\n", min_diff_time.tv_nsec, max_diff_time.tv_nsec);
#endif
}

void update_difftimes(struct timespec start, struct timespec end) {
  struct timespec diff_time = { .tv_sec = 0, .tv_nsec = 0 };
  int             changed = 0;
  diff_time = clock_difftime(start, end);

  if ((min_diff_time.tv_nsec == 0) || (diff_time.tv_nsec < min_diff_time.tv_nsec)) {
    min_diff_time.tv_nsec = diff_time.tv_nsec;
    changed = 1;
  }

  if ((max_diff_time.tv_nsec == 0) || (diff_time.tv_nsec > max_diff_time.tv_nsec)) {
    max_diff_time.tv_nsec = diff_time.tv_nsec;
    changed = 1;
  }

#if 1

  if (changed) print_difftimes();

#endif
}

/*------------------------------------------------------------------------*/

unsigned int build_rflocal(int txi, int txq, int rxi, int rxq) {
  return (txi + (txq<<6) + (rxi<<12) + (rxq<<18));
}
unsigned int build_rfdc(int dcoff_i_rxfe, int dcoff_q_rxfe) {
  return (dcoff_i_rxfe + (dcoff_q_rxfe<<8));
}


void signal_handler(int sig) {
  void *array[10];
  size_t size;

  if (sig==SIGSEGV) {
    // get void*'s for all entries on the stack
    size = backtrace(array, 10);
    // print out all the frames to stderr
    fprintf(stderr, "Error: signal %d:\n", sig);
    backtrace_symbols_fd(array, size, 2);
    exit(-1);
  } else {
    printf("Linux signal %s...\n",strsignal(sig));
    exit_function(__FILE__, __FUNCTION__, __LINE__,"softmodem starting exit procedure\n");
  }
}


void exit_function(const char *file, const char *function, const int line, const char *s) {
  int ru_id;

  if (s != NULL) {
    printf("%s:%d %s() Exiting OAI softmodem: %s\n",file,line, function, s);
  }

  oai_exit = 1;

  if (RC.ru == NULL)
    exit(-1); // likely init not completed, prevent crash or hang, exit now...

  for (ru_id=0; ru_id<RC.nb_RU; ru_id++) {
    if (RC.ru[ru_id] && RC.ru[ru_id]->rfdevice.trx_end_func) {
      RC.ru[ru_id]->rfdevice.trx_end_func(&RC.ru[ru_id]->rfdevice);
      RC.ru[ru_id]->rfdevice.trx_end_func = NULL;
    }

    if (RC.ru[ru_id] && RC.ru[ru_id]->ifdevice.trx_end_func) {
      RC.ru[ru_id]->ifdevice.trx_end_func(&RC.ru[ru_id]->ifdevice);
      RC.ru[ru_id]->ifdevice.trx_end_func = NULL;
    }
  }

  sleep(1); //allow lte-softmodem threads to exit first
  exit(1);
}

#ifdef XFORMS


void reset_stats(FL_OBJECT *button, long arg) {
  int i,j,k;
  PHY_VARS_eNB *phy_vars_eNB = RC.eNB[0][0];

  for (i=0; i<NUMBER_OF_UE_MAX; i++) {
    for (k=0; k<8; k++) { //harq_processes
      for (j=0; j<phy_vars_eNB->dlsch[i][0]->Mlimit; j++) {
        phy_vars_eNB->UE_stats[i].dlsch_NAK[k][j]=0;
        phy_vars_eNB->UE_stats[i].dlsch_ACK[k][j]=0;
        phy_vars_eNB->UE_stats[i].dlsch_trials[k][j]=0;
      }

      phy_vars_eNB->UE_stats[i].dlsch_l2_errors[k]=0;
      phy_vars_eNB->UE_stats[i].ulsch_errors[k]=0;
      phy_vars_eNB->UE_stats[i].ulsch_consecutive_errors=0;
      phy_vars_eNB->UE_stats[i].dlsch_sliding_cnt=0;
      phy_vars_eNB->UE_stats[i].dlsch_NAK_round0=0;
      phy_vars_eNB->UE_stats[i].dlsch_mcs_offset=0;
    }
  }
}

static void *scope_thread(void *arg) {
# ifdef ENABLE_XFORMS_WRITE_STATS
  FILE *eNB_stats;
# endif
  struct sched_param sched_param;
  int UE_id, CC_id;
  int ue_cnt=0;
  sched_param.sched_priority = sched_get_priority_min(SCHED_FIFO)+1;
  sched_setscheduler(0, SCHED_FIFO,&sched_param);
  printf("Scope thread has priority %d\n",sched_param.sched_priority);
# ifdef ENABLE_XFORMS_WRITE_STATS
  eNB_stats = fopen("eNB_stats.txt", "w");
#endif

  while (!oai_exit) {
    ue_cnt=0;

    for(UE_id=0; UE_id<NUMBER_OF_UE_MAX; UE_id++) {
      for(CC_id=0; CC_id<MAX_NUM_CCs; CC_id++) {
        if ((ue_cnt<scope_enb_num_ue)) {
          phy_scope_eNB(form_enb[CC_id][ue_cnt],
                        RC.eNB[0][CC_id],
                        UE_id);
          ue_cnt++;
        }
      }
    }

    sleep(1);
  }

  //  printf("%s",stats_buffer);
# ifdef ENABLE_XFORMS_WRITE_STATS

  if (eNB_stats) {
    rewind (eNB_stats);
    fwrite (stats_buffer, 1, len, eNB_stats);
    fclose (eNB_stats);
  }

# endif
  pthread_exit((void *)arg);
}
#endif


static void get_options(void) {
  CONFIG_SETRTFLAG(CONFIG_NOEXITONHELP);
  get_common_options();
  CONFIG_CLEARRTFLAG(CONFIG_NOEXITONHELP);

  if ( !(CONFIG_ISFLAGSET(CONFIG_ABORT)) ) {
    memset((void *)&RC,0,sizeof(RC));
    /* Read RC configuration file */
    RCConfig();
    NB_eNB_INST = RC.nb_inst;
    printf("Configuration: nb_rrc_inst %d, nb_L1_inst %d, nb_ru %d\n",NB_eNB_INST,RC.nb_L1_inst,RC.nb_RU);

    if (!IS_SOFTMODEM_NONBIOT) {
      load_NB_IoT();
      printf("               nb_nbiot_rrc_inst %d, nb_nbiot_L1_inst %d, nb_nbiot_macrlc_inst %d\n",
             RC.nb_nb_iot_rrc_inst, RC.nb_nb_iot_L1_inst, RC.nb_nb_iot_macrlc_inst);
    } else {
      printf("All Nb-IoT instances disabled\n");
      RC.nb_nb_iot_rrc_inst=RC.nb_nb_iot_L1_inst=RC.nb_nb_iot_macrlc_inst=0;
    }
  }
}





void set_default_frame_parms(LTE_DL_FRAME_PARMS *frame_parms[MAX_NUM_CCs]) {
  int CC_id;

  for (CC_id=0; CC_id<MAX_NUM_CCs; CC_id++) {
    frame_parms[CC_id] = (LTE_DL_FRAME_PARMS *) malloc(sizeof(LTE_DL_FRAME_PARMS));
    /* Set some default values that may be overwritten while reading options */
    frame_parms[CC_id]->frame_type          = FDD;
    frame_parms[CC_id]->tdd_config          = 3;
    frame_parms[CC_id]->tdd_config_S        = 0;
    frame_parms[CC_id]->N_RB_DL             = 100;
    frame_parms[CC_id]->N_RB_UL             = 100;
    frame_parms[CC_id]->Ncp                 = NORMAL;
    frame_parms[CC_id]->Ncp_UL              = NORMAL;
    frame_parms[CC_id]->Nid_cell            = 0;
    frame_parms[CC_id]->num_MBSFN_config    = 0;
    frame_parms[CC_id]->nb_antenna_ports_eNB  = 1;
    frame_parms[CC_id]->nb_antennas_tx      = 1;
    frame_parms[CC_id]->nb_antennas_rx      = 1;
    frame_parms[CC_id]->nushift             = 0;
    frame_parms[CC_id]->phich_config_common.phich_resource = oneSixth;
    frame_parms[CC_id]->phich_config_common.phich_duration = normal;
    // UL RS Config
    frame_parms[CC_id]->pusch_config_common.ul_ReferenceSignalsPUSCH.cyclicShift = 0;//n_DMRS1 set to 0
    frame_parms[CC_id]->pusch_config_common.ul_ReferenceSignalsPUSCH.groupHoppingEnabled = 0;
    frame_parms[CC_id]->pusch_config_common.ul_ReferenceSignalsPUSCH.sequenceHoppingEnabled = 0;
    frame_parms[CC_id]->pusch_config_common.ul_ReferenceSignalsPUSCH.groupAssignmentPUSCH = 0;
    frame_parms[CC_id]->prach_config_common.rootSequenceIndex=22;
    frame_parms[CC_id]->prach_config_common.prach_ConfigInfo.zeroCorrelationZoneConfig=1;
    frame_parms[CC_id]->prach_config_common.prach_ConfigInfo.prach_ConfigIndex=0;
    frame_parms[CC_id]->prach_config_common.prach_ConfigInfo.highSpeedFlag=0;
    frame_parms[CC_id]->prach_config_common.prach_ConfigInfo.prach_FreqOffset=0;
    //    downlink_frequency[CC_id][0] = 2680000000; // Use float to avoid issue with frequency over 2^31.
    //    downlink_frequency[CC_id][1] = downlink_frequency[CC_id][0];
    //    downlink_frequency[CC_id][2] = downlink_frequency[CC_id][0];
    //    downlink_frequency[CC_id][3] = downlink_frequency[CC_id][0];
    //printf("Downlink for CC_id %d frequency set to %u\n", CC_id, downlink_frequency[CC_id][0]);
    frame_parms[CC_id]->dl_CarrierFreq=downlink_frequency[CC_id][0];
  }
}

void wait_RUs(void) {
  /* do not modify the following LOG_UI message, which is used by CI */
  LOG_UI(ENB_APP,"Waiting for RUs to be configured ... RC.ru_mask:%02lx\n", RC.ru_mask);
  // wait for all RUs to be configured over fronthaul
  pthread_mutex_lock(&RC.ru_mutex);

  while (RC.ru_mask>0) {
    pthread_cond_wait(&RC.ru_cond,&RC.ru_mutex);
    printf("RC.ru_mask:%02lx\n", RC.ru_mask);
  }

  pthread_mutex_unlock(&RC.ru_mutex);
  LOG_I(PHY,"RUs configured\n");
}

void wait_eNBs(void) {
  int i,j;
  int waiting=1;

  while (waiting==1) {
    printf("Waiting for eNB L1 instances to all get configured ... sleeping 50ms (nb_L1_inst %d)\n",RC.nb_L1_inst);
    usleep(50*1000);
    waiting=0;

    for (i=0; i<RC.nb_L1_inst; i++) {
      printf("RC.nb_L1_CC[%d]:%d\n", i, RC.nb_L1_CC[i]);

      for (j=0; j<RC.nb_L1_CC[i]; j++) {
        if (RC.eNB[i][j]->configured==0) {
          waiting=1;
          break;
        }
      }
    }
  }

  printf("eNB L1 are configured\n");
}


/*
 * helper function to terminate a certain ITTI task
 */
void terminate_task(module_id_t mod_id, task_id_t from, task_id_t to) {
  LOG_I(ENB_APP, "sending TERMINATE_MESSAGE from task %s (%d) to task %s (%d)\n",
        itti_get_task_name(from), from, itti_get_task_name(to), to);
  MessageDef *msg;
  msg = itti_alloc_new_message (from, TERMINATE_MESSAGE);
  itti_send_msg_to_task (to, ENB_MODULE_ID_TO_INSTANCE(mod_id), msg);
}

extern void  free_transport(PHY_VARS_eNB *);
extern void  phy_free_RU(RU_t *);

int stop_L1L2(module_id_t enb_id) {
  LOG_W(ENB_APP, "stopping lte-softmodem\n");

  if (!RC.ru) {
    LOG_UI(ENB_APP, "no RU configured\n");
    return -1;
  }

  /* these tasks need to pick up new configuration */
  terminate_task(enb_id, TASK_ENB_APP, TASK_RRC_ENB);
  oai_exit = 1;
  LOG_I(ENB_APP, "calling kill_RU_proc() for instance %d\n", enb_id);
  kill_RU_proc(RC.ru[enb_id]);
  LOG_I(ENB_APP, "calling kill_eNB_proc() for instance %d\n", enb_id);
  kill_eNB_proc(enb_id);
  oai_exit = 0;

  for (int cc_id = 0; cc_id < RC.nb_CC[enb_id]; cc_id++) {
    free_transport(RC.eNB[enb_id][cc_id]);
    phy_free_lte_eNB(RC.eNB[enb_id][cc_id]);
  }

  phy_free_RU(RC.ru[enb_id]);
  free_lte_top();
  return 0;
}

/*
 * Restart the lte-softmodem after it has been soft-stopped with stop_L1L2()
 */
int restart_L1L2(module_id_t enb_id) {
  RU_t *ru = RC.ru[enb_id];
  int cc_id;
  MessageDef *msg_p = NULL;
  LOG_W(ENB_APP, "restarting lte-softmodem\n");
  /* block threads */
  pthread_mutex_lock(&sync_mutex);
  sync_var = -1;
  pthread_mutex_unlock(&sync_mutex);

  for (cc_id = 0; cc_id < RC.nb_L1_CC[enb_id]; cc_id++) {
    RC.eNB[enb_id][cc_id]->configured = 0;
  }

  RC.ru_mask |= (1 << ru->idx);
  /* copy the changed frame parameters to the RU */
  /* TODO this should be done for all RUs associated to this eNB */
  memcpy(&ru->frame_parms, &RC.eNB[enb_id][0]->frame_parms, sizeof(LTE_DL_FRAME_PARMS));
  set_function_spec_param(RC.ru[enb_id]);
  /* reset the list of connected UEs in the MAC, since in this process with
   * loose all UEs (have to reconnect) */
  init_UE_list(&RC.mac[enb_id]->UE_list);
  LOG_I(ENB_APP, "attempting to create ITTI tasks\n");

  if (itti_create_task (TASK_RRC_ENB, rrc_enb_task, NULL) < 0) {
    LOG_E(RRC, "Create task for RRC eNB failed\n");
    return -1;
  } else {
    LOG_I(RRC, "Re-created task for RRC eNB successfully\n");
  }

  /* pass a reconfiguration request which will configure everything down to
   * RC.eNB[i][j]->frame_parms, too */
  msg_p = itti_alloc_new_message(TASK_ENB_APP, RRC_CONFIGURATION_REQ);
  RRC_CONFIGURATION_REQ(msg_p) = RC.rrc[enb_id]->configuration;
  itti_send_msg_to_task(TASK_RRC_ENB, ENB_MODULE_ID_TO_INSTANCE(enb_id), msg_p);
  /* TODO XForms might need to be restarted, but it is currently (09/02/18)
   * broken, so we cannot test it */
  wait_eNBs();
  init_RU_proc(ru);
  ru->rf_map.card = 0;
  ru->rf_map.chain = 0; /* CC_id + chain_offset;*/
  wait_RUs();
  init_eNB_afterRU();
  printf("Sending sync to all threads\n");
  pthread_mutex_lock(&sync_mutex);
  sync_var=0;
  pthread_cond_broadcast(&sync_cond);
  pthread_mutex_unlock(&sync_mutex);
  return 0;
}


static  void wait_nfapi_init(char *thread_name) {
  printf( "waiting for NFAPI PNF connection and population of global structure (%s)\n",thread_name);
  pthread_mutex_lock( &nfapi_sync_mutex );

  while (nfapi_sync_var<0)
    pthread_cond_wait( &nfapi_sync_cond, &nfapi_sync_mutex );

  pthread_mutex_unlock(&nfapi_sync_mutex);
  printf( "NFAPI: got sync (%s)\n", thread_name);
}

int main( int argc, char **argv ) {
  int i;
#if defined (XFORMS)
  void *status;
#endif
  int CC_id;
  int ru_id;
#if defined (XFORMS)
  int ret;
#endif

  if ( load_configmodule(argc,argv,0) == NULL) {
    exit_fun("[SOFTMODEM] Error, configuration module init failed\n");
  }

  mode = normal_txrx;
  set_latency_target();
  logInit();
  printf("Reading in command-line options\n");
  get_options ();

  if (is_nos1exec(argv[0]) )
    set_softmodem_optmask(SOFTMODEM_NOS1_BIT);

  EPC_MODE_ENABLED = !IS_SOFTMODEM_NOS1;

  if (CONFIG_ISFLAGSET(CONFIG_ABORT) ) {
    fprintf(stderr,"Getting configuration failed\n");
    exit(-1);
  }

#if T_TRACER
  T_Config_Init();
#endif
  //randominit (0);
  set_taus_seed (0);
  printf("configuring for RAU/RRU\n");

  if (opp_enabled ==1) {
    reset_opp_meas();
  }

  cpuf=get_cpu_freq_GHz();
  printf("ITTI init, useMME: %i\n",EPC_MODE_ENABLED);
  itti_init(TASK_MAX, THREAD_MAX, MESSAGES_ID_MAX, tasks_info, messages_info);

  // initialize mscgen log after ITTI
  if (get_softmodem_params()->start_msc) {
    load_module_shlib("msc",NULL,0,&msc_interface);
  }

  MSC_INIT(MSC_E_UTRAN, THREAD_MAX+TASK_MAX);
  init_opt();
  // to make a graceful exit when ctrl-c is pressed
  signal(SIGSEGV, signal_handler);
  signal(SIGINT, signal_handler);
  signal(SIGTERM, signal_handler);
  signal(SIGABRT, signal_handler);
  check_clock();
#ifndef PACKAGE_VERSION
#  define PACKAGE_VERSION "UNKNOWN-EXPERIMENTAL"
#endif
  LOG_I(HW, "Version: %s\n", PACKAGE_VERSION);
  printf("Runtime table\n");
  fill_modeled_runtime_table(runtime_phy_rx,runtime_phy_tx);
<<<<<<< HEAD

  /* Read configuration */
  if (RC.nb_inst > 0)
    read_config_and_init();
  
  /* Start the agent. If it is turned off in the configuration, it won't start */
  RCconfig_flexran();
  for (i = 0; i < RC.nb_inst; i++) {
    flexran_agent_start(i);
  }

  pdcp_module_init( ( IS_SOFTMODEM_NOS1 && !(IS_SOFTMODEM_NOKRNMOD))? (PDCP_USE_NETLINK_BIT | LINK_ENB_PDCP_TO_IP_DRIVER_BIT) : LINK_ENB_PDCP_TO_GTPV1U_BIT);
=======
  uint32_t pdcp_initmask = ( IS_SOFTMODEM_NOS1 )? ( PDCP_USE_NETLINK_BIT | LINK_ENB_PDCP_TO_IP_DRIVER_BIT) : LINK_ENB_PDCP_TO_GTPV1U_BIT;
#
>>>>>>> e1d40791

  if ( IS_SOFTMODEM_NOS1)
    pdcp_initmask = pdcp_initmask | ENB_NAS_USE_TUN_BIT | SOFTMODEM_NOKRNMOD_BIT  ;

  pdcp_module_init(pdcp_initmask);

  if (RC.nb_inst > 0)  {

    if (create_tasks(1) < 0) {
      printf("cannot create ITTI tasks\n");
      exit(-1);
    }

    for (int enb_id = 0; enb_id < RC.nb_inst; enb_id++) {
      MessageDef *msg_p = itti_alloc_new_message (TASK_ENB_APP, RRC_CONFIGURATION_REQ);
      RRC_CONFIGURATION_REQ(msg_p) = RC.rrc[enb_id]->configuration;
      itti_send_msg_to_task (TASK_RRC_ENB, ENB_MODULE_ID_TO_INSTANCE(enb_id), msg_p);
    }
  }
  else {
    printf("No ITTI, Initializing L1\n");
    RCconfig_L1();
  }

  if (RC.rrc[0]->node_type == ngran_eNB_CU || RC.rrc[0]->node_type == ngran_ng_eNB_CU) {
    protocol_ctxt_t ctxt;
    ctxt.module_id = 0 ;
    ctxt.instance = 0;
    ctxt.rnti = 0;
    ctxt.enb_flag = 1;
    pdcp_run(&ctxt);
  }

  /* start threads if only L1 or not a CU */
  if (RC.nb_inst == 0 ||
      !(RC.rrc[0]->node_type == ngran_eNB_CU || RC.rrc[0]->node_type == ngran_ng_eNB_CU)) {
    // init UE_PF_PO and mutex lock
    pthread_mutex_init(&ue_pf_po_mutex, NULL);
    memset (&UE_PF_PO[0][0], 0, sizeof(UE_PF_PO_t)*MAX_MOBILES_PER_ENB*MAX_NUM_CCs);
    mlockall(MCL_CURRENT | MCL_FUTURE);
    pthread_cond_init(&sync_cond,NULL);
    pthread_mutex_init(&sync_mutex, NULL);
    
#ifdef XFORMS
    int UE_id;
    printf("XFORMS\n");

    if (get_softmodem_params()->do_forms==1) {
      fl_initialize (&argc, argv, NULL, 0, 0);
      form_stats_l2 = create_form_stats_form();
      fl_show_form (form_stats_l2->stats_form, FL_PLACE_HOTSPOT, FL_FULLBORDER, "l2 stats");
      form_stats = create_form_stats_form();
      fl_show_form (form_stats->stats_form, FL_PLACE_HOTSPOT, FL_FULLBORDER, "stats");

      for(UE_id=0; UE_id<scope_enb_num_ue; UE_id++) {
        for(CC_id=0; CC_id<MAX_NUM_CCs; CC_id++) {
          form_enb[CC_id][UE_id] = create_lte_phy_scope_enb();
          sprintf (title, "LTE UL SCOPE eNB for CC_id %d, UE %d",CC_id,UE_id);
          fl_show_form (form_enb[CC_id][UE_id]->lte_phy_scope_enb, FL_PLACE_HOTSPOT, FL_FULLBORDER, title);

          if (otg_enabled) {
            fl_set_button(form_enb[CC_id][UE_id]->button_0,1);
            fl_set_object_label(form_enb[CC_id][UE_id]->button_0,"DL Traffic ON");
          } else {
            fl_set_button(form_enb[CC_id][UE_id]->button_0,0);
            fl_set_object_label(form_enb[CC_id][UE_id]->button_0,"DL Traffic OFF");
          }
        } // CC_id
      } // UE_id

      ret = pthread_create(&forms_thread, NULL, scope_thread, NULL);

      if (ret == 0)
        pthread_setname_np( forms_thread, "xforms" );

      printf("Scope thread created, ret=%d\n",ret);
    }
#endif
    
    rt_sleep_ns(10*100000000ULL);

    if (nfapi_mode) {
    LOG_I(ENB_APP,"NFAPI*** - mutex and cond created - will block shortly for completion of PNF connection\n");
      pthread_cond_init(&sync_cond,NULL);
      pthread_mutex_init(&sync_mutex, NULL);
    }

    const char *nfapi_mode_str = "<UNKNOWN>";
    
    switch(nfapi_mode) {
    case 0:
      nfapi_mode_str = "MONOLITHIC";
      break;

    case 1:
      nfapi_mode_str = "PNF";
      break;

    case 2:
      nfapi_mode_str = "VNF";
      break;

    default:
      nfapi_mode_str = "<UNKNOWN NFAPI MODE>";
      break;
    }

    LOG_I(ENB_APP,"NFAPI MODE:%s\n", nfapi_mode_str);

    if (nfapi_mode==2) {// VNF
#if defined(PRE_SCD_THREAD)
      init_ru_vnf();  // ru pointer is necessary for pre_scd.
#endif
      wait_nfapi_init("main?");
    }

  LOG_I(ENB_APP,"START MAIN THREADS\n");
    // start the main threads
    number_of_cards = 1;
    printf("RC.nb_L1_inst:%d\n", RC.nb_L1_inst);

    if (RC.nb_L1_inst > 0) {
      printf("Initializing eNB threads single_thread_flag:%d wait_for_sync:%d\n", get_softmodem_params()->single_thread_flag,get_softmodem_params()->wait_for_sync);
      init_eNB(get_softmodem_params()->single_thread_flag,get_softmodem_params()->wait_for_sync);
      //      for (inst=0;inst<RC.nb_L1_inst;inst++)
      //  for (CC_id=0;CC_id<RC.nb_L1_CC[inst];CC_id++) phy_init_lte_eNB(RC.eNB[inst][CC_id],0,0);
    }

    printf("wait_eNBs()\n");
    wait_eNBs();
    printf("About to Init RU threads RC.nb_RU:%d\n", RC.nb_RU);

    // RU thread and some L1 procedure aren't necessary in VNF or L2 FAPI simulator.
    // but RU thread deals with pre_scd and this is necessary in VNF and simulator.
    // some initialization is necessary and init_ru_vnf do this.
    if (RC.nb_RU >0 && nfapi_mode != 2) {
      printf("Initializing RU threads\n");
      init_RU(get_softmodem_params()->rf_config_file);

    for (ru_id=0; ru_id<RC.nb_RU; ru_id++) {
        RC.ru[ru_id]->rf_map.card=0;
        RC.ru[ru_id]->rf_map.chain=CC_id+(get_softmodem_params()->chain_offset);
      }
    }

    config_sync_var=0;

    if (nfapi_mode==1) { // PNF
      wait_nfapi_init("main?");
    }

    printf("wait RUs\n");
    fflush(stdout);
    fflush(stderr);
    wait_RUs();
  LOG_I(ENB_APP,"RC.nb_RU:%d\n", RC.nb_RU);
    // once all RUs are ready intiailize the rest of the eNBs ((dependence on final RU parameters after configuration)
    printf("ALL RUs ready - init eNBs\n");

    if (nfapi_mode != 1 && nfapi_mode != 2) {
    LOG_I(ENB_APP,"Not NFAPI mode - call init_eNB_afterRU()\n");
      init_eNB_afterRU();
    } else {
    LOG_I(ENB_APP,"NFAPI mode - DO NOT call init_eNB_afterRU()\n");
    }

  LOG_UI(ENB_APP,"ALL RUs ready - ALL eNBs ready\n");
    // connect the TX/RX buffers
    sleep(1); /* wait for thread activation */
  LOG_I(ENB_APP,"Sending sync to all threads\n");
    pthread_mutex_lock(&sync_mutex);
    sync_var=0;
    pthread_cond_broadcast(&sync_cond);
    pthread_mutex_unlock(&sync_mutex);
    config_check_unknown_cmdlineopt(CONFIG_CHECKALLSECTIONS);
  }

  // wait for end of program
  LOG_UI(ENB_APP,"TYPE <CTRL-C> TO TERMINATE\n");
  //getchar();
  itti_wait_tasks_end();
  oai_exit=1;
  LOG_I(ENB_APP,"oai_exit=%d\n",oai_exit);
  // stop threads


  if (RC.nb_inst == 0 ||
      !(RC.rrc[0]->node_type == ngran_eNB_CU || RC.rrc[0]->node_type == ngran_ng_eNB_CU)) {
    int UE_id;
#ifdef XFORMS
    printf("waiting for XFORMS thread\n");

    if (get_softmodem_params()->do_forms==1) {
      pthread_join(forms_thread,&status);
      fl_hide_form(form_stats->stats_form);
      fl_free_form(form_stats->stats_form);
      fl_hide_form(form_stats_l2->stats_form);
      fl_free_form(form_stats_l2->stats_form);

      for(UE_id=0; UE_id<scope_enb_num_ue; UE_id++) {
        for(CC_id=0; CC_id<MAX_NUM_CCs; CC_id++) {
          fl_hide_form(form_enb[CC_id][UE_id]->lte_phy_scope_enb);
          fl_free_form(form_enb[CC_id][UE_id]->lte_phy_scope_enb);
        }
      }
    }
#endif

    LOG_I(ENB_APP,"stopping MODEM threads\n");
    stop_eNB(NB_eNB_INST);
    stop_RU(RC.nb_RU);
    /* release memory used by the RU/eNB threads (incomplete), after all
     * threads have been stopped (they partially use the same memory) */
    for (int inst = 0; inst < NB_eNB_INST; inst++) {
      for (int cc_id = 0; cc_id < RC.nb_CC[inst]; cc_id++) {
        free_transport(RC.eNB[inst][cc_id]);
        phy_free_lte_eNB(RC.eNB[inst][cc_id]);
      }
    }
    for (int inst = 0; inst < RC.nb_RU; inst++) {
      phy_free_RU(RC.ru[inst]);
    }
    free_lte_top();
    end_configmodule();
    pthread_cond_destroy(&sync_cond);
    pthread_mutex_destroy(&sync_mutex);
    pthread_cond_destroy(&nfapi_sync_cond);
    pthread_mutex_destroy(&nfapi_sync_mutex);
    pthread_mutex_destroy(&ue_pf_po_mutex);
    
    for(ru_id=0; ru_id<RC.nb_RU; ru_id++) {
      if (RC.ru[ru_id]->rfdevice.trx_end_func) {
        RC.ru[ru_id]->rfdevice.trx_end_func(&RC.ru[ru_id]->rfdevice);
        RC.ru[ru_id]->rfdevice.trx_end_func = NULL;
      }
      if (RC.ru[ru_id]->ifdevice.trx_end_func) {
        RC.ru[ru_id]->ifdevice.trx_end_func(&RC.ru[ru_id]->ifdevice);
        RC.ru[ru_id]->ifdevice.trx_end_func = NULL;
      }
    }
  }

  terminate_opt();
  logClean();
  printf("Bye.\n");
  return 0;
}<|MERGE_RESOLUTION|>--- conflicted
+++ resolved
@@ -653,7 +653,6 @@
   LOG_I(HW, "Version: %s\n", PACKAGE_VERSION);
   printf("Runtime table\n");
   fill_modeled_runtime_table(runtime_phy_rx,runtime_phy_tx);
-<<<<<<< HEAD
 
   /* Read configuration */
   if (RC.nb_inst > 0)
@@ -665,12 +664,7 @@
     flexran_agent_start(i);
   }
 
-  pdcp_module_init( ( IS_SOFTMODEM_NOS1 && !(IS_SOFTMODEM_NOKRNMOD))? (PDCP_USE_NETLINK_BIT | LINK_ENB_PDCP_TO_IP_DRIVER_BIT) : LINK_ENB_PDCP_TO_GTPV1U_BIT);
-=======
   uint32_t pdcp_initmask = ( IS_SOFTMODEM_NOS1 )? ( PDCP_USE_NETLINK_BIT | LINK_ENB_PDCP_TO_IP_DRIVER_BIT) : LINK_ENB_PDCP_TO_GTPV1U_BIT;
-#
->>>>>>> e1d40791
-
   if ( IS_SOFTMODEM_NOS1)
     pdcp_initmask = pdcp_initmask | ENB_NAS_USE_TUN_BIT | SOFTMODEM_NOKRNMOD_BIT  ;
 
