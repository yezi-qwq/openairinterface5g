--- conflicted
+++ resolved
@@ -50,13 +50,10 @@
 #include <signal.h>
 #include <execinfo.h>
 #include <getopt.h>
-<<<<<<< HEAD
+#include <sys/sysinfo.h>
 
 #include "T.h"
 
-=======
-#include <sys/sysinfo.h>
->>>>>>> ec905e7c
 #include "rt_wrapper.h"
 
 #undef MALLOC //there are two conflicting definitions, so we better make sure we don't use it at all
