/*
 * Licensed to the OpenAirInterface (OAI) Software Alliance under one or more
 * contributor license agreements.  See the NOTICE file distributed with
 * this work for additional information regarding copyright ownership.
 * The OpenAirInterface Software Alliance licenses this file to You under
 * the OAI Public License, Version 1.1  (the "License"); you may not use this file
 * except in compliance with the License.
 * You may obtain a copy of the License at
 *
 *      http://www.openairinterface.org/?page_id=698
 *
 * Unless required by applicable law or agreed to in writing, software
 * distributed under the License is distributed on an "AS IS" BASIS,
 * WITHOUT WARRANTIES OR CONDITIONS OF ANY KIND, either express or implied.
 * See the License for the specific language governing permissions and
 * limitations under the License.
 *-------------------------------------------------------------------------------
 * For more information about the OpenAirInterface (OAI) Software Alliance:
 *      contact@openairinterface.org
 */

/*! \file lte-enb.c
 * \brief Top-level threads for eNodeB
 * \author R. Knopp, F. Kaltenberger, Navid Nikaein
 * \date 2012
 * \version 0.1
 * \company Eurecom
 * \email: knopp@eurecom.fr,florian.kaltenberger@eurecom.fr, navid.nikaein@eurecom.fr
 * \note
 * \warning
 */


#define _GNU_SOURCE             /* See feature_test_macros(7) */
#include <sched.h>


#include "T.h"

#include "rt_wrapper.h"


#undef MALLOC //there are two conflicting definitions, so we better make sure we don't use it at all

#include "assertions.h"
#include "msc.h"

#include "PHY/types.h"

#include "PHY/defs_eNB.h"
#include "common/ran_context.h"
#include "common/config/config_userapi.h"
#include "common/utils/load_module_shlib.h"
#undef MALLOC //there are two conflicting definitions, so we better make sure we don't use it at all
//#undef FRAME_LENGTH_COMPLEX_SAMPLES //there are two conflicting definitions, so we better make sure we don't use it at all

#include "../../ARCH/COMMON/common_lib.h"
#include "../../ARCH/ETHERNET/USERSPACE/LIB/if_defs.h"

//#undef FRAME_LENGTH_COMPLEX_SAMPLES //there are two conflicting definitions, so we better make sure we don't use it at all

#include "PHY/phy_vars.h"
#include "SCHED/sched_common_vars.h"
#include "LAYER2/MAC/mac_vars.h"

#include "LAYER2/MAC/mac.h"
#include "LAYER2/MAC/mac_proto.h"
#include "RRC/LTE/rrc_vars.h"
#include "PHY_INTERFACE/phy_interface_vars.h"

#ifdef SMBV
#include "PHY/TOOLS/smbv.h"
unsigned short config_frames[4] = {2,9,11,13};
#endif
#include "UTIL/LOG/log_extern.h"
#include "UTIL/OTG/otg_tx.h"
#include "UTIL/OTG/otg_externs.h"
#include "UTIL/MATH/oml.h"
#include "UTIL/LOG/vcd_signal_dumper.h"
#include "UTIL/OPT/opt.h"
#include "enb_config.h"
//#include "PHY/TOOLS/time_meas.h"

#ifndef OPENAIR2
#include "UTIL/OTG/otg_vars.h"
#endif

#if defined(ENABLE_ITTI)
#include "intertask_interface_init.h"
#include "create_tasks.h"
#endif

#include "PHY/INIT/phy_init.h"

#include "system.h"

#ifdef XFORMS
#include "PHY/TOOLS/lte_phy_scope.h"
#include "stats.h"
#endif
#include "lte-softmodem.h"
#include "NB_IoT_interface.h"
#ifdef XFORMS
// current status is that every UE has a DL scope for a SINGLE eNB (eNB_id=0)
// at eNB 0, an UL scope for every UE
FD_lte_phy_scope_ue  *form_ue[NUMBER_OF_UE_MAX];
FD_lte_phy_scope_enb *form_enb[MAX_NUM_CCs][NUMBER_OF_UE_MAX];
FD_stats_form                  *form_stats=NULL,*form_stats_l2=NULL;
char title[255];
unsigned char                   scope_enb_num_ue = 2;
static pthread_t                forms_thread; //xforms
#endif //XFORMS

pthread_cond_t nfapi_sync_cond;
pthread_mutex_t nfapi_sync_mutex;
int nfapi_sync_var=-1; //!< protected by mutex \ref nfapi_sync_mutex

uint8_t nfapi_mode = 0; // Default to monolithic mode

uint16_t sf_ahead=4;

pthread_cond_t sync_cond;
pthread_mutex_t sync_mutex;
int sync_var=-1; //!< protected by mutex \ref sync_mutex.
int config_sync_var=-1;

uint16_t runtime_phy_rx[29][6]; // SISO [MCS 0-28][RBs 0-5 : 6, 15, 25, 50, 75, 100]
uint16_t runtime_phy_tx[29][6]; // SISO [MCS 0-28][RBs 0-5 : 6, 15, 25, 50, 75, 100]

#if defined(ENABLE_ITTI)
volatile int             start_eNB = 0;
volatile int             start_UE = 0;
#endif
volatile int             oai_exit = 0;

static clock_source_t clock_source = internal;
static int wait_for_sync = 0;

unsigned int                    mmapped_dma=0;
int                             single_thread_flag=1;

static int8_t                     threequarter_fs=0;

uint32_t                 downlink_frequency[MAX_NUM_CCs][4];
int32_t                  uplink_frequency_offset[MAX_NUM_CCs][4];

char logmem_filename[1024] = {0};

// This is a dummy declaration (dlsch_demodulation.c is no longer compiled for eNodeB)
int16_t dlsch_demod_shift = 0;

#if defined(ENABLE_ITTI)
static char                    *itti_dump_file = NULL;
#endif

int UE_scan = 1;
int UE_scan_carrier = 0;
runmode_t mode = normal_txrx;
int simL1flag;
int snr_dB;
FILE *input_fd=NULL;


#if MAX_NUM_CCs == 1
rx_gain_t                rx_gain_mode[MAX_NUM_CCs][4] = {{max_gain,max_gain,max_gain,max_gain}};
double tx_gain[MAX_NUM_CCs][4] = {{20,0,0,0}};
double rx_gain[MAX_NUM_CCs][4] = {{110,0,0,0}};
#else
rx_gain_t                rx_gain_mode[MAX_NUM_CCs][4] = {{max_gain,max_gain,max_gain,max_gain},{max_gain,max_gain,max_gain,max_gain}};
double tx_gain[MAX_NUM_CCs][4] = {{20,0,0,0},{20,0,0,0}};
double rx_gain[MAX_NUM_CCs][4] = {{110,0,0,0},{20,0,0,0}};
#endif

double rx_gain_off = 0.0;

double sample_rate=30.72e6;
double bw = 10.0e6;

static int                      tx_max_power[MAX_NUM_CCs]; /* =  {0,0}*/;

char   rf_config_file[1024];

int chain_offset=0;
int phy_test = 0;
uint8_t usim_test = 0;

uint8_t dci_Format = 0;
uint8_t agregation_Level =0xFF;

uint8_t nb_antenna_tx = 1;
uint8_t nb_antenna_rx = 1;

char ref[128] = "internal";
char channels[128] = "0";

int                      rx_input_level_dBm;

#ifdef XFORMS
extern int                      otg_enabled;
static char                     do_forms=0;
#else
int                             otg_enabled;
#endif
//int                             number_of_cards =   1;


static LTE_DL_FRAME_PARMS      *frame_parms[MAX_NUM_CCs];
uint32_t target_dl_mcs = 28; //maximum allowed mcs
uint32_t target_ul_mcs = 20;
uint32_t timing_advance = 0;
uint8_t exit_missed_slots=1;
uint64_t num_missed_slots=0; // counter for the number of missed slots


extern void reset_opp_meas(void);
extern void print_opp_meas(void);

extern PHY_VARS_UE* init_ue_vars(LTE_DL_FRAME_PARMS *frame_parms,
			  uint8_t UE_id,
			  uint8_t abstraction_flag);

extern void init_eNB_afterRU(void);

int transmission_mode=1;
int emulate_rf = 0;
int numerology = 0;
int codingw = 0;
int fepw = 0;



/* struct for ethernet specific parameters given in eNB conf file */
eth_params_t *eth_params;

openair0_config_t openair0_cfg[MAX_CARDS];

double cpuf;

extern char uecap_xer[1024];
char uecap_xer_in=0;

int oaisim_flag=0;
threads_t threads= {-1,-1,-1,-1,-1,-1,-1};

/* see file openair2/LAYER2/MAC/main.c for why abstraction_flag is needed
 * this is very hackish - find a proper solution
 */
uint8_t abstraction_flag=0;

/* forward declarations */
void set_default_frame_parms(LTE_DL_FRAME_PARMS *frame_parms[MAX_NUM_CCs]);

/*---------------------BMC: timespec helpers -----------------------------*/

struct timespec min_diff_time = { .tv_sec = 0, .tv_nsec = 0 };
struct timespec max_diff_time = { .tv_sec = 0, .tv_nsec = 0 };

struct timespec clock_difftime(struct timespec start, struct timespec end) {
  struct timespec temp;
  if ((end.tv_nsec-start.tv_nsec)<0) {
    temp.tv_sec = end.tv_sec-start.tv_sec-1;
    temp.tv_nsec = 1000000000+end.tv_nsec-start.tv_nsec;
  } else {
    temp.tv_sec = end.tv_sec-start.tv_sec;
    temp.tv_nsec = end.tv_nsec-start.tv_nsec;
  }
  return temp;
}

void print_difftimes(void) {
#ifdef DEBUG
  printf("difftimes min = %lu ns ; max = %lu ns\n", min_diff_time.tv_nsec, max_diff_time.tv_nsec);
#else
  LOG_I(HW,"difftimes min = %lu ns ; max = %lu ns\n", min_diff_time.tv_nsec, max_diff_time.tv_nsec);
#endif
}

void update_difftimes(struct timespec start, struct timespec end) {
  struct timespec diff_time = { .tv_sec = 0, .tv_nsec = 0 };
  int             changed = 0;
  diff_time = clock_difftime(start, end);
  if ((min_diff_time.tv_nsec == 0) || (diff_time.tv_nsec < min_diff_time.tv_nsec)) {
    min_diff_time.tv_nsec = diff_time.tv_nsec;
    changed = 1;
  }
  if ((max_diff_time.tv_nsec == 0) || (diff_time.tv_nsec > max_diff_time.tv_nsec)) {
    max_diff_time.tv_nsec = diff_time.tv_nsec;
    changed = 1;
  }
#if 1
  if (changed) print_difftimes();
#endif
}

/*------------------------------------------------------------------------*/

unsigned int build_rflocal(int txi, int txq, int rxi, int rxq) {
  return (txi + (txq<<6) + (rxi<<12) + (rxq<<18));
}
unsigned int build_rfdc(int dcoff_i_rxfe, int dcoff_q_rxfe) {
  return (dcoff_i_rxfe + (dcoff_q_rxfe<<8));
}

#if !defined(ENABLE_ITTI)
void signal_handler(int sig) {
  void *array[10];
  size_t size;

  if (sig==SIGSEGV) {
    // get void*'s for all entries on the stack
    size = backtrace(array, 10);

    // print out all the frames to stderr
    fprintf(stderr, "Error: signal %d:\n", sig);
    backtrace_symbols_fd(array, size, 2);
    exit(-1);
  } else {
    printf("trying to exit gracefully...\n");
    oai_exit = 1;
  }
}
#endif
#define KNRM  "\x1B[0m"
#define KRED  "\x1B[31m"
#define KGRN  "\x1B[32m"
#define KBLU  "\x1B[34m"
#define RESET "\033[0m"



void exit_fun(const char* s)
{

  int ru_id;

  if (s != NULL) {
    printf("%s %s() Exiting OAI softmodem: %s\n",__FILE__, __FUNCTION__, s);
  }

  oai_exit = 1;


    if (RC.ru == NULL)
        exit(-1); // likely init not completed, prevent crash or hang, exit now...
    for (ru_id=0; ru_id<RC.nb_RU;ru_id++) {
      if (RC.ru[ru_id] && RC.ru[ru_id]->rfdevice.trx_end_func) {
	RC.ru[ru_id]->rfdevice.trx_end_func(&RC.ru[ru_id]->rfdevice);
        RC.ru[ru_id]->rfdevice.trx_end_func = NULL;
      }
      if (RC.ru[ru_id] && RC.ru[ru_id]->ifdevice.trx_end_func) {
	RC.ru[ru_id]->ifdevice.trx_end_func(&RC.ru[ru_id]->ifdevice);  
        RC.ru[ru_id]->ifdevice.trx_end_func = NULL;
      }
    }


#if defined(ENABLE_ITTI)
    sleep(1); //allow lte-softmodem threads to exit first
    itti_terminate_tasks (TASK_UNKNOWN);
#endif


}

#ifdef XFORMS


void reset_stats(FL_OBJECT *button, long arg)
{
  int i,j,k;
  PHY_VARS_eNB *phy_vars_eNB = RC.eNB[0][0];

  for (i=0; i<NUMBER_OF_UE_MAX; i++) {
    for (k=0; k<8; k++) { //harq_processes
      for (j=0; j<phy_vars_eNB->dlsch[i][0]->Mlimit; j++) {
	phy_vars_eNB->UE_stats[i].dlsch_NAK[k][j]=0;
	phy_vars_eNB->UE_stats[i].dlsch_ACK[k][j]=0;
	phy_vars_eNB->UE_stats[i].dlsch_trials[k][j]=0;
      }

      phy_vars_eNB->UE_stats[i].dlsch_l2_errors[k]=0;
      phy_vars_eNB->UE_stats[i].ulsch_errors[k]=0;
      phy_vars_eNB->UE_stats[i].ulsch_consecutive_errors=0;


      phy_vars_eNB->UE_stats[i].dlsch_sliding_cnt=0;
      phy_vars_eNB->UE_stats[i].dlsch_NAK_round0=0;
      phy_vars_eNB->UE_stats[i].dlsch_mcs_offset=0;
    }
  }
}

static void *scope_thread(void *arg) {
 
# ifdef ENABLE_XFORMS_WRITE_STATS
  FILE *eNB_stats;
# endif
  struct sched_param sched_param;
  int UE_id, CC_id;
  int ue_cnt=0;

  sched_param.sched_priority = sched_get_priority_min(SCHED_FIFO)+1;
  sched_setscheduler(0, SCHED_FIFO,&sched_param);

  printf("Scope thread has priority %d\n",sched_param.sched_priority);

# ifdef ENABLE_XFORMS_WRITE_STATS

  eNB_stats = fopen("eNB_stats.txt", "w");

#endif

  while (!oai_exit) {

      ue_cnt=0;
      for(UE_id=0; UE_id<NUMBER_OF_UE_MAX; UE_id++) {
	for(CC_id=0; CC_id<MAX_NUM_CCs; CC_id++) {
	  if ((ue_cnt<scope_enb_num_ue)) {
	    phy_scope_eNB(form_enb[CC_id][ue_cnt],
			  RC.eNB[0][CC_id],
			  UE_id);
	    ue_cnt++;
	  }
	}
      }	
    sleep(1);
  }

  //  printf("%s",stats_buffer);

# ifdef ENABLE_XFORMS_WRITE_STATS

    if (eNB_stats) {
      rewind (eNB_stats);
      fwrite (stats_buffer, 1, len, eNB_stats);
      fclose (eNB_stats);
    }

# endif

  pthread_exit((void*)arg);
}
#endif




#if defined(ENABLE_ITTI)
void *l2l1_task(void *arg) {
  MessageDef *message_p = NULL;
  int         result;

  itti_set_task_real_time(TASK_L2L1);
  itti_mark_task_ready(TASK_L2L1);

    /* Wait for the initialize message */
    printf("Wait for the ITTI initialize message\n");
    do {
      if (message_p != NULL) {
	result = itti_free (ITTI_MSG_ORIGIN_ID(message_p), message_p);
	AssertFatal (result == EXIT_SUCCESS, "Failed to free memory (%d)!\n", result);
      }

      itti_receive_msg (TASK_L2L1, &message_p);

      switch (ITTI_MSG_ID(message_p)) {
      case INITIALIZE_MESSAGE:
	/* Start eNB thread */
	printf("L2L1 TASK received %s\n", ITTI_MSG_NAME(message_p));
	start_eNB = 1;
	break;

      case TERMINATE_MESSAGE:
	printf("received terminate message\n");
	oai_exit=1;
        start_eNB = 0;
	itti_exit_task ();
	break;

      default:
	printf("Received unexpected message %s\n", ITTI_MSG_NAME(message_p));
	break;
      }
    } while (ITTI_MSG_ID(message_p) != INITIALIZE_MESSAGE);

    result = itti_free (ITTI_MSG_ORIGIN_ID(message_p), message_p);
    AssertFatal (result == EXIT_SUCCESS, "Failed to free memory (%d)!\n", result);
/* ???? no else but seems to be UE only ??? 
  do {
    // Wait for a message
    itti_receive_msg (TASK_L2L1, &message_p);

    switch (ITTI_MSG_ID(message_p)) {
    case TERMINATE_MESSAGE:
      oai_exit=1;
      itti_exit_task ();
      break;

    case ACTIVATE_MESSAGE:
      start_UE = 1;
      break;

    case DEACTIVATE_MESSAGE:
      start_UE = 0;
      break;

    case MESSAGE_TEST:
      printf("Received %s\n", ITTI_MSG_NAME(message_p));
      break;

    default:
      printf("Received unexpected message %s\n", ITTI_MSG_NAME(message_p));
      break;
    }

    result = itti_free (ITTI_MSG_ORIGIN_ID(message_p), message_p);
    AssertFatal (result == EXIT_SUCCESS, "Failed to free memory (%d)!\n", result);
  } while(!oai_exit);
*/
  return NULL;
}
#endif


static void get_options(void) {
 
  int tddflag, nonbiotflag;
 
  
  uint32_t online_log_messages;
  uint32_t glog_level, glog_verbosity;
  uint32_t start_telnetsrv;

  paramdef_t cmdline_params[] =CMDLINE_PARAMS_DESC ;
  paramdef_t cmdline_logparams[] =CMDLINE_LOGPARAMS_DESC ;

  config_process_cmdline( cmdline_params,sizeof(cmdline_params)/sizeof(paramdef_t),NULL); 

  if (strlen(in_path) > 0) {
      opt_type = OPT_PCAP;
      opt_enabled=1;
      printf("Enabling OPT for PCAP  with the following file %s \n",in_path);
  }
  if (strlen(in_ip) > 0) {
      opt_enabled=1;
      opt_type = OPT_WIRESHARK;
      printf("Enabling OPT for wireshark for local interface");
  }

  config_process_cmdline( cmdline_logparams,sizeof(cmdline_logparams)/sizeof(paramdef_t),NULL);
  if(config_isparamset(cmdline_logparams,CMDLINE_ONLINELOG_IDX)) {
      set_glog_onlinelog(online_log_messages);
  }
  if(config_isparamset(cmdline_logparams,CMDLINE_GLOGLEVEL_IDX)) {
      set_glog(glog_level, -1);
  }
  if(config_isparamset(cmdline_logparams,CMDLINE_GLOGVERBO_IDX)) {
      set_glog(-1, glog_verbosity);
  }
  if (start_telnetsrv) {
     load_module_shlib("telnetsrv",NULL,0);
  }
  if (strlen(logmem_filename) > 0) {
    log_mem_filename = &logmem_filename[0];
    log_mem_flag = 1;
    printf("Enabling OPT for log save at memory %s\n",log_mem_filename);
    logInit_log_mem();
  }

#if T_TRACER
  paramdef_t cmdline_ttraceparams[] =CMDLINE_TTRACEPARAMS_DESC ;
  config_process_cmdline( cmdline_ttraceparams,sizeof(cmdline_ttraceparams)/sizeof(paramdef_t),NULL);   
#endif

  if ( !(CONFIG_ISFLAGSET(CONFIG_ABORT)) ) {
      memset((void*)&RC,0,sizeof(RC));
      /* Read RC configuration file */
      RCConfig();
      NB_eNB_INST = RC.nb_inst;
      printf("Configuration: nb_rrc_inst %d, nb_L1_inst %d, nb_ru %d\n",NB_eNB_INST,RC.nb_L1_inst,RC.nb_RU);
      if (nonbiotflag <= 0) {
         load_NB_IoT();
         printf("               nb_nbiot_rrc_inst %d, nb_nbiot_L1_inst %d, nb_nbiot_macrlc_inst %d\n",
                RC.nb_nb_iot_rrc_inst, RC.nb_nb_iot_L1_inst, RC.nb_nb_iot_macrlc_inst);
      } else {
         printf("All Nb-IoT instances disabled\n");
         RC.nb_nb_iot_rrc_inst=RC.nb_nb_iot_L1_inst=RC.nb_nb_iot_macrlc_inst=0;
      }
   }
}


#if T_TRACER
int T_nowait = 0;     /* by default we wait for the tracer */
int T_port = 2021;    /* default port to listen to to wait for the tracer */
int T_dont_fork = 0;  /* default is to fork, see 'T_init' to understand */
#endif



void set_default_frame_parms(LTE_DL_FRAME_PARMS *frame_parms[MAX_NUM_CCs]) {

  int CC_id;

  for (CC_id=0; CC_id<MAX_NUM_CCs; CC_id++) {
    frame_parms[CC_id] = (LTE_DL_FRAME_PARMS*) malloc(sizeof(LTE_DL_FRAME_PARMS));
    /* Set some default values that may be overwritten while reading options */
    frame_parms[CC_id]->frame_type          = FDD;
    frame_parms[CC_id]->tdd_config          = 3;
    frame_parms[CC_id]->tdd_config_S        = 0;
    frame_parms[CC_id]->N_RB_DL             = 100;
    frame_parms[CC_id]->N_RB_UL             = 100;
    frame_parms[CC_id]->Ncp                 = NORMAL;
    frame_parms[CC_id]->Ncp_UL              = NORMAL;
    frame_parms[CC_id]->Nid_cell            = 0;
    frame_parms[CC_id]->num_MBSFN_config    = 0;
    frame_parms[CC_id]->nb_antenna_ports_eNB  = 1;
    frame_parms[CC_id]->nb_antennas_tx      = 1;
    frame_parms[CC_id]->nb_antennas_rx      = 1;

    frame_parms[CC_id]->nushift             = 0;

    frame_parms[CC_id]->phich_config_common.phich_resource = oneSixth;
    frame_parms[CC_id]->phich_config_common.phich_duration = normal;
    // UL RS Config
    frame_parms[CC_id]->pusch_config_common.ul_ReferenceSignalsPUSCH.cyclicShift = 0;//n_DMRS1 set to 0
    frame_parms[CC_id]->pusch_config_common.ul_ReferenceSignalsPUSCH.groupHoppingEnabled = 0;
    frame_parms[CC_id]->pusch_config_common.ul_ReferenceSignalsPUSCH.sequenceHoppingEnabled = 0;
    frame_parms[CC_id]->pusch_config_common.ul_ReferenceSignalsPUSCH.groupAssignmentPUSCH = 0;

    frame_parms[CC_id]->prach_config_common.rootSequenceIndex=22;
    frame_parms[CC_id]->prach_config_common.prach_ConfigInfo.zeroCorrelationZoneConfig=1;
    frame_parms[CC_id]->prach_config_common.prach_ConfigInfo.prach_ConfigIndex=0;
    frame_parms[CC_id]->prach_config_common.prach_ConfigInfo.highSpeedFlag=0;
    frame_parms[CC_id]->prach_config_common.prach_ConfigInfo.prach_FreqOffset=0;

//    downlink_frequency[CC_id][0] = 2680000000; // Use float to avoid issue with frequency over 2^31.
//    downlink_frequency[CC_id][1] = downlink_frequency[CC_id][0];
//    downlink_frequency[CC_id][2] = downlink_frequency[CC_id][0];
//    downlink_frequency[CC_id][3] = downlink_frequency[CC_id][0];
    //printf("Downlink for CC_id %d frequency set to %u\n", CC_id, downlink_frequency[CC_id][0]);
    frame_parms[CC_id]->dl_CarrierFreq=downlink_frequency[CC_id][0];

  }

}


void init_openair0(void) {

  int card;
  int i;
  

  for (card=0; card<MAX_CARDS; card++) {

    openair0_cfg[card].mmapped_dma=mmapped_dma;
    openair0_cfg[card].configFilename = NULL;

    if(frame_parms[0]->N_RB_DL == 100) {
	  if(numerology == 0)
	  {
      if (frame_parms[0]->threequarter_fs) {
	openair0_cfg[card].sample_rate=23.04e6;
	openair0_cfg[card].samples_per_frame = 230400;
	openair0_cfg[card].tx_bw = 10e6;
	openair0_cfg[card].rx_bw = 10e6;
      } else {
	openair0_cfg[card].sample_rate=30.72e6;
	openair0_cfg[card].samples_per_frame = 307200;
	openair0_cfg[card].tx_bw = 10e6;
	openair0_cfg[card].rx_bw = 10e6;
      }
	  }else if(numerology == 1)
	  {
		openair0_cfg[card].sample_rate=61.44e6;
		openair0_cfg[card].samples_per_frame = 307200;
		openair0_cfg[card].tx_bw = 20e6;
		openair0_cfg[card].rx_bw = 20e6;
	  }else if(numerology == 2)
	  {
		openair0_cfg[card].sample_rate=122.88e6;
		openair0_cfg[card].samples_per_frame = 307200;
		openair0_cfg[card].tx_bw = 20e6;
		openair0_cfg[card].rx_bw = 20e6;
	  }else
	  {
	    printf("Un supported numerology\n");
	  }
    } else if(frame_parms[0]->N_RB_DL == 50) {
      openair0_cfg[card].sample_rate=15.36e6;
      openair0_cfg[card].samples_per_frame = 153600;
      openair0_cfg[card].tx_bw = 5e6;
      openair0_cfg[card].rx_bw = 5e6;
    } else if (frame_parms[0]->N_RB_DL == 25) {
      openair0_cfg[card].sample_rate=7.68e6;
      openair0_cfg[card].samples_per_frame = 76800;
      openair0_cfg[card].tx_bw = 2.5e6;
      openair0_cfg[card].rx_bw = 2.5e6;
    } else if (frame_parms[0]->N_RB_DL == 6) {
      openair0_cfg[card].sample_rate=1.92e6;
      openair0_cfg[card].samples_per_frame = 19200;
      openair0_cfg[card].tx_bw = 1.5e6;
      openair0_cfg[card].rx_bw = 1.5e6;
    }


    if (frame_parms[0]->frame_type==TDD)
      openair0_cfg[card].duplex_mode = duplex_mode_TDD;
    else //FDD
      openair0_cfg[card].duplex_mode = duplex_mode_FDD;

    printf("HW: Configuring card %d, nb_antennas_tx/rx %d/%d\n",card,
	   RC.eNB[0][0]->frame_parms.nb_antennas_tx ,
	   RC.eNB[0][0]->frame_parms.nb_antennas_rx );
    openair0_cfg[card].Mod_id = 0;

    openair0_cfg[card].num_rb_dl=frame_parms[0]->N_RB_DL;

    openair0_cfg[card].clock_source = clock_source;


    openair0_cfg[card].tx_num_channels=min(2,RC.eNB[0][0]->frame_parms.nb_antennas_tx );
    openair0_cfg[card].rx_num_channels=min(2,RC.eNB[0][0]->frame_parms.nb_antennas_rx );

    for (i=0; i<4; i++) {

      if (i<openair0_cfg[card].tx_num_channels)
	openair0_cfg[card].tx_freq[i] = downlink_frequency[0][i] ;
      else
	openair0_cfg[card].tx_freq[i]=0.0;

      if (i<openair0_cfg[card].rx_num_channels)
	openair0_cfg[card].rx_freq[i] =downlink_frequency[0][i] + uplink_frequency_offset[0][i] ;
      else
	openair0_cfg[card].rx_freq[i]=0.0;

      openair0_cfg[card].autocal[i] = 1;
      openair0_cfg[card].tx_gain[i] = tx_gain[0][i];
      openair0_cfg[card].rx_gain[i] = RC.eNB[0][0]->rx_total_gain_dB;


      openair0_cfg[card].configFilename = rf_config_file;
      printf("Card %d, channel %d, Setting tx_gain %f, rx_gain %f, tx_freq %f, rx_freq %f\n",
	     card,i, openair0_cfg[card].tx_gain[i],
	     openair0_cfg[card].rx_gain[i],
	     openair0_cfg[card].tx_freq[i],
	     openair0_cfg[card].rx_freq[i]);
    }
  } /* for loop on cards */
}


void wait_RUs(void) {

  LOG_I(PHY,"Waiting for RUs to be configured ... RC.ru_mask:%02lx\n", RC.ru_mask);

  // wait for all RUs to be configured over fronthaul
  pthread_mutex_lock(&RC.ru_mutex);
  while (RC.ru_mask>0) {
    pthread_cond_wait(&RC.ru_cond,&RC.ru_mutex);
    printf("RC.ru_mask:%02lx\n", RC.ru_mask);
  }
  pthread_mutex_unlock(&RC.ru_mutex);

  LOG_I(PHY,"RUs configured\n");
}

void wait_eNBs(void) {

  int i,j;
  int waiting=1;


  while (waiting==1) {
    printf("Waiting for eNB L1 instances to all get configured ... sleeping 50ms (nb_L1_inst %d)\n",RC.nb_L1_inst);
    usleep(50*1000);
    waiting=0;
    for (i=0;i<RC.nb_L1_inst;i++) {

      printf("RC.nb_L1_CC[%d]:%d\n", i, RC.nb_L1_CC[i]);

      for (j=0;j<RC.nb_L1_CC[i];j++) {
	if (RC.eNB[i][j]->configured==0) {
	  waiting=1;
	  break;
        } 
      }
    }
  }
  printf("eNB L1 are configured\n");
}

#if defined(ENABLE_ITTI)
/*
 * helper function to terminate a certain ITTI task
 */
void terminate_task(task_id_t task_id, module_id_t mod_id)
{
  LOG_I(ENB_APP, "sending TERMINATE_MESSAGE to task %s (%d)\n", itti_get_task_name(task_id), task_id);
  MessageDef *msg;
  msg = itti_alloc_new_message (ENB_APP, TERMINATE_MESSAGE);
  itti_send_msg_to_task (task_id, ENB_MODULE_ID_TO_INSTANCE(mod_id), msg);
}

extern void  free_transport(PHY_VARS_eNB *);
extern void  phy_free_RU(RU_t*);

int stop_L1L2(module_id_t enb_id)
{
  LOG_W(ENB_APP, "stopping lte-softmodem\n");
  oai_exit = 1;

  if (!RC.ru) {
    LOG_F(ENB_APP, "no RU configured\n");
    return -1;
  }

  /* stop trx devices, multiple carrier currently not supported by RU */
  if (RC.ru[enb_id]) {
    if (RC.ru[enb_id]->rfdevice.trx_stop_func) {
      RC.ru[enb_id]->rfdevice.trx_stop_func(&RC.ru[enb_id]->rfdevice);
      LOG_I(ENB_APP, "turned off RU rfdevice\n");
    } else {
      LOG_W(ENB_APP, "can not turn off rfdevice due to missing trx_stop_func callback, proceding anyway!\n");
    }
    if (RC.ru[enb_id]->ifdevice.trx_stop_func) {
      RC.ru[enb_id]->ifdevice.trx_stop_func(&RC.ru[enb_id]->ifdevice);
      LOG_I(ENB_APP, "turned off RU ifdevice\n");
    } else {
      LOG_W(ENB_APP, "can not turn off ifdevice due to missing trx_stop_func callback, proceding anyway!\n");
    }
  } else {
    LOG_W(ENB_APP, "no RU found for index %d\n", enb_id);
    return -1;
  }

  /* these tasks need to pick up new configuration */
  terminate_task(TASK_RRC_ENB, enb_id);
  terminate_task(TASK_L2L1, enb_id);
  LOG_I(ENB_APP, "calling kill_eNB_proc() for instance %d\n", enb_id);
  kill_eNB_proc(enb_id);
  LOG_I(ENB_APP, "calling kill_RU_proc() for instance %d\n", enb_id);
  kill_RU_proc(enb_id);
  oai_exit = 0;
  for (int cc_id = 0; cc_id < RC.nb_CC[enb_id]; cc_id++) {
    free_transport(RC.eNB[enb_id][cc_id]);
    phy_free_lte_eNB(RC.eNB[enb_id][cc_id]);
  }
  phy_free_RU(RC.ru[enb_id]);
  free_lte_top();
  return 0;
}

/*
 * Restart the lte-softmodem after it has been soft-stopped with stop_L1L2()
 */
int restart_L1L2(module_id_t enb_id)
{
  RU_t *ru = RC.ru[enb_id];
  int cc_id;
  MessageDef *msg_p = NULL;

  LOG_W(ENB_APP, "restarting lte-softmodem\n");

  /* block threads */
  sync_var = -1;

  for (cc_id = 0; cc_id < RC.nb_L1_CC[enb_id]; cc_id++) {
    RC.eNB[enb_id][cc_id]->configured = 0;
  }

  RC.ru_mask |= (1 << ru->idx);
  /* copy the changed frame parameters to the RU */
  /* TODO this should be done for all RUs associated to this eNB */
  memcpy(&ru->frame_parms, &RC.eNB[enb_id][0]->frame_parms, sizeof(LTE_DL_FRAME_PARMS));
  set_function_spec_param(RC.ru[enb_id]);

  LOG_I(ENB_APP, "attempting to create ITTI tasks\n");
  if (itti_create_task (TASK_RRC_ENB, rrc_enb_task, NULL) < 0) {
    LOG_E(RRC, "Create task for RRC eNB failed\n");
    return -1;
  } else {
    LOG_I(RRC, "Re-created task for RRC eNB successfully\n");
  }
  if (itti_create_task (TASK_L2L1, l2l1_task, NULL) < 0) {
    LOG_E(PDCP, "Create task for L2L1 failed\n");
    return -1;
  } else {
    LOG_I(PDCP, "Re-created task for L2L1 successfully\n");
  }

  /* pass a reconfiguration request which will configure everything down to
   * RC.eNB[i][j]->frame_parms, too */
  msg_p = itti_alloc_new_message(TASK_ENB_APP, RRC_CONFIGURATION_REQ);
  RRC_CONFIGURATION_REQ(msg_p) = RC.rrc[enb_id]->configuration;
  itti_send_msg_to_task(TASK_RRC_ENB, ENB_MODULE_ID_TO_INSTANCE(enb_id), msg_p);
  /* TODO XForms might need to be restarted, but it is currently (09/02/18)
   * broken, so we cannot test it */

  wait_eNBs();
  init_RU_proc(ru);
  ru->rf_map.card = 0;
  ru->rf_map.chain = 0; /* CC_id + chain_offset;*/
  wait_RUs();
  init_eNB_afterRU();

  printf("Sending sync to all threads\n");
  pthread_mutex_lock(&sync_mutex);
  sync_var=0;
  pthread_cond_broadcast(&sync_cond);
  pthread_mutex_unlock(&sync_mutex);

  return 0;
}
#endif

static  void wait_nfapi_init(char *thread_name) {

  printf( "waiting for NFAPI PNF connection and population of global structure (%s)\n",thread_name);
  pthread_mutex_lock( &nfapi_sync_mutex );
  
  while (nfapi_sync_var<0)
    pthread_cond_wait( &nfapi_sync_cond, &nfapi_sync_mutex );
  
  pthread_mutex_unlock(&nfapi_sync_mutex);
  
  printf( "NFAPI: got sync (%s)\n", thread_name);
}

int main( int argc, char **argv )
{
  int i;
#if defined (XFORMS)
  void *status;
#endif

  int CC_id;
  int ru_id;
#if defined (XFORMS)
  int ret;
#endif

  if ( load_configmodule(argc,argv) == NULL) {
    exit_fun("[SOFTMODEM] Error, configuration module init failed\n");
  } 
      
#ifdef DEBUG_CONSOLE
  setvbuf(stdout, NULL, _IONBF, 0);
  setvbuf(stderr, NULL, _IONBF, 0);
#endif

  mode = normal_txrx;
  memset(&openair0_cfg[0],0,sizeof(openair0_config_t)*MAX_CARDS);

  memset(tx_max_power,0,sizeof(int)*MAX_NUM_CCs);

  set_latency_target();

  logInit();

  printf("Reading in command-line options\n");

  get_options (); 
  if (CONFIG_ISFLAGSET(CONFIG_ABORT) ) {
      fprintf(stderr,"Getting configuration failed\n");
      exit(-1);
  }


#if T_TRACER
  T_init(T_port, 1-T_nowait, T_dont_fork);
#endif



  //randominit (0);
  set_taus_seed (0);

  printf("configuring for RAU/RRU\n");


  if (ouput_vcd) {
      VCD_SIGNAL_DUMPER_INIT("/tmp/openair_dump_eNB.vcd");
  }

  if (opp_enabled ==1) {
    reset_opp_meas();
  }
  cpuf=get_cpu_freq_GHz();

#if defined(ENABLE_ITTI)
  log_set_instance_type (LOG_INSTANCE_ENB);

  printf("ITTI init\n");
  itti_init(TASK_MAX, THREAD_MAX, MESSAGES_ID_MAX, tasks_info, messages_info, messages_definition_xml, itti_dump_file);

  // initialize mscgen log after ITTI
  MSC_INIT(MSC_E_UTRAN, THREAD_MAX+TASK_MAX);
#endif

  if (opt_type != OPT_NONE) {
    radio_type_t radio_type;

    if (frame_parms[0]->frame_type == FDD)
      radio_type = RADIO_TYPE_FDD;
    else
      radio_type = RADIO_TYPE_TDD;

    if (init_opt(in_path, in_ip, NULL, radio_type) == -1)
      LOG_E(OPT,"failed to run OPT \n");
  }

#ifdef PDCP_USE_NETLINK
  printf("PDCP netlink\n");
  netlink_init();
#if defined(PDCP_USE_NETLINK_QUEUES)
  pdcp_netlink_init();
#endif
#endif

#if !defined(ENABLE_ITTI)
  // to make a graceful exit when ctrl-c is pressed
  signal(SIGSEGV, signal_handler);
  signal(SIGINT, signal_handler);
#endif


  check_clock();

#ifndef PACKAGE_VERSION
#  define PACKAGE_VERSION "UNKNOWN-EXPERIMENTAL"
#endif

  LOG_I(HW, "Version: %s\n", PACKAGE_VERSION);




  printf("Before CC \n");

  printf("Runtime table\n");
  fill_modeled_runtime_table(runtime_phy_rx,runtime_phy_tx);


#ifndef DEADLINE_SCHEDULER
  
  printf("NO deadline scheduler\n");
  /* Currently we set affinity for UHD to CPU 0 for eNB/UE and only if number of CPUS >2 */
  
  cpu_set_t cpuset;
  int s;
  char cpu_affinity[1024];
  CPU_ZERO(&cpuset);
#ifdef CPU_AFFINITY
  if (get_nprocs() > 2) {
    CPU_SET(0, &cpuset);
    s = pthread_setaffinity_np(pthread_self(), sizeof(cpu_set_t), &cpuset);
    if (s != 0) {
      perror( "pthread_setaffinity_np");
      exit_fun("Error setting processor affinity");
    }
    LOG_I(HW, "Setting the affinity of main function to CPU 0, for device library to use CPU 0 only!\n");
  }
#endif
  
  /* Check the actual affinity mask assigned to the thread */
  s = pthread_getaffinity_np(pthread_self(), sizeof(cpu_set_t), &cpuset);
  if (s != 0) {
    perror( "pthread_getaffinity_np");
    exit_fun("Error getting processor affinity ");
  }
  memset(cpu_affinity, 0 , sizeof(cpu_affinity));
  for (int j = 0; j < CPU_SETSIZE; j++) {
    if (CPU_ISSET(j, &cpuset)) {
      char temp[1024];
      sprintf(temp, " CPU_%d ", j);
      strcat(cpu_affinity, temp);
    }
  }
  LOG_I(HW, "CPU Affinity of main() function is... %s\n", cpu_affinity);
#endif
  

  
  
#if defined(ENABLE_ITTI)
  if (RC.nb_inst > 0)  {
    
    // don't create if node doesn't connect to RRC/S1/GTP
      if (create_tasks(1) < 0) {
        printf("cannot create ITTI tasks\n");
        exit(-1); // need a softer mode
      }
    printf("ITTI tasks created\n");
  }
  else {
    printf("No ITTI, Initializing L1\n");
    RCconfig_L1();
  }
#endif

  /* Start the agent. If it is turned off in the configuration, it won't start */
  RCconfig_flexran();
  for (i = 0; i < RC.nb_L1_inst; i++) {
    flexran_agent_start(i);
  }

  // init UE_PF_PO and mutex lock
  pthread_mutex_init(&ue_pf_po_mutex, NULL);
  memset (&UE_PF_PO[0][0], 0, sizeof(UE_PF_PO_t)*MAX_MOBILES_PER_ENB*MAX_NUM_CCs);
  
  mlockall(MCL_CURRENT | MCL_FUTURE);
  
  pthread_cond_init(&sync_cond,NULL);
  pthread_mutex_init(&sync_mutex, NULL);
  
#ifdef XFORMS
  int UE_id;
  
  printf("XFORMS\n");

  if (do_forms==1) {
    fl_initialize (&argc, argv, NULL, 0, 0);
    
      form_stats_l2 = create_form_stats_form();
      fl_show_form (form_stats_l2->stats_form, FL_PLACE_HOTSPOT, FL_FULLBORDER, "l2 stats");
      form_stats = create_form_stats_form();
      fl_show_form (form_stats->stats_form, FL_PLACE_HOTSPOT, FL_FULLBORDER, "stats");
      
      for(UE_id=0; UE_id<scope_enb_num_ue; UE_id++) {
	for(CC_id=0; CC_id<MAX_NUM_CCs; CC_id++) {
	  form_enb[CC_id][UE_id] = create_lte_phy_scope_enb();
	  sprintf (title, "LTE UL SCOPE eNB for CC_id %d, UE %d",CC_id,UE_id);
	  fl_show_form (form_enb[CC_id][UE_id]->lte_phy_scope_enb, FL_PLACE_HOTSPOT, FL_FULLBORDER, title);
	  
	  if (otg_enabled) {
	    fl_set_button(form_enb[CC_id][UE_id]->button_0,1);
	    fl_set_object_label(form_enb[CC_id][UE_id]->button_0,"DL Traffic ON");
	  } else {
	    fl_set_button(form_enb[CC_id][UE_id]->button_0,0);
	    fl_set_object_label(form_enb[CC_id][UE_id]->button_0,"DL Traffic OFF");
	  }
	} // CC_id
      } // UE_id
    
    ret = pthread_create(&forms_thread, NULL, scope_thread, NULL);
    
    if (ret == 0)
      pthread_setname_np( forms_thread, "xforms" );
    
    printf("Scope thread created, ret=%d\n",ret);
  }
  
#endif
  
  rt_sleep_ns(10*100000000ULL);

  if (nfapi_mode) {

    printf("NFAPI*** - mutex and cond created - will block shortly for completion of PNF connection\n");
    pthread_cond_init(&sync_cond,NULL);
    pthread_mutex_init(&sync_mutex, NULL);
  }
  
  if (nfapi_mode)
  {
    printf("NFAPI*** - mutex and cond created - will block shortly for completion of PNF connection\n");
    pthread_cond_init(&sync_cond,NULL);
    pthread_mutex_init(&sync_mutex, NULL);
  }

  const char *nfapi_mode_str = "<UNKNOWN>";

  switch(nfapi_mode) {
    case 0:
      nfapi_mode_str = "MONOLITHIC";
      break;
    case 1:
      nfapi_mode_str = "PNF";
      break;
    case 2:
      nfapi_mode_str = "VNF";
      break;
    default:
      nfapi_mode_str = "<UNKNOWN NFAPI MODE>";
      break;
  }
  printf("NFAPI MODE:%s\n", nfapi_mode_str);

  if (nfapi_mode==2) // VNF
    wait_nfapi_init("main?");

  printf("START MAIN THREADS\n");
  
  // start the main threads

    number_of_cards = 1;    
    printf("RC.nb_L1_inst:%d\n", RC.nb_L1_inst);
    if (RC.nb_L1_inst > 0) {
      printf("Initializing eNB threads single_thread_flag:%d wait_for_sync:%d\n", single_thread_flag,wait_for_sync);
      init_eNB(single_thread_flag,wait_for_sync);
      //      for (inst=0;inst<RC.nb_L1_inst;inst++)
      //	for (CC_id=0;CC_id<RC.nb_L1_CC[inst];CC_id++) phy_init_lte_eNB(RC.eNB[inst][CC_id],0,0);
    }

    printf("wait_eNBs()\n");
    wait_eNBs();

    printf("About to Init RU threads RC.nb_RU:%d\n", RC.nb_RU);
    if (RC.nb_RU >0) {
      printf("Initializing RU threads\n");
      init_RU(rf_config_file);
      for (ru_id=0;ru_id<RC.nb_RU;ru_id++) {
	RC.ru[ru_id]->rf_map.card=0;
	RC.ru[ru_id]->rf_map.chain=CC_id+chain_offset;
      }
    }

    config_sync_var=0;

    if (nfapi_mode==1) { // PNF
      wait_nfapi_init("main?");
    }

    printf("wait RUs\n");
    wait_RUs();
    printf("ALL RUs READY!\n");
    printf("RC.nb_RU:%d\n", RC.nb_RU);
    // once all RUs are ready intiailize the rest of the eNBs ((dependence on final RU parameters after configuration)
    printf("ALL RUs ready - init eNBs\n");

    if (nfapi_mode != 1 && nfapi_mode != 2)
    {
      printf("Not NFAPI mode - call init_eNB_afterRU()\n");
      init_eNB_afterRU();
    }
    else
    {
      printf("NFAPI mode - DO NOT call init_eNB_afterRU()\n");
    }
    
    printf("ALL RUs ready - ALL eNBs ready\n");
  
  
  // connect the TX/RX buffers
 
  
  printf("Sending sync to all threads\n");
  
  pthread_mutex_lock(&sync_mutex);
  sync_var=0;
  pthread_cond_broadcast(&sync_cond);
  pthread_mutex_unlock(&sync_mutex);

  // wait for end of program
  printf("TYPE <CTRL-C> TO TERMINATE\n");
  //getchar();

#if defined(ENABLE_ITTI)
  printf("Entering ITTI signals handler\n");
  itti_wait_tasks_end();
  printf("Returned from ITTI signal handler\n");
  oai_exit=1;
  printf("oai_exit=%d\n",oai_exit);
#else

  while (oai_exit==0)
    rt_sleep_ns(100000000ULL);
  printf("Terminating application - oai_exit=%d\n",oai_exit);

#endif

  // stop threads
#ifdef XFORMS
  printf("waiting for XFORMS thread\n");

  if (do_forms==1) {
    pthread_join(forms_thread,&status);
    fl_hide_form(form_stats->stats_form);
    fl_free_form(form_stats->stats_form);

      fl_hide_form(form_stats_l2->stats_form);
      fl_free_form(form_stats_l2->stats_form);

      for(UE_id=0; UE_id<scope_enb_num_ue; UE_id++) {
	for(CC_id=0; CC_id<MAX_NUM_CCs; CC_id++) {
	  fl_hide_form(form_enb[CC_id][UE_id]->lte_phy_scope_enb);
	  fl_free_form(form_enb[CC_id][UE_id]->lte_phy_scope_enb);
	}
      }
  }

#endif

  printf("stopping MODEM threads\n");

  // cleanup
  for (ru_id=0;ru_id<RC.nb_RU;ru_id++) {
    stop_ru(RC.ru[ru_id]);
  }

    stop_eNB(NB_eNB_INST);
    stop_RU(RC.nb_RU);
    /* release memory used by the RU/eNB threads (incomplete), after all
     * threads have been stopped (they partially use the same memory) */
    for (int inst = 0; inst < NB_eNB_INST; inst++) {
      for (int cc_id = 0; cc_id < RC.nb_CC[inst]; cc_id++) {
        free_transport(RC.eNB[inst][cc_id]);
        phy_free_lte_eNB(RC.eNB[inst][cc_id]);
      }
    }
    for (int inst = 0; inst < RC.nb_RU; inst++) {
      phy_free_RU(RC.ru[inst]);
    }
    free_lte_top();

  printf("About to call end_configmodule() from %s() %s:%d\n", __FUNCTION__, __FILE__, __LINE__);
  end_configmodule();
  printf("Called end_configmodule() from %s() %s:%d\n", __FUNCTION__, __FILE__, __LINE__);

  pthread_cond_destroy(&sync_cond);
  pthread_mutex_destroy(&sync_mutex);

  pthread_cond_destroy(&nfapi_sync_cond);
  pthread_mutex_destroy(&nfapi_sync_mutex);

  pthread_mutex_destroy(&ue_pf_po_mutex);

  // *** Handle per CC_id openair0

<<<<<<< HEAD
    for(ru_id=0; ru_id<RC.nb_RU; ru_id++) {
      if (RC.ru[ru_id]->rfdevice.trx_end_func)
	RC.ru[ru_id]->rfdevice.trx_end_func(&RC.ru[ru_id]->rfdevice);  
      if (RC.ru[ru_id]->ifdevice.trx_end_func)
	RC.ru[ru_id]->ifdevice.trx_end_func(&RC.ru[ru_id]->ifdevice);  

=======
    for(ru_id=0; ru_id<NB_RU; ru_id++) {
      if (RC.ru[ru_id]->rfdevice.trx_end_func) {
        RC.ru[ru_id]->rfdevice.trx_end_func(&RC.ru[ru_id]->rfdevice);
        RC.ru[ru_id]->rfdevice.trx_end_func = NULL;
      }
      if (RC.ru[ru_id]->ifdevice.trx_end_func) {
        RC.ru[ru_id]->ifdevice.trx_end_func(&RC.ru[ru_id]->ifdevice);
        RC.ru[ru_id]->ifdevice.trx_end_func = NULL;
      }
>>>>>>> e595ec7c
    }
  if (ouput_vcd)
    VCD_SIGNAL_DUMPER_CLOSE();
  
  if (opt_enabled == 1)
    terminate_opt();
  
  logClean();

  printf("Bye.\n");
  
  return 0;
}<|MERGE_RESOLUTION|>--- conflicted
+++ resolved
@@ -1329,15 +1329,8 @@
 
   // *** Handle per CC_id openair0
 
-<<<<<<< HEAD
+
     for(ru_id=0; ru_id<RC.nb_RU; ru_id++) {
-      if (RC.ru[ru_id]->rfdevice.trx_end_func)
-	RC.ru[ru_id]->rfdevice.trx_end_func(&RC.ru[ru_id]->rfdevice);  
-      if (RC.ru[ru_id]->ifdevice.trx_end_func)
-	RC.ru[ru_id]->ifdevice.trx_end_func(&RC.ru[ru_id]->ifdevice);  
-
-=======
-    for(ru_id=0; ru_id<NB_RU; ru_id++) {
       if (RC.ru[ru_id]->rfdevice.trx_end_func) {
         RC.ru[ru_id]->rfdevice.trx_end_func(&RC.ru[ru_id]->rfdevice);
         RC.ru[ru_id]->rfdevice.trx_end_func = NULL;
@@ -1346,7 +1339,6 @@
         RC.ru[ru_id]->ifdevice.trx_end_func(&RC.ru[ru_id]->ifdevice);
         RC.ru[ru_id]->ifdevice.trx_end_func = NULL;
       }
->>>>>>> e595ec7c
     }
   if (ouput_vcd)
     VCD_SIGNAL_DUMPER_CLOSE();
