--- conflicted
+++ resolved
@@ -566,19 +566,6 @@
   /* Read configuration */
   if (RC.nb_inst > 0) {
     read_config_and_init();
-    init_pdcp();
-    
-    if (create_tasks(1) < 0) {
-      printf("cannot create ITTI tasks\n");
-      exit(-1);
-    }
-
-    for (int enb_id = 0; enb_id < RC.nb_inst; enb_id++) {
-      MessageDef *msg_p = itti_alloc_new_message (TASK_ENB_APP, RRC_CONFIGURATION_REQ);
-      RRC_CONFIGURATION_REQ(msg_p) = RC.rrc[enb_id]->configuration;
-      itti_send_msg_to_task (TASK_RRC_ENB, ENB_MODULE_ID_TO_INSTANCE(enb_id), msg_p);
-    }
-    node_type = RC.rrc[0]->node_type;
   } else {
     printf("RC.nb_inst = 0, Initializing L1\n");
     RCconfig_L1();
@@ -593,19 +580,15 @@
           RC.nb_L1_inst, RC.nb_RU, get_nprocs());
   }
 
-   if (RC.nb_inst > 0) {
-     /* Start the agent. If it is turned off in the configuration, it won't start */
-     if(NFAPI_MODE != NFAPI_MODE_PNF)
-     for (i = 0; i < RC.nb_inst; i++) {
-       flexran_agent_start(i);
-     }
+  if (RC.nb_inst > 0) {
+    /* Start the agent. If it is turned off in the configuration, it won't start */
+    for (i = 0; i < RC.nb_inst; i++) {
+      if(NFAPI_MODE != NFAPI_MODE_PNF)
+      flexran_agent_start(i);
+    }
     
     /* initializes PDCP and sets correct RLC Request/PDCP Indication callbacks
      * for monolithic/F1 modes */
-<<<<<<< HEAD
-   
-   }
-=======
    init_pdcp();
     
     if (create_tasks(1) < 0) {
@@ -620,7 +603,6 @@
     }
     node_type = RC.rrc[0]->node_type;
   }
->>>>>>> 3b2d5037
 
   if (RC.nb_inst > 0 && NODE_IS_CU(node_type)) {
     protocol_ctxt_t ctxt;
