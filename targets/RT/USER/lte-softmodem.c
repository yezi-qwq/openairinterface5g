/*******************************************************************************
    OpenAirInterface
    Copyright(c) 1999 - 2014 Eurecom

    OpenAirInterface is free software: you can redistribute it and/or modify
    it under the terms of the GNU General Public License as published by
    the Free Software Foundation, either version 3 of the License, or
    (at your option) any later version.


    OpenAirInterface is distributed in the hope that it will be useful,
    but WITHOUT ANY WARRANTY; without even the implied warranty of
    MERCHANTABILITY or FITNESS FOR A PARTICULAR PURPOSE.  See the
    GNU General Public License for more details.

    You should have received a copy of the GNU General Public License
    along with OpenAirInterface.The full GNU General Public License is
    included in this distribution in the file called "COPYING". If not,
    see <http://www.gnu.org/licenses/>.

   Contact Information
   OpenAirInterface Admin: openair_admin@eurecom.fr
   OpenAirInterface Tech : openair_tech@eurecom.fr
   OpenAirInterface Dev  : openair4g-devel@lists.eurecom.fr

   Address      : Eurecom, Campus SophiaTech, 450 Route des Chappes, CS 50193 - 06904 Biot Sophia Antipolis cedex, FRANCE

*******************************************************************************/

/*! \file lte-enb.c
 * \brief Top-level threads for eNodeB
 * \author R. Knopp, F. Kaltenberger, Navid Nikaein
 * \date 2012
 * \version 0.1
 * \company Eurecom
 * \email: knopp@eurecom.fr,florian.kaltenberger@eurecom.fr, navid.nikaein@eurecom.fr
 * \note
 * \warning
 */
#define _GNU_SOURCE
#include <stdio.h>
#include <stdlib.h>
#include <unistd.h>
#include <string.h>
#include <sys/ioctl.h>
#include <sys/types.h>
#include <sys/mman.h>
#include <sched.h>
#include <linux/sched.h>
#include <signal.h>
#include <execinfo.h>
#include <getopt.h>
#include <sys/sysinfo.h>

#include "T.h"

#include "rt_wrapper.h"

#undef MALLOC //there are two conflicting definitions, so we better make sure we don't use it at all

#include "assertions.h"
#include "msc.h"

#include "PHY/types.h"

#include "PHY/defs.h"
#undef MALLOC //there are two conflicting definitions, so we better make sure we don't use it at all
//#undef FRAME_LENGTH_COMPLEX_SAMPLES //there are two conflicting definitions, so we better make sure we don't use it at all

#include "../../ARCH/COMMON/common_lib.h"
#include "../../ARCH/ETHERNET/USERSPACE/LIB/if_defs.h"

//#undef FRAME_LENGTH_COMPLEX_SAMPLES //there are two conflicting definitions, so we better make sure we don't use it at all

#include "PHY/vars.h"
#include "SCHED/vars.h"
#include "LAYER2/MAC/vars.h"

#include "../../SIMU/USER/init_lte.h"

#include "LAYER2/MAC/defs.h"
#include "LAYER2/MAC/vars.h"
#include "LAYER2/MAC/proto.h"
#include "RRC/LITE/vars.h"
#include "PHY_INTERFACE/vars.h"

#ifdef SMBV
#include "PHY/TOOLS/smbv.h"
unsigned short config_frames[4] = {2,9,11,13};
#endif
#include "UTIL/LOG/log_extern.h"
#include "UTIL/OTG/otg_tx.h"
#include "UTIL/OTG/otg_externs.h"
#include "UTIL/MATH/oml.h"
#include "UTIL/LOG/vcd_signal_dumper.h"
#include "UTIL/OPT/opt.h"
#include "enb_config.h"
//#include "PHY/TOOLS/time_meas.h"

#ifndef OPENAIR2
#include "UTIL/OTG/otg_vars.h"
#endif

#if defined(ENABLE_ITTI)
# include "intertask_interface_init.h"
# include "create_tasks.h"
# if defined(ENABLE_USE_MME)
#   include "s1ap_eNB.h"
#ifdef PDCP_USE_NETLINK
#   include "SIMULATION/ETH_TRANSPORT/proto.h"
#endif
# endif
#endif

#ifdef XFORMS
#include "PHY/TOOLS/lte_phy_scope.h"
#include "stats.h"
#endif

// In lte-enb.c
extern int setup_eNB_buffers(PHY_VARS_eNB **phy_vars_eNB, openair0_config_t *openair0_cfg, openair0_rf_map rf_map[MAX_NUM_CCs]);
<<<<<<< HEAD
extern void init_eNB(eNB_func_t,int);
=======
extern void init_eNB(eNB_func_t *, eNB_timing_t *);
>>>>>>> 2e29052f
extern void stop_eNB(void);
extern void kill_eNB_proc(void);

// In lte-ue.c
extern int setup_ue_buffers(PHY_VARS_UE **phy_vars_ue, openair0_config_t *openair0_cfg, openair0_rf_map rf_map[MAX_NUM_CCs]);
extern void fill_ue_band_info(void);
extern void init_UE(int);

#ifdef XFORMS
// current status is that every UE has a DL scope for a SINGLE eNB (eNB_id=0)
// at eNB 0, an UL scope for every UE
FD_lte_phy_scope_ue  *form_ue[NUMBER_OF_UE_MAX];
FD_lte_phy_scope_enb *form_enb[MAX_NUM_CCs][NUMBER_OF_UE_MAX];
FD_stats_form                  *form_stats=NULL,*form_stats_l2=NULL;
char title[255];
unsigned char                   scope_enb_num_ue = 2;
#endif //XFORMS






pthread_cond_t sync_cond;
pthread_mutex_t sync_mutex;
int sync_var=-1; //!< protected by mutex \ref sync_mutex.





#ifdef XFORMS
static pthread_t                forms_thread; //xforms
#endif

uint16_t runtime_phy_rx[29][6]; // SISO [MCS 0-28][RBs 0-5 : 6, 15, 25, 50, 75, 100]
uint16_t runtime_phy_tx[29][6]; // SISO [MCS 0-28][RBs 0-5 : 6, 15, 25, 50, 75, 100]


#if defined(ENABLE_ITTI)
volatile int             start_eNB = 0;
volatile int             start_UE = 0;
#endif
volatile int                    oai_exit = 0;




static char                     UE_flag=0;
unsigned int                    mmapped_dma=0;
//static uint8_t                  eNB_id=0,UE_id=0;

static char                     threequarter_fs=0;

uint32_t                 downlink_frequency[MAX_NUM_CCs][4];
int32_t                  uplink_frequency_offset[MAX_NUM_CCs][4];

openair0_rf_map rf_map[MAX_NUM_CCs];

static char                    *conf_config_file_name = NULL;
#if defined(ENABLE_ITTI)
static char                    *itti_dump_file = NULL;
#endif

int UE_scan = 1;
int UE_scan_carrier = 0;
runmode_t mode = normal_txrx;

FILE *input_fd=NULL;


#if MAX_NUM_CCs == 1
rx_gain_t                rx_gain_mode[MAX_NUM_CCs][4] = {{max_gain,max_gain,max_gain,max_gain}};
double tx_gain[MAX_NUM_CCs][4] = {{20,0,0,0}};
double rx_gain[MAX_NUM_CCs][4] = {{110,0,0,0}};
#else
rx_gain_t                rx_gain_mode[MAX_NUM_CCs][4] = {{max_gain,max_gain,max_gain,max_gain},{max_gain,max_gain,max_gain,max_gain}};
double tx_gain[MAX_NUM_CCs][4] = {{20,0,0,0},{20,0,0,0}};
double rx_gain[MAX_NUM_CCs][4] = {{110,0,0,0},{20,0,0,0}};
#endif



double sample_rate=30.72e6;
double bw = 10.0e6;

static int                      tx_max_power[MAX_NUM_CCs]; /* =  {0,0}*/;

char   rf_config_file[1024];

int chain_offset=0;
int phy_test = 0;


char ref[128] = "internal";
char channels[128] = "0";

int                      rx_input_level_dBm;
static int                      online_log_messages=0;
#ifdef XFORMS
extern int                      otg_enabled;
static char                     do_forms=0;
#else
int                             otg_enabled;
#endif
//int                             number_of_cards =   1;


static LTE_DL_FRAME_PARMS      *frame_parms[MAX_NUM_CCs];
eNB_func_t node_function[MAX_NUM_CCs];
eNB_timing_t node_timing[MAX_NUM_CCs];
int16_t   node_synch_ref[MAX_NUM_CCs];

uint32_t target_dl_mcs = 28; //maximum allowed mcs
uint32_t target_ul_mcs = 20;
uint32_t timing_advance = 0;
uint8_t exit_missed_slots=1;
uint64_t num_missed_slots=0; // counter for the number of missed slots

extern void reset_opp_meas(void);
extern void print_opp_meas(void);
int transmission_mode=1;

int16_t           glog_level         = LOG_INFO;
int16_t           glog_verbosity     = LOG_MED;
int16_t           hw_log_level       = LOG_INFO;
int16_t           hw_log_verbosity   = LOG_MED;
int16_t           phy_log_level      = LOG_INFO;
int16_t           phy_log_verbosity  = LOG_MED;
int16_t           mac_log_level      = LOG_INFO;
int16_t           mac_log_verbosity  = LOG_MED;
int16_t           rlc_log_level      = LOG_INFO;
int16_t           rlc_log_verbosity  = LOG_MED;
int16_t           pdcp_log_level     = LOG_INFO;
int16_t           pdcp_log_verbosity = LOG_MED;
int16_t           rrc_log_level      = LOG_INFO;
int16_t           rrc_log_verbosity  = LOG_MED;
int16_t           opt_log_level      = LOG_INFO;
int16_t           opt_log_verbosity  = LOG_MED;

# if defined(ENABLE_USE_MME)
int16_t           gtpu_log_level     = LOG_DEBUG;
int16_t           gtpu_log_verbosity = LOG_MED;
int16_t           udp_log_level      = LOG_DEBUG;
int16_t           udp_log_verbosity  = LOG_MED;
#endif
#if defined (ENABLE_SECURITY)
int16_t           osa_log_level      = LOG_INFO;
int16_t           osa_log_verbosity  = LOG_MED;
#endif


#ifdef ETHERNET
char *rrh_UE_ip = "127.0.0.1";
int rrh_UE_port = 51000;
#endif

/* flag set by eNB conf file to specify if the radio head is local or remote (default option is local) */
uint8_t local_remote_radio = BBU_LOCAL_RADIO_HEAD;
/* struct for ethernet specific parameters given in eNB conf file */
eth_params_t *eth_params;

openair0_config_t openair0_cfg[MAX_CARDS];

double cpuf;

char uecap_xer[1024],uecap_xer_in=0;



/*---------------------BMC: timespec helpers -----------------------------*/

struct timespec min_diff_time = { .tv_sec = 0, .tv_nsec = 0 };
struct timespec max_diff_time = { .tv_sec = 0, .tv_nsec = 0 };

struct timespec clock_difftime(struct timespec start, struct timespec end)
{
  struct timespec temp;
  if ((end.tv_nsec-start.tv_nsec)<0) {
    temp.tv_sec = end.tv_sec-start.tv_sec-1;
    temp.tv_nsec = 1000000000+end.tv_nsec-start.tv_nsec;
  } else {
    temp.tv_sec = end.tv_sec-start.tv_sec;
    temp.tv_nsec = end.tv_nsec-start.tv_nsec;
  }
  return temp;
}

void print_difftimes(void)
{
#ifdef DEBUG
  printf("difftimes min = %lu ns ; max = %lu ns\n", min_diff_time.tv_nsec, max_diff_time.tv_nsec);
#else
  LOG_I(HW,"difftimes min = %lu ns ; max = %lu ns\n", min_diff_time.tv_nsec, max_diff_time.tv_nsec);
#endif
}

void update_difftimes(struct timespec start, struct timespec end)
{
  struct timespec diff_time = { .tv_sec = 0, .tv_nsec = 0 };
  int             changed = 0;
  diff_time = clock_difftime(start, end);
  if ((min_diff_time.tv_nsec == 0) || (diff_time.tv_nsec < min_diff_time.tv_nsec)) { min_diff_time.tv_nsec = diff_time.tv_nsec; changed = 1; }
  if ((max_diff_time.tv_nsec == 0) || (diff_time.tv_nsec > max_diff_time.tv_nsec)) { max_diff_time.tv_nsec = diff_time.tv_nsec; changed = 1; }
#if 1
  if (changed) print_difftimes();
#endif
}

/*------------------------------------------------------------------------*/

unsigned int build_rflocal(int txi, int txq, int rxi, int rxq)
{
  return (txi + (txq<<6) + (rxi<<12) + (rxq<<18));
}
unsigned int build_rfdc(int dcoff_i_rxfe, int dcoff_q_rxfe)
{
  return (dcoff_i_rxfe + (dcoff_q_rxfe<<8));
}

#if !defined(ENABLE_ITTI)
void signal_handler(int sig)
{
  void *array[10];
  size_t size;

  if (sig==SIGSEGV) {
    // get void*'s for all entries on the stack
    size = backtrace(array, 10);

    // print out all the frames to stderr
    fprintf(stderr, "Error: signal %d:\n", sig);
    backtrace_symbols_fd(array, size, 2);
    exit(-1);
  } else {
    printf("trying to exit gracefully...\n");
    oai_exit = 1;
  }
}
#endif
#define KNRM  "\x1B[0m"
#define KRED  "\x1B[31m"
#define KGRN  "\x1B[32m"
#define KBLU  "\x1B[34m"
#define RESET "\033[0m"

void help (void) {
  printf (KGRN "Usage:\n");
  printf("  sudo -E lte-softmodem [options]\n");
  printf("  sudo -E ./lte-softmodem -O ../../../targets/PROJECTS/GENERIC-LTE-EPC/CONF/enb.band7.tm1.exmimo2.openEPC.conf -S -V -m 26 -t 16 -x 1 --ulsch-max-errors 100 -W\n\n");
  printf("Options:\n");
  printf("  --rf-config-file Configuration file for front-end (e.g. LMS7002M)\n");
  printf("  --ulsch-max-errors set the max ULSCH erros\n");
  printf("  --calib-ue-rx set UE RX calibration\n");
  printf("  --calib-ue-rx-med \n");
  printf("  --calib-ue-rxbyp\n");
  printf("  --debug-ue-prach run normal prach power ramping, but don't continue random-access\n");
  printf("  --calib-prach-tx run normal prach with maximum power, but don't continue random-access\n");
  printf("  --no-L2-connect bypass L2 and upper layers\n");
  printf("  --ue-rxgain set UE RX gain\n");
  printf("  --ue-txgain set UE TX gain\n");
  printf("  --ue-scan_carrier set UE to scan around carrier\n");
  printf("  --loop-memory get softmodem (UE) to loop through memory instead of acquiring from HW\n");
  printf("  --mmapped-dma sets flag for improved EXMIMO UE performance\n");   
  printf("  -C Set the downlink frequency for all component carriers\n");
  printf("  -d Enable soft scope and L1 and L2 stats (Xforms)\n");
  printf("  -F Calibrate the EXMIMO borad, available files: exmimo2_2arxg.lime exmimo2_2brxg.lime \n");
  printf("  -g Set the global log level, valide options: (9:trace, 8/7:debug, 6:info, 4:warn, 3:error)\n");
  printf("  -G Set the global log verbosity \n");
  printf("  -h provides this help message!\n");
  printf("  -K Generate ITTI analyzser logs (similar to wireshark logs but with more details)\n");
  printf("  -m Set the maximum downlink MCS\n");
  printf("  -O eNB configuration file (located in targets/PROJECTS/GENERIC-LTE-EPC/CONF\n");
  printf("  -q Enable processing timing measurement of lte softmodem on per subframe basis \n");
  printf("  -r Set the PRB, valid values: 6, 25, 50, 100  \n");    
  printf("  -S Skip the missed slots/subframes \n");    
  printf("  -t Set the maximum uplink MCS\n");
  printf("  -T Set hardware to TDD mode (default: FDD). Used only with -U (otherwise set in config file).\n");
  printf("  -U Set the lte softmodem as a UE\n");
  printf("  -W Enable L2 wireshark messages on localhost \n");
  printf("  -V Enable VCD (generated file will be located atopenair_dump_eNB.vcd, read it with target/RT/USER/eNB.gtkw\n");
  printf("  -x Set the transmission mode, valid options: 1 \n");
#if T_TRACER
  printf("  --T_port [port]    use given port\n");
  printf("  --T_nowait         don't wait for tracer, start immediately\n");
#endif
  printf(RESET);
  fflush(stdout);
}

void exit_fun(const char* s)
{
  int CC_id;

  if (s != NULL) {
    printf("%s %s() Exiting OAI softmodem: %s\n",__FILE__, __FUNCTION__, s);
  }

  oai_exit = 1;
  
  for(CC_id=0; CC_id<MAX_NUM_CCs; CC_id++) {
    if (PHY_vars_eNB_g[0][CC_id]->rfdevice.trx_end_func)
      PHY_vars_eNB_g[0][CC_id]->rfdevice.trx_end_func(&PHY_vars_eNB_g[0][CC_id]->rfdevice);
    if (PHY_vars_eNB_g[0][CC_id]->ifdevice.trx_end_func)
      PHY_vars_eNB_g[0][CC_id]->ifdevice.trx_end_func(&PHY_vars_eNB_g[0][CC_id]->ifdevice);  
  }

#if defined(ENABLE_ITTI)
  sleep(1); //allow lte-softmodem threads to exit first
  itti_terminate_tasks (TASK_UNKNOWN);
#endif

}


#ifdef XFORMS

void reset_stats(FL_OBJECT *button, long arg)
{
  int i,j,k;
  PHY_VARS_eNB *phy_vars_eNB = PHY_vars_eNB_g[0][0];

  for (i=0; i<NUMBER_OF_UE_MAX; i++) {
    for (k=0; k<8; k++) { //harq_processes
      for (j=0; j<phy_vars_eNB->dlsch[i][0]->Mlimit; j++) {
        phy_vars_eNB->UE_stats[i].dlsch_NAK[k][j]=0;
        phy_vars_eNB->UE_stats[i].dlsch_ACK[k][j]=0;
        phy_vars_eNB->UE_stats[i].dlsch_trials[k][j]=0;
      }

      phy_vars_eNB->UE_stats[i].dlsch_l2_errors[k]=0;
      phy_vars_eNB->UE_stats[i].ulsch_errors[k]=0;
      phy_vars_eNB->UE_stats[i].ulsch_consecutive_errors=0;

      for (j=0; j<phy_vars_eNB->ulsch[i]->Mlimit; j++) {
        phy_vars_eNB->UE_stats[i].ulsch_decoding_attempts[k][j]=0;
        phy_vars_eNB->UE_stats[i].ulsch_decoding_attempts_last[k][j]=0;
        phy_vars_eNB->UE_stats[i].ulsch_round_errors[k][j]=0;
        phy_vars_eNB->UE_stats[i].ulsch_round_fer[k][j]=0;
      }
    }

    phy_vars_eNB->UE_stats[i].dlsch_sliding_cnt=0;
    phy_vars_eNB->UE_stats[i].dlsch_NAK_round0=0;
    phy_vars_eNB->UE_stats[i].dlsch_mcs_offset=0;
  }
}

static void *scope_thread(void *arg)
{
  char stats_buffer[16384];
# ifdef ENABLE_XFORMS_WRITE_STATS
  FILE *UE_stats, *eNB_stats;
# endif
  int len = 0;
  struct sched_param sched_param;
  int UE_id, CC_id;
  int ue_cnt=0;

  sched_param.sched_priority = sched_get_priority_min(SCHED_FIFO)+1;
  sched_setscheduler(0, SCHED_FIFO,&sched_param);

  printf("Scope thread has priority %d\n",sched_param.sched_priority);

# ifdef ENABLE_XFORMS_WRITE_STATS

  if (UE_flag==1)
    UE_stats  = fopen("UE_stats.txt", "w");
  else
    eNB_stats = fopen("eNB_stats.txt", "w");

#endif

  while (!oai_exit) {
    if (UE_flag==1) {
      len = dump_ue_stats (PHY_vars_UE_g[0][0], &PHY_vars_UE_g[0][0]->proc.proc_rxtx[0],stats_buffer, 0, mode,rx_input_level_dBm);
      //fl_set_object_label(form_stats->stats_text, stats_buffer);
      fl_clear_browser(form_stats->stats_text);
      fl_add_browser_line(form_stats->stats_text, stats_buffer);

      phy_scope_UE(form_ue[0],
                   PHY_vars_UE_g[0][0],
                   0,
                   0,7);

    } else {
      if (PHY_vars_eNB_g[0][0]->mac_enabled==1) {
	len = dump_eNB_l2_stats (stats_buffer, 0);
	//fl_set_object_label(form_stats_l2->stats_text, stats_buffer);
	fl_clear_browser(form_stats_l2->stats_text);
	fl_add_browser_line(form_stats_l2->stats_text, stats_buffer);
      }
      len = dump_eNB_stats (PHY_vars_eNB_g[0][0], stats_buffer, 0);

      if (MAX_NUM_CCs>1)
        len += dump_eNB_stats (PHY_vars_eNB_g[0][1], &stats_buffer[len], 0);

      //fl_set_object_label(form_stats->stats_text, stats_buffer);
      fl_clear_browser(form_stats->stats_text);
      fl_add_browser_line(form_stats->stats_text, stats_buffer);

      ue_cnt=0;
      for(UE_id=0; UE_id<NUMBER_OF_UE_MAX; UE_id++) {
	for(CC_id=0; CC_id<MAX_NUM_CCs; CC_id++) {
	  if ((PHY_vars_eNB_g[0][CC_id]->dlsch[UE_id][0]->rnti>0) && (ue_cnt<scope_enb_num_ue)) {
	    phy_scope_eNB(form_enb[CC_id][ue_cnt],
			  PHY_vars_eNB_g[0][CC_id],
			  UE_id);
	    ue_cnt++;
	  }
	}
      }

    }

    //printf("doing forms\n");
    //usleep(100000); // 100 ms
    sleep(1);
  }

  //  printf("%s",stats_buffer);

# ifdef ENABLE_XFORMS_WRITE_STATS

  if (UE_flag==1) {
    if (UE_stats) {
      rewind (UE_stats);
      fwrite (stats_buffer, 1, len, UE_stats);
      fclose (UE_stats);
    }
  } else {
    if (eNB_stats) {
      rewind (eNB_stats);
      fwrite (stats_buffer, 1, len, eNB_stats);
      fclose (eNB_stats);
    }
  }

# endif

  pthread_exit((void*)arg);
}
#endif




#if defined(ENABLE_ITTI)
void *l2l1_task(void *arg)
{
  MessageDef *message_p = NULL;
  int         result;

  itti_set_task_real_time(TASK_L2L1);
  itti_mark_task_ready(TASK_L2L1);

  if (UE_flag == 0) {
    /* Wait for the initialize message */
    printf("Wait for the ITTI initialize message\n");
    do {
      if (message_p != NULL) {
        result = itti_free (ITTI_MSG_ORIGIN_ID(message_p), message_p);
        AssertFatal (result == EXIT_SUCCESS, "Failed to free memory (%d)!\n", result);
      }

      itti_receive_msg (TASK_L2L1, &message_p);

      switch (ITTI_MSG_ID(message_p)) {
      case INITIALIZE_MESSAGE:
        /* Start eNB thread */
        LOG_D(EMU, "L2L1 TASK received %s\n", ITTI_MSG_NAME(message_p));
        start_eNB = 1;
        break;

      case TERMINATE_MESSAGE:
        printf("received terminate message\n");
        oai_exit=1;
        itti_exit_task ();
        break;

      default:
        LOG_E(EMU, "Received unexpected message %s\n", ITTI_MSG_NAME(message_p));
        break;
      }
    } while (ITTI_MSG_ID(message_p) != INITIALIZE_MESSAGE);

    result = itti_free (ITTI_MSG_ORIGIN_ID(message_p), message_p);
    AssertFatal (result == EXIT_SUCCESS, "Failed to free memory (%d)!\n", result);
  }

  do {
    // Wait for a message
    itti_receive_msg (TASK_L2L1, &message_p);

    switch (ITTI_MSG_ID(message_p)) {
    case TERMINATE_MESSAGE:
      oai_exit=1;
      itti_exit_task ();
      break;

    case ACTIVATE_MESSAGE:
      start_UE = 1;
      break;

    case DEACTIVATE_MESSAGE:
      start_UE = 0;
      break;

    case MESSAGE_TEST:
      LOG_I(EMU, "Received %s\n", ITTI_MSG_NAME(message_p));
      break;

    default:
      LOG_E(EMU, "Received unexpected message %s\n", ITTI_MSG_NAME(message_p));
      break;
    }

    result = itti_free (ITTI_MSG_ORIGIN_ID(message_p), message_p);
    AssertFatal (result == EXIT_SUCCESS, "Failed to free memory (%d)!\n", result);
  } while(!oai_exit);

  return NULL;
}
#endif




static void get_options (int argc, char **argv)
{
  int c;
  //  char                          line[1000];
  //  int                           l;
  int k,i;//,j,k;
#if defined(OAI_USRP) || defined(CPRIGW)
  int clock_src;
#endif
  int CC_id;



  const Enb_properties_array_t *enb_properties;

  enum long_option_e {
    LONG_OPTION_START = 0x100, /* Start after regular single char options */
    LONG_OPTION_RF_CONFIG_FILE,
    LONG_OPTION_ULSCH_MAX_CONSECUTIVE_ERRORS,
    LONG_OPTION_CALIB_UE_RX,
    LONG_OPTION_CALIB_UE_RX_MED,
    LONG_OPTION_CALIB_UE_RX_BYP,
    LONG_OPTION_DEBUG_UE_PRACH,
    LONG_OPTION_NO_L2_CONNECT,
    LONG_OPTION_CALIB_PRACH_TX,
    LONG_OPTION_RXGAIN,
    LONG_OPTION_TXGAIN,
    LONG_OPTION_SCANCARRIER,
    LONG_OPTION_MAXPOWER,
    LONG_OPTION_DUMP_FRAME,
    LONG_OPTION_LOOPMEMORY,
    LONG_OPTION_PHYTEST,
    LONG_OPTION_MMAPPED_DMA
#if T_TRACER
    ,
    LONG_OPTION_T_PORT,
    LONG_OPTION_T_NOWAIT,
#endif
  };

  static const struct option long_options[] = {
    {"rf-config-file",required_argument,  NULL, LONG_OPTION_RF_CONFIG_FILE},
    {"ulsch-max-errors",required_argument,  NULL, LONG_OPTION_ULSCH_MAX_CONSECUTIVE_ERRORS},
    {"calib-ue-rx",     required_argument,  NULL, LONG_OPTION_CALIB_UE_RX},
    {"calib-ue-rx-med", required_argument,  NULL, LONG_OPTION_CALIB_UE_RX_MED},
    {"calib-ue-rx-byp", required_argument,  NULL, LONG_OPTION_CALIB_UE_RX_BYP},
    {"debug-ue-prach",  no_argument,        NULL, LONG_OPTION_DEBUG_UE_PRACH},
    {"no-L2-connect",   no_argument,        NULL, LONG_OPTION_NO_L2_CONNECT},
    {"calib-prach-tx",   no_argument,        NULL, LONG_OPTION_CALIB_PRACH_TX},
    {"ue-rxgain",   required_argument,  NULL, LONG_OPTION_RXGAIN},
    {"ue-txgain",   required_argument,  NULL, LONG_OPTION_TXGAIN},
    {"ue-scan-carrier",   no_argument,  NULL, LONG_OPTION_SCANCARRIER},
    {"ue-max-power",   required_argument,  NULL, LONG_OPTION_MAXPOWER},
    {"ue-dump-frame", no_argument, NULL, LONG_OPTION_DUMP_FRAME},
    {"loop-memory", required_argument, NULL, LONG_OPTION_LOOPMEMORY},
    {"phy-test", no_argument, NULL, LONG_OPTION_PHYTEST},
    {"mmapped-dma", no_argument, NULL, LONG_OPTION_MMAPPED_DMA},
#if T_TRACER
    {"T_port",                 required_argument, 0, LONG_OPTION_T_PORT},
    {"T_nowait",               no_argument,       0, LONG_OPTION_T_NOWAIT},
#endif
    {NULL, 0, NULL, 0}
  };

  while ((c = getopt_long (argc, argv, "A:a:C:dEK:g:F:G:hqO:m:SUVRM:r:P:Ws:t:Tx:",long_options,NULL)) != -1) {
    switch (c) {
    case LONG_OPTION_RF_CONFIG_FILE:
      if ((strcmp("null", optarg) == 0) || (strcmp("NULL", optarg) == 0)) {
	printf("no configuration filename is provided\n");
      }
      else if (strlen(optarg)<=1024){
	strcpy(rf_config_file,optarg);
      }else {
	printf("Configuration filename is too long\n");
	exit(-1);   
      }
      break;
    case LONG_OPTION_MAXPOWER:
      tx_max_power[0]=atoi(optarg);
      for (CC_id=1;CC_id<MAX_NUM_CCs;CC_id++)
	tx_max_power[CC_id]=tx_max_power[0];
      break;
    case LONG_OPTION_ULSCH_MAX_CONSECUTIVE_ERRORS:
      ULSCH_max_consecutive_errors = atoi(optarg);
      printf("Set ULSCH_max_consecutive_errors = %d\n",ULSCH_max_consecutive_errors);
      break;

    case LONG_OPTION_CALIB_UE_RX:
      mode = rx_calib_ue;
      rx_input_level_dBm = atoi(optarg);
      printf("Running with UE calibration on (LNA max), input level %d dBm\n",rx_input_level_dBm);
      break;

    case LONG_OPTION_CALIB_UE_RX_MED:
      mode = rx_calib_ue_med;
      rx_input_level_dBm = atoi(optarg);
      printf("Running with UE calibration on (LNA med), input level %d dBm\n",rx_input_level_dBm);
      break;

    case LONG_OPTION_CALIB_UE_RX_BYP:
      mode = rx_calib_ue_byp;
      rx_input_level_dBm = atoi(optarg);
      printf("Running with UE calibration on (LNA byp), input level %d dBm\n",rx_input_level_dBm);
      break;

    case LONG_OPTION_DEBUG_UE_PRACH:
      mode = debug_prach;
      break;

    case LONG_OPTION_NO_L2_CONNECT:
      mode = no_L2_connect;
      break;

    case LONG_OPTION_CALIB_PRACH_TX:
      mode = calib_prach_tx;
      break;

    case LONG_OPTION_RXGAIN:
      for (i=0; i<4; i++)
        rx_gain[0][i] = atof(optarg);

      break;

    case LONG_OPTION_TXGAIN:
      for (i=0; i<4; i++)
        tx_gain[0][i] = atof(optarg);

      break;

    case LONG_OPTION_SCANCARRIER:
      UE_scan_carrier=1;

      break;

    case LONG_OPTION_LOOPMEMORY:
      mode=loop_through_memory;
      input_fd = fopen(optarg,"r");
      AssertFatal(input_fd != NULL,"Please provide an input file\n");
      break;

    case LONG_OPTION_DUMP_FRAME:
      mode = rx_dump_frame;
      break;
      
    case LONG_OPTION_PHYTEST:
      phy_test = 1;
      break;

    case LONG_OPTION_MMAPPED_DMA:
      mmapped_dma = 1;
      break;
              
#if T_TRACER
    case LONG_OPTION_T_PORT: {
      extern int T_port;
      if (optarg == NULL) abort();  /* should not happen */
      T_port = atoi(optarg);
      break;
    }

    case LONG_OPTION_T_NOWAIT: {
      extern int T_wait;
      T_wait = 0;
      break;
    }
#endif

    case 'A':
      timing_advance = atoi (optarg);
      break;

    case 'C':
      for (CC_id=0; CC_id<MAX_NUM_CCs; CC_id++) {
        downlink_frequency[CC_id][0] = atof(optarg); // Use float to avoid issue with frequency over 2^31.
        downlink_frequency[CC_id][1] = downlink_frequency[CC_id][0];
        downlink_frequency[CC_id][2] = downlink_frequency[CC_id][0];
        downlink_frequency[CC_id][3] = downlink_frequency[CC_id][0];
        printf("Downlink for CC_id %d frequency set to %u\n", CC_id, downlink_frequency[CC_id][0]);
      }

      UE_scan=0;

      break;

    case 'a':
      chain_offset = atoi(optarg);
      break;

    case 'd':
#ifdef XFORMS
      do_forms=1;
      printf("Running with XFORMS!\n");
#endif
      break;
      
    case 'E':
      threequarter_fs=1;
      break;

    case 'K':
#if defined(ENABLE_ITTI)
      itti_dump_file = strdup(optarg);
#else
      printf("-K option is disabled when ENABLE_ITTI is not defined\n");
#endif
      break;

    case 'O':
      conf_config_file_name = optarg;
      break;

    case 'U':
      UE_flag = 1;
      break;

    case 'm':
      target_dl_mcs = atoi (optarg);
      break;

    case 't':
      target_ul_mcs = atoi (optarg);
      break;

    case 'W':
      opt_enabled=1;
      opt_type = OPT_WIRESHARK;
      strncpy(in_ip, "127.0.0.1", sizeof(in_ip));
      in_ip[sizeof(in_ip) - 1] = 0; // terminate string
      printf("Enabling OPT for wireshark for local interface");
      /*
	if (optarg == NULL){
	in_ip[0] =NULL;
	printf("Enabling OPT for wireshark for local interface");
	} else {
	strncpy(in_ip, optarg, sizeof(in_ip));
	in_ip[sizeof(in_ip) - 1] = 0; // terminate string
	printf("Enabling OPT for wireshark with %s \n",in_ip);
	}
      */
      break;

    case 'P':
      opt_type = OPT_PCAP;
      opt_enabled=1;

      if (optarg == NULL) {
        strncpy(in_path, "/tmp/oai_opt.pcap", sizeof(in_path));
        in_path[sizeof(in_path) - 1] = 0; // terminate string
        printf("Enabling OPT for PCAP with the following path /tmp/oai_opt.pcap");
      } else {
        strncpy(in_path, optarg, sizeof(in_path));
        in_path[sizeof(in_path) - 1] = 0; // terminate string
        printf("Enabling OPT for PCAP  with the following file %s \n",in_path);
      }

      break;

    case 'V':
      ouput_vcd = 1;
      break;

    case  'q':
      opp_enabled = 1;
      break;

    case  'R' :
      online_log_messages =1;
      break;

    case 'r':
      UE_scan = 0;

      for (CC_id=0; CC_id<MAX_NUM_CCs; CC_id++) {
        switch(atoi(optarg)) {
        case 6:
          frame_parms[CC_id]->N_RB_DL=6;
          frame_parms[CC_id]->N_RB_UL=6;
          break;

        case 25:
          frame_parms[CC_id]->N_RB_DL=25;
          frame_parms[CC_id]->N_RB_UL=25;
          break;

        case 50:
          frame_parms[CC_id]->N_RB_DL=50;
          frame_parms[CC_id]->N_RB_UL=50;
          break;

        case 100:
          frame_parms[CC_id]->N_RB_DL=100;
          frame_parms[CC_id]->N_RB_UL=100;
          break;

        default:
          printf("Unknown N_RB_DL %d, switching to 25\n",atoi(optarg));
          break;
        }
      }

      break;

    case 's':
#if defined(OAI_USRP) || defined(CPRIGW)

      clock_src = atoi(optarg);

      if (clock_src == 0) {
        //  char ref[128] = "internal";
        //strncpy(uhd_ref, ref, strlen(ref)+1);
      } else if (clock_src == 1) {
        //char ref[128] = "external";
        //strncpy(uhd_ref, ref, strlen(ref)+1);
      }

#else
      printf("Note: -s not defined for ExpressMIMO2\n");
#endif
      break;

    case 'S':
      exit_missed_slots=0;
      printf("Skip exit for missed slots\n");
      break;

    case 'g':
      glog_level=atoi(optarg); // value between 1 - 9
      break;

    case 'F':
      break;

    case 'G':
      glog_verbosity=atoi(optarg);// value from 0, 0x5, 0x15, 0x35, 0x75
      break;

    case 'x':
      transmission_mode = atoi(optarg);

      if (transmission_mode > 7) {
        printf("Transmission mode %d not supported for the moment\n",transmission_mode);
        exit(-1);
      }
      break;

    case 'T':
      for (CC_id=0; CC_id<MAX_NUM_CCs; CC_id++) 
	frame_parms[CC_id]->frame_type = TDD;
      break;

    case 'h':
      help ();
      exit (-1);
       
    default:
      help ();
      exit (-1);
      break;
    }
  }

  if (UE_flag == 0)
    AssertFatal(conf_config_file_name != NULL,"Please provide a configuration file\n");


  if ((UE_flag == 0) && (conf_config_file_name != NULL)) {
    int i,j;

    NB_eNB_INST = 1;

    /* Read eNB configuration file */
    enb_properties = enb_config_init(conf_config_file_name);

    AssertFatal (NB_eNB_INST <= enb_properties->number,
                 "Number of eNB is greater than eNB defined in configuration file %s (%d/%d)!",
                 conf_config_file_name, NB_eNB_INST, enb_properties->number);

    /* Update some simulation parameters */
    for (i=0; i < enb_properties->number; i++) {
      AssertFatal (MAX_NUM_CCs == enb_properties->properties[i]->nb_cc,
                   "lte-softmodem compiled with MAX_NUM_CCs=%d, but only %d CCs configured for eNB %d!",
                   MAX_NUM_CCs, enb_properties->properties[i]->nb_cc, i);
      eth_params = (eth_params_t*)malloc(enb_properties->properties[i]->nb_rrh_gw * sizeof(eth_params_t));
      memset(eth_params, 0, enb_properties->properties[i]->nb_rrh_gw * sizeof(eth_params_t));

      for (j=0; j<enb_properties->properties[i]->nb_rrh_gw; j++) {
        	
        if (enb_properties->properties[i]->rrh_gw_config[j].active == 1 ) {
          local_remote_radio = BBU_REMOTE_RADIO_HEAD;
          (eth_params+j)->local_if_name             = enb_properties->properties[i]->rrh_gw_if_name;
          (eth_params+j)->my_addr                   = enb_properties->properties[i]->rrh_gw_config[j].local_address;
          (eth_params+j)->my_port                   = enb_properties->properties[i]->rrh_gw_config[j].local_port;
          (eth_params+j)->remote_addr               = enb_properties->properties[i]->rrh_gw_config[j].remote_address;
          (eth_params+j)->remote_port               = enb_properties->properties[i]->rrh_gw_config[j].remote_port;
          
          if (enb_properties->properties[i]->rrh_gw_config[j].raw == 1) {
            (eth_params+j)->transp_preference       = ETH_RAW_MODE; 
          } else if (enb_properties->properties[i]->rrh_gw_config[j].rawif4 == 1) {
            (eth_params+j)->transp_preference       = ETH_RAW_IF4_MODE;             
          } else if (enb_properties->properties[i]->rrh_gw_config[j].udpif4 == 1) {
            (eth_params+j)->transp_preference       = ETH_UDP_IF4_MODE;             
          } else if (enb_properties->properties[i]->rrh_gw_config[j].rawif5_mobipass == 1) {
            (eth_params+j)->transp_preference       = ETH_RAW_IF5_MOBIPASS;             
          } else {
            (eth_params+j)->transp_preference       = ETH_UDP_MODE;	 
          }
          
          (eth_params+j)->iq_txshift                = enb_properties->properties[i]->rrh_gw_config[j].iq_txshift;
          (eth_params+j)->tx_sample_advance         = enb_properties->properties[i]->rrh_gw_config[j].tx_sample_advance;
          (eth_params+j)->tx_scheduling_advance     = enb_properties->properties[i]->rrh_gw_config[j].tx_scheduling_advance;
          if (enb_properties->properties[i]->rrh_gw_config[j].exmimo == 1) {
            (eth_params+j)->rf_preference          = EXMIMO_DEV;
          } else if (enb_properties->properties[i]->rrh_gw_config[j].usrp_b200 == 1) {
            (eth_params+j)->rf_preference          = USRP_B200_DEV;
          } else if (enb_properties->properties[i]->rrh_gw_config[j].usrp_x300 == 1) {
            (eth_params+j)->rf_preference          = USRP_X300_DEV;
          } else if (enb_properties->properties[i]->rrh_gw_config[j].bladerf == 1) {
            (eth_params+j)->rf_preference          = BLADERF_DEV;
          } else if (enb_properties->properties[i]->rrh_gw_config[j].lmssdr == 1) {
            //(eth_params+j)->rf_preference          = LMSSDR_DEV;
          } else {
            (eth_params+j)->rf_preference          = 0;
          } 
        } else {
          local_remote_radio = BBU_LOCAL_RADIO_HEAD; 
        }
	
      }

      for (CC_id=0; CC_id<MAX_NUM_CCs; CC_id++) {
        node_function[CC_id]  = enb_properties->properties[i]->cc_node_function[CC_id];
        node_timing[CC_id]    = enb_properties->properties[i]->cc_node_timing[CC_id];
        node_synch_ref[CC_id] = enb_properties->properties[i]->cc_node_synch_ref[CC_id];

        frame_parms[CC_id]->frame_type =       enb_properties->properties[i]->frame_type[CC_id];
        frame_parms[CC_id]->tdd_config =       enb_properties->properties[i]->tdd_config[CC_id];
        frame_parms[CC_id]->tdd_config_S =     enb_properties->properties[i]->tdd_config_s[CC_id];
        frame_parms[CC_id]->Ncp =              enb_properties->properties[i]->prefix_type[CC_id];

        //for (j=0; j < enb_properties->properties[i]->nb_cc; j++ ){
        frame_parms[CC_id]->Nid_cell            =  enb_properties->properties[i]->Nid_cell[CC_id];
        frame_parms[CC_id]->N_RB_DL             =  enb_properties->properties[i]->N_RB_DL[CC_id];
        frame_parms[CC_id]->N_RB_UL             =  enb_properties->properties[i]->N_RB_DL[CC_id];
        frame_parms[CC_id]->nb_antennas_tx      =  enb_properties->properties[i]->nb_antennas_tx[CC_id];
        frame_parms[CC_id]->nb_antennas_tx_eNB  =  enb_properties->properties[i]->nb_antennas_tx[CC_id];
        frame_parms[CC_id]->nb_antennas_rx      =  enb_properties->properties[i]->nb_antennas_rx[CC_id];
        //} // j
      }


      init_all_otg(0);
      g_otg->seed = 0;
      init_seeds(g_otg->seed);

      for (k=0; k<enb_properties->properties[i]->num_otg_elements; k++) {
        j=enb_properties->properties[i]->otg_ue_id[k]; // ue_id
        g_otg->application_idx[i][j] = 1;
        //g_otg->packet_gen_type=SUBSTRACT_STRING;
        g_otg->background[i][j][0] =enb_properties->properties[i]->otg_bg_traffic[k];
        g_otg->application_type[i][j][0] =enb_properties->properties[i]->otg_app_type[k];// BCBR; //MCBR, BCBR

        printf("[OTG] configuring traffic type %d for  eNB %d UE %d (Background traffic is %s)\n",
               g_otg->application_type[i][j][0], i, j,(g_otg->background[i][j][0]==1)?"Enabled":"Disabled");
      }

      init_predef_traffic(enb_properties->properties[i]->num_otg_elements, 1);


      glog_level                     = enb_properties->properties[i]->glog_level;
      glog_verbosity                 = enb_properties->properties[i]->glog_verbosity;
      hw_log_level                   = enb_properties->properties[i]->hw_log_level;
      hw_log_verbosity               = enb_properties->properties[i]->hw_log_verbosity ;
      phy_log_level                  = enb_properties->properties[i]->phy_log_level;
      phy_log_verbosity              = enb_properties->properties[i]->phy_log_verbosity;
      mac_log_level                  = enb_properties->properties[i]->mac_log_level;
      mac_log_verbosity              = enb_properties->properties[i]->mac_log_verbosity;
      rlc_log_level                  = enb_properties->properties[i]->rlc_log_level;
      rlc_log_verbosity              = enb_properties->properties[i]->rlc_log_verbosity;
      pdcp_log_level                 = enb_properties->properties[i]->pdcp_log_level;
      pdcp_log_verbosity             = enb_properties->properties[i]->pdcp_log_verbosity;
      rrc_log_level                  = enb_properties->properties[i]->rrc_log_level;
      rrc_log_verbosity              = enb_properties->properties[i]->rrc_log_verbosity;
# if defined(ENABLE_USE_MME)
      gtpu_log_level                 = enb_properties->properties[i]->gtpu_log_level;
      gtpu_log_verbosity             = enb_properties->properties[i]->gtpu_log_verbosity;
      udp_log_level                  = enb_properties->properties[i]->udp_log_level;
      udp_log_verbosity              = enb_properties->properties[i]->udp_log_verbosity;
#endif
#if defined (ENABLE_SECURITY)
      osa_log_level                  = enb_properties->properties[i]->osa_log_level;
      osa_log_verbosity              = enb_properties->properties[i]->osa_log_verbosity;
#endif

      // adjust the log
      for (CC_id=0; CC_id<MAX_NUM_CCs; CC_id++) {
        for (k = 0 ; k < 4; k++) {
          downlink_frequency[CC_id][k]      =       enb_properties->properties[i]->downlink_frequency[CC_id];
          uplink_frequency_offset[CC_id][k] =  enb_properties->properties[i]->uplink_frequency_offset[CC_id];
          rx_gain[CC_id][k]                 =  (double)enb_properties->properties[i]->rx_gain[CC_id];
          tx_gain[CC_id][k]                 =  (double)enb_properties->properties[i]->tx_gain[CC_id];
        }

        printf("Downlink frequency/ uplink offset of CC_id %d set to %ju/%d\n", CC_id,
               enb_properties->properties[i]->downlink_frequency[CC_id],
               enb_properties->properties[i]->uplink_frequency_offset[CC_id]);
      } // CC_id
    }// i
  } else if (UE_flag == 1) {
    if (conf_config_file_name != NULL) {
      
      // Here the configuration file is the XER encoded UE capabilities
      // Read it in and store in asn1c data structures
      strcpy(uecap_xer,conf_config_file_name);
      uecap_xer_in=1;
    }
  }
}

#if T_TRACER
int T_wait = 1;       /* by default we wait for the tracer */
int T_port = 2021;    /* default port to listen to to wait for the tracer */
#endif

int main( int argc, char **argv )
{
  int i,aa,card=0;
#if defined (XFORMS)
  void *status;
#endif

  int CC_id;
  uint16_t Nid_cell = 0;
  uint8_t  cooperation_flag=0,  abstraction_flag=0;
  uint8_t beta_ACK=0,beta_RI=0,beta_CQI=2;

#if defined (XFORMS)
  int ret;
#endif

#ifdef DEBUG_CONSOLE
  setvbuf(stdout, NULL, _IONBF, 0);
  setvbuf(stderr, NULL, _IONBF, 0);
#endif

  PHY_VARS_UE *UE[MAX_NUM_CCs];

  mode = normal_txrx;
  memset(&openair0_cfg[0],0,sizeof(openair0_config_t)*MAX_CARDS);

  memset(tx_max_power,0,sizeof(int)*MAX_NUM_CCs);
  set_latency_target();

  // det defaults
  for (CC_id=0; CC_id<MAX_NUM_CCs; CC_id++) {
    frame_parms[CC_id] = (LTE_DL_FRAME_PARMS*) malloc(sizeof(LTE_DL_FRAME_PARMS));
    /* Set some default values that may be overwritten while reading options */
    frame_parms[CC_id]->frame_type          = FDD;
    frame_parms[CC_id]->tdd_config          = 3;
    frame_parms[CC_id]->tdd_config_S        = 0;
    frame_parms[CC_id]->N_RB_DL             = 100;
    frame_parms[CC_id]->N_RB_UL             = 100;
    frame_parms[CC_id]->Ncp                 = NORMAL;
    frame_parms[CC_id]->Ncp_UL              = NORMAL;
    frame_parms[CC_id]->Nid_cell            = Nid_cell;
    frame_parms[CC_id]->num_MBSFN_config    = 0;
    frame_parms[CC_id]->nb_antennas_tx_eNB  = 1;
    frame_parms[CC_id]->nb_antennas_tx      = 1;
    frame_parms[CC_id]->nb_antennas_rx      = 1;
  }

  for (CC_id=0; CC_id<MAX_NUM_CCs; CC_id++) {
    downlink_frequency[CC_id][0] = 2680000000; // Use float to avoid issue with frequency over 2^31.
    downlink_frequency[CC_id][1] = downlink_frequency[CC_id][0];
    downlink_frequency[CC_id][2] = downlink_frequency[CC_id][0];
    downlink_frequency[CC_id][3] = downlink_frequency[CC_id][0];
    //printf("Downlink for CC_id %d frequency set to %u\n", CC_id, downlink_frequency[CC_id][0]);
  }
  logInit();
 
  rf_config_file[0]='\0';
  get_options (argc, argv); //Command-line options
  if (rf_config_file[0] == '\0')
    openair0_cfg[0].configFilename = NULL;
  else
    openair0_cfg[0].configFilename = rf_config_file;
  
#if T_TRACER
  T_init(T_port, T_wait);
#endif

  // initialize the log (see log.h for details)
  set_glog(glog_level, glog_verbosity);

  //randominit (0);
  set_taus_seed (0);

  if (UE_flag==1) {
    printf("configuring for UE\n");

    set_comp_log(HW,      LOG_DEBUG,  LOG_HIGH, 1);
    set_comp_log(PHY,     LOG_DEBUG,   LOG_HIGH, 1);
    set_comp_log(MAC,     LOG_INFO,   LOG_HIGH, 1);
    set_comp_log(RLC,     LOG_INFO,   LOG_HIGH, 1);
    set_comp_log(PDCP,    LOG_INFO,   LOG_HIGH, 1);
    set_comp_log(OTG,     LOG_INFO,   LOG_HIGH, 1);
    set_comp_log(RRC,     LOG_INFO,   LOG_HIGH, 1);
#if defined(ENABLE_ITTI)
    set_comp_log(EMU,     LOG_INFO,   LOG_MED, 1);
# if defined(ENABLE_USE_MME)
    set_comp_log(NAS,     LOG_INFO,   LOG_HIGH, 1);
# endif
#endif
  } else {
    printf("configuring for eNB\n");

    set_comp_log(HW,      hw_log_level, hw_log_verbosity, 1);
    set_comp_log(PHY,     phy_log_level,   phy_log_verbosity, 1);
    if (opt_enabled == 1 )
      set_comp_log(OPT,   opt_log_level,      opt_log_verbosity, 1);
    set_comp_log(MAC,     mac_log_level,  mac_log_verbosity, 1);
    set_comp_log(RLC,     rlc_log_level,   rlc_log_verbosity, 1);
    set_comp_log(PDCP,    pdcp_log_level,  pdcp_log_verbosity, 1);
    set_comp_log(RRC,     rrc_log_level,  rrc_log_verbosity, 1);
#if defined(ENABLE_ITTI)
    set_comp_log(EMU,     LOG_INFO,   LOG_MED, 1);
# if defined(ENABLE_USE_MME)
    set_comp_log(UDP_,    udp_log_level,   udp_log_verbosity, 1);
    set_comp_log(GTPU,    gtpu_log_level,   gtpu_log_verbosity, 1);
    set_comp_log(S1AP,    LOG_DEBUG,   LOG_HIGH, 1);
    set_comp_log(SCTP,    LOG_INFO,   LOG_HIGH, 1);
# endif
#if defined(ENABLE_SECURITY)
    set_comp_log(OSA,    osa_log_level,   osa_log_verbosity, 1);
#endif
#endif
#ifdef LOCALIZATION
    set_comp_log(LOCALIZE, LOG_DEBUG, LOG_LOW, 1);
    set_component_filelog(LOCALIZE);
#endif
    set_comp_log(ENB_APP, LOG_INFO, LOG_HIGH, 1);
    set_comp_log(OTG,     LOG_INFO,   LOG_HIGH, 1);

    if (online_log_messages == 1) {
      set_component_filelog(RRC);
      set_component_filelog(PDCP);
    }
  }

  if (ouput_vcd) {
    if (UE_flag==1)
      VCD_SIGNAL_DUMPER_INIT("/tmp/openair_dump_UE.vcd");
    else
      VCD_SIGNAL_DUMPER_INIT("/tmp/openair_dump_eNB.vcd");
  }

  if (opp_enabled ==1){
    reset_opp_meas();
  }
  cpuf=get_cpu_freq_GHz();

#if defined(ENABLE_ITTI)

  if (UE_flag == 1) {
    log_set_instance_type (LOG_INSTANCE_UE);
  } else {
    log_set_instance_type (LOG_INSTANCE_ENB);
  }

  itti_init(TASK_MAX, THREAD_MAX, MESSAGES_ID_MAX, tasks_info, messages_info, messages_definition_xml, itti_dump_file);
 
  // initialize mscgen log after ITTI
  MSC_INIT(MSC_E_UTRAN, THREAD_MAX+TASK_MAX);
#endif
 
  if (opt_type != OPT_NONE) {
    radio_type_t radio_type;

    if (frame_parms[0]->frame_type == FDD)
      radio_type = RADIO_TYPE_FDD;
    else
      radio_type = RADIO_TYPE_TDD;

    if (init_opt(in_path, in_ip, NULL, radio_type) == -1)
      LOG_E(OPT,"failed to run OPT \n");
  }

#ifdef PDCP_USE_NETLINK
  netlink_init();
#if defined(PDCP_USE_NETLINK_QUEUES)
  pdcp_netlink_init();
#endif
#endif

#if !defined(ENABLE_ITTI)
  // to make a graceful exit when ctrl-c is pressed
  signal(SIGSEGV, signal_handler);
  signal(SIGINT, signal_handler);
#endif


  check_clock();

  // init the parameters
  for (CC_id=0; CC_id<MAX_NUM_CCs; CC_id++) {
    frame_parms[CC_id]->nushift            = 0;

    if (UE_flag==0) {

    } else {
      //UE_flag==1
      frame_parms[CC_id]->nb_antennas_tx     = 1;
      frame_parms[CC_id]->nb_antennas_rx     = 1;
      frame_parms[CC_id]->nb_antennas_tx_eNB = (transmission_mode == 1) ? 1 : 2; //initial value overwritten by initial sync later
    }

    frame_parms[CC_id]->mode1_flag         = (transmission_mode == 1) ? 1 : 0;
    frame_parms[CC_id]->phich_config_common.phich_resource = oneSixth;
    frame_parms[CC_id]->phich_config_common.phich_duration = normal;
    // UL RS Config
    frame_parms[CC_id]->pusch_config_common.ul_ReferenceSignalsPUSCH.cyclicShift = 0;//n_DMRS1 set to 0
    frame_parms[CC_id]->pusch_config_common.ul_ReferenceSignalsPUSCH.groupHoppingEnabled = 0;
    frame_parms[CC_id]->pusch_config_common.ul_ReferenceSignalsPUSCH.sequenceHoppingEnabled = 0;
    frame_parms[CC_id]->pusch_config_common.ul_ReferenceSignalsPUSCH.groupAssignmentPUSCH = 0;
    frame_parms[CC_id]->threequarter_fs = threequarter_fs;
    init_ul_hopping(frame_parms[CC_id]);
    init_frame_parms(frame_parms[CC_id],1);
    //   phy_init_top(frame_parms[CC_id]);
    phy_init_lte_top(frame_parms[CC_id]);
  }


  for (CC_id=0; CC_id<MAX_NUM_CCs; CC_id++) {
    //init prach for openair1 test
    frame_parms[CC_id]->prach_config_common.rootSequenceIndex=22;
    frame_parms[CC_id]->prach_config_common.prach_ConfigInfo.zeroCorrelationZoneConfig=1;
    frame_parms[CC_id]->prach_config_common.prach_ConfigInfo.prach_ConfigIndex=0;
    frame_parms[CC_id]->prach_config_common.prach_ConfigInfo.highSpeedFlag=0;
    frame_parms[CC_id]->prach_config_common.prach_ConfigInfo.prach_FreqOffset=0;
    // prach_fmt = get_prach_fmt(frame_parms->prach_config_common.prach_ConfigInfo.prach_ConfigIndex, frame_parms->frame_type);
    // N_ZC = (prach_fmt <4)?839:139;
  }

  if (UE_flag==1) {
    NB_UE_INST=1;
    NB_INST=1;

    PHY_vars_UE_g = malloc(sizeof(PHY_VARS_UE**));
    PHY_vars_UE_g[0] = malloc(sizeof(PHY_VARS_UE*)*MAX_NUM_CCs);

    for (CC_id=0; CC_id<MAX_NUM_CCs; CC_id++) {

      PHY_vars_UE_g[0][CC_id] = init_lte_UE(frame_parms[CC_id], 0,abstraction_flag,transmission_mode);
      UE[CC_id] = PHY_vars_UE_g[0][CC_id];
      printf("PHY_vars_UE_g[0][%d] = %p\n",CC_id,UE[CC_id]);

      if (phy_test==1)
	UE[CC_id]->mac_enabled = 0;
      else 
	UE[CC_id]->mac_enabled = 1;

      if (UE[CC_id]->mac_enabled == 0) {  //set default UL parameters for testing mode
	for (i=0; i<NUMBER_OF_CONNECTED_eNB_MAX; i++) {
	  UE[CC_id]->pusch_config_dedicated[i].betaOffset_ACK_Index = beta_ACK;
	  UE[CC_id]->pusch_config_dedicated[i].betaOffset_RI_Index  = beta_RI;
	  UE[CC_id]->pusch_config_dedicated[i].betaOffset_CQI_Index = beta_CQI;
	  
	  UE[CC_id]->scheduling_request_config[i].sr_PUCCH_ResourceIndex = 0;
	  UE[CC_id]->scheduling_request_config[i].sr_ConfigIndex = 7+(0%3);
	  UE[CC_id]->scheduling_request_config[i].dsr_TransMax = sr_n4;
	}
      }

      UE[CC_id]->UE_scan = UE_scan;
      UE[CC_id]->UE_scan_carrier = UE_scan_carrier;
      UE[CC_id]->mode    = mode;

      compute_prach_seq(&UE[CC_id]->frame_parms.prach_config_common,
                        UE[CC_id]->frame_parms.frame_type,
                        UE[CC_id]->X_u);

      if (UE[CC_id]->mac_enabled == 1) 
	UE[CC_id]->pdcch_vars[0]->crnti = 0x1234;
      else
	UE[CC_id]->pdcch_vars[0]->crnti = 0x1235;

      UE[CC_id]->rx_total_gain_dB =  (int)rx_gain[CC_id][0];
      UE[CC_id]->tx_power_max_dBm = tx_max_power[CC_id];
      UE[CC_id]->N_TA_offset = 0;

    }

    //  printf("tx_max_power = %d -> amp %d\n",tx_max_power,get_tx_amp(tx_max_power,tx_max_power));
  } else {
    //this is eNB
    PHY_vars_eNB_g = malloc(sizeof(PHY_VARS_eNB**));
    PHY_vars_eNB_g[0] = malloc(sizeof(PHY_VARS_eNB*));

    for (CC_id=0; CC_id<MAX_NUM_CCs; CC_id++) {
      PHY_vars_eNB_g[0][CC_id] = init_lte_eNB(frame_parms[CC_id],0,frame_parms[CC_id]->Nid_cell,cooperation_flag,transmission_mode,abstraction_flag);
      PHY_vars_eNB_g[0][CC_id]->CC_id = CC_id;

      if (phy_test==1) PHY_vars_eNB_g[0][CC_id]->mac_enabled = 0;
      else PHY_vars_eNB_g[0][CC_id]->mac_enabled = 1;

      if (PHY_vars_eNB_g[0][CC_id]->mac_enabled == 0) { //set default parameters for testing mode
	for (i=0; i<NUMBER_OF_UE_MAX; i++) {
	  PHY_vars_eNB_g[0][CC_id]->pusch_config_dedicated[i].betaOffset_ACK_Index = beta_ACK;
	  PHY_vars_eNB_g[0][CC_id]->pusch_config_dedicated[i].betaOffset_RI_Index  = beta_RI;
	  PHY_vars_eNB_g[0][CC_id]->pusch_config_dedicated[i].betaOffset_CQI_Index = beta_CQI;
	  
	  PHY_vars_eNB_g[0][CC_id]->scheduling_request_config[i].sr_PUCCH_ResourceIndex = i;
	  PHY_vars_eNB_g[0][CC_id]->scheduling_request_config[i].sr_ConfigIndex = 7+(i%3);
	  PHY_vars_eNB_g[0][CC_id]->scheduling_request_config[i].dsr_TransMax = sr_n4;
	}
      }

      compute_prach_seq(&PHY_vars_eNB_g[0][CC_id]->frame_parms.prach_config_common,
                        PHY_vars_eNB_g[0][CC_id]->frame_parms.frame_type,
                        PHY_vars_eNB_g[0][CC_id]->X_u);

      PHY_vars_eNB_g[0][CC_id]->rx_total_gain_dB = (int)rx_gain[CC_id][0];

      PHY_vars_eNB_g[0][CC_id]->N_TA_offset = 0;

    }


    NB_eNB_INST=1;
    NB_INST=1;

  }

  fill_modeled_runtime_table(runtime_phy_rx,runtime_phy_tx);
  cpuf=get_cpu_freq_GHz();


  dump_frame_parms(frame_parms[0]);

  for (card=0; card<MAX_CARDS; card++) {

    openair0_cfg[card].mmapped_dma=mmapped_dma;

    if(frame_parms[0]->N_RB_DL == 100) {
      if (frame_parms[0]->threequarter_fs) {
	openair0_cfg[card].sample_rate=23.04e6;
	openair0_cfg[card].samples_per_frame = 230400; 
	openair0_cfg[card].tx_bw = 10e6;
	openair0_cfg[card].rx_bw = 10e6;
      }
      else {
	openair0_cfg[card].sample_rate=30.72e6;
	openair0_cfg[card].samples_per_frame = 307200; 
	openair0_cfg[card].tx_bw = 10e6;
	openair0_cfg[card].rx_bw = 10e6;
      }
    } else if(frame_parms[0]->N_RB_DL == 50) {
      openair0_cfg[card].sample_rate=15.36e6;
      openair0_cfg[card].samples_per_frame = 153600;
      openair0_cfg[card].tx_bw = 5e6;
      openair0_cfg[card].rx_bw = 5e6;
    } else if (frame_parms[0]->N_RB_DL == 25) {
      openair0_cfg[card].sample_rate=7.68e6;
      openair0_cfg[card].samples_per_frame = 76800;
      openair0_cfg[card].tx_bw = 2.5e6;
      openair0_cfg[card].rx_bw = 2.5e6;
    } else if (frame_parms[0]->N_RB_DL == 6) {
      openair0_cfg[card].sample_rate=1.92e6;
      openair0_cfg[card].samples_per_frame = 19200;
      openair0_cfg[card].tx_bw = 1.5e6;
      openair0_cfg[card].rx_bw = 1.5e6;
    }

    if (frame_parms[0]->frame_type==TDD)
      openair0_cfg[card].duplex_mode = duplex_mode_TDD;
    else //FDD
      openair0_cfg[card].duplex_mode = duplex_mode_FDD;

    
    if (local_remote_radio == BBU_REMOTE_RADIO_HEAD) {      
      openair0_cfg[card].remote_addr    = eth_params->remote_addr;
      openair0_cfg[card].remote_port    = eth_params->remote_port;
      openair0_cfg[card].my_addr        = eth_params->my_addr;
      openair0_cfg[card].my_port        = eth_params->my_port;    
    } 
    
    printf("HW: Configuring card %d, nb_antennas_tx/rx %d/%d\n",card,
           ((UE_flag==0) ? PHY_vars_eNB_g[0][0]->frame_parms.nb_antennas_tx : PHY_vars_UE_g[0][0]->frame_parms.nb_antennas_tx),
           ((UE_flag==0) ? PHY_vars_eNB_g[0][0]->frame_parms.nb_antennas_rx : PHY_vars_UE_g[0][0]->frame_parms.nb_antennas_rx));
    openair0_cfg[card].Mod_id = 0;
#ifdef ETHERNET

    if (UE_flag) {
      printf("ETHERNET: Configuring UE ETH for %s:%d\n",rrh_UE_ip,rrh_UE_port);
      openair0_cfg[card].remote_addr   = &rrh_UE_ip[0];
      openair0_cfg[card].remote_port = rrh_UE_port;
    } 

    openair0_cfg[card].num_rb_dl=frame_parms[0]->N_RB_DL;
#endif

    // in the case of the USRP, the following variables need to be initialized before the init
    // since the USRP only supports one CC (for the moment), we initialize all the cards with first CC.
    // in the case of EXMIMO2, these values are overwirtten in the function setup_eNB/UE_buffer

    openair0_cfg[card].tx_num_channels=min(2,((UE_flag==0) ? PHY_vars_eNB_g[0][0]->frame_parms.nb_antennas_tx : PHY_vars_UE_g[0][0]->frame_parms.nb_antennas_tx));
    openair0_cfg[card].rx_num_channels=min(2,((UE_flag==0) ? PHY_vars_eNB_g[0][0]->frame_parms.nb_antennas_rx : PHY_vars_UE_g[0][0]->frame_parms.nb_antennas_rx));

    for (i=0; i<4; i++) {

      if (i<openair0_cfg[card].tx_num_channels)
	openair0_cfg[card].tx_freq[i] = (UE_flag==0) ? downlink_frequency[0][i] : downlink_frequency[0][i]+uplink_frequency_offset[0][i];
      else
	openair0_cfg[card].tx_freq[i]=0.0;

      if (i<openair0_cfg[card].rx_num_channels)
	openair0_cfg[card].rx_freq[i] = (UE_flag==0) ? downlink_frequency[0][i] + uplink_frequency_offset[0][i] : downlink_frequency[0][i];
      else
	openair0_cfg[card].rx_freq[i]=0.0;

      printf("Card %d, channel %d, Setting tx_gain %f, rx_gain %f, tx_freq %f, rx_freq %f\n",
             card,i, openair0_cfg[card].tx_gain[i],
             openair0_cfg[card].rx_gain[i],
             openair0_cfg[card].tx_freq[i],
             openair0_cfg[card].rx_freq[i]);
      
      openair0_cfg[card].autocal[i] = 1;
      openair0_cfg[card].tx_gain[i] = tx_gain[0][i];
      if (UE_flag == 0) {
	openair0_cfg[card].rx_gain[i] = PHY_vars_eNB_g[0][0]->rx_total_gain_dB;
      }
      else {
	openair0_cfg[card].rx_gain[i] = PHY_vars_UE_g[0][0]->rx_total_gain_dB;
      }


    }


  }

#ifndef DEADLINE_SCHEDULER

  /* Currently we set affinity for UHD to CPU 0 for eNB/UE and only if number of CPUS >2 */
  
  cpu_set_t cpuset;
  int s;
  char cpu_affinity[1024];
  CPU_ZERO(&cpuset);
#ifdef CPU_AFFINITY
  if (get_nprocs() > 2)
    {
      CPU_SET(0, &cpuset);
      s = pthread_setaffinity_np(pthread_self(), sizeof(cpu_set_t), &cpuset);
      if (s != 0)
	{
	  perror( "pthread_setaffinity_np");
	  exit_fun("Error setting processor affinity");
	}
      LOG_I(HW, "Setting the affinity of main function to CPU 0, for device library to use CPU 0 only!\n");
    }
#endif

  /* Check the actual affinity mask assigned to the thread */
  s = pthread_getaffinity_np(pthread_self(), sizeof(cpu_set_t), &cpuset);
  if (s != 0)
    {
      perror( "pthread_getaffinity_np");
      exit_fun("Error getting processor affinity ");
    }
  memset(cpu_affinity, 0 , sizeof(cpu_affinity));
  for (int j = 0; j < CPU_SETSIZE; j++)
    {
      if (CPU_ISSET(j, &cpuset))
	{  
	  char temp[1024];
	  sprintf(temp, " CPU_%d ", j);    
	  strcat(cpu_affinity, temp);
	}
    }
  LOG_I(HW, "CPU Affinity of main() function is... %s\n", cpu_affinity);
#endif
  
  openair0_cfg[0].log_level = glog_level;

  if (UE_flag == 0) {
    for (CC_id=0; CC_id<MAX_NUM_CCs; CC_id++) {
      if (node_function[CC_id] == NGFI_RRU_IF4 || node_function[CC_id] == NGFI_RRU_IF5) {
        PHY_vars_eNB_g[0][CC_id]->rfdevice.host_type = RRH_HOST;
        PHY_vars_eNB_g[0][CC_id]->ifdevice.host_type = RRH_HOST;
      } else {
        PHY_vars_eNB_g[0][CC_id]->rfdevice.host_type = BBU_HOST;
        PHY_vars_eNB_g[0][CC_id]->ifdevice.host_type = BBU_HOST;
      }
    }
  }
<<<<<<< HEAD
  else {
    /* device host type is set*/
    PHY_vars_UE_g[0][0]->rfdevice.host_type = BBU_HOST;
    /* device type is initialized NONE_DEV (no RF device) when the RF device will be initiated device type will be set */
    PHY_vars_UE_g[0][0]->rfdevice.type = NONE_DEV;
    /* transport type is initialized NONE_TP (no transport protocol) when the transport protocol will be initiated transport protocol type will be set */
    PHY_vars_UE_g[0][0]->rfdevice.transp_type = NONE_TP;
  }

=======
  /* device host type is set*/
  openair0.host_type = BBU_HOST;
  /* device type is initialized NONE_DEV (no RF device) when the RF device will be initiated device type will be set */
  openair0.type = NONE_DEV;
  /* transport type is initialized NONE_TP (no transport protocol) when the transport protocol will be initiated transport protocol type will be set */
  openair0.transp_type = NONE_TP;
      
>>>>>>> 2e29052f
  int returns=-1;
    
  // Load RF device and initialize
  for (CC_id=0; CC_id<MAX_NUM_CCs; CC_id++) {  
    if (node_function[CC_id] == NGFI_RRU_IF5 || node_function[CC_id] == NGFI_RRU_IF4 || node_function[CC_id] == eNodeB_3GPP) { 
      if (mode!=loop_through_memory) {
<<<<<<< HEAD
        returns= (UE_flag == 0) ? 
	  openair0_device_load(&(PHY_vars_eNB_g[0][CC_id]->rfdevice), &openair0_cfg[0]) :
	  openair0_device_load(&(PHY_vars_UE_g[0][CC_id]->rfdevice), &openair0_cfg[0]);

=======
        returns = (UE_flag == 0) ? 
	                openair0_device_load(&(PHY_vars_eNB_g[0][CC_id]->rfdevice), &openair0_cfg[0]) :
	                openair0_device_load(&openair0, &openair0_cfg[0]);
>>>>>>> 2e29052f
        printf("openair0_device_init returns %d for CC_id %d\n",returns,CC_id);
        if (returns<0) {
          printf("Exiting, cannot initialize device\n");
          exit(-1);
        }
      } else if (mode==loop_through_memory) {    
      
      }    
    }
  }  
  
  // Load transport protocol and initialize
  for (CC_id=0; CC_id<MAX_NUM_CCs; CC_id++) {  
    if ((UE_flag==0) && (node_function[CC_id] != eNodeB_3GPP)) {
      if (mode!=loop_through_memory) {
        returns = openair0_transport_load(&(PHY_vars_eNB_g[0][CC_id]->ifdevice), &openair0_cfg[0], (eth_params+CC_id));
        printf("openair0_transport_init returns %d for CC_id %d\n",returns,CC_id);
        if (returns<0) {
          printf("Exiting, cannot initialize transport protocol\n");
          exit(-1);
        }
      } else if (mode==loop_through_memory) {    
      
      }    
    }
  }

  printf("Done initializing RF and IF devices\n");
  
  mac_xface = malloc(sizeof(MAC_xface));

  int eMBMS_active=0;
  
  l2_init(frame_parms[0],eMBMS_active,(uecap_xer_in==1)?uecap_xer:NULL,
	  0,// cba_group_active
	  0); // HO flag
  
  mac_xface->macphy_exit = &exit_fun;

#if defined(ENABLE_ITTI)

  if (create_tasks(UE_flag ? 0 : 1, UE_flag ? 1 : 0) < 0) {
    printf("cannot create ITTI tasks\n");
    exit(-1); // need a softer mode
  }

  printf("ITTI tasks created\n");
#endif

  if (phy_test==0) {
    if (UE_flag==1) {
      printf("Filling UE band info\n");
      fill_ue_band_info();
      mac_xface->dl_phy_sync_success (0, 0, 0, 1);
    } else
      mac_xface->mrbch_phy_sync_failure (0, 0, 0);
  }

  number_of_cards = 1;

  for(CC_id=0; CC_id<MAX_NUM_CCs; CC_id++) {
    rf_map[CC_id].card=0;
    rf_map[CC_id].chain=CC_id+chain_offset;
  }

  // connect the TX/RX buffers
  if (UE_flag==1) {

    for (CC_id=0;CC_id<MAX_NUM_CCs; CC_id++) {

    
#ifdef OAI_USRP
      UE[CC_id]->hw_timing_advance = timing_advance;
#else
      UE[CC_id]->hw_timing_advance = 160;
#endif
    }
    if (setup_ue_buffers(UE,&openair0_cfg[0],rf_map)!=0) {
      printf("Error setting up eNB buffer\n");
      exit(-1);
    }



    if (input_fd) {
      printf("Reading in from file to antenna buffer %d\n",0);
      if (fread(UE[0]->common_vars.rxdata[0],
	        sizeof(int32_t),
	        frame_parms[0]->samples_per_tti*10,
	        input_fd) != frame_parms[0]->samples_per_tti*10)
        printf("error reading from file\n");
    }
    //p_exmimo_config->framing.tdd_config = TXRXSWITCH_TESTRX;
  } else {



    if (setup_eNB_buffers(PHY_vars_eNB_g[0],&openair0_cfg[0],rf_map)!=0) {
      printf("Error setting up eNB buffer\n");
      exit(-1);
    }

    printf("Setting eNB buffer to all-RX\n");

    // Set LSBs for antenna switch (ExpressMIMO)
    for (CC_id=0; CC_id<MAX_NUM_CCs; CC_id++) {
      PHY_vars_eNB_g[0][CC_id]->hw_timing_advance = 0;
      for (i=0; i<frame_parms[CC_id]->samples_per_tti*10; i++)
        for (aa=0; aa<frame_parms[CC_id]->nb_antennas_tx; aa++)
          PHY_vars_eNB_g[0][CC_id]->common_vars.txdata[0][aa][i] = 0x00010001;
    }
  }

  mlockall(MCL_CURRENT | MCL_FUTURE);

  pthread_cond_init(&sync_cond,NULL);
  pthread_mutex_init(&sync_mutex, NULL);

#ifdef XFORMS
  int UE_id;

  if (do_forms==1) {
    fl_initialize (&argc, argv, NULL, 0, 0);

    if (UE_flag==0) {
      form_stats_l2 = create_form_stats_form();
      fl_show_form (form_stats_l2->stats_form, FL_PLACE_HOTSPOT, FL_FULLBORDER, "l2 stats");
      form_stats = create_form_stats_form();
      fl_show_form (form_stats->stats_form, FL_PLACE_HOTSPOT, FL_FULLBORDER, "stats");

      for(UE_id=0; UE_id<scope_enb_num_ue; UE_id++) {
	for(CC_id=0; CC_id<MAX_NUM_CCs; CC_id++) {
	  form_enb[CC_id][UE_id] = create_lte_phy_scope_enb();
	  sprintf (title, "LTE UL SCOPE eNB for CC_id %d, UE %d",CC_id,UE_id);
	  fl_show_form (form_enb[CC_id][UE_id]->lte_phy_scope_enb, FL_PLACE_HOTSPOT, FL_FULLBORDER, title);

	  if (otg_enabled) {
	    fl_set_button(form_enb[CC_id][UE_id]->button_0,1);
	    fl_set_object_label(form_enb[CC_id][UE_id]->button_0,"DL Traffic ON");
	  } else {
	    fl_set_button(form_enb[CC_id][UE_id]->button_0,0);
	    fl_set_object_label(form_enb[CC_id][UE_id]->button_0,"DL Traffic OFF");
	  }
	} // CC_id
      } // UE_id
    } else {
      form_stats = create_form_stats_form();
      fl_show_form (form_stats->stats_form, FL_PLACE_HOTSPOT, FL_FULLBORDER, "stats");
      UE_id = 0;
      form_ue[UE_id] = create_lte_phy_scope_ue();
      sprintf (title, "LTE DL SCOPE UE");
      fl_show_form (form_ue[UE_id]->lte_phy_scope_ue, FL_PLACE_HOTSPOT, FL_FULLBORDER, title);

      /*
	if (openair_daq_vars.use_ia_receiver) {
        fl_set_button(form_ue[UE_id]->button_0,1);
        fl_set_object_label(form_ue[UE_id]->button_0, "IA Receiver ON");
	} else {
        fl_set_button(form_ue[UE_id]->button_0,0);
        fl_set_object_label(form_ue[UE_id]->button_0, "IA Receiver OFF");
	}*/
      fl_set_button(form_ue[UE_id]->button_0,0);
      fl_set_object_label(form_ue[UE_id]->button_0, "IA Receiver OFF");
    }

    ret = pthread_create(&forms_thread, NULL, scope_thread, NULL);

    if (ret == 0)
      pthread_setname_np( forms_thread, "xforms" );

    printf("Scope thread created, ret=%d\n",ret);
  }

#endif

  rt_sleep_ns(10*100000000ULL);



  // start the main thread
<<<<<<< HEAD
  if (UE_flag == 1) init_UE(1);
  else init_eNB(node_function,1);
=======
  if (UE_flag == 1) init_UE();
  else init_eNB(node_function, node_timing);
>>>>>>> 2e29052f

  // Sleep to allow all threads to setup
  sleep(3);


  printf("Sending sync to all threads\n");

  pthread_mutex_lock(&sync_mutex);
  sync_var=0;
  pthread_cond_broadcast(&sync_cond);
  pthread_mutex_unlock(&sync_mutex);

  // wait for end of program
  printf("TYPE <CTRL-C> TO TERMINATE\n");
  //getchar();

#if defined(ENABLE_ITTI)
  printf("Entering ITTI signals handler\n");
  itti_wait_tasks_end();
  oai_exit=1;
#else

  while (oai_exit==0)
    rt_sleep_ns(100000000ULL);

#endif

  // stop threads
#ifdef XFORMS
  printf("waiting for XFORMS thread\n");

  if (do_forms==1) {
    pthread_join(forms_thread,&status);
    fl_hide_form(form_stats->stats_form);
    fl_free_form(form_stats->stats_form);

    if (UE_flag==1) {
      fl_hide_form(form_ue[0]->lte_phy_scope_ue);
      fl_free_form(form_ue[0]->lte_phy_scope_ue);
    } else {
      fl_hide_form(form_stats_l2->stats_form);
      fl_free_form(form_stats_l2->stats_form);

      for(UE_id=0; UE_id<scope_enb_num_ue; UE_id++) {
	for(CC_id=0; CC_id<MAX_NUM_CCs; CC_id++) {
	  fl_hide_form(form_enb[CC_id][UE_id]->lte_phy_scope_enb);
	  fl_free_form(form_enb[CC_id][UE_id]->lte_phy_scope_enb);
	}
      }
    }
  }

#endif

  printf("stopping MODEM threads\n");

  // cleanup
  if (UE_flag == 1) {
  } else {
    stop_eNB();
  }


  pthread_cond_destroy(&sync_cond);
  pthread_mutex_destroy(&sync_mutex);

<<<<<<< HEAD
  // *** Handle per CC_id openair0
  if (UE_flag==1) {
    if (PHY_vars_UE_g[0][0]->rfdevice.trx_end_func)
      PHY_vars_UE_g[0][0]->rfdevice.trx_end_func(&PHY_vars_UE_g[0][0]->rfdevice);
  }
  else {
    for(CC_id=0; CC_id<MAX_NUM_CCs; CC_id++) {
      if (PHY_vars_eNB_g[0][CC_id]->rfdevice.trx_end_func)
	PHY_vars_eNB_g[0][CC_id]->rfdevice.trx_end_func(&PHY_vars_eNB_g[0][CC_id]->rfdevice);  
      if (PHY_vars_eNB_g[0][CC_id]->ifdevice.trx_end_func)
	PHY_vars_eNB_g[0][CC_id]->ifdevice.trx_end_func(&PHY_vars_eNB_g[0][CC_id]->ifdevice);  
    }
=======
  if (UE_flag==1)
    openair0.trx_end_func(&openair0);

  for(CC_id=0; CC_id<MAX_NUM_CCs; CC_id++) {
    if (PHY_vars_eNB_g[0][CC_id]->rfdevice.trx_end_func)
      PHY_vars_eNB_g[0][CC_id]->rfdevice.trx_end_func(&PHY_vars_eNB_g[0][CC_id]->rfdevice);  
    if (PHY_vars_eNB_g[0][CC_id]->ifdevice.trx_end_func)
      PHY_vars_eNB_g[0][CC_id]->ifdevice.trx_end_func(&PHY_vars_eNB_g[0][CC_id]->ifdevice);  
>>>>>>> 2e29052f
  }
  if (ouput_vcd)
    VCD_SIGNAL_DUMPER_CLOSE();

  if (opt_enabled == 1)
    terminate_opt();

  logClean();

  return 0;
}<|MERGE_RESOLUTION|>--- conflicted
+++ resolved
@@ -119,11 +119,7 @@
 
 // In lte-enb.c
 extern int setup_eNB_buffers(PHY_VARS_eNB **phy_vars_eNB, openair0_config_t *openair0_cfg, openair0_rf_map rf_map[MAX_NUM_CCs]);
-<<<<<<< HEAD
-extern void init_eNB(eNB_func_t,int);
-=======
 extern void init_eNB(eNB_func_t *, eNB_timing_t *);
->>>>>>> 2e29052f
 extern void stop_eNB(void);
 extern void kill_eNB_proc(void);
 
@@ -1647,7 +1643,6 @@
       }
     }
   }
-<<<<<<< HEAD
   else {
     /* device host type is set*/
     PHY_vars_UE_g[0][0]->rfdevice.host_type = BBU_HOST;
@@ -1657,31 +1652,16 @@
     PHY_vars_UE_g[0][0]->rfdevice.transp_type = NONE_TP;
   }
 
-=======
-  /* device host type is set*/
-  openair0.host_type = BBU_HOST;
-  /* device type is initialized NONE_DEV (no RF device) when the RF device will be initiated device type will be set */
-  openair0.type = NONE_DEV;
-  /* transport type is initialized NONE_TP (no transport protocol) when the transport protocol will be initiated transport protocol type will be set */
-  openair0.transp_type = NONE_TP;
-      
->>>>>>> 2e29052f
   int returns=-1;
     
   // Load RF device and initialize
   for (CC_id=0; CC_id<MAX_NUM_CCs; CC_id++) {  
     if (node_function[CC_id] == NGFI_RRU_IF5 || node_function[CC_id] == NGFI_RRU_IF4 || node_function[CC_id] == eNodeB_3GPP) { 
       if (mode!=loop_through_memory) {
-<<<<<<< HEAD
         returns= (UE_flag == 0) ? 
 	  openair0_device_load(&(PHY_vars_eNB_g[0][CC_id]->rfdevice), &openair0_cfg[0]) :
 	  openair0_device_load(&(PHY_vars_UE_g[0][CC_id]->rfdevice), &openair0_cfg[0]);
 
-=======
-        returns = (UE_flag == 0) ? 
-	                openair0_device_load(&(PHY_vars_eNB_g[0][CC_id]->rfdevice), &openair0_cfg[0]) :
-	                openair0_device_load(&openair0, &openair0_cfg[0]);
->>>>>>> 2e29052f
         printf("openair0_device_init returns %d for CC_id %d\n",returns,CC_id);
         if (returns<0) {
           printf("Exiting, cannot initialize device\n");
@@ -1862,14 +1842,8 @@
 
 
   // start the main thread
-<<<<<<< HEAD
   if (UE_flag == 1) init_UE(1);
-  else init_eNB(node_function,1);
-=======
-  if (UE_flag == 1) init_UE();
-  else init_eNB(node_function, node_timing);
->>>>>>> 2e29052f
-
+  else init_eNB(node_function,node_timing);
   // Sleep to allow all threads to setup
   sleep(3);
 
@@ -1935,7 +1909,7 @@
   pthread_cond_destroy(&sync_cond);
   pthread_mutex_destroy(&sync_mutex);
 
-<<<<<<< HEAD
+
   // *** Handle per CC_id openair0
   if (UE_flag==1) {
     if (PHY_vars_UE_g[0][0]->rfdevice.trx_end_func)
@@ -1948,16 +1922,6 @@
       if (PHY_vars_eNB_g[0][CC_id]->ifdevice.trx_end_func)
 	PHY_vars_eNB_g[0][CC_id]->ifdevice.trx_end_func(&PHY_vars_eNB_g[0][CC_id]->ifdevice);  
     }
-=======
-  if (UE_flag==1)
-    openair0.trx_end_func(&openair0);
-
-  for(CC_id=0; CC_id<MAX_NUM_CCs; CC_id++) {
-    if (PHY_vars_eNB_g[0][CC_id]->rfdevice.trx_end_func)
-      PHY_vars_eNB_g[0][CC_id]->rfdevice.trx_end_func(&PHY_vars_eNB_g[0][CC_id]->rfdevice);  
-    if (PHY_vars_eNB_g[0][CC_id]->ifdevice.trx_end_func)
-      PHY_vars_eNB_g[0][CC_id]->ifdevice.trx_end_func(&PHY_vars_eNB_g[0][CC_id]->ifdevice);  
->>>>>>> 2e29052f
   }
   if (ouput_vcd)
     VCD_SIGNAL_DUMPER_CLOSE();
