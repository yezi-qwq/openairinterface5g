--- conflicted
+++ resolved
@@ -2861,19 +2861,9 @@
 
     } else if (frame_parms[0]->N_RB_DL == 6) {
       openair0_cfg[card].sample_rate=1.92e6;
-<<<<<<< HEAD
-      openair0_cfg[card].samples_per_packet = 640;
       openair0_cfg[card].samples_per_frame = 19200;
       openair0_cfg[card].tx_bw = 1.5e6;
       openair0_cfg[card].rx_bw = 1.5e6;
-      openair0_cfg[card].tx_forward_nsamps = 40;
-      openair0_cfg[card].tx_delay = 6;
-#endif
-=======
-      openair0_cfg[card].samples_per_frame = 19200;
-      openair0_cfg[card].tx_bw = 1.5e6;
-      openair0_cfg[card].rx_bw = 1.5e6;
->>>>>>> 37d7fa8d
     }
     
 #ifdef ETHERNET
