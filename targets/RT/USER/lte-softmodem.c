/*
 * Licensed to the OpenAirInterface (OAI) Software Alliance under one or more
 * contributor license agreements.  See the NOTICE file distributed with
 * this work for additional information regarding copyright ownership.
 * The OpenAirInterface Software Alliance licenses this file to You under
 * the OAI Public License, Version 1.0  (the "License"); you may not use this file
 * except in compliance with the License.
 * You may obtain a copy of the License at
 *
 *      http://www.openairinterface.org/?page_id=698
 *
 * Unless required by applicable law or agreed to in writing, software
 * distributed under the License is distributed on an "AS IS" BASIS,
 * WITHOUT WARRANTIES OR CONDITIONS OF ANY KIND, either express or implied.
 * See the License for the specific language governing permissions and
 * limitations under the License.
 *-------------------------------------------------------------------------------
 * For more information about the OpenAirInterface (OAI) Software Alliance:
 *      contact@openairinterface.org
 */

/*! \file lte-enb.c
 * \brief Top-level threads for eNodeB
 * \author R. Knopp, F. Kaltenberger, Navid Nikaein
 * \date 2012
 * \version 0.1
 * \company Eurecom
 * \email: knopp@eurecom.fr,florian.kaltenberger@eurecom.fr, navid.nikaein@eurecom.fr
 * \note
 * \warning
 */



#include "T.h"

#include "rt_wrapper.h"


#undef MALLOC //there are two conflicting definitions, so we better make sure we don't use it at all

#include "assertions.h"
#include "msc.h"

#include "PHY/types.h"

#include "PHY/defs.h"
#include "common/ran_context.h"
#include "common/config/config_userapi.h"

#undef MALLOC //there are two conflicting definitions, so we better make sure we don't use it at all
//#undef FRAME_LENGTH_COMPLEX_SAMPLES //there are two conflicting definitions, so we better make sure we don't use it at all

#include "../../ARCH/COMMON/common_lib.h"
#include "../../ARCH/ETHERNET/USERSPACE/LIB/if_defs.h"

//#undef FRAME_LENGTH_COMPLEX_SAMPLES //there are two conflicting definitions, so we better make sure we don't use it at all

#include "PHY/vars.h"
#include "SCHED/vars.h"
#include "LAYER2/MAC/vars.h"

#include "../../SIMU/USER/init_lte.h"

#include "LAYER2/MAC/defs.h"
#include "LAYER2/MAC/vars.h"
#include "LAYER2/MAC/proto.h"
#include "RRC/LITE/vars.h"
#include "PHY_INTERFACE/vars.h"

#ifdef SMBV
#include "PHY/TOOLS/smbv.h"
unsigned short config_frames[4] = {2,9,11,13};
#endif
#include "UTIL/LOG/log_extern.h"
#include "UTIL/OTG/otg_tx.h"
#include "UTIL/OTG/otg_externs.h"
#include "UTIL/MATH/oml.h"
#include "UTIL/LOG/vcd_signal_dumper.h"
#include "UTIL/OPT/opt.h"
#include "enb_config.h"
//#include "PHY/TOOLS/time_meas.h"

#ifndef OPENAIR2
#include "UTIL/OTG/otg_vars.h"
#endif

#if defined(ENABLE_ITTI)
#include "intertask_interface_init.h"
#include "create_tasks.h"
#endif

#include "system.h"

#ifdef XFORMS
#include "PHY/TOOLS/lte_phy_scope.h"
#include "stats.h"
#endif
#include "lte-softmodem.h"


#ifdef XFORMS
// current status is that every UE has a DL scope for a SINGLE eNB (eNB_id=0)
// at eNB 0, an UL scope for every UE
FD_lte_phy_scope_ue  *form_ue[NUMBER_OF_UE_MAX];
FD_lte_phy_scope_enb *form_enb[MAX_NUM_CCs][NUMBER_OF_UE_MAX];
FD_stats_form                  *form_stats=NULL,*form_stats_l2=NULL;
char title[255];
unsigned char                   scope_enb_num_ue = 2;
static pthread_t                forms_thread; //xforms
#endif //XFORMS

pthread_cond_t sync_cond;
pthread_mutex_t sync_mutex;
int sync_var=-1; //!< protected by mutex \ref sync_mutex.

uint16_t runtime_phy_rx[29][6]; // SISO [MCS 0-28][RBs 0-5 : 6, 15, 25, 50, 75, 100]
uint16_t runtime_phy_tx[29][6]; // SISO [MCS 0-28][RBs 0-5 : 6, 15, 25, 50, 75, 100]

#if defined(ENABLE_ITTI)
volatile int             start_eNB = 0;
volatile int             start_UE = 0;
#endif
volatile int             oai_exit = 0;

static clock_source_t clock_source = internal;
static int wait_for_sync = 0;

static char              UE_flag=0;
unsigned int                    mmapped_dma=0;
int                             single_thread_flag=1;

static char                     threequarter_fs=0;

uint32_t                 downlink_frequency[MAX_NUM_CCs][4];
int32_t                  uplink_frequency_offset[MAX_NUM_CCs][4];



#if defined(ENABLE_ITTI)
static char                    *itti_dump_file = NULL;
#endif

int UE_scan = 1;
int UE_scan_carrier = 0;
runmode_t mode = normal_txrx;

FILE *input_fd=NULL;


#if MAX_NUM_CCs == 1
rx_gain_t                rx_gain_mode[MAX_NUM_CCs][4] = {{max_gain,max_gain,max_gain,max_gain}};
double tx_gain[MAX_NUM_CCs][4] = {{20,0,0,0}};
double rx_gain[MAX_NUM_CCs][4] = {{110,0,0,0}};
#else
rx_gain_t                rx_gain_mode[MAX_NUM_CCs][4] = {{max_gain,max_gain,max_gain,max_gain},{max_gain,max_gain,max_gain,max_gain}};
double tx_gain[MAX_NUM_CCs][4] = {{20,0,0,0},{20,0,0,0}};
double rx_gain[MAX_NUM_CCs][4] = {{110,0,0,0},{20,0,0,0}};
#endif

double rx_gain_off = 0.0;

double sample_rate=30.72e6;
double bw = 10.0e6;

static int                      tx_max_power[MAX_NUM_CCs]; /* =  {0,0}*/;

char   rf_config_file[1024];

int chain_offset=0;
int phy_test = 0;
uint8_t usim_test = 0;

uint8_t dci_Format = 0;
uint8_t agregation_Level =0xFF;

uint8_t nb_antenna_tx = 1;
uint8_t nb_antenna_rx = 1;

char ref[128] = "internal";
char channels[128] = "0";

int                      rx_input_level_dBm;
static int                      online_log_messages=0;
#ifdef XFORMS
extern int                      otg_enabled;
static char                     do_forms=0;
#else
int                             otg_enabled;
#endif
//int                             number_of_cards =   1;


static LTE_DL_FRAME_PARMS      *frame_parms[MAX_NUM_CCs];
uint32_t target_dl_mcs = 28; //maximum allowed mcs
uint32_t target_ul_mcs = 20;
uint32_t timing_advance = 0;
uint8_t exit_missed_slots=1;
uint64_t num_missed_slots=0; // counter for the number of missed slots


extern void reset_opp_meas(void);
extern void print_opp_meas(void);

int transmission_mode=1;

int16_t           glog_level         = LOG_INFO;
int16_t           glog_verbosity     = LOG_MED;
int16_t           hw_log_level       = LOG_INFO;
int16_t           hw_log_verbosity   = LOG_MED;
int16_t           phy_log_level      = LOG_DEBUG;
int16_t           phy_log_verbosity  = LOG_MED;
int16_t           mac_log_level      = LOG_DEBUG;
int16_t           mac_log_verbosity  = LOG_MED;
int16_t           rlc_log_level      = LOG_INFO;
int16_t           rlc_log_verbosity  = LOG_MED;
int16_t           pdcp_log_level     = LOG_INFO;
int16_t           pdcp_log_verbosity = LOG_MED;
int16_t           rrc_log_level      = LOG_INFO;
int16_t           rrc_log_verbosity  = LOG_MED;
int16_t           opt_log_level      = LOG_INFO;
int16_t           opt_log_verbosity  = LOG_MED;

# if defined(ENABLE_USE_MME)
int16_t           gtpu_log_level     = LOG_DEBUG;
int16_t           gtpu_log_verbosity = LOG_MED;
int16_t           udp_log_level      = LOG_DEBUG;
int16_t           udp_log_verbosity  = LOG_MED;
#endif
#if defined (ENABLE_SECURITY)
int16_t           osa_log_level      = LOG_INFO;
int16_t           osa_log_verbosity  = LOG_MED;
#endif

/* struct for ethernet specific parameters given in eNB conf file */
eth_params_t *eth_params;

openair0_config_t openair0_cfg[MAX_CARDS];

double cpuf;

extern char uecap_xer[1024];
char uecap_xer_in=0;

int oaisim_flag=0;
threads_t threads= {-1,-1,-1,-1,-1,-1,-1};

/* see file openair2/LAYER2/MAC/main.c for why abstraction_flag is needed
 * this is very hackish - find a proper solution
 */
uint8_t abstraction_flag=0;

/*---------------------BMC: timespec helpers -----------------------------*/

struct timespec min_diff_time = { .tv_sec = 0, .tv_nsec = 0 };
struct timespec max_diff_time = { .tv_sec = 0, .tv_nsec = 0 };

struct timespec clock_difftime(struct timespec start, struct timespec end) {
  struct timespec temp;
  if ((end.tv_nsec-start.tv_nsec)<0) {
    temp.tv_sec = end.tv_sec-start.tv_sec-1;
    temp.tv_nsec = 1000000000+end.tv_nsec-start.tv_nsec;
  } else {
    temp.tv_sec = end.tv_sec-start.tv_sec;
    temp.tv_nsec = end.tv_nsec-start.tv_nsec;
  }
  return temp;
}

void print_difftimes(void) {
#ifdef DEBUG
  printf("difftimes min = %lu ns ; max = %lu ns\n", min_diff_time.tv_nsec, max_diff_time.tv_nsec);
#else
  LOG_I(HW,"difftimes min = %lu ns ; max = %lu ns\n", min_diff_time.tv_nsec, max_diff_time.tv_nsec);
#endif
}

void update_difftimes(struct timespec start, struct timespec end) {
  struct timespec diff_time = { .tv_sec = 0, .tv_nsec = 0 };
  int             changed = 0;
  diff_time = clock_difftime(start, end);
  if ((min_diff_time.tv_nsec == 0) || (diff_time.tv_nsec < min_diff_time.tv_nsec)) {
    min_diff_time.tv_nsec = diff_time.tv_nsec;
    changed = 1;
  }
  if ((max_diff_time.tv_nsec == 0) || (diff_time.tv_nsec > max_diff_time.tv_nsec)) {
    max_diff_time.tv_nsec = diff_time.tv_nsec;
    changed = 1;
  }
#if 1
  if (changed) print_difftimes();
#endif
}

/*------------------------------------------------------------------------*/

unsigned int build_rflocal(int txi, int txq, int rxi, int rxq) {
  return (txi + (txq<<6) + (rxi<<12) + (rxq<<18));
}
unsigned int build_rfdc(int dcoff_i_rxfe, int dcoff_q_rxfe) {
  return (dcoff_i_rxfe + (dcoff_q_rxfe<<8));
}

#if !defined(ENABLE_ITTI)
void signal_handler(int sig) {
  void *array[10];
  size_t size;

  if (sig==SIGSEGV) {
    // get void*'s for all entries on the stack
    size = backtrace(array, 10);

    // print out all the frames to stderr
    fprintf(stderr, "Error: signal %d:\n", sig);
    backtrace_symbols_fd(array, size, 2);
    exit(-1);
  } else {
    printf("trying to exit gracefully...\n");
    oai_exit = 1;
  }
}
#endif
#define KNRM  "\x1B[0m"
#define KRED  "\x1B[31m"
#define KGRN  "\x1B[32m"
#define KBLU  "\x1B[34m"
#define RESET "\033[0m"



void exit_fun(const char* s)
{
  int CC_id;
  int ru_id;

  if (s != NULL) {
    printf("%s %s() Exiting OAI softmodem: %s\n",__FILE__, __FUNCTION__, s);
  }

  oai_exit = 1;

  if (UE_flag==0) {
    for (ru_id=0; ru_id<RC.nb_RU;ru_id++) {
      if (RC.ru[ru_id]->rfdevice.trx_end_func)
	RC.ru[ru_id]->rfdevice.trx_end_func(&RC.ru[ru_id]->rfdevice);
      if (RC.ru[ru_id]->ifdevice.trx_end_func)
	RC.ru[ru_id]->ifdevice.trx_end_func(&RC.ru[ru_id]->ifdevice);  
    }
  }

  for(CC_id=0; CC_id<MAX_NUM_CCs; CC_id++) {

    oai_exit = 1;

    for(CC_id=0; CC_id<MAX_NUM_CCs; CC_id++) {
      if (UE_flag == 0) {
      } else {
	if (PHY_vars_UE_g[0][CC_id]->rfdevice.trx_end_func)
	  PHY_vars_UE_g[0][CC_id]->rfdevice.trx_end_func(&PHY_vars_UE_g[0][CC_id]->rfdevice);
      }
    }

#if defined(ENABLE_ITTI)
    sleep(1); //allow lte-softmodem threads to exit first
    itti_terminate_tasks (TASK_UNKNOWN);
#endif

  }

}

#ifdef XFORMS


void reset_stats(FL_OBJECT *button, long arg)
{
  int i,j,k;
  PHY_VARS_eNB *phy_vars_eNB = RC.eNB[0][0];

  for (i=0; i<NUMBER_OF_UE_MAX; i++) {
    for (k=0; k<8; k++) { //harq_processes
      for (j=0; j<phy_vars_eNB->dlsch[i][0]->Mlimit; j++) {
	phy_vars_eNB->UE_stats[i].dlsch_NAK[k][j]=0;
	phy_vars_eNB->UE_stats[i].dlsch_ACK[k][j]=0;
	phy_vars_eNB->UE_stats[i].dlsch_trials[k][j]=0;
      }

      phy_vars_eNB->UE_stats[i].dlsch_l2_errors[k]=0;
      phy_vars_eNB->UE_stats[i].ulsch_errors[k]=0;
      phy_vars_eNB->UE_stats[i].ulsch_consecutive_errors=0;


      phy_vars_eNB->UE_stats[i].dlsch_sliding_cnt=0;
      phy_vars_eNB->UE_stats[i].dlsch_NAK_round0=0;
      phy_vars_eNB->UE_stats[i].dlsch_mcs_offset=0;
    }
  }
}

static void *scope_thread(void *arg) {
  char stats_buffer[16384];
# ifdef ENABLE_XFORMS_WRITE_STATS
  FILE *UE_stats, *eNB_stats;
# endif
  struct sched_param sched_param;
  int UE_id, CC_id;
  int ue_cnt=0;

  sched_param.sched_priority = sched_get_priority_min(SCHED_FIFO)+1;
  sched_setscheduler(0, SCHED_FIFO,&sched_param);

  printf("Scope thread has priority %d\n",sched_param.sched_priority);

# ifdef ENABLE_XFORMS_WRITE_STATS

  if (UE_flag==1)
    UE_stats  = fopen("UE_stats.txt", "w");
  else
    eNB_stats = fopen("eNB_stats.txt", "w");

#endif

  while (!oai_exit) {
    if (UE_flag==1) {
      dump_ue_stats (PHY_vars_UE_g[0][0], &PHY_vars_UE_g[0][0]->proc.proc_rxtx[0],stats_buffer, 0, mode,rx_input_level_dBm);
      //fl_set_object_label(form_stats->stats_text, stats_buffer);
      fl_clear_browser(form_stats->stats_text);
      fl_add_browser_line(form_stats->stats_text, stats_buffer);

      phy_scope_UE(form_ue[0],
		   PHY_vars_UE_g[0][0],
		   0,
		   0,7);


    } else {
      /*
	if (RC.eNB[0][0]->mac_enabled==1) {
	len = dump_eNB_l2_stats (stats_buffer, 0);
	//fl_set_object_label(form_stats_l2->stats_text, stats_buffer);
	fl_clear_browser(form_stats_l2->stats_text);
	fl_add_browser_line(form_stats_l2->stats_text, stats_buffer);
	}
	len = dump_eNB_stats (RC.eNB[0][0], stats_buffer, 0);

	if (MAX_NUM_CCs>1)
	len += dump_eNB_stats (RC.eNB[0][1], &stats_buffer[len], 0);

	//fl_set_object_label(form_stats->stats_text, stats_buffer);
	fl_clear_browser(form_stats->stats_text);
	fl_add_browser_line(form_stats->stats_text, stats_buffer);
      */
      ue_cnt=0;
      for(UE_id=0; UE_id<NUMBER_OF_UE_MAX; UE_id++) {
	for(CC_id=0; CC_id<MAX_NUM_CCs; CC_id++) {
	  //	  if ((RC.eNB[0][CC_id]->dlsch[UE_id][0]->rnti>0) && (ue_cnt<scope_enb_num_ue)) {
	  if ((ue_cnt<scope_enb_num_ue)) {
	    phy_scope_eNB(form_enb[CC_id][ue_cnt],
			  RC.eNB[0][CC_id],
			  UE_id);
	    ue_cnt++;
	  }
	}
      }

    }
	
    //printf("doing forms\n");
    //usleep(100000); // 100 ms
    sleep(1);
  }

  //  printf("%s",stats_buffer);

# ifdef ENABLE_XFORMS_WRITE_STATS

  if (UE_flag==1) {
    if (UE_stats) {
      rewind (UE_stats);
      fwrite (stats_buffer, 1, len, UE_stats);
      fclose (UE_stats);
    }
  } else {
    if (eNB_stats) {
      rewind (eNB_stats);
      fwrite (stats_buffer, 1, len, eNB_stats);
      fclose (eNB_stats);
    }
  }

# endif

  pthread_exit((void*)arg);
}
#endif




#if defined(ENABLE_ITTI)
void *l2l1_task(void *arg) {
  MessageDef *message_p = NULL;
  int         result;

  itti_set_task_real_time(TASK_L2L1);
  itti_mark_task_ready(TASK_L2L1);

  if (UE_flag == 0) {
    /* Wait for the initialize message */
    printf("Wait for the ITTI initialize message\n");
    do {
      if (message_p != NULL) {
	result = itti_free (ITTI_MSG_ORIGIN_ID(message_p), message_p);
	AssertFatal (result == EXIT_SUCCESS, "Failed to free memory (%d)!\n", result);
      }

      itti_receive_msg (TASK_L2L1, &message_p);

      switch (ITTI_MSG_ID(message_p)) {
      case INITIALIZE_MESSAGE:
	/* Start eNB thread */
	LOG_D(EMU, "L2L1 TASK received %s\n", ITTI_MSG_NAME(message_p));
	start_eNB = 1;
	break;

      case TERMINATE_MESSAGE:
	printf("received terminate message\n");
	oai_exit=1;
	itti_exit_task ();
	break;

      default:
	LOG_E(EMU, "Received unexpected message %s\n", ITTI_MSG_NAME(message_p));
	break;
      }
    } while (ITTI_MSG_ID(message_p) != INITIALIZE_MESSAGE);

    result = itti_free (ITTI_MSG_ORIGIN_ID(message_p), message_p);
    AssertFatal (result == EXIT_SUCCESS, "Failed to free memory (%d)!\n", result);
  }

  do {
    // Wait for a message
    itti_receive_msg (TASK_L2L1, &message_p);

    switch (ITTI_MSG_ID(message_p)) {
    case TERMINATE_MESSAGE:
      oai_exit=1;
      itti_exit_task ();
      break;

    case ACTIVATE_MESSAGE:
      start_UE = 1;
      break;

    case DEACTIVATE_MESSAGE:
      start_UE = 0;
      break;

    case MESSAGE_TEST:
      LOG_I(EMU, "Received %s\n", ITTI_MSG_NAME(message_p));
      break;

    default:
      LOG_E(EMU, "Received unexpected message %s\n", ITTI_MSG_NAME(message_p));
      break;
    }

    result = itti_free (ITTI_MSG_ORIGIN_ID(message_p), message_p);
    AssertFatal (result == EXIT_SUCCESS, "Failed to free memory (%d)!\n", result);
  } while(!oai_exit);

  return NULL;
}
#endif


static void get_options(void) {
  int CC_id;
  int tddflag;
  char *loopfile=NULL;
  int dumpframe;
  paramdef_t cmdline_params[] =CMDLINE_PARAMS_DESC ;

  config_process_cmdline( cmdline_params,sizeof(cmdline_params)/sizeof(paramdef_t),NULL); 

  if (strlen(in_path) > 0) {
      opt_type = OPT_PCAP;
      opt_enabled=1;
      printf("Enabling OPT for PCAP  with the following file %s \n",in_path);
  }
  if (strlen(in_ip) > 0) {
      opt_enabled=1;
      opt_type = OPT_WIRESHARK;
      printf("Enabling OPT for wireshark for local interface");
  }
  if (UE_flag > 0) {
     paramdef_t cmdline_uemodeparams[] =CMDLINE_UEMODEPARAMS_DESC;
     paramdef_t cmdline_ueparams[] =CMDLINE_UEPARAMS_DESC;



     config_process_cmdline( cmdline_uemodeparams,sizeof(cmdline_uemodeparams)/sizeof(paramdef_t),NULL);
     config_process_cmdline( cmdline_ueparams,sizeof(cmdline_ueparams)/sizeof(paramdef_t),NULL);
      if (loopfile != NULL) {
  	  printf("Input file for hardware emulation: %s",loopfile);
  	  mode=loop_through_memory;
  	  input_fd = fopen(loopfile,"r");
  	  AssertFatal(input_fd != NULL,"Please provide a valid input file\n");
      }
      if ( (cmdline_uemodeparams[CMDLINE_CALIBUERX_IDX].paramflags &  PARAMFLAG_PARAMSET) != 0) mode = rx_calib_ue;
      if ( (cmdline_uemodeparams[CMDLINE_CALIBUERXMED_IDX].paramflags &  PARAMFLAG_PARAMSET) != 0) mode = rx_calib_ue_med;
      if ( (cmdline_uemodeparams[CMDLINE_CALIBUERXBYP_IDX].paramflags &  PARAMFLAG_PARAMSET) != 0) mode = rx_calib_ue_byp;
      if ( *(cmdline_uemodeparams[CMDLINE_DEBUGUEPRACH_IDX].uptr) > 0) mode = debug_prach;
      if ( *(cmdline_uemodeparams[CMDLINE_NOL2CONNECT_IDX].uptr) > 0)  mode = no_L2_connect;
      if ( *(cmdline_uemodeparams[CMDLINE_CALIBPRACHTX_IDX].uptr) > 0) mode = calib_prach_tx; 
      if (dumpframe  > 0)  mode = rx_dump_frame;
      
      if ( downlink_frequency[0][0] > 0) {
  	  for (CC_id=1; CC_id<MAX_NUM_CCs; CC_id++) {
  	    downlink_frequency[CC_id][1] = downlink_frequency[0][0];
  	    downlink_frequency[CC_id][2] = downlink_frequency[0][0];
  	    downlink_frequency[CC_id][3] = downlink_frequency[0][0];
  	    printf("Downlink for CC_id %d frequency set to %u\n", CC_id, downlink_frequency[CC_id][0]);
  	  }
      UE_scan=0;
      } 

      if (tddflag > 0) {
         for (CC_id=0; CC_id<MAX_NUM_CCs; CC_id++) 
	     frame_parms[CC_id]->frame_type = TDD;
      }

      if (frame_parms[0]->N_RB_DL !=0) {
  	  if ( frame_parms[0]->N_RB_DL < 6 ) {
  	     frame_parms[0]->N_RB_DL = 6;
  	     printf ( "%i: Invalid number of ressource blocks, adjusted to 6\n",frame_parms[0]->N_RB_DL);
  	  }
  	  if ( frame_parms[0]->N_RB_DL > 100 ) {
  	     frame_parms[0]->N_RB_DL = 100;
  	     printf ( "%i: Invalid number of ressource blocks, adjusted to 100\n",frame_parms[0]->N_RB_DL);
  	  }
  	  if ( frame_parms[0]->N_RB_DL > 50 && frame_parms[0]->N_RB_DL < 100 ) {
  	     frame_parms[0]->N_RB_DL = 50;
  	     printf ( "%i: Invalid number of ressource blocks, adjusted to 50\n",frame_parms[0]->N_RB_DL);
  	  }
  	  if ( frame_parms[0]->N_RB_DL > 25 && frame_parms[0]->N_RB_DL < 50 ) {
  	     frame_parms[0]->N_RB_DL = 25;
  	     printf ( "%i: Invalid number of ressource blocks, adjusted to 25\n",frame_parms[0]->N_RB_DL);
  	  }
  	  UE_scan = 0;
  	  frame_parms[0]->N_RB_UL=frame_parms[0]->N_RB_DL;
  	  for (CC_id=1; CC_id<MAX_NUM_CCs; CC_id++) {
  	      frame_parms[CC_id]->N_RB_DL=frame_parms[0]->N_RB_DL;
  	      frame_parms[CC_id]->N_RB_UL=frame_parms[0]->N_RB_UL;
  	  }
      }


      for (CC_id=1;CC_id<MAX_NUM_CCs;CC_id++) {
  	    tx_max_power[CC_id]=tx_max_power[0];
	    rx_gain[0][CC_id] = rx_gain[0][0];
	    tx_gain[0][CC_id] = tx_gain[0][0];
      }
  } /* UE_flag > 0 */
#if T_TRACER
  paramdef_t cmdline_ttraceparams[] =CMDLINE_TTRACEPARAMS_DESC ;
  config_process_cmdline( cmdline_ttraceparams,sizeof(cmdline_ttraceparams)/sizeof(paramdef_t),NULL);   
#endif

  if ( !(CONFIG_ISFLAGSET(CONFIG_ABORT)) ) {
    if (UE_flag == 0) {
      memset((void*)&RC,0,sizeof(RC));
      /* Read RC configuration file */
      RCConfig();
      NB_eNB_INST = RC.nb_inst;
      NB_RU	  = RC.nb_RU;
      printf("Configuration: nb_inst %d, nb_ru %d\n",NB_eNB_INST,NB_RU);
    }
  } else if (UE_flag == 1 && (CONFIG_GETCONFFILE != NULL)) {
    // Here the configuration file is the XER encoded UE capabilities
    // Read it in and store in asn1c data structures
    strcpy(uecap_xer,CONFIG_GETCONFFILE);
    uecap_xer_in=1;
  } /* UE with config file  */
}


  
#if T_TRACER
int T_wait = 1;       /* by default we wait for the tracer */
int T_port = 2021;    /* default port to listen to to wait for the tracer */
int T_dont_fork = 0;  /* default is to fork, see 'T_init' to understand */
#endif


void set_default_frame_parms(LTE_DL_FRAME_PARMS *frame_parms[MAX_NUM_CCs]);
void set_default_frame_parms(LTE_DL_FRAME_PARMS *frame_parms[MAX_NUM_CCs]) {

  int CC_id;

  for (CC_id=0; CC_id<MAX_NUM_CCs; CC_id++) {
    frame_parms[CC_id] = (LTE_DL_FRAME_PARMS*) malloc(sizeof(LTE_DL_FRAME_PARMS));
    /* Set some default values that may be overwritten while reading options */
    frame_parms[CC_id]->frame_type          = FDD;
    frame_parms[CC_id]->tdd_config          = 3;
    frame_parms[CC_id]->tdd_config_S        = 0;
    frame_parms[CC_id]->N_RB_DL             = 100;
    frame_parms[CC_id]->N_RB_UL             = 100;
    frame_parms[CC_id]->Ncp                 = NORMAL;
    frame_parms[CC_id]->Ncp_UL              = NORMAL;
    frame_parms[CC_id]->Nid_cell            = 0;
    frame_parms[CC_id]->num_MBSFN_config    = 0;
    frame_parms[CC_id]->nb_antenna_ports_eNB  = 1;
    frame_parms[CC_id]->nb_antennas_tx      = 1;
    frame_parms[CC_id]->nb_antennas_rx      = 1;

    frame_parms[CC_id]->nushift             = 0;

    frame_parms[CC_id]->phich_config_common.phich_resource = oneSixth;
    frame_parms[CC_id]->phich_config_common.phich_duration = normal;
    // UL RS Config
    frame_parms[CC_id]->pusch_config_common.ul_ReferenceSignalsPUSCH.cyclicShift = 0;//n_DMRS1 set to 0
    frame_parms[CC_id]->pusch_config_common.ul_ReferenceSignalsPUSCH.groupHoppingEnabled = 0;
    frame_parms[CC_id]->pusch_config_common.ul_ReferenceSignalsPUSCH.sequenceHoppingEnabled = 0;
    frame_parms[CC_id]->pusch_config_common.ul_ReferenceSignalsPUSCH.groupAssignmentPUSCH = 0;

    frame_parms[CC_id]->prach_config_common.rootSequenceIndex=22;
    frame_parms[CC_id]->prach_config_common.prach_ConfigInfo.zeroCorrelationZoneConfig=1;
    frame_parms[CC_id]->prach_config_common.prach_ConfigInfo.prach_ConfigIndex=0;
    frame_parms[CC_id]->prach_config_common.prach_ConfigInfo.highSpeedFlag=0;
    frame_parms[CC_id]->prach_config_common.prach_ConfigInfo.prach_FreqOffset=0;

    downlink_frequency[CC_id][0] = 2680000000; // Use float to avoid issue with frequency over 2^31.
    downlink_frequency[CC_id][1] = downlink_frequency[CC_id][0];
    downlink_frequency[CC_id][2] = downlink_frequency[CC_id][0];
    downlink_frequency[CC_id][3] = downlink_frequency[CC_id][0];
    //printf("Downlink for CC_id %d frequency set to %u\n", CC_id, downlink_frequency[CC_id][0]);

  }

}

void init_openair0(void);

void init_openair0() {

  int card;
  int i;

  for (card=0; card<MAX_CARDS; card++) {

    openair0_cfg[card].mmapped_dma=mmapped_dma;
    openair0_cfg[card].configFilename = NULL;

    if(frame_parms[0]->N_RB_DL == 100) {
      if (frame_parms[0]->threequarter_fs) {
	openair0_cfg[card].sample_rate=23.04e6;
	openair0_cfg[card].samples_per_frame = 230400;
	openair0_cfg[card].tx_bw = 10e6;
	openair0_cfg[card].rx_bw = 10e6;
      } else {
	openair0_cfg[card].sample_rate=30.72e6;
	openair0_cfg[card].samples_per_frame = 307200;
	openair0_cfg[card].tx_bw = 10e6;
	openair0_cfg[card].rx_bw = 10e6;
      }
    } else if(frame_parms[0]->N_RB_DL == 50) {
      openair0_cfg[card].sample_rate=15.36e6;
      openair0_cfg[card].samples_per_frame = 153600;
      openair0_cfg[card].tx_bw = 5e6;
      openair0_cfg[card].rx_bw = 5e6;
    } else if (frame_parms[0]->N_RB_DL == 25) {
      openair0_cfg[card].sample_rate=7.68e6;
      openair0_cfg[card].samples_per_frame = 76800;
      openair0_cfg[card].tx_bw = 2.5e6;
      openair0_cfg[card].rx_bw = 2.5e6;
    } else if (frame_parms[0]->N_RB_DL == 6) {
      openair0_cfg[card].sample_rate=1.92e6;
      openair0_cfg[card].samples_per_frame = 19200;
      openair0_cfg[card].tx_bw = 1.5e6;
      openair0_cfg[card].rx_bw = 1.5e6;
    }




    if (frame_parms[0]->frame_type==TDD)
      openair0_cfg[card].duplex_mode = duplex_mode_TDD;
    else //FDD
      openair0_cfg[card].duplex_mode = duplex_mode_FDD;

    printf("HW: Configuring card %d, nb_antennas_tx/rx %d/%d\n",card,
	   ((UE_flag==0) ? RC.eNB[0][0]->frame_parms.nb_antennas_tx : PHY_vars_UE_g[0][0]->frame_parms.nb_antennas_tx),
	   ((UE_flag==0) ? RC.eNB[0][0]->frame_parms.nb_antennas_rx : PHY_vars_UE_g[0][0]->frame_parms.nb_antennas_rx));
    openair0_cfg[card].Mod_id = 0;

    openair0_cfg[card].num_rb_dl=frame_parms[0]->N_RB_DL;

    openair0_cfg[card].clock_source = clock_source;


    openair0_cfg[card].tx_num_channels=min(2,((UE_flag==0) ? RC.eNB[0][0]->frame_parms.nb_antennas_tx : PHY_vars_UE_g[0][0]->frame_parms.nb_antennas_tx));
    openair0_cfg[card].rx_num_channels=min(2,((UE_flag==0) ? RC.eNB[0][0]->frame_parms.nb_antennas_rx : PHY_vars_UE_g[0][0]->frame_parms.nb_antennas_rx));

    for (i=0; i<4; i++) {

      if (i<openair0_cfg[card].tx_num_channels)
	openair0_cfg[card].tx_freq[i] = (UE_flag==0) ? downlink_frequency[0][i] : downlink_frequency[0][i]+uplink_frequency_offset[0][i];
      else
	openair0_cfg[card].tx_freq[i]=0.0;

      if (i<openair0_cfg[card].rx_num_channels)
	openair0_cfg[card].rx_freq[i] = (UE_flag==0) ? downlink_frequency[0][i] + uplink_frequency_offset[0][i] : downlink_frequency[0][i];
      else
	openair0_cfg[card].rx_freq[i]=0.0;

      openair0_cfg[card].autocal[i] = 1;
      openair0_cfg[card].tx_gain[i] = tx_gain[0][i];
      if (UE_flag == 0) {
	openair0_cfg[card].rx_gain[i] = RC.eNB[0][0]->rx_total_gain_dB;
      }
      else {
	openair0_cfg[card].rx_gain[i] = PHY_vars_UE_g[0][0]->rx_total_gain_dB - rx_gain_off;
      }

      openair0_cfg[card].configFilename = rf_config_file;
      printf("Card %d, channel %d, Setting tx_gain %f, rx_gain %f, tx_freq %f, rx_freq %f\n",
	     card,i, openair0_cfg[card].tx_gain[i],
	     openair0_cfg[card].rx_gain[i],
	     openair0_cfg[card].tx_freq[i],
	     openair0_cfg[card].rx_freq[i]);
    }
  }
}


void wait_RUs(void) {

  LOG_I(PHY,"Waiting for RUs to be configured ...\n");

  // wait for all RUs to be configured over fronthaul
  pthread_mutex_lock(&RC.ru_mutex);



  while (RC.ru_mask>0) {
    pthread_cond_wait(&RC.ru_cond,&RC.ru_mutex);
  }

  LOG_I(PHY,"RUs configured\n");
}

void wait_eNBs(void) {

  int i,j;
  int waiting=1;


  while (waiting==1) {
    printf("Waiting for eNB L1 instances to all get configured ... sleeping 500ms (nb_L1_inst %d)\n",RC.nb_L1_inst);
    usleep(500000);
    waiting=0;
    for (i=0;i<RC.nb_L1_inst;i++)
      for (j=0;j<RC.nb_L1_CC[i];j++)
	if (RC.eNB[i][j]->configured==0) {
	  waiting=1;
	  break;
	}
  }
  printf("eNB L1 are configured\n");
}

int main( int argc, char **argv )
{
  int i;
#if defined (XFORMS)
  void *status;
#endif

  int CC_id;
  int ru_id;
  uint8_t  abstraction_flag=0;
  uint8_t beta_ACK=0,beta_RI=0,beta_CQI=2;

#if defined (XFORMS)
  int ret;
#endif

  start_background_system();
  if ( load_configmodule(argc,argv) == NULL) {
    exit_fun("[SOFTMODEM] Error, configuration module init failed\n");
  } 

      
#ifdef DEBUG_CONSOLE
  setvbuf(stdout, NULL, _IONBF, 0);
  setvbuf(stderr, NULL, _IONBF, 0);
#endif

  PHY_VARS_UE *UE[MAX_NUM_CCs];

  mode = normal_txrx;
  memset(&openair0_cfg[0],0,sizeof(openair0_config_t)*MAX_CARDS);

  memset(tx_max_power,0,sizeof(int)*MAX_NUM_CCs);

  set_latency_target();


  // set default parameters
  if (UE_flag == 1) set_default_frame_parms(frame_parms);

  logInit();

  printf("Reading in command-line options\n");
<<<<<<< HEAD
  // get options and fill parameters from configuration file
  // temporary test to allow legacy config or config module */
  
  get_options (); 
  
=======
  get_options (); 
  if (CONFIG_ISFLAGSET(CONFIG_ABORT)) {
      fprintf(stderr,"Getting configuration failed\n");
      exit(-1);
  }

>>>>>>> fe64b141


#if T_TRACER
  T_init(T_port, T_wait, T_dont_fork);
#endif

  // initialize the log (see log.h for details)
  set_glog(glog_level, glog_verbosity);

  //randominit (0);
  set_taus_seed (0);

  if (UE_flag==1) {
    printf("configuring for UE\n");

    set_comp_log(HW,      LOG_DEBUG,  LOG_HIGH, 1);
    set_comp_log(PHY,     LOG_DEBUG,   LOG_HIGH, 1);
    set_comp_log(MAC,     LOG_INFO,   LOG_HIGH, 1);
    set_comp_log(RLC,     LOG_INFO,   LOG_HIGH | FLAG_THREAD, 1);
    set_comp_log(PDCP,    LOG_INFO,   LOG_HIGH, 1);
    set_comp_log(OTG,     LOG_INFO,   LOG_HIGH, 1);
    set_comp_log(RRC,     LOG_INFO,   LOG_HIGH, 1);
#if defined(ENABLE_ITTI)
    set_comp_log(EMU,     LOG_INFO,   LOG_MED, 1);
# if defined(ENABLE_USE_MME)
    set_comp_log(NAS,     LOG_INFO,   LOG_HIGH, 1);
# endif
#endif

  } else {
    printf("configuring for RAU/RRU\n");

    set_comp_log(HW,      hw_log_level, hw_log_verbosity, 1);
    set_comp_log(PHY,     phy_log_level,   phy_log_verbosity, 1);
    if (opt_enabled == 1 )
      set_comp_log(OPT,   opt_log_level,      opt_log_verbosity, 1);
    set_comp_log(MAC,     mac_log_level,  mac_log_verbosity, 1);
    set_comp_log(RLC,     rlc_log_level,   rlc_log_verbosity, 1);
    set_comp_log(PDCP,    pdcp_log_level,  pdcp_log_verbosity, 1);
    set_comp_log(RRC,     rrc_log_level,  rrc_log_verbosity, 1);
#if defined(ENABLE_ITTI)
    set_comp_log(EMU,     LOG_INFO,   LOG_MED, 1);
# if defined(ENABLE_USE_MME)
    set_comp_log(UDP_,    udp_log_level,   udp_log_verbosity, 1);
    set_comp_log(GTPU,    gtpu_log_level,   gtpu_log_verbosity, 1);
    set_comp_log(S1AP,    LOG_DEBUG,   LOG_HIGH, 1);
    set_comp_log(SCTP,    LOG_INFO,   LOG_HIGH, 1);
# endif
#if defined(ENABLE_SECURITY)
    set_comp_log(OSA,    osa_log_level,   osa_log_verbosity, 1);
#endif
#endif
#ifdef LOCALIZATION
    set_comp_log(LOCALIZE, LOG_DEBUG, LOG_LOW, 1);
    set_component_filelog(LOCALIZE);
#endif
    set_comp_log(ENB_APP, LOG_INFO, LOG_HIGH, 1);
    set_comp_log(OTG,     LOG_INFO,   LOG_HIGH, 1);

    if (online_log_messages == 1) {
      set_component_filelog(RRC);
      set_component_filelog(PDCP);
    }
  }

  if (ouput_vcd) {
    if (UE_flag==1)
      VCD_SIGNAL_DUMPER_INIT("/tmp/openair_dump_UE.vcd");
    else
      VCD_SIGNAL_DUMPER_INIT("/tmp/openair_dump_eNB.vcd");
  }

  if (opp_enabled ==1) {
    reset_opp_meas();
  }
  cpuf=get_cpu_freq_GHz();

#if defined(ENABLE_ITTI)

  if (UE_flag == 1) {
    log_set_instance_type (LOG_INSTANCE_UE);
  } else {
    log_set_instance_type (LOG_INSTANCE_ENB);
  }

  itti_init(TASK_MAX, THREAD_MAX, MESSAGES_ID_MAX, tasks_info, messages_info, messages_definition_xml, itti_dump_file);

  // initialize mscgen log after ITTI
  MSC_INIT(MSC_E_UTRAN, THREAD_MAX+TASK_MAX);
#endif

  if (opt_type != OPT_NONE) {
    radio_type_t radio_type;

    if (frame_parms[0]->frame_type == FDD)
      radio_type = RADIO_TYPE_FDD;
    else
      radio_type = RADIO_TYPE_TDD;

    if (init_opt(in_path, in_ip, NULL, radio_type) == -1)
      LOG_E(OPT,"failed to run OPT \n");
  }

#ifdef PDCP_USE_NETLINK
  netlink_init();
#if defined(PDCP_USE_NETLINK_QUEUES)
  pdcp_netlink_init();
#endif
#endif

#if !defined(ENABLE_ITTI)
  // to make a graceful exit when ctrl-c is pressed
  signal(SIGSEGV, signal_handler);
  signal(SIGINT, signal_handler);
#endif


  check_clock();

#ifndef PACKAGE_VERSION
#  define PACKAGE_VERSION "UNKNOWN-EXPERIMENTAL"
#endif

  LOG_I(HW, "Version: %s\n", PACKAGE_VERSION);

  // init the parameters
  for (CC_id=0; CC_id<MAX_NUM_CCs; CC_id++) {

    if (UE_flag==1) {
      frame_parms[CC_id]->nb_antennas_tx     = nb_antenna_tx;
      frame_parms[CC_id]->nb_antennas_rx     = nb_antenna_rx;
      frame_parms[CC_id]->nb_antenna_ports_eNB = 1; //initial value overwritten by initial sync later
    }
  }




  for (CC_id=0; CC_id<MAX_NUM_CCs; CC_id++) {


    if (UE_flag==1) {     
      NB_UE_INST=1;     
      NB_INST=1;     
      PHY_vars_UE_g = malloc(sizeof(PHY_VARS_UE**));     
      PHY_vars_UE_g[0] = malloc(sizeof(PHY_VARS_UE*)*MAX_NUM_CCs);
      
      
      
      PHY_vars_UE_g[0][CC_id] = init_ue_vars(frame_parms[CC_id], 0,abstraction_flag);
      UE[CC_id] = PHY_vars_UE_g[0][CC_id];
      printf("PHY_vars_UE_g[0][%d] = %p\n",CC_id,UE[CC_id]);
      
      if (phy_test==1)
	UE[CC_id]->mac_enabled = 0;
      else 
	UE[CC_id]->mac_enabled = 1;
      
      if (UE[CC_id]->mac_enabled == 0) {  //set default UL parameters for testing mode
	for (i=0; i<NUMBER_OF_CONNECTED_eNB_MAX; i++) {
	  UE[CC_id]->pusch_config_dedicated[i].betaOffset_ACK_Index = beta_ACK;
	  UE[CC_id]->pusch_config_dedicated[i].betaOffset_RI_Index  = beta_RI;
	  UE[CC_id]->pusch_config_dedicated[i].betaOffset_CQI_Index = beta_CQI;
	  
	  UE[CC_id]->scheduling_request_config[i].sr_PUCCH_ResourceIndex = 0;
	  UE[CC_id]->scheduling_request_config[i].sr_ConfigIndex = 7+(0%3);
	  UE[CC_id]->scheduling_request_config[i].dsr_TransMax = sr_n4;
	}
      }
      
      UE[CC_id]->UE_scan = UE_scan;
      UE[CC_id]->UE_scan_carrier = UE_scan_carrier;
      UE[CC_id]->mode    = mode;
      printf("UE[%d]->mode = %d\n",CC_id,mode);
      
      if (UE[CC_id]->mac_enabled == 1) { 
	UE[CC_id]->pdcch_vars[0][0]->crnti = 0x1234;
	UE[CC_id]->pdcch_vars[1][0]->crnti = 0x1234;
      }else {
	UE[CC_id]->pdcch_vars[0][0]->crnti = 0x1235;
	UE[CC_id]->pdcch_vars[1][0]->crnti = 0x1235;
      }
      UE[CC_id]->rx_total_gain_dB =  (int)rx_gain[CC_id][0] + rx_gain_off;
      UE[CC_id]->tx_power_max_dBm = tx_max_power[CC_id];
      
      if (frame_parms[CC_id]->frame_type==FDD) {
	UE[CC_id]->N_TA_offset = 0;
      }
      else {
	if (frame_parms[CC_id]->N_RB_DL == 100)
	  UE[CC_id]->N_TA_offset = 624;
	else if (frame_parms[CC_id]->N_RB_DL == 50)
	  UE[CC_id]->N_TA_offset = 624/2;
	else if (frame_parms[CC_id]->N_RB_DL == 25)
	  UE[CC_id]->N_TA_offset = 624/4;
      }
      
    }
  }

  fill_modeled_runtime_table(runtime_phy_rx,runtime_phy_tx);
  cpuf=get_cpu_freq_GHz();
  
  
  
#ifndef DEADLINE_SCHEDULER
  
  /* Currently we set affinity for UHD to CPU 0 for eNB/UE and only if number of CPUS >2 */
  
  cpu_set_t cpuset;
  int s;
  char cpu_affinity[1024];
  CPU_ZERO(&cpuset);
#ifdef CPU_AFFINITY
  if (get_nprocs() > 2) {
    CPU_SET(0, &cpuset);
    s = pthread_setaffinity_np(pthread_self(), sizeof(cpu_set_t), &cpuset);
    if (s != 0) {
      perror( "pthread_setaffinity_np");
      exit_fun("Error setting processor affinity");
    }
    LOG_I(HW, "Setting the affinity of main function to CPU 0, for device library to use CPU 0 only!\n");
  }
#endif
  
  /* Check the actual affinity mask assigned to the thread */
  s = pthread_getaffinity_np(pthread_self(), sizeof(cpu_set_t), &cpuset);
  if (s != 0) {
    perror( "pthread_getaffinity_np");
    exit_fun("Error getting processor affinity ");
  }
  memset(cpu_affinity, 0 , sizeof(cpu_affinity));
  for (int j = 0; j < CPU_SETSIZE; j++) {
    if (CPU_ISSET(j, &cpuset)) {
      char temp[1024];
      sprintf(temp, " CPU_%d ", j);
      strcat(cpu_affinity, temp);
    }
  }
  LOG_I(HW, "CPU Affinity of main() function is... %s\n", cpu_affinity);
#endif
  
  openair0_cfg[0].log_level = glog_level;
  
  
#if defined(ENABLE_ITTI)
  
  
  if ((UE_flag == 1)||
      (RC.nb_inst > 0))  {
    
    // don't create if node doesn't connect to RRC/S1/GTP
    if (create_tasks(UE_flag ? 0 : 1, UE_flag ? 1 : 0) < 0) {
      printf("cannot create ITTI tasks\n");
      exit(-1); // need a softer mode
    }
    
    printf("ITTI tasks created\n");
  }
  else {
    printf("No ITTI, Initializing L1\n");
    RCconfig_L1();
  }
#endif
  
  if (phy_test==0) {
    if (UE_flag==1) {
      printf("Filling UE band info\n");
      fill_ue_band_info();
      dl_phy_sync_success (0, 0, 0, 1);
    } 
  }
  
  
  
  
  mlockall(MCL_CURRENT | MCL_FUTURE);
  
  pthread_cond_init(&sync_cond,NULL);
  pthread_mutex_init(&sync_mutex, NULL);
  
#ifdef XFORMS
  int UE_id;
  
  if (do_forms==1) {
    fl_initialize (&argc, argv, NULL, 0, 0);
    
    if (UE_flag==0) {
      form_stats_l2 = create_form_stats_form();
      fl_show_form (form_stats_l2->stats_form, FL_PLACE_HOTSPOT, FL_FULLBORDER, "l2 stats");
      form_stats = create_form_stats_form();
      fl_show_form (form_stats->stats_form, FL_PLACE_HOTSPOT, FL_FULLBORDER, "stats");
      
      for(UE_id=0; UE_id<scope_enb_num_ue; UE_id++) {
	for(CC_id=0; CC_id<MAX_NUM_CCs; CC_id++) {
	  form_enb[CC_id][UE_id] = create_lte_phy_scope_enb();
	  sprintf (title, "LTE UL SCOPE eNB for CC_id %d, UE %d",CC_id,UE_id);
	  fl_show_form (form_enb[CC_id][UE_id]->lte_phy_scope_enb, FL_PLACE_HOTSPOT, FL_FULLBORDER, title);
	  
	  if (otg_enabled) {
	    fl_set_button(form_enb[CC_id][UE_id]->button_0,1);
	    fl_set_object_label(form_enb[CC_id][UE_id]->button_0,"DL Traffic ON");
	  } else {
	    fl_set_button(form_enb[CC_id][UE_id]->button_0,0);
	    fl_set_object_label(form_enb[CC_id][UE_id]->button_0,"DL Traffic OFF");
	  }
	} // CC_id
      } // UE_id
    } else {
      form_stats = create_form_stats_form();
      fl_show_form (form_stats->stats_form, FL_PLACE_HOTSPOT, FL_FULLBORDER, "stats");
      UE_id = 0;
      form_ue[UE_id] = create_lte_phy_scope_ue();
      sprintf (title, "LTE DL SCOPE UE");
      fl_show_form (form_ue[UE_id]->lte_phy_scope_ue, FL_PLACE_HOTSPOT, FL_FULLBORDER, title);
      
      /*
	if (openair_daq_vars.use_ia_receiver) {
	fl_set_button(form_ue[UE_id]->button_0,1);
	fl_set_object_label(form_ue[UE_id]->button_0, "IA Receiver ON");
	} else {
	fl_set_button(form_ue[UE_id]->button_0,0);
	fl_set_object_label(form_ue[UE_id]->button_0, "IA Receiver OFF");
	}*/
      fl_set_button(form_ue[UE_id]->button_0,0);
      fl_set_object_label(form_ue[UE_id]->button_0, "IA Receiver OFF");
    }
    
    ret = pthread_create(&forms_thread, NULL, scope_thread, NULL);
    
    if (ret == 0)
      pthread_setname_np( forms_thread, "xforms" );
    
    printf("Scope thread created, ret=%d\n",ret);
  }
  
#endif
  
  rt_sleep_ns(10*100000000ULL);
  
  
  
  
  // start the main threads
  if (UE_flag == 1) {
    int eMBMS_active = 0;
    init_UE(1,eMBMS_active,uecap_xer_in);
    number_of_cards = 1;
    
    for(CC_id=0; CC_id<MAX_NUM_CCs; CC_id++) {
      PHY_vars_UE_g[0][CC_id]->rf_map.card=0;
      PHY_vars_UE_g[0][CC_id]->rf_map.chain=CC_id+chain_offset;
    }
  }
  else { 
    number_of_cards = 1;    
    if (RC.nb_L1_inst > 0) {
      printf("Initializing eNB threads\n");
      init_eNB(single_thread_flag,wait_for_sync);
      //      for (inst=0;inst<RC.nb_L1_inst;inst++)
      //	for (CC_id=0;CC_id<RC.nb_L1_CC[inst];CC_id++) phy_init_lte_eNB(RC.eNB[inst][CC_id],0,0);
    }

    wait_eNBs();

    if (RC.nb_RU >0) {
      printf("Initializing RU threads\n");
      init_RU(rf_config_file);
      for (ru_id=0;ru_id<RC.nb_RU;ru_id++) {
	RC.ru[ru_id]->rf_map.card=0;
	RC.ru[ru_id]->rf_map.chain=CC_id+chain_offset;
      }
    }

    wait_RUs();
    // once all RUs are ready intiailize the rest of the eNBs ((dependence on final RU parameters after configuration)
    init_eNB_afterRU();
    
  }
  
  
  // connect the TX/RX buffers
  if (UE_flag==1) {
    
    for (CC_id=0; CC_id<MAX_NUM_CCs; CC_id++) {
      
      
#ifdef OAI_USRP
      UE[CC_id]->hw_timing_advance = timing_advance;
#else
      UE[CC_id]->hw_timing_advance = 160;
#endif
    }
    if (setup_ue_buffers(UE,&openair0_cfg[0])!=0) {
      printf("Error setting up eNB buffer\n");
      exit(-1);
    }
    
    
    
    if (input_fd) {
      printf("Reading in from file to antenna buffer %d\n",0);
      if (fread(UE[0]->common_vars.rxdata[0],
		sizeof(int32_t),
		frame_parms[0]->samples_per_tti*10,
		input_fd) != frame_parms[0]->samples_per_tti*10)
	printf("error reading from file\n");
    }
    //p_exmimo_config->framing.tdd_config = TXRXSWITCH_TESTRX;
  } else {
    
    
    
    
    
  }
  
  
  
  
  printf("Sending sync to all threads\n");
  
  
  
  pthread_mutex_lock(&sync_mutex);
  sync_var=0;
  pthread_cond_broadcast(&sync_cond);
  pthread_mutex_unlock(&sync_mutex);
  end_configmodule();

  // wait for end of program
  printf("TYPE <CTRL-C> TO TERMINATE\n");
  //getchar();


#if defined(ENABLE_ITTI)
  printf("Entering ITTI signals handler\n");
  itti_wait_tasks_end();
  oai_exit=1;
#else

  while (oai_exit==0)
    rt_sleep_ns(100000000ULL);

#endif

  // stop threads
#ifdef XFORMS
  printf("waiting for XFORMS thread\n");

  if (do_forms==1) {
    pthread_join(forms_thread,&status);
    fl_hide_form(form_stats->stats_form);
    fl_free_form(form_stats->stats_form);

    if (UE_flag==1) {
      fl_hide_form(form_ue[0]->lte_phy_scope_ue);
      fl_free_form(form_ue[0]->lte_phy_scope_ue);
    } else {
      fl_hide_form(form_stats_l2->stats_form);
      fl_free_form(form_stats_l2->stats_form);

      for(UE_id=0; UE_id<scope_enb_num_ue; UE_id++) {
	for(CC_id=0; CC_id<MAX_NUM_CCs; CC_id++) {
	  fl_hide_form(form_enb[CC_id][UE_id]->lte_phy_scope_enb);
	  fl_free_form(form_enb[CC_id][UE_id]->lte_phy_scope_enb);
	}
      }
    }
  }

#endif

  printf("stopping MODEM threads\n");

  // cleanup
  if (UE_flag == 1) {
  } else {
    stop_eNB(1);
  }


  pthread_cond_destroy(&sync_cond);
  pthread_mutex_destroy(&sync_mutex);



  // *** Handle per CC_id openair0
  if (UE_flag==1) {
    if (PHY_vars_UE_g[0][0]->rfdevice.trx_end_func)
      PHY_vars_UE_g[0][0]->rfdevice.trx_end_func(&PHY_vars_UE_g[0][0]->rfdevice);
  }
  else {
    for(ru_id=0; ru_id<NB_RU; ru_id++) {
      if (RC.ru[ru_id]->rfdevice.trx_end_func)
	RC.ru[ru_id]->rfdevice.trx_end_func(&RC.ru[ru_id]->rfdevice);  
      if (RC.ru[ru_id]->ifdevice.trx_end_func)
	RC.ru[ru_id]->ifdevice.trx_end_func(&RC.ru[ru_id]->ifdevice);  

    }
  }
  if (ouput_vcd)
    VCD_SIGNAL_DUMPER_CLOSE();
  
  if (opt_enabled == 1)
    terminate_opt();
  
  logClean();
  
  return 0;
}<|MERGE_RESOLUTION|>--- conflicted
+++ resolved
@@ -914,20 +914,13 @@
   logInit();
 
   printf("Reading in command-line options\n");
-<<<<<<< HEAD
-  // get options and fill parameters from configuration file
-  // temporary test to allow legacy config or config module */
-  
-  get_options (); 
-  
-=======
+
   get_options (); 
   if (CONFIG_ISFLAGSET(CONFIG_ABORT)) {
       fprintf(stderr,"Getting configuration failed\n");
       exit(-1);
   }
 
->>>>>>> fe64b141
 
 
 #if T_TRACER
