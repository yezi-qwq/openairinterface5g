--- conflicted
+++ resolved
@@ -1639,10 +1639,6 @@
       PHY_vars_eNB_g[0][CC_id]->target_ue_dl_mcs=target_dl_mcs;
       PHY_vars_eNB_g[0][CC_id]->ue_ul_nb_rb=6;
       PHY_vars_eNB_g[0][CC_id]->target_ue_ul_mcs=target_ul_mcs;
-<<<<<<< HEAD
-      
-=======
-
       // initialization for phy-test
       for (k=0;k<NUMBER_OF_UE_MAX;k++) {
 	PHY_vars_eNB_g[0][CC_id]->transmission_mode[k] = transmission_mode;
@@ -1654,7 +1650,7 @@
 	    for (re=0; re<frame_parms[CC_id]->ofdm_symbol_size; re++) 
 	      PHY_vars_eNB_g[0][CC_id]->common_vars.beam_weights[0][0][j][re] = 0x00007fff/frame_parms[CC_id]->nb_antennas_tx; 
       }
->>>>>>> 2507933c
+
       if (phy_test==1) PHY_vars_eNB_g[0][CC_id]->mac_enabled = 0;
       else PHY_vars_eNB_g[0][CC_id]->mac_enabled = 1;
       
@@ -1676,24 +1672,7 @@
     
       
       PHY_vars_eNB_g[0][CC_id]->rx_total_gain_dB = (int)rx_gain[CC_id][0];
-<<<<<<< HEAD
-      
-      if (frame_parms[CC_id]->frame_type==FDD) {
-	PHY_vars_eNB_g[0][CC_id]->N_TA_offset = 0;
-      }
-      else {
-	if (frame_parms[CC_id]->N_RB_DL == 100)
-	  PHY_vars_eNB_g[0][CC_id]->N_TA_offset = 624;
-	else if (frame_parms[CC_id]->N_RB_DL == 50)
-	  PHY_vars_eNB_g[0][CC_id]->N_TA_offset = 624/2;
-	else if (frame_parms[CC_id]->N_RB_DL == 25)
-	  PHY_vars_eNB_g[0][CC_id]->N_TA_offset = 624/4;
-      }
-=======
-
       PHY_vars_eNB_g[0][CC_id]->N_TA_offset = 0;
-
->>>>>>> 2507933c
     }
   
 
