/*******************************************************************************
    OpenAirInterface
    Copyright(c) 1999 - 2014 Eurecom

    OpenAirInterface is free software: you can redistribute it and/or modify
    it under the terms of the GNU General Public License as published by
    the Free Software Foundation, either version 3 of the License, or
    (at your option) any later version.


    OpenAirInterface is distributed in the hope that it will be useful,
    but WITHOUT ANY WARRANTY; without even the implied warranty of
    MERCHANTABILITY or FITNESS FOR A PARTICULAR PURPOSE.  See the
    GNU General Public License for more details.

    You should have received a copy of the GNU General Public License
    along with OpenAirInterface.The full GNU General Public License is
    included in this distribution in the file called "COPYING". If not,
    see <http://www.gnu.org/licenses/>.

   Contact Information
   OpenAirInterface Admin: openair_admin@eurecom.fr
   OpenAirInterface Tech : openair_tech@eurecom.fr
   OpenAirInterface Dev  : openair4g-devel@lists.eurecom.fr

   Address      : Eurecom, Campus SophiaTech, 450 Route des Chappes, CS 50193 - 06904 Biot Sophia Antipolis cedex, FRANCE

*******************************************************************************/

/*! \file lte-enb.c
 * \brief Top-level threads for eNodeB
 * \author R. Knopp, F. Kaltenberger, Navid Nikaein
 * \date 2012
 * \version 0.1
 * \company Eurecom
 * \email: knopp@eurecom.fr,florian.kaltenberger@eurecom.fr, navid.nikaein@eurecom.fr
 * \note
 * \warning
 */
#define _GNU_SOURCE
#include <stdio.h>
#include <stdlib.h>
#include <unistd.h>
#include <string.h>
#include <sys/ioctl.h>
#include <sys/types.h>
#include <sys/mman.h>
#include <sched.h>
#include <linux/sched.h>
#include <signal.h>
#include <execinfo.h>
#include <getopt.h>
#include <sys/sysinfo.h>

#include "T.h"

#include "rt_wrapper.h"

#undef MALLOC //there are two conflicting definitions, so we better make sure we don't use it at all

#include "assertions.h"
#include "msc.h"

#include "PHY/types.h"

#include "PHY/defs.h"
#undef MALLOC //there are two conflicting definitions, so we better make sure we don't use it at all
//#undef FRAME_LENGTH_COMPLEX_SAMPLES //there are two conflicting definitions, so we better make sure we don't use it at all

#include "../../ARCH/COMMON/common_lib.h"
#include "../../ARCH/ETHERNET/USERSPACE/LIB/if_defs.h"

//#undef FRAME_LENGTH_COMPLEX_SAMPLES //there are two conflicting definitions, so we better make sure we don't use it at all

#include "PHY/vars.h"
#include "SCHED/vars.h"
#include "LAYER2/MAC/vars.h"

#include "../../SIMU/USER/init_lte.h"

#include "LAYER2/MAC/defs.h"
#include "LAYER2/MAC/vars.h"
#include "LAYER2/MAC/proto.h"
#include "RRC/LITE/vars.h"
#include "PHY_INTERFACE/vars.h"

#ifdef SMBV
#include "PHY/TOOLS/smbv.h"
unsigned short config_frames[4] = {2,9,11,13};
#endif
#include "UTIL/LOG/log_extern.h"
#include "UTIL/OTG/otg_tx.h"
#include "UTIL/OTG/otg_externs.h"
#include "UTIL/MATH/oml.h"
#include "UTIL/LOG/vcd_signal_dumper.h"
#include "UTIL/OPT/opt.h"
#include "enb_config.h"
//#include "PHY/TOOLS/time_meas.h"

#ifndef OPENAIR2
#include "UTIL/OTG/otg_vars.h"
#endif

#if defined(ENABLE_ITTI)
# include "intertask_interface_init.h"
# include "create_tasks.h"
# if defined(ENABLE_USE_MME)
#   include "s1ap_eNB.h"
#ifdef PDCP_USE_NETLINK
#   include "SIMULATION/ETH_TRANSPORT/proto.h"
#endif
# endif
#endif

#ifdef XFORMS
#include "PHY/TOOLS/lte_phy_scope.h"
#include "stats.h"
#endif

// In lte-enb.c
extern int setup_eNB_buffers(PHY_VARS_eNB **phy_vars_eNB, openair0_config_t *openair0_cfg, openair0_rf_map rf_map[MAX_NUM_CCs]);
extern void init_eNB(eNB_func_t);
extern void stop_eNB(void);
extern void kill_eNB_proc(void);

// In lte-ue.c
extern int setup_ue_buffers(PHY_VARS_UE **phy_vars_ue, openair0_config_t *openair0_cfg, openair0_rf_map rf_map[MAX_NUM_CCs]);
extern void fill_ue_band_info(void);
extern void init_UE(void);

#ifdef XFORMS
// current status is that every UE has a DL scope for a SINGLE eNB (eNB_id=0)
// at eNB 0, an UL scope for every UE
FD_lte_phy_scope_ue  *form_ue[NUMBER_OF_UE_MAX];
FD_lte_phy_scope_enb *form_enb[MAX_NUM_CCs][NUMBER_OF_UE_MAX];
FD_stats_form                  *form_stats=NULL,*form_stats_l2=NULL;
char title[255];
unsigned char                   scope_enb_num_ue = 2;
#endif //XFORMS






pthread_cond_t sync_cond;
pthread_mutex_t sync_mutex;
int sync_var=-1; //!< protected by mutex \ref sync_mutex.





#ifdef XFORMS
static pthread_t                forms_thread; //xforms
#endif

uint16_t runtime_phy_rx[29][6]; // SISO [MCS 0-28][RBs 0-5 : 6, 15, 25, 50, 75, 100]
uint16_t runtime_phy_tx[29][6]; // SISO [MCS 0-28][RBs 0-5 : 6, 15, 25, 50, 75, 100]


#if defined(ENABLE_ITTI)
volatile int             start_eNB = 0;
volatile int             start_UE = 0;
#endif
volatile int                    oai_exit = 0;




static char                     UE_flag=0;
//static uint8_t                  eNB_id=0,UE_id=0;

static char                     threequarter_fs=0;

uint32_t                 downlink_frequency[MAX_NUM_CCs][4];
int32_t                  uplink_frequency_offset[MAX_NUM_CCs][4];

openair0_rf_map rf_map[MAX_NUM_CCs];

static char                    *conf_config_file_name = NULL;
#if defined(ENABLE_ITTI)
static char                    *itti_dump_file = NULL;
#endif

int UE_scan = 1;
int UE_scan_carrier = 0;
runmode_t mode = normal_txrx;

FILE *input_fd=NULL;


#if MAX_NUM_CCs == 1
rx_gain_t                rx_gain_mode[MAX_NUM_CCs][4] = {{max_gain,max_gain,max_gain,max_gain}};
double tx_gain[MAX_NUM_CCs][4] = {{20,0,0,0}};
double rx_gain[MAX_NUM_CCs][4] = {{110,0,0,0}};
#else
rx_gain_t                rx_gain_mode[MAX_NUM_CCs][4] = {{max_gain,max_gain,max_gain,max_gain},{max_gain,max_gain,max_gain,max_gain}};
double tx_gain[MAX_NUM_CCs][4] = {{20,0,0,0},{20,0,0,0}};
double rx_gain[MAX_NUM_CCs][4] = {{110,0,0,0},{20,0,0,0}};
#endif



double sample_rate=30.72e6;
double bw = 10.0e6;

static int                      tx_max_power[MAX_NUM_CCs]; /* =  {0,0}*/;

char   rf_config_file[1024];

int chain_offset=0;
int phy_test = 0;


char ref[128] = "internal";
char channels[128] = "0";

int                      rx_input_level_dBm;
static int                      online_log_messages=0;
#ifdef XFORMS
extern int                      otg_enabled;
static char                     do_forms=0;
#else
int                             otg_enabled;
#endif
//int                             number_of_cards =   1;


static LTE_DL_FRAME_PARMS      *frame_parms[MAX_NUM_CCs];
eNB_func_t node_function=eNodeB_3GPP;

uint32_t target_dl_mcs = 28; //maximum allowed mcs
uint32_t target_ul_mcs = 20;
uint32_t timing_advance = 0;
uint8_t exit_missed_slots=1;
uint64_t num_missed_slots=0; // counter for the number of missed slots



extern void reset_opp_meas(void);
extern void print_opp_meas(void);
int transmission_mode=1;

int16_t           glog_level         = LOG_INFO;
int16_t           glog_verbosity     = LOG_MED;
int16_t           hw_log_level       = LOG_INFO;
int16_t           hw_log_verbosity   = LOG_MED;
int16_t           phy_log_level      = LOG_INFO;
int16_t           phy_log_verbosity  = LOG_MED;
int16_t           mac_log_level      = LOG_INFO;
int16_t           mac_log_verbosity  = LOG_MED;
int16_t           rlc_log_level      = LOG_INFO;
int16_t           rlc_log_verbosity  = LOG_MED;
int16_t           pdcp_log_level     = LOG_INFO;
int16_t           pdcp_log_verbosity = LOG_MED;
int16_t           rrc_log_level      = LOG_INFO;
int16_t           rrc_log_verbosity  = LOG_MED;
int16_t           opt_log_level      = LOG_INFO;
int16_t           opt_log_verbosity  = LOG_MED;

# if defined(ENABLE_USE_MME)
int16_t           gtpu_log_level     = LOG_DEBUG;
int16_t           gtpu_log_verbosity = LOG_MED;
int16_t           udp_log_level      = LOG_DEBUG;
int16_t           udp_log_verbosity  = LOG_MED;
#endif
#if defined (ENABLE_SECURITY)
int16_t           osa_log_level      = LOG_INFO;
int16_t           osa_log_verbosity  = LOG_MED;
#endif


#ifdef ETHERNET
char *rrh_UE_ip = "127.0.0.1";
int rrh_UE_port = 51000;
#endif

/* flag set by eNB conf file to specify if the radio head is local or remote (default option is local) */
uint8_t local_remote_radio = BBU_LOCAL_RADIO_HEAD;
/* struct for ethernet specific parameters given in eNB conf file */
eth_params_t *eth_params;

openair0_config_t openair0_cfg[MAX_CARDS];

// Change to openair_global to handle UE
openair0_device openair0;

double cpuf;

char uecap_xer[1024],uecap_xer_in=0;



/*---------------------BMC: timespec helpers -----------------------------*/

struct timespec min_diff_time = { .tv_sec = 0, .tv_nsec = 0 };
struct timespec max_diff_time = { .tv_sec = 0, .tv_nsec = 0 };

struct timespec clock_difftime(struct timespec start, struct timespec end)
{
    struct timespec temp;
    if ((end.tv_nsec-start.tv_nsec)<0) {
        temp.tv_sec = end.tv_sec-start.tv_sec-1;
	temp.tv_nsec = 1000000000+end.tv_nsec-start.tv_nsec;
    } else {
        temp.tv_sec = end.tv_sec-start.tv_sec;
	temp.tv_nsec = end.tv_nsec-start.tv_nsec;
    }
    return temp;
}

void print_difftimes(void)
{
#ifdef DEBUG
    printf("difftimes min = %lu ns ; max = %lu ns\n", min_diff_time.tv_nsec, max_diff_time.tv_nsec);
#else
    LOG_I(HW,"difftimes min = %lu ns ; max = %lu ns\n", min_diff_time.tv_nsec, max_diff_time.tv_nsec);
#endif
}

void update_difftimes(struct timespec start, struct timespec end)
{
    struct timespec diff_time = { .tv_sec = 0, .tv_nsec = 0 };
    int             changed = 0;
    diff_time = clock_difftime(start, end);
    if ((min_diff_time.tv_nsec == 0) || (diff_time.tv_nsec < min_diff_time.tv_nsec)) { min_diff_time.tv_nsec = diff_time.tv_nsec; changed = 1; }
    if ((max_diff_time.tv_nsec == 0) || (diff_time.tv_nsec > max_diff_time.tv_nsec)) { max_diff_time.tv_nsec = diff_time.tv_nsec; changed = 1; }
#if 1
    if (changed) print_difftimes();
#endif
}

/*------------------------------------------------------------------------*/

unsigned int build_rflocal(int txi, int txq, int rxi, int rxq)
{
  return (txi + (txq<<6) + (rxi<<12) + (rxq<<18));
}
unsigned int build_rfdc(int dcoff_i_rxfe, int dcoff_q_rxfe)
{
  return (dcoff_i_rxfe + (dcoff_q_rxfe<<8));
}

#if !defined(ENABLE_ITTI)
void signal_handler(int sig)
{
  void *array[10];
  size_t size;

  if (sig==SIGSEGV) {
    // get void*'s for all entries on the stack
    size = backtrace(array, 10);

    // print out all the frames to stderr
    fprintf(stderr, "Error: signal %d:\n", sig);
    backtrace_symbols_fd(array, size, 2);
    exit(-1);
  } else {
    printf("trying to exit gracefully...\n");
    oai_exit = 1;
  }
}
#endif
#define KNRM  "\x1B[0m"
#define KRED  "\x1B[31m"
#define KGRN  "\x1B[32m"
#define KBLU  "\x1B[34m"
#define RESET "\033[0m"

void help (void) {
  printf (KGRN "Usage:\n");
  printf("  sudo -E lte-softmodem [options]\n");
  printf("  sudo -E ./lte-softmodem -O ../../../targets/PROJECTS/GENERIC-LTE-EPC/CONF/enb.band7.tm1.exmimo2.openEPC.conf -S -V -m 26 -t 16 -x 1 --ulsch-max-errors 100 -W\n\n");
  printf("Options:\n");
  printf("  --rf-config-file Configuration file for front-end (e.g. LMS7002M)\n");
  printf("  --ulsch-max-errors set the max ULSCH erros\n");
  printf("  --calib-ue-rx set UE RX calibration\n");
  printf("  --calib-ue-rx-med \n");
  printf("  --calib-ue-rxbyp\n");
  printf("  --debug-ue-prach run normal prach power ramping, but don't continue random-access\n");
  printf("  --calib-prach-tx run normal prach with maximum power, but don't continue random-access\n");
  printf("  --no-L2-connect bypass L2 and upper layers\n");
  printf("  --ue-rxgain set UE RX gain\n");
  printf("  --ue-txgain set UE TX gain\n");
  printf("  --ue-scan_carrier set UE to scan around carrier\n");
  printf("  --loop-memory get softmodem (UE) to loop through memory instead of acquiring from HW\n");
  printf("  --RCC run using NGFI RCC node function\n");
  printf("  --RRU run using NGFI RRU node function\n");
  printf("  --eNB run using 3GPP eNB node function\n");   
  printf("  -C Set the downlink frequency for all component carriers\n");
  printf("  -d Enable soft scope and L1 and L2 stats (Xforms)\n");
  printf("  -F Calibrate the EXMIMO borad, available files: exmimo2_2arxg.lime exmimo2_2brxg.lime \n");
  printf("  -g Set the global log level, valide options: (9:trace, 8/7:debug, 6:info, 4:warn, 3:error)\n");
  printf("  -G Set the global log verbosity \n");
  printf("  -h provides this help message!\n");
  printf("  -K Generate ITTI analyzser logs (similar to wireshark logs but with more details)\n");
  printf("  -m Set the maximum downlink MCS\n");
  printf("  -O eNB configuration file (located in targets/PROJECTS/GENERIC-LTE-EPC/CONF\n");
  printf("  -q Enable processing timing measurement of lte softmodem on per subframe basis \n");
  printf("  -r Set the PRB, valid values: 6, 25, 50, 100  \n");    
  printf("  -S Skip the missed slots/subframes \n");    
  printf("  -t Set the maximum uplink MCS\n");
  printf("  -T Set hardware to TDD mode (default: FDD). Used only with -U (otherwise set in config file).\n");
  printf("  -U Set the lte softmodem as a UE\n");
  printf("  -W Enable L2 wireshark messages on localhost \n");
  printf("  -V Enable VCD (generated file will be located atopenair_dump_eNB.vcd, read it with target/RT/USER/eNB.gtkw\n");
  printf("  -x Set the transmission mode, valid options: 1 \n");
#if T_TRACER
  printf("  --T_port [port]    use given port\n");
  printf("  --T_nowait         don't wait for tracer, start immediately\n");
#endif
  printf(RESET);
  fflush(stdout);
}

void exit_fun(const char* s)
{
  int CC_id;

  if (s != NULL) {
    printf("%s %s() Exiting OAI softmodem: %s\n",__FILE__, __FUNCTION__, s);
  }

  oai_exit = 1;
  
  for(CC_id=0; CC_id<MAX_NUM_CCs; CC_id++) {
    if (PHY_vars_eNB_g[0][CC_id]->rfdevice.trx_end_func)
      PHY_vars_eNB_g[0][CC_id]->rfdevice.trx_end_func(&PHY_vars_eNB_g[0][CC_id]->rfdevice);
    if (PHY_vars_eNB_g[0][CC_id]->ifdevice.trx_end_func)
      PHY_vars_eNB_g[0][CC_id]->ifdevice.trx_end_func(&PHY_vars_eNB_g[0][CC_id]->ifdevice);  
  }

#if defined(ENABLE_ITTI)
  sleep(1); //allow lte-softmodem threads to exit first
  itti_terminate_tasks (TASK_UNKNOWN);
#endif

}


#ifdef XFORMS

void reset_stats(FL_OBJECT *button, long arg)
{
  int i,j,k;
  PHY_VARS_eNB *phy_vars_eNB = PHY_vars_eNB_g[0][0];

  for (i=0; i<NUMBER_OF_UE_MAX; i++) {
    for (k=0; k<8; k++) { //harq_processes
      for (j=0; j<phy_vars_eNB->dlsch[i][0]->Mlimit; j++) {
        phy_vars_eNB->UE_stats[i].dlsch_NAK[k][j]=0;
        phy_vars_eNB->UE_stats[i].dlsch_ACK[k][j]=0;
        phy_vars_eNB->UE_stats[i].dlsch_trials[k][j]=0;
      }

      phy_vars_eNB->UE_stats[i].dlsch_l2_errors[k]=0;
      phy_vars_eNB->UE_stats[i].ulsch_errors[k]=0;
      phy_vars_eNB->UE_stats[i].ulsch_consecutive_errors=0;

      for (j=0; j<phy_vars_eNB->ulsch[i]->Mlimit; j++) {
        phy_vars_eNB->UE_stats[i].ulsch_decoding_attempts[k][j]=0;
        phy_vars_eNB->UE_stats[i].ulsch_decoding_attempts_last[k][j]=0;
        phy_vars_eNB->UE_stats[i].ulsch_round_errors[k][j]=0;
        phy_vars_eNB->UE_stats[i].ulsch_round_fer[k][j]=0;
      }
    }

    phy_vars_eNB->UE_stats[i].dlsch_sliding_cnt=0;
    phy_vars_eNB->UE_stats[i].dlsch_NAK_round0=0;
    phy_vars_eNB->UE_stats[i].dlsch_mcs_offset=0;
  }
}

static void *scope_thread(void *arg)
{
  char stats_buffer[16384];
# ifdef ENABLE_XFORMS_WRITE_STATS
  FILE *UE_stats, *eNB_stats;
# endif
  int len = 0;
  struct sched_param sched_param;
  int UE_id, CC_id;
  int ue_cnt=0;

  sched_param.sched_priority = sched_get_priority_min(SCHED_FIFO)+1;
  sched_setscheduler(0, SCHED_FIFO,&sched_param);

  printf("Scope thread has priority %d\n",sched_param.sched_priority);

# ifdef ENABLE_XFORMS_WRITE_STATS

  if (UE_flag==1)
    UE_stats  = fopen("UE_stats.txt", "w");
  else
    eNB_stats = fopen("eNB_stats.txt", "w");

#endif

  while (!oai_exit) {
    if (UE_flag==1) {
      len = dump_ue_stats (PHY_vars_UE_g[0][0], &PHY_vars_UE_g[0][0]->proc.proc_rxtx[0],stats_buffer, 0, mode,rx_input_level_dBm);
      //fl_set_object_label(form_stats->stats_text, stats_buffer);
      fl_clear_browser(form_stats->stats_text);
      fl_add_browser_line(form_stats->stats_text, stats_buffer);

      phy_scope_UE(form_ue[0],
                   PHY_vars_UE_g[0][0],
                   0,
                   0,7);

    } else {
      if (PHY_vars_eNB_g[0][0]->mac_enabled==1) {
	len = dump_eNB_l2_stats (stats_buffer, 0);
	//fl_set_object_label(form_stats_l2->stats_text, stats_buffer);
	fl_clear_browser(form_stats_l2->stats_text);
	fl_add_browser_line(form_stats_l2->stats_text, stats_buffer);
      }
      len = dump_eNB_stats (PHY_vars_eNB_g[0][0], stats_buffer, 0);

      if (MAX_NUM_CCs>1)
        len += dump_eNB_stats (PHY_vars_eNB_g[0][1], &stats_buffer[len], 0);

      //fl_set_object_label(form_stats->stats_text, stats_buffer);
      fl_clear_browser(form_stats->stats_text);
      fl_add_browser_line(form_stats->stats_text, stats_buffer);

      ue_cnt=0;
      for(UE_id=0; UE_id<NUMBER_OF_UE_MAX; UE_id++) {
	for(CC_id=0; CC_id<MAX_NUM_CCs; CC_id++) {
	  if ((PHY_vars_eNB_g[0][CC_id]->dlsch[UE_id][0]->rnti>0) && (ue_cnt<scope_enb_num_ue)) {
	    phy_scope_eNB(form_enb[CC_id][ue_cnt],
			  PHY_vars_eNB_g[0][CC_id],
			  UE_id);
	    ue_cnt++;
	  }
	}
      }

    }

    //printf("doing forms\n");
    //usleep(100000); // 100 ms
    sleep(1);
  }

  //  printf("%s",stats_buffer);

# ifdef ENABLE_XFORMS_WRITE_STATS

  if (UE_flag==1) {
    if (UE_stats) {
      rewind (UE_stats);
      fwrite (stats_buffer, 1, len, UE_stats);
      fclose (UE_stats);
    }
  } else {
    if (eNB_stats) {
      rewind (eNB_stats);
      fwrite (stats_buffer, 1, len, eNB_stats);
      fclose (eNB_stats);
    }
  }

# endif

  pthread_exit((void*)arg);
}
#endif




#if defined(ENABLE_ITTI)
void *l2l1_task(void *arg)
{
  MessageDef *message_p = NULL;
  int         result;

  itti_set_task_real_time(TASK_L2L1);
  itti_mark_task_ready(TASK_L2L1);

  if (UE_flag == 0) {
    /* Wait for the initialize message */
    printf("Wait for the ITTI initialize message\n");
    do {
      if (message_p != NULL) {
        result = itti_free (ITTI_MSG_ORIGIN_ID(message_p), message_p);
        AssertFatal (result == EXIT_SUCCESS, "Failed to free memory (%d)!\n", result);
      }

      itti_receive_msg (TASK_L2L1, &message_p);

      switch (ITTI_MSG_ID(message_p)) {
      case INITIALIZE_MESSAGE:
        /* Start eNB thread */
        LOG_D(EMU, "L2L1 TASK received %s\n", ITTI_MSG_NAME(message_p));
        start_eNB = 1;
        break;

      case TERMINATE_MESSAGE:
        printf("received terminate message\n");
        oai_exit=1;
        itti_exit_task ();
        break;

      default:
        LOG_E(EMU, "Received unexpected message %s\n", ITTI_MSG_NAME(message_p));
        break;
      }
    } while (ITTI_MSG_ID(message_p) != INITIALIZE_MESSAGE);

    result = itti_free (ITTI_MSG_ORIGIN_ID(message_p), message_p);
    AssertFatal (result == EXIT_SUCCESS, "Failed to free memory (%d)!\n", result);
  }

  do {
    // Wait for a message
    itti_receive_msg (TASK_L2L1, &message_p);

    switch (ITTI_MSG_ID(message_p)) {
    case TERMINATE_MESSAGE:
      oai_exit=1;
      itti_exit_task ();
      break;

    case ACTIVATE_MESSAGE:
      start_UE = 1;
      break;

    case DEACTIVATE_MESSAGE:
      start_UE = 0;
      break;

    case MESSAGE_TEST:
      LOG_I(EMU, "Received %s\n", ITTI_MSG_NAME(message_p));
      break;

    default:
      LOG_E(EMU, "Received unexpected message %s\n", ITTI_MSG_NAME(message_p));
      break;
    }

    result = itti_free (ITTI_MSG_ORIGIN_ID(message_p), message_p);
    AssertFatal (result == EXIT_SUCCESS, "Failed to free memory (%d)!\n", result);
  } while(!oai_exit);

  return NULL;
}
#endif




static void get_options (int argc, char **argv)
{
  int c;
  //  char                          line[1000];
  //  int                           l;
  int k,i;//,j,k;
#if defined(OAI_USRP) || defined(CPRIGW)
  int clock_src;
#endif
  int CC_id;



  const Enb_properties_array_t *enb_properties;

  enum long_option_e {
    LONG_OPTION_START = 0x100, /* Start after regular single char options */
    LONG_OPTION_RF_CONFIG_FILE,
    LONG_OPTION_ULSCH_MAX_CONSECUTIVE_ERRORS,
    LONG_OPTION_CALIB_UE_RX,
    LONG_OPTION_CALIB_UE_RX_MED,
    LONG_OPTION_CALIB_UE_RX_BYP,
    LONG_OPTION_DEBUG_UE_PRACH,
    LONG_OPTION_NO_L2_CONNECT,
    LONG_OPTION_CALIB_PRACH_TX,
    LONG_OPTION_RXGAIN,
    LONG_OPTION_TXGAIN,
    LONG_OPTION_SCANCARRIER,
    LONG_OPTION_MAXPOWER,
    LONG_OPTION_DUMP_FRAME,
    LONG_OPTION_LOOPMEMORY,
    LONG_OPTION_PHYTEST,
    LONG_OPTION_RCC,
    LONG_OPTION_RRU,
    LONG_OPTION_ENB,
    LONG_OPTION_ENB_BBU
#if T_TRACER
    ,
    LONG_OPTION_T_PORT,
    LONG_OPTION_T_NOWAIT,
#endif
  };

  static const struct option long_options[] = {
    {"rf-config-file",required_argument,  NULL, LONG_OPTION_RF_CONFIG_FILE},
    {"ulsch-max-errors",required_argument,  NULL, LONG_OPTION_ULSCH_MAX_CONSECUTIVE_ERRORS},
    {"calib-ue-rx",     required_argument,  NULL, LONG_OPTION_CALIB_UE_RX},
    {"calib-ue-rx-med", required_argument,  NULL, LONG_OPTION_CALIB_UE_RX_MED},
    {"calib-ue-rx-byp", required_argument,  NULL, LONG_OPTION_CALIB_UE_RX_BYP},
    {"debug-ue-prach",  no_argument,        NULL, LONG_OPTION_DEBUG_UE_PRACH},
    {"no-L2-connect",   no_argument,        NULL, LONG_OPTION_NO_L2_CONNECT},
    {"calib-prach-tx",   no_argument,        NULL, LONG_OPTION_CALIB_PRACH_TX},
    {"ue-rxgain",   required_argument,  NULL, LONG_OPTION_RXGAIN},
    {"ue-txgain",   required_argument,  NULL, LONG_OPTION_TXGAIN},
    {"ue-scan-carrier",   no_argument,  NULL, LONG_OPTION_SCANCARRIER},
    {"ue-max-power",   required_argument,  NULL, LONG_OPTION_MAXPOWER},
    {"ue-dump-frame", no_argument, NULL, LONG_OPTION_DUMP_FRAME},
    {"loop-memory", required_argument, NULL, LONG_OPTION_LOOPMEMORY},
    {"phy-test", no_argument, NULL, LONG_OPTION_PHYTEST},
    {"RCC", no_argument, NULL, LONG_OPTION_RCC},
    {"RRU", no_argument, NULL, LONG_OPTION_RRU},
    {"eNB", no_argument, NULL, LONG_OPTION_ENB},
    {"BBU", no_argument, NULL, LONG_OPTION_ENB_BBU},
#if T_TRACER
    {"T_port",                 required_argument, 0, LONG_OPTION_T_PORT},
    {"T_nowait",               no_argument,       0, LONG_OPTION_T_NOWAIT},
#endif
    {NULL, 0, NULL, 0}
  };

  while ((c = getopt_long (argc, argv, "A:a:C:dEK:g:F:G:hqO:m:SUVRM:r:P:Ws:t:Tx:",long_options,NULL)) != -1) {
    switch (c) {
    case LONG_OPTION_RF_CONFIG_FILE:
      if ((strcmp("null", optarg) == 0) || (strcmp("NULL", optarg) == 0)) {
	printf("no configuration filename is provided\n");
      }
      else if (strlen(optarg)<=1024){
	strcpy(rf_config_file,optarg);
      }else {
         printf("Configuration filename is too long\n");
         exit(-1);   
      }
      break;
    case LONG_OPTION_MAXPOWER:
      tx_max_power[0]=atoi(optarg);
      for (CC_id=1;CC_id<MAX_NUM_CCs;CC_id++)
	tx_max_power[CC_id]=tx_max_power[0];
      break;
    case LONG_OPTION_ULSCH_MAX_CONSECUTIVE_ERRORS:
      ULSCH_max_consecutive_errors = atoi(optarg);
      printf("Set ULSCH_max_consecutive_errors = %d\n",ULSCH_max_consecutive_errors);
      break;

    case LONG_OPTION_CALIB_UE_RX:
      mode = rx_calib_ue;
      rx_input_level_dBm = atoi(optarg);
      printf("Running with UE calibration on (LNA max), input level %d dBm\n",rx_input_level_dBm);
      break;

    case LONG_OPTION_CALIB_UE_RX_MED:
      mode = rx_calib_ue_med;
      rx_input_level_dBm = atoi(optarg);
      printf("Running with UE calibration on (LNA med), input level %d dBm\n",rx_input_level_dBm);
      break;

    case LONG_OPTION_CALIB_UE_RX_BYP:
      mode = rx_calib_ue_byp;
      rx_input_level_dBm = atoi(optarg);
      printf("Running with UE calibration on (LNA byp), input level %d dBm\n",rx_input_level_dBm);
      break;

    case LONG_OPTION_DEBUG_UE_PRACH:
      mode = debug_prach;
      break;

    case LONG_OPTION_NO_L2_CONNECT:
      mode = no_L2_connect;
      break;

    case LONG_OPTION_CALIB_PRACH_TX:
      mode = calib_prach_tx;
      break;

    case LONG_OPTION_RXGAIN:
      for (i=0; i<4; i++)
        rx_gain[0][i] = atof(optarg);

      break;

    case LONG_OPTION_TXGAIN:
      for (i=0; i<4; i++)
        tx_gain[0][i] = atof(optarg);

      break;

    case LONG_OPTION_SCANCARRIER:
      UE_scan_carrier=1;

      break;

    case LONG_OPTION_LOOPMEMORY:
      mode=loop_through_memory;
      input_fd = fopen(optarg,"r");
      AssertFatal(input_fd != NULL,"Please provide an input file\n");
      break;

    case LONG_OPTION_DUMP_FRAME:
      mode = rx_dump_frame;
      break;
      
    case LONG_OPTION_PHYTEST:
      phy_test = 1;
      break;

    case LONG_OPTION_RCC:
      node_function = NGFI_RCC_IF4;
      break;

    case LONG_OPTION_RRU:
      node_function = NGFI_RRU_IF4;
      break;

    case LONG_OPTION_ENB:
      node_function = eNodeB_3GPP;
      break;

    case LONG_OPTION_ENB_BBU:
      node_function = eNodeB_3GPP_BBU;
      break;
      
#if T_TRACER
    case LONG_OPTION_T_PORT: {
      extern int T_port;
      if (optarg == NULL) abort();  /* should not happen */
      T_port = atoi(optarg);
      break;
    }

    case LONG_OPTION_T_NOWAIT: {
      extern int T_wait;
      T_wait = 0;
      break;
    }
#endif

    case 'A':
      timing_advance = atoi (optarg);
      break;

    case 'C':
      for (CC_id=0; CC_id<MAX_NUM_CCs; CC_id++) {
        downlink_frequency[CC_id][0] = atof(optarg); // Use float to avoid issue with frequency over 2^31.
        downlink_frequency[CC_id][1] = downlink_frequency[CC_id][0];
        downlink_frequency[CC_id][2] = downlink_frequency[CC_id][0];
        downlink_frequency[CC_id][3] = downlink_frequency[CC_id][0];
        printf("Downlink for CC_id %d frequency set to %u\n", CC_id, downlink_frequency[CC_id][0]);
      }

      UE_scan=0;

      break;

    case 'a':
      chain_offset = atoi(optarg);
      break;

    case 'd':
#ifdef XFORMS
      do_forms=1;
      printf("Running with XFORMS!\n");
#endif
      break;
      
    case 'E':
      threequarter_fs=1;
      break;

    case 'K':
#if defined(ENABLE_ITTI)
      itti_dump_file = strdup(optarg);
#else
      printf("-K option is disabled when ENABLE_ITTI is not defined\n");
#endif
      break;

    case 'O':
      conf_config_file_name = optarg;
      break;

    case 'U':
      UE_flag = 1;
      break;

    case 'm':
      target_dl_mcs = atoi (optarg);
      break;

    case 't':
      target_ul_mcs = atoi (optarg);
      break;

    case 'W':
      opt_enabled=1;
      opt_type = OPT_WIRESHARK;
      strncpy(in_ip, "127.0.0.1", sizeof(in_ip));
      in_ip[sizeof(in_ip) - 1] = 0; // terminate string
      printf("Enabling OPT for wireshark for local interface");
      /*
      if (optarg == NULL){
      in_ip[0] =NULL;
      printf("Enabling OPT for wireshark for local interface");
      } else {
      strncpy(in_ip, optarg, sizeof(in_ip));
      in_ip[sizeof(in_ip) - 1] = 0; // terminate string
      printf("Enabling OPT for wireshark with %s \n",in_ip);
      }
      */
      break;

    case 'P':
      opt_type = OPT_PCAP;
      opt_enabled=1;

      if (optarg == NULL) {
        strncpy(in_path, "/tmp/oai_opt.pcap", sizeof(in_path));
        in_path[sizeof(in_path) - 1] = 0; // terminate string
        printf("Enabling OPT for PCAP with the following path /tmp/oai_opt.pcap");
      } else {
        strncpy(in_path, optarg, sizeof(in_path));
        in_path[sizeof(in_path) - 1] = 0; // terminate string
        printf("Enabling OPT for PCAP  with the following file %s \n",in_path);
      }

      break;

    case 'V':
      ouput_vcd = 1;
      break;

    case  'q':
      opp_enabled = 1;
      break;

    case  'R' :
      online_log_messages =1;
      break;

    case 'r':
      UE_scan = 0;

      for (CC_id=0; CC_id<MAX_NUM_CCs; CC_id++) {
        switch(atoi(optarg)) {
        case 6:
          frame_parms[CC_id]->N_RB_DL=6;
          frame_parms[CC_id]->N_RB_UL=6;
          break;

        case 25:
          frame_parms[CC_id]->N_RB_DL=25;
          frame_parms[CC_id]->N_RB_UL=25;
          break;

        case 50:
          frame_parms[CC_id]->N_RB_DL=50;
          frame_parms[CC_id]->N_RB_UL=50;
          break;

        case 100:
          frame_parms[CC_id]->N_RB_DL=100;
          frame_parms[CC_id]->N_RB_UL=100;
          break;

        default:
          printf("Unknown N_RB_DL %d, switching to 25\n",atoi(optarg));
          break;
        }
      }

      break;

    case 's':
#if defined(OAI_USRP) || defined(CPRIGW)

      clock_src = atoi(optarg);

      if (clock_src == 0) {
        //  char ref[128] = "internal";
        //strncpy(uhd_ref, ref, strlen(ref)+1);
      } else if (clock_src == 1) {
        //char ref[128] = "external";
        //strncpy(uhd_ref, ref, strlen(ref)+1);
      }

#else
      printf("Note: -s not defined for ExpressMIMO2\n");
#endif
      break;

    case 'S':
      exit_missed_slots=0;
      printf("Skip exit for missed slots\n");
      break;

    case 'g':
      glog_level=atoi(optarg); // value between 1 - 9
      break;

    case 'F':
      break;

    case 'G':
      glog_verbosity=atoi(optarg);// value from 0, 0x5, 0x15, 0x35, 0x75
      break;

    case 'x':
      transmission_mode = atoi(optarg);

      if (transmission_mode > 7) {
        printf("Transmission mode %d not supported for the moment\n",transmission_mode);
        exit(-1);
      }
      break;

    case 'T':
      for (CC_id=0; CC_id<MAX_NUM_CCs; CC_id++) 
	frame_parms[CC_id]->frame_type = TDD;
      break;

    case 'h':
      help ();
      exit (-1);
       
    default:
      help ();
      exit (-1);
      break;
    }
  }

  if (UE_flag == 0)
    AssertFatal(conf_config_file_name != NULL,"Please provide a configuration file\n");


  if ((UE_flag == 0) && (conf_config_file_name != NULL)) {
    int i,j;

    NB_eNB_INST = 1;

    /* Read eNB configuration file */
    enb_properties = enb_config_init(conf_config_file_name);

    AssertFatal (NB_eNB_INST <= enb_properties->number,
                 "Number of eNB is greater than eNB defined in configuration file %s (%d/%d)!",
                 conf_config_file_name, NB_eNB_INST, enb_properties->number);

    /* Update some simulation parameters */
    for (i=0; i < enb_properties->number; i++) {
      AssertFatal (MAX_NUM_CCs == enb_properties->properties[i]->nb_cc,
                   "lte-softmodem compiled with MAX_NUM_CCs=%d, but only %d CCs configured for eNB %d!",
                   MAX_NUM_CCs, enb_properties->properties[i]->nb_cc, i);
      eth_params = (eth_params_t*)malloc(enb_properties->properties[i]->nb_rrh_gw * sizeof(eth_params_t));
      memset(eth_params, 0, enb_properties->properties[i]->nb_rrh_gw * sizeof(eth_params_t));

      for (j=0; j<enb_properties->properties[i]->nb_rrh_gw; j++) {
        	
        if (enb_properties->properties[i]->rrh_gw_config[j].active == 1 ) {
          local_remote_radio = BBU_REMOTE_RADIO_HEAD;
          (eth_params+j)->local_if_name             = enb_properties->properties[i]->rrh_gw_if_name;
          (eth_params+j)->my_addr                   = enb_properties->properties[i]->rrh_gw_config[j].local_address;
          (eth_params+j)->my_port                   = enb_properties->properties[i]->rrh_gw_config[j].local_port;
          (eth_params+j)->remote_addr               = enb_properties->properties[i]->rrh_gw_config[j].remote_address;
          (eth_params+j)->remote_port               = enb_properties->properties[i]->rrh_gw_config[j].remote_port;
          
          if (enb_properties->properties[i]->rrh_gw_config[j].raw == 1) {
            (eth_params+j)->transp_preference       = ETH_RAW_MODE; 
          } else if (enb_properties->properties[i]->rrh_gw_config[j].rawif4 == 1) {
            (eth_params+j)->transp_preference       = ETH_RAW_IF4_MODE;             
          } else if (enb_properties->properties[i]->rrh_gw_config[j].udpif4 == 1) {
            (eth_params+j)->transp_preference       = ETH_UDP_IF4_MODE;             
          } else if (enb_properties->properties[i]->rrh_gw_config[j].rawif5_mobipass == 1) {
            (eth_params+j)->transp_preference       = ETH_RAW_IF5_MOBIPASS;             
          } else {
            (eth_params+j)->transp_preference       = ETH_UDP_MODE;	 
          }
          
          (eth_params+j)->iq_txshift                = enb_properties->properties[i]->rrh_gw_config[j].iq_txshift;
          (eth_params+j)->tx_sample_advance         = enb_properties->properties[i]->rrh_gw_config[j].tx_sample_advance;
          (eth_params+j)->tx_scheduling_advance     = enb_properties->properties[i]->rrh_gw_config[j].tx_scheduling_advance;
          if (enb_properties->properties[i]->rrh_gw_config[j].exmimo == 1) {
            (eth_params+j)->rf_preference          = EXMIMO_DEV;
          } else if (enb_properties->properties[i]->rrh_gw_config[j].usrp_b200 == 1) {
            (eth_params+j)->rf_preference          = USRP_B200_DEV;
          } else if (enb_properties->properties[i]->rrh_gw_config[j].usrp_x300 == 1) {
            (eth_params+j)->rf_preference          = USRP_X300_DEV;
          } else if (enb_properties->properties[i]->rrh_gw_config[j].bladerf == 1) {
            (eth_params+j)->rf_preference          = BLADERF_DEV;
          } else if (enb_properties->properties[i]->rrh_gw_config[j].lmssdr == 1) {
            //(eth_params+j)->rf_preference          = LMSSDR_DEV;
          } else {
            (eth_params+j)->rf_preference          = 0;
          } 
        } else {
          local_remote_radio = BBU_LOCAL_RADIO_HEAD; 
        }
	
      }

      for (CC_id=0; CC_id<MAX_NUM_CCs; CC_id++) {
        frame_parms[CC_id]->frame_type =       enb_properties->properties[i]->frame_type[CC_id];
        frame_parms[CC_id]->tdd_config =       enb_properties->properties[i]->tdd_config[CC_id];
        frame_parms[CC_id]->tdd_config_S =     enb_properties->properties[i]->tdd_config_s[CC_id];
        frame_parms[CC_id]->Ncp =              enb_properties->properties[i]->prefix_type[CC_id];

        //for (j=0; j < enb_properties->properties[i]->nb_cc; j++ ){
        frame_parms[CC_id]->Nid_cell            =  enb_properties->properties[i]->Nid_cell[CC_id];
        frame_parms[CC_id]->N_RB_DL             =  enb_properties->properties[i]->N_RB_DL[CC_id];
        frame_parms[CC_id]->N_RB_UL             =  enb_properties->properties[i]->N_RB_DL[CC_id];
        frame_parms[CC_id]->nb_antennas_tx      =  enb_properties->properties[i]->nb_antennas_tx[CC_id];
        frame_parms[CC_id]->nb_antennas_tx_eNB  =  enb_properties->properties[i]->nb_antennas_tx[CC_id];
        frame_parms[CC_id]->nb_antennas_rx      =  enb_properties->properties[i]->nb_antennas_rx[CC_id];
        //} // j
      }


      init_all_otg(0);
      g_otg->seed = 0;
      init_seeds(g_otg->seed);

      for (k=0; k<enb_properties->properties[i]->num_otg_elements; k++) {
        j=enb_properties->properties[i]->otg_ue_id[k]; // ue_id
        g_otg->application_idx[i][j] = 1;
        //g_otg->packet_gen_type=SUBSTRACT_STRING;
        g_otg->background[i][j][0] =enb_properties->properties[i]->otg_bg_traffic[k];
        g_otg->application_type[i][j][0] =enb_properties->properties[i]->otg_app_type[k];// BCBR; //MCBR, BCBR

        printf("[OTG] configuring traffic type %d for  eNB %d UE %d (Background traffic is %s)\n",
               g_otg->application_type[i][j][0], i, j,(g_otg->background[i][j][0]==1)?"Enabled":"Disabled");
      }

      init_predef_traffic(enb_properties->properties[i]->num_otg_elements, 1);


      glog_level                     = enb_properties->properties[i]->glog_level;
      glog_verbosity                 = enb_properties->properties[i]->glog_verbosity;
      hw_log_level                   = enb_properties->properties[i]->hw_log_level;
      hw_log_verbosity               = enb_properties->properties[i]->hw_log_verbosity ;
      phy_log_level                  = enb_properties->properties[i]->phy_log_level;
      phy_log_verbosity              = enb_properties->properties[i]->phy_log_verbosity;
      mac_log_level                  = enb_properties->properties[i]->mac_log_level;
      mac_log_verbosity              = enb_properties->properties[i]->mac_log_verbosity;
      rlc_log_level                  = enb_properties->properties[i]->rlc_log_level;
      rlc_log_verbosity              = enb_properties->properties[i]->rlc_log_verbosity;
      pdcp_log_level                 = enb_properties->properties[i]->pdcp_log_level;
      pdcp_log_verbosity             = enb_properties->properties[i]->pdcp_log_verbosity;
      rrc_log_level                  = enb_properties->properties[i]->rrc_log_level;
      rrc_log_verbosity              = enb_properties->properties[i]->rrc_log_verbosity;
# if defined(ENABLE_USE_MME)
      gtpu_log_level                 = enb_properties->properties[i]->gtpu_log_level;
      gtpu_log_verbosity             = enb_properties->properties[i]->gtpu_log_verbosity;
      udp_log_level                  = enb_properties->properties[i]->udp_log_level;
      udp_log_verbosity              = enb_properties->properties[i]->udp_log_verbosity;
#endif
#if defined (ENABLE_SECURITY)
      osa_log_level                  = enb_properties->properties[i]->osa_log_level;
      osa_log_verbosity              = enb_properties->properties[i]->osa_log_verbosity;
#endif

      // adjust the log
      for (CC_id=0; CC_id<MAX_NUM_CCs; CC_id++) {
        for (k = 0 ; k < 4; k++) {
          downlink_frequency[CC_id][k]      =       enb_properties->properties[i]->downlink_frequency[CC_id];
          uplink_frequency_offset[CC_id][k] =  enb_properties->properties[i]->uplink_frequency_offset[CC_id];
          rx_gain[CC_id][k]                 =  (double)enb_properties->properties[i]->rx_gain[CC_id];
          tx_gain[CC_id][k]                 =  (double)enb_properties->properties[i]->tx_gain[CC_id];
        }

        printf("Downlink frequency/ uplink offset of CC_id %d set to %ju/%d\n", CC_id,
               enb_properties->properties[i]->downlink_frequency[CC_id],
               enb_properties->properties[i]->uplink_frequency_offset[CC_id]);
      } // CC_id
    }// i
  } else if (UE_flag == 1) {
    if (conf_config_file_name != NULL) {
      
      // Here the configuration file is the XER encoded UE capabilities
      // Read it in and store in asn1c data structures
      strcpy(uecap_xer,conf_config_file_name);
      uecap_xer_in=1;
    }
  }
}

#if T_TRACER
int T_wait = 1;       /* by default we wait for the tracer */
int T_port = 2021;    /* default port to listen to to wait for the tracer */
#endif

int main( int argc, char **argv )
{
  int i,aa,card=0;
#if defined (XFORMS)
  void *status;
#endif

  int CC_id;
  uint16_t Nid_cell = 0;
  uint8_t  cooperation_flag=0,  abstraction_flag=0;
  uint8_t beta_ACK=0,beta_RI=0,beta_CQI=2;

#if defined (XFORMS)
  int ret;
#endif

#ifdef DEBUG_CONSOLE
  setvbuf(stdout, NULL, _IONBF, 0);
  setvbuf(stderr, NULL, _IONBF, 0);
#endif

  PHY_VARS_UE *UE[MAX_NUM_CCs];

  mode = normal_txrx;
  memset(&openair0_cfg[0],0,sizeof(openair0_config_t)*MAX_CARDS);

  memset(tx_max_power,0,sizeof(int)*MAX_NUM_CCs);
  set_latency_target();

  // det defaults
  for (CC_id=0; CC_id<MAX_NUM_CCs; CC_id++) {
    frame_parms[CC_id] = (LTE_DL_FRAME_PARMS*) malloc(sizeof(LTE_DL_FRAME_PARMS));
    /* Set some default values that may be overwritten while reading options */
    frame_parms[CC_id]->frame_type          = FDD;
    frame_parms[CC_id]->tdd_config          = 3;
    frame_parms[CC_id]->tdd_config_S        = 0;
    frame_parms[CC_id]->N_RB_DL             = 100;
    frame_parms[CC_id]->N_RB_UL             = 100;
    frame_parms[CC_id]->Ncp                 = NORMAL;
    frame_parms[CC_id]->Ncp_UL              = NORMAL;
    frame_parms[CC_id]->Nid_cell            = Nid_cell;
    frame_parms[CC_id]->num_MBSFN_config    = 0;
    frame_parms[CC_id]->nb_antennas_tx_eNB  = 1;
    frame_parms[CC_id]->nb_antennas_tx      = 1;
    frame_parms[CC_id]->nb_antennas_rx      = 1;
  }

  for (CC_id=0; CC_id<MAX_NUM_CCs; CC_id++) {
    downlink_frequency[CC_id][0] = 2680000000; // Use float to avoid issue with frequency over 2^31.
    downlink_frequency[CC_id][1] = downlink_frequency[CC_id][0];
    downlink_frequency[CC_id][2] = downlink_frequency[CC_id][0];
    downlink_frequency[CC_id][3] = downlink_frequency[CC_id][0];
    //printf("Downlink for CC_id %d frequency set to %u\n", CC_id, downlink_frequency[CC_id][0]);
  }
  logInit();
 
  rf_config_file[0]='\0';
  get_options (argc, argv); //Command-line options
  if (rf_config_file[0] == '\0')
    openair0_cfg[0].configFilename = NULL;
  else
    openair0_cfg[0].configFilename = rf_config_file;
  
#if T_TRACER
  T_init(T_port, T_wait);
#endif

  // initialize the log (see log.h for details)
  set_glog(glog_level, glog_verbosity);

  //randominit (0);
  set_taus_seed (0);

  if (UE_flag==1) {
    printf("configuring for UE\n");

    set_comp_log(HW,      LOG_DEBUG,  LOG_HIGH, 1);
    set_comp_log(PHY,     LOG_DEBUG,   LOG_HIGH, 1);
    set_comp_log(MAC,     LOG_INFO,   LOG_HIGH, 1);
    set_comp_log(RLC,     LOG_INFO,   LOG_HIGH, 1);
    set_comp_log(PDCP,    LOG_INFO,   LOG_HIGH, 1);
    set_comp_log(OTG,     LOG_INFO,   LOG_HIGH, 1);
    set_comp_log(RRC,     LOG_INFO,   LOG_HIGH, 1);
#if defined(ENABLE_ITTI)
    set_comp_log(EMU,     LOG_INFO,   LOG_MED, 1);
# if defined(ENABLE_USE_MME)
    set_comp_log(NAS,     LOG_INFO,   LOG_HIGH, 1);
# endif
#endif
  } else {
    printf("configuring for eNB\n");

    set_comp_log(HW,      hw_log_level, hw_log_verbosity, 1);
    set_comp_log(PHY,     phy_log_level,   phy_log_verbosity, 1);
    if (opt_enabled == 1 )
      set_comp_log(OPT,   opt_log_level,      opt_log_verbosity, 1);
    set_comp_log(MAC,     mac_log_level,  mac_log_verbosity, 1);
    set_comp_log(RLC,     rlc_log_level,   rlc_log_verbosity, 1);
    set_comp_log(PDCP,    pdcp_log_level,  pdcp_log_verbosity, 1);
    set_comp_log(RRC,     rrc_log_level,  rrc_log_verbosity, 1);
#if defined(ENABLE_ITTI)
    set_comp_log(EMU,     LOG_INFO,   LOG_MED, 1);
# if defined(ENABLE_USE_MME)
    set_comp_log(UDP_,    udp_log_level,   udp_log_verbosity, 1);
    set_comp_log(GTPU,    gtpu_log_level,   gtpu_log_verbosity, 1);
    set_comp_log(S1AP,    LOG_DEBUG,   LOG_HIGH, 1);
    set_comp_log(SCTP,    LOG_INFO,   LOG_HIGH, 1);
# endif
#if defined(ENABLE_SECURITY)
    set_comp_log(OSA,    osa_log_level,   osa_log_verbosity, 1);
#endif
#endif
#ifdef LOCALIZATION
    set_comp_log(LOCALIZE, LOG_DEBUG, LOG_LOW, 1);
    set_component_filelog(LOCALIZE);
#endif
    set_comp_log(ENB_APP, LOG_INFO, LOG_HIGH, 1);
    set_comp_log(OTG,     LOG_INFO,   LOG_HIGH, 1);

    if (online_log_messages == 1) {
      set_component_filelog(RRC);
      set_component_filelog(PDCP);
    }
  }

  if (ouput_vcd) {
    if (UE_flag==1)
      VCD_SIGNAL_DUMPER_INIT("/tmp/openair_dump_UE.vcd");
    else
      VCD_SIGNAL_DUMPER_INIT("/tmp/openair_dump_eNB.vcd");
  }

  if (opp_enabled ==1){
    reset_opp_meas();
  }
  cpuf=get_cpu_freq_GHz();

#if defined(ENABLE_ITTI)

  if (UE_flag == 1) {
    log_set_instance_type (LOG_INSTANCE_UE);
  } else {
    log_set_instance_type (LOG_INSTANCE_ENB);
  }

  itti_init(TASK_MAX, THREAD_MAX, MESSAGES_ID_MAX, tasks_info, messages_info, messages_definition_xml, itti_dump_file);
 
  // initialize mscgen log after ITTI
  MSC_INIT(MSC_E_UTRAN, THREAD_MAX+TASK_MAX);
#endif
 
  if (opt_type != OPT_NONE) {
    radio_type_t radio_type;

    if (frame_parms[0]->frame_type == FDD)
      radio_type = RADIO_TYPE_FDD;
    else
      radio_type = RADIO_TYPE_TDD;

    if (init_opt(in_path, in_ip, NULL, radio_type) == -1)
      LOG_E(OPT,"failed to run OPT \n");
  }

#ifdef PDCP_USE_NETLINK
  netlink_init();
#if defined(PDCP_USE_NETLINK_QUEUES)
  pdcp_netlink_init();
#endif
#endif

#if !defined(ENABLE_ITTI)
  // to make a graceful exit when ctrl-c is pressed
  signal(SIGSEGV, signal_handler);
  signal(SIGINT, signal_handler);
#endif


  check_clock();

  // init the parameters
  for (CC_id=0; CC_id<MAX_NUM_CCs; CC_id++) {
    frame_parms[CC_id]->nushift            = 0;

    if (UE_flag==0) {

    } else {
      //UE_flag==1
      frame_parms[CC_id]->nb_antennas_tx     = 1;
      frame_parms[CC_id]->nb_antennas_rx     = 1;
      frame_parms[CC_id]->nb_antennas_tx_eNB = (transmission_mode == 1) ? 1 : 2; //initial value overwritten by initial sync later
    }

    frame_parms[CC_id]->mode1_flag         = (transmission_mode == 1) ? 1 : 0;
    frame_parms[CC_id]->phich_config_common.phich_resource = oneSixth;
    frame_parms[CC_id]->phich_config_common.phich_duration = normal;
    // UL RS Config
    frame_parms[CC_id]->pusch_config_common.ul_ReferenceSignalsPUSCH.cyclicShift = 0;//n_DMRS1 set to 0
    frame_parms[CC_id]->pusch_config_common.ul_ReferenceSignalsPUSCH.groupHoppingEnabled = 0;
    frame_parms[CC_id]->pusch_config_common.ul_ReferenceSignalsPUSCH.sequenceHoppingEnabled = 0;
    frame_parms[CC_id]->pusch_config_common.ul_ReferenceSignalsPUSCH.groupAssignmentPUSCH = 0;
    frame_parms[CC_id]->threequarter_fs = threequarter_fs;
    init_ul_hopping(frame_parms[CC_id]);
    init_frame_parms(frame_parms[CC_id],1);
    //   phy_init_top(frame_parms[CC_id]);
    phy_init_lte_top(frame_parms[CC_id]);
  }


  for (CC_id=0; CC_id<MAX_NUM_CCs; CC_id++) {
    //init prach for openair1 test
    frame_parms[CC_id]->prach_config_common.rootSequenceIndex=22;
    frame_parms[CC_id]->prach_config_common.prach_ConfigInfo.zeroCorrelationZoneConfig=1;
    frame_parms[CC_id]->prach_config_common.prach_ConfigInfo.prach_ConfigIndex=0;
    frame_parms[CC_id]->prach_config_common.prach_ConfigInfo.highSpeedFlag=0;
    frame_parms[CC_id]->prach_config_common.prach_ConfigInfo.prach_FreqOffset=0;
    // prach_fmt = get_prach_fmt(frame_parms->prach_config_common.prach_ConfigInfo.prach_ConfigIndex, frame_parms->frame_type);
    // N_ZC = (prach_fmt <4)?839:139;
  }

  if (UE_flag==1) {
    NB_UE_INST=1;
    NB_INST=1;

    PHY_vars_UE_g = malloc(sizeof(PHY_VARS_UE**));
    PHY_vars_UE_g[0] = malloc(sizeof(PHY_VARS_UE*)*MAX_NUM_CCs);

    for (CC_id=0; CC_id<MAX_NUM_CCs; CC_id++) {

      PHY_vars_UE_g[0][CC_id] = init_lte_UE(frame_parms[CC_id], 0,abstraction_flag,transmission_mode);
      UE[CC_id] = PHY_vars_UE_g[0][CC_id];
      printf("PHY_vars_UE_g[0][%d] = %p\n",CC_id,UE[CC_id]);

      if (phy_test==1)
	UE[CC_id]->mac_enabled = 0;
      else 
	UE[CC_id]->mac_enabled = 1;

      if (UE[CC_id]->mac_enabled == 0) {  //set default UL parameters for testing mode
	for (i=0; i<NUMBER_OF_CONNECTED_eNB_MAX; i++) {
	  UE[CC_id]->pusch_config_dedicated[i].betaOffset_ACK_Index = beta_ACK;
	  UE[CC_id]->pusch_config_dedicated[i].betaOffset_RI_Index  = beta_RI;
	  UE[CC_id]->pusch_config_dedicated[i].betaOffset_CQI_Index = beta_CQI;
	  
	  UE[CC_id]->scheduling_request_config[i].sr_PUCCH_ResourceIndex = 0;
	  UE[CC_id]->scheduling_request_config[i].sr_ConfigIndex = 7+(0%3);
	  UE[CC_id]->scheduling_request_config[i].dsr_TransMax = sr_n4;
	}
      }

      UE[CC_id]->UE_scan = UE_scan;
      UE[CC_id]->UE_scan_carrier = UE_scan_carrier;
      UE[CC_id]->mode    = mode;

      compute_prach_seq(&UE[CC_id]->frame_parms.prach_config_common,
                        UE[CC_id]->frame_parms.frame_type,
                        UE[CC_id]->X_u);

      if (UE[CC_id]->mac_enabled == 1) 
	UE[CC_id]->pdcch_vars[0]->crnti = 0x1234;
      else
	UE[CC_id]->pdcch_vars[0]->crnti = 0x1235;

      UE[CC_id]->rx_total_gain_dB =  (int)rx_gain[CC_id][0];
      UE[CC_id]->tx_power_max_dBm = tx_max_power[CC_id];
      UE[CC_id]->N_TA_offset = 0;

    }

    //  printf("tx_max_power = %d -> amp %d\n",tx_max_power,get_tx_amp(tx_max_power,tx_max_power));
  } else {
    //this is eNB
    PHY_vars_eNB_g = malloc(sizeof(PHY_VARS_eNB**));
    PHY_vars_eNB_g[0] = malloc(sizeof(PHY_VARS_eNB*));

    for (CC_id=0; CC_id<MAX_NUM_CCs; CC_id++) {
      PHY_vars_eNB_g[0][CC_id] = init_lte_eNB(frame_parms[CC_id],0,frame_parms[CC_id]->Nid_cell,cooperation_flag,transmission_mode,abstraction_flag);
      PHY_vars_eNB_g[0][CC_id]->CC_id = CC_id;

      if (phy_test==1) PHY_vars_eNB_g[0][CC_id]->mac_enabled = 0;
      else PHY_vars_eNB_g[0][CC_id]->mac_enabled = 1;

      if (PHY_vars_eNB_g[0][CC_id]->mac_enabled == 0) { //set default parameters for testing mode
	for (i=0; i<NUMBER_OF_UE_MAX; i++) {
	  PHY_vars_eNB_g[0][CC_id]->pusch_config_dedicated[i].betaOffset_ACK_Index = beta_ACK;
	  PHY_vars_eNB_g[0][CC_id]->pusch_config_dedicated[i].betaOffset_RI_Index  = beta_RI;
	  PHY_vars_eNB_g[0][CC_id]->pusch_config_dedicated[i].betaOffset_CQI_Index = beta_CQI;
	  
	  PHY_vars_eNB_g[0][CC_id]->scheduling_request_config[i].sr_PUCCH_ResourceIndex = i;
	  PHY_vars_eNB_g[0][CC_id]->scheduling_request_config[i].sr_ConfigIndex = 7+(i%3);
	  PHY_vars_eNB_g[0][CC_id]->scheduling_request_config[i].dsr_TransMax = sr_n4;
	}
      }

      compute_prach_seq(&PHY_vars_eNB_g[0][CC_id]->frame_parms.prach_config_common,
                        PHY_vars_eNB_g[0][CC_id]->frame_parms.frame_type,
                        PHY_vars_eNB_g[0][CC_id]->X_u);

      PHY_vars_eNB_g[0][CC_id]->rx_total_gain_dB = (int)rx_gain[CC_id][0];

      PHY_vars_eNB_g[0][CC_id]->N_TA_offset = 0;

    }


    NB_eNB_INST=1;
    NB_INST=1;

  }

  fill_modeled_runtime_table(runtime_phy_rx,runtime_phy_tx);
  cpuf=get_cpu_freq_GHz();


  dump_frame_parms(frame_parms[0]);

  for (card=0; card<MAX_CARDS; card++) {

    if(frame_parms[0]->N_RB_DL == 100) {
      if (frame_parms[0]->threequarter_fs) {
	openair0_cfg[card].sample_rate=23.04e6;
	openair0_cfg[card].samples_per_frame = 230400; 
	openair0_cfg[card].tx_bw = 10e6;
	openair0_cfg[card].rx_bw = 10e6;
      }
      else {
	openair0_cfg[card].sample_rate=30.72e6;
	openair0_cfg[card].samples_per_frame = 307200; 
	openair0_cfg[card].tx_bw = 10e6;
	openair0_cfg[card].rx_bw = 10e6;
      }
    } else if(frame_parms[0]->N_RB_DL == 50) {
      openair0_cfg[card].sample_rate=15.36e6;
      openair0_cfg[card].samples_per_frame = 153600;
      openair0_cfg[card].tx_bw = 5e6;
      openair0_cfg[card].rx_bw = 5e6;
    } else if (frame_parms[0]->N_RB_DL == 25) {
      openair0_cfg[card].sample_rate=7.68e6;
      openair0_cfg[card].samples_per_frame = 76800;
      openair0_cfg[card].tx_bw = 2.5e6;
      openair0_cfg[card].rx_bw = 2.5e6;
    } else if (frame_parms[0]->N_RB_DL == 6) {
      openair0_cfg[card].sample_rate=1.92e6;
      openair0_cfg[card].samples_per_frame = 19200;
      openair0_cfg[card].tx_bw = 1.5e6;
      openair0_cfg[card].rx_bw = 1.5e6;
    }

    if (frame_parms[0]->frame_type==TDD)
      openair0_cfg[card].duplex_mode = duplex_mode_TDD;
    else //FDD
      openair0_cfg[card].duplex_mode = duplex_mode_FDD;

    
    if (local_remote_radio == BBU_REMOTE_RADIO_HEAD) {      
      openair0_cfg[card].remote_addr    = eth_params->remote_addr;
      openair0_cfg[card].remote_port    = eth_params->remote_port;
      openair0_cfg[card].my_addr        = eth_params->my_addr;
      openair0_cfg[card].my_port        = eth_params->my_port;    
    } 
    
    printf("HW: Configuring card %d, nb_antennas_tx/rx %d/%d\n",card,
           ((UE_flag==0) ? PHY_vars_eNB_g[0][0]->frame_parms.nb_antennas_tx : PHY_vars_UE_g[0][0]->frame_parms.nb_antennas_tx),
           ((UE_flag==0) ? PHY_vars_eNB_g[0][0]->frame_parms.nb_antennas_rx : PHY_vars_UE_g[0][0]->frame_parms.nb_antennas_rx));
    openair0_cfg[card].Mod_id = 0;
#ifdef ETHERNET

    if (UE_flag) {
      printf("ETHERNET: Configuring UE ETH for %s:%d\n",rrh_UE_ip,rrh_UE_port);
      openair0_cfg[card].remote_addr   = &rrh_UE_ip[0];
      openair0_cfg[card].remote_port = rrh_UE_port;
    } 

    openair0_cfg[card].num_rb_dl=frame_parms[0]->N_RB_DL;
#endif

    // in the case of the USRP, the following variables need to be initialized before the init
    // since the USRP only supports one CC (for the moment), we initialize all the cards with first CC.
    // in the case of EXMIMO2, these values are overwirtten in the function setup_eNB/UE_buffer

    openair0_cfg[card].tx_num_channels=min(2,((UE_flag==0) ? PHY_vars_eNB_g[0][0]->frame_parms.nb_antennas_tx : PHY_vars_UE_g[0][0]->frame_parms.nb_antennas_tx));
    openair0_cfg[card].rx_num_channels=min(2,((UE_flag==0) ? PHY_vars_eNB_g[0][0]->frame_parms.nb_antennas_rx : PHY_vars_UE_g[0][0]->frame_parms.nb_antennas_rx));

    for (i=0; i<4; i++) {

      if (i<openair0_cfg[card].tx_num_channels)
	openair0_cfg[card].tx_freq[i] = (UE_flag==0) ? downlink_frequency[0][i] : downlink_frequency[0][i]+uplink_frequency_offset[0][i];
      else
	openair0_cfg[card].tx_freq[i]=0.0;

      if (i<openair0_cfg[card].rx_num_channels)
	openair0_cfg[card].rx_freq[i] = (UE_flag==0) ? downlink_frequency[0][i] + uplink_frequency_offset[0][i] : downlink_frequency[0][i];
      else
	openair0_cfg[card].rx_freq[i]=0.0;

      printf("Card %d, channel %d, Setting tx_gain %f, rx_gain %f, tx_freq %f, rx_freq %f\n",
             card,i, openair0_cfg[card].tx_gain[i],
             openair0_cfg[card].rx_gain[i],
             openair0_cfg[card].tx_freq[i],
             openair0_cfg[card].rx_freq[i]);
      
      openair0_cfg[card].autocal[i] = 1;
      openair0_cfg[card].tx_gain[i] = tx_gain[0][i];
      if (UE_flag == 0) {
	openair0_cfg[card].rx_gain[i] = PHY_vars_eNB_g[0][0]->rx_total_gain_dB;
      }
      else {
	openair0_cfg[card].rx_gain[i] = PHY_vars_UE_g[0][0]->rx_total_gain_dB;
      }


    }


  }

#ifndef DEADLINE_SCHEDULER

  /* Currently we set affinity for UHD to CPU 0 for eNB/UE and only if number of CPUS >2 */
  
  cpu_set_t cpuset;
  int s;
  char cpu_affinity[1024];
  CPU_ZERO(&cpuset);
  #ifdef CPU_AFFINITY
  if (get_nprocs() > 2)
  {
    CPU_SET(0, &cpuset);
    s = pthread_setaffinity_np(pthread_self(), sizeof(cpu_set_t), &cpuset);
    if (s != 0)
    {
      perror( "pthread_setaffinity_np");
      exit_fun("Error setting processor affinity");
    }
    LOG_I(HW, "Setting the affinity of main function to CPU 0, for device library to use CPU 0 only!\n");
  }
  #endif

  /* Check the actual affinity mask assigned to the thread */
  s = pthread_getaffinity_np(pthread_self(), sizeof(cpu_set_t), &cpuset);
  if (s != 0)
  {
    perror( "pthread_getaffinity_np");
    exit_fun("Error getting processor affinity ");
  }
  memset(cpu_affinity, 0 , sizeof(cpu_affinity));
  for (int j = 0; j < CPU_SETSIZE; j++)
  {
    if (CPU_ISSET(j, &cpuset))
    {  
      char temp[1024];
      sprintf(temp, " CPU_%d ", j);    
      strcat(cpu_affinity, temp);
    }
  }
  LOG_I(HW, "CPU Affinity of main() function is... %s\n", cpu_affinity);
#endif
  
  openair0_cfg[0].log_level = glog_level;
<<<<<<< HEAD

  if (UE_flag == 0) {
    for (CC_id=0; CC_id<MAX_NUM_CCs; CC_id++) {
      PHY_vars_eNB_g[0][CC_id]->rfdevice.host_type = BBU_HOST;
      PHY_vars_eNB_g[0][CC_id]->rfdevice.type = NONE_DEV;
      PHY_vars_eNB_g[0][CC_id]->rfdevice.transp_type = NONE_TP;
      
      PHY_vars_eNB_g[0][CC_id]->ifdevice.host_type = BBU_HOST;
      PHY_vars_eNB_g[0][CC_id]->ifdevice.type = NONE_DEV;
      PHY_vars_eNB_g[0][CC_id]->ifdevice.transp_type = NONE_TP;
    }
=======
  
  for (CC_id=0; CC_id<MAX_NUM_CCs; CC_id++) {
    if (node_function == NGFI_RRU_IF4) {
      PHY_vars_eNB_g[0][CC_id]->rfdevice.host_type = RRH_HOST;
      PHY_vars_eNB_g[0][CC_id]->ifdevice.host_type = RRH_HOST;
    } else {
      PHY_vars_eNB_g[0][CC_id]->rfdevice.host_type = BBU_HOST;
      PHY_vars_eNB_g[0][CC_id]->ifdevice.host_type = BBU_HOST;
    }
  
    PHY_vars_eNB_g[0][CC_id]->rfdevice.type = NONE_DEV;
    PHY_vars_eNB_g[0][CC_id]->rfdevice.transp_type = NONE_TP;
       
    PHY_vars_eNB_g[0][CC_id]->ifdevice.type = NONE_DEV;
    PHY_vars_eNB_g[0][CC_id]->ifdevice.transp_type = NONE_TP;
>>>>>>> 5ae509b2
  }

  /* device host type is set*/
  openair0.host_type = BBU_HOST;
  /* device type is initialized NONE_DEV (no RF device) when the RF device will be initiated device type will be set */
  openair0.type = NONE_DEV;
  /* transport type is initialized NONE_TP (no transport protocol) when the transport protocol will be initiated transport protocol type will be set */
  openair0.transp_type = NONE_TP;
  
  // Legacy BBU - RRH init  
  //int returns=-1;
  ///* BBU can have either a local or a remote radio head */  
  //if (local_remote_radio == BBU_LOCAL_RADIO_HEAD) { //local radio head active  - load library of radio head and initiate it
    //if (mode!=loop_through_memory) {
      //returns=openair0_device_load(&openair0, &openair0_cfg[0]);
      //printf("openair0_device_init returns %d\n",returns);
      //if (returns<0) {
	//printf("Exiting, cannot initialize device\n");
	//exit(-1);
      //}
    //}
    //else if (mode==loop_through_memory) {    
    //}
  //}  else { //remote radio head active - load library of transport protocol and initiate it 
    //if (mode!=loop_through_memory) {
      //returns=openair0_transport_load(&openair0, &openair0_cfg[0], eth_params);
      //printf("openair0_transport_init returns %d\n",returns);
      //if (returns<0) { 
	//printf("Exiting, cannot initialize transport protocol\n");
	//exit(-1);
      //}
    //}
    //else if (mode==loop_through_memory) {    
    //}
  //}   
    
  int returns=-1;
    
  // Handle spatially distributed MIMO antenna ports   
  // Load RF device and initialize
<<<<<<< HEAD
  if ((UE_flag==1) || (node_function != NGFI_RCC_IF4)) { 
=======
  if (node_function == NGFI_RRU_IF4 || node_function == eNodeB_3GPP) { 
>>>>>>> 5ae509b2
    for (CC_id=0; CC_id<MAX_NUM_CCs; CC_id++) {  
      if (mode!=loop_through_memory) {
        returns= (UE_flag == 0) ? 
	  openair0_device_load(&(PHY_vars_eNB_g[0][CC_id]->rfdevice), &openair0_cfg[0]) :
	openair0_device_load(&openair0, &openair0_cfg[0]);

        printf("openair0_device_init returns %d for CC_id %d\n",returns,CC_id);
        if (returns<0) {
	        printf("Exiting, cannot initialize device\n");
	        exit(-1);
        }
      }
      else if (mode==loop_through_memory) {    
      }    
    }
  }  
  
  // Load transport protocol and initialize
<<<<<<< HEAD
  if ((UE_flag==0) && (node_function != eNodeB_3GPP)){ 
=======
  if (node_function != eNodeB_3GPP) { 
>>>>>>> 5ae509b2
    for (CC_id=0; CC_id<MAX_NUM_CCs; CC_id++) {  
      if (mode!=loop_through_memory) {
        returns=openair0_transport_load(&(PHY_vars_eNB_g[0][CC_id]->ifdevice), &openair0_cfg[0], (eth_params+CC_id));
        printf("openair0_transport_init returns %d for CC_id %d\n",returns,CC_id);
        if (returns<0) {
	        printf("Exiting, cannot initialize transport protocol\n");
	        exit(-1);
        }
      }
      else if (mode==loop_through_memory) {    
      }    
    }
  }

  printf("Done initializing RF and IF devices\n");
  
  mac_xface = malloc(sizeof(MAC_xface));

  int eMBMS_active=0;
  
  l2_init(frame_parms[0],eMBMS_active,(uecap_xer_in==1)?uecap_xer:NULL,
	  0,// cba_group_active
	  0); // HO flag
  
  mac_xface->macphy_exit = &exit_fun;

#if defined(ENABLE_ITTI)

  if (create_tasks(UE_flag ? 0 : 1, UE_flag ? 1 : 0) < 0) {
    printf("cannot create ITTI tasks\n");
    exit(-1); // need a softer mode
  }

  printf("ITTI tasks created\n");
#endif

  if (phy_test==0) {
    if (UE_flag==1) {
      printf("Filling UE band info\n");
      fill_ue_band_info();
      mac_xface->dl_phy_sync_success (0, 0, 0, 1);
    } else
      mac_xface->mrbch_phy_sync_failure (0, 0, 0);
  }

  number_of_cards = 1;


  for(CC_id=0; CC_id<MAX_NUM_CCs; CC_id++) {
    rf_map[CC_id].card=0;
    rf_map[CC_id].chain=CC_id+chain_offset;
  }

  // connect the TX/RX buffers
  if (UE_flag==1) {

    for (CC_id=0;CC_id<MAX_NUM_CCs; CC_id++) {

    
#ifdef OAI_USRP
      UE[CC_id]->hw_timing_advance = timing_advance;
#else
      UE[CC_id]->hw_timing_advance = 160;
#endif
    }
    if (setup_ue_buffers(UE,&openair0_cfg[0],rf_map)!=0) {
      printf("Error setting up eNB buffer\n");
      exit(-1);
    }

    printf("Setting UE buffer to all-RX\n");

    // Set LSBs for antenna switch (ExpressMIMO)
    for (CC_id=0; CC_id<MAX_NUM_CCs; CC_id++) {
      for (i=0; i<frame_parms[CC_id]->samples_per_tti*10; i++)
        for (aa=0; aa<frame_parms[CC_id]->nb_antennas_tx; aa++)
          UE[CC_id]->common_vars.txdata[aa][i] = 0x00010001;
    }

    if (input_fd) {
      printf("Reading in from file to antenna buffer %d\n",0);
      if (fread(UE[0]->common_vars.rxdata[0],
	        sizeof(int32_t),
	        frame_parms[0]->samples_per_tti*10,
	        input_fd) != frame_parms[0]->samples_per_tti*10)
        printf("error reading from file\n");
    }
    //p_exmimo_config->framing.tdd_config = TXRXSWITCH_TESTRX;
  } else {



    if (setup_eNB_buffers(PHY_vars_eNB_g[0],&openair0_cfg[0],rf_map)!=0) {
      printf("Error setting up eNB buffer\n");
      exit(-1);
    }

    printf("Setting eNB buffer to all-RX\n");

    // Set LSBs for antenna switch (ExpressMIMO)
    for (CC_id=0; CC_id<MAX_NUM_CCs; CC_id++) {
      PHY_vars_eNB_g[0][CC_id]->hw_timing_advance = 0;
      for (i=0; i<frame_parms[CC_id]->samples_per_tti*10; i++)
        for (aa=0; aa<frame_parms[CC_id]->nb_antennas_tx; aa++)
          PHY_vars_eNB_g[0][CC_id]->common_vars.txdata[0][aa][i] = 0x00010001;
    }
  }

  mlockall(MCL_CURRENT | MCL_FUTURE);

  pthread_cond_init(&sync_cond,NULL);
  pthread_mutex_init(&sync_mutex, NULL);

#ifdef XFORMS
  int UE_id;

  if (do_forms==1) {
    fl_initialize (&argc, argv, NULL, 0, 0);

    if (UE_flag==0) {
      form_stats_l2 = create_form_stats_form();
      fl_show_form (form_stats_l2->stats_form, FL_PLACE_HOTSPOT, FL_FULLBORDER, "l2 stats");
      form_stats = create_form_stats_form();
      fl_show_form (form_stats->stats_form, FL_PLACE_HOTSPOT, FL_FULLBORDER, "stats");

      for(UE_id=0; UE_id<scope_enb_num_ue; UE_id++) {
	for(CC_id=0; CC_id<MAX_NUM_CCs; CC_id++) {
	  form_enb[CC_id][UE_id] = create_lte_phy_scope_enb();
	  sprintf (title, "LTE UL SCOPE eNB for CC_id %d, UE %d",CC_id,UE_id);
	  fl_show_form (form_enb[CC_id][UE_id]->lte_phy_scope_enb, FL_PLACE_HOTSPOT, FL_FULLBORDER, title);

	  if (otg_enabled) {
	    fl_set_button(form_enb[CC_id][UE_id]->button_0,1);
	    fl_set_object_label(form_enb[CC_id][UE_id]->button_0,"DL Traffic ON");
	  } else {
	    fl_set_button(form_enb[CC_id][UE_id]->button_0,0);
	    fl_set_object_label(form_enb[CC_id][UE_id]->button_0,"DL Traffic OFF");
	  }
	}
      }
    } else {
      form_stats = create_form_stats_form();
      fl_show_form (form_stats->stats_form, FL_PLACE_HOTSPOT, FL_FULLBORDER, "stats");
      UE_id = 0;
      form_ue[UE_id] = create_lte_phy_scope_ue();
      sprintf (title, "LTE DL SCOPE UE");
      fl_show_form (form_ue[UE_id]->lte_phy_scope_ue, FL_PLACE_HOTSPOT, FL_FULLBORDER, title);

      /*
      if (openair_daq_vars.use_ia_receiver) {
        fl_set_button(form_ue[UE_id]->button_0,1);
        fl_set_object_label(form_ue[UE_id]->button_0, "IA Receiver ON");
      } else {
        fl_set_button(form_ue[UE_id]->button_0,0);
        fl_set_object_label(form_ue[UE_id]->button_0, "IA Receiver OFF");
	}*/
        fl_set_button(form_ue[UE_id]->button_0,0);
        fl_set_object_label(form_ue[UE_id]->button_0, "IA Receiver OFF");
    }

    ret = pthread_create(&forms_thread, NULL, scope_thread, NULL);

    if (ret == 0)
      pthread_setname_np( forms_thread, "xforms" );

    printf("Scope thread created, ret=%d\n",ret);
  }

#endif

  rt_sleep_ns(10*100000000ULL);



  // start the main thread
  if (UE_flag == 1) init_UE();
  else init_eNB(node_function);

  // Sleep to allow all threads to setup
  sleep(1);




// *** Handle per CC_id openair0
#ifndef USRP_DEBUG
  if ((UE_flag==1) && (mode!=loop_through_memory))
    if (openair0.trx_start_func(&openair0) != 0 ) 
      LOG_E(HW,"Could not start the device\n");

#endif


  printf("Sending sync to all threads\n");

  pthread_mutex_lock(&sync_mutex);
  sync_var=0;
  pthread_cond_broadcast(&sync_cond);
  pthread_mutex_unlock(&sync_mutex);

  // wait for end of program
  printf("TYPE <CTRL-C> TO TERMINATE\n");
  //getchar();

#if defined(ENABLE_ITTI)
  printf("Entering ITTI signals handler\n");
  itti_wait_tasks_end();
  oai_exit=1;
#else

  while (oai_exit==0)
    rt_sleep_ns(100000000ULL);

#endif

  // stop threads
#ifdef XFORMS
  printf("waiting for XFORMS thread\n");

  if (do_forms==1) {
    pthread_join(forms_thread,&status);
    fl_hide_form(form_stats->stats_form);
    fl_free_form(form_stats->stats_form);

    if (UE_flag==1) {
      fl_hide_form(form_ue[0]->lte_phy_scope_ue);
      fl_free_form(form_ue[0]->lte_phy_scope_ue);
    } else {
      fl_hide_form(form_stats_l2->stats_form);
      fl_free_form(form_stats_l2->stats_form);

      for(UE_id=0; UE_id<scope_enb_num_ue; UE_id++) {
	for(CC_id=0; CC_id<MAX_NUM_CCs; CC_id++) {
	  fl_hide_form(form_enb[CC_id][UE_id]->lte_phy_scope_enb);
	  fl_free_form(form_enb[CC_id][UE_id]->lte_phy_scope_enb);
	}
      }
    }
  }

#endif

  printf("stopping MODEM threads\n");

  // cleanup
  if (UE_flag == 1) {
  } else {
    stop_eNB();
  }


  pthread_cond_destroy(&sync_cond);
  pthread_mutex_destroy(&sync_mutex);

  // *** Handle per CC_id openair0
  if (UE_flag==1)
    openair0.trx_end_func(&openair0);

  for(CC_id=0; CC_id<MAX_NUM_CCs; CC_id++) {
    if (PHY_vars_eNB_g[0][CC_id]->rfdevice.trx_end_func)
      PHY_vars_eNB_g[0][CC_id]->rfdevice.trx_end_func(&PHY_vars_eNB_g[0][CC_id]->rfdevice);  
    if (PHY_vars_eNB_g[0][CC_id]->ifdevice.trx_end_func)
      PHY_vars_eNB_g[0][CC_id]->ifdevice.trx_end_func(&PHY_vars_eNB_g[0][CC_id]->ifdevice);  
  }

  if (ouput_vcd)
    VCD_SIGNAL_DUMPER_CLOSE();

  if (opt_enabled == 1)
    terminate_opt();

  logClean();

  return 0;
}






<|MERGE_RESOLUTION|>--- conflicted
+++ resolved
@@ -299,35 +299,35 @@
 
 struct timespec clock_difftime(struct timespec start, struct timespec end)
 {
-    struct timespec temp;
-    if ((end.tv_nsec-start.tv_nsec)<0) {
-        temp.tv_sec = end.tv_sec-start.tv_sec-1;
-	temp.tv_nsec = 1000000000+end.tv_nsec-start.tv_nsec;
-    } else {
-        temp.tv_sec = end.tv_sec-start.tv_sec;
-	temp.tv_nsec = end.tv_nsec-start.tv_nsec;
-    }
-    return temp;
+  struct timespec temp;
+  if ((end.tv_nsec-start.tv_nsec)<0) {
+    temp.tv_sec = end.tv_sec-start.tv_sec-1;
+    temp.tv_nsec = 1000000000+end.tv_nsec-start.tv_nsec;
+  } else {
+    temp.tv_sec = end.tv_sec-start.tv_sec;
+    temp.tv_nsec = end.tv_nsec-start.tv_nsec;
+  }
+  return temp;
 }
 
 void print_difftimes(void)
 {
 #ifdef DEBUG
-    printf("difftimes min = %lu ns ; max = %lu ns\n", min_diff_time.tv_nsec, max_diff_time.tv_nsec);
+  printf("difftimes min = %lu ns ; max = %lu ns\n", min_diff_time.tv_nsec, max_diff_time.tv_nsec);
 #else
-    LOG_I(HW,"difftimes min = %lu ns ; max = %lu ns\n", min_diff_time.tv_nsec, max_diff_time.tv_nsec);
+  LOG_I(HW,"difftimes min = %lu ns ; max = %lu ns\n", min_diff_time.tv_nsec, max_diff_time.tv_nsec);
 #endif
 }
 
 void update_difftimes(struct timespec start, struct timespec end)
 {
-    struct timespec diff_time = { .tv_sec = 0, .tv_nsec = 0 };
-    int             changed = 0;
-    diff_time = clock_difftime(start, end);
-    if ((min_diff_time.tv_nsec == 0) || (diff_time.tv_nsec < min_diff_time.tv_nsec)) { min_diff_time.tv_nsec = diff_time.tv_nsec; changed = 1; }
-    if ((max_diff_time.tv_nsec == 0) || (diff_time.tv_nsec > max_diff_time.tv_nsec)) { max_diff_time.tv_nsec = diff_time.tv_nsec; changed = 1; }
+  struct timespec diff_time = { .tv_sec = 0, .tv_nsec = 0 };
+  int             changed = 0;
+  diff_time = clock_difftime(start, end);
+  if ((min_diff_time.tv_nsec == 0) || (diff_time.tv_nsec < min_diff_time.tv_nsec)) { min_diff_time.tv_nsec = diff_time.tv_nsec; changed = 1; }
+  if ((max_diff_time.tv_nsec == 0) || (diff_time.tv_nsec > max_diff_time.tv_nsec)) { max_diff_time.tv_nsec = diff_time.tv_nsec; changed = 1; }
 #if 1
-    if (changed) print_difftimes();
+  if (changed) print_difftimes();
 #endif
 }
 
@@ -731,8 +731,8 @@
       else if (strlen(optarg)<=1024){
 	strcpy(rf_config_file,optarg);
       }else {
-         printf("Configuration filename is too long\n");
-         exit(-1);   
+	printf("Configuration filename is too long\n");
+	exit(-1);   
       }
       break;
     case LONG_OPTION_MAXPOWER:
@@ -900,14 +900,14 @@
       in_ip[sizeof(in_ip) - 1] = 0; // terminate string
       printf("Enabling OPT for wireshark for local interface");
       /*
-      if (optarg == NULL){
-      in_ip[0] =NULL;
-      printf("Enabling OPT for wireshark for local interface");
-      } else {
-      strncpy(in_ip, optarg, sizeof(in_ip));
-      in_ip[sizeof(in_ip) - 1] = 0; // terminate string
-      printf("Enabling OPT for wireshark with %s \n",in_ip);
-      }
+	if (optarg == NULL){
+	in_ip[0] =NULL;
+	printf("Enabling OPT for wireshark for local interface");
+	} else {
+	strncpy(in_ip, optarg, sizeof(in_ip));
+	in_ip[sizeof(in_ip) - 1] = 0; // terminate string
+	printf("Enabling OPT for wireshark with %s \n",in_ip);
+	}
       */
       break;
 
@@ -1612,72 +1612,59 @@
   int s;
   char cpu_affinity[1024];
   CPU_ZERO(&cpuset);
-  #ifdef CPU_AFFINITY
+#ifdef CPU_AFFINITY
   if (get_nprocs() > 2)
-  {
-    CPU_SET(0, &cpuset);
-    s = pthread_setaffinity_np(pthread_self(), sizeof(cpu_set_t), &cpuset);
-    if (s != 0)
     {
-      perror( "pthread_setaffinity_np");
-      exit_fun("Error setting processor affinity");
-    }
-    LOG_I(HW, "Setting the affinity of main function to CPU 0, for device library to use CPU 0 only!\n");
-  }
-  #endif
+      CPU_SET(0, &cpuset);
+      s = pthread_setaffinity_np(pthread_self(), sizeof(cpu_set_t), &cpuset);
+      if (s != 0)
+	{
+	  perror( "pthread_setaffinity_np");
+	  exit_fun("Error setting processor affinity");
+	}
+      LOG_I(HW, "Setting the affinity of main function to CPU 0, for device library to use CPU 0 only!\n");
+    }
+#endif
 
   /* Check the actual affinity mask assigned to the thread */
   s = pthread_getaffinity_np(pthread_self(), sizeof(cpu_set_t), &cpuset);
   if (s != 0)
-  {
-    perror( "pthread_getaffinity_np");
-    exit_fun("Error getting processor affinity ");
-  }
+    {
+      perror( "pthread_getaffinity_np");
+      exit_fun("Error getting processor affinity ");
+    }
   memset(cpu_affinity, 0 , sizeof(cpu_affinity));
   for (int j = 0; j < CPU_SETSIZE; j++)
-  {
-    if (CPU_ISSET(j, &cpuset))
-    {  
-      char temp[1024];
-      sprintf(temp, " CPU_%d ", j);    
-      strcat(cpu_affinity, temp);
-    }
-  }
+    {
+      if (CPU_ISSET(j, &cpuset))
+	{  
+	  char temp[1024];
+	  sprintf(temp, " CPU_%d ", j);    
+	  strcat(cpu_affinity, temp);
+	}
+    }
   LOG_I(HW, "CPU Affinity of main() function is... %s\n", cpu_affinity);
 #endif
   
   openair0_cfg[0].log_level = glog_level;
-<<<<<<< HEAD
 
   if (UE_flag == 0) {
     for (CC_id=0; CC_id<MAX_NUM_CCs; CC_id++) {
-      PHY_vars_eNB_g[0][CC_id]->rfdevice.host_type = BBU_HOST;
+      if (node_function == NGFI_RRU_IF4) {
+	PHY_vars_eNB_g[0][CC_id]->rfdevice.host_type = RRH_HOST;
+	PHY_vars_eNB_g[0][CC_id]->ifdevice.host_type = RRH_HOST;
+      } else {
+	PHY_vars_eNB_g[0][CC_id]->rfdevice.host_type = BBU_HOST;
+	PHY_vars_eNB_g[0][CC_id]->ifdevice.host_type = BBU_HOST;
+      }
+      
       PHY_vars_eNB_g[0][CC_id]->rfdevice.type = NONE_DEV;
       PHY_vars_eNB_g[0][CC_id]->rfdevice.transp_type = NONE_TP;
       
-      PHY_vars_eNB_g[0][CC_id]->ifdevice.host_type = BBU_HOST;
       PHY_vars_eNB_g[0][CC_id]->ifdevice.type = NONE_DEV;
       PHY_vars_eNB_g[0][CC_id]->ifdevice.transp_type = NONE_TP;
     }
-=======
-  
-  for (CC_id=0; CC_id<MAX_NUM_CCs; CC_id++) {
-    if (node_function == NGFI_RRU_IF4) {
-      PHY_vars_eNB_g[0][CC_id]->rfdevice.host_type = RRH_HOST;
-      PHY_vars_eNB_g[0][CC_id]->ifdevice.host_type = RRH_HOST;
-    } else {
-      PHY_vars_eNB_g[0][CC_id]->rfdevice.host_type = BBU_HOST;
-      PHY_vars_eNB_g[0][CC_id]->ifdevice.host_type = BBU_HOST;
-    }
-  
-    PHY_vars_eNB_g[0][CC_id]->rfdevice.type = NONE_DEV;
-    PHY_vars_eNB_g[0][CC_id]->rfdevice.transp_type = NONE_TP;
-       
-    PHY_vars_eNB_g[0][CC_id]->ifdevice.type = NONE_DEV;
-    PHY_vars_eNB_g[0][CC_id]->ifdevice.transp_type = NONE_TP;
->>>>>>> 5ae509b2
-  }
-
+  }
   /* device host type is set*/
   openair0.host_type = BBU_HOST;
   /* device type is initialized NONE_DEV (no RF device) when the RF device will be initiated device type will be set */
@@ -1689,48 +1676,45 @@
   //int returns=-1;
   ///* BBU can have either a local or a remote radio head */  
   //if (local_remote_radio == BBU_LOCAL_RADIO_HEAD) { //local radio head active  - load library of radio head and initiate it
-    //if (mode!=loop_through_memory) {
-      //returns=openair0_device_load(&openair0, &openair0_cfg[0]);
-      //printf("openair0_device_init returns %d\n",returns);
-      //if (returns<0) {
-	//printf("Exiting, cannot initialize device\n");
-	//exit(-1);
-      //}
-    //}
-    //else if (mode==loop_through_memory) {    
-    //}
+  //if (mode!=loop_through_memory) {
+  //returns=openair0_device_load(&openair0, &openair0_cfg[0]);
+  //printf("openair0_device_init returns %d\n",returns);
+  //if (returns<0) {
+  //printf("Exiting, cannot initialize device\n");
+  //exit(-1);
+  //}
+  //}
+  //else if (mode==loop_through_memory) {    
+  //}
   //}  else { //remote radio head active - load library of transport protocol and initiate it 
-    //if (mode!=loop_through_memory) {
-      //returns=openair0_transport_load(&openair0, &openair0_cfg[0], eth_params);
-      //printf("openair0_transport_init returns %d\n",returns);
-      //if (returns<0) { 
-	//printf("Exiting, cannot initialize transport protocol\n");
-	//exit(-1);
-      //}
-    //}
-    //else if (mode==loop_through_memory) {    
-    //}
+  //if (mode!=loop_through_memory) {
+  //returns=openair0_transport_load(&openair0, &openair0_cfg[0], eth_params);
+  //printf("openair0_transport_init returns %d\n",returns);
+  //if (returns<0) { 
+  //printf("Exiting, cannot initialize transport protocol\n");
+  //exit(-1);
+  //}
+  //}
+  //else if (mode==loop_through_memory) {    
+  //}
   //}   
     
   int returns=-1;
     
   // Handle spatially distributed MIMO antenna ports   
   // Load RF device and initialize
-<<<<<<< HEAD
-  if ((UE_flag==1) || (node_function != NGFI_RCC_IF4)) { 
-=======
+
   if (node_function == NGFI_RRU_IF4 || node_function == eNodeB_3GPP) { 
->>>>>>> 5ae509b2
     for (CC_id=0; CC_id<MAX_NUM_CCs; CC_id++) {  
       if (mode!=loop_through_memory) {
         returns= (UE_flag == 0) ? 
 	  openair0_device_load(&(PHY_vars_eNB_g[0][CC_id]->rfdevice), &openair0_cfg[0]) :
-	openair0_device_load(&openair0, &openair0_cfg[0]);
+	  openair0_device_load(&openair0, &openair0_cfg[0]);
 
         printf("openair0_device_init returns %d for CC_id %d\n",returns,CC_id);
         if (returns<0) {
-	        printf("Exiting, cannot initialize device\n");
-	        exit(-1);
+	  printf("Exiting, cannot initialize device\n");
+	  exit(-1);
         }
       }
       else if (mode==loop_through_memory) {    
@@ -1739,18 +1723,15 @@
   }  
   
   // Load transport protocol and initialize
-<<<<<<< HEAD
+
   if ((UE_flag==0) && (node_function != eNodeB_3GPP)){ 
-=======
-  if (node_function != eNodeB_3GPP) { 
->>>>>>> 5ae509b2
     for (CC_id=0; CC_id<MAX_NUM_CCs; CC_id++) {  
       if (mode!=loop_through_memory) {
         returns=openair0_transport_load(&(PHY_vars_eNB_g[0][CC_id]->ifdevice), &openair0_cfg[0], (eth_params+CC_id));
         printf("openair0_transport_init returns %d for CC_id %d\n",returns,CC_id);
         if (returns<0) {
-	        printf("Exiting, cannot initialize transport protocol\n");
-	        exit(-1);
+	  printf("Exiting, cannot initialize transport protocol\n");
+	  exit(-1);
         }
       }
       else if (mode==loop_through_memory) {    
@@ -1882,8 +1863,8 @@
 	    fl_set_button(form_enb[CC_id][UE_id]->button_0,0);
 	    fl_set_object_label(form_enb[CC_id][UE_id]->button_0,"DL Traffic OFF");
 	  }
-	}
-      }
+	} // CC_id
+      } // UE_id
     } else {
       form_stats = create_form_stats_form();
       fl_show_form (form_stats->stats_form, FL_PLACE_HOTSPOT, FL_FULLBORDER, "stats");
@@ -1893,15 +1874,15 @@
       fl_show_form (form_ue[UE_id]->lte_phy_scope_ue, FL_PLACE_HOTSPOT, FL_FULLBORDER, title);
 
       /*
-      if (openair_daq_vars.use_ia_receiver) {
+	if (openair_daq_vars.use_ia_receiver) {
         fl_set_button(form_ue[UE_id]->button_0,1);
         fl_set_object_label(form_ue[UE_id]->button_0, "IA Receiver ON");
-      } else {
+	} else {
         fl_set_button(form_ue[UE_id]->button_0,0);
         fl_set_object_label(form_ue[UE_id]->button_0, "IA Receiver OFF");
 	}*/
-        fl_set_button(form_ue[UE_id]->button_0,0);
-        fl_set_object_label(form_ue[UE_id]->button_0, "IA Receiver OFF");
+      fl_set_button(form_ue[UE_id]->button_0,0);
+      fl_set_object_label(form_ue[UE_id]->button_0, "IA Receiver OFF");
     }
 
     ret = pthread_create(&forms_thread, NULL, scope_thread, NULL);
@@ -1928,7 +1909,7 @@
 
 
 
-// *** Handle per CC_id openair0
+  // *** Handle per CC_id openair0
 #ifndef USRP_DEBUG
   if ((UE_flag==1) && (mode!=loop_through_memory))
     if (openair0.trx_start_func(&openair0) != 0 ) 
