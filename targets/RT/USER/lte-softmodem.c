/*
 * Licensed to the OpenAirInterface (OAI) Software Alliance under one or more
 * contributor license agreements.  See the NOTICE file distributed with
 * this work for additional information regarding copyright ownership.
 * The OpenAirInterface Software Alliance licenses this file to You under
 * the OAI Public License, Version 1.0  (the "License"); you may not use this file
 * except in compliance with the License.
 * You may obtain a copy of the License at
 *
 *      http://www.openairinterface.org/?page_id=698
 *
 * Unless required by applicable law or agreed to in writing, software
 * distributed under the License is distributed on an "AS IS" BASIS,
 * WITHOUT WARRANTIES OR CONDITIONS OF ANY KIND, either express or implied.
 * See the License for the specific language governing permissions and
 * limitations under the License.
 *-------------------------------------------------------------------------------
 * For more information about the OpenAirInterface (OAI) Software Alliance:
 *      contact@openairinterface.org
 */

/*! \file lte-enb.c
 * \brief Top-level threads for eNodeB
 * \author R. Knopp, F. Kaltenberger, Navid Nikaein
 * \date 2012
 * \version 0.1
 * \company Eurecom
 * \email: knopp@eurecom.fr,florian.kaltenberger@eurecom.fr, navid.nikaein@eurecom.fr
 * \note
 * \warning
 */
#define _GNU_SOURCE
#include <stdio.h>
#include <stdlib.h>
#include <unistd.h>
#include <string.h>
#include <sys/ioctl.h>
#include <sys/types.h>
#include <sys/mman.h>
#include <sched.h>
#include <linux/sched.h>
#include <signal.h>
#include <execinfo.h>
#include <getopt.h>
#include <sys/sysinfo.h>

#include "T.h"

#include "rt_wrapper.h"

#undef MALLOC //there are two conflicting definitions, so we better make sure we don't use it at all

#include "assertions.h"
#include "msc.h"

#include "PHY/types.h"

#include "PHY/defs.h"
#undef MALLOC //there are two conflicting definitions, so we better make sure we don't use it at all
//#undef FRAME_LENGTH_COMPLEX_SAMPLES //there are two conflicting definitions, so we better make sure we don't use it at all

#include "../../ARCH/COMMON/common_lib.h"
#include "../../ARCH/ETHERNET/USERSPACE/LIB/if_defs.h"

//#undef FRAME_LENGTH_COMPLEX_SAMPLES //there are two conflicting definitions, so we better make sure we don't use it at all

#include "PHY/vars.h"
#include "SCHED/vars.h"
#include "LAYER2/MAC/vars.h"

#include "../../SIMU/USER/init_lte.h"

#include "LAYER2/MAC/defs.h"
#include "LAYER2/MAC/vars.h"
#include "LAYER2/MAC/proto.h"
#include "RRC/LITE/vars.h"
#include "PHY_INTERFACE/vars.h"

#ifdef SMBV
#include "PHY/TOOLS/smbv.h"
unsigned short config_frames[4] = {2,9,11,13};
#endif
#include "UTIL/LOG/log_extern.h"
#include "UTIL/OTG/otg_tx.h"
#include "UTIL/OTG/otg_externs.h"
#include "UTIL/MATH/oml.h"
#include "UTIL/LOG/vcd_signal_dumper.h"
#include "UTIL/OPT/opt.h"
#include "enb_config.h"
//#include "PHY/TOOLS/time_meas.h"

#ifndef OPENAIR2
#include "UTIL/OTG/otg_vars.h"
#endif

#if defined(ENABLE_ITTI)
# include "intertask_interface_init.h"
# include "create_tasks.h"
# if defined(ENABLE_USE_MME)
#   include "s1ap_eNB.h"
#ifdef PDCP_USE_NETLINK
#   include "SIMULATION/ETH_TRANSPORT/proto.h"
extern int netlink_init(void);
#endif
# endif
#endif

#ifdef XFORMS
#include "PHY/TOOLS/lte_phy_scope.h"
#include "stats.h"
#endif

// In lte-enb.c
extern int setup_eNB_buffers(PHY_VARS_eNB **phy_vars_eNB, openair0_config_t *openair0_cfg);
extern void init_eNB(eNB_func_t *, eNB_timing_t *,int,eth_params_t *,int,int);
extern void stop_eNB(int);
extern void kill_eNB_proc(void);

// In lte-ue.c
extern int setup_ue_buffers(PHY_VARS_UE **phy_vars_ue, openair0_config_t *openair0_cfg);
extern void fill_ue_band_info(void);
extern void init_UE(int);

#ifdef XFORMS
// current status is that every UE has a DL scope for a SINGLE eNB (eNB_id=0)
// at eNB 0, an UL scope for every UE
FD_lte_phy_scope_ue  *form_ue[NUMBER_OF_UE_MAX];
FD_lte_phy_scope_enb *form_enb[MAX_NUM_CCs][NUMBER_OF_UE_MAX];
FD_stats_form                  *form_stats=NULL,*form_stats_l2=NULL;
char title[255];
unsigned char                   scope_enb_num_ue = 2;
#endif //XFORMS






pthread_cond_t sync_cond;
pthread_mutex_t sync_mutex;
int sync_var=-1; //!< protected by mutex \ref sync_mutex.





#ifdef XFORMS
static pthread_t                forms_thread; //xforms
#endif

uint16_t runtime_phy_rx[29][6]; // SISO [MCS 0-28][RBs 0-5 : 6, 15, 25, 50, 75, 100]
uint16_t runtime_phy_tx[29][6]; // SISO [MCS 0-28][RBs 0-5 : 6, 15, 25, 50, 75, 100]


#if defined(ENABLE_ITTI)
volatile int             start_eNB = 0;
volatile int             start_UE = 0;
#endif
volatile int             oai_exit = 0;



static clock_source_t clock_source = internal;

static wait_for_sync = 0;

static char              UE_flag=0;
unsigned int                    mmapped_dma=0;
int                             single_thread_flag=1;

static char                     threequarter_fs=0;

uint32_t                 downlink_frequency[MAX_NUM_CCs][4];
int32_t                  uplink_frequency_offset[MAX_NUM_CCs][4];


static char                    *conf_config_file_name = NULL;
#if defined(ENABLE_ITTI)
static char                    *itti_dump_file = NULL;
#endif

int UE_scan = 1;
int UE_scan_carrier = 0;
runmode_t mode = normal_txrx;

FILE *input_fd=NULL;


#if MAX_NUM_CCs == 1
rx_gain_t                rx_gain_mode[MAX_NUM_CCs][4] = {{max_gain,max_gain,max_gain,max_gain}};
double tx_gain[MAX_NUM_CCs][4] = {{20,0,0,0}};
double rx_gain[MAX_NUM_CCs][4] = {{110,0,0,0}};
#else
rx_gain_t                rx_gain_mode[MAX_NUM_CCs][4] = {{max_gain,max_gain,max_gain,max_gain},{max_gain,max_gain,max_gain,max_gain}};
double tx_gain[MAX_NUM_CCs][4] = {{20,0,0,0},{20,0,0,0}};
double rx_gain[MAX_NUM_CCs][4] = {{110,0,0,0},{20,0,0,0}};
#endif

double rx_gain_off = 0.0;

double sample_rate=30.72e6;
double bw = 10.0e6;

static int                      tx_max_power[MAX_NUM_CCs]; /* =  {0,0}*/;

char   rf_config_file[1024];

int chain_offset=0;
int phy_test = 0;


char ref[128] = "internal";
char channels[128] = "0";

int                      rx_input_level_dBm;
static int                      online_log_messages=0;
#ifdef XFORMS
extern int                      otg_enabled;
static char                     do_forms=0;
#else
int                             otg_enabled;
#endif
//int                             number_of_cards =   1;


static LTE_DL_FRAME_PARMS      *frame_parms[MAX_NUM_CCs];
eNB_func_t node_function[MAX_NUM_CCs];
eNB_timing_t node_timing[MAX_NUM_CCs];
int16_t   node_synch_ref[MAX_NUM_CCs];

uint32_t target_dl_mcs = 28; //maximum allowed mcs
uint32_t target_ul_mcs = 20;
uint32_t timing_advance = 0;
uint8_t exit_missed_slots=1;
uint64_t num_missed_slots=0; // counter for the number of missed slots


extern void reset_opp_meas(void);
extern void print_opp_meas(void);
//int transmission_mode=1;

int16_t           glog_level         = LOG_INFO;
int16_t           glog_verbosity     = LOG_MED;
int16_t           hw_log_level       = LOG_INFO;
int16_t           hw_log_verbosity   = LOG_MED;
int16_t           phy_log_level      = LOG_INFO;
int16_t           phy_log_verbosity  = LOG_MED;
int16_t           mac_log_level      = LOG_INFO;
int16_t           mac_log_verbosity  = LOG_MED;
int16_t           rlc_log_level      = LOG_INFO;
int16_t           rlc_log_verbosity  = LOG_MED;
int16_t           pdcp_log_level     = LOG_INFO;
int16_t           pdcp_log_verbosity = LOG_MED;
int16_t           rrc_log_level      = LOG_INFO;
int16_t           rrc_log_verbosity  = LOG_MED;
int16_t           opt_log_level      = LOG_INFO;
int16_t           opt_log_verbosity  = LOG_MED;

# if defined(ENABLE_USE_MME)
int16_t           gtpu_log_level     = LOG_DEBUG;
int16_t           gtpu_log_verbosity = LOG_MED;
int16_t           udp_log_level      = LOG_DEBUG;
int16_t           udp_log_verbosity  = LOG_MED;
#endif
#if defined (ENABLE_SECURITY)
int16_t           osa_log_level      = LOG_INFO;
int16_t           osa_log_verbosity  = LOG_MED;
#endif



char *rrh_UE_ip = "127.0.0.1";
int rrh_UE_port = 51000;


/* flag set by eNB conf file to specify if the radio head is local or remote (default option is local) */
uint8_t local_remote_radio = BBU_LOCAL_RADIO_HEAD;
/* struct for ethernet specific parameters given in eNB conf file */
eth_params_t *eth_params;

openair0_config_t openair0_cfg[MAX_CARDS];

double cpuf;

char uecap_xer[1024],uecap_xer_in=0;



/*---------------------BMC: timespec helpers -----------------------------*/

struct timespec min_diff_time = { .tv_sec = 0, .tv_nsec = 0 };
struct timespec max_diff_time = { .tv_sec = 0, .tv_nsec = 0 };

struct timespec clock_difftime(struct timespec start, struct timespec end)
{
  struct timespec temp;
  if ((end.tv_nsec-start.tv_nsec)<0) {
    temp.tv_sec = end.tv_sec-start.tv_sec-1;
    temp.tv_nsec = 1000000000+end.tv_nsec-start.tv_nsec;
  } else {
    temp.tv_sec = end.tv_sec-start.tv_sec;
    temp.tv_nsec = end.tv_nsec-start.tv_nsec;
  }
  return temp;
}

void print_difftimes(void)
{
#ifdef DEBUG
  printf("difftimes min = %lu ns ; max = %lu ns\n", min_diff_time.tv_nsec, max_diff_time.tv_nsec);
#else
  LOG_I(HW,"difftimes min = %lu ns ; max = %lu ns\n", min_diff_time.tv_nsec, max_diff_time.tv_nsec);
#endif
}

void update_difftimes(struct timespec start, struct timespec end)
{
  struct timespec diff_time = { .tv_sec = 0, .tv_nsec = 0 };
  int             changed = 0;
  diff_time = clock_difftime(start, end);
  if ((min_diff_time.tv_nsec == 0) || (diff_time.tv_nsec < min_diff_time.tv_nsec)) { min_diff_time.tv_nsec = diff_time.tv_nsec; changed = 1; }
  if ((max_diff_time.tv_nsec == 0) || (diff_time.tv_nsec > max_diff_time.tv_nsec)) { max_diff_time.tv_nsec = diff_time.tv_nsec; changed = 1; }
#if 1
  if (changed) print_difftimes();
#endif
}

/*------------------------------------------------------------------------*/

unsigned int build_rflocal(int txi, int txq, int rxi, int rxq)
{
  return (txi + (txq<<6) + (rxi<<12) + (rxq<<18));
}
unsigned int build_rfdc(int dcoff_i_rxfe, int dcoff_q_rxfe)
{
  return (dcoff_i_rxfe + (dcoff_q_rxfe<<8));
}

#if !defined(ENABLE_ITTI)
void signal_handler(int sig)
{
  void *array[10];
  size_t size;

  if (sig==SIGSEGV) {
    // get void*'s for all entries on the stack
    size = backtrace(array, 10);

    // print out all the frames to stderr
    fprintf(stderr, "Error: signal %d:\n", sig);
    backtrace_symbols_fd(array, size, 2);
    exit(-1);
  } else {
    printf("trying to exit gracefully...\n");
    oai_exit = 1;
  }
}
#endif
#define KNRM  "\x1B[0m"
#define KRED  "\x1B[31m"
#define KGRN  "\x1B[32m"
#define KBLU  "\x1B[34m"
#define RESET "\033[0m"

void help (void) {
  printf (KGRN "Usage:\n");
  printf("  sudo -E lte-softmodem [options]\n");
  printf("  sudo -E ./lte-softmodem -O ../../../targets/PROJECTS/GENERIC-LTE-EPC/CONF/enb.band7.tm1.exmimo2.openEPC.conf -S -V -m 26 -t 16 -x 1 --ulsch-max-errors 100 -W\n\n");
  printf("Options:\n");
  printf("  --rf-config-file Configuration file for front-end (e.g. LMS7002M)\n");
  printf("  --ulsch-max-errors set the max ULSCH erros\n");
  printf("  --calib-ue-rx set UE RX calibration\n");
  printf("  --calib-ue-rx-med \n");
  printf("  --calib-ue-rxbyp\n");
  printf("  --debug-ue-prach run normal prach power ramping, but don't continue random-access\n");
  printf("  --calib-prach-tx run normal prach with maximum power, but don't continue random-access\n");
  printf("  --no-L2-connect bypass L2 and upper layers\n");
  printf("  --ue-rxgain set UE RX gain\n");
  printf("  --ue-rxgain-off external UE amplifier offset\n");
  printf("  --ue-txgain set UE TX gain\n");
  printf("  --ue-scan_carrier set UE to scan around carrier\n");
  printf("  --loop-memory get softmodem (UE) to loop through memory instead of acquiring from HW\n");
  printf("  --mmapped-dma sets flag for improved EXMIMO UE performance\n");  
<<<<<<< HEAD
  printf("  --single-thread runs lte-softmodem in only one thread\n"); 
  printf("  --external-clock tells hardware to use an external clock reference\n");
=======
  printf("  --single-thread-disable. Disables single-thread mode in lte-softmodem\n"); 
>>>>>>> 9927838e
  printf("  -C Set the downlink frequency for all component carriers\n");
  printf("  -d Enable soft scope and L1 and L2 stats (Xforms)\n");
  printf("  -F Calibrate the EXMIMO borad, available files: exmimo2_2arxg.lime exmimo2_2brxg.lime \n");
  printf("  -g Set the global log level, valide options: (9:trace, 8/7:debug, 6:info, 4:warn, 3:error)\n");
  printf("  -G Set the global log verbosity \n");
  printf("  -h provides this help message!\n");
  printf("  -K Generate ITTI analyzser logs (similar to wireshark logs but with more details)\n");
  printf("  -m Set the maximum downlink MCS\n");
  printf("  -O eNB configuration file (located in targets/PROJECTS/GENERIC-LTE-EPC/CONF\n");
  printf("  -q Enable processing timing measurement of lte softmodem on per subframe basis \n");
  printf("  -r Set the PRB, valid values: 6, 25, 50, 100  \n");    
  printf("  -S Skip the missed slots/subframes \n");    
  printf("  -t Set the maximum uplink MCS\n");
  printf("  -T Set hardware to TDD mode (default: FDD). Used only with -U (otherwise set in config file).\n");
  printf("  -U Set the lte softmodem as a UE\n");
  printf("  -W Enable L2 wireshark messages on localhost \n");
  printf("  -V Enable VCD (generated file will be located atopenair_dump_eNB.vcd, read it with target/RT/USER/eNB.gtkw\n");
  printf("  -x Set the transmission mode, valid options: 1 \n");
  printf("  -E Apply three-quarter of sampling frequency, 23.04 Msps to reduce the data rate on USB/PCIe transfers (only valid for 20 MHz)\n");
#if T_TRACER
  printf("  --T_port [port]    use given port\n");
  printf("  --T_nowait         don't wait for tracer, start immediately\n");
  printf("  --T_dont_fork      to ease debugging with gdb\n");
#endif
  printf(RESET);
  fflush(stdout);
}

void exit_fun(const char* s)
{
  int CC_id;

  if (s != NULL) {
    printf("%s %s() Exiting OAI softmodem: %s\n",__FILE__, __FUNCTION__, s);
  }

  oai_exit = 1;
  
  for(CC_id=0; CC_id<MAX_NUM_CCs; CC_id++) {
    if (UE_flag == 0) {
      if (PHY_vars_eNB_g[0][CC_id]->rfdevice.trx_end_func)
	PHY_vars_eNB_g[0][CC_id]->rfdevice.trx_end_func(&PHY_vars_eNB_g[0][CC_id]->rfdevice);
      if (PHY_vars_eNB_g[0][CC_id]->ifdevice.trx_end_func)
	PHY_vars_eNB_g[0][CC_id]->ifdevice.trx_end_func(&PHY_vars_eNB_g[0][CC_id]->ifdevice);  
    }
    else {
      if (PHY_vars_UE_g[0][CC_id]->rfdevice.trx_end_func)
	PHY_vars_UE_g[0][CC_id]->rfdevice.trx_end_func(&PHY_vars_UE_g[0][CC_id]->rfdevice);
    }
  }

#if defined(ENABLE_ITTI)
  sleep(1); //allow lte-softmodem threads to exit first
  itti_terminate_tasks (TASK_UNKNOWN);
#endif

}


#ifdef XFORMS

void reset_stats(FL_OBJECT *button, long arg)
{
  int i,j,k;
  PHY_VARS_eNB *phy_vars_eNB = PHY_vars_eNB_g[0][0];

  for (i=0; i<NUMBER_OF_UE_MAX; i++) {
    for (k=0; k<8; k++) { //harq_processes
      for (j=0; j<phy_vars_eNB->dlsch[i][0]->Mlimit; j++) {
        phy_vars_eNB->UE_stats[i].dlsch_NAK[k][j]=0;
        phy_vars_eNB->UE_stats[i].dlsch_ACK[k][j]=0;
        phy_vars_eNB->UE_stats[i].dlsch_trials[k][j]=0;
      }

      phy_vars_eNB->UE_stats[i].dlsch_l2_errors[k]=0;
      phy_vars_eNB->UE_stats[i].ulsch_errors[k]=0;
      phy_vars_eNB->UE_stats[i].ulsch_consecutive_errors=0;

      for (j=0; j<phy_vars_eNB->ulsch[i]->Mlimit; j++) {
        phy_vars_eNB->UE_stats[i].ulsch_decoding_attempts[k][j]=0;
        phy_vars_eNB->UE_stats[i].ulsch_decoding_attempts_last[k][j]=0;
        phy_vars_eNB->UE_stats[i].ulsch_round_errors[k][j]=0;
        phy_vars_eNB->UE_stats[i].ulsch_round_fer[k][j]=0;
      }
    }

    phy_vars_eNB->UE_stats[i].dlsch_sliding_cnt=0;
    phy_vars_eNB->UE_stats[i].dlsch_NAK_round0=0;
    phy_vars_eNB->UE_stats[i].dlsch_mcs_offset=0;
  }
}

static void *scope_thread(void *arg)
{
  char stats_buffer[16384];
# ifdef ENABLE_XFORMS_WRITE_STATS
  FILE *UE_stats, *eNB_stats;
# endif
  int len = 0;
  struct sched_param sched_param;
  int UE_id, CC_id;
  int ue_cnt=0;

  sched_param.sched_priority = sched_get_priority_min(SCHED_FIFO)+1;
  sched_setscheduler(0, SCHED_FIFO,&sched_param);

  printf("Scope thread has priority %d\n",sched_param.sched_priority);

# ifdef ENABLE_XFORMS_WRITE_STATS

  if (UE_flag==1)
    UE_stats  = fopen("UE_stats.txt", "w");
  else
    eNB_stats = fopen("eNB_stats.txt", "w");

#endif

  while (!oai_exit) {
    if (UE_flag==1) {
      len = dump_ue_stats (PHY_vars_UE_g[0][0], &PHY_vars_UE_g[0][0]->proc.proc_rxtx[0],stats_buffer, 0, mode,rx_input_level_dBm);
      //fl_set_object_label(form_stats->stats_text, stats_buffer);
      fl_clear_browser(form_stats->stats_text);
      fl_add_browser_line(form_stats->stats_text, stats_buffer);

      phy_scope_UE(form_ue[0],
                   PHY_vars_UE_g[0][0],
                   0,
                   0,7);

    } else {
      if (PHY_vars_eNB_g[0][0]->mac_enabled==1) {
	len = dump_eNB_l2_stats (stats_buffer, 0);
	//fl_set_object_label(form_stats_l2->stats_text, stats_buffer);
	fl_clear_browser(form_stats_l2->stats_text);
	fl_add_browser_line(form_stats_l2->stats_text, stats_buffer);
      }
      len = dump_eNB_stats (PHY_vars_eNB_g[0][0], stats_buffer, 0);

      if (MAX_NUM_CCs>1)
        len += dump_eNB_stats (PHY_vars_eNB_g[0][1], &stats_buffer[len], 0);

      //fl_set_object_label(form_stats->stats_text, stats_buffer);
      fl_clear_browser(form_stats->stats_text);
      fl_add_browser_line(form_stats->stats_text, stats_buffer);

      ue_cnt=0;
      for(UE_id=0; UE_id<NUMBER_OF_UE_MAX; UE_id++) {
	for(CC_id=0; CC_id<MAX_NUM_CCs; CC_id++) {
	  //	  if ((PHY_vars_eNB_g[0][CC_id]->dlsch[UE_id][0]->rnti>0) && (ue_cnt<scope_enb_num_ue)) {
	  if ((ue_cnt<scope_enb_num_ue)) {
	    phy_scope_eNB(form_enb[CC_id][ue_cnt],
			  PHY_vars_eNB_g[0][CC_id],
			  UE_id);
	    ue_cnt++;
	  }
	}
      }

    }

    //printf("doing forms\n");
    //usleep(100000); // 100 ms
    sleep(1);
  }

  //  printf("%s",stats_buffer);

# ifdef ENABLE_XFORMS_WRITE_STATS

  if (UE_flag==1) {
    if (UE_stats) {
      rewind (UE_stats);
      fwrite (stats_buffer, 1, len, UE_stats);
      fclose (UE_stats);
    }
  } else {
    if (eNB_stats) {
      rewind (eNB_stats);
      fwrite (stats_buffer, 1, len, eNB_stats);
      fclose (eNB_stats);
    }
  }

# endif

  pthread_exit((void*)arg);
}
#endif




#if defined(ENABLE_ITTI)
void *l2l1_task(void *arg)
{
  MessageDef *message_p = NULL;
  int         result;

  itti_set_task_real_time(TASK_L2L1);
  itti_mark_task_ready(TASK_L2L1);

  if (UE_flag == 0) {
    /* Wait for the initialize message */
    printf("Wait for the ITTI initialize message\n");
    do {
      if (message_p != NULL) {
        result = itti_free (ITTI_MSG_ORIGIN_ID(message_p), message_p);
        AssertFatal (result == EXIT_SUCCESS, "Failed to free memory (%d)!\n", result);
      }

      itti_receive_msg (TASK_L2L1, &message_p);

      switch (ITTI_MSG_ID(message_p)) {
      case INITIALIZE_MESSAGE:
        /* Start eNB thread */
        LOG_D(EMU, "L2L1 TASK received %s\n", ITTI_MSG_NAME(message_p));
        start_eNB = 1;
        break;

      case TERMINATE_MESSAGE:
        printf("received terminate message\n");
        oai_exit=1;
        itti_exit_task ();
        break;

      default:
        LOG_E(EMU, "Received unexpected message %s\n", ITTI_MSG_NAME(message_p));
        break;
      }
    } while (ITTI_MSG_ID(message_p) != INITIALIZE_MESSAGE);

    result = itti_free (ITTI_MSG_ORIGIN_ID(message_p), message_p);
    AssertFatal (result == EXIT_SUCCESS, "Failed to free memory (%d)!\n", result);
  }

  do {
    // Wait for a message
    itti_receive_msg (TASK_L2L1, &message_p);

    switch (ITTI_MSG_ID(message_p)) {
    case TERMINATE_MESSAGE:
      oai_exit=1;
      itti_exit_task ();
      break;

    case ACTIVATE_MESSAGE:
      start_UE = 1;
      break;

    case DEACTIVATE_MESSAGE:
      start_UE = 0;
      break;

    case MESSAGE_TEST:
      LOG_I(EMU, "Received %s\n", ITTI_MSG_NAME(message_p));
      break;

    default:
      LOG_E(EMU, "Received unexpected message %s\n", ITTI_MSG_NAME(message_p));
      break;
    }

    result = itti_free (ITTI_MSG_ORIGIN_ID(message_p), message_p);
    AssertFatal (result == EXIT_SUCCESS, "Failed to free memory (%d)!\n", result);
  } while(!oai_exit);

  return NULL;
}
#endif


 

static void get_options (int argc, char **argv)
{
  int c;
  //  char                          line[1000];
  //  int                           l;
  int k,i;//,j,k;
#if defined(OAI_USRP) || defined(CPRIGW)
  int clock_src;
#endif
  int CC_id;



  const Enb_properties_array_t *enb_properties;

  enum long_option_e {
    LONG_OPTION_START = 0x100, /* Start after regular single char options */
    LONG_OPTION_RF_CONFIG_FILE,
    LONG_OPTION_ULSCH_MAX_CONSECUTIVE_ERRORS,
    LONG_OPTION_CALIB_UE_RX,
    LONG_OPTION_CALIB_UE_RX_MED,
    LONG_OPTION_CALIB_UE_RX_BYP,
    LONG_OPTION_DEBUG_UE_PRACH,
    LONG_OPTION_NO_L2_CONNECT,
    LONG_OPTION_CALIB_PRACH_TX,
    LONG_OPTION_RXGAIN,
	LONG_OPTION_RXGAINOFF,
    LONG_OPTION_TXGAIN,
    LONG_OPTION_SCANCARRIER,
    LONG_OPTION_MAXPOWER,
    LONG_OPTION_DUMP_FRAME,
    LONG_OPTION_LOOPMEMORY,
    LONG_OPTION_PHYTEST,
    LONG_OPTION_MMAPPED_DMA,
<<<<<<< HEAD
    LONG_OPTION_SINGLE_THREAD,
    LONG_OPTION_EXTERNAL_CLOCK,
    LONG_OPTION_WAIT_FOR_SYNC,
=======
    LONG_OPTION_SINGLE_THREAD_DISABLE,
>>>>>>> 9927838e
#if T_TRACER
    LONG_OPTION_T_PORT,
    LONG_OPTION_T_NOWAIT,
    LONG_OPTION_T_DONT_FORK,
#endif
  };

  static const struct option long_options[] = {
    {"rf-config-file",required_argument,  NULL, LONG_OPTION_RF_CONFIG_FILE},
    {"ulsch-max-errors",required_argument,  NULL, LONG_OPTION_ULSCH_MAX_CONSECUTIVE_ERRORS},
    {"calib-ue-rx",     required_argument,  NULL, LONG_OPTION_CALIB_UE_RX},
    {"calib-ue-rx-med", required_argument,  NULL, LONG_OPTION_CALIB_UE_RX_MED},
    {"calib-ue-rx-byp", required_argument,  NULL, LONG_OPTION_CALIB_UE_RX_BYP},
    {"debug-ue-prach",  no_argument,        NULL, LONG_OPTION_DEBUG_UE_PRACH},
    {"no-L2-connect",   no_argument,        NULL, LONG_OPTION_NO_L2_CONNECT},
    {"calib-prach-tx",   no_argument,        NULL, LONG_OPTION_CALIB_PRACH_TX},
    {"ue-rxgain",   required_argument,  NULL, LONG_OPTION_RXGAIN},
	{"ue-rxgain-off",   required_argument,  NULL, LONG_OPTION_RXGAINOFF},
    {"ue-txgain",   required_argument,  NULL, LONG_OPTION_TXGAIN},
    {"ue-scan-carrier",   no_argument,  NULL, LONG_OPTION_SCANCARRIER},
    {"ue-max-power",   required_argument,  NULL, LONG_OPTION_MAXPOWER},
    {"ue-dump-frame", no_argument, NULL, LONG_OPTION_DUMP_FRAME},
    {"loop-memory", required_argument, NULL, LONG_OPTION_LOOPMEMORY},
    {"phy-test", no_argument, NULL, LONG_OPTION_PHYTEST},
    {"mmapped-dma", no_argument, NULL, LONG_OPTION_MMAPPED_DMA},
<<<<<<< HEAD
    {"single-thread", no_argument, NULL, LONG_OPTION_SINGLE_THREAD},
    {"external-clock", no_argument, NULL, LONG_OPTION_EXTERNAL_CLOCK},
    {"wait-for-sync", no_argument, NULL, LONG_OPTION_WAIT_FOR_SYNC},
=======
    {"single-thread-disable", no_argument, NULL, LONG_OPTION_SINGLE_THREAD_DISABLE},
>>>>>>> 9927838e
#if T_TRACER
    {"T_port",                 required_argument, 0, LONG_OPTION_T_PORT},
    {"T_nowait",               no_argument,       0, LONG_OPTION_T_NOWAIT},
    {"T_dont_fork",            no_argument,       0, LONG_OPTION_T_DONT_FORK},
#endif
    {NULL, 0, NULL, 0}
  };

  while ((c = getopt_long (argc, argv, "A:a:C:dEK:g:F:G:hqO:m:SUVRM:r:P:Ws:t:Tx:",long_options,NULL)) != -1) {
    switch (c) {
    case LONG_OPTION_RF_CONFIG_FILE:
      if ((strcmp("null", optarg) == 0) || (strcmp("NULL", optarg) == 0)) {
	printf("no configuration filename is provided\n");
      }
      else if (strlen(optarg)<=1024){
	strcpy(rf_config_file,optarg);
      }else {
	printf("Configuration filename is too long\n");
	exit(-1);   
      }
      break;
    case LONG_OPTION_MAXPOWER:
      tx_max_power[0]=atoi(optarg);
      for (CC_id=1;CC_id<MAX_NUM_CCs;CC_id++)
	tx_max_power[CC_id]=tx_max_power[0];
      break;
    case LONG_OPTION_ULSCH_MAX_CONSECUTIVE_ERRORS:
      ULSCH_max_consecutive_errors = atoi(optarg);
      printf("Set ULSCH_max_consecutive_errors = %d\n",ULSCH_max_consecutive_errors);
      break;

    case LONG_OPTION_CALIB_UE_RX:
      mode = rx_calib_ue;
      rx_input_level_dBm = atoi(optarg);
      printf("Running with UE calibration on (LNA max), input level %d dBm\n",rx_input_level_dBm);
      break;

    case LONG_OPTION_CALIB_UE_RX_MED:
      mode = rx_calib_ue_med;
      rx_input_level_dBm = atoi(optarg);
      printf("Running with UE calibration on (LNA med), input level %d dBm\n",rx_input_level_dBm);
      break;

    case LONG_OPTION_CALIB_UE_RX_BYP:
      mode = rx_calib_ue_byp;
      rx_input_level_dBm = atoi(optarg);
      printf("Running with UE calibration on (LNA byp), input level %d dBm\n",rx_input_level_dBm);
      break;

    case LONG_OPTION_DEBUG_UE_PRACH:
      mode = debug_prach;
      break;

    case LONG_OPTION_NO_L2_CONNECT:
      mode = no_L2_connect;
      break;

    case LONG_OPTION_CALIB_PRACH_TX:
      mode = calib_prach_tx;
      printf("Setting mode to calib_prach_tx (%d)\n",mode);
      break;

    case LONG_OPTION_RXGAIN:
      for (i=0; i<4; i++)
        rx_gain[0][i] = atof(optarg);

      break;

    case LONG_OPTION_RXGAINOFF:
      rx_gain_off = atof(optarg);
      break;

    case LONG_OPTION_TXGAIN:
      for (i=0; i<4; i++)
        tx_gain[0][i] = atof(optarg);

      break;

    case LONG_OPTION_SCANCARRIER:
      UE_scan_carrier=1;

      break;

    case LONG_OPTION_LOOPMEMORY:
      mode=loop_through_memory;
      input_fd = fopen(optarg,"r");
      AssertFatal(input_fd != NULL,"Please provide an input file\n");
      break;

    case LONG_OPTION_DUMP_FRAME:
      mode = rx_dump_frame;
      break;
      
    case LONG_OPTION_PHYTEST:
      phy_test = 1;
      break;

    case LONG_OPTION_MMAPPED_DMA:
      mmapped_dma = 1;
      break;

    case LONG_OPTION_SINGLE_THREAD_DISABLE:
      single_thread_flag = 0;
      break;

    case LONG_OPTION_EXTERNAL_CLOCK:
      clock_source = external;
      break;

    case LONG_OPTION_WAIT_FOR_SYNC:
      wait_for_sync = 1;
      break;

#if T_TRACER
    case LONG_OPTION_T_PORT: {
      extern int T_port;
      if (optarg == NULL) abort();  /* should not happen */
      T_port = atoi(optarg);
      break;
    }

    case LONG_OPTION_T_NOWAIT: {
      extern int T_wait;
      T_wait = 0;
      break;
    }

    case LONG_OPTION_T_DONT_FORK: {
      extern int T_dont_fork;
      T_dont_fork = 1;
      break;
    }
#endif

    case 'A':
      timing_advance = atoi (optarg);
      break;

    case 'C':
      for (CC_id=0; CC_id<MAX_NUM_CCs; CC_id++) {
        downlink_frequency[CC_id][0] = atof(optarg); // Use float to avoid issue with frequency over 2^31.
        downlink_frequency[CC_id][1] = downlink_frequency[CC_id][0];
        downlink_frequency[CC_id][2] = downlink_frequency[CC_id][0];
        downlink_frequency[CC_id][3] = downlink_frequency[CC_id][0];
        printf("Downlink for CC_id %d frequency set to %u\n", CC_id, downlink_frequency[CC_id][0]);
      }

      UE_scan=0;

      break;

    case 'a':
      chain_offset = atoi(optarg);
      break;

    case 'd':
#ifdef XFORMS
      do_forms=1;
      printf("Running with XFORMS!\n");
#endif
      break;
      
    case 'E':
      threequarter_fs=1;
      break;

    case 'K':
#if defined(ENABLE_ITTI)
      itti_dump_file = strdup(optarg);
#else
      printf("-K option is disabled when ENABLE_ITTI is not defined\n");
#endif
      break;

    case 'O':
      conf_config_file_name = optarg;
      break;

    case 'U':
      UE_flag = 1;
      break;

    case 'm':
      target_dl_mcs = atoi (optarg);
      break;

    case 't':
      target_ul_mcs = atoi (optarg);
      break;

    case 'W':
      opt_enabled=1;
      opt_type = OPT_WIRESHARK;
      strncpy(in_ip, "127.0.0.1", sizeof(in_ip));
      in_ip[sizeof(in_ip) - 1] = 0; // terminate string
      printf("Enabling OPT for wireshark for local interface");
      /*
	if (optarg == NULL){
	in_ip[0] =NULL;
	printf("Enabling OPT for wireshark for local interface");
	} else {
	strncpy(in_ip, optarg, sizeof(in_ip));
	in_ip[sizeof(in_ip) - 1] = 0; // terminate string
	printf("Enabling OPT for wireshark with %s \n",in_ip);
	}
      */
      break;

    case 'P':
      opt_type = OPT_PCAP;
      opt_enabled=1;

      if (optarg == NULL) {
        strncpy(in_path, "/tmp/oai_opt.pcap", sizeof(in_path));
        in_path[sizeof(in_path) - 1] = 0; // terminate string
        printf("Enabling OPT for PCAP with the following path /tmp/oai_opt.pcap");
      } else {
        strncpy(in_path, optarg, sizeof(in_path));
        in_path[sizeof(in_path) - 1] = 0; // terminate string
        printf("Enabling OPT for PCAP  with the following file %s \n",in_path);
      }

      break;

    case 'V':
      ouput_vcd = 1;
      break;

    case  'q':
      opp_enabled = 1;
      break;

    case  'R' :
      online_log_messages =1;
      break;

    case 'r':
      UE_scan = 0;

      for (CC_id=0; CC_id<MAX_NUM_CCs; CC_id++) {
        switch(atoi(optarg)) {
        case 6:
          frame_parms[CC_id]->N_RB_DL=6;
          frame_parms[CC_id]->N_RB_UL=6;
          break;

        case 25:
          frame_parms[CC_id]->N_RB_DL=25;
          frame_parms[CC_id]->N_RB_UL=25;
          break;

        case 50:
          frame_parms[CC_id]->N_RB_DL=50;
          frame_parms[CC_id]->N_RB_UL=50;
          break;

        case 100:
          frame_parms[CC_id]->N_RB_DL=100;
          frame_parms[CC_id]->N_RB_UL=100;
          break;

        default:
          printf("Unknown N_RB_DL %d, switching to 25\n",atoi(optarg));
          break;
        }
      }

      break;

    case 's':
#if defined(OAI_USRP) || defined(CPRIGW)

      clock_src = atoi(optarg);

      if (clock_src == 0) {
        //  char ref[128] = "internal";
        //strncpy(uhd_ref, ref, strlen(ref)+1);
      } else if (clock_src == 1) {
        //char ref[128] = "external";
        //strncpy(uhd_ref, ref, strlen(ref)+1);
      }

#else
      printf("Note: -s not defined for ExpressMIMO2\n");
#endif
      break;

    case 'S':
      exit_missed_slots=0;
      printf("Skip exit for missed slots\n");
      break;

    case 'g':
      glog_level=atoi(optarg); // value between 1 - 9
      break;

    case 'F':
      break;

    case 'G':
      glog_verbosity=atoi(optarg);// value from 0, 0x5, 0x15, 0x35, 0x75
      break;

    case 'x':
      printf("Transmission mode should be set in config file now\n");
      exit(-1);
      /*
      transmission_mode = atoi(optarg);

      if (transmission_mode > 7) {
        printf("Transmission mode %d not supported for the moment\n",transmission_mode);
        exit(-1);
      }
      */
      break;

    case 'T':
      for (CC_id=0; CC_id<MAX_NUM_CCs; CC_id++) 
	frame_parms[CC_id]->frame_type = TDD;
      break;

    case 'h':
      help ();
      exit (-1);
       
    default:
      help ();
      exit (-1);
      break;
    }
  }

  if (UE_flag == 0)
    AssertFatal(conf_config_file_name != NULL,"Please provide a configuration file\n");

  if ((UE_flag == 0) && (conf_config_file_name != NULL)) {
    int i,j;

    NB_eNB_INST = 1;

    /* Read eNB configuration file */
    enb_properties = enb_config_init(conf_config_file_name);

    AssertFatal (NB_eNB_INST <= enb_properties->number,
                 "Number of eNB is greater than eNB defined in configuration file %s (%d/%d)!",
                 conf_config_file_name, NB_eNB_INST, enb_properties->number);

    /* Update some simulation parameters */
    for (i=0; i < enb_properties->number; i++) {
      AssertFatal (MAX_NUM_CCs == enb_properties->properties[i]->nb_cc,
                   "lte-softmodem compiled with MAX_NUM_CCs=%d, but only %d CCs configured for eNB %d!",
                   MAX_NUM_CCs, enb_properties->properties[i]->nb_cc, i);
      eth_params = (eth_params_t*)malloc(enb_properties->properties[i]->nb_rrh_gw * sizeof(eth_params_t));
      memset(eth_params, 0, enb_properties->properties[i]->nb_rrh_gw * sizeof(eth_params_t));

      for (j=0; j<enb_properties->properties[i]->nb_rrh_gw; j++) {
        	
        if (enb_properties->properties[i]->rrh_gw_config[j].active == 1 ) {
          local_remote_radio = BBU_REMOTE_RADIO_HEAD;
          (eth_params+j)->local_if_name             = enb_properties->properties[i]->rrh_gw_config[j].rrh_gw_if_name;
          (eth_params+j)->my_addr                   = enb_properties->properties[i]->rrh_gw_config[j].local_address;
          (eth_params+j)->my_port                   = enb_properties->properties[i]->rrh_gw_config[j].local_port;
          (eth_params+j)->remote_addr               = enb_properties->properties[i]->rrh_gw_config[j].remote_address;
          (eth_params+j)->remote_port               = enb_properties->properties[i]->rrh_gw_config[j].remote_port;
          
          if (enb_properties->properties[i]->rrh_gw_config[j].raw == 1) {
            (eth_params+j)->transp_preference       = ETH_RAW_MODE; 
          } else if (enb_properties->properties[i]->rrh_gw_config[j].rawif4p5 == 1) {
            (eth_params+j)->transp_preference       = ETH_RAW_IF4p5_MODE;             
          } else if (enb_properties->properties[i]->rrh_gw_config[j].udpif4p5 == 1) {
            (eth_params+j)->transp_preference       = ETH_UDP_IF4p5_MODE;             
          } else if (enb_properties->properties[i]->rrh_gw_config[j].rawif5_mobipass == 1) {
            (eth_params+j)->transp_preference       = ETH_RAW_IF5_MOBIPASS;             
          } else {
            (eth_params+j)->transp_preference       = ETH_UDP_MODE;	 
          }
          
          (eth_params+j)->iq_txshift                = enb_properties->properties[i]->rrh_gw_config[j].iq_txshift;
          (eth_params+j)->tx_sample_advance         = enb_properties->properties[i]->rrh_gw_config[j].tx_sample_advance;
          (eth_params+j)->tx_scheduling_advance     = enb_properties->properties[i]->rrh_gw_config[j].tx_scheduling_advance;
          if (enb_properties->properties[i]->rrh_gw_config[j].exmimo == 1) {
            (eth_params+j)->rf_preference          = EXMIMO_DEV;
          } else if (enb_properties->properties[i]->rrh_gw_config[j].usrp_b200 == 1) {
            (eth_params+j)->rf_preference          = USRP_B200_DEV;
          } else if (enb_properties->properties[i]->rrh_gw_config[j].usrp_x300 == 1) {
            (eth_params+j)->rf_preference          = USRP_X300_DEV;
          } else if (enb_properties->properties[i]->rrh_gw_config[j].bladerf == 1) {
            (eth_params+j)->rf_preference          = BLADERF_DEV;
          } else if (enb_properties->properties[i]->rrh_gw_config[j].lmssdr == 1) {
            //(eth_params+j)->rf_preference          = LMSSDR_DEV;
          } else {
            (eth_params+j)->rf_preference          = 0;
          } 
        } else {
          local_remote_radio = BBU_LOCAL_RADIO_HEAD; 
        }
	
      }

      for (CC_id=0; CC_id<MAX_NUM_CCs; CC_id++) {
	

        node_function[CC_id]  = enb_properties->properties[i]->cc_node_function[CC_id];
        node_timing[CC_id]    = enb_properties->properties[i]->cc_node_timing[CC_id];
        node_synch_ref[CC_id] = enb_properties->properties[i]->cc_node_synch_ref[CC_id];

        frame_parms[CC_id]->frame_type =       enb_properties->properties[i]->frame_type[CC_id];
        frame_parms[CC_id]->tdd_config =       enb_properties->properties[i]->tdd_config[CC_id];
        frame_parms[CC_id]->tdd_config_S =     enb_properties->properties[i]->tdd_config_s[CC_id];
        frame_parms[CC_id]->Ncp =              enb_properties->properties[i]->prefix_type[CC_id];

        //for (j=0; j < enb_properties->properties[i]->nb_cc; j++ ){
        frame_parms[CC_id]->Nid_cell            =  enb_properties->properties[i]->Nid_cell[CC_id];
        frame_parms[CC_id]->N_RB_DL             =  enb_properties->properties[i]->N_RB_DL[CC_id];
        frame_parms[CC_id]->N_RB_UL             =  enb_properties->properties[i]->N_RB_DL[CC_id];
        frame_parms[CC_id]->nb_antennas_tx      =  enb_properties->properties[i]->nb_antennas_tx[CC_id];
        frame_parms[CC_id]->nb_antennas_tx_eNB  =  enb_properties->properties[i]->nb_antenna_ports[CC_id];
        frame_parms[CC_id]->nb_antennas_rx      =  enb_properties->properties[i]->nb_antennas_rx[CC_id];

	frame_parms[CC_id]->prach_config_common.prach_ConfigInfo.prach_ConfigIndex = enb_properties->properties[i]->prach_config_index[CC_id];
	frame_parms[CC_id]->prach_config_common.prach_ConfigInfo.prach_FreqOffset  = enb_properties->properties[i]->prach_freq_offset[CC_id];

	frame_parms[CC_id]->mode1_flag         = (frame_parms[CC_id]->nb_antennas_tx_eNB == 1) ? 1 : 0;
	frame_parms[CC_id]->threequarter_fs    = threequarter_fs;

        //} // j
      }


      init_all_otg(0);
      g_otg->seed = 0;
      init_seeds(g_otg->seed);

      for (k=0; k<enb_properties->properties[i]->num_otg_elements; k++) {
        j=enb_properties->properties[i]->otg_ue_id[k]; // ue_id
        g_otg->application_idx[i][j] = 1;
        //g_otg->packet_gen_type=SUBSTRACT_STRING;
        g_otg->background[i][j][0] =enb_properties->properties[i]->otg_bg_traffic[k];
        g_otg->application_type[i][j][0] =enb_properties->properties[i]->otg_app_type[k];// BCBR; //MCBR, BCBR

        printf("[OTG] configuring traffic type %d for  eNB %d UE %d (Background traffic is %s)\n",
               g_otg->application_type[i][j][0], i, j,(g_otg->background[i][j][0]==1)?"Enabled":"Disabled");
      }

      init_predef_traffic(enb_properties->properties[i]->num_otg_elements, 1);


      glog_level                     = enb_properties->properties[i]->glog_level;
      glog_verbosity                 = enb_properties->properties[i]->glog_verbosity;
      hw_log_level                   = enb_properties->properties[i]->hw_log_level;
      hw_log_verbosity               = enb_properties->properties[i]->hw_log_verbosity ;
      phy_log_level                  = enb_properties->properties[i]->phy_log_level;
      phy_log_verbosity              = enb_properties->properties[i]->phy_log_verbosity;
      mac_log_level                  = enb_properties->properties[i]->mac_log_level;
      mac_log_verbosity              = enb_properties->properties[i]->mac_log_verbosity;
      rlc_log_level                  = enb_properties->properties[i]->rlc_log_level;
      rlc_log_verbosity              = enb_properties->properties[i]->rlc_log_verbosity;
      pdcp_log_level                 = enb_properties->properties[i]->pdcp_log_level;
      pdcp_log_verbosity             = enb_properties->properties[i]->pdcp_log_verbosity;
      rrc_log_level                  = enb_properties->properties[i]->rrc_log_level;
      rrc_log_verbosity              = enb_properties->properties[i]->rrc_log_verbosity;
# if defined(ENABLE_USE_MME)
      gtpu_log_level                 = enb_properties->properties[i]->gtpu_log_level;
      gtpu_log_verbosity             = enb_properties->properties[i]->gtpu_log_verbosity;
      udp_log_level                  = enb_properties->properties[i]->udp_log_level;
      udp_log_verbosity              = enb_properties->properties[i]->udp_log_verbosity;
#endif
#if defined (ENABLE_SECURITY)
      osa_log_level                  = enb_properties->properties[i]->osa_log_level;
      osa_log_verbosity              = enb_properties->properties[i]->osa_log_verbosity;
#endif

      // adjust the log
      for (CC_id=0; CC_id<MAX_NUM_CCs; CC_id++) {
        for (k = 0 ; k < 4; k++) {
          downlink_frequency[CC_id][k]      =       enb_properties->properties[i]->downlink_frequency[CC_id];
          uplink_frequency_offset[CC_id][k] =  enb_properties->properties[i]->uplink_frequency_offset[CC_id];
          rx_gain[CC_id][k]                 =  (double)enb_properties->properties[i]->rx_gain[CC_id];
          tx_gain[CC_id][k]                 =  (double)enb_properties->properties[i]->tx_gain[CC_id];
        }

        printf("Downlink frequency/ uplink offset of CC_id %d set to %ju/%d\n", CC_id,
               enb_properties->properties[i]->downlink_frequency[CC_id],
               enb_properties->properties[i]->uplink_frequency_offset[CC_id]);
      } // CC_id
    }// i
  } else if (UE_flag == 1) {
    if (conf_config_file_name != NULL) {
      
      // Here the configuration file is the XER encoded UE capabilities
      // Read it in and store in asn1c data structures
      strcpy(uecap_xer,conf_config_file_name);
      uecap_xer_in=1;
    }
  }
}

#if T_TRACER
int T_wait = 1;       /* by default we wait for the tracer */
int T_port = 2021;    /* default port to listen to to wait for the tracer */
int T_dont_fork = 0;  /* default is to fork, see 'T_init' to understand */
#endif

void set_default_frame_parms(LTE_DL_FRAME_PARMS *frame_parms[MAX_NUM_CCs]);
void set_default_frame_parms(LTE_DL_FRAME_PARMS *frame_parms[MAX_NUM_CCs]) {

  int CC_id;

  for (CC_id=0; CC_id<MAX_NUM_CCs; CC_id++) {
    frame_parms[CC_id] = (LTE_DL_FRAME_PARMS*) malloc(sizeof(LTE_DL_FRAME_PARMS));
    /* Set some default values that may be overwritten while reading options */
    frame_parms[CC_id]->frame_type          = FDD;
    frame_parms[CC_id]->tdd_config          = 3;
    frame_parms[CC_id]->tdd_config_S        = 0;
    frame_parms[CC_id]->N_RB_DL             = 100;
    frame_parms[CC_id]->N_RB_UL             = 100;
    frame_parms[CC_id]->Ncp                 = NORMAL;
    frame_parms[CC_id]->Ncp_UL              = NORMAL;
    frame_parms[CC_id]->Nid_cell            = 0;
    frame_parms[CC_id]->num_MBSFN_config    = 0;
    frame_parms[CC_id]->nb_antennas_tx_eNB  = 1;
    frame_parms[CC_id]->nb_antennas_tx      = 1;
    frame_parms[CC_id]->nb_antennas_rx      = 1;

    frame_parms[CC_id]->nushift             = 0;

    frame_parms[CC_id]->phich_config_common.phich_resource = oneSixth;
    frame_parms[CC_id]->phich_config_common.phich_duration = normal;
    // UL RS Config
    frame_parms[CC_id]->pusch_config_common.ul_ReferenceSignalsPUSCH.cyclicShift = 0;//n_DMRS1 set to 0
    frame_parms[CC_id]->pusch_config_common.ul_ReferenceSignalsPUSCH.groupHoppingEnabled = 0;
    frame_parms[CC_id]->pusch_config_common.ul_ReferenceSignalsPUSCH.sequenceHoppingEnabled = 0;
    frame_parms[CC_id]->pusch_config_common.ul_ReferenceSignalsPUSCH.groupAssignmentPUSCH = 0;

    frame_parms[CC_id]->prach_config_common.rootSequenceIndex=22;
    frame_parms[CC_id]->prach_config_common.prach_ConfigInfo.zeroCorrelationZoneConfig=1;
    frame_parms[CC_id]->prach_config_common.prach_ConfigInfo.prach_ConfigIndex=0;
    frame_parms[CC_id]->prach_config_common.prach_ConfigInfo.highSpeedFlag=0;
    frame_parms[CC_id]->prach_config_common.prach_ConfigInfo.prach_FreqOffset=0;

    downlink_frequency[CC_id][0] = 2680000000; // Use float to avoid issue with frequency over 2^31.
    downlink_frequency[CC_id][1] = downlink_frequency[CC_id][0];
    downlink_frequency[CC_id][2] = downlink_frequency[CC_id][0];
    downlink_frequency[CC_id][3] = downlink_frequency[CC_id][0];
    //printf("Downlink for CC_id %d frequency set to %u\n", CC_id, downlink_frequency[CC_id][0]);

  }

}

void init_openair0(void);

void init_openair0() {

  int card;
  int i;

  for (card=0; card<MAX_CARDS; card++) {

    openair0_cfg[card].mmapped_dma=mmapped_dma;
    openair0_cfg[card].configFilename = NULL;

    if(frame_parms[0]->N_RB_DL == 100) {
      if (frame_parms[0]->threequarter_fs) {
	openair0_cfg[card].sample_rate=23.04e6;
	openair0_cfg[card].samples_per_frame = 230400; 
	openair0_cfg[card].tx_bw = 10e6;
	openair0_cfg[card].rx_bw = 10e6;
      }
      else {
	openair0_cfg[card].sample_rate=30.72e6;
	openair0_cfg[card].samples_per_frame = 307200; 
	openair0_cfg[card].tx_bw = 10e6;
	openair0_cfg[card].rx_bw = 10e6;
      }
    } else if(frame_parms[0]->N_RB_DL == 50) {
      openair0_cfg[card].sample_rate=15.36e6;
      openair0_cfg[card].samples_per_frame = 153600;
      openair0_cfg[card].tx_bw = 5e6;
      openair0_cfg[card].rx_bw = 5e6;
    } else if (frame_parms[0]->N_RB_DL == 25) {
      openair0_cfg[card].sample_rate=7.68e6;
      openair0_cfg[card].samples_per_frame = 76800;
      openair0_cfg[card].tx_bw = 2.5e6;
      openair0_cfg[card].rx_bw = 2.5e6;
    } else if (frame_parms[0]->N_RB_DL == 6) {
      openair0_cfg[card].sample_rate=1.92e6;
      openair0_cfg[card].samples_per_frame = 19200;
      openair0_cfg[card].tx_bw = 1.5e6;
      openair0_cfg[card].rx_bw = 1.5e6;
    }

    if (frame_parms[0]->frame_type==TDD)
      openair0_cfg[card].duplex_mode = duplex_mode_TDD;
    else //FDD
      openair0_cfg[card].duplex_mode = duplex_mode_FDD;

    
    if (local_remote_radio == BBU_REMOTE_RADIO_HEAD) {      
      openair0_cfg[card].remote_addr    = (eth_params+card)->remote_addr;
      openair0_cfg[card].remote_port    = (eth_params+card)->remote_port;
      openair0_cfg[card].my_addr        = (eth_params+card)->my_addr;
      openair0_cfg[card].my_port        = (eth_params+card)->my_port;    
    } 
    
    printf("HW: Configuring card %d, nb_antennas_tx/rx %d/%d\n",card,
           ((UE_flag==0) ? PHY_vars_eNB_g[0][0]->frame_parms.nb_antennas_tx : PHY_vars_UE_g[0][0]->frame_parms.nb_antennas_tx),
           ((UE_flag==0) ? PHY_vars_eNB_g[0][0]->frame_parms.nb_antennas_rx : PHY_vars_UE_g[0][0]->frame_parms.nb_antennas_rx));
    openair0_cfg[card].Mod_id = 0;

    if (UE_flag) {
      printf("ETHERNET: Configuring UE ETH for %s:%d\n",rrh_UE_ip,rrh_UE_port);
      openair0_cfg[card].remote_addr   = &rrh_UE_ip[0];
      openair0_cfg[card].remote_port = rrh_UE_port;
    } 

    openair0_cfg[card].num_rb_dl=frame_parms[0]->N_RB_DL;

    openair0_cfg[card].clock_source = clock_source;

    openair0_cfg[card].tx_num_channels=min(2,((UE_flag==0) ? PHY_vars_eNB_g[0][0]->frame_parms.nb_antennas_tx : PHY_vars_UE_g[0][0]->frame_parms.nb_antennas_tx));
    openair0_cfg[card].rx_num_channels=min(2,((UE_flag==0) ? PHY_vars_eNB_g[0][0]->frame_parms.nb_antennas_rx : PHY_vars_UE_g[0][0]->frame_parms.nb_antennas_rx));

    for (i=0; i<4; i++) {

      if (i<openair0_cfg[card].tx_num_channels)
	openair0_cfg[card].tx_freq[i] = (UE_flag==0) ? downlink_frequency[0][i] : downlink_frequency[0][i]+uplink_frequency_offset[0][i];
      else
	openair0_cfg[card].tx_freq[i]=0.0;

      if (i<openair0_cfg[card].rx_num_channels)
	openair0_cfg[card].rx_freq[i] = (UE_flag==0) ? downlink_frequency[0][i] + uplink_frequency_offset[0][i] : downlink_frequency[0][i];
      else
	openair0_cfg[card].rx_freq[i]=0.0;

      printf("Card %d, channel %d, Setting tx_gain %f, rx_gain %f, tx_freq %f, rx_freq %f\n",
             card,i, openair0_cfg[card].tx_gain[i],
             openair0_cfg[card].rx_gain[i],
             openair0_cfg[card].tx_freq[i],
             openair0_cfg[card].rx_freq[i]);
      
      openair0_cfg[card].autocal[i] = 1;
      openair0_cfg[card].tx_gain[i] = tx_gain[0][i];
      if (UE_flag == 0) {
	openair0_cfg[card].rx_gain[i] = PHY_vars_eNB_g[0][0]->rx_total_gain_dB;
      }
      else {
	openair0_cfg[card].rx_gain[i] = PHY_vars_UE_g[0][0]->rx_total_gain_dB - rx_gain_off;
      }


    }


  }
}

int main( int argc, char **argv )
{
  int i,aa;
#if defined (XFORMS)
  void *status;
#endif

  int CC_id;
  uint8_t  abstraction_flag=0;
  uint8_t beta_ACK=0,beta_RI=0,beta_CQI=2;

#if defined (XFORMS)
  int ret;
#endif

#ifdef DEBUG_CONSOLE
  setvbuf(stdout, NULL, _IONBF, 0);
  setvbuf(stderr, NULL, _IONBF, 0);
#endif

  PHY_VARS_UE *UE[MAX_NUM_CCs];

  mode = normal_txrx;
  memset(&openair0_cfg[0],0,sizeof(openair0_config_t)*MAX_CARDS);

  memset(tx_max_power,0,sizeof(int)*MAX_NUM_CCs);
  set_latency_target();

  // set default parameters
  set_default_frame_parms(frame_parms);

  // initialize logging
  logInit();

  // get options and fill parameters from configuration file
  get_options (argc, argv); //Command-line options, enb_properties


 

  
#if T_TRACER
  T_init(T_port, T_wait, T_dont_fork);
#endif

  // initialize the log (see log.h for details)
  set_glog(glog_level, glog_verbosity);

  //randominit (0);
  set_taus_seed (0);

  if (UE_flag==1) {
    printf("configuring for UE\n");

    set_comp_log(HW,      LOG_DEBUG,  LOG_HIGH, 1);
    set_comp_log(PHY,     LOG_DEBUG,   LOG_HIGH, 1);
    set_comp_log(MAC,     LOG_INFO,   LOG_HIGH, 1);
    set_comp_log(RLC,     LOG_INFO,   LOG_HIGH, 1);
    set_comp_log(PDCP,    LOG_INFO,   LOG_HIGH, 1);
    set_comp_log(OTG,     LOG_INFO,   LOG_HIGH, 1);
    set_comp_log(RRC,     LOG_INFO,   LOG_HIGH, 1);
#if defined(ENABLE_ITTI)
    set_comp_log(EMU,     LOG_INFO,   LOG_MED, 1);
# if defined(ENABLE_USE_MME)
    set_comp_log(NAS,     LOG_INFO,   LOG_HIGH, 1);
# endif
#endif
  } else {
    printf("configuring for eNB\n");

    set_comp_log(HW,      hw_log_level, hw_log_verbosity, 1);
    set_comp_log(PHY,     phy_log_level,   phy_log_verbosity, 1);
    if (opt_enabled == 1 )
      set_comp_log(OPT,   opt_log_level,      opt_log_verbosity, 1);
    set_comp_log(MAC,     mac_log_level,  mac_log_verbosity, 1);
    set_comp_log(RLC,     rlc_log_level,   rlc_log_verbosity, 1);
    set_comp_log(PDCP,    pdcp_log_level,  pdcp_log_verbosity, 1);
    set_comp_log(RRC,     rrc_log_level,  rrc_log_verbosity, 1);
#if defined(ENABLE_ITTI)
    set_comp_log(EMU,     LOG_INFO,   LOG_MED, 1);
# if defined(ENABLE_USE_MME)
    set_comp_log(UDP_,    udp_log_level,   udp_log_verbosity, 1);
    set_comp_log(GTPU,    gtpu_log_level,   gtpu_log_verbosity, 1);
    set_comp_log(S1AP,    LOG_DEBUG,   LOG_HIGH, 1);
    set_comp_log(SCTP,    LOG_INFO,   LOG_HIGH, 1);
# endif
#if defined(ENABLE_SECURITY)
    set_comp_log(OSA,    osa_log_level,   osa_log_verbosity, 1);
#endif
#endif
#ifdef LOCALIZATION
    set_comp_log(LOCALIZE, LOG_DEBUG, LOG_LOW, 1);
    set_component_filelog(LOCALIZE);
#endif
    set_comp_log(ENB_APP, LOG_INFO, LOG_HIGH, 1);
    set_comp_log(OTG,     LOG_INFO,   LOG_HIGH, 1);

    if (online_log_messages == 1) {
      set_component_filelog(RRC);
      set_component_filelog(PDCP);
    }
  }

  if (ouput_vcd) {
    if (UE_flag==1)
      VCD_SIGNAL_DUMPER_INIT("/tmp/openair_dump_UE.vcd");
    else
      VCD_SIGNAL_DUMPER_INIT("/tmp/openair_dump_eNB.vcd");
  }

  if (opp_enabled ==1){
    reset_opp_meas();
  }
  cpuf=get_cpu_freq_GHz();

#if defined(ENABLE_ITTI)

  if (UE_flag == 1) {
    log_set_instance_type (LOG_INSTANCE_UE);
  } else {
    log_set_instance_type (LOG_INSTANCE_ENB);
  }

  itti_init(TASK_MAX, THREAD_MAX, MESSAGES_ID_MAX, tasks_info, messages_info, messages_definition_xml, itti_dump_file);
 
  // initialize mscgen log after ITTI
  MSC_INIT(MSC_E_UTRAN, THREAD_MAX+TASK_MAX);
#endif
 
  if (opt_type != OPT_NONE) {
    radio_type_t radio_type;

    if (frame_parms[0]->frame_type == FDD)
      radio_type = RADIO_TYPE_FDD;
    else
      radio_type = RADIO_TYPE_TDD;

    if (init_opt(in_path, in_ip, NULL, radio_type) == -1)
      LOG_E(OPT,"failed to run OPT \n");
  }

#ifdef PDCP_USE_NETLINK
  netlink_init();
#if defined(PDCP_USE_NETLINK_QUEUES)
  pdcp_netlink_init();
#endif
#endif

#if !defined(ENABLE_ITTI)
  // to make a graceful exit when ctrl-c is pressed
  signal(SIGSEGV, signal_handler);
  signal(SIGINT, signal_handler);
#endif


  check_clock();

  // init the parameters
  for (CC_id=0; CC_id<MAX_NUM_CCs; CC_id++) {

    if (UE_flag==1) {
      frame_parms[CC_id]->nb_antennas_tx     = 1;
      frame_parms[CC_id]->nb_antennas_rx     = 1;
      frame_parms[CC_id]->nb_antennas_tx_eNB = 1; //initial value overwritten by initial sync later
    }

    init_ul_hopping(frame_parms[CC_id]);
    init_frame_parms(frame_parms[CC_id],1);
    //   phy_init_top(frame_parms[CC_id]);
    phy_init_lte_top(frame_parms[CC_id]);
  }


  for (CC_id=0; CC_id<MAX_NUM_CCs; CC_id++) {
    //init prach for openair1 test

    // prach_fmt = get_prach_fmt(frame_parms->prach_config_common.prach_ConfigInfo.prach_ConfigIndex, frame_parms->frame_type);
    // N_ZC = (prach_fmt <4)?839:139;
  }

  if (UE_flag==1) {
    NB_UE_INST=1;
    NB_INST=1;

    PHY_vars_UE_g = malloc(sizeof(PHY_VARS_UE**));
    PHY_vars_UE_g[0] = malloc(sizeof(PHY_VARS_UE*)*MAX_NUM_CCs);

    for (CC_id=0; CC_id<MAX_NUM_CCs; CC_id++) {

      PHY_vars_UE_g[0][CC_id] = init_lte_UE(frame_parms[CC_id], 0,abstraction_flag);
      UE[CC_id] = PHY_vars_UE_g[0][CC_id];
      printf("PHY_vars_UE_g[0][%d] = %p\n",CC_id,UE[CC_id]);

      if (phy_test==1)
	UE[CC_id]->mac_enabled = 0;
      else 
	UE[CC_id]->mac_enabled = 1;

      if (UE[CC_id]->mac_enabled == 0) {  //set default UL parameters for testing mode
	for (i=0; i<NUMBER_OF_CONNECTED_eNB_MAX; i++) {
	  UE[CC_id]->pusch_config_dedicated[i].betaOffset_ACK_Index = beta_ACK;
	  UE[CC_id]->pusch_config_dedicated[i].betaOffset_RI_Index  = beta_RI;
	  UE[CC_id]->pusch_config_dedicated[i].betaOffset_CQI_Index = beta_CQI;
	  
	  UE[CC_id]->scheduling_request_config[i].sr_PUCCH_ResourceIndex = 0;
	  UE[CC_id]->scheduling_request_config[i].sr_ConfigIndex = 7+(0%3);
	  UE[CC_id]->scheduling_request_config[i].dsr_TransMax = sr_n4;
	}
      }

      UE[CC_id]->UE_scan = UE_scan;
      UE[CC_id]->UE_scan_carrier = UE_scan_carrier;
      UE[CC_id]->mode    = mode;
      printf("UE[%d]->mode = %d\n",CC_id,mode);

      compute_prach_seq(&UE[CC_id]->frame_parms.prach_config_common,
                        UE[CC_id]->frame_parms.frame_type,
                        UE[CC_id]->X_u);

      if (UE[CC_id]->mac_enabled == 1) 
	UE[CC_id]->pdcch_vars[0]->crnti = 0x1234;
      else
	UE[CC_id]->pdcch_vars[0]->crnti = 0x1235;

      UE[CC_id]->rx_total_gain_dB =  (int)rx_gain[CC_id][0] + rx_gain_off;
      UE[CC_id]->tx_power_max_dBm = tx_max_power[CC_id];
      UE[CC_id]->N_TA_offset = 0;

    }

    //  printf("tx_max_power = %d -> amp %d\n",tx_max_power,get_tx_amp(tx_max_poHwer,tx_max_power));
  } else {
    //this is eNB
    PHY_vars_eNB_g = malloc(sizeof(PHY_VARS_eNB**));
    PHY_vars_eNB_g[0] = malloc(sizeof(PHY_VARS_eNB*));

    for (CC_id=0; CC_id<MAX_NUM_CCs; CC_id++) {
      PHY_vars_eNB_g[0][CC_id] = init_lte_eNB(frame_parms[CC_id],0,frame_parms[CC_id]->Nid_cell,abstraction_flag);
      PHY_vars_eNB_g[0][CC_id]->CC_id = CC_id;

      if (phy_test==1) PHY_vars_eNB_g[0][CC_id]->mac_enabled = 0;
      else PHY_vars_eNB_g[0][CC_id]->mac_enabled = 1;

      if (PHY_vars_eNB_g[0][CC_id]->mac_enabled == 0) { //set default parameters for testing mode
	for (i=0; i<NUMBER_OF_UE_MAX; i++) {
	  PHY_vars_eNB_g[0][CC_id]->pusch_config_dedicated[i].betaOffset_ACK_Index = beta_ACK;
	  PHY_vars_eNB_g[0][CC_id]->pusch_config_dedicated[i].betaOffset_RI_Index  = beta_RI;
	  PHY_vars_eNB_g[0][CC_id]->pusch_config_dedicated[i].betaOffset_CQI_Index = beta_CQI;
	  
	  PHY_vars_eNB_g[0][CC_id]->scheduling_request_config[i].sr_PUCCH_ResourceIndex = i;
	  PHY_vars_eNB_g[0][CC_id]->scheduling_request_config[i].sr_ConfigIndex = 7+(i%3);
	  PHY_vars_eNB_g[0][CC_id]->scheduling_request_config[i].dsr_TransMax = sr_n4;
	}
      }

      compute_prach_seq(&PHY_vars_eNB_g[0][CC_id]->frame_parms.prach_config_common,
                        PHY_vars_eNB_g[0][CC_id]->frame_parms.frame_type,
                        PHY_vars_eNB_g[0][CC_id]->X_u);

      PHY_vars_eNB_g[0][CC_id]->rx_total_gain_dB = (int)rx_gain[CC_id][0];

      PHY_vars_eNB_g[0][CC_id]->N_TA_offset = 0;

    }


    NB_eNB_INST=1;
    NB_INST=1;

  }

  fill_modeled_runtime_table(runtime_phy_rx,runtime_phy_tx);
  cpuf=get_cpu_freq_GHz();


  dump_frame_parms(frame_parms[0]);

  init_openair0();



#ifndef DEADLINE_SCHEDULER

  /* Currently we set affinity for UHD to CPU 0 for eNB/UE and only if number of CPUS >2 */
  
  cpu_set_t cpuset;
  int s;
  char cpu_affinity[1024];
  CPU_ZERO(&cpuset);
#ifdef CPU_AFFINITY
  if (get_nprocs() > 2)
    {
      CPU_SET(0, &cpuset);
      s = pthread_setaffinity_np(pthread_self(), sizeof(cpu_set_t), &cpuset);
      if (s != 0)
	{
	  perror( "pthread_setaffinity_np");
	  exit_fun("Error setting processor affinity");
	}
      LOG_I(HW, "Setting the affinity of main function to CPU 0, for device library to use CPU 0 only!\n");
    }
#endif

  /* Check the actual affinity mask assigned to the thread */
  s = pthread_getaffinity_np(pthread_self(), sizeof(cpu_set_t), &cpuset);
  if (s != 0)
    {
      perror( "pthread_getaffinity_np");
      exit_fun("Error getting processor affinity ");
    }
  memset(cpu_affinity, 0 , sizeof(cpu_affinity));
  for (int j = 0; j < CPU_SETSIZE; j++)
    {
      if (CPU_ISSET(j, &cpuset))
	{  
	  char temp[1024];
	  sprintf(temp, " CPU_%d ", j);    
	  strcat(cpu_affinity, temp);
	}
    }
  LOG_I(HW, "CPU Affinity of main() function is... %s\n", cpu_affinity);
#endif
  
  openair0_cfg[0].log_level = glog_level;

  


  int eMBMS_active=0;
  if (node_function[0] <= NGFI_RAU_IF4p5) { // don't initialize L2 for RRU
    LOG_I(PHY,"Intializing L2\n");
    mac_xface = malloc(sizeof(MAC_xface));  
    l2_init(frame_parms[0],eMBMS_active,(uecap_xer_in==1)?uecap_xer:NULL,
	    0,// cba_group_active
	    0); // HO flag
    mac_xface->macphy_exit = &exit_fun;
  }
  else if (node_function[0] == NGFI_RRU_IF4p5) { // Initialize PRACH in this case

  }



#if defined(ENABLE_ITTI)

  if ((UE_flag == 1)||
      (node_function[0]<NGFI_RAU_IF4p5))
    // don't create if node doesn't connect to RRC/S1/GTP
    if (create_tasks(UE_flag ? 0 : 1, UE_flag ? 1 : 0) < 0) {
      printf("cannot create ITTI tasks\n");
      exit(-1); // need a softer mode
    }

  printf("ITTI tasks created\n");
#endif

  if (phy_test==0) {
    if (UE_flag==1) {
      printf("Filling UE band info\n");
      fill_ue_band_info();
      mac_xface->dl_phy_sync_success (0, 0, 0, 1);
    } else if (node_function[0]>NGFI_RRU_IF4p5)
      mac_xface->mrbch_phy_sync_failure (0, 0, 0);
  }



  mlockall(MCL_CURRENT | MCL_FUTURE);

  pthread_cond_init(&sync_cond,NULL);
  pthread_mutex_init(&sync_mutex, NULL);

#ifdef XFORMS
  int UE_id;

  if (do_forms==1) {
    fl_initialize (&argc, argv, NULL, 0, 0);

    if (UE_flag==0) {
      form_stats_l2 = create_form_stats_form();
      fl_show_form (form_stats_l2->stats_form, FL_PLACE_HOTSPOT, FL_FULLBORDER, "l2 stats");
      form_stats = create_form_stats_form();
      fl_show_form (form_stats->stats_form, FL_PLACE_HOTSPOT, FL_FULLBORDER, "stats");

      for(UE_id=0; UE_id<scope_enb_num_ue; UE_id++) {
	for(CC_id=0; CC_id<MAX_NUM_CCs; CC_id++) {
	  form_enb[CC_id][UE_id] = create_lte_phy_scope_enb();
	  sprintf (title, "LTE UL SCOPE eNB for CC_id %d, UE %d",CC_id,UE_id);
	  fl_show_form (form_enb[CC_id][UE_id]->lte_phy_scope_enb, FL_PLACE_HOTSPOT, FL_FULLBORDER, title);

	  if (otg_enabled) {
	    fl_set_button(form_enb[CC_id][UE_id]->button_0,1);
	    fl_set_object_label(form_enb[CC_id][UE_id]->button_0,"DL Traffic ON");
	  } else {
	    fl_set_button(form_enb[CC_id][UE_id]->button_0,0);
	    fl_set_object_label(form_enb[CC_id][UE_id]->button_0,"DL Traffic OFF");
	  }
	} // CC_id
      } // UE_id
    } else {
      form_stats = create_form_stats_form();
      fl_show_form (form_stats->stats_form, FL_PLACE_HOTSPOT, FL_FULLBORDER, "stats");
      UE_id = 0;
      form_ue[UE_id] = create_lte_phy_scope_ue();
      sprintf (title, "LTE DL SCOPE UE");
      fl_show_form (form_ue[UE_id]->lte_phy_scope_ue, FL_PLACE_HOTSPOT, FL_FULLBORDER, title);

      /*
	if (openair_daq_vars.use_ia_receiver) {
        fl_set_button(form_ue[UE_id]->button_0,1);
        fl_set_object_label(form_ue[UE_id]->button_0, "IA Receiver ON");
	} else {
        fl_set_button(form_ue[UE_id]->button_0,0);
        fl_set_object_label(form_ue[UE_id]->button_0, "IA Receiver OFF");
	}*/
      fl_set_button(form_ue[UE_id]->button_0,0);
      fl_set_object_label(form_ue[UE_id]->button_0, "IA Receiver OFF");
    }

    ret = pthread_create(&forms_thread, NULL, scope_thread, NULL);

    if (ret == 0)
      pthread_setname_np( forms_thread, "xforms" );

    printf("Scope thread created, ret=%d\n",ret);
  }

#endif

  rt_sleep_ns(10*100000000ULL);



  // start the main thread
  if (UE_flag == 1) init_UE(1);
  else { 
    init_eNB(node_function,node_timing,1,eth_params,single_thread_flag,wait_for_sync);
  // Sleep to allow all threads to setup

    number_of_cards = 1;
    
    for(CC_id=0; CC_id<MAX_NUM_CCs; CC_id++) {
      PHY_vars_eNB_g[0][CC_id]->rf_map.card=0;
      PHY_vars_eNB_g[0][CC_id]->rf_map.chain=CC_id+chain_offset;
    }
  }

  // connect the TX/RX buffers
  if (UE_flag==1) {

    for (CC_id=0;CC_id<MAX_NUM_CCs; CC_id++) {

    
#ifdef OAI_USRP
      UE[CC_id]->hw_timing_advance = timing_advance;
#else
      UE[CC_id]->hw_timing_advance = 160;
#endif
    }
    if (setup_ue_buffers(UE,&openair0_cfg[0])!=0) {
      printf("Error setting up eNB buffer\n");
      exit(-1);
    }



    if (input_fd) {
      printf("Reading in from file to antenna buffer %d\n",0);
      if (fread(UE[0]->common_vars.rxdata[0],
	        sizeof(int32_t),
	        frame_parms[0]->samples_per_tti*10,
	        input_fd) != frame_parms[0]->samples_per_tti*10)
        printf("error reading from file\n");
    }
    //p_exmimo_config->framing.tdd_config = TXRXSWITCH_TESTRX;
  } else {





    printf("Setting eNB buffer to all-RX\n");

    // Set LSBs for antenna switch (ExpressMIMO)
    for (CC_id=0; CC_id<MAX_NUM_CCs; CC_id++) {
      PHY_vars_eNB_g[0][CC_id]->hw_timing_advance = 0;
      for (i=0; i<frame_parms[CC_id]->samples_per_tti*10; i++)
        for (aa=0; aa<frame_parms[CC_id]->nb_antennas_tx; aa++)
          PHY_vars_eNB_g[0][CC_id]->common_vars.txdata[0][aa][i] = 0x00010001;
    }
  }
  sleep(3);


  printf("Sending sync to all threads\n");

  pthread_mutex_lock(&sync_mutex);
  sync_var=0;
  pthread_cond_broadcast(&sync_cond);
  pthread_mutex_unlock(&sync_mutex);

  // wait for end of program
  printf("TYPE <CTRL-C> TO TERMINATE\n");
  //getchar();

#if defined(ENABLE_ITTI)
  printf("Entering ITTI signals handler\n");
  itti_wait_tasks_end();
  oai_exit=1;
#else

  while (oai_exit==0)
    rt_sleep_ns(100000000ULL);

#endif

  // stop threads
#ifdef XFORMS
  printf("waiting for XFORMS thread\n");

  if (do_forms==1) {
    pthread_join(forms_thread,&status);
    fl_hide_form(form_stats->stats_form);
    fl_free_form(form_stats->stats_form);

    if (UE_flag==1) {
      fl_hide_form(form_ue[0]->lte_phy_scope_ue);
      fl_free_form(form_ue[0]->lte_phy_scope_ue);
    } else {
      fl_hide_form(form_stats_l2->stats_form);
      fl_free_form(form_stats_l2->stats_form);

      for(UE_id=0; UE_id<scope_enb_num_ue; UE_id++) {
	for(CC_id=0; CC_id<MAX_NUM_CCs; CC_id++) {
	  fl_hide_form(form_enb[CC_id][UE_id]->lte_phy_scope_enb);
	  fl_free_form(form_enb[CC_id][UE_id]->lte_phy_scope_enb);
	}
      }
    }
  }

#endif

  printf("stopping MODEM threads\n");

  // cleanup
  if (UE_flag == 1) {
  } else {
    stop_eNB(1);
  }


  pthread_cond_destroy(&sync_cond);
  pthread_mutex_destroy(&sync_mutex);


  // *** Handle per CC_id openair0
  if (UE_flag==1) {
    if (PHY_vars_UE_g[0][0]->rfdevice.trx_end_func)
      PHY_vars_UE_g[0][0]->rfdevice.trx_end_func(&PHY_vars_UE_g[0][0]->rfdevice);
  }
  else {
    for(CC_id=0; CC_id<MAX_NUM_CCs; CC_id++) {
      if (PHY_vars_eNB_g[0][CC_id]->rfdevice.trx_end_func)
	PHY_vars_eNB_g[0][CC_id]->rfdevice.trx_end_func(&PHY_vars_eNB_g[0][CC_id]->rfdevice);  
      if (PHY_vars_eNB_g[0][CC_id]->ifdevice.trx_end_func)
	PHY_vars_eNB_g[0][CC_id]->ifdevice.trx_end_func(&PHY_vars_eNB_g[0][CC_id]->ifdevice);  
    }
  }
  if (ouput_vcd)
    VCD_SIGNAL_DUMPER_CLOSE();

  if (opt_enabled == 1)
    terminate_opt();

  logClean();

  return 0;
}<|MERGE_RESOLUTION|>--- conflicted
+++ resolved
@@ -381,12 +381,8 @@
   printf("  --ue-scan_carrier set UE to scan around carrier\n");
   printf("  --loop-memory get softmodem (UE) to loop through memory instead of acquiring from HW\n");
   printf("  --mmapped-dma sets flag for improved EXMIMO UE performance\n");  
-<<<<<<< HEAD
-  printf("  --single-thread runs lte-softmodem in only one thread\n"); 
   printf("  --external-clock tells hardware to use an external clock reference\n");
-=======
   printf("  --single-thread-disable. Disables single-thread mode in lte-softmodem\n"); 
->>>>>>> 9927838e
   printf("  -C Set the downlink frequency for all component carriers\n");
   printf("  -d Enable soft scope and L1 and L2 stats (Xforms)\n");
   printf("  -F Calibrate the EXMIMO borad, available files: exmimo2_2arxg.lime exmimo2_2brxg.lime \n");
@@ -694,13 +690,9 @@
     LONG_OPTION_LOOPMEMORY,
     LONG_OPTION_PHYTEST,
     LONG_OPTION_MMAPPED_DMA,
-<<<<<<< HEAD
-    LONG_OPTION_SINGLE_THREAD,
     LONG_OPTION_EXTERNAL_CLOCK,
     LONG_OPTION_WAIT_FOR_SYNC,
-=======
     LONG_OPTION_SINGLE_THREAD_DISABLE,
->>>>>>> 9927838e
 #if T_TRACER
     LONG_OPTION_T_PORT,
     LONG_OPTION_T_NOWAIT,
@@ -726,13 +718,9 @@
     {"loop-memory", required_argument, NULL, LONG_OPTION_LOOPMEMORY},
     {"phy-test", no_argument, NULL, LONG_OPTION_PHYTEST},
     {"mmapped-dma", no_argument, NULL, LONG_OPTION_MMAPPED_DMA},
-<<<<<<< HEAD
-    {"single-thread", no_argument, NULL, LONG_OPTION_SINGLE_THREAD},
     {"external-clock", no_argument, NULL, LONG_OPTION_EXTERNAL_CLOCK},
     {"wait-for-sync", no_argument, NULL, LONG_OPTION_WAIT_FOR_SYNC},
-=======
     {"single-thread-disable", no_argument, NULL, LONG_OPTION_SINGLE_THREAD_DISABLE},
->>>>>>> 9927838e
 #if T_TRACER
     {"T_port",                 required_argument, 0, LONG_OPTION_T_PORT},
     {"T_nowait",               no_argument,       0, LONG_OPTION_T_NOWAIT},
