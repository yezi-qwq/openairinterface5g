--- conflicted
+++ resolved
@@ -1000,34 +1000,9 @@
         if (tx_offset>=(LTE_NUMBER_OF_SUBFRAMES_PER_FRAME*phy_vars_eNB->lte_frame_parms.samples_per_tti))
           tx_offset -= LTE_NUMBER_OF_SUBFRAMES_PER_FRAME*phy_vars_eNB->lte_frame_parms.samples_per_tti;
 
-<<<<<<< HEAD
-        ((short*)&phy_vars_eNB->lte_eNB_common_vars.txdata[0][aa][tx_offset])[0]=
-#ifdef EXMIMO
-          ((short*)dummy_tx_b)[2*i]<<4;
-#elif OAI_BLADERF
-	((short*)dummy_tx_b)[2*i];
-#elif OAI_LMSSDR
-	//phy_vars_eNB->lte_eNB_common_vars.txdata[0][aa][tx_offset]=dummy_tx_b[i];
-	((short*)dummy_tx_b)[2*i];
-#else
-          ((short*)dummy_tx_b)[2*i]<<4;
-#endif
-	  ((short*)&phy_vars_eNB->lte_eNB_common_vars.txdata[0][aa][tx_offset])[1]=
-#ifdef EXMIMO
-	    ((short*)dummy_tx_b)[2*i+1]<<4;
-#elif OAI_BLADERF
-	  ((short*)dummy_tx_b)[2*i+1];
-#elif OAI_LMSSDR
-	  ((short*)dummy_tx_b)[2*i+1];
-#else
-	  ((short*)dummy_tx_b)[2*i+1]<<4;
-#endif
-=======
 	((short*)&phy_vars_eNB->lte_eNB_common_vars.txdata[0][aa][tx_offset])[0] = ((short*)dummy_tx_b)[2*i]<<openair0_cfg[0].iq_txshift;
 	
 	((short*)&phy_vars_eNB->lte_eNB_common_vars.txdata[0][aa][tx_offset])[1] = ((short*)dummy_tx_b)[2*i+1]<<openair0_cfg[0].iq_txshift;
-  
->>>>>>> f65b478c
      }
      // if S-subframe switch to RX in second subframe
      if (subframe_select(&phy_vars_eNB->lte_frame_parms,subframe) == SF_S) {
