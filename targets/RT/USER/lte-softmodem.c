--- conflicted
+++ resolved
@@ -1673,23 +1673,19 @@
     
       
       PHY_vars_eNB_g[0][CC_id]->rx_total_gain_dB = (int)rx_gain[CC_id][0];
-<<<<<<< HEAD
 
       if (frame_parms[CC_id]->frame_type==FDD) {
-       PHY_vars_eNB_g[0][CC_id]->N_TA_offset = 0;
+        PHY_vars_eNB_g[0][CC_id]->N_TA_offset = 0;
       }
       else {
-       if (frame_parms[CC_id]->N_RB_DL == 100)
-         PHY_vars_eNB_g[0][CC_id]->N_TA_offset = 624;
-       else if (frame_parms[CC_id]->N_RB_DL == 50)
-         PHY_vars_eNB_g[0][CC_id]->N_TA_offset = 624/2;
-       else if (frame_parms[CC_id]->N_RB_DL == 25)
-         PHY_vars_eNB_g[0][CC_id]->N_TA_offset = 624/4;
-      }
-
-=======
-      PHY_vars_eNB_g[0][CC_id]->N_TA_offset = 0;
->>>>>>> 56241235
+        if (frame_parms[CC_id]->N_RB_DL == 100)
+          PHY_vars_eNB_g[0][CC_id]->N_TA_offset = 624;
+        else if (frame_parms[CC_id]->N_RB_DL == 50)
+          PHY_vars_eNB_g[0][CC_id]->N_TA_offset = 624/2;
+        else if (frame_parms[CC_id]->N_RB_DL == 25)
+          PHY_vars_eNB_g[0][CC_id]->N_TA_offset = 624/4;
+      }
+
     }
   
 
