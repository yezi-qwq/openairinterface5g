--- conflicted
+++ resolved
@@ -902,38 +902,22 @@
 
   printf("wait_eNBs()\n");
   wait_eNBs();
+
   printf("About to Init RU threads RC.nb_RU:%d\n", RC.nb_RU);
 
-  if (RC.nb_RU >0) {
+  // RU thread and some L1 procedure aren't necessary in VNF or L2 FAPI simulator.
+  // but RU thread deals with pre_scd and this is necessary in VNF and simulator.
+  // some initialization is necessary and init_ru_vnf do this.
+  if (RC.nb_RU >0 && nfapi_mode != 2) {
     printf("Initializing RU threads\n");
     init_RU(get_softmodem_params()->rf_config_file);
-
-<<<<<<< HEAD
-    printf("About to Init RU threads RC.nb_RU:%d\n", RC.nb_RU);
-    // RU thread and some L1 procedure aren't necessary in VNF or L2 FAPI simulator.
-    // but RU thread deals with pre_scd and this is necessary in VNF and simulator.
-    // some initialization is necessary and init_ru_vnf do this.
-    if (RC.nb_RU >0 && nfapi_mode != 2) {
-      printf("Initializing RU threads\n");
-      init_RU(rf_config_file);
-      for (ru_id=0;ru_id<RC.nb_RU;ru_id++) {
-	RC.ru[ru_id]->rf_map.card=0;
-	RC.ru[ru_id]->rf_map.chain=CC_id+chain_offset;
-      }
-=======
-    for (ru_id=0; ru_id<RC.nb_RU; ru_id++) {
+    for (ru_id=0;ru_id<RC.nb_RU;ru_id++) {
       RC.ru[ru_id]->rf_map.card=0;
       RC.ru[ru_id]->rf_map.chain=CC_id+(get_softmodem_params()->chain_offset);
->>>>>>> fd971839
-    }
-  }
-
-<<<<<<< HEAD
-
-    config_sync_var=0;
-=======
+    }
+  }
+
   config_sync_var=0;
->>>>>>> fd971839
 
   if (nfapi_mode==1) { // PNF
     wait_nfapi_init("main?");
