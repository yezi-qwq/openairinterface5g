/*
 * Licensed to the OpenAirInterface (OAI) Software Alliance under one or more
 * contributor license agreements.  See the NOTICE file distributed with
 * this work for additional information regarding copyright ownership.
 * The OpenAirInterface Software Alliance licenses this file to You under
 * the OAI Public License, Version 1.0  (the "License"); you may not use this file
 * except in compliance with the License.
 * You may obtain a copy of the License at
 *
 *      http://www.openairinterface.org/?page_id=698
 *
 * Unless required by applicable law or agreed to in writing, software
 * distributed under the License is distributed on an "AS IS" BASIS,
 * WITHOUT WARRANTIES OR CONDITIONS OF ANY KIND, either express or implied.
 * See the License for the specific language governing permissions and
 * limitations under the License.
 *-------------------------------------------------------------------------------
 * For more information about the OpenAirInterface (OAI) Software Alliance:
 *      contact@openairinterface.org
 */

/*! \file lte-enb.c
 * \brief Top-level threads for eNodeB
 * \author R. Knopp, F. Kaltenberger, Navid Nikaein
 * \date 2012
 * \version 0.1
 * \company Eurecom
 * \email: knopp@eurecom.fr,florian.kaltenberger@eurecom.fr, navid.nikaein@eurecom.fr
 * \note
 * \warning
 */
#define _GNU_SOURCE
#include <stdio.h>
#include <stdlib.h>
#include <unistd.h>
#include <string.h>
#include <sys/ioctl.h>
#include <sys/types.h>
#include <sys/mman.h>
#include <sched.h>
#include <linux/sched.h>
#include <signal.h>
#include <execinfo.h>
#include <getopt.h>
#include <sys/sysinfo.h>

#include "T.h"

#include "rt_wrapper.h"

#undef MALLOC //there are two conflicting definitions, so we better make sure we don't use it at all

#include "assertions.h"
#include "msc.h"

#include "PHY/types.h"

#include "PHY/defs.h"
#undef MALLOC //there are two conflicting definitions, so we better make sure we don't use it at all
//#undef FRAME_LENGTH_COMPLEX_SAMPLES //there are two conflicting definitions, so we better make sure we don't use it at all

#include "../../ARCH/COMMON/common_lib.h"
#include "../../ARCH/ETHERNET/USERSPACE/LIB/if_defs.h"

//#undef FRAME_LENGTH_COMPLEX_SAMPLES //there are two conflicting definitions, so we better make sure we don't use it at all

#include "PHY/vars.h"
#include "SCHED/vars.h"
#include "LAYER2/MAC/vars.h"

#include "../../SIMU/USER/init_lte.h"

#include "LAYER2/MAC/defs.h"
#include "LAYER2/MAC/vars.h"
#include "LAYER2/MAC/proto.h"
#include "RRC/LITE/vars.h"
#include "PHY_INTERFACE/vars.h"

#ifdef SMBV
#include "PHY/TOOLS/smbv.h"
unsigned short config_frames[4] = {2,9,11,13};
#endif
#include "UTIL/LOG/log_extern.h"
#include "UTIL/OTG/otg_tx.h"
#include "UTIL/OTG/otg_externs.h"
#include "UTIL/MATH/oml.h"
#include "UTIL/LOG/vcd_signal_dumper.h"
#include "UTIL/OPT/opt.h"
#include "enb_config.h"
//#include "PHY/TOOLS/time_meas.h"

#ifndef OPENAIR2
#include "UTIL/OTG/otg_vars.h"
#endif

#if defined(ENABLE_ITTI)
# include "intertask_interface_init.h"
# include "create_tasks.h"
# if defined(ENABLE_USE_MME)
#   include "s1ap_eNB.h"
#ifdef PDCP_USE_NETLINK
#   include "SIMULATION/ETH_TRANSPORT/proto.h"
extern int netlink_init(void);
#endif
# endif
#endif

#ifdef XFORMS
#include "PHY/TOOLS/lte_phy_scope.h"
#include "stats.h"
#endif

// In lte-enb.c
extern int setup_eNB_buffers(PHY_VARS_eNB **phy_vars_eNB, openair0_config_t *openair0_cfg);
extern void init_eNB(eNB_func_t *, eNB_timing_t *,int,eth_params_t *,int,int);
extern void stop_eNB(int);
extern void kill_eNB_proc(void);

// In lte-ue.c
extern int setup_ue_buffers(PHY_VARS_UE **phy_vars_ue, openair0_config_t *openair0_cfg);
extern void fill_ue_band_info(void);
extern void init_UE(int);

#ifdef XFORMS
// current status is that every UE has a DL scope for a SINGLE eNB (eNB_id=0)
// at eNB 0, an UL scope for every UE
FD_lte_phy_scope_ue  *form_ue[NUMBER_OF_UE_MAX];
FD_lte_phy_scope_enb *form_enb[MAX_NUM_CCs][NUMBER_OF_UE_MAX];
FD_stats_form                  *form_stats=NULL,*form_stats_l2=NULL;
char title[255];
unsigned char                   scope_enb_num_ue = 2;
#endif //XFORMS






pthread_cond_t sync_cond;
pthread_mutex_t sync_mutex;
int sync_var=-1; //!< protected by mutex \ref sync_mutex.





#ifdef XFORMS
static pthread_t                forms_thread; //xforms
#endif

uint16_t runtime_phy_rx[29][6]; // SISO [MCS 0-28][RBs 0-5 : 6, 15, 25, 50, 75, 100]
uint16_t runtime_phy_tx[29][6]; // SISO [MCS 0-28][RBs 0-5 : 6, 15, 25, 50, 75, 100]


#if defined(ENABLE_ITTI)
volatile int             start_eNB = 0;
volatile int             start_UE = 0;
#endif
volatile int             oai_exit = 0;



static clock_source_t clock_source = internal;

static wait_for_sync = 0;

static char              UE_flag=0;
unsigned int                    mmapped_dma=0;
int                             single_thread_flag=1;

static char                     threequarter_fs=0;

uint32_t                 downlink_frequency[MAX_NUM_CCs][4];
int32_t                  uplink_frequency_offset[MAX_NUM_CCs][4];


static char                    *conf_config_file_name = NULL;
#if defined(ENABLE_ITTI)
static char                    *itti_dump_file = NULL;
#endif

int UE_scan = 1;
int UE_scan_carrier = 0;
runmode_t mode = normal_txrx;

FILE *input_fd=NULL;


#if MAX_NUM_CCs == 1
rx_gain_t                rx_gain_mode[MAX_NUM_CCs][4] = {{max_gain,max_gain,max_gain,max_gain}};
double tx_gain[MAX_NUM_CCs][4] = {{20,0,0,0}};
double rx_gain[MAX_NUM_CCs][4] = {{110,0,0,0}};
#else
rx_gain_t                rx_gain_mode[MAX_NUM_CCs][4] = {{max_gain,max_gain,max_gain,max_gain},{max_gain,max_gain,max_gain,max_gain}};
double tx_gain[MAX_NUM_CCs][4] = {{20,0,0,0},{20,0,0,0}};
double rx_gain[MAX_NUM_CCs][4] = {{110,0,0,0},{20,0,0,0}};
#endif

double rx_gain_off = 0.0;

double sample_rate=30.72e6;
double bw = 10.0e6;

static int                      tx_max_power[MAX_NUM_CCs]; /* =  {0,0}*/;

char   rf_config_file[1024];

int chain_offset=0;
int phy_test = 0;
uint8_t usim_test = 0;

uint8_t nb_antenna_tx = 1;
uint8_t nb_antenna_rx = 1;

char ref[128] = "internal";
char channels[128] = "0";

int                      rx_input_level_dBm;
static int                      online_log_messages=0;
#ifdef XFORMS
extern int                      otg_enabled;
static char                     do_forms=0;
#else
int                             otg_enabled;
#endif
//int                             number_of_cards =   1;


static LTE_DL_FRAME_PARMS      *frame_parms[MAX_NUM_CCs];
eNB_func_t node_function[MAX_NUM_CCs];
eNB_timing_t node_timing[MAX_NUM_CCs];
int16_t   node_synch_ref[MAX_NUM_CCs];

uint32_t target_dl_mcs = 28; //maximum allowed mcs
uint32_t target_ul_mcs = 20;
uint32_t timing_advance = 0;
uint8_t exit_missed_slots=1;
uint64_t num_missed_slots=0; // counter for the number of missed slots


extern void reset_opp_meas(void);
extern void print_opp_meas(void);
int transmission_mode=1;

int16_t           glog_level         = LOG_INFO;
int16_t           glog_verbosity     = LOG_MED;
int16_t           hw_log_level       = LOG_INFO;
int16_t           hw_log_verbosity   = LOG_MED;
int16_t           phy_log_level      = LOG_INFO;
int16_t           phy_log_verbosity  = LOG_MED;
int16_t           mac_log_level      = LOG_INFO;
int16_t           mac_log_verbosity  = LOG_MED;
int16_t           rlc_log_level      = LOG_INFO;
int16_t           rlc_log_verbosity  = LOG_MED;
int16_t           pdcp_log_level     = LOG_INFO;
int16_t           pdcp_log_verbosity = LOG_MED;
int16_t           rrc_log_level      = LOG_INFO;
int16_t           rrc_log_verbosity  = LOG_MED;
int16_t           opt_log_level      = LOG_INFO;
int16_t           opt_log_verbosity  = LOG_MED;

# if defined(ENABLE_USE_MME)
int16_t           gtpu_log_level     = LOG_DEBUG;
int16_t           gtpu_log_verbosity = LOG_MED;
int16_t           udp_log_level      = LOG_DEBUG;
int16_t           udp_log_verbosity  = LOG_MED;
#endif
#if defined (ENABLE_SECURITY)
int16_t           osa_log_level      = LOG_INFO;
int16_t           osa_log_verbosity  = LOG_MED;
#endif



char *rrh_UE_ip = "127.0.0.1";
int rrh_UE_port = 51000;


/* flag set by eNB conf file to specify if the radio head is local or remote (default option is local) */
uint8_t local_remote_radio = BBU_LOCAL_RADIO_HEAD;
/* struct for ethernet specific parameters given in eNB conf file */
eth_params_t *eth_params;

openair0_config_t openair0_cfg[MAX_CARDS];

double cpuf;

char uecap_xer[1024],uecap_xer_in=0;

int oaisim_flag=0;
<<<<<<< HEAD
=======

/* see file openair2/LAYER2/MAC/main.c for why abstraction_flag is needed
 * this is very hackish - find a proper solution
 */
uint8_t abstraction_flag=0;
>>>>>>> 6397e66c

/*---------------------BMC: timespec helpers -----------------------------*/

struct timespec min_diff_time = { .tv_sec = 0, .tv_nsec = 0 };
struct timespec max_diff_time = { .tv_sec = 0, .tv_nsec = 0 };

struct timespec clock_difftime(struct timespec start, struct timespec end)
{
  struct timespec temp;
  if ((end.tv_nsec-start.tv_nsec)<0) {
    temp.tv_sec = end.tv_sec-start.tv_sec-1;
    temp.tv_nsec = 1000000000+end.tv_nsec-start.tv_nsec;
  } else {
    temp.tv_sec = end.tv_sec-start.tv_sec;
    temp.tv_nsec = end.tv_nsec-start.tv_nsec;
  }
  return temp;
}

void print_difftimes(void)
{
#ifdef DEBUG
  printf("difftimes min = %lu ns ; max = %lu ns\n", min_diff_time.tv_nsec, max_diff_time.tv_nsec);
#else
  LOG_I(HW,"difftimes min = %lu ns ; max = %lu ns\n", min_diff_time.tv_nsec, max_diff_time.tv_nsec);
#endif
}

void update_difftimes(struct timespec start, struct timespec end)
{
  struct timespec diff_time = { .tv_sec = 0, .tv_nsec = 0 };
  int             changed = 0;
  diff_time = clock_difftime(start, end);
  if ((min_diff_time.tv_nsec == 0) || (diff_time.tv_nsec < min_diff_time.tv_nsec)) { min_diff_time.tv_nsec = diff_time.tv_nsec; changed = 1; }
  if ((max_diff_time.tv_nsec == 0) || (diff_time.tv_nsec > max_diff_time.tv_nsec)) { max_diff_time.tv_nsec = diff_time.tv_nsec; changed = 1; }
#if 1
  if (changed) print_difftimes();
#endif
}

/*------------------------------------------------------------------------*/

unsigned int build_rflocal(int txi, int txq, int rxi, int rxq)
{
  return (txi + (txq<<6) + (rxi<<12) + (rxq<<18));
}
unsigned int build_rfdc(int dcoff_i_rxfe, int dcoff_q_rxfe)
{
  return (dcoff_i_rxfe + (dcoff_q_rxfe<<8));
}

#if !defined(ENABLE_ITTI)
void signal_handler(int sig)
{
  void *array[10];
  size_t size;

  if (sig==SIGSEGV) {
    // get void*'s for all entries on the stack
    size = backtrace(array, 10);

    // print out all the frames to stderr
    fprintf(stderr, "Error: signal %d:\n", sig);
    backtrace_symbols_fd(array, size, 2);
    exit(-1);
  } else {
    printf("trying to exit gracefully...\n");
    oai_exit = 1;
  }
}
#endif
#define KNRM  "\x1B[0m"
#define KRED  "\x1B[31m"
#define KGRN  "\x1B[32m"
#define KBLU  "\x1B[34m"
#define RESET "\033[0m"

void help (void) {
  printf (KGRN "Usage:\n");
  printf("  sudo -E lte-softmodem [options]\n");
  printf("  sudo -E ./lte-softmodem -O ../../../targets/PROJECTS/GENERIC-LTE-EPC/CONF/enb.band7.tm1.exmimo2.openEPC.conf -S -V -m 26 -t 16 -x 1 --ulsch-max-errors 100 -W\n\n");
  printf("Options:\n");
  printf("  --rf-config-file Configuration file for front-end (e.g. LMS7002M)\n");
  printf("  --ulsch-max-errors set the max ULSCH erros\n");
  printf("  --calib-ue-rx set UE RX calibration\n");
  printf("  --calib-ue-rx-med \n");
  printf("  --calib-ue-rxbyp\n");
  printf("  --debug-ue-prach run normal prach power ramping, but don't continue random-access\n");
  printf("  --calib-prach-tx run normal prach with maximum power, but don't continue random-access\n");
  printf("  --no-L2-connect bypass L2 and upper layers\n");
  printf("  --ue-rxgain set UE RX gain\n");
  printf("  --ue-rxgain-off external UE amplifier offset\n");
  printf("  --ue-txgain set UE TX gain\n");
  printf("  --ue-nb-ant-rx  set UE number of rx antennas ");
  printf("  --ue-scan_carrier set UE to scan around carrier\n");
  printf("  --loop-memory get softmodem (UE) to loop through memory instead of acquiring from HW\n");
  printf("  --mmapped-dma sets flag for improved EXMIMO UE performance\n");  
  printf("  --external-clock tells hardware to use an external clock reference\n");
  printf("  --usim-test use XOR autentication algo in case of test usim mode\n"); 
  printf("  --single-thread-disable. Disables single-thread mode in lte-softmodem\n"); 
  printf("  -C Set the downlink frequency for all component carriers\n");
  printf("  -d Enable soft scope and L1 and L2 stats (Xforms)\n");
  printf("  -F Calibrate the EXMIMO borad, available files: exmimo2_2arxg.lime exmimo2_2brxg.lime \n");
  printf("  -g Set the global log level, valide options: (9:trace, 8/7:debug, 6:info, 4:warn, 3:error)\n");
  printf("  -G Set the global log verbosity \n");
  printf("  -h provides this help message!\n");
  printf("  -K Generate ITTI analyzser logs (similar to wireshark logs but with more details)\n");
  printf("  -m Set the maximum downlink MCS\n");
  printf("  -O eNB configuration file (located in targets/PROJECTS/GENERIC-LTE-EPC/CONF\n");
  printf("  -q Enable processing timing measurement of lte softmodem on per subframe basis \n");
  printf("  -r Set the PRB, valid values: 6, 25, 50, 100  \n");    
  printf("  -S Skip the missed slots/subframes \n");    
  printf("  -t Set the maximum uplink MCS\n");
  printf("  -T Set hardware to TDD mode (default: FDD). Used only with -U (otherwise set in config file).\n");
  printf("  -U Set the lte softmodem as a UE\n");
  printf("  -W Enable L2 wireshark messages on localhost \n");
  printf("  -V Enable VCD (generated file will be located atopenair_dump_eNB.vcd, read it with target/RT/USER/eNB.gtkw\n");
  printf("  -x Set the transmission mode, valid options: 1 \n");
  printf("  -E Apply three-quarter of sampling frequency, 23.04 Msps to reduce the data rate on USB/PCIe transfers (only valid for 20 MHz)\n");
#if T_TRACER
  printf("  --T_port [port]    use given port\n");
  printf("  --T_nowait         don't wait for tracer, start immediately\n");
  printf("  --T_dont_fork      to ease debugging with gdb\n");
#endif
  printf(RESET);
  fflush(stdout);
}

void exit_fun(const char* s)
{
  int CC_id;

  if (s != NULL) {
    printf("%s %s() Exiting OAI softmodem: %s\n",__FILE__, __FUNCTION__, s);
  }

  oai_exit = 1;
  
  for(CC_id=0; CC_id<MAX_NUM_CCs; CC_id++) {
    if (UE_flag == 0) {
      if (PHY_vars_eNB_g[0][CC_id]->rfdevice.trx_end_func)
	PHY_vars_eNB_g[0][CC_id]->rfdevice.trx_end_func(&PHY_vars_eNB_g[0][CC_id]->rfdevice);
      if (PHY_vars_eNB_g[0][CC_id]->ifdevice.trx_end_func)
	PHY_vars_eNB_g[0][CC_id]->ifdevice.trx_end_func(&PHY_vars_eNB_g[0][CC_id]->ifdevice);  
    }
    else {
      if (PHY_vars_UE_g[0][CC_id]->rfdevice.trx_end_func)
	PHY_vars_UE_g[0][CC_id]->rfdevice.trx_end_func(&PHY_vars_UE_g[0][CC_id]->rfdevice);
    }
  }

#if defined(ENABLE_ITTI)
  sleep(1); //allow lte-softmodem threads to exit first
  itti_terminate_tasks (TASK_UNKNOWN);
#endif

}


#ifdef XFORMS

void reset_stats(FL_OBJECT *button, long arg)
{
  int i,j,k;
  PHY_VARS_eNB *phy_vars_eNB = PHY_vars_eNB_g[0][0];

  for (i=0; i<NUMBER_OF_UE_MAX; i++) {
    for (k=0; k<8; k++) { //harq_processes
      for (j=0; j<phy_vars_eNB->dlsch[i][0]->Mlimit; j++) {
        phy_vars_eNB->UE_stats[i].dlsch_NAK[k][j]=0;
        phy_vars_eNB->UE_stats[i].dlsch_ACK[k][j]=0;
        phy_vars_eNB->UE_stats[i].dlsch_trials[k][j]=0;
      }

      phy_vars_eNB->UE_stats[i].dlsch_l2_errors[k]=0;
      phy_vars_eNB->UE_stats[i].ulsch_errors[k]=0;
      phy_vars_eNB->UE_stats[i].ulsch_consecutive_errors=0;

      for (j=0; j<phy_vars_eNB->ulsch[i]->Mlimit; j++) {
        phy_vars_eNB->UE_stats[i].ulsch_decoding_attempts[k][j]=0;
        phy_vars_eNB->UE_stats[i].ulsch_decoding_attempts_last[k][j]=0;
        phy_vars_eNB->UE_stats[i].ulsch_round_errors[k][j]=0;
        phy_vars_eNB->UE_stats[i].ulsch_round_fer[k][j]=0;
      }
    }

    phy_vars_eNB->UE_stats[i].dlsch_sliding_cnt=0;
    phy_vars_eNB->UE_stats[i].dlsch_NAK_round0=0;
    phy_vars_eNB->UE_stats[i].dlsch_mcs_offset=0;
  }
}

static void *scope_thread(void *arg)
{
  char stats_buffer[16384];
# ifdef ENABLE_XFORMS_WRITE_STATS
  FILE *UE_stats, *eNB_stats;
# endif
  int len = 0;
  struct sched_param sched_param;
  int UE_id, CC_id;
  int ue_cnt=0;

  sched_param.sched_priority = sched_get_priority_min(SCHED_FIFO)+1;
  sched_setscheduler(0, SCHED_FIFO,&sched_param);

  printf("Scope thread has priority %d\n",sched_param.sched_priority);

# ifdef ENABLE_XFORMS_WRITE_STATS

  if (UE_flag==1)
    UE_stats  = fopen("UE_stats.txt", "w");
  else
    eNB_stats = fopen("eNB_stats.txt", "w");

#endif

  while (!oai_exit) {
    if (UE_flag==1) {
      len = dump_ue_stats (PHY_vars_UE_g[0][0], &PHY_vars_UE_g[0][0]->proc.proc_rxtx[0],stats_buffer, 0, mode,rx_input_level_dBm);
      //fl_set_object_label(form_stats->stats_text, stats_buffer);
      fl_clear_browser(form_stats->stats_text);
      fl_add_browser_line(form_stats->stats_text, stats_buffer);

      phy_scope_UE(form_ue[0],
                   PHY_vars_UE_g[0][0],
                   0,
                   0,7);

    } else {
      if (PHY_vars_eNB_g[0][0]->mac_enabled==1) {
	len = dump_eNB_l2_stats (stats_buffer, 0);
	//fl_set_object_label(form_stats_l2->stats_text, stats_buffer);
	fl_clear_browser(form_stats_l2->stats_text);
	fl_add_browser_line(form_stats_l2->stats_text, stats_buffer);
      }
      len = dump_eNB_stats (PHY_vars_eNB_g[0][0], stats_buffer, 0);

      if (MAX_NUM_CCs>1)
        len += dump_eNB_stats (PHY_vars_eNB_g[0][1], &stats_buffer[len], 0);

      //fl_set_object_label(form_stats->stats_text, stats_buffer);
      fl_clear_browser(form_stats->stats_text);
      fl_add_browser_line(form_stats->stats_text, stats_buffer);

      ue_cnt=0;
      for(UE_id=0; UE_id<NUMBER_OF_UE_MAX; UE_id++) {
	for(CC_id=0; CC_id<MAX_NUM_CCs; CC_id++) {
	  //	  if ((PHY_vars_eNB_g[0][CC_id]->dlsch[UE_id][0]->rnti>0) && (ue_cnt<scope_enb_num_ue)) {
	  if ((ue_cnt<scope_enb_num_ue)) {
	    phy_scope_eNB(form_enb[CC_id][ue_cnt],
			  PHY_vars_eNB_g[0][CC_id],
			  UE_id);
	    ue_cnt++;
	  }
	}
      }

    }

    //printf("doing forms\n");
    //usleep(100000); // 100 ms
    sleep(1);
  }

  //  printf("%s",stats_buffer);

# ifdef ENABLE_XFORMS_WRITE_STATS

  if (UE_flag==1) {
    if (UE_stats) {
      rewind (UE_stats);
      fwrite (stats_buffer, 1, len, UE_stats);
      fclose (UE_stats);
    }
  } else {
    if (eNB_stats) {
      rewind (eNB_stats);
      fwrite (stats_buffer, 1, len, eNB_stats);
      fclose (eNB_stats);
    }
  }

# endif

  pthread_exit((void*)arg);
}
#endif




#if defined(ENABLE_ITTI)
void *l2l1_task(void *arg)
{
  MessageDef *message_p = NULL;
  int         result;

  itti_set_task_real_time(TASK_L2L1);
  itti_mark_task_ready(TASK_L2L1);

  if (UE_flag == 0) {
    /* Wait for the initialize message */
    printf("Wait for the ITTI initialize message\n");
    do {
      if (message_p != NULL) {
        result = itti_free (ITTI_MSG_ORIGIN_ID(message_p), message_p);
        AssertFatal (result == EXIT_SUCCESS, "Failed to free memory (%d)!\n", result);
      }

      itti_receive_msg (TASK_L2L1, &message_p);

      switch (ITTI_MSG_ID(message_p)) {
      case INITIALIZE_MESSAGE:
        /* Start eNB thread */
        LOG_D(EMU, "L2L1 TASK received %s\n", ITTI_MSG_NAME(message_p));
        start_eNB = 1;
        break;

      case TERMINATE_MESSAGE:
        printf("received terminate message\n");
        oai_exit=1;
        itti_exit_task ();
        break;

      default:
        LOG_E(EMU, "Received unexpected message %s\n", ITTI_MSG_NAME(message_p));
        break;
      }
    } while (ITTI_MSG_ID(message_p) != INITIALIZE_MESSAGE);

    result = itti_free (ITTI_MSG_ORIGIN_ID(message_p), message_p);
    AssertFatal (result == EXIT_SUCCESS, "Failed to free memory (%d)!\n", result);
  }

  do {
    // Wait for a message
    itti_receive_msg (TASK_L2L1, &message_p);

    switch (ITTI_MSG_ID(message_p)) {
    case TERMINATE_MESSAGE:
      oai_exit=1;
      itti_exit_task ();
      break;

    case ACTIVATE_MESSAGE:
      start_UE = 1;
      break;

    case DEACTIVATE_MESSAGE:
      start_UE = 0;
      break;

    case MESSAGE_TEST:
      LOG_I(EMU, "Received %s\n", ITTI_MSG_NAME(message_p));
      break;

    default:
      LOG_E(EMU, "Received unexpected message %s\n", ITTI_MSG_NAME(message_p));
      break;
    }

    result = itti_free (ITTI_MSG_ORIGIN_ID(message_p), message_p);
    AssertFatal (result == EXIT_SUCCESS, "Failed to free memory (%d)!\n", result);
  } while(!oai_exit);

  return NULL;
}
#endif


 

static void get_options (int argc, char **argv)
{
  int c;
  //  char                          line[1000];
  //  int                           l;
  int k,i;//,j,k;
#if defined(OAI_USRP) || defined(CPRIGW)
  int clock_src;
#endif
  int CC_id;



  const Enb_properties_array_t *enb_properties;

  enum long_option_e {
    LONG_OPTION_START = 0x100, /* Start after regular single char options */
    LONG_OPTION_RF_CONFIG_FILE,
    LONG_OPTION_ULSCH_MAX_CONSECUTIVE_ERRORS,
    LONG_OPTION_CALIB_UE_RX,
    LONG_OPTION_CALIB_UE_RX_MED,
    LONG_OPTION_CALIB_UE_RX_BYP,
    LONG_OPTION_DEBUG_UE_PRACH,
    LONG_OPTION_NO_L2_CONNECT,
    LONG_OPTION_CALIB_PRACH_TX,
    LONG_OPTION_RXGAIN,
	LONG_OPTION_RXGAINOFF,
    LONG_OPTION_TXGAIN,
	LONG_OPTION_NBRXANT,
	LONG_OPTION_NBTXANT,
    LONG_OPTION_SCANCARRIER,
    LONG_OPTION_MAXPOWER,
    LONG_OPTION_DUMP_FRAME,
    LONG_OPTION_LOOPMEMORY,
    LONG_OPTION_PHYTEST,
    LONG_OPTION_USIMTEST,
    LONG_OPTION_MMAPPED_DMA,
    LONG_OPTION_EXTERNAL_CLOCK,
    LONG_OPTION_WAIT_FOR_SYNC,
    LONG_OPTION_SINGLE_THREAD_DISABLE,
#if T_TRACER
    LONG_OPTION_T_PORT,
    LONG_OPTION_T_NOWAIT,
    LONG_OPTION_T_DONT_FORK,
#endif
  };

  static const struct option long_options[] = {
    {"rf-config-file",required_argument,  NULL, LONG_OPTION_RF_CONFIG_FILE},
    {"ulsch-max-errors",required_argument,  NULL, LONG_OPTION_ULSCH_MAX_CONSECUTIVE_ERRORS},
    {"calib-ue-rx",     required_argument,  NULL, LONG_OPTION_CALIB_UE_RX},
    {"calib-ue-rx-med", required_argument,  NULL, LONG_OPTION_CALIB_UE_RX_MED},
    {"calib-ue-rx-byp", required_argument,  NULL, LONG_OPTION_CALIB_UE_RX_BYP},
    {"debug-ue-prach",  no_argument,        NULL, LONG_OPTION_DEBUG_UE_PRACH},
    {"no-L2-connect",   no_argument,        NULL, LONG_OPTION_NO_L2_CONNECT},
    {"calib-prach-tx",   no_argument,        NULL, LONG_OPTION_CALIB_PRACH_TX},
    {"ue-rxgain",   required_argument,  NULL, LONG_OPTION_RXGAIN},
	{"ue-rxgain-off",   required_argument,  NULL, LONG_OPTION_RXGAINOFF},
    {"ue-txgain",    required_argument,  NULL, LONG_OPTION_TXGAIN},
	{"ue-nb-ant-rx", required_argument,  NULL, LONG_OPTION_NBRXANT},
	{"ue-nb-ant-tx", required_argument,  NULL, LONG_OPTION_NBTXANT},
    {"ue-scan-carrier",   no_argument,  NULL, LONG_OPTION_SCANCARRIER},
    {"ue-max-power",   required_argument,  NULL, LONG_OPTION_MAXPOWER},
    {"ue-dump-frame", no_argument, NULL, LONG_OPTION_DUMP_FRAME},
    {"loop-memory", required_argument, NULL, LONG_OPTION_LOOPMEMORY},
    {"phy-test", no_argument, NULL, LONG_OPTION_PHYTEST},
    {"usim-test", no_argument, NULL, LONG_OPTION_USIMTEST},
    {"mmapped-dma", no_argument, NULL, LONG_OPTION_MMAPPED_DMA},
    {"external-clock", no_argument, NULL, LONG_OPTION_EXTERNAL_CLOCK},
    {"wait-for-sync", no_argument, NULL, LONG_OPTION_WAIT_FOR_SYNC},
    {"single-thread-disable", no_argument, NULL, LONG_OPTION_SINGLE_THREAD_DISABLE},
#if T_TRACER
    {"T_port",                 required_argument, 0, LONG_OPTION_T_PORT},
    {"T_nowait",               no_argument,       0, LONG_OPTION_T_NOWAIT},
    {"T_dont_fork",            no_argument,       0, LONG_OPTION_T_DONT_FORK},
#endif
    {NULL, 0, NULL, 0}
  };

  while ((c = getopt_long (argc, argv, "A:a:C:dEK:g:F:G:hqO:m:SUVRM:r:P:Ws:t:Tx:",long_options,NULL)) != -1) {
    switch (c) {
    case LONG_OPTION_RF_CONFIG_FILE:
      if ((strcmp("null", optarg) == 0) || (strcmp("NULL", optarg) == 0)) {
	printf("no configuration filename is provided\n");
      }
      else if (strlen(optarg)<=1024){
	strcpy(rf_config_file,optarg);
      }else {
	printf("Configuration filename is too long\n");
	exit(-1);   
      }
      break;
    case LONG_OPTION_MAXPOWER:
      tx_max_power[0]=atoi(optarg);
      for (CC_id=1;CC_id<MAX_NUM_CCs;CC_id++)
	tx_max_power[CC_id]=tx_max_power[0];
      break;
    case LONG_OPTION_ULSCH_MAX_CONSECUTIVE_ERRORS:
      ULSCH_max_consecutive_errors = atoi(optarg);
      printf("Set ULSCH_max_consecutive_errors = %d\n",ULSCH_max_consecutive_errors);
      break;

    case LONG_OPTION_CALIB_UE_RX:
      mode = rx_calib_ue;
      rx_input_level_dBm = atoi(optarg);
      printf("Running with UE calibration on (LNA max), input level %d dBm\n",rx_input_level_dBm);
      break;

    case LONG_OPTION_CALIB_UE_RX_MED:
      mode = rx_calib_ue_med;
      rx_input_level_dBm = atoi(optarg);
      printf("Running with UE calibration on (LNA med), input level %d dBm\n",rx_input_level_dBm);
      break;

    case LONG_OPTION_CALIB_UE_RX_BYP:
      mode = rx_calib_ue_byp;
      rx_input_level_dBm = atoi(optarg);
      printf("Running with UE calibration on (LNA byp), input level %d dBm\n",rx_input_level_dBm);
      break;

    case LONG_OPTION_DEBUG_UE_PRACH:
      mode = debug_prach;
      break;

    case LONG_OPTION_NO_L2_CONNECT:
      mode = no_L2_connect;
      break;

    case LONG_OPTION_CALIB_PRACH_TX:
      mode = calib_prach_tx;
      printf("Setting mode to calib_prach_tx (%d)\n",mode);
      break;

    case LONG_OPTION_RXGAIN:
      for (i=0; i<4; i++)
        rx_gain[0][i] = atof(optarg);

      break;

    case LONG_OPTION_RXGAINOFF:
      rx_gain_off = atof(optarg);
      break;

    case LONG_OPTION_TXGAIN:
      for (i=0; i<4; i++)
        tx_gain[0][i] = atof(optarg);

      break;
    case LONG_OPTION_NBRXANT:
    	nb_antenna_rx = atof(optarg);
    	break;
    case LONG_OPTION_NBTXANT:
    	nb_antenna_tx = atof(optarg);
    	break;
    case LONG_OPTION_SCANCARRIER:
      UE_scan_carrier=1;

      break;

    case LONG_OPTION_LOOPMEMORY:
      mode=loop_through_memory;
      input_fd = fopen(optarg,"r");
      AssertFatal(input_fd != NULL,"Please provide an input file\n");
      break;

    case LONG_OPTION_DUMP_FRAME:
      mode = rx_dump_frame;
      break;
      
    case LONG_OPTION_PHYTEST:
      phy_test = 1;
      break;

    case LONG_OPTION_USIMTEST:
        usim_test = 1;
      break;
    case LONG_OPTION_MMAPPED_DMA:
      mmapped_dma = 1;
      break;

    case LONG_OPTION_SINGLE_THREAD_DISABLE:
      single_thread_flag = 0;
      break;

    case LONG_OPTION_EXTERNAL_CLOCK:
      clock_source = external;
      break;

    case LONG_OPTION_WAIT_FOR_SYNC:
      wait_for_sync = 1;
      break;

#if T_TRACER
    case LONG_OPTION_T_PORT: {
      extern int T_port;
      if (optarg == NULL) abort();  /* should not happen */
      T_port = atoi(optarg);
      break;
    }

    case LONG_OPTION_T_NOWAIT: {
      extern int T_wait;
      T_wait = 0;
      break;
    }

    case LONG_OPTION_T_DONT_FORK: {
      extern int T_dont_fork;
      T_dont_fork = 1;
      break;
    }
#endif

    case 'A':
      timing_advance = atoi (optarg);
      break;

    case 'C':
      for (CC_id=0; CC_id<MAX_NUM_CCs; CC_id++) {
        downlink_frequency[CC_id][0] = atof(optarg); // Use float to avoid issue with frequency over 2^31.
        downlink_frequency[CC_id][1] = downlink_frequency[CC_id][0];
        downlink_frequency[CC_id][2] = downlink_frequency[CC_id][0];
        downlink_frequency[CC_id][3] = downlink_frequency[CC_id][0];
        printf("Downlink for CC_id %d frequency set to %u\n", CC_id, downlink_frequency[CC_id][0]);
      }

      UE_scan=0;

      break;

    case 'a':
      chain_offset = atoi(optarg);
      break;

    case 'd':
#ifdef XFORMS
      do_forms=1;
      printf("Running with XFORMS!\n");
#endif
      break;
      
    case 'E':
      threequarter_fs=1;
      break;

    case 'K':
#if defined(ENABLE_ITTI)
      itti_dump_file = strdup(optarg);
#else
      printf("-K option is disabled when ENABLE_ITTI is not defined\n");
#endif
      break;

    case 'O':
      conf_config_file_name = optarg;
      break;

    case 'U':
      UE_flag = 1;
      break;

    case 'm':
      target_dl_mcs = atoi (optarg);
      break;

    case 't':
      target_ul_mcs = atoi (optarg);
      break;

    case 'W':
      opt_enabled=1;
      opt_type = OPT_WIRESHARK;
      strncpy(in_ip, "127.0.0.1", sizeof(in_ip));
      in_ip[sizeof(in_ip) - 1] = 0; // terminate string
      printf("Enabling OPT for wireshark for local interface");
      /*
	if (optarg == NULL){
	in_ip[0] =NULL;
	printf("Enabling OPT for wireshark for local interface");
	} else {
	strncpy(in_ip, optarg, sizeof(in_ip));
	in_ip[sizeof(in_ip) - 1] = 0; // terminate string
	printf("Enabling OPT for wireshark with %s \n",in_ip);
	}
      */
      break;

    case 'P':
      opt_type = OPT_PCAP;
      opt_enabled=1;

      if (optarg == NULL) {
        strncpy(in_path, "/tmp/oai_opt.pcap", sizeof(in_path));
        in_path[sizeof(in_path) - 1] = 0; // terminate string
        printf("Enabling OPT for PCAP with the following path /tmp/oai_opt.pcap");
      } else {
        strncpy(in_path, optarg, sizeof(in_path));
        in_path[sizeof(in_path) - 1] = 0; // terminate string
        printf("Enabling OPT for PCAP  with the following file %s \n",in_path);
      }

      break;

    case 'V':
      ouput_vcd = 1;
      break;

    case  'q':
      opp_enabled = 1;
      break;

    case  'R' :
      online_log_messages =1;
      break;

    case 'r':
      UE_scan = 0;

      for (CC_id=0; CC_id<MAX_NUM_CCs; CC_id++) {
        switch(atoi(optarg)) {
        case 6:
          frame_parms[CC_id]->N_RB_DL=6;
          frame_parms[CC_id]->N_RB_UL=6;
          break;

        case 25:
          frame_parms[CC_id]->N_RB_DL=25;
          frame_parms[CC_id]->N_RB_UL=25;
          break;

        case 50:
          frame_parms[CC_id]->N_RB_DL=50;
          frame_parms[CC_id]->N_RB_UL=50;
          break;

        case 100:
          frame_parms[CC_id]->N_RB_DL=100;
          frame_parms[CC_id]->N_RB_UL=100;
          break;

        default:
          printf("Unknown N_RB_DL %d, switching to 25\n",atoi(optarg));
          break;
        }
      }

      break;

    case 's':
#if defined(OAI_USRP) || defined(CPRIGW)

      clock_src = atoi(optarg);

      if (clock_src == 0) {
        //  char ref[128] = "internal";
        //strncpy(uhd_ref, ref, strlen(ref)+1);
      } else if (clock_src == 1) {
        //char ref[128] = "external";
        //strncpy(uhd_ref, ref, strlen(ref)+1);
      }

#else
      printf("Note: -s not defined for ExpressMIMO2\n");
#endif
      break;

    case 'S':
      exit_missed_slots=0;
      printf("Skip exit for missed slots\n");
      break;

    case 'g':
      glog_level=atoi(optarg); // value between 1 - 9
      break;

    case 'F':
      break;

    case 'G':
      glog_verbosity=atoi(optarg);// value from 0, 0x5, 0x15, 0x35, 0x75
      break;

    case 'x':
      printf("Transmission mode should be set in config file now\n");
      exit(-1);
      /*
      transmission_mode = atoi(optarg);

      if (transmission_mode > 7) {
        printf("Transmission mode %d not supported for the moment\n",transmission_mode);
        exit(-1);
      }
      */
      break;

    case 'T':
      for (CC_id=0; CC_id<MAX_NUM_CCs; CC_id++) 
	frame_parms[CC_id]->frame_type = TDD;
      break;

    case 'h':
      help ();
      exit (-1);
       
    default:
      help ();
      exit (-1);
      break;
    }
  }

  if (UE_flag == 0)
    AssertFatal(conf_config_file_name != NULL,"Please provide a configuration file\n");

  if ((UE_flag == 0) && (conf_config_file_name != NULL)) {
    int i,j;

    NB_eNB_INST = 1;

    /* Read eNB configuration file */
    enb_properties = enb_config_init(conf_config_file_name);

    AssertFatal (NB_eNB_INST <= enb_properties->number,
                 "Number of eNB is greater than eNB defined in configuration file %s (%d/%d)!",
                 conf_config_file_name, NB_eNB_INST, enb_properties->number);

    /* Update some simulation parameters */
    for (i=0; i < enb_properties->number; i++) {
      AssertFatal (MAX_NUM_CCs == enb_properties->properties[i]->nb_cc,
                   "lte-softmodem compiled with MAX_NUM_CCs=%d, but only %d CCs configured for eNB %d!",
                   MAX_NUM_CCs, enb_properties->properties[i]->nb_cc, i);
      eth_params = (eth_params_t*)malloc(enb_properties->properties[i]->nb_rrh_gw * sizeof(eth_params_t));
      memset(eth_params, 0, enb_properties->properties[i]->nb_rrh_gw * sizeof(eth_params_t));

      for (j=0; j<enb_properties->properties[i]->nb_rrh_gw; j++) {
        	
        if (enb_properties->properties[i]->rrh_gw_config[j].active == 1 ) {
          local_remote_radio = BBU_REMOTE_RADIO_HEAD;
          (eth_params+j)->local_if_name             = enb_properties->properties[i]->rrh_gw_config[j].rrh_gw_if_name;
          (eth_params+j)->my_addr                   = enb_properties->properties[i]->rrh_gw_config[j].local_address;
          (eth_params+j)->my_port                   = enb_properties->properties[i]->rrh_gw_config[j].local_port;
          (eth_params+j)->remote_addr               = enb_properties->properties[i]->rrh_gw_config[j].remote_address;
          (eth_params+j)->remote_port               = enb_properties->properties[i]->rrh_gw_config[j].remote_port;
          
          if (enb_properties->properties[i]->rrh_gw_config[j].raw == 1) {
            (eth_params+j)->transp_preference       = ETH_RAW_MODE; 
          } else if (enb_properties->properties[i]->rrh_gw_config[j].rawif4p5 == 1) {
            (eth_params+j)->transp_preference       = ETH_RAW_IF4p5_MODE;             
          } else if (enb_properties->properties[i]->rrh_gw_config[j].udpif4p5 == 1) {
            (eth_params+j)->transp_preference       = ETH_UDP_IF4p5_MODE;             
          } else if (enb_properties->properties[i]->rrh_gw_config[j].rawif5_mobipass == 1) {
            (eth_params+j)->transp_preference       = ETH_RAW_IF5_MOBIPASS;             
          } else {
            (eth_params+j)->transp_preference       = ETH_UDP_MODE;	 
          }
          
          (eth_params+j)->iq_txshift                = enb_properties->properties[i]->rrh_gw_config[j].iq_txshift;
          (eth_params+j)->tx_sample_advance         = enb_properties->properties[i]->rrh_gw_config[j].tx_sample_advance;
          (eth_params+j)->tx_scheduling_advance     = enb_properties->properties[i]->rrh_gw_config[j].tx_scheduling_advance;
          if (enb_properties->properties[i]->rrh_gw_config[j].exmimo == 1) {
            (eth_params+j)->rf_preference          = EXMIMO_DEV;
          } else if (enb_properties->properties[i]->rrh_gw_config[j].usrp_b200 == 1) {
            (eth_params+j)->rf_preference          = USRP_B200_DEV;
          } else if (enb_properties->properties[i]->rrh_gw_config[j].usrp_x300 == 1) {
            (eth_params+j)->rf_preference          = USRP_X300_DEV;
          } else if (enb_properties->properties[i]->rrh_gw_config[j].bladerf == 1) {
            (eth_params+j)->rf_preference          = BLADERF_DEV;
          } else if (enb_properties->properties[i]->rrh_gw_config[j].lmssdr == 1) {
            //(eth_params+j)->rf_preference          = LMSSDR_DEV;
          } else {
            (eth_params+j)->rf_preference          = 0;
          } 
        } else {
          local_remote_radio = BBU_LOCAL_RADIO_HEAD; 
        }
	
      }

      for (CC_id=0; CC_id<MAX_NUM_CCs; CC_id++) {
	

        node_function[CC_id]  = enb_properties->properties[i]->cc_node_function[CC_id];
        node_timing[CC_id]    = enb_properties->properties[i]->cc_node_timing[CC_id];
        node_synch_ref[CC_id] = enb_properties->properties[i]->cc_node_synch_ref[CC_id];

        frame_parms[CC_id]->frame_type =       enb_properties->properties[i]->frame_type[CC_id];
        frame_parms[CC_id]->tdd_config =       enb_properties->properties[i]->tdd_config[CC_id];
        frame_parms[CC_id]->tdd_config_S =     enb_properties->properties[i]->tdd_config_s[CC_id];
        frame_parms[CC_id]->Ncp =              enb_properties->properties[i]->prefix_type[CC_id];

        //for (j=0; j < enb_properties->properties[i]->nb_cc; j++ ){
        frame_parms[CC_id]->Nid_cell            =  enb_properties->properties[i]->Nid_cell[CC_id];
        frame_parms[CC_id]->N_RB_DL             =  enb_properties->properties[i]->N_RB_DL[CC_id];
        frame_parms[CC_id]->N_RB_UL             =  enb_properties->properties[i]->N_RB_DL[CC_id];
        frame_parms[CC_id]->nb_antennas_tx      =  enb_properties->properties[i]->nb_antennas_tx[CC_id];
        frame_parms[CC_id]->nb_antenna_ports_eNB  =  enb_properties->properties[i]->nb_antenna_ports[CC_id];
        frame_parms[CC_id]->nb_antennas_rx      =  enb_properties->properties[i]->nb_antennas_rx[CC_id];

	frame_parms[CC_id]->prach_config_common.prach_ConfigInfo.prach_ConfigIndex = enb_properties->properties[i]->prach_config_index[CC_id];
	frame_parms[CC_id]->prach_config_common.prach_ConfigInfo.prach_FreqOffset  = enb_properties->properties[i]->prach_freq_offset[CC_id];

	frame_parms[CC_id]->mode1_flag         = (frame_parms[CC_id]->nb_antenna_ports_eNB == 1) ? 1 : 0;
	frame_parms[CC_id]->threequarter_fs    = threequarter_fs;

        //} // j
      }


      init_all_otg(0);
      g_otg->seed = 0;
      init_seeds(g_otg->seed);

      for (k=0; k<enb_properties->properties[i]->num_otg_elements; k++) {
        j=enb_properties->properties[i]->otg_ue_id[k]; // ue_id
        g_otg->application_idx[i][j] = 1;
        //g_otg->packet_gen_type=SUBSTRACT_STRING;
        g_otg->background[i][j][0] =enb_properties->properties[i]->otg_bg_traffic[k];
        g_otg->application_type[i][j][0] =enb_properties->properties[i]->otg_app_type[k];// BCBR; //MCBR, BCBR

        printf("[OTG] configuring traffic type %d for  eNB %d UE %d (Background traffic is %s)\n",
               g_otg->application_type[i][j][0], i, j,(g_otg->background[i][j][0]==1)?"Enabled":"Disabled");
      }

      init_predef_traffic(enb_properties->properties[i]->num_otg_elements, 1);


      glog_level                     = enb_properties->properties[i]->glog_level;
      glog_verbosity                 = enb_properties->properties[i]->glog_verbosity;
      hw_log_level                   = enb_properties->properties[i]->hw_log_level;
      hw_log_verbosity               = enb_properties->properties[i]->hw_log_verbosity ;
      phy_log_level                  = enb_properties->properties[i]->phy_log_level;
      phy_log_verbosity              = enb_properties->properties[i]->phy_log_verbosity;
      mac_log_level                  = enb_properties->properties[i]->mac_log_level;
      mac_log_verbosity              = enb_properties->properties[i]->mac_log_verbosity;
      rlc_log_level                  = enb_properties->properties[i]->rlc_log_level;
      rlc_log_verbosity              = enb_properties->properties[i]->rlc_log_verbosity;
      pdcp_log_level                 = enb_properties->properties[i]->pdcp_log_level;
      pdcp_log_verbosity             = enb_properties->properties[i]->pdcp_log_verbosity;
      rrc_log_level                  = enb_properties->properties[i]->rrc_log_level;
      rrc_log_verbosity              = enb_properties->properties[i]->rrc_log_verbosity;
# if defined(ENABLE_USE_MME)
      gtpu_log_level                 = enb_properties->properties[i]->gtpu_log_level;
      gtpu_log_verbosity             = enb_properties->properties[i]->gtpu_log_verbosity;
      udp_log_level                  = enb_properties->properties[i]->udp_log_level;
      udp_log_verbosity              = enb_properties->properties[i]->udp_log_verbosity;
#endif
#if defined (ENABLE_SECURITY)
      osa_log_level                  = enb_properties->properties[i]->osa_log_level;
      osa_log_verbosity              = enb_properties->properties[i]->osa_log_verbosity;
#endif

      // adjust the log
      for (CC_id=0; CC_id<MAX_NUM_CCs; CC_id++) {
        for (k = 0 ; k < 4; k++) {
          downlink_frequency[CC_id][k]      =       enb_properties->properties[i]->downlink_frequency[CC_id];
          uplink_frequency_offset[CC_id][k] =  enb_properties->properties[i]->uplink_frequency_offset[CC_id];
          rx_gain[CC_id][k]                 =  (double)enb_properties->properties[i]->rx_gain[CC_id];
          tx_gain[CC_id][k]                 =  (double)enb_properties->properties[i]->tx_gain[CC_id];
        }

        printf("Downlink frequency/ uplink offset of CC_id %d set to %ju/%d\n", CC_id,
               enb_properties->properties[i]->downlink_frequency[CC_id],
               enb_properties->properties[i]->uplink_frequency_offset[CC_id]);

      } // CC_id
    }// i

    //this is needed for phy-test option
    transmission_mode = enb_properties->properties[0]->ue_TransmissionMode[0]+1;

  } else if (UE_flag == 1) {
    if (conf_config_file_name != NULL) {
      
      // Here the configuration file is the XER encoded UE capabilities
      // Read it in and store in asn1c data structures
      strcpy(uecap_xer,conf_config_file_name);
      uecap_xer_in=1;
    }
  }
}

#if T_TRACER
int T_wait = 1;       /* by default we wait for the tracer */
int T_port = 2021;    /* default port to listen to to wait for the tracer */
int T_dont_fork = 0;  /* default is to fork, see 'T_init' to understand */
#endif

void set_default_frame_parms(LTE_DL_FRAME_PARMS *frame_parms[MAX_NUM_CCs]);
void set_default_frame_parms(LTE_DL_FRAME_PARMS *frame_parms[MAX_NUM_CCs]) {

  int CC_id;

  for (CC_id=0; CC_id<MAX_NUM_CCs; CC_id++) {
    frame_parms[CC_id] = (LTE_DL_FRAME_PARMS*) malloc(sizeof(LTE_DL_FRAME_PARMS));
    /* Set some default values that may be overwritten while reading options */
    frame_parms[CC_id]->frame_type          = FDD;
    frame_parms[CC_id]->tdd_config          = 3;
    frame_parms[CC_id]->tdd_config_S        = 0;
    frame_parms[CC_id]->N_RB_DL             = 100;
    frame_parms[CC_id]->N_RB_UL             = 100;
    frame_parms[CC_id]->Ncp                 = NORMAL;
    frame_parms[CC_id]->Ncp_UL              = NORMAL;
    frame_parms[CC_id]->Nid_cell            = 0;
    frame_parms[CC_id]->num_MBSFN_config    = 0;
    frame_parms[CC_id]->nb_antenna_ports_eNB  = 1;
    frame_parms[CC_id]->nb_antennas_tx      = 1;
    frame_parms[CC_id]->nb_antennas_rx      = 1;

    frame_parms[CC_id]->nushift             = 0;

    frame_parms[CC_id]->phich_config_common.phich_resource = oneSixth;
    frame_parms[CC_id]->phich_config_common.phich_duration = normal;
    // UL RS Config
    frame_parms[CC_id]->pusch_config_common.ul_ReferenceSignalsPUSCH.cyclicShift = 0;//n_DMRS1 set to 0
    frame_parms[CC_id]->pusch_config_common.ul_ReferenceSignalsPUSCH.groupHoppingEnabled = 0;
    frame_parms[CC_id]->pusch_config_common.ul_ReferenceSignalsPUSCH.sequenceHoppingEnabled = 0;
    frame_parms[CC_id]->pusch_config_common.ul_ReferenceSignalsPUSCH.groupAssignmentPUSCH = 0;

    frame_parms[CC_id]->prach_config_common.rootSequenceIndex=22;
    frame_parms[CC_id]->prach_config_common.prach_ConfigInfo.zeroCorrelationZoneConfig=1;
    frame_parms[CC_id]->prach_config_common.prach_ConfigInfo.prach_ConfigIndex=0;
    frame_parms[CC_id]->prach_config_common.prach_ConfigInfo.highSpeedFlag=0;
    frame_parms[CC_id]->prach_config_common.prach_ConfigInfo.prach_FreqOffset=0;

    downlink_frequency[CC_id][0] = 2680000000; // Use float to avoid issue with frequency over 2^31.
    downlink_frequency[CC_id][1] = downlink_frequency[CC_id][0];
    downlink_frequency[CC_id][2] = downlink_frequency[CC_id][0];
    downlink_frequency[CC_id][3] = downlink_frequency[CC_id][0];
    //printf("Downlink for CC_id %d frequency set to %u\n", CC_id, downlink_frequency[CC_id][0]);

  }

}

void init_openair0(void);

void init_openair0() {

  int card;
  int i;

  for (card=0; card<MAX_CARDS; card++) {

    openair0_cfg[card].mmapped_dma=mmapped_dma;
    openair0_cfg[card].configFilename = NULL;

    if(frame_parms[0]->N_RB_DL == 100) {
      if (frame_parms[0]->threequarter_fs) {
	openair0_cfg[card].sample_rate=23.04e6;
	openair0_cfg[card].samples_per_frame = 230400; 
	openair0_cfg[card].tx_bw = 10e6;
	openair0_cfg[card].rx_bw = 10e6;
      }
      else {
	openair0_cfg[card].sample_rate=30.72e6;
	openair0_cfg[card].samples_per_frame = 307200; 
	openair0_cfg[card].tx_bw = 10e6;
	openair0_cfg[card].rx_bw = 10e6;
      }
    } else if(frame_parms[0]->N_RB_DL == 50) {
      openair0_cfg[card].sample_rate=15.36e6;
      openair0_cfg[card].samples_per_frame = 153600;
      openair0_cfg[card].tx_bw = 5e6;
      openair0_cfg[card].rx_bw = 5e6;
    } else if (frame_parms[0]->N_RB_DL == 25) {
      openair0_cfg[card].sample_rate=7.68e6;
      openair0_cfg[card].samples_per_frame = 76800;
      openair0_cfg[card].tx_bw = 2.5e6;
      openair0_cfg[card].rx_bw = 2.5e6;
    } else if (frame_parms[0]->N_RB_DL == 6) {
      openair0_cfg[card].sample_rate=1.92e6;
      openair0_cfg[card].samples_per_frame = 19200;
      openair0_cfg[card].tx_bw = 1.5e6;
      openair0_cfg[card].rx_bw = 1.5e6;
    }

    if (frame_parms[0]->frame_type==TDD)
      openair0_cfg[card].duplex_mode = duplex_mode_TDD;
    else //FDD
      openair0_cfg[card].duplex_mode = duplex_mode_FDD;

    
    if (local_remote_radio == BBU_REMOTE_RADIO_HEAD) {      
      openair0_cfg[card].remote_addr    = (eth_params+card)->remote_addr;
      openair0_cfg[card].remote_port    = (eth_params+card)->remote_port;
      openair0_cfg[card].my_addr        = (eth_params+card)->my_addr;
      openair0_cfg[card].my_port        = (eth_params+card)->my_port;    
    } 
    
    printf("HW: Configuring card %d, nb_antennas_tx/rx %d/%d\n",card,
           ((UE_flag==0) ? PHY_vars_eNB_g[0][0]->frame_parms.nb_antennas_tx : PHY_vars_UE_g[0][0]->frame_parms.nb_antennas_tx),
           ((UE_flag==0) ? PHY_vars_eNB_g[0][0]->frame_parms.nb_antennas_rx : PHY_vars_UE_g[0][0]->frame_parms.nb_antennas_rx));
    openair0_cfg[card].Mod_id = 0;

    if (UE_flag) {
      printf("ETHERNET: Configuring UE ETH for %s:%d\n",rrh_UE_ip,rrh_UE_port);
      openair0_cfg[card].remote_addr   = &rrh_UE_ip[0];
      openair0_cfg[card].remote_port = rrh_UE_port;
    } 

    openair0_cfg[card].num_rb_dl=frame_parms[0]->N_RB_DL;

    openair0_cfg[card].clock_source = clock_source;

    openair0_cfg[card].tx_num_channels=min(2,((UE_flag==0) ? PHY_vars_eNB_g[0][0]->frame_parms.nb_antennas_tx : PHY_vars_UE_g[0][0]->frame_parms.nb_antennas_rx));
    openair0_cfg[card].rx_num_channels=min(2,((UE_flag==0) ? PHY_vars_eNB_g[0][0]->frame_parms.nb_antennas_rx : PHY_vars_UE_g[0][0]->frame_parms.nb_antennas_rx));

    for (i=0; i<4; i++) {

      if (i<openair0_cfg[card].tx_num_channels)
	openair0_cfg[card].tx_freq[i] = (UE_flag==0) ? downlink_frequency[0][i] : downlink_frequency[0][i]+uplink_frequency_offset[0][i];
      else
	openair0_cfg[card].tx_freq[i]=0.0;

      if (i<openair0_cfg[card].rx_num_channels)
	openair0_cfg[card].rx_freq[i] = (UE_flag==0) ? downlink_frequency[0][i] + uplink_frequency_offset[0][i] : downlink_frequency[0][i];
      else
	openair0_cfg[card].rx_freq[i]=0.0;

      openair0_cfg[card].autocal[i] = 1;
      openair0_cfg[card].tx_gain[i] = tx_gain[0][i];
      if (UE_flag == 0) {
	openair0_cfg[card].rx_gain[i] = PHY_vars_eNB_g[0][0]->rx_total_gain_dB;
      }
      else {
	openair0_cfg[card].rx_gain[i] = PHY_vars_UE_g[0][0]->rx_total_gain_dB - rx_gain_off;
      }

      openair0_cfg[card].configFilename = rf_config_file;
      printf("Card %d, channel %d, Setting tx_gain %f, rx_gain %f, tx_freq %f, rx_freq %f\n",
             card,i, openair0_cfg[card].tx_gain[i],
             openair0_cfg[card].rx_gain[i],
             openair0_cfg[card].tx_freq[i],
             openair0_cfg[card].rx_freq[i]);
    }
  }
}

int main( int argc, char **argv )
{
  int i,j,k,aa,re;
#if defined (XFORMS)
  void *status;
#endif

  int CC_id;
  uint8_t  abstraction_flag=0;
  uint8_t beta_ACK=0,beta_RI=0,beta_CQI=2;

#if defined (XFORMS)
  int ret;
#endif

#ifdef DEBUG_CONSOLE
  setvbuf(stdout, NULL, _IONBF, 0);
  setvbuf(stderr, NULL, _IONBF, 0);
#endif

  PHY_VARS_UE *UE[MAX_NUM_CCs];

  mode = normal_txrx;
  memset(&openair0_cfg[0],0,sizeof(openair0_config_t)*MAX_CARDS);

  memset(tx_max_power,0,sizeof(int)*MAX_NUM_CCs);
  set_latency_target();

  // set default parameters
  set_default_frame_parms(frame_parms);

  // initialize logging
  logInit();

  // get options and fill parameters from configuration file
  get_options (argc, argv); //Command-line options, enb_properties


 

  
#if T_TRACER
  T_init(T_port, T_wait, T_dont_fork);
#endif

  // initialize the log (see log.h for details)
  set_glog(glog_level, glog_verbosity);

  //randominit (0);
  set_taus_seed (0);

  if (UE_flag==1) {
    printf("configuring for UE\n");

    set_comp_log(HW,      LOG_DEBUG,  LOG_HIGH, 1);
    set_comp_log(PHY,     LOG_DEBUG,   LOG_HIGH, 1);
    set_comp_log(MAC,     LOG_INFO,   LOG_HIGH, 1);
    set_comp_log(RLC,     LOG_INFO,   LOG_HIGH, 1);
    set_comp_log(PDCP,    LOG_INFO,   LOG_HIGH, 1);
    set_comp_log(OTG,     LOG_INFO,   LOG_HIGH, 1);
    set_comp_log(RRC,     LOG_INFO,   LOG_HIGH, 1);
#if defined(ENABLE_ITTI)
    set_comp_log(EMU,     LOG_INFO,   LOG_MED, 1);
# if defined(ENABLE_USE_MME)
    set_comp_log(NAS,     LOG_INFO,   LOG_HIGH, 1);
# endif
#endif
  } else {
    printf("configuring for eNB\n");

    set_comp_log(HW,      hw_log_level, hw_log_verbosity, 1);
    set_comp_log(PHY,     phy_log_level,   phy_log_verbosity, 1);
    if (opt_enabled == 1 )
      set_comp_log(OPT,   opt_log_level,      opt_log_verbosity, 1);
    set_comp_log(MAC,     mac_log_level,  mac_log_verbosity, 1);
    set_comp_log(RLC,     rlc_log_level,   rlc_log_verbosity, 1);
    set_comp_log(PDCP,    pdcp_log_level,  pdcp_log_verbosity, 1);
    set_comp_log(RRC,     rrc_log_level,  rrc_log_verbosity, 1);
#if defined(ENABLE_ITTI)
    set_comp_log(EMU,     LOG_INFO,   LOG_MED, 1);
# if defined(ENABLE_USE_MME)
    set_comp_log(UDP_,    udp_log_level,   udp_log_verbosity, 1);
    set_comp_log(GTPU,    gtpu_log_level,   gtpu_log_verbosity, 1);
    set_comp_log(S1AP,    LOG_DEBUG,   LOG_HIGH, 1);
    set_comp_log(SCTP,    LOG_INFO,   LOG_HIGH, 1);
# endif
#if defined(ENABLE_SECURITY)
    set_comp_log(OSA,    osa_log_level,   osa_log_verbosity, 1);
#endif
#endif
#ifdef LOCALIZATION
    set_comp_log(LOCALIZE, LOG_DEBUG, LOG_LOW, 1);
    set_component_filelog(LOCALIZE);
#endif
    set_comp_log(ENB_APP, LOG_INFO, LOG_HIGH, 1);
    set_comp_log(OTG,     LOG_INFO,   LOG_HIGH, 1);

    if (online_log_messages == 1) {
      set_component_filelog(RRC);
      set_component_filelog(PDCP);
    }
  }

  if (ouput_vcd) {
    if (UE_flag==1)
      VCD_SIGNAL_DUMPER_INIT("/tmp/openair_dump_UE.vcd");
    else
      VCD_SIGNAL_DUMPER_INIT("/tmp/openair_dump_eNB.vcd");
  }

  if (opp_enabled ==1){
    reset_opp_meas();
  }
  cpuf=get_cpu_freq_GHz();

#if defined(ENABLE_ITTI)

  if (UE_flag == 1) {
    log_set_instance_type (LOG_INSTANCE_UE);
  } else {
    log_set_instance_type (LOG_INSTANCE_ENB);
  }

  itti_init(TASK_MAX, THREAD_MAX, MESSAGES_ID_MAX, tasks_info, messages_info, messages_definition_xml, itti_dump_file);
 
  // initialize mscgen log after ITTI
  MSC_INIT(MSC_E_UTRAN, THREAD_MAX+TASK_MAX);
#endif
 
  if (opt_type != OPT_NONE) {
    radio_type_t radio_type;

    if (frame_parms[0]->frame_type == FDD)
      radio_type = RADIO_TYPE_FDD;
    else
      radio_type = RADIO_TYPE_TDD;

    if (init_opt(in_path, in_ip, NULL, radio_type) == -1)
      LOG_E(OPT,"failed to run OPT \n");
  }

#ifdef PDCP_USE_NETLINK
  netlink_init();
#if defined(PDCP_USE_NETLINK_QUEUES)
  pdcp_netlink_init();
#endif
#endif

#if !defined(ENABLE_ITTI)
  // to make a graceful exit when ctrl-c is pressed
  signal(SIGSEGV, signal_handler);
  signal(SIGINT, signal_handler);
#endif


  check_clock();

  // init the parameters
  for (CC_id=0; CC_id<MAX_NUM_CCs; CC_id++) {

    if (UE_flag==1) {
      frame_parms[CC_id]->nb_antennas_tx     = nb_antenna_tx;
      frame_parms[CC_id]->nb_antennas_rx     = nb_antenna_rx;
      frame_parms[CC_id]->nb_antenna_ports_eNB = 1; //initial value overwritten by initial sync later

      LOG_I(PHY,"Set nb_rx_antenna %d , nb_tx_antenna %d \n",frame_parms[CC_id]->nb_antennas_rx, frame_parms[CC_id]->nb_antennas_tx);
    }

    init_ul_hopping(frame_parms[CC_id]);
    init_frame_parms(frame_parms[CC_id],1);
    //   phy_init_top(frame_parms[CC_id]);
    phy_init_lte_top(frame_parms[CC_id]);
  }


  for (CC_id=0; CC_id<MAX_NUM_CCs; CC_id++) {
    //init prach for openair1 test

    // prach_fmt = get_prach_fmt(frame_parms->prach_config_common.prach_ConfigInfo.prach_ConfigIndex, frame_parms->frame_type);
    // N_ZC = (prach_fmt <4)?839:139;
  }

  if (UE_flag==1) {
    NB_UE_INST=1;
    NB_INST=1;

    PHY_vars_UE_g = malloc(sizeof(PHY_VARS_UE**));
    PHY_vars_UE_g[0] = malloc(sizeof(PHY_VARS_UE*)*MAX_NUM_CCs);

    for (CC_id=0; CC_id<MAX_NUM_CCs; CC_id++) {

      PHY_vars_UE_g[0][CC_id] = init_lte_UE(frame_parms[CC_id], 0,abstraction_flag);
      UE[CC_id] = PHY_vars_UE_g[0][CC_id];
      printf("PHY_vars_UE_g[0][%d] = %p\n",CC_id,UE[CC_id]);

      if (phy_test==1)
	UE[CC_id]->mac_enabled = 0;
      else 
	UE[CC_id]->mac_enabled = 1;

      if (UE[CC_id]->mac_enabled == 0) {  //set default UL parameters for testing mode
	for (i=0; i<NUMBER_OF_CONNECTED_eNB_MAX; i++) {
	  UE[CC_id]->pusch_config_dedicated[i].betaOffset_ACK_Index = beta_ACK;
	  UE[CC_id]->pusch_config_dedicated[i].betaOffset_RI_Index  = beta_RI;
	  UE[CC_id]->pusch_config_dedicated[i].betaOffset_CQI_Index = beta_CQI;
	  
	  UE[CC_id]->scheduling_request_config[i].sr_PUCCH_ResourceIndex = 0;
	  UE[CC_id]->scheduling_request_config[i].sr_ConfigIndex = 7+(0%3);
	  UE[CC_id]->scheduling_request_config[i].dsr_TransMax = sr_n4;
	}
      }

      UE[CC_id]->UE_scan = UE_scan;
      UE[CC_id]->UE_scan_carrier = UE_scan_carrier;
      UE[CC_id]->mode    = mode;
      printf("UE[%d]->mode = %d\n",CC_id,mode);

      compute_prach_seq(&UE[CC_id]->frame_parms.prach_config_common,
                        UE[CC_id]->frame_parms.frame_type,
                        UE[CC_id]->X_u);

      if (UE[CC_id]->mac_enabled == 1) 
	UE[CC_id]->pdcch_vars[0]->crnti = 0x1234;
      else
	UE[CC_id]->pdcch_vars[0]->crnti = 0x1235;

      UE[CC_id]->rx_total_gain_dB =  (int)rx_gain[CC_id][0] + rx_gain_off;
      UE[CC_id]->tx_power_max_dBm = tx_max_power[CC_id];
      
      if (frame_parms[CC_id]->frame_type==FDD) {
	UE[CC_id]->N_TA_offset = 0;
      }
      else {
	if (frame_parms[CC_id]->N_RB_DL == 100)
	  UE[CC_id]->N_TA_offset = 624;
	else if (frame_parms[CC_id]->N_RB_DL == 50)
	  UE[CC_id]->N_TA_offset = 624/2;
	else if (frame_parms[CC_id]->N_RB_DL == 25)
	  UE[CC_id]->N_TA_offset = 624/4;
      }

    }

    //  printf("tx_max_power = %d -> amp %d\n",tx_max_power,get_tx_amp(tx_max_poHwer,tx_max_power));
  } else {
    //this is eNB
    PHY_vars_eNB_g = malloc(sizeof(PHY_VARS_eNB**));
    PHY_vars_eNB_g[0] = malloc(sizeof(PHY_VARS_eNB*));

    for (CC_id=0; CC_id<MAX_NUM_CCs; CC_id++) {
      PHY_vars_eNB_g[0][CC_id] = init_lte_eNB(frame_parms[CC_id],0,frame_parms[CC_id]->Nid_cell,node_function[CC_id],abstraction_flag);
      PHY_vars_eNB_g[0][CC_id]->ue_dl_rb_alloc=0x1fff;
      PHY_vars_eNB_g[0][CC_id]->target_ue_dl_mcs=target_dl_mcs;
      PHY_vars_eNB_g[0][CC_id]->ue_ul_nb_rb=6;
      PHY_vars_eNB_g[0][CC_id]->target_ue_ul_mcs=target_ul_mcs;
      // initialization for phy-test
      for (k=0;k<NUMBER_OF_UE_MAX;k++) {
	PHY_vars_eNB_g[0][CC_id]->transmission_mode[k] = transmission_mode;
	if (transmission_mode==7) 
	  lte_gold_ue_spec_port5(PHY_vars_eNB_g[0][CC_id]->lte_gold_uespec_port5_table[k],frame_parms[CC_id]->Nid_cell,0x1235+k);
      }
      if ((transmission_mode==1) || (transmission_mode==7)) {
	  for (j=0; j<frame_parms[CC_id]->nb_antennas_tx; j++) 
	    for (re=0; re<frame_parms[CC_id]->ofdm_symbol_size; re++) 
	      PHY_vars_eNB_g[0][CC_id]->common_vars.beam_weights[0][0][j][re] = 0x00007fff/frame_parms[CC_id]->nb_antennas_tx; 
      }

      if (phy_test==1) PHY_vars_eNB_g[0][CC_id]->mac_enabled = 0;
      else PHY_vars_eNB_g[0][CC_id]->mac_enabled = 1;
      
      if (PHY_vars_eNB_g[0][CC_id]->mac_enabled == 0) { //set default parameters for testing mode
	for (i=0; i<NUMBER_OF_UE_MAX; i++) {
	    PHY_vars_eNB_g[0][CC_id]->pusch_config_dedicated[i].betaOffset_ACK_Index = beta_ACK;
	    PHY_vars_eNB_g[0][CC_id]->pusch_config_dedicated[i].betaOffset_RI_Index  = beta_RI;
	    PHY_vars_eNB_g[0][CC_id]->pusch_config_dedicated[i].betaOffset_CQI_Index = beta_CQI;
	    
	    PHY_vars_eNB_g[0][CC_id]->scheduling_request_config[i].sr_PUCCH_ResourceIndex = i;
	    PHY_vars_eNB_g[0][CC_id]->scheduling_request_config[i].sr_ConfigIndex = 7+(i%3);
	    PHY_vars_eNB_g[0][CC_id]->scheduling_request_config[i].dsr_TransMax = sr_n4;
	}
      }
      
      compute_prach_seq(&PHY_vars_eNB_g[0][CC_id]->frame_parms.prach_config_common,
			PHY_vars_eNB_g[0][CC_id]->frame_parms.frame_type,
			PHY_vars_eNB_g[0][CC_id]->X_u);
    
      
      PHY_vars_eNB_g[0][CC_id]->rx_total_gain_dB = (int)rx_gain[CC_id][0];

      if (frame_parms[CC_id]->frame_type==FDD) {
        PHY_vars_eNB_g[0][CC_id]->N_TA_offset = 0;
      }
      else {
        if (frame_parms[CC_id]->N_RB_DL == 100)
          PHY_vars_eNB_g[0][CC_id]->N_TA_offset = 624;
        else if (frame_parms[CC_id]->N_RB_DL == 50)
          PHY_vars_eNB_g[0][CC_id]->N_TA_offset = 624/2;
        else if (frame_parms[CC_id]->N_RB_DL == 25)
          PHY_vars_eNB_g[0][CC_id]->N_TA_offset = 624/4;
      }

    }
  

    NB_eNB_INST=1;
    NB_INST=1;

  }

  fill_modeled_runtime_table(runtime_phy_rx,runtime_phy_tx);
  cpuf=get_cpu_freq_GHz();


  dump_frame_parms(frame_parms[0]);

  init_openair0();



#ifndef DEADLINE_SCHEDULER

  /* Currently we set affinity for UHD to CPU 0 for eNB/UE and only if number of CPUS >2 */
  
  cpu_set_t cpuset;
  int s;
  char cpu_affinity[1024];
  CPU_ZERO(&cpuset);
#ifdef CPU_AFFINITY
  if (get_nprocs() > 2)
    {
      CPU_SET(0, &cpuset);
      s = pthread_setaffinity_np(pthread_self(), sizeof(cpu_set_t), &cpuset);
      if (s != 0)
	{
	  perror( "pthread_setaffinity_np");
	  exit_fun("Error setting processor affinity");
	}
      LOG_I(HW, "Setting the affinity of main function to CPU 0, for device library to use CPU 0 only!\n");
    }
#endif

  /* Check the actual affinity mask assigned to the thread */
  s = pthread_getaffinity_np(pthread_self(), sizeof(cpu_set_t), &cpuset);
  if (s != 0)
    {
      perror( "pthread_getaffinity_np");
      exit_fun("Error getting processor affinity ");
    }
  memset(cpu_affinity, 0 , sizeof(cpu_affinity));
  for (int j = 0; j < CPU_SETSIZE; j++)
    {
      if (CPU_ISSET(j, &cpuset))
	{  
	  char temp[1024];
	  sprintf(temp, " CPU_%d ", j);    
	  strcat(cpu_affinity, temp);
	}
    }
  LOG_I(HW, "CPU Affinity of main() function is... %s\n", cpu_affinity);
#endif
  
  openair0_cfg[0].log_level = glog_level;

  


  int eMBMS_active=0;
  if (node_function[0] <= NGFI_RAU_IF4p5) { // don't initialize L2 for RRU
    LOG_I(PHY,"Intializing L2\n");
    mac_xface = malloc(sizeof(MAC_xface));  
    l2_init(frame_parms[0],eMBMS_active,(uecap_xer_in==1)?uecap_xer:NULL,
	    0,// cba_group_active
	    0); // HO flag
    mac_xface->macphy_exit = &exit_fun;
  }
  else if (node_function[0] == NGFI_RRU_IF4p5) { // Initialize PRACH in this case

  }



#if defined(ENABLE_ITTI)

  if ((UE_flag == 1)||
      (node_function[0]<NGFI_RAU_IF4p5))
    // don't create if node doesn't connect to RRC/S1/GTP
    if (create_tasks(UE_flag ? 0 : 1, UE_flag ? 1 : 0) < 0) {
      printf("cannot create ITTI tasks\n");
      exit(-1); // need a softer mode
    }

  printf("ITTI tasks created\n");
#endif

  if (phy_test==0) {
    if (UE_flag==1) {
      printf("Filling UE band info\n");
      fill_ue_band_info();
      mac_xface->dl_phy_sync_success (0, 0, 0, 1);
    } else if (node_function[0]>NGFI_RRU_IF4p5)
      mac_xface->mrbch_phy_sync_failure (0, 0, 0);
  }



  mlockall(MCL_CURRENT | MCL_FUTURE);

  pthread_cond_init(&sync_cond,NULL);
  pthread_mutex_init(&sync_mutex, NULL);

#ifdef XFORMS
  int UE_id;

  if (do_forms==1) {
    fl_initialize (&argc, argv, NULL, 0, 0);

    if (UE_flag==0) {
      form_stats_l2 = create_form_stats_form();
      fl_show_form (form_stats_l2->stats_form, FL_PLACE_HOTSPOT, FL_FULLBORDER, "l2 stats");
      form_stats = create_form_stats_form();
      fl_show_form (form_stats->stats_form, FL_PLACE_HOTSPOT, FL_FULLBORDER, "stats");

      for(UE_id=0; UE_id<scope_enb_num_ue; UE_id++) {
	for(CC_id=0; CC_id<MAX_NUM_CCs; CC_id++) {
	  form_enb[CC_id][UE_id] = create_lte_phy_scope_enb();
	  sprintf (title, "LTE UL SCOPE eNB for CC_id %d, UE %d",CC_id,UE_id);
	  fl_show_form (form_enb[CC_id][UE_id]->lte_phy_scope_enb, FL_PLACE_HOTSPOT, FL_FULLBORDER, title);

	  if (otg_enabled) {
	    fl_set_button(form_enb[CC_id][UE_id]->button_0,1);
	    fl_set_object_label(form_enb[CC_id][UE_id]->button_0,"DL Traffic ON");
	  } else {
	    fl_set_button(form_enb[CC_id][UE_id]->button_0,0);
	    fl_set_object_label(form_enb[CC_id][UE_id]->button_0,"DL Traffic OFF");
	  }
	} // CC_id
      } // UE_id
    } else {
      form_stats = create_form_stats_form();
      fl_show_form (form_stats->stats_form, FL_PLACE_HOTSPOT, FL_FULLBORDER, "stats");
      UE_id = 0;
      form_ue[UE_id] = create_lte_phy_scope_ue();
      sprintf (title, "LTE DL SCOPE UE");
      fl_show_form (form_ue[UE_id]->lte_phy_scope_ue, FL_PLACE_HOTSPOT, FL_FULLBORDER, title);

      /*
	if (openair_daq_vars.use_ia_receiver) {
        fl_set_button(form_ue[UE_id]->button_0,1);
        fl_set_object_label(form_ue[UE_id]->button_0, "IA Receiver ON");
	} else {
        fl_set_button(form_ue[UE_id]->button_0,0);
        fl_set_object_label(form_ue[UE_id]->button_0, "IA Receiver OFF");
	}*/
      fl_set_button(form_ue[UE_id]->button_0,0);
      fl_set_object_label(form_ue[UE_id]->button_0, "IA Receiver OFF");
    }

    ret = pthread_create(&forms_thread, NULL, scope_thread, NULL);

    if (ret == 0)
      pthread_setname_np( forms_thread, "xforms" );

    printf("Scope thread created, ret=%d\n",ret);
  }

#endif

  rt_sleep_ns(10*100000000ULL);



  // start the main thread
  if (UE_flag == 1) {
    init_UE(1);
    number_of_cards = 1;
    
    for(CC_id=0; CC_id<MAX_NUM_CCs; CC_id++) {
      PHY_vars_UE_g[0][CC_id]->rf_map.card=0;
      PHY_vars_UE_g[0][CC_id]->rf_map.chain=CC_id+chain_offset;
    }
  }
  else { 
    printf("Initializing eNB threads\n");
    init_eNB(node_function,node_timing,1,eth_params,single_thread_flag,wait_for_sync);

    number_of_cards = 1;
    
    for(CC_id=0; CC_id<MAX_NUM_CCs; CC_id++) {
      PHY_vars_eNB_g[0][CC_id]->rf_map.card=0;
      PHY_vars_eNB_g[0][CC_id]->rf_map.chain=CC_id+chain_offset;
    }
  }

  // connect the TX/RX buffers
  if (UE_flag==1) {

    for (CC_id=0;CC_id<MAX_NUM_CCs; CC_id++) {

    
#ifdef OAI_USRP
      UE[CC_id]->hw_timing_advance = timing_advance;
#else
      UE[CC_id]->hw_timing_advance = 160;
#endif
    }
    if (setup_ue_buffers(UE,&openair0_cfg[0])!=0) {
      printf("Error setting up eNB buffer\n");
      exit(-1);
    }



    if (input_fd) {
      printf("Reading in from file to antenna buffer %d\n",0);
      if (fread(UE[0]->common_vars.rxdata[0],
	        sizeof(int32_t),
	        frame_parms[0]->samples_per_tti*10,
	        input_fd) != frame_parms[0]->samples_per_tti*10)
        printf("error reading from file\n");
    }
    //p_exmimo_config->framing.tdd_config = TXRXSWITCH_TESTRX;
  } else {





    printf("Setting eNB buffer to all-RX\n");

    // Set LSBs for antenna switch (ExpressMIMO)
    for (CC_id=0; CC_id<MAX_NUM_CCs; CC_id++) {
      PHY_vars_eNB_g[0][CC_id]->hw_timing_advance = 0;
      for (i=0; i<frame_parms[CC_id]->samples_per_tti*10; i++)
        for (aa=0; aa<frame_parms[CC_id]->nb_antennas_tx; aa++)
          PHY_vars_eNB_g[0][CC_id]->common_vars.txdata[0][aa][i] = 0x00010001;
    }
  }
  sleep(3);


  printf("Sending sync to all threads\n");

  pthread_mutex_lock(&sync_mutex);
  sync_var=0;
  pthread_cond_broadcast(&sync_cond);
  pthread_mutex_unlock(&sync_mutex);

  // wait for end of program
  printf("TYPE <CTRL-C> TO TERMINATE\n");
  //getchar();

#if defined(ENABLE_ITTI)
  printf("Entering ITTI signals handler\n");
  itti_wait_tasks_end();
  oai_exit=1;
#else

  while (oai_exit==0)
    rt_sleep_ns(100000000ULL);

#endif

  // stop threads
#ifdef XFORMS
  printf("waiting for XFORMS thread\n");

  if (do_forms==1) {
    pthread_join(forms_thread,&status);
    fl_hide_form(form_stats->stats_form);
    fl_free_form(form_stats->stats_form);

    if (UE_flag==1) {
      fl_hide_form(form_ue[0]->lte_phy_scope_ue);
      fl_free_form(form_ue[0]->lte_phy_scope_ue);
    } else {
      fl_hide_form(form_stats_l2->stats_form);
      fl_free_form(form_stats_l2->stats_form);

      for(UE_id=0; UE_id<scope_enb_num_ue; UE_id++) {
	for(CC_id=0; CC_id<MAX_NUM_CCs; CC_id++) {
	  fl_hide_form(form_enb[CC_id][UE_id]->lte_phy_scope_enb);
	  fl_free_form(form_enb[CC_id][UE_id]->lte_phy_scope_enb);
	}
      }
    }
  }

#endif

  printf("stopping MODEM threads\n");

  // cleanup
  if (UE_flag == 1) {
  } else {
    stop_eNB(1);
  }


  pthread_cond_destroy(&sync_cond);
  pthread_mutex_destroy(&sync_mutex);


  // *** Handle per CC_id openair0
  if (UE_flag==1) {
    if (PHY_vars_UE_g[0][0]->rfdevice.trx_end_func)
      PHY_vars_UE_g[0][0]->rfdevice.trx_end_func(&PHY_vars_UE_g[0][0]->rfdevice);
  }
  else {
    for(CC_id=0; CC_id<MAX_NUM_CCs; CC_id++) {
      if (PHY_vars_eNB_g[0][CC_id]->rfdevice.trx_end_func)
	PHY_vars_eNB_g[0][CC_id]->rfdevice.trx_end_func(&PHY_vars_eNB_g[0][CC_id]->rfdevice);  
      if (PHY_vars_eNB_g[0][CC_id]->ifdevice.trx_end_func)
	PHY_vars_eNB_g[0][CC_id]->ifdevice.trx_end_func(&PHY_vars_eNB_g[0][CC_id]->ifdevice);  
    }
  }
  if (ouput_vcd)
    VCD_SIGNAL_DUMPER_CLOSE();

  if (opt_enabled == 1)
    terminate_opt();

  logClean();

  return 0;
}<|MERGE_RESOLUTION|>--- conflicted
+++ resolved
@@ -288,14 +288,11 @@
 char uecap_xer[1024],uecap_xer_in=0;
 
 int oaisim_flag=0;
-<<<<<<< HEAD
-=======
 
 /* see file openair2/LAYER2/MAC/main.c for why abstraction_flag is needed
  * this is very hackish - find a proper solution
  */
 uint8_t abstraction_flag=0;
->>>>>>> 6397e66c
 
 /*---------------------BMC: timespec helpers -----------------------------*/
 
