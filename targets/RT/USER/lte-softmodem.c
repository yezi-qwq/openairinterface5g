--- conflicted
+++ resolved
@@ -1590,18 +1590,6 @@
 
       UE[CC_id]->rx_total_gain_dB =  (int)rx_gain[CC_id][0] + rx_gain_off;
       UE[CC_id]->tx_power_max_dBm = tx_max_power[CC_id];
-<<<<<<< HEAD
-      if (UE[CC_id]->frame_parms.frame_type == TDD) {
-        if (UE[CC_id]->frame_parms.N_RB_DL == 100)
-          UE[CC_id]->N_TA_offset = 624;
-        else if (UE[CC_id]->frame_parms.N_RB_DL == 50)
-          UE[CC_id]->N_TA_offset = 624/2;
-        else if (UE[CC_id]->frame_parms.N_RB_DL == 25)
-          UE[CC_id]->N_TA_offset = 624/4;
-      } else {
-        UE[CC_id]->N_TA_offset = 0;
-      }
-=======
       
       if (frame_parms[CC_id]->frame_type==FDD) {
 	UE[CC_id]->N_TA_offset = 0;
@@ -1615,7 +1603,6 @@
 	  UE[CC_id]->N_TA_offset = 624/4;
       }
 
->>>>>>> 8f6746be
     }
 
     //  printf("tx_max_power = %d -> amp %d\n",tx_max_power,get_tx_amp(tx_max_poHwer,tx_max_power));
@@ -1654,17 +1641,8 @@
 
       PHY_vars_eNB_g[0][CC_id]->rx_total_gain_dB = (int)rx_gain[CC_id][0];
 
-      if (frame_parms[CC_id]->frame_type==FDD) {
-	PHY_vars_eNB_g[0][CC_id]->N_TA_offset = 0;
-      }
-      else {
-	if (frame_parms[CC_id]->N_RB_DL == 100)
-	  PHY_vars_eNB_g[0][CC_id]->N_TA_offset = 624;
-	else if (frame_parms[CC_id]->N_RB_DL == 50)
-	  PHY_vars_eNB_g[0][CC_id]->N_TA_offset = 624/2;
-	else if (frame_parms[CC_id]->N_RB_DL == 25)
-	  PHY_vars_eNB_g[0][CC_id]->N_TA_offset = 624/4;
-      }
+      PHY_vars_eNB_g[0][CC_id]->N_TA_offset = 0;
+
     }
 
 
