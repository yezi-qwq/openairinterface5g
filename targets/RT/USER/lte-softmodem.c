/*
 * Licensed to the OpenAirInterface (OAI) Software Alliance under one or more
 * contributor license agreements.  See the NOTICE file distributed with
 * this work for additional information regarding copyright ownership.
 * The OpenAirInterface Software Alliance licenses this file to You under
 * the OAI Public License, Version 1.1  (the "License"); you may not use this file
 * except in compliance with the License.
 * You may obtain a copy of the License at
 *
 *      http://www.openairinterface.org/?page_id=698
 *
 * Unless required by applicable law or agreed to in writing, software
 * distributed under the License is distributed on an "AS IS" BASIS,
 * WITHOUT WARRANTIES OR CONDITIONS OF ANY KIND, either express or implied.
 * See the License for the specific language governing permissions and
 * limitations under the License.
 *-------------------------------------------------------------------------------
 * For more information about the OpenAirInterface (OAI) Software Alliance:
 *      contact@openairinterface.org
 */

/*! \file lte-enb.c
 * \brief Top-level threads for eNodeB
 * \author R. Knopp, F. Kaltenberger, Navid Nikaein
 * \date 2012
 * \version 0.1
 * \company Eurecom
 * \email: knopp@eurecom.fr,florian.kaltenberger@eurecom.fr, navid.nikaein@eurecom.fr
 * \note
 * \warning
 */


#define _GNU_SOURCE             /* See feature_test_macros(7) */
#include <sched.h>

#include "rt_wrapper.h"


#undef MALLOC //there are two conflicting definitions, so we better make sure we don't use it at all

#include "assertions.h"
#include "msc.h"

#include "PHY/types.h"

#include "PHY/defs_eNB.h"
#include "common/ran_context.h"
#include "common/config/config_userapi.h"
#include "common/utils/load_module_shlib.h"
#undef MALLOC //there are two conflicting definitions, so we better make sure we don't use it at all
//#undef FRAME_LENGTH_COMPLEX_SAMPLES //there are two conflicting definitions, so we better make sure we don't use it at all

#include "../../ARCH/COMMON/common_lib.h"
#include "../../ARCH/ETHERNET/USERSPACE/LIB/if_defs.h"

//#undef FRAME_LENGTH_COMPLEX_SAMPLES //there are two conflicting definitions, so we better make sure we don't use it at all

#include "PHY/phy_vars.h"
#include "SCHED/sched_common_vars.h"
#include "LAYER2/MAC/mac_vars.h"

#include "LAYER2/MAC/mac.h"
#include "LAYER2/MAC/mac_proto.h"
#include "RRC/LTE/rrc_vars.h"
#include "PHY_INTERFACE/phy_interface_vars.h"

#ifdef SMBV
#include "PHY/TOOLS/smbv.h"
unsigned short config_frames[4] = {2,9,11,13};
#endif
#include "common/utils/LOG/log.h"
#include "UTIL/OTG/otg_tx.h"
#include "UTIL/OTG/otg_externs.h"
#include "UTIL/MATH/oml.h"
#include "common/utils/LOG/vcd_signal_dumper.h"
#include "UTIL/OPT/opt.h"
#include "enb_config.h"
//#include "PHY/TOOLS/time_meas.h"

#ifndef OPENAIR2
#include "UTIL/OTG/otg_vars.h"
#endif

#if defined(ENABLE_ITTI)
#include "intertask_interface_init.h"
#include "create_tasks.h"
#endif

#include "PHY/INIT/phy_init.h"

#include "system.h"

#ifdef XFORMS
#include "PHY/TOOLS/lte_phy_scope.h"
#include "stats.h"
#endif
#include "lte-softmodem.h"
#include "NB_IoT_interface.h"
#ifdef XFORMS
// current status is that every UE has a DL scope for a SINGLE eNB (eNB_id=0)
// at eNB 0, an UL scope for every UE
FD_lte_phy_scope_ue  *form_ue[NUMBER_OF_UE_MAX];
FD_lte_phy_scope_enb *form_enb[MAX_NUM_CCs][NUMBER_OF_UE_MAX];
FD_stats_form                  *form_stats=NULL,*form_stats_l2=NULL;
char title[255];
unsigned char                   scope_enb_num_ue = 2;
static pthread_t                forms_thread; //xforms
#endif //XFORMS

pthread_cond_t nfapi_sync_cond;
pthread_mutex_t nfapi_sync_mutex;
int nfapi_sync_var=-1; //!< protected by mutex \ref nfapi_sync_mutex

uint8_t nfapi_mode = 0; // Default to monolithic mode

uint16_t sf_ahead=4;

pthread_cond_t sync_cond;
pthread_mutex_t sync_mutex;
int sync_var=-1; //!< protected by mutex \ref sync_mutex.
int config_sync_var=-1;

uint16_t runtime_phy_rx[29][6]; // SISO [MCS 0-28][RBs 0-5 : 6, 15, 25, 50, 75, 100]
uint16_t runtime_phy_tx[29][6]; // SISO [MCS 0-28][RBs 0-5 : 6, 15, 25, 50, 75, 100]

#if defined(ENABLE_ITTI)
volatile int             start_eNB = 0;
volatile int             start_UE = 0;
#endif
volatile int             oai_exit = 0;

<<<<<<< HEAD
static clock_source_t clock_source = internal,time_source=internal;
=======
clock_source_t clock_source = internal;
>>>>>>> 0c83df3f
static int wait_for_sync = 0;
static int send_dmrssync     = 0;

unsigned int                    mmapped_dma=0;
int                             single_thread_flag = 0;

static int8_t                     threequarter_fs=0;

uint32_t                 downlink_frequency[MAX_NUM_CCs][4];
int32_t                  uplink_frequency_offset[MAX_NUM_CCs][4];


// This is a dummy declaration (dlsch_demodulation.c is no longer compiled for eNodeB)
int16_t dlsch_demod_shift = 0;

int UE_scan = 1;
int UE_scan_carrier = 0;
runmode_t mode = normal_txrx;
int simL1flag;
int snr_dB;
FILE *input_fd=NULL;


#if MAX_NUM_CCs == 1
rx_gain_t                rx_gain_mode[MAX_NUM_CCs][4] = {{max_gain,max_gain,max_gain,max_gain}};
double tx_gain[MAX_NUM_CCs][4] = {{20,0,0,0}};
double rx_gain[MAX_NUM_CCs][4] = {{110,0,0,0}};
#else
rx_gain_t                rx_gain_mode[MAX_NUM_CCs][4] = {{max_gain,max_gain,max_gain,max_gain},{max_gain,max_gain,max_gain,max_gain}};
double tx_gain[MAX_NUM_CCs][4] = {{20,0,0,0},{20,0,0,0}};
double rx_gain[MAX_NUM_CCs][4] = {{110,0,0,0},{20,0,0,0}};
#endif

double rx_gain_off = 0.0;

double sample_rate=30.72e6;
double bw = 10.0e6;

static int                      tx_max_power[MAX_NUM_CCs]; /* =  {0,0}*/;

char   rf_config_file[1024];

int chain_offset=0;
int phy_test = 0;
uint8_t usim_test = 0;

uint8_t dci_Format = 0;
uint8_t agregation_Level =0xFF;

uint8_t nb_antenna_tx = 1;
uint8_t nb_antenna_rx = 1;

char ref[128] = "internal";
char channels[128] = "0";

int                      rx_input_level_dBm;

#ifdef XFORMS
extern int                      otg_enabled;
static char                     do_forms=0;
#else
int                             otg_enabled;
#endif
//int                             number_of_cards =   1;


static LTE_DL_FRAME_PARMS      *frame_parms[MAX_NUM_CCs];
uint32_t target_dl_mcs = 28; //maximum allowed mcs
uint32_t target_ul_mcs = 20;
uint32_t timing_advance = 0;
uint8_t exit_missed_slots=1;
uint64_t num_missed_slots=0; // counter for the number of missed slots


extern void reset_opp_meas(void);
extern void print_opp_meas(void);

extern PHY_VARS_UE* init_ue_vars(LTE_DL_FRAME_PARMS *frame_parms,
			  uint8_t UE_id,
			  uint8_t abstraction_flag);

extern void init_eNB_afterRU(void);

int transmission_mode=1;
int emulate_rf = 0;
int numerology = 0;
int codingw = 0;
int fepw = 0;



/* struct for ethernet specific parameters given in eNB conf file */
eth_params_t *eth_params;

openair0_config_t openair0_cfg[MAX_CARDS];

double cpuf;

extern char uecap_xer[1024];
char uecap_xer_in=0;

int oaisim_flag=0;
threads_t threads= {-1,-1,-1,-1,-1,-1,-1};

/* see file openair2/LAYER2/MAC/main.c for why abstraction_flag is needed
 * this is very hackish - find a proper solution
 */
uint8_t abstraction_flag=0;

/* forward declarations */
void set_default_frame_parms(LTE_DL_FRAME_PARMS *frame_parms[MAX_NUM_CCs]);

/*---------------------BMC: timespec helpers -----------------------------*/

struct timespec min_diff_time = { .tv_sec = 0, .tv_nsec = 0 };
struct timespec max_diff_time = { .tv_sec = 0, .tv_nsec = 0 };

struct timespec clock_difftime(struct timespec start, struct timespec end) {
  struct timespec temp;
  if ((end.tv_nsec-start.tv_nsec)<0) {
    temp.tv_sec = end.tv_sec-start.tv_sec-1;
    temp.tv_nsec = 1000000000+end.tv_nsec-start.tv_nsec;
  } else {
    temp.tv_sec = end.tv_sec-start.tv_sec;
    temp.tv_nsec = end.tv_nsec-start.tv_nsec;
  }
  return temp;
}

void print_difftimes(void) {
#ifdef DEBUG
  printf("difftimes min = %lu ns ; max = %lu ns\n", min_diff_time.tv_nsec, max_diff_time.tv_nsec);
#else
  LOG_I(HW,"difftimes min = %lu ns ; max = %lu ns\n", min_diff_time.tv_nsec, max_diff_time.tv_nsec);
#endif
}

void update_difftimes(struct timespec start, struct timespec end) {
  struct timespec diff_time = { .tv_sec = 0, .tv_nsec = 0 };
  int             changed = 0;
  diff_time = clock_difftime(start, end);
  if ((min_diff_time.tv_nsec == 0) || (diff_time.tv_nsec < min_diff_time.tv_nsec)) {
    min_diff_time.tv_nsec = diff_time.tv_nsec;
    changed = 1;
  }
  if ((max_diff_time.tv_nsec == 0) || (diff_time.tv_nsec > max_diff_time.tv_nsec)) {
    max_diff_time.tv_nsec = diff_time.tv_nsec;
    changed = 1;
  }
#if 1
  if (changed) print_difftimes();
#endif
}

/*------------------------------------------------------------------------*/

unsigned int build_rflocal(int txi, int txq, int rxi, int rxq) {
  return (txi + (txq<<6) + (rxi<<12) + (rxq<<18));
}
unsigned int build_rfdc(int dcoff_i_rxfe, int dcoff_q_rxfe) {
  return (dcoff_i_rxfe + (dcoff_q_rxfe<<8));
}

#if !defined(ENABLE_ITTI)
void signal_handler(int sig) {
  void *array[10];
  size_t size;

  if (sig==SIGSEGV) {
    // get void*'s for all entries on the stack
    size = backtrace(array, 10);

    // print out all the frames to stderr
    fprintf(stderr, "Error: signal %d:\n", sig);
    backtrace_symbols_fd(array, size, 2);
    exit(-1);
  } else {
    printf("trying to exit gracefully...\n");
    oai_exit = 1;
  }
}
#endif
#define KNRM  "\x1B[0m"
#define KRED  "\x1B[31m"
#define KGRN  "\x1B[32m"
#define KBLU  "\x1B[34m"
#define RESET "\033[0m"



void exit_fun(const char* s)
{

  int ru_id;

  if (s != NULL) {
    printf("%s %s() Exiting OAI softmodem: %s\n",__FILE__, __FUNCTION__, s);
  }

  oai_exit = 1;


    if (RC.ru == NULL)
        exit(-1); // likely init not completed, prevent crash or hang, exit now...
    for (ru_id=0; ru_id<RC.nb_RU;ru_id++) {
      if (RC.ru[ru_id] && RC.ru[ru_id]->rfdevice.trx_end_func) {
	RC.ru[ru_id]->rfdevice.trx_end_func(&RC.ru[ru_id]->rfdevice);
        RC.ru[ru_id]->rfdevice.trx_end_func = NULL;
      }
      if (RC.ru[ru_id] && RC.ru[ru_id]->ifdevice.trx_end_func) {
	RC.ru[ru_id]->ifdevice.trx_end_func(&RC.ru[ru_id]->ifdevice);  
        RC.ru[ru_id]->ifdevice.trx_end_func = NULL;
      }
    }


#if defined(ENABLE_ITTI)
    sleep(1); //allow lte-softmodem threads to exit first
    itti_terminate_tasks (TASK_UNKNOWN);
#endif


}

#ifdef XFORMS


void reset_stats(FL_OBJECT *button, long arg)
{
  int i,j,k;
  PHY_VARS_eNB *phy_vars_eNB = RC.eNB[0][0];

  for (i=0; i<NUMBER_OF_UE_MAX; i++) {
    for (k=0; k<8; k++) { //harq_processes
      for (j=0; j<phy_vars_eNB->dlsch[i][0]->Mlimit; j++) {
	phy_vars_eNB->UE_stats[i].dlsch_NAK[k][j]=0;
	phy_vars_eNB->UE_stats[i].dlsch_ACK[k][j]=0;
	phy_vars_eNB->UE_stats[i].dlsch_trials[k][j]=0;
      }

      phy_vars_eNB->UE_stats[i].dlsch_l2_errors[k]=0;
      phy_vars_eNB->UE_stats[i].ulsch_errors[k]=0;
      phy_vars_eNB->UE_stats[i].ulsch_consecutive_errors=0;


      phy_vars_eNB->UE_stats[i].dlsch_sliding_cnt=0;
      phy_vars_eNB->UE_stats[i].dlsch_NAK_round0=0;
      phy_vars_eNB->UE_stats[i].dlsch_mcs_offset=0;
    }
  }
}

static void *scope_thread(void *arg) {
 
# ifdef ENABLE_XFORMS_WRITE_STATS
  FILE *eNB_stats;
# endif
  struct sched_param sched_param;
  int UE_id, CC_id;
  int ue_cnt=0;

  sched_param.sched_priority = sched_get_priority_min(SCHED_FIFO)+1;
  sched_setscheduler(0, SCHED_FIFO,&sched_param);

  printf("Scope thread has priority %d\n",sched_param.sched_priority);

# ifdef ENABLE_XFORMS_WRITE_STATS

  eNB_stats = fopen("eNB_stats.txt", "w");

#endif

  while (!oai_exit) {

      ue_cnt=0;
      for(UE_id=0; UE_id<NUMBER_OF_UE_MAX; UE_id++) {
	for(CC_id=0; CC_id<MAX_NUM_CCs; CC_id++) {
	  if ((ue_cnt<scope_enb_num_ue)) {
	    phy_scope_eNB(form_enb[CC_id][ue_cnt],
			  RC.eNB[0][CC_id],
			  UE_id);
	    ue_cnt++;
	  }
	}
      }	
    sleep(1);
  }

  //  printf("%s",stats_buffer);

# ifdef ENABLE_XFORMS_WRITE_STATS

    if (eNB_stats) {
      rewind (eNB_stats);
      fwrite (stats_buffer, 1, len, eNB_stats);
      fclose (eNB_stats);
    }

# endif

  pthread_exit((void*)arg);
}
#endif




#if defined(ENABLE_ITTI)
void *l2l1_task(void *arg) {
  MessageDef *message_p = NULL;
  int         result;

  itti_set_task_real_time(TASK_L2L1);
  itti_mark_task_ready(TASK_L2L1);

    /* Wait for the initialize message */
    printf("Wait for the ITTI initialize message\n");
    do {
      if (message_p != NULL) {
	result = itti_free (ITTI_MSG_ORIGIN_ID(message_p), message_p);
	AssertFatal (result == EXIT_SUCCESS, "Failed to free memory (%d)!\n", result);
      }

      itti_receive_msg (TASK_L2L1, &message_p);

      switch (ITTI_MSG_ID(message_p)) {
      case INITIALIZE_MESSAGE:
	/* Start eNB thread */
	printf("L2L1 TASK received %s\n", ITTI_MSG_NAME(message_p));
	start_eNB = 1;
	break;

      case TERMINATE_MESSAGE:
	printf("received terminate message\n");
	oai_exit=1;
        start_eNB = 0;
	itti_exit_task ();
	break;

      default:
	printf("Received unexpected message %s\n", ITTI_MSG_NAME(message_p));
	break;
      }
    } while (ITTI_MSG_ID(message_p) != INITIALIZE_MESSAGE);

    result = itti_free (ITTI_MSG_ORIGIN_ID(message_p), message_p);
    AssertFatal (result == EXIT_SUCCESS, "Failed to free memory (%d)!\n", result);
/* ???? no else but seems to be UE only ??? 
  do {
    // Wait for a message
    itti_receive_msg (TASK_L2L1, &message_p);

    switch (ITTI_MSG_ID(message_p)) {
    case TERMINATE_MESSAGE:
      oai_exit=1;
      itti_exit_task ();
      break;

    case ACTIVATE_MESSAGE:
      start_UE = 1;
      break;

    case DEACTIVATE_MESSAGE:
      start_UE = 0;
      break;

    case MESSAGE_TEST:
      printf("Received %s\n", ITTI_MSG_NAME(message_p));
      break;

    default:
      printf("Received unexpected message %s\n", ITTI_MSG_NAME(message_p));
      break;
    }

    result = itti_free (ITTI_MSG_ORIGIN_ID(message_p), message_p);
    AssertFatal (result == EXIT_SUCCESS, "Failed to free memory (%d)!\n", result);
  } while(!oai_exit);
*/
  return NULL;
}
#endif


static void get_options(void) {
 
  int tddflag, nonbiotflag;
 
  
  uint32_t online_log_messages;
  uint32_t glog_level ;
  uint32_t start_telnetsrv;

  paramdef_t cmdline_params[] =CMDLINE_PARAMS_DESC ;
  paramdef_t cmdline_logparams[] =CMDLINE_LOGPARAMS_DESC ;
  CONFIG_SETRTFLAG(CONFIG_NOEXITONHELP);
  config_process_cmdline( cmdline_params,sizeof(cmdline_params)/sizeof(paramdef_t),NULL); 

  if (strlen(in_path) > 0) {
      opt_type = OPT_PCAP;
      opt_enabled=1;
      printf("Enabling OPT for PCAP  with the following file %s \n",in_path);
  }
  if (strlen(in_ip) > 0) {
      opt_enabled=1;
      opt_type = OPT_WIRESHARK;
      printf("Enabling OPT for wireshark for local interface");
  }
  CONFIG_CLEARRTFLAG(CONFIG_NOEXITONHELP);
  config_process_cmdline( cmdline_logparams,sizeof(cmdline_logparams)/sizeof(paramdef_t),NULL);

  if(config_isparamset(cmdline_logparams,CMDLINE_ONLINELOG_IDX)) {
      set_glog_onlinelog(online_log_messages);
  }
  if(config_isparamset(cmdline_logparams,CMDLINE_GLOGLEVEL_IDX)) {
      set_glog(glog_level);
  }
  if (start_telnetsrv) {
     load_module_shlib("telnetsrv",NULL,0);
  }



  if ( !(CONFIG_ISFLAGSET(CONFIG_ABORT)) ) {
      memset((void*)&RC,0,sizeof(RC));
      /* Read RC configuration file */
      RCConfig();
      NB_eNB_INST = RC.nb_inst;
      printf("Configuration: nb_rrc_inst %d, nb_L1_inst %d, nb_ru %d\n",NB_eNB_INST,RC.nb_L1_inst,RC.nb_RU);
      if (nonbiotflag <= 0) {
         load_NB_IoT();
         printf("               nb_nbiot_rrc_inst %d, nb_nbiot_L1_inst %d, nb_nbiot_macrlc_inst %d\n",
                RC.nb_nb_iot_rrc_inst, RC.nb_nb_iot_L1_inst, RC.nb_nb_iot_macrlc_inst);
      } else {
         printf("All Nb-IoT instances disabled\n");
         RC.nb_nb_iot_rrc_inst=RC.nb_nb_iot_L1_inst=RC.nb_nb_iot_macrlc_inst=0;
      }
   }
}





void set_default_frame_parms(LTE_DL_FRAME_PARMS *frame_parms[MAX_NUM_CCs]) {

  int CC_id;

  for (CC_id=0; CC_id<MAX_NUM_CCs; CC_id++) {
    frame_parms[CC_id] = (LTE_DL_FRAME_PARMS*) malloc(sizeof(LTE_DL_FRAME_PARMS));
    /* Set some default values that may be overwritten while reading options */
    frame_parms[CC_id]->frame_type          = FDD;
    frame_parms[CC_id]->tdd_config          = 3;
    frame_parms[CC_id]->tdd_config_S        = 0;
    frame_parms[CC_id]->N_RB_DL             = 100;
    frame_parms[CC_id]->N_RB_UL             = 100;
    frame_parms[CC_id]->Ncp                 = NORMAL;
    frame_parms[CC_id]->Ncp_UL              = NORMAL;
    frame_parms[CC_id]->Nid_cell            = 0;
    frame_parms[CC_id]->num_MBSFN_config    = 0;
    frame_parms[CC_id]->nb_antenna_ports_eNB  = 1;
    frame_parms[CC_id]->nb_antennas_tx      = 1;
    frame_parms[CC_id]->nb_antennas_rx      = 1;

    frame_parms[CC_id]->nushift             = 0;

    frame_parms[CC_id]->phich_config_common.phich_resource = oneSixth;
    frame_parms[CC_id]->phich_config_common.phich_duration = normal;
    // UL RS Config
    frame_parms[CC_id]->pusch_config_common.ul_ReferenceSignalsPUSCH.cyclicShift = 0;//n_DMRS1 set to 0
    frame_parms[CC_id]->pusch_config_common.ul_ReferenceSignalsPUSCH.groupHoppingEnabled = 0;
    frame_parms[CC_id]->pusch_config_common.ul_ReferenceSignalsPUSCH.sequenceHoppingEnabled = 0;
    frame_parms[CC_id]->pusch_config_common.ul_ReferenceSignalsPUSCH.groupAssignmentPUSCH = 0;

    frame_parms[CC_id]->prach_config_common.rootSequenceIndex=22;
    frame_parms[CC_id]->prach_config_common.prach_ConfigInfo.zeroCorrelationZoneConfig=1;
    frame_parms[CC_id]->prach_config_common.prach_ConfigInfo.prach_ConfigIndex=0;
    frame_parms[CC_id]->prach_config_common.prach_ConfigInfo.highSpeedFlag=0;
    frame_parms[CC_id]->prach_config_common.prach_ConfigInfo.prach_FreqOffset=0;

//    downlink_frequency[CC_id][0] = 2680000000; // Use float to avoid issue with frequency over 2^31.
//    downlink_frequency[CC_id][1] = downlink_frequency[CC_id][0];
//    downlink_frequency[CC_id][2] = downlink_frequency[CC_id][0];
//    downlink_frequency[CC_id][3] = downlink_frequency[CC_id][0];
    //printf("Downlink for CC_id %d frequency set to %u\n", CC_id, downlink_frequency[CC_id][0]);
    frame_parms[CC_id]->dl_CarrierFreq=downlink_frequency[CC_id][0];

  }

}


void init_openair0(void) {

  int card;
  int i;
  

  for (card=0; card<MAX_CARDS; card++) {

    openair0_cfg[card].mmapped_dma=mmapped_dma;
    openair0_cfg[card].configFilename = NULL;

    if(frame_parms[0]->N_RB_DL == 100) {
	  if(numerology == 0)
	  {
      if (frame_parms[0]->threequarter_fs) {
	openair0_cfg[card].sample_rate=23.04e6;
	openair0_cfg[card].samples_per_frame = 230400;
	openair0_cfg[card].tx_bw = 10e6;
	openair0_cfg[card].rx_bw = 10e6;
      } else {
	openair0_cfg[card].sample_rate=30.72e6;
	openair0_cfg[card].samples_per_frame = 307200;
	openair0_cfg[card].tx_bw = 10e6;
	openair0_cfg[card].rx_bw = 10e6;
      }
	  }else if(numerology == 1)
	  {
		openair0_cfg[card].sample_rate=61.44e6;
		openair0_cfg[card].samples_per_frame = 307200;
		openair0_cfg[card].tx_bw = 20e6;
		openair0_cfg[card].rx_bw = 20e6;
	  }else if(numerology == 2)
	  {
		openair0_cfg[card].sample_rate=122.88e6;
		openair0_cfg[card].samples_per_frame = 307200;
		openair0_cfg[card].tx_bw = 20e6;
		openair0_cfg[card].rx_bw = 20e6;
	  }else
	  {
	    printf("Un supported numerology\n");
	  }
    } else if(frame_parms[0]->N_RB_DL == 50) {
      openair0_cfg[card].sample_rate=15.36e6;
      openair0_cfg[card].samples_per_frame = 153600;
      openair0_cfg[card].tx_bw = 5e6;
      openair0_cfg[card].rx_bw = 5e6;
    } else if (frame_parms[0]->N_RB_DL == 25) {
      openair0_cfg[card].sample_rate=7.68e6;
      openair0_cfg[card].samples_per_frame = 76800;
      openair0_cfg[card].tx_bw = 2.5e6;
      openair0_cfg[card].rx_bw = 2.5e6;
    } else if (frame_parms[0]->N_RB_DL == 6) {
      openair0_cfg[card].sample_rate=1.92e6;
      openair0_cfg[card].samples_per_frame = 19200;
      openair0_cfg[card].tx_bw = 1.5e6;
      openair0_cfg[card].rx_bw = 1.5e6;
    }


    if (frame_parms[0]->frame_type==TDD)
      openair0_cfg[card].duplex_mode = duplex_mode_TDD;
    else //FDD
      openair0_cfg[card].duplex_mode = duplex_mode_FDD;

    printf("HW: Configuring card %d, nb_antennas_tx/rx %d/%d\n",card,
	   RC.eNB[0][0]->frame_parms.nb_antennas_tx ,
	   RC.eNB[0][0]->frame_parms.nb_antennas_rx );
    openair0_cfg[card].Mod_id = 0;

    openair0_cfg[card].num_rb_dl=frame_parms[0]->N_RB_DL;

    openair0_cfg[card].clock_source = clock_source;
    openair0_cfg[card].time_source = time_source;


    openair0_cfg[card].tx_num_channels=min(2,RC.eNB[0][0]->frame_parms.nb_antennas_tx );
    openair0_cfg[card].rx_num_channels=min(2,RC.eNB[0][0]->frame_parms.nb_antennas_rx );

    for (i=0; i<4; i++) {

      if (i<openair0_cfg[card].tx_num_channels)
	openair0_cfg[card].tx_freq[i] = downlink_frequency[0][i] ;
      else
	openair0_cfg[card].tx_freq[i]=0.0;

      if (i<openair0_cfg[card].rx_num_channels)
	openair0_cfg[card].rx_freq[i] =downlink_frequency[0][i] + uplink_frequency_offset[0][i] ;
      else
	openair0_cfg[card].rx_freq[i]=0.0;

      openair0_cfg[card].autocal[i] = 1;
      openair0_cfg[card].tx_gain[i] = tx_gain[0][i];
      openair0_cfg[card].rx_gain[i] = RC.eNB[0][0]->rx_total_gain_dB;


      openair0_cfg[card].configFilename = rf_config_file;
      printf("Card %d, channel %d, Setting tx_gain %f, rx_gain %f, tx_freq %f, rx_freq %f\n",
	     card,i, openair0_cfg[card].tx_gain[i],
	     openair0_cfg[card].rx_gain[i],
	     openair0_cfg[card].tx_freq[i],
	     openair0_cfg[card].rx_freq[i]);
    }
  } /* for loop on cards */
}


void wait_RUs(void) {

  LOG_I(PHY,"Waiting for RUs to be configured ... RC.ru_mask:%02lx\n", RC.ru_mask);

  // wait for all RUs to be configured over fronthaul
  pthread_mutex_lock(&RC.ru_mutex);
  while (RC.ru_mask>0) {
    pthread_cond_wait(&RC.ru_cond,&RC.ru_mutex);
    printf("RC.ru_mask:%02lx\n", RC.ru_mask);
  }
  pthread_mutex_unlock(&RC.ru_mutex);

  LOG_I(PHY,"RUs configured\n");
}

void wait_eNBs(void) {

  int i,j;
  int waiting=1;


  while (waiting==1) {
    printf("Waiting for eNB L1 instances to all get configured ... sleeping 50ms (nb_L1_inst %d)\n",RC.nb_L1_inst);
    usleep(50*1000);
    waiting=0;
    for (i=0;i<RC.nb_L1_inst;i++) {

      printf("RC.nb_L1_CC[%d]:%d\n", i, RC.nb_L1_CC[i]);

      for (j=0;j<RC.nb_L1_CC[i];j++) {
	if (RC.eNB[i][j]->configured==0) {
	  waiting=1;
	  break;
        } 
      }
    }
  }
  printf("eNB L1 are configured\n");
}

#if defined(ENABLE_ITTI)
/*
 * helper function to terminate a certain ITTI task
 */
void terminate_task(task_id_t task_id, module_id_t mod_id)
{
  LOG_I(ENB_APP, "sending TERMINATE_MESSAGE to task %s (%d)\n", itti_get_task_name(task_id), task_id);
  MessageDef *msg;
  msg = itti_alloc_new_message (ENB_APP, TERMINATE_MESSAGE);
  itti_send_msg_to_task (task_id, ENB_MODULE_ID_TO_INSTANCE(mod_id), msg);
}

extern void  free_transport(PHY_VARS_eNB *);
extern void  phy_free_RU(RU_t*);

int stop_L1L2(module_id_t enb_id)
{
  LOG_W(ENB_APP, "stopping lte-softmodem\n");
  oai_exit = 1;

  if (!RC.ru) {
    LOG_F(ENB_APP, "no RU configured\n");
    return -1;
  }

  /* stop trx devices, multiple carrier currently not supported by RU */
  if (RC.ru[enb_id]) {
    if (RC.ru[enb_id]->rfdevice.trx_stop_func) {
      RC.ru[enb_id]->rfdevice.trx_stop_func(&RC.ru[enb_id]->rfdevice);
      LOG_I(ENB_APP, "turned off RU rfdevice\n");
    } else {
      LOG_W(ENB_APP, "can not turn off rfdevice due to missing trx_stop_func callback, proceding anyway!\n");
    }
    if (RC.ru[enb_id]->ifdevice.trx_stop_func) {
      RC.ru[enb_id]->ifdevice.trx_stop_func(&RC.ru[enb_id]->ifdevice);
      LOG_I(ENB_APP, "turned off RU ifdevice\n");
    } else {
      LOG_W(ENB_APP, "can not turn off ifdevice due to missing trx_stop_func callback, proceding anyway!\n");
    }
  } else {
    LOG_W(ENB_APP, "no RU found for index %d\n", enb_id);
    return -1;
  }

  /* these tasks need to pick up new configuration */
  terminate_task(TASK_RRC_ENB, enb_id);
  terminate_task(TASK_L2L1, enb_id);
  LOG_I(ENB_APP, "calling kill_eNB_proc() for instance %d\n", enb_id);
  kill_eNB_proc(enb_id);
  LOG_I(ENB_APP, "calling kill_RU_proc() for instance %d\n", enb_id);
  kill_RU_proc(enb_id);
  oai_exit = 0;
  for (int cc_id = 0; cc_id < RC.nb_CC[enb_id]; cc_id++) {
    free_transport(RC.eNB[enb_id][cc_id]);
    phy_free_lte_eNB(RC.eNB[enb_id][cc_id]);
  }
  phy_free_RU(RC.ru[enb_id]);
  free_lte_top();
  return 0;
}

/*
 * Restart the lte-softmodem after it has been soft-stopped with stop_L1L2()
 */
int restart_L1L2(module_id_t enb_id)
{
  RU_t *ru = RC.ru[enb_id];
  int cc_id;
  MessageDef *msg_p = NULL;

  LOG_W(ENB_APP, "restarting lte-softmodem\n");

  /* block threads */
  sync_var = -1;

  for (cc_id = 0; cc_id < RC.nb_L1_CC[enb_id]; cc_id++) {
    RC.eNB[enb_id][cc_id]->configured = 0;
  }

  RC.ru_mask |= (1 << ru->idx);
  /* copy the changed frame parameters to the RU */
  /* TODO this should be done for all RUs associated to this eNB */
  memcpy(&ru->frame_parms, &RC.eNB[enb_id][0]->frame_parms, sizeof(LTE_DL_FRAME_PARMS));
  set_function_spec_param(RC.ru[enb_id]);

  LOG_I(ENB_APP, "attempting to create ITTI tasks\n");
  if (itti_create_task (TASK_RRC_ENB, rrc_enb_task, NULL) < 0) {
    LOG_E(RRC, "Create task for RRC eNB failed\n");
    return -1;
  } else {
    LOG_I(RRC, "Re-created task for RRC eNB successfully\n");
  }
  if (itti_create_task (TASK_L2L1, l2l1_task, NULL) < 0) {
    LOG_E(PDCP, "Create task for L2L1 failed\n");
    return -1;
  } else {
    LOG_I(PDCP, "Re-created task for L2L1 successfully\n");
  }

  /* pass a reconfiguration request which will configure everything down to
   * RC.eNB[i][j]->frame_parms, too */
  msg_p = itti_alloc_new_message(TASK_ENB_APP, RRC_CONFIGURATION_REQ);
  RRC_CONFIGURATION_REQ(msg_p) = RC.rrc[enb_id]->configuration;
  itti_send_msg_to_task(TASK_RRC_ENB, ENB_MODULE_ID_TO_INSTANCE(enb_id), msg_p);
  /* TODO XForms might need to be restarted, but it is currently (09/02/18)
   * broken, so we cannot test it */

  wait_eNBs();
  init_RU_proc(ru);
  ru->rf_map.card = 0;
  ru->rf_map.chain = 0; /* CC_id + chain_offset;*/
  wait_RUs();
  init_eNB_afterRU();

  printf("Sending sync to all threads\n");
  pthread_mutex_lock(&sync_mutex);
  sync_var=0;
  pthread_cond_broadcast(&sync_cond);
  pthread_mutex_unlock(&sync_mutex);

  return 0;
}
#endif

static  void wait_nfapi_init(char *thread_name) {

  printf( "waiting for NFAPI PNF connection and population of global structure (%s)\n",thread_name);
  pthread_mutex_lock( &nfapi_sync_mutex );
  
  while (nfapi_sync_var<0)
    pthread_cond_wait( &nfapi_sync_cond, &nfapi_sync_mutex );
  
  pthread_mutex_unlock(&nfapi_sync_mutex);
  
  /*
   * Raphael Defosseux: temporary workaround for CI
   * -- Repeating the message thrice to make sure
   * -- it is present during flush.
   */
  printf( "NFAPI: got sync (%s)\n", thread_name);
  printf( "NFAPI: got sync (%s)\n", thread_name);
  printf( "NFAPI: got sync (%s)\n", thread_name);
  fflush(stdout);
  fflush(stderr);
}

int main( int argc, char **argv )
{
  int i;
#if defined (XFORMS)
  void *status;
#endif

  int CC_id;
  int ru_id;
#if defined (XFORMS)
  int ret;
#endif

  if ( load_configmodule(argc,argv) == NULL) {
    exit_fun("[SOFTMODEM] Error, configuration module init failed\n");
  } 
      

  mode = normal_txrx;
  memset(&openair0_cfg[0],0,sizeof(openair0_config_t)*MAX_CARDS);

  memset(tx_max_power,0,sizeof(int)*MAX_NUM_CCs);

  set_latency_target();

  logInit();

  printf("Reading in command-line options\n");

  get_options ();
  if (CONFIG_ISFLAGSET(CONFIG_ABORT) ) {
      fprintf(stderr,"Getting configuration failed\n");
      exit(-1);
  }


#if T_TRACER
  T_Config_Init();
#endif



  //randominit (0);
  set_taus_seed (0);

  printf("configuring for RAU/RRU\n");

  if (opp_enabled ==1) {
    reset_opp_meas();
  }
  cpuf=get_cpu_freq_GHz();

#if defined(ENABLE_ITTI)

  printf("ITTI init\n");
  itti_init(TASK_MAX, THREAD_MAX, MESSAGES_ID_MAX, tasks_info, messages_info);

  // initialize mscgen log after ITTI
  MSC_INIT(MSC_E_UTRAN, THREAD_MAX+TASK_MAX);
#endif

  if (opt_type != OPT_NONE) {
    radio_type_t radio_type;

    if (frame_parms[0]->frame_type == FDD)
      radio_type = RADIO_TYPE_FDD;
    else
      radio_type = RADIO_TYPE_TDD;

    if (init_opt(in_path, in_ip, NULL, radio_type) == -1)
      LOG_E(OPT,"failed to run OPT \n");
  }

#ifdef PDCP_USE_NETLINK
  printf("PDCP netlink\n");
  netlink_init();
#if defined(PDCP_USE_NETLINK_QUEUES)
  pdcp_netlink_init();
#endif
#endif

#if !defined(ENABLE_ITTI)
  // to make a graceful exit when ctrl-c is pressed
  signal(SIGSEGV, signal_handler);
  signal(SIGINT, signal_handler);
#endif


  check_clock();

#ifndef PACKAGE_VERSION
#  define PACKAGE_VERSION "UNKNOWN-EXPERIMENTAL"
#endif

  LOG_I(HW, "Version: %s\n", PACKAGE_VERSION);




  printf("Before CC \n");

  printf("Runtime table\n");
  fill_modeled_runtime_table(runtime_phy_rx,runtime_phy_tx);


#ifndef DEADLINE_SCHEDULER
  
  printf("NO deadline scheduler\n");
  /* Currently we set affinity for UHD to CPU 0 for eNB/UE and only if number of CPUS >2 */
  
  cpu_set_t cpuset;
  int s;
  char cpu_affinity[1024];
  CPU_ZERO(&cpuset);
#ifdef CPU_AFFINITY
  if (get_nprocs() > 2) {
    CPU_SET(0, &cpuset);
    s = pthread_setaffinity_np(pthread_self(), sizeof(cpu_set_t), &cpuset);
    if (s != 0) {
      perror( "pthread_setaffinity_np");
      exit_fun("Error setting processor affinity");
    }
    LOG_I(HW, "Setting the affinity of main function to CPU 0, for device library to use CPU 0 only!\n");
  }
#endif
  
  /* Check the actual affinity mask assigned to the thread */
  s = pthread_getaffinity_np(pthread_self(), sizeof(cpu_set_t), &cpuset);
  if (s != 0) {
    perror( "pthread_getaffinity_np");
    exit_fun("Error getting processor affinity ");
  }
  memset(cpu_affinity, 0 , sizeof(cpu_affinity));
  for (int j = 0; j < CPU_SETSIZE; j++) {
    if (CPU_ISSET(j, &cpuset)) {
      char temp[1024];
      sprintf(temp, " CPU_%d ", j);
      strcat(cpu_affinity, temp);
    }
  }
  LOG_I(HW, "CPU Affinity of main() function is... %s\n", cpu_affinity);
#endif
  

  
  
#if defined(ENABLE_ITTI)
  if (RC.nb_inst > 0)  {
    
    // don't create if node doesn't connect to RRC/S1/GTP
      if (create_tasks(1) < 0) {
        printf("cannot create ITTI tasks\n");
        exit(-1); // need a softer mode
      }
    printf("ITTI tasks created\n");
  }
  else {
    printf("No ITTI, Initializing L1\n");
    RCconfig_L1();
  }
#endif

  /* Start the agent. If it is turned off in the configuration, it won't start */
  RCconfig_flexran();
  for (i = 0; i < RC.nb_L1_inst; i++) {
    flexran_agent_start(i);
  }

  // init UE_PF_PO and mutex lock
  pthread_mutex_init(&ue_pf_po_mutex, NULL);
  memset (&UE_PF_PO[0][0], 0, sizeof(UE_PF_PO_t)*MAX_MOBILES_PER_ENB*MAX_NUM_CCs);
  
  mlockall(MCL_CURRENT | MCL_FUTURE);
  
  pthread_cond_init(&sync_cond,NULL);
  pthread_mutex_init(&sync_mutex, NULL);
  
#ifdef XFORMS
  int UE_id;
  
  printf("XFORMS\n");

  if (do_forms==1) {
    fl_initialize (&argc, argv, NULL, 0, 0);
    
      form_stats_l2 = create_form_stats_form();
      fl_show_form (form_stats_l2->stats_form, FL_PLACE_HOTSPOT, FL_FULLBORDER, "l2 stats");
      form_stats = create_form_stats_form();
      fl_show_form (form_stats->stats_form, FL_PLACE_HOTSPOT, FL_FULLBORDER, "stats");
      
      for(UE_id=0; UE_id<scope_enb_num_ue; UE_id++) {
	for(CC_id=0; CC_id<MAX_NUM_CCs; CC_id++) {
	  form_enb[CC_id][UE_id] = create_lte_phy_scope_enb();
	  sprintf (title, "LTE UL SCOPE eNB for CC_id %d, UE %d",CC_id,UE_id);
	  fl_show_form (form_enb[CC_id][UE_id]->lte_phy_scope_enb, FL_PLACE_HOTSPOT, FL_FULLBORDER, title);
	  
	  if (otg_enabled) {
	    fl_set_button(form_enb[CC_id][UE_id]->button_0,1);
	    fl_set_object_label(form_enb[CC_id][UE_id]->button_0,"DL Traffic ON");
	  } else {
	    fl_set_button(form_enb[CC_id][UE_id]->button_0,0);
	    fl_set_object_label(form_enb[CC_id][UE_id]->button_0,"DL Traffic OFF");
	  }
	} // CC_id
      } // UE_id
    
    ret = pthread_create(&forms_thread, NULL, scope_thread, NULL);
    
    if (ret == 0)
      pthread_setname_np( forms_thread, "xforms" );
    
    printf("Scope thread created, ret=%d\n",ret);
  }
  
#endif
  
  rt_sleep_ns(10*100000000ULL);

  if (nfapi_mode)
  {
    printf("NFAPI*** - mutex and cond created - will block shortly for completion of PNF connection\n");
    pthread_cond_init(&sync_cond,NULL);
    pthread_mutex_init(&sync_mutex, NULL);
  }

  const char *nfapi_mode_str = "<UNKNOWN>";

  switch(nfapi_mode) {
    case 0:
      nfapi_mode_str = "MONOLITHIC";
      break;
    case 1:
      nfapi_mode_str = "PNF";
      break;
    case 2:
      nfapi_mode_str = "VNF";
      break;
    default:
      nfapi_mode_str = "<UNKNOWN NFAPI MODE>";
      break;
  }
  printf("NFAPI MODE:%s\n", nfapi_mode_str);

  if (nfapi_mode==2) // VNF
    wait_nfapi_init("main?");

  printf("START MAIN THREADS\n");
  
  // start the main threads

    number_of_cards = 1;    
    printf("RC.nb_L1_inst:%d\n", RC.nb_L1_inst);
    if (RC.nb_L1_inst > 0) {
      printf("Initializing eNB threads single_thread_flag:%d wait_for_sync:%d\n", single_thread_flag,wait_for_sync);
      init_eNB(single_thread_flag,wait_for_sync);
      //      for (inst=0;inst<RC.nb_L1_inst;inst++)
      //	for (CC_id=0;CC_id<RC.nb_L1_CC[inst];CC_id++) phy_init_lte_eNB(RC.eNB[inst][CC_id],0,0);
    }

    printf("wait_eNBs()\n");
    wait_eNBs();

    printf("About to Init RU threads RC.nb_RU:%d\n", RC.nb_RU);
    if (RC.nb_RU >0) {
      printf("Initializing RU threads\n");
      init_RU(rf_config_file,clock_source,time_source,send_dmrssync);
      for (ru_id=0;ru_id<RC.nb_RU;ru_id++) {
	RC.ru[ru_id]->rf_map.card=0;
	RC.ru[ru_id]->rf_map.chain=CC_id+chain_offset;
      }
    }

    config_sync_var=0;

    if (nfapi_mode==1) { // PNF
      wait_nfapi_init("main?");
    }

    printf("wait RUs\n");
    wait_RUs();
    printf("ALL RUs READY!\n");
    printf("RC.nb_RU:%d\n", RC.nb_RU);
    // once all RUs are ready intiailize the rest of the eNBs ((dependence on final RU parameters after configuration)
    printf("ALL RUs ready - init eNBs\n");

    if (nfapi_mode != 1 && nfapi_mode != 2)
    {
      printf("Not NFAPI mode - call init_eNB_afterRU()\n");
      init_eNB_afterRU();
    }
    else
    {
      printf("NFAPI mode - DO NOT call init_eNB_afterRU()\n");
    }
    
    printf("ALL RUs ready - ALL eNBs ready\n");
  
  
  // connect the TX/RX buffers
 
  sleep(1); /* wait for thread activation */
  
  printf("Sending sync to all threads\n");
  
  pthread_mutex_lock(&sync_mutex);
  sync_var=0;
  pthread_cond_broadcast(&sync_cond);
  pthread_mutex_unlock(&sync_mutex);

  // wait for end of program
  printf("TYPE <CTRL-C> TO TERMINATE\n");
  //getchar();

#if defined(ENABLE_ITTI)
  printf("Entering ITTI signals handler\n");
  itti_wait_tasks_end();
  printf("Returned from ITTI signal handler\n");
  oai_exit=1;
  printf("oai_exit=%d\n",oai_exit);
#else

  while (oai_exit==0)
    rt_sleep_ns(100000000ULL);
  printf("Terminating application - oai_exit=%d\n",oai_exit);

#endif

  // stop threads
#ifdef XFORMS
  printf("waiting for XFORMS thread\n");

  if (do_forms==1) {
    pthread_join(forms_thread,&status);
    fl_hide_form(form_stats->stats_form);
    fl_free_form(form_stats->stats_form);

      fl_hide_form(form_stats_l2->stats_form);
      fl_free_form(form_stats_l2->stats_form);

      for(UE_id=0; UE_id<scope_enb_num_ue; UE_id++) {
	for(CC_id=0; CC_id<MAX_NUM_CCs; CC_id++) {
	  fl_hide_form(form_enb[CC_id][UE_id]->lte_phy_scope_enb);
	  fl_free_form(form_enb[CC_id][UE_id]->lte_phy_scope_enb);
	}
      }
  }

#endif

  printf("stopping MODEM threads\n");

  // cleanup
  for (ru_id=0;ru_id<RC.nb_RU;ru_id++) {
    stop_ru(RC.ru[ru_id]);
  }

    stop_eNB(NB_eNB_INST);
    stop_RU(RC.nb_RU);
    /* release memory used by the RU/eNB threads (incomplete), after all
     * threads have been stopped (they partially use the same memory) */
    for (int inst = 0; inst < NB_eNB_INST; inst++) {
      for (int cc_id = 0; cc_id < RC.nb_CC[inst]; cc_id++) {
        free_transport(RC.eNB[inst][cc_id]);
        phy_free_lte_eNB(RC.eNB[inst][cc_id]);
      }
    }
    for (int inst = 0; inst < RC.nb_RU; inst++) {
      phy_free_RU(RC.ru[inst]);
    }
    free_lte_top();

  printf("About to call end_configmodule() from %s() %s:%d\n", __FUNCTION__, __FILE__, __LINE__);
  end_configmodule();
  printf("Called end_configmodule() from %s() %s:%d\n", __FUNCTION__, __FILE__, __LINE__);

  pthread_cond_destroy(&sync_cond);
  pthread_mutex_destroy(&sync_mutex);

  pthread_cond_destroy(&nfapi_sync_cond);
  pthread_mutex_destroy(&nfapi_sync_mutex);

  pthread_mutex_destroy(&ue_pf_po_mutex);

  // *** Handle per CC_id openair0


    for(ru_id=0; ru_id<RC.nb_RU; ru_id++) {
      if (RC.ru[ru_id]->rfdevice.trx_end_func) {
        RC.ru[ru_id]->rfdevice.trx_end_func(&RC.ru[ru_id]->rfdevice);
        RC.ru[ru_id]->rfdevice.trx_end_func = NULL;
      }
      if (RC.ru[ru_id]->ifdevice.trx_end_func) {
        RC.ru[ru_id]->ifdevice.trx_end_func(&RC.ru[ru_id]->ifdevice);
        RC.ru[ru_id]->ifdevice.trx_end_func = NULL;
      }
    }
  
  if (opt_enabled == 1)
    terminate_opt();
  
  logClean();

  printf("Bye.\n");
  
  return 0;
}<|MERGE_RESOLUTION|>--- conflicted
+++ resolved
@@ -130,11 +130,7 @@
 #endif
 volatile int             oai_exit = 0;
 
-<<<<<<< HEAD
 static clock_source_t clock_source = internal,time_source=internal;
-=======
-clock_source_t clock_source = internal;
->>>>>>> 0c83df3f
 static int wait_for_sync = 0;
 static int send_dmrssync     = 0;
 
