--- conflicted
+++ resolved
@@ -1458,14 +1458,10 @@
   pthread_cond_destroy(&sync_cond);
   pthread_mutex_destroy(&sync_mutex);
 
-<<<<<<< HEAD
   pthread_cond_destroy(&nfapi_sync_cond);
   pthread_mutex_destroy(&nfapi_sync_mutex);
 
-
-=======
   pthread_mutex_destroy(&ue_pf_po_mutex);
->>>>>>> 89ea5ed9
 
   // *** Handle per CC_id openair0
   if (UE_flag==1) {
