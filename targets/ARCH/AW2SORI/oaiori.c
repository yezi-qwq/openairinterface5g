/*! \file oaiori.c
 * \brief AW2S ORI API isolator 
 * \author  Raymond Knopp
 * \date 2019
 * \version 0.1
 * \company Eurecom
 * \maintainer:  raymond.knopp@eurecom.fr
 * \note
 * \warning
 */

#include <arpa/inet.h>
#include <linux/if_packet.h>
#include <stdio.h>
#include <string.h>
#include <stdlib.h>
#include <sys/ioctl.h>
#include <sys/socket.h>
#include <net/if.h>
#include <netinet/ether.h>
#include <unistd.h>
#include <errno.h>
#include <linux/sysctl.h>
#include <sys/sysctl.h>

#include "common_lib.h"
#include "ethernet_lib.h"

#include "ori.h"

#include "targets/ARCH/COMMON/common_lib.h"

typedef struct eutra_bandentry_s {
  int16_t band;
  uint32_t ul_min;
  uint32_t ul_max;
  uint32_t dl_min;
  uint32_t dl_max;
  uint32_t N_OFFs_DL;
} eutra_bandentry_t;

typedef struct band_info_s {
  int nbands;
  eutra_bandentry_t band_info[100];
} band_info_t;


static const eutra_bandentry_t eutra_bandtable[] = {
  {1,  19200, 19800, 21100, 21700, 0     },
  {2,  18500, 19100, 19300, 19900, 6000  },
  {3,  17100, 17850, 18050, 18800, 12000 },
  {4,  17100, 17550, 21100, 21550, 19500 },
  {5,  8240,  8490,  8690,  8940,  24000 },
  {6,  8300,  8400,  8750,  8850,  26500 },
  {7,  25000, 25700, 26200, 26900, 27500 },
  {8,  8800,  9150,  9250,  9600,  34500 },
  {9,  17499, 17849, 18449, 18799, 38000 },
  {10, 17100, 17700, 21100, 21700, 41500 },
  {11, 14279, 14529, 14759, 15009, 47500 },
  {12, 6980,  7160,  7280,  7460,  50100 },
  {13, 7770,  7870,  7460,  7560,  51800 },
  {14, 7880,  7980,  7580,  7680,  52800 },
  {17, 7040,  7160,  7340,  7460,  57300 },
  {18, 8150,  9650,  8600,  10100, 58500 },
  {19, 8300,  8450,  8750,  8900,  60000 },
  {20, 8320,  8620,  7910,  8210,  61500 },
  {21, 14479, 14629, 14959, 15109, 64500 },
  {22, 34100, 34900, 35100, 35900, 66000 },
  {23, 20000, 20200, 21800, 22000, 75000 },
  {24, 16126, 16605, 15250, 15590, 77000 },
  {25, 18500, 19150, 19300, 19950, 80400 },
  {26, 8140,  8490,  8590,  8940,  86900 },
  {27, 8070,  8240,  8520,  8690,  90400 },
  {28, 7030,  7580,  7580,  8130,  92100 },
  {29, 0,     0,     7170,  7280,  96600 },
  {30, 23050, 23250, 23500, 23600, 97700 },
  {31, 45250, 34900, 46250, 35900, 98700 },
  {32, 0,     0,     14520, 14960, 99200 },
  {33, 19000, 19200, 19000, 19200, 360000},
  {34, 20100, 20250, 20100, 20250, 362000},
  {35, 18500, 19100, 18500, 19100, 363500},
  {36, 19300, 19900, 19300, 19900, 369500},
  {37, 19100, 19300, 19100, 19300, 375500},
  {38, 25700, 26200, 25700, 26200, 377500},
  {39, 18800, 19200, 18800, 19200, 382500},
  {40, 23000, 24000, 23000, 24000, 386500},
  {41, 24960, 26900, 24960, 26900, 396500},
  {42, 34000, 36000, 34000, 36000, 415900},
  {43, 36000, 38000, 36000, 38000, 435900},
  {44, 7030,  8030,  7030,  8030,  455900},
  {45, 14470, 14670, 14470, 14670, 465900},
  {46, 51500, 59250, 51500, 59250, 467900},
  {65, 19200, 20100, 21100, 22000, 655360},
  {66, 17100, 18000, 21100, 22000, 664360},
  {67, 0,     0,     7380,  7580,  67336 },
  {68, 6980,  7280,  7530,  7830,  67536 }
};


#define BANDTABLE_SIZE (sizeof(eutra_bandtable)/sizeof(eutra_bandentry_t))

uint32_t to_earfcn_DL_aw2s(int eutra_bandP, long long int dl_CarrierFreq, uint32_t bw) {
  uint32_t dl_CarrierFreq_by_100k = dl_CarrierFreq / 100000;
  int i=0;
  if (eutra_bandP > 68) { printf("eutra_band %d > 68\n", eutra_bandP); exit(-1);}



  if (eutra_bandP > 0) 
    for (i = 0; i < BANDTABLE_SIZE && eutra_bandtable[i].band != eutra_bandP; i++);
  printf("AW2S: band %d: index %d\n",eutra_bandP, i);

  if (i >= BANDTABLE_SIZE) { printf(" i = %d , it will trigger out-of-bounds read.\n",i); exit(-1);}

  while(i<BANDTABLE_SIZE) {
    if (dl_CarrierFreq_by_100k < eutra_bandtable[i].dl_min) {
                printf("Band %d, bw %u : DL carrier frequency %u .1 MHz < %u\n",
                eutra_bandtable[i].band, bw, dl_CarrierFreq_by_100k,
                eutra_bandtable[i].dl_min); i++; continue;}

    if(dl_CarrierFreq_by_100k >
                (eutra_bandtable[i].dl_max - bw)) {
                printf("Band %d, bw %u : DL carrier frequency %u .1MHz > %d\n",
                eutra_bandtable[i].band, bw, dl_CarrierFreq_by_100k,
                eutra_bandtable[i].dl_max - bw); i++;continue; }
    printf("AW2S: dl_CarrierFreq_by_100k %d, dl_min %d\n",dl_CarrierFreq_by_100k,eutra_bandtable[i].dl_min);

    return (dl_CarrierFreq_by_100k - eutra_bandtable[i].dl_min +
            (eutra_bandtable[i].N_OFFs_DL / 10));

  }
  printf("No DL band found\n");
  exit(-1);
}
uint32_t to_earfcn_UL_aw2s(int eutra_bandP, long long int ul_CarrierFreq, uint32_t bw) {
  uint32_t ul_CarrierFreq_by_100k = ul_CarrierFreq / 100000;
  int i;
  if(eutra_bandP >= 69) {
     printf("eutra_band %d > 68\n", eutra_bandP);
     exit(-1);
  }


  for (i = 0; i < BANDTABLE_SIZE && eutra_bandtable[i].band != eutra_bandP; i++);

  if(i >= BANDTABLE_SIZE) {printf("i = %d , it will trigger out-of-bounds read.\n",i); exit(-1);}

  if(ul_CarrierFreq_by_100k < eutra_bandtable[i].ul_min) {
              printf("Band %d, bw %u : UL carrier frequency %u Hz < %u\n",
              eutra_bandP, bw, ul_CarrierFreq_by_100k,
              eutra_bandtable[i].ul_min);
              exit(-1);
  }
  if(ul_CarrierFreq_by_100k > (eutra_bandtable[i].ul_max - bw)) {
              printf("Band %d, bw %u : UL carrier frequency %u Hz > %d\n",
              eutra_bandP, bw, ul_CarrierFreq_by_100k,
              eutra_bandtable[i].ul_max - bw);
              exit(-1);
  }
  return (ul_CarrierFreq_by_100k - eutra_bandtable[i].ul_min +
          ((eutra_bandtable[i].N_OFFs_DL + 180000) / 10));
}

int get_mac_addr(const char *iface,unsigned char *mac)

{
    int fd;
    struct ifreq ifr;
    int ret=0;

    memset(&ifr, 0, sizeof(ifr));
    fd = socket(AF_INET, SOCK_DGRAM, 0);
    ifr.ifr_addr.sa_family = AF_INET;
    strncpy(ifr.ifr_name , iface , IFNAMSIZ-1);
    if (0 == ioctl(fd, SIOCGIFHWADDR, &ifr)) memcpy((void*)mac,(void *)ifr.ifr_hwaddr.sa_data,6);
    else {
      printf("No MAC address!\n");
      ret = -1;
    }

    printf("%s : %2x:%2x:%2x:%2x:%2x:%2x\n",iface,mac[0],mac[1],mac[2],mac[3],mac[4],mac[5]);
    close(fd);
    return(ret);
}


void cb(void * userData, ORI_IndicationType_e type, ORI_IndicationValue_u value)
{
  printf("============> Got indication %s\n", ORI_IndicationType_Print(type));
  if(type == ORI_IndicationType_ObjectStateChange)
    {
      ORI_Object_s * obj = value.objectStateChange.object;
      printf("State change for %s:%d -> %s : %s\n", ORI_ObjectType_Print(obj->typeRef.type), obj->instanceNumber,
	     ORI_StateType_Print(value.objectStateChange.stateType),
	     value.objectStateChange.stateType == ORI_StateType_AST ? ORI_AST_Print(obj->ast) : ORI_FST_Print(obj->fst));
    }
  else if(type == ORI_IndicationType_FaultChange)
    {
      ORI_Object_s * obj = value.faultChange.object;
      ORI_Fault_s * fault = value.faultChange.fault;
      printf("Fault change for %s:%d -> %s : %s\n", ORI_ObjectType_Print(obj->typeRef.type), obj->instanceNumber,
	     ORI_FaultType_Print(value.faultChange.faultType),
	     ORI_FaultState_Print(fault->state));
      if(fault->state == ORI_FaultState_Active)
	{
	  printf("\t Fault severity: %s\n", ORI_FaultSeverity_Print(fault->severity));
	  printf("\t Timestamp: %s\n", fault->timestamp);
	  printf("\t Description: %s\n", fault->desc);
	}
    }
  printf("<============\n");
}

int aw2s_oricleanup(openair0_device *device) {

  ORI_s *               ori = (ORI_s*)device->thirdparty_priv;

  ORI_Disconnect(ori);
  ORI_Free(ori);

  return(0);
}

int aw2s_startstreaming(openair0_device *device) {

  ORI_s *               ori = (ORI_s*)device->thirdparty_priv;
  ORI_Result_e  result;
  ORI_Result_e  RE_result;

  openair0_config_t *openair0_cfg = device->openair0_cfg;
  ORI_Object_s *tx0,*tx1,*tx2,*tx3,*rx0,*rx1,*rx2,*rx3;
  if (openair0_cfg->nr_flag == 0 ) {
    tx0= ORI_FindObject(ori, openair0_cfg->duplex_mode == duplex_mode_FDD ? ORI_ObjectType_TxEUtraFDD :ORI_ObjectType_TxEUtraTDD, 0, NULL);
    tx1= (openair0_cfg->tx_num_channels > 1) ? ORI_FindObject(ori, openair0_cfg->duplex_mode == duplex_mode_FDD ?ORI_ObjectType_TxEUtraFDD : ORI_ObjectType_TxEUtraTDD, 1, NULL) : NULL;
    tx2= (openair0_cfg->tx_num_channels > 2) ? ORI_FindObject(ori, openair0_cfg->duplex_mode == duplex_mode_FDD ?ORI_ObjectType_TxEUtraFDD : ORI_ObjectType_TxEUtraTDD, 2, NULL) : NULL;
    tx3= (openair0_cfg->tx_num_channels > 3) ? ORI_FindObject(ori, openair0_cfg->duplex_mode == duplex_mode_FDD ?ORI_ObjectType_TxEUtraFDD : ORI_ObjectType_TxEUtraTDD, 3, NULL) : NULL;
    rx0= ORI_FindObject(ori, openair0_cfg->duplex_mode == duplex_mode_FDD ?ORI_ObjectType_RxEUtraFDD : ORI_ObjectType_RxEUtraTDD, 0, NULL);
    rx1= (openair0_cfg->rx_num_channels > 1) ? ORI_FindObject(ori, openair0_cfg->duplex_mode == duplex_mode_FDD ?ORI_ObjectType_RxEUtraFDD : ORI_ObjectType_RxEUtraTDD, 1, NULL) : NULL;
    rx2= (openair0_cfg->rx_num_channels > 2) ? ORI_FindObject(ori, openair0_cfg->duplex_mode == duplex_mode_FDD ?ORI_ObjectType_RxEUtraFDD : ORI_ObjectType_RxEUtraTDD, 2, NULL) : NULL;
    rx3= (openair0_cfg->rx_num_channels > 3) ? ORI_FindObject(ori, openair0_cfg->duplex_mode == duplex_mode_FDD ?ORI_ObjectType_RxEUtraFDD : ORI_ObjectType_RxEUtraTDD, 3, NULL) : NULL;
  } else {
    tx0= ORI_FindObject(ori, openair0_cfg->duplex_mode == duplex_mode_FDD ? ORI_ObjectType_TxNRFDD :ORI_ObjectType_TxNRTDD, 0, NULL);
    tx1= (openair0_cfg->tx_num_channels > 1) ? ORI_FindObject(ori, openair0_cfg->duplex_mode == duplex_mode_FDD ?ORI_ObjectType_TxNRFDD : ORI_ObjectType_TxNRTDD, 1, NULL) : NULL;
    tx2= (openair0_cfg->tx_num_channels > 2) ? ORI_FindObject(ori, openair0_cfg->duplex_mode == duplex_mode_FDD ?ORI_ObjectType_TxNRFDD : ORI_ObjectType_TxNRTDD, 2, NULL) : NULL;
    tx3= (openair0_cfg->tx_num_channels > 3) ? ORI_FindObject(ori, openair0_cfg->duplex_mode == duplex_mode_FDD ?ORI_ObjectType_TxNRFDD : ORI_ObjectType_TxNRTDD, 3, NULL) : NULL;
    rx0= ORI_FindObject(ori, openair0_cfg->duplex_mode == duplex_mode_FDD ?ORI_ObjectType_RxEUtraFDD : ORI_ObjectType_RxEUtraTDD, 0, NULL);
    rx1= (openair0_cfg->rx_num_channels > 1) ? ORI_FindObject(ori, openair0_cfg->duplex_mode == duplex_mode_FDD ?ORI_ObjectType_RxNRFDD : ORI_ObjectType_RxNRTDD, 1, NULL) : NULL;
    rx2= (openair0_cfg->rx_num_channels > 2) ? ORI_FindObject(ori, openair0_cfg->duplex_mode == duplex_mode_FDD ?ORI_ObjectType_RxNRFDD : ORI_ObjectType_RxNRTDD, 2, NULL) : NULL;
    rx3= (openair0_cfg->rx_num_channels > 3) ? ORI_FindObject(ori, openair0_cfg->duplex_mode == duplex_mode_FDD ?ORI_ObjectType_RxNRFDD : ORI_ObjectType_RxNRTDD, 3, NULL) : NULL;

  }
  ORI_Object_s *link= ORI_FindObject(ori, ORI_ObjectType_ORILink, 0, NULL);

  if (tx0 == NULL || 
      (tx1 == NULL && openair0_cfg->tx_num_channels > 1) || 
      (tx2 == NULL && openair0_cfg->tx_num_channels > 2) ||
      (tx3 == NULL && openair0_cfg->tx_num_channels > 3) ||
      rx0 == NULL || 
      (rx1 == NULL && openair0_cfg->rx_num_channels > 1) || 
      (rx2 == NULL && openair0_cfg->rx_num_channels > 2) || 
      (rx3 == NULL && openair0_cfg->rx_num_channels > 3) || 
      link == NULL) return (-1);

 /*******************************************************************
   * UNLOCK Link 
   *******************************************************************/


  result = ORI_ObjectStateModification(ori, link, ORI_AST_Unlocked, &RE_result);
  if(result != ORI_Result_SUCCESS)
    {
      printf("ORI_ObjectStateModify failed with error: %s\n", ORI_Result_Print(result));
      aw2s_oricleanup(device);
      return -1;
    }

 /*******************************************************************
   * UNLOCK TX0
   *******************************************************************/


  /* Put Tx0 into service */
  result = ORI_ObjectStateModification(ori, tx0, ORI_AST_Unlocked, &RE_result);
  if(result != ORI_Result_SUCCESS)
    {
      printf("ORI_ObjectStateModify failed with error: %s\n", ORI_Result_Print(result));
      aw2s_oricleanup(device);
      return -1;
    }
  printf("ORI_ObjectStateModify: %s\n", ORI_Result_Print(RE_result));



  /*******************************************************************
   * UNLOCK TX1
   *******************************************************************/

  if (tx1) { 
    printf("\n\n\n========================================================\n");

    /* Put Tx1 into service */
   result = ORI_ObjectStateModification(ori, tx1, ORI_AST_Unlocked, &RE_result);
    if(result != ORI_Result_SUCCESS)
      {
        printf("ORI_ObjectStateModify failed with error: %s\n", ORI_Result_Print(result));
        aw2s_oricleanup(device);
        return -1;
      }
    printf("ORI_ObjectStateModify: %s\n", ORI_Result_Print(RE_result));
  }
  /*******************************************************************
   * UNLOCK TX2
   *******************************************************************/

  if (tx2) { 
    printf("\n\n\n========================================================\n");

    /* Put Tx1 into service */
   result = ORI_ObjectStateModification(ori, tx2, ORI_AST_Unlocked, &RE_result);
    if(result != ORI_Result_SUCCESS)
      {
        printf("ORI_ObjectStateModify failed with error: %s\n", ORI_Result_Print(result));
        aw2s_oricleanup(device);
        return -1;
      }
    printf("ORI_ObjectStateModify: %s\n", ORI_Result_Print(RE_result));
  }
  /*******************************************************************
   * UNLOCK TX3
   *******************************************************************/

  if (tx3) { 
    printf("\n\n\n========================================================\n");

    /* Put Tx3 into service */
   result = ORI_ObjectStateModification(ori, tx1, ORI_AST_Unlocked, &RE_result);
    if(result != ORI_Result_SUCCESS)
      {
        printf("ORI_ObjectStateModify failed with error: %s\n", ORI_Result_Print(result));
        aw2s_oricleanup(device);
        return -1;
      }
    printf("ORI_ObjectStateModify: %s\n", ORI_Result_Print(RE_result));
  }
  /*******************************************************************
   * UNLOCK RX0
   *******************************************************************/

  printf("\n\n\n========================================================\n");

  /* Put Rx0 into service */
  result = ORI_ObjectStateModification(ori, rx0, ORI_AST_Unlocked, &RE_result);
  if(result != ORI_Result_SUCCESS)
    {
      printf("ORI_ObjectStateModify failed with error: %s\n", ORI_Result_Print(result));
      aw2s_oricleanup(device);
      return -1;
    }
  printf("ORI_ObjectStateModify: %s\n", ORI_Result_Print(RE_result));




  /*******************************************************************
   * UNLOCK RX1
   *******************************************************************/
  if (rx1) {
    printf("\n\n\n========================================================\n");

    /* Put Rx1 into service */
    result = ORI_ObjectStateModification(ori, rx1, ORI_AST_Unlocked, &RE_result);
    if(result != ORI_Result_SUCCESS)
      {
        printf("ORI_ObjectStateModify failed with error: %s\n", ORI_Result_Print(result));
        aw2s_oricleanup(device);
        return -1;
      }
    printf("ORI_ObjectStateModify: %s\n", ORI_Result_Print(RE_result));
  }

  /*******************************************************************
   * UNLOCK RX2
   *******************************************************************/
  if (rx2) {
    printf("\n\n\n========================================================\n");

    /* Put Rx1 into service */
    result = ORI_ObjectStateModification(ori, rx2, ORI_AST_Unlocked, &RE_result);
    if(result != ORI_Result_SUCCESS)
      {
        printf("ORI_ObjectStateModify failed with error: %s\n", ORI_Result_Print(result));
        aw2s_oricleanup(device);
        return -1;
      }
    printf("ORI_ObjectStateModify: %s\n", ORI_Result_Print(RE_result));
  }
  /*******************************************************************
   * UNLOCK RX3
   *******************************************************************/
  if (rx3) {
    printf("\n\n\n========================================================\n");

    /* Put Rx1 into service */
    result = ORI_ObjectStateModification(ori, rx3, ORI_AST_Unlocked, &RE_result);
    if(result != ORI_Result_SUCCESS)
      {
        printf("ORI_ObjectStateModify failed with error: %s\n", ORI_Result_Print(result));
        aw2s_oricleanup(device);
        return -1;
      }
    printf("ORI_ObjectStateModify: %s\n", ORI_Result_Print(RE_result));
  }
  /*
  while (rx0->fst != ORI_FST_Operational || 
         (openair0_cfg->rx_num_channels > 1 && rx1->fst != ORI_FST_Operational) || 
         tx0->fst != ORI_FST_Operational || 
         (openair0_cfg->tx_num_channels > 1 && tx1->fst != ORI_FST_Operational))
<<<<<<< HEAD
  {  
     printf("rx0->fst %d,rx1->fst %d,tx0->fst %d, tx1->fst %d\n",
	    rx0->fst,rx1 ? rx1->fst : -1, tx0->fst, tx1 ? tx1->fst: -1);
  }	

=======
  {}	
*/
>>>>>>> 74fd3f02
  // test RX interface 
  uint64_t TS;
  char temp_rx[1024] __attribute__((aligned(32)));
  int aid,r0=0,r1=(openair0_cfg->rx_num_channels > 1) ? 0 : 1;
  int r2=(openair0_cfg->rx_num_channels > 2) ? 0 : 1;
  int r3=(openair0_cfg->rx_num_channels > 3) ? 0 : 1;

  int i;
  int Npackets=1024000;
  for (i=0;i<Npackets;i++) {
    device->trx_read_func2(device,
                           (openair0_timestamp*)&TS,
                           (void*)temp_rx,
                           256,
                           &aid);
    if (aid == 0) r0=1;
    if (aid == 1) r1=1;
    if (aid == 2) r2=1;
    if (aid == 3) r3=1;
  }
  if (r0==1 && r1==1 && r2==1 && r3==1) printf("Streaming started, returning to OAI\n");
  else {
    printf("Didn't get anything from one antenna port after %d packets %d,%d,%d,%d\n",Npackets,r0,r1,r2,r3);
    return(-1);
  }
  return(0);

}

uint32_t to_nrarfcn(int nr_bandP,
                    uint64_t dl_CarrierFreq,
                    uint8_t scs_index,
                    uint32_t bw);

int aw2s_oriinit(openair0_device *device) {


  ORI_s * 		ori;
  ORI_Result_e	result;
  ORI_Result_e	RE_result;
  ORI_Object_s * 	objects[100];
  uint32_t 		numObjects;
  uint32_t		i;

  eth_params_t *eth_params = device->eth_params;

  openair0_config_t *openair0_cfg = device->openair0_cfg;

  
  /*******************************************************************
   * CREATION AND CONNECTION
   *******************************************************************/

  printf("Initializing the ORI control interface\n");

  /* Create context */
  ori = ORI_Create();
  if(!ori)
    {
      printf("Failed to create ORI context\n");
      return -1;
    }
  device->thirdparty_priv = (void *)ori;
  ori->userData = (void *)ori;
  ori->indicationCallback = cb;
	
  /* Connect... */
  printf("Trying to connect to AW2S device on %s : %d\n",eth_params->remote_addr, eth_params->remote_portc);
  result = ORI_Connect(ori, eth_params->remote_addr, eth_params->remote_portc, 3000, 0);
  if(result != ORI_Result_SUCCESS)
    {
      printf("ORI_Connect failed with error: %s\n", ORI_Result_Print(result));
      aw2s_oricleanup(device);
      return -1;
    }
	
  /* First health check */
  result = ORI_HealthCheck(ori, 6000, &RE_result);
  if(result != ORI_Result_SUCCESS)
    {
      printf("ORI_HealthCheck failed with error: %s\n", ORI_Result_Print(result));
      aw2s_oricleanup(device);
      return -1;
    }
  printf("ORI_HealthCheck: %s\n", ORI_Result_Print(RE_result));
	
  /* Set RE time */
  result = ORI_SetTime(ori, &RE_result);
  if(result != ORI_Result_SUCCESS)
    {
      printf("ORI_SetTime failed with error: %s\n", ORI_Result_Print(result));
      aw2s_oricleanup(device);
      return -1;
    }
  printf("ORI_SetTime: %s\n", ORI_Result_Print(RE_result));




  /*******************************************************************
   * SOFTWARE PARAMETERS ALIGNMENT
   *******************************************************************/

  /* Report all current objects parameters */
  result = ORI_ObjectParamReport(ori, NULL, 0, ORI_ObjectParam_All, &RE_result);
  if(result != ORI_Result_SUCCESS)
    {
      printf("ORI_ObjectParamReport failed with error: %s\n", ORI_Result_Print(result));
      aw2s_oricleanup(device);
      return -1;
    }
  
   printf("ORI_ObjectParamReport: %s\n", ORI_Result_Print(RE_result));




  /*******************************************************************
   * TX PATHS CREATION
   *******************************************************************/

  /* Prepare parameters */
  ORI_ObjectTypeRef_s txTypeRef = { NULL, openair0_cfg->duplex_mode == duplex_mode_FDD ? 
                                          (openair0_cfg->nr_flag == 0 ? ORI_ObjectType_TxEUtraFDD : ORI_ObjectType_TxNRFDD):
                                          (openair0_cfg->nr_flag == 0 ? ORI_ObjectType_TxEUtraTDD : ORI_ObjectType_TxNRTDD)};
  ORI_ObjectParams_u txParams;
  ORI_ObjectParam_e txParamList[9];
  ORI_Result_e txParamResult[9];
  int num_txparams;

  txParamList[0] = ORI_ObjectParam_SigPath_antPort; 
  txParamList[1] = ORI_ObjectParam_SigPath_axcW; 
  txParamList[2] = ORI_ObjectParam_SigPath_axcB;
  txParamList[3] = ORI_ObjectParam_SigPath_chanBW; 
  txParamList[4] = (openair0_cfg->nr_flag ==0) ? ORI_ObjectParam_SigPath_earfcn : ORI_ObjectParam_SigPath_AWS_arfcn; 
  txParamList[5] = ORI_ObjectParam_TxSigPath_maxTxPwr;
  num_txparams = 6;


  /* Create tx0 */
  ORI_Object_s * tx0;
  printf("AW2S: duplex_mode %d, tx_bw %f, rx_bw %f\n",openair0_cfg->duplex_mode,openair0_cfg->tx_bw,openair0_cfg->rx_bw);
  if (openair0_cfg->duplex_mode == duplex_mode_FDD && openair0_cfg->nr_flag == 0) {
    txParams.TxEUtraFDD.antPort = ORI_FindObject(ori, ORI_ObjectType_AntennaPort, 0, NULL);
    txParams.TxEUtraFDD.axcW = 1;
    txParams.TxEUtraFDD.axcB = 0;
    txParams.TxEUtraFDD.chanBW = openair0_cfg->tx_bw/100e3;
    txParams.TxEUtraTDD.earfcn = to_earfcn_DL_aw2s(-1,(long long int)openair0_cfg->tx_freq[0],txParams.TxEUtraTDD.chanBW);
    txParams.TxEUtraFDD.maxTxPwr = 430-((int)openair0_cfg->tx_gain[0]*10);
  }
  else if (openair0_cfg->duplex_mode == duplex_mode_FDD && openair0_cfg->nr_flag == 1) {
    txParams.TxNRFDD.antPort = ORI_FindObject(ori, ORI_ObjectType_AntennaPort, 0, NULL);
    txParams.TxNRFDD.axcW = 1;
    txParams.TxNRFDD.axcB = 0;
    txParams.TxNRFDD.chanBW = openair0_cfg->tx_bw/100e3;

    txParams.TxNRFDD.AWS_arfcn = to_nrarfcn(openair0_cfg->nr_band,(long long int)openair0_cfg->tx_freq[0],openair0_cfg->nr_scs_for_raster,(uint32_t)openair0_cfg->tx_bw);
    txParams.TxNRFDD.maxTxPwr = 430-((int)openair0_cfg->tx_gain[0]*10);
  }
  else if (openair0_cfg->duplex_mode == duplex_mode_TDD && openair0_cfg->nr_flag == 0) {
    txParams.TxEUtraTDD.antPort = ORI_FindObject(ori, ORI_ObjectType_AntennaPort, 0, NULL);
    txParams.TxEUtraTDD.axcW = 1;
    txParams.TxEUtraTDD.axcB = 0;
    txParams.TxEUtraTDD.chanBW = openair0_cfg->tx_bw/100e3;
    txParams.TxEUtraTDD.earfcn = to_earfcn_DL_aw2s(-1,(long long int)openair0_cfg->tx_freq[0],txParams.TxEUtraTDD.chanBW);
    txParams.TxEUtraTDD.maxTxPwr = 430-((int)openair0_cfg->tx_gain[0]*10);

    printf("AW2S: Configuring for LTE TDD, EARFCN %u, Power %d, BW %d\n",
	txParams.TxEUtraTDD.earfcn,txParams.TxEUtraTDD.maxTxPwr,txParams.TxEUtraTDD.chanBW);
  }
  else if (openair0_cfg->duplex_mode == duplex_mode_TDD && openair0_cfg->nr_flag == 1) {
    txParams.TxNRTDD.antPort = ORI_FindObject(ori, ORI_ObjectType_AntennaPort, 0, NULL);
    txParams.TxNRTDD.axcW = 1;
    txParams.TxNRTDD.axcB = 0;
    txParams.TxNRTDD.chanBW = openair0_cfg->tx_bw/100e3;
    txParams.TxNRTDD.AWS_arfcn = to_nrarfcn(openair0_cfg->nr_band,(long long int)openair0_cfg->tx_freq[0],openair0_cfg->nr_scs_for_raster,(uint32_t)openair0_cfg->tx_bw);
    txParams.TxNRTDD.maxTxPwr = 430-((int)openair0_cfg->tx_gain[0]*10);

    printf("AW2S: Configuring for NR TDD, NRARFCN %u, Power %d, BW %d\n",
	txParams.TxNRTDD.AWS_arfcn,txParams.TxNRTDD.maxTxPwr,txParams.TxNRTDD.chanBW);
  }
  else {
    aw2s_oricleanup(device);
    return -1;
  }
  result = ORI_ObjectCreation(ori, txTypeRef, txParams, txParamList, num_txparams, txParamResult, &tx0, &RE_result);
  if(RE_result != ORI_Result_SUCCESS)
    {
      printf("ORI_ObjectCreation (txParams0.TxEUtra/NRFDD/TDD) failed with error: %s (%s,%s,%s,%s,%s,%s\n", ORI_Result_Print(RE_result),
	ORI_Result_Print(txParamResult[0]),
        ORI_Result_Print(txParamResult[1]),
        ORI_Result_Print(txParamResult[2]),
        ORI_Result_Print(txParamResult[3]),
        ORI_Result_Print(txParamResult[4]),
        ORI_Result_Print(txParamResult[5]));
      aw2s_oricleanup(device);
      return -1;
    }
  printf("ORI_ObjectCreation (txParams0.TxEUtra/NRFDD/TDD): %s\n", ORI_Result_Print(RE_result));


  /* Create tx1 */
  if (openair0_cfg->tx_num_channels > 1) {
    ORI_Object_s * tx1;
    if (openair0_cfg->duplex_mode == duplex_mode_FDD && openair0_cfg->nr_flag == 0) 
       txParams.TxEUtraFDD.antPort = ORI_FindObject(ori, ORI_ObjectType_AntennaPort, 1, NULL);
    else if (openair0_cfg->duplex_mode == duplex_mode_FDD && openair0_cfg->nr_flag == 1)  
       txParams.TxNRFDD.antPort = ORI_FindObject(ori, ORI_ObjectType_AntennaPort, 1, NULL);
    else if (openair0_cfg->duplex_mode == duplex_mode_TDD && openair0_cfg->nr_flag == 0)  
       txParams.TxEUtraTDD.antPort = ORI_FindObject(ori, ORI_ObjectType_AntennaPort, 1, NULL);
    else if (openair0_cfg->duplex_mode == duplex_mode_TDD && openair0_cfg->nr_flag == 1)  
       txParams.TxNRTDD.antPort = ORI_FindObject(ori, ORI_ObjectType_AntennaPort, 1, NULL);
    result = ORI_ObjectCreation(ori, txTypeRef, txParams, txParamList, num_txparams, txParamResult, &tx1, &RE_result);
    if(RE_result != ORI_Result_SUCCESS)
      {
        printf("ORI_ObjectCreation (txParams1.TxEUtra/NRFDD/TDD) failed with error: %s\n", ORI_Result_Print(result));
        aw2s_oricleanup(device);
        return -1;
      }
    printf("ORI_ObjectCreation (txParams1.TxEUtra/NRFDD/TDD): %s\n", ORI_Result_Print(RE_result));
  }

  if (openair0_cfg->tx_num_channels > 2) {
    ORI_Object_s * tx2;
    if (openair0_cfg->duplex_mode == duplex_mode_FDD && openair0_cfg->nr_flag == 0) 
       txParams.TxEUtraFDD.antPort = ORI_FindObject(ori, ORI_ObjectType_AntennaPort, 2, NULL);
    else if (openair0_cfg->duplex_mode == duplex_mode_FDD && openair0_cfg->nr_flag == 1)  
       txParams.TxNRFDD.antPort = ORI_FindObject(ori, ORI_ObjectType_AntennaPort, 2, NULL);
    else if (openair0_cfg->duplex_mode == duplex_mode_TDD && openair0_cfg->nr_flag == 0)  
       txParams.TxEUtraTDD.antPort = ORI_FindObject(ori, ORI_ObjectType_AntennaPort, 2, NULL);
    else if (openair0_cfg->duplex_mode == duplex_mode_TDD && openair0_cfg->nr_flag == 1)  
       txParams.TxNRTDD.antPort = ORI_FindObject(ori, ORI_ObjectType_AntennaPort, 2, NULL);
    result = ORI_ObjectCreation(ori, txTypeRef, txParams, txParamList, num_txparams, txParamResult, &tx2, &RE_result);
    if(RE_result != ORI_Result_SUCCESS)
      {
        printf("ORI_ObjectCreation (txParams1.TxEUtraFDD/TDD) failed with error: %s\n", ORI_Result_Print(result));
        aw2s_oricleanup(device);
        return -1;
      }
    printf("ORI_ObjectCreation (txParams1.TxEUtraFDD/TDD): %s\n", ORI_Result_Print(RE_result));
  }
  if (openair0_cfg->tx_num_channels == 4) {
    ORI_Object_s * tx3;
    if (openair0_cfg->duplex_mode == duplex_mode_FDD && openair0_cfg->nr_flag == 0) 
       txParams.TxEUtraFDD.antPort = ORI_FindObject(ori, ORI_ObjectType_AntennaPort, 3, NULL);
    else if (openair0_cfg->duplex_mode == duplex_mode_FDD && openair0_cfg->nr_flag == 1)  
       txParams.TxNRFDD.antPort = ORI_FindObject(ori, ORI_ObjectType_AntennaPort, 3, NULL);
    else if (openair0_cfg->duplex_mode == duplex_mode_TDD && openair0_cfg->nr_flag == 0)  
       txParams.TxEUtraTDD.antPort = ORI_FindObject(ori, ORI_ObjectType_AntennaPort, 3, NULL);
    else if (openair0_cfg->duplex_mode == duplex_mode_TDD && openair0_cfg->nr_flag == 1)  
       txParams.TxNRTDD.antPort = ORI_FindObject(ori, ORI_ObjectType_AntennaPort, 3, NULL);
    result = ORI_ObjectCreation(ori, txTypeRef, txParams, txParamList, num_txparams, txParamResult, &tx3, &RE_result);
    if(RE_result != ORI_Result_SUCCESS)
      {
        printf("ORI_ObjectCreation (txParams1.TxEUtra/NRFDD/TDD) failed with error: %s\n", ORI_Result_Print(result));
        aw2s_oricleanup(device);
        return -1;
      }
    printf("ORI_ObjectCreation (txParams3.TxEUtra/NRFDD/TDD): %s\n", ORI_Result_Print(RE_result));
  }


  /*******************************************************************
   * RX PATHS CREATION
   *******************************************************************/

  /* Prepare parameters */
  ORI_ObjectTypeRef_s rxTypeRef = { NULL,  openair0_cfg->duplex_mode == duplex_mode_FDD ? 
                                           (openair0_cfg->nr_flag == 0 ? ORI_ObjectType_RxEUtraFDD : ORI_ObjectType_RxNRFDD ) :
                                           (openair0_cfg->nr_flag == 0 ? ORI_ObjectType_RxEUtraTDD : ORI_ObjectType_RxNRTDD)};
  ORI_ObjectParams_u rxParams;
  ORI_ObjectParam_e rxParamList[5] = { ORI_ObjectParam_SigPath_antPort, ORI_ObjectParam_SigPath_axcW, ORI_ObjectParam_SigPath_axcB,
				       ORI_ObjectParam_SigPath_chanBW, ORI_ObjectParam_SigPath_earfcn };
  ORI_Result_e rxParamResult[5];
  int num_rxparams = 5;
  /* Create rx0 */
  ORI_Object_s * rx0;
  if (openair0_cfg->duplex_mode == duplex_mode_FDD && openair0_cfg->nr_flag == 0) {
    rxParams.RxEUtraFDD.antPort = ORI_FindObject(ori, ORI_ObjectType_AntennaPort, 0, NULL);
    rxParams.RxEUtraFDD.axcW = 1;
    rxParams.RxEUtraFDD.axcB = 0;
    rxParams.RxEUtraFDD.chanBW = txParams.TxEUtraFDD.chanBW;
    rxParams.RxEUtraFDD.earfcn = to_earfcn_UL_aw2s(-1,(long long int)openair0_cfg->rx_freq[0],txParams.TxEUtraFDD.chanBW);
    result = ORI_ObjectCreation(ori, rxTypeRef, rxParams, rxParamList, num_rxparams, rxParamResult, &rx0, &RE_result);
  }    
  else if (openair0_cfg->duplex_mode == duplex_mode_FDD && openair0_cfg->nr_flag == 1) {
    rxParams.RxNRFDD.antPort = ORI_FindObject(ori, ORI_ObjectType_AntennaPort, 0, NULL);
    rxParams.RxNRFDD.axcW = 1;
    rxParams.RxNRFDD.axcB = 0;
    rxParams.RxNRFDD.chanBW = txParams.TxNRFDD.chanBW;
    rxParams.RxNRFDD.AWS_arfcn = to_nrarfcn(openair0_cfg->nr_band,(long long int)openair0_cfg->rx_freq[0],openair0_cfg->nr_scs_for_raster,openair0_cfg->rx_bw);
    result = ORI_ObjectCreation(ori, rxTypeRef, rxParams, rxParamList, num_rxparams, rxParamResult, &rx0, &RE_result);
  }    
  else if (openair0_cfg->duplex_mode == duplex_mode_TDD && openair0_cfg->nr_flag == 0) {
    rxParams.RxEUtraTDD.antPort = ORI_FindObject(ori, ORI_ObjectType_AntennaPort, 0, NULL);
    rxParams.RxEUtraTDD.axcW = 1;
    rxParams.RxEUtraTDD.axcB = 0;
    rxParams.RxEUtraTDD.chanBW = txParams.TxEUtraTDD.chanBW;
    rxParams.RxEUtraTDD.earfcn = txParams.TxEUtraTDD.earfcn;

    printf("AW2S: Creating RX0 for EARFCN %d\n",rxParams.RxEUtraTDD.earfcn);
 
    result = ORI_ObjectCreation(ori, rxTypeRef, rxParams, rxParamList, num_rxparams, rxParamResult, &rx0, &RE_result);

  }
  else if (openair0_cfg->duplex_mode == duplex_mode_TDD && openair0_cfg->nr_flag == 1) {
    rxParams.RxNRTDD.antPort = ORI_FindObject(ori, ORI_ObjectType_AntennaPort, 0, NULL);
    rxParams.RxNRTDD.axcW = 1;
    rxParams.RxNRTDD.axcB = 0;
    rxParams.RxNRTDD.chanBW = txParams.TxNRTDD.chanBW;
    rxParams.RxNRTDD.AWS_arfcn = txParams.TxNRTDD.AWS_arfcn;

    printf("AW2S: Creating RX0 for NRARFCN %d\n",rxParams.RxNRTDD.AWS_arfcn);
 
    result = ORI_ObjectCreation(ori, rxTypeRef, rxParams, rxParamList, num_rxparams, rxParamResult, &rx0, &RE_result);

  }

  if(result != ORI_Result_SUCCESS)
    {
      printf("ORI_ObjectCreation (rxParams0.RxEUtraFDD/TDD) failed with error: %s\n", ORI_Result_Print(result));
      aw2s_oricleanup(device);
      return -1;
    }
  printf("ORI_ObjectCreation (rxParams0.RxEUtra/NR/FDD/TDD): %s\n", ORI_Result_Print(RE_result));
  
  if (openair0_cfg->rx_num_channels > 1) {  
    /* Create rx1 */
    ORI_Object_s * rx1;
    if (openair0_cfg->duplex_mode == duplex_mode_FDD && openair0_cfg->nr_flag == 0)  
       rxParams.RxEUtraFDD.antPort = ORI_FindObject(ori, ORI_ObjectType_AntennaPort, 1, NULL);
    else if (openair0_cfg->duplex_mode == duplex_mode_FDD && openair0_cfg->nr_flag == 1)  
       rxParams.RxNRFDD.antPort = ORI_FindObject(ori, ORI_ObjectType_AntennaPort, 1, NULL);
    else if (openair0_cfg->duplex_mode == duplex_mode_TDD && openair0_cfg->nr_flag == 0)  
       rxParams.RxEUtraTDD.antPort = ORI_FindObject(ori, ORI_ObjectType_AntennaPort, 1, NULL);
    else if (openair0_cfg->duplex_mode == duplex_mode_TDD && openair0_cfg->nr_flag == 1)  
       rxParams.RxNRTDD.antPort = ORI_FindObject(ori, ORI_ObjectType_AntennaPort, 1, NULL);

    result = ORI_ObjectCreation(ori, rxTypeRef, rxParams, rxParamList, num_rxparams, rxParamResult, &rx1, &RE_result);
  
  
    if(result != ORI_Result_SUCCESS)
      {
        printf("ORI_ObjectCreation (rxParams1.RxEUtra/NR/FDD/TDD) failed with error: %s\n", ORI_Result_Print(result));
        aw2s_oricleanup(device);
        return -1;
      }
    printf("ORI_ObjectCreation (rxParams1.RxEUtra/NR/FDD/TDD): %s\n", ORI_Result_Print(RE_result));
  }

  if (openair0_cfg->rx_num_channels > 2) {  
    /* Create rx2 */
    ORI_Object_s * rx2;
    if (openair0_cfg->duplex_mode == duplex_mode_FDD && openair0_cfg->nr_flag == 0)  
       rxParams.RxEUtraFDD.antPort = ORI_FindObject(ori, ORI_ObjectType_AntennaPort, 2, NULL);
    else if (openair0_cfg->duplex_mode == duplex_mode_FDD && openair0_cfg->nr_flag == 1)  
       rxParams.RxNRFDD.antPort = ORI_FindObject(ori, ORI_ObjectType_AntennaPort, 2, NULL);
    else if (openair0_cfg->duplex_mode == duplex_mode_TDD && openair0_cfg->nr_flag == 0)  
       rxParams.RxEUtraTDD.antPort = ORI_FindObject(ori, ORI_ObjectType_AntennaPort, 2, NULL);
    else if (openair0_cfg->duplex_mode == duplex_mode_TDD && openair0_cfg->nr_flag == 1)  
       rxParams.RxNRTDD.antPort = ORI_FindObject(ori, ORI_ObjectType_AntennaPort, 2, NULL);

    result = ORI_ObjectCreation(ori, rxTypeRef, rxParams, rxParamList, num_rxparams, rxParamResult, &rx2, &RE_result);
  
  
    if(result != ORI_Result_SUCCESS)
      {
        printf("ORI_ObjectCreation (rxParams1.RxEUtra/NR/FDD/TDD) failed with error: %s\n", ORI_Result_Print(result));
        aw2s_oricleanup(device);
        return -1;
      }
    printf("ORI_ObjectCreation (rxParams1.RxEUtra/NR/FDD/TDD): %s\n", ORI_Result_Print(RE_result));
  }
  if (openair0_cfg->rx_num_channels > 3) {  
    /* Create rx3 */
    ORI_Object_s * rx3;
    if (openair0_cfg->duplex_mode == duplex_mode_FDD && openair0_cfg->nr_flag == 0)  
       rxParams.RxEUtraFDD.antPort = ORI_FindObject(ori, ORI_ObjectType_AntennaPort, 3, NULL);
    else if (openair0_cfg->duplex_mode == duplex_mode_FDD && openair0_cfg->nr_flag == 1)  
       rxParams.RxNRFDD.antPort = ORI_FindObject(ori, ORI_ObjectType_AntennaPort, 3, NULL);
    else if (openair0_cfg->duplex_mode == duplex_mode_TDD && openair0_cfg->nr_flag == 0)  
       rxParams.RxEUtraTDD.antPort = ORI_FindObject(ori, ORI_ObjectType_AntennaPort, 3, NULL);
    else if (openair0_cfg->duplex_mode == duplex_mode_TDD && openair0_cfg->nr_flag == 1)  
       rxParams.RxNRTDD.antPort = ORI_FindObject(ori, ORI_ObjectType_AntennaPort, 3, NULL);

    result = ORI_ObjectCreation(ori, rxTypeRef, rxParams, rxParamList, num_rxparams, rxParamResult, &rx3, &RE_result);
  
  
    if(result != ORI_Result_SUCCESS)
      {
        printf("ORI_ObjectCreation (rxParams1.RxEUtra/NR/FDD/TDD) failed with error: %s\n", ORI_Result_Print(result));
        aw2s_oricleanup(device);
        return -1;
      }
    printf("ORI_ObjectCreation (rxParams1.RxEUtra/NR/FDD/TDD): %s\n", ORI_Result_Print(RE_result));
  }
  /* Create link */

  ORI_ObjectParams_u linkParams;
  ORI_ObjectParam_e linkParamList[3] = {ORI_ObjectParam_ORILink_AWS_remoteMAC, ORI_ObjectParam_ORILink_AWS_remoteIP,ORI_ObjectParam_ORILink_AWS_remoteUdpPort};
  ORI_Result_e linkParamResult[3];

  ORI_Object_s *link= ORI_FindObject(ori, ORI_ObjectType_ORILink, 0, NULL);
  linkParams.ORILink.AWS_remoteUdpPort = eth_params->my_portd;


  if (get_mac_addr(eth_params->local_if_name,linkParams.ORILink.AWS_remoteMAC) < 0) return(-1);
  inet_pton(AF_INET,eth_params->my_addr,(struct in_addr*)linkParams.ORILink.AWS_remoteIP);
  result = ORI_ObjectParamModify(ori,link,linkParams,linkParamList,3,linkParamResult,&RE_result);
  if(result != ORI_Result_SUCCESS)
    {
      printf("ORI_ObjectParamModify (linkParams) failed with error: %s\n", ORI_Result_Print(result));
      aw2s_oricleanup(device);
      return -1;
    }
  result = ORI_ObjectStateModification(ori, link, ORI_AST_Locked, &RE_result);
  if(result != ORI_Result_SUCCESS)
    {
      printf("ORI_ObjectStateModify failed with error: %s\n", ORI_Result_Print(result));
      aw2s_oricleanup(device);
      return -1;
    }

  printf("ORI_ObjectParamModify (linkParams): %s (%d,%d,%d)\n", ORI_Result_Print(RE_result),linkParamResult[0],linkParamResult[1],linkParamResult[2]);

  /*******************************************************************
   * FULL OBJECT PARAMETERS UPDATE
   *******************************************************************/

  printf("\n\n\n========================================================\n");

  result = ORI_ObjectParamReport(ori, NULL, 0, ORI_ObjectParam_All, &RE_result);
  if(result != ORI_Result_SUCCESS)
    {
      printf("ORI_ObjectParamReport failed with error: %s\n", ORI_Result_Print(result));
      aw2s_oricleanup(device);
      return -1;
    }
  printf("ORI_ObjectParamReport: %s\n", ORI_Result_Print(RE_result));





  /*******************************************************************
   * FULL OBJECT STATES UPDATE
   *******************************************************************/

  printf("\n\n\n========================================================\n");

  result = ORI_ObjectStateReport(ori, NULL, 0, ORI_StateType_All, ORI_EventDrivenReport_True, &RE_result);
  if(result != ORI_Result_SUCCESS)
    {
      printf("ORI_ObjectStateReport failed with error: %s\n", ORI_Result_Print(result));
      aw2s_oricleanup(device);
      return -1;
    }
  printf("ORI_ObjectStateReport: %s\n", ORI_Result_Print(RE_result));

  /* Print reported states for all objects (some objects have non-applicable states though) */
  numObjects = ORI_GetAllObjects(ori, objects, 100, NULL);
  for(i=0; i<numObjects; i++)
    printf("%s:%d -> %s / %s\n", ORI_ObjectType_Print(objects[i]->typeRef.type), objects[i]->instanceNumber, ORI_AST_Print(objects[i]->ast), ORI_FST_Print(objects[i]->fst));





  /*******************************************************************
   * FULL OBJECT FAULTS UPDATE
   *******************************************************************/

  printf("\n\n\n========================================================\n");

  result = ORI_ObjectFaultReport(ori, NULL, 0, ORI_EventDrivenReport_True, &RE_result);
  if(result != ORI_Result_SUCCESS)
    {
      printf("ORI_ObjectFaultReport failed with error: %s\n", ORI_Result_Print(result));
      aw2s_oricleanup(device);
      return -1;
    }
  printf("ORI_ObjectFaultReport: %s\n", ORI_Result_Print(RE_result));


  /*******************************************************************
   * PRINT STATES
   *******************************************************************/

  printf("\n\n\n========================================================\n");

  /* Due to event driven reporting set to "true", the states modifications of the objects should be reflected back into the model. Print states for all objects (some objects have non-applicable states though) */
  numObjects = ORI_GetAllObjects(ori, objects, 100, NULL);
  for(i=0; i<numObjects; i++)
    printf("%s:%d -> %s / %s\n", ORI_ObjectType_Print(objects[i]->typeRef.type), objects[i]->instanceNumber, ORI_AST_Print(objects[i]->ast), ORI_FST_Print(objects[i]->fst));





  return 0;
}


int transport_init(openair0_device *device, openair0_config_t *openair0_cfg, eth_params_t * eth_params ) {

  
  device->thirdparty_init           = aw2s_oriinit;
  device->thirdparty_cleanup        = aw2s_oricleanup;
  device->thirdparty_startstreaming = aw2s_startstreaming;

  return(0);
}<|MERGE_RESOLUTION|>--- conflicted
+++ resolved
@@ -415,16 +415,7 @@
          (openair0_cfg->rx_num_channels > 1 && rx1->fst != ORI_FST_Operational) || 
          tx0->fst != ORI_FST_Operational || 
          (openair0_cfg->tx_num_channels > 1 && tx1->fst != ORI_FST_Operational))
-<<<<<<< HEAD
-  {  
-     printf("rx0->fst %d,rx1->fst %d,tx0->fst %d, tx1->fst %d\n",
-	    rx0->fst,rx1 ? rx1->fst : -1, tx0->fst, tx1 ? tx1->fst: -1);
-  }	
-
-=======
   {}	
-*/
->>>>>>> 74fd3f02
   // test RX interface 
   uint64_t TS;
   char temp_rx[1024] __attribute__((aligned(32)));
