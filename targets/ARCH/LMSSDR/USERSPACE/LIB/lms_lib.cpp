--- conflicted
+++ resolved
@@ -258,22 +258,12 @@
  * \param card Index of the RF card to use
  * \returns 0 on success
  */
-<<<<<<< HEAD
 int trx_lms_stop(int card) {
     LMS_StopStream(&rx_stream);
     LMS_StopStream(&tx_stream);
     LMS_DestroyStream(lms_device,&rx_stream);
     LMS_DestroyStream(lms_device,&tx_stream);
     LMS_Close(lms_device);
-=======
-int trx_lms_stop(openair0_device *device) {
-  /*
-  LMS_DeviceClose(usbport);
-  LMS_DeviceClose(comport);
-  delete lms7;
-  return LMS_Destroy();
-  */
->>>>>>> 9927838e
 }
 
 /*! \brief Set frequencies (TX/RX)
