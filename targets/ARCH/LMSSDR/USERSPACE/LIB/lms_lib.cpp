--- conflicted
+++ resolved
@@ -131,43 +131,17 @@
  * \returns 0 in success
  */
 int trx_lms_set_gains(openair0_device* device, openair0_config_t *openair0_cfg) {
-
-  LMS_SetGaindB(lms_device, LMS_CH_TX, 0, openair0_cfg[0].tx_gain[0]);
-  LMS_SetGaindB(lms_device, LMS_CH_RX, 0, openair0_cfg[0].rx_gain[0]);
-
-<<<<<<< HEAD
-  return(0);
-=======
-  //  double rxg_ratio = openair0_cfg[0].rx_gain[0]/openair0_cfg[0].rx_gain_offset[0];
+  int ret;
+
   if (openair0_cfg->rx_gain[0] > 70+openair0_cfg->rx_gain_offset[0]) {
     printf("[LMS] Reduce RX Gain 0 by %f dB\n",openair0_cfg->rx_gain[0]-openair0_cfg->rx_gain_offset[0]-70);
     ret = -1;
-    //    rxg_ratio = 1;
   }
   
-  LMS_SetGaindB(lms_device, LMS_CH_TX, 0, openair0_cfg->tx_gain[0]);
+  LMS_SetNormalizedGain(lms_device, LMS_CH_TX, 0, .2);//openair0_cfg->tx_gain[0]);
   LMS_SetGaindB(lms_device, LMS_CH_RX, 0, openair0_cfg->rx_gain[0]-openair0_cfg->rx_gain_offset[0]); 
-  /*
-  // RX gains, use low-level setting
-  double gv = openair0_cfg[0].rx_gain[0] - openair0_cfg[0].rx_gain_offset[0];   
-  if (gv > 31) {     
-    printf("RX Gain 0 too high, reduce by %f dB\n",gv-31);     
-    gv = 31;
-    ret=-1;
-  }   
-  if (gv < 0) {     
-    printf("RX Gain 0 too low, increase by %f dB\n",-gv);     
-    gv = 0;
-    ret=-1;
-  }   
-  printf("[LMS] Setting 7002M G_PGA_RBB to %d\n", (int16_t)gv);   
-  LMS7002M lms7;
-  lms7.SetConnection(lms7.GetConnection());
-  lms7.Modify_SPI_Reg_bits(LMS7param(G_PGA_RBB),(int16_t)gv);
-  */
 
   return(ret);
->>>>>>> 4342595e
 }
 
 /*! \brief Start LMSSDR
@@ -228,9 +202,9 @@
     }
     printf("Set TX frequency %f MHz\n",device->openair0_cfg[0].tx_freq[0]/1e6);
 
-    printf("Override antenna settings to: RX1_H, TXA_2");
-    LMS_SetAntenna(lms_device, LMS_CH_RX, 0, 1);
-    LMS_SetAntenna(lms_device, LMS_CH_TX, 0, 2);
+    //printf("Override antenna settings to: RX1_H, TXA_2");
+    //LMS_SetAntenna(lms_device, LMS_CH_RX, 0, 1);
+    //LMS_SetAntenna(lms_device, LMS_CH_TX, 0, 2);
 
 
     
@@ -308,8 +282,6 @@
 
 // 31 = 19 dB => 105 dB total gain @ 2.6 GHz
 /*! \brief calibration table for LMSSDR */
-<<<<<<< HEAD
-=======
 // V1.2 board
 rx_gain_calib_table_t calib_table_lmssdr_1v2[] = {
   {3500000000.0,44.0},  // on L PAD
@@ -319,7 +291,6 @@
   {816000000.0,79.0},   // on W PAD
   {-1,0}};
 // V1.4 board
->>>>>>> 4342595e
 rx_gain_calib_table_t calib_table_lmssdr[] = {
   {3500000000.0,44.0},  // on H PAD
   {2660000000.0,55.0},  // on H PAD
@@ -372,7 +343,7 @@
 
   device->type=LMSSDR_DEV;
   printf("LMSSDR: Initializing openair0_device for %s ...\n", ((device->host_type == BBU_HOST) ? "BBU": "RRH"));
-
+  openair0_cfg[0].iq_txshift = 0;
   switch ((int)openair0_cfg[0].sample_rate) {
   case 30720000:
     // from usrp_time_offset
@@ -384,8 +355,8 @@
   case 15360000:
     openair0_cfg[0].samples_per_packet    = 2048;
     openair0_cfg[0].tx_sample_advance     = 70;
-    openair0_cfg[0].tx_bw                 = 10e6;
-    openair0_cfg[0].rx_bw                 = 10e6;
+    openair0_cfg[0].tx_bw                 = 15.36e6;
+    openair0_cfg[0].rx_bw                 = 15.36e6;
     break;
   case 7680000:
     openair0_cfg[0].samples_per_packet    = 1024;
