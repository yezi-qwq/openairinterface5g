/*
 * Licensed to the OpenAirInterface (OAI) Software Alliance under one or more
 * contributor license agreements.  See the NOTICE file distributed with
 * this work for additional information regarding copyright ownership.
 * The OpenAirInterface Software Alliance licenses this file to You under
 * the OAI Public License, Version 1.0  (the "License"); you may not use this file
 * except in compliance with the License.
 * You may obtain a copy of the License at
 *
 *      http://www.openairinterface.org/?page_id=698
 *
 * Unless required by applicable law or agreed to in writing, software
 * distributed under the License is distributed on an "AS IS" BASIS,
 * WITHOUT WARRANTIES OR CONDITIONS OF ANY KIND, either express or implied.
 * See the License for the specific language governing permissions and
 * limitations under the License.
 *-------------------------------------------------------------------------------
 * For more information about the OpenAirInterface (OAI) Software Alliance:
 *      contact@openairinterface.org
 */

/*! \file ethernet_lib.c 
 * \brief API to stream I/Q samples over standard ethernet
 * \author  add alcatel Katerina Trilyraki, Navid Nikaein, Pedro Dinis, Lucio Ferreira, Raymond Knopp
 * \date 2015
 * \version 0.2
 * \company Eurecom
 * \maintainer:  navid.nikaein@eurecom.fr
 * \note
 * \warning
 */

#include <arpa/inet.h>
#include <linux/if_packet.h>
#include <stdio.h>
#include <string.h>
#include <stdlib.h>
#include <sys/ioctl.h>
#include <sys/socket.h>
#include <net/if.h>
#include <netinet/ether.h>
#include <unistd.h>
#include <errno.h>
#include <linux/sysctl.h>
#include <sys/sysctl.h>

#include "common_lib.h"
#include "ethernet_lib.h"


int num_devices_eth = 0;
struct sockaddr_in dest_addr[MAX_INST];
int dest_addr_len[MAX_INST];


int trx_eth_start(openair0_device *device) {

  eth_state_t *eth = (eth_state_t*)device->priv;
  
  /* initialize socket */
  if (eth->flags == ETH_RAW_MODE) {     
    printf("Setting ETHERNET to ETH_RAW_IF5_MODE\n");
    if (eth_socket_init_raw(device)!=0)   return -1;
    /* RRU gets device configuration - RAU sets device configuration*/

    printf("Setting Timenout to 999999 usecs\n");
    if(ethernet_tune (device,RCV_TIMEOUT,999999)!=0)  return -1;

    /*
    if (device->host_type == RAU_HOST) {
      if(eth_set_dev_conf_raw(device)!=0)  return -1;
    } else {
      if(eth_get_dev_conf_raw(device)!=0)  return -1;
      }*/

    /* adjust MTU wrt number of samples per packet */
    if(eth->compression == ALAW_COMPRESS) {
      if(ethernet_tune (device,MTU_SIZE,RAW_PACKET_SIZE_BYTES_ALAW(device->openair0_cfg->samples_per_packet))!=0)  return -1;
    } else {
      if(ethernet_tune (device,MTU_SIZE,RAW_PACKET_SIZE_BYTES(device->openair0_cfg->samples_per_packet))!=0)  return -1;
    }
    if(ethernet_tune (device,RCV_TIMEOUT,999999)!=0)  return -1;
  } else if (eth->flags == ETH_RAW_IF4p5_MODE) {

    printf("Setting ETHERNET to ETH_RAW_IF4p5_MODE\n");
    if (eth_socket_init_raw(device)!=0)   return -1;

    printf("Setting Timenout to 999999 usecs\n");
    if(ethernet_tune (device,RCV_TIMEOUT,999999)!=0)  return -1;

    /*
    if (device->host_type == RAU_HOST) {
      if(eth_set_dev_conf_raw_IF4p5(device)!=0)  return -1;
    } else {
      if(eth_get_dev_conf_raw_IF4p5(device)!=0)  return -1;
    }
    */

    /* adjust MTU wrt number of samples per packet */
    if(ethernet_tune (device,MTU_SIZE,RAW_IF4p5_PRACH_SIZE_BYTES)!=0)  return -1;
<<<<<<< HEAD
    if(ethernet_tune (device,RCV_TIMEOUT,999999)!=0)  return -1;
  } else if (eth->flags == ETH_UDP_IF4p5_MODE) {
    printf("Setting ETHERNET to UDP_IF4p5_MODE\n");
    if (eth_socket_init_udp(device)!=0)   return -1;

    printf("Setting Timeout to 999999 usecs\n");
    if(ethernet_tune (device,RCV_TIMEOUT,999999)!=0)  return -1;

    /*
    if (device->host_type == RAU_HOST) {
=======

    if(ethernet_tune (device,RCV_TIMEOUT,999999)!=0)  return -1;
  } else if (eth->flags == ETH_UDP_IF4p5_MODE) {
    printf("Setting ETHERNET to UDP_IF4p5_MODE\n");
    if (eth_socket_init_udp(device)!=0)   return -1; 
    if (device->host_type == BBU_HOST) {
>>>>>>> 4d58025d
      if(eth_set_dev_conf_udp(device)!=0)  return -1;
    } else {
      if(eth_get_dev_conf_udp(device)!=0)  return -1;
    }
    */

    /* adjust MTU wrt number of samples per packet */
    /*if(ethernet_tune (device,MTU_SIZE,UDP_IF4p5_PRACH_SIZE_BYTES)!=0)  return -1;
     */


    
  } else if (eth->flags == ETH_RAW_IF5_MOBIPASS) {
    printf("Setting ETHERNET to RAW_IF5_MODE\n");
    if (eth_socket_init_raw(device)!=0)   return -1;
    if(ethernet_tune (device,RCV_TIMEOUT,999999)!=0)  return -1;

  } else {
    printf("Setting ETHERNET to UDP_IF5_MODE\n");
    if (eth_socket_init_udp(device)!=0)   return -1;

    /*
    if (device->host_type == RAU_HOST) {
      if(eth_set_dev_conf_udp(device)!=0)  return -1;
    } else {
      if(eth_get_dev_conf_udp(device)!=0)  return -1;
      }*/

    /* adjust MTU wrt number of samples per packet */
    if(ethernet_tune (device,MTU_SIZE,UDP_IF4p5_PRACH_SIZE_BYTES)!=0)  return -1;
    
    if(ethernet_tune (device,RCV_TIMEOUT,999999)!=0)  return -1;
  }
  /* apply additional configuration */
  if(ethernet_tune (device, SND_BUF_SIZE,2000000000)!=0)  return -1;
  if(ethernet_tune (device, RCV_BUF_SIZE,2000000000)!=0)  return -1;
  if(ethernet_tune (device, KERNEL_SND_BUF_MAX_SIZE, 200000000)!=0)  return -1;
  if(ethernet_tune (device, KERNEL_RCV_BUF_MAX_SIZE, 200000000)!=0)  return -1;

  return 0;
}


void trx_eth_end(openair0_device *device) {

  eth_state_t *eth = (eth_state_t*)device->priv;
  /* destroys socket only for the processes that call the eth_end fuction-- shutdown() for beaking the pipe */
  if ( close(eth->sockfdd) <0 ) {
    perror("ETHERNET: Failed to close socket");
    exit(0);
   } else {
    printf("[%s] socket has been successfully closed.\n",(device->host_type == RAU_HOST)? "RAU":"RRU");
   }
}


int trx_eth_stop(openair0_device *device) {
    return(0);
}

int trx_eth_set_freq(openair0_device* device, openair0_config_t *openair0_cfg,int exmimo_dump_config) {
    return(0);
}

int trx_eth_set_gains(openair0_device* device, openair0_config_t *openair0_cfg) {
    return(0);
}

int trx_eth_get_stats(openair0_device* device) {
    return(0);
}

int trx_eth_reset_stats(openair0_device* device) {
    return(0);
}


int ethernet_tune(openair0_device *device, unsigned int option, int value) {
  
  eth_state_t *eth = (eth_state_t*)device->priv;
  struct timeval timeout;
  struct ifreq ifr;   
  char system_cmd[256];
  int rname[] = { CTL_NET, NET_CORE, NET_CORE_RMEM_MAX };
  int wname[] = { CTL_NET, NET_CORE, NET_CORE_WMEM_MAX };
  int namelen=3;
  int newval[1];
  int newlen=sizeof(newval);
  int ret=0;
  //  int i=0;
  
  /****************** socket level options ************************/  
  switch(option) {
  case SND_BUF_SIZE:  /* transmit socket buffer size */   
    if (setsockopt(eth->sockfdd,  
		   SOL_SOCKET,  
		   SO_SNDBUF,  
		   &value,sizeof(value))) {
      perror("[ETHERNET] setsockopt()");
    } else {
      printf("send buffer size= %d bytes\n",value); 
    }   
    break;
    
  case RCV_BUF_SIZE:   /* receive socket buffer size */   
    if (setsockopt(eth->sockfdd,  
		   SOL_SOCKET,  
		   SO_RCVBUF,  
		   &value,sizeof(value))) {
      perror("[ETHERNET] setsockopt()");
    } else {     
      printf("receive bufffer size= %d bytes\n",value);    
    }
    break;
    
  case RCV_TIMEOUT:
    timeout.tv_sec = value/1000000;
    timeout.tv_usec = value%1000000;//less than rt_period?
    if (setsockopt(eth->sockfdc,  
		   SOL_SOCKET,  
		   SO_RCVTIMEO,  
		   (char *)&timeout,sizeof(timeout))) {
      perror("[ETHERNET] setsockopt()");  
    } else {   
      printf( "receive timeout= %u usec\n",(unsigned int)timeout.tv_usec);  
    }  
    if (setsockopt(eth->sockfdd,  
		   SOL_SOCKET,  
		   SO_RCVTIMEO,  
		   (char *)&timeout,sizeof(timeout))) {
      perror("[ETHERNET] setsockopt()");  
    } else {   
      printf( "receive timeout= %u usec\n",(unsigned int)timeout.tv_usec);  
    }  
    break;
    
  case SND_TIMEOUT:
    timeout.tv_sec = value/1000000000;
    timeout.tv_usec = value%1000000000;//less than rt_period?
    if (setsockopt(eth->sockfdc,  
		   SOL_SOCKET,  
		   SO_SNDTIMEO,  
		   (char *)&timeout,sizeof(timeout))) {
      perror("[ETHERNET] setsockopt()");     
    } else {
      printf( "send timeout= %d,%d sec\n",(int)timeout.tv_sec,(int)timeout.tv_usec);    
    }
    if (setsockopt(eth->sockfdd,  
		   SOL_SOCKET,  
		   SO_SNDTIMEO,  
		   (char *)&timeout,sizeof(timeout))) {
      perror("[ETHERNET] setsockopt()");     
    } else {
      printf( "send timeout= %d,%d sec\n",(int)timeout.tv_sec,(int)timeout.tv_usec);    
    }
    break;
    
    
    /******************* interface level options  *************************/
  case MTU_SIZE: /* change  MTU of the eth interface */ 
    ifr.ifr_addr.sa_family = AF_INET;
    strncpy(ifr.ifr_name,eth->if_name, sizeof(ifr.ifr_name));
    ifr.ifr_mtu =value;
    if (ioctl(eth->sockfdd,SIOCSIFMTU,(caddr_t)&ifr) < 0 )
      perror ("[ETHERNET] Can't set the MTU");
    else 
      printf("[ETHERNET] %s MTU size has changed to %d\n",eth->if_name,ifr.ifr_mtu);
    break;
    
  case TX_Q_LEN:  /* change TX queue length of eth interface */ 
    ifr.ifr_addr.sa_family = AF_INET;
    strncpy(ifr.ifr_name,eth->if_name, sizeof(ifr.ifr_name));
    ifr.ifr_qlen =value;
    if (ioctl(eth->sockfdd,SIOCSIFTXQLEN,(caddr_t)&ifr) < 0 )
      perror ("[ETHERNET] Can't set the txqueuelen");
    else 
      printf("[ETHERNET] %s txqueuelen size has changed to %d\n",eth->if_name,ifr.ifr_qlen);
    break;
    
    /******************* device level options  *************************/
  case COALESCE_PAR:
    ret=snprintf(system_cmd,sizeof(system_cmd),"ethtool -C %s rx-usecs %d",eth->if_name,value);
    if (ret > 0) {
      ret=system(system_cmd);
      if (ret == -1) {
	fprintf (stderr,"[ETHERNET] Can't start shell to execute %s %s",system_cmd, strerror(errno));
      } else {
	printf ("[ETHERNET] status of %s is %d\n", system_cmd, WEXITSTATUS(ret));
      }
      printf("[ETHERNET] Coalesce parameters %s\n",system_cmd);
    } else {
      perror("[ETHERNET] Can't set coalesce parameters\n");
    }
    break;
    
  case PAUSE_PAR:
    if (value==1) ret=snprintf(system_cmd,sizeof(system_cmd),"ethtool -A %s autoneg off rx off tx off",eth->if_name);
    else if (value==0) ret=snprintf(system_cmd,sizeof(system_cmd),"ethtool -A %s autoneg on rx on tx on",eth->if_name);
    else break;
    if (ret > 0) {
      ret=system(system_cmd);
      if (ret == -1) {
	fprintf (stderr,"[ETHERNET] Can't start shell to execute %s %s",system_cmd, strerror(errno));
      } else {
	printf ("[ETHERNET] status of %s is %d\n", system_cmd, WEXITSTATUS(ret));
      }
      printf("[ETHERNET] Pause parameters %s\n",system_cmd);
    } else {
      perror("[ETHERNET] Can't set pause parameters\n");
    }
    break;
    
  case RING_PAR:
    ret=snprintf(system_cmd,sizeof(system_cmd),"ethtool -G %s val %d",eth->if_name,value);
    if (ret > 0) {
      ret=system(system_cmd);
      if (ret == -1) {
        fprintf (stderr,"[ETHERNET] Can't start shell to execute %s %s",system_cmd, strerror(errno));
      } else {
        printf ("[ETHERNET] status of %s is %d\n", system_cmd, WEXITSTATUS(ret));
      }            
      printf("[ETHERNET] Ring parameters %s\n",system_cmd);
    } else {
      perror("[ETHERNET] Can't set ring parameters\n");
    }
    break;
  case KERNEL_RCV_BUF_MAX_SIZE:
    newval[0] = value;
    ret=sysctl(rname, namelen, NULL, 0, newval, newlen);
    if (ret) {
      fprintf(stderr,"[ETHERNET] Error using sysctl():%s\n",strerror(errno));
    } else{
      printf("[ETHERNET] Kernel network receive buffer max size is set to %u\n",newval[0]);
    }
    break;
  case KERNEL_SND_BUF_MAX_SIZE:
    newval[0] = value;
    ret=sysctl(wname, namelen, NULL, 0, newval, newlen);
    if (ret) {
      fprintf(stderr,"[ETHERNET] Error using sysctl():%s\n",strerror(errno));
    } else{
      printf("[ETHERNET] Kernel network send buffer max size is set to %u\n",newval[0]);
    }
    break;
    
  default:
    break;
  }
  
  return 0;
}


int transport_init(openair0_device *device, openair0_config_t *openair0_cfg, eth_params_t * eth_params ) {

  eth_state_t *eth = (eth_state_t*)malloc(sizeof(eth_state_t));
  memset(eth, 0, sizeof(eth_state_t));
  
  if (eth_params->transp_preference == 1) {
    eth->flags = ETH_RAW_MODE;
  } else if (eth_params->transp_preference == 0) {
    eth->flags = ETH_UDP_MODE;
  } else if (eth_params->transp_preference == 3) {
    eth->flags = ETH_RAW_IF4p5_MODE;
  } else if (eth_params->transp_preference == 2) {
    eth->flags = ETH_UDP_IF4p5_MODE;
  } else if (eth_params->transp_preference == 4) {
    eth->flags = ETH_RAW_IF5_MOBIPASS;
  } else {
    printf("transport_init: Unknown transport preference %d - default to RAW", eth_params->transp_preference);
    eth->flags = ETH_RAW_MODE;
  }

  if (eth_params->if_compress == 0) {
    eth->compression = NO_COMPRESS;
  } else if (eth_params->if_compress == 1) {
    eth->compression = ALAW_COMPRESS;
  } else {
    printf("transport_init: Unknown compression scheme %d - default to ALAW", eth_params->if_compress);
    eth->compression = ALAW_COMPRESS;
  }
  
  printf("[ETHERNET]: Initializing openair0_device for %s ...\n", ((device->host_type == RAU_HOST) ? "RAU": "RRU"));
  device->Mod_id           = 0;//num_devices_eth++;
  device->transp_type      = ETHERNET_TP;
  device->trx_start_func   = trx_eth_start;
  device->trx_get_stats_func   = trx_eth_get_stats;
  device->trx_reset_stats_func = trx_eth_reset_stats;
  device->trx_end_func         = trx_eth_end;
  device->trx_stop_func        = trx_eth_stop;
  device->trx_set_freq_func = trx_eth_set_freq;
  device->trx_set_gains_func = trx_eth_set_gains;
  
  if (eth->flags == ETH_RAW_MODE) {
    device->trx_write_func   = trx_eth_write_raw;
    device->trx_read_func    = trx_eth_read_raw;     
  } else if (eth->flags == ETH_UDP_MODE) {
    device->trx_write_func   = trx_eth_write_udp;
    device->trx_read_func    = trx_eth_read_udp;
    device->trx_ctlsend_func = trx_eth_ctlsend_udp;
    device->trx_ctlrecv_func = trx_eth_ctlrecv_udp;
  } else if (eth->flags == ETH_RAW_IF4p5_MODE) {
    device->trx_write_func   = trx_eth_write_raw_IF4p5;
    device->trx_read_func    = trx_eth_read_raw_IF4p5;     
  } else if (eth->flags == ETH_UDP_IF4p5_MODE) {
    device->trx_write_func   = trx_eth_write_udp_IF4p5;
    device->trx_read_func    = trx_eth_read_udp_IF4p5;
    device->trx_ctlsend_func = trx_eth_ctlsend_udp;
    device->trx_ctlrecv_func = trx_eth_ctlrecv_udp;
  } else if (eth->flags == ETH_RAW_IF5_MOBIPASS) {
    device->trx_write_func   = trx_eth_write_raw_IF4p5;
    device->trx_read_func    = trx_eth_read_raw_IF5_mobipass;   
  } else {
    //device->trx_write_func   = trx_eth_write_udp_IF4p5;
    //device->trx_read_func    = trx_eth_read_udp_IF4p5;     
  }
  
  eth->if_name = eth_params->local_if_name;
  device->priv = eth;
 	
  /* device specific */
  //  openair0_cfg[0].iq_rxrescale = 15;//rescale iqs
  //  openair0_cfg[0].iq_txshift = eth_params->iq_txshift;// shift
  //  openair0_cfg[0].tx_sample_advance = eth_params->tx_sample_advance;

  /* RRU does not have any information to make this configuration atm */
  /*
  if (device->host_type == RAU_HOST) {
   
    switch ((int)openair0_cfg[0].sample_rate) {
    case 30720000:
      openair0_cfg[0].samples_per_packet    = 3840;     
      break;
    case 23040000:     
      openair0_cfg[0].samples_per_packet    = 2880;
      break;
    case 15360000:
      openair0_cfg[0].samples_per_packet    = 1920;      
      break;
    case 7680000:
      openair0_cfg[0].samples_per_packet    = 960;     
      break;
    case 1920000:
      openair0_cfg[0].samples_per_packet    = 240;     
      break;
    default:
      printf("Error: unknown sampling rate %f\n",openair0_cfg[0].sample_rate);
      exit(-1);
      break;
    }
    }*/

  device->openair0_cfg=&openair0_cfg[0];
  return 0;
}


/**************************************************************************************************************************
 *                                         DEBUGING-RELATED FUNCTIONS                                                     *
 **************************************************************************************************************************/
void dump_packet(char *title, unsigned char* pkt, int bytes, unsigned int tx_rx_flag) {

    static int numSend = 1;
    static int numRecv = 1;
    int num, k;
    char tmp[48];
    unsigned short int cksum;

    num = (tx_rx_flag)? numSend++:numRecv++;
    for (k = 0; k < 24; k++) sprintf(tmp+k, "%02X", pkt[k]);
    cksum = calc_csum((unsigned short *)pkt, bytes>>2);
    printf("%s-%s (%06d): %s 0x%04X\n", title,(tx_rx_flag)? "TX":"RX", num, tmp, cksum);
}

unsigned short calc_csum (unsigned short *buf, int nwords) {

    unsigned long sum;
    for (sum = 0; nwords > 0; nwords--)
        sum += *buf++;
    sum = (sum >> 16) + (sum & 0xffff);
    sum += (sum >> 16);
    return ~sum;
}

void dump_dev(openair0_device *device) {

    eth_state_t *eth = (eth_state_t*)device->priv;

    printf("Ethernet device interface %i configuration:\n" ,device->openair0_cfg->Mod_id);
    printf("       Log level is %i :\n" ,device->openair0_cfg->log_level);
    printf("       RB number: %i, sample rate: %lf \n" ,
           device->openair0_cfg->num_rb_dl, device->openair0_cfg->sample_rate);
    printf("       RAU configured for %i tx/%i rx channels)\n",
           device->openair0_cfg->tx_num_channels,device->openair0_cfg->rx_num_channels);
    printf("       Running flags: %s %s (\n",
           ((eth->flags & ETH_RAW_MODE)  ? "RAW socket mode - ":""),
           ((eth->flags & ETH_UDP_MODE)  ? "UDP socket mode - ":""));
    printf("       Number of iqs dumped when displaying packets: %i\n\n",eth->iqdumpcnt);

}

void inline dump_txcounters(openair0_device *device) {
    eth_state_t *eth = (eth_state_t*)device->priv;
    printf("   Ethernet device interface %i, tx counters:\n" ,device->openair0_cfg->Mod_id);
    printf("   Sent packets: %llu send errors: %i\n",   (long long unsigned int)eth->tx_count, eth->num_tx_errors);
}

void inline dump_rxcounters(openair0_device *device) {

    eth_state_t *eth = (eth_state_t*)device->priv;
    printf("   Ethernet device interface %i rx counters:\n" ,device->openair0_cfg->Mod_id);
    printf("   Received packets: %llu missed packets errors: %i\n", (long long unsigned int)eth->rx_count, eth->num_underflows);
}

void inline dump_buff(openair0_device *device, char *buff,unsigned int tx_rx_flag, int nsamps) {

    char *strptr;
    eth_state_t *eth = (eth_state_t*)device->priv;
    /*need to add ts number of iqs in printf need to fix dump iqs call */
    strptr = (( tx_rx_flag == TX_FLAG) ? "TX" : "RX");
    printf("\n %s, nsamps=%i \n" ,strptr,nsamps);

    if (tx_rx_flag == 1) {
        dump_txcounters(device);
        printf("  First %i iqs of TX buffer\n",eth->iqdumpcnt);
        dump_iqs(buff,eth->iqdumpcnt);
    } else {
        dump_rxcounters(device);
        printf("  First %i iqs of RX buffer\n",eth->iqdumpcnt);
        dump_iqs(buff,eth->iqdumpcnt);
    }

}

void dump_iqs(char * buff, int iq_cnt) {
    int i;
    for (i=0; i<iq_cnt; i++) {
        printf("s%02i: Q=%+ij I=%+i%s",i,
               ((iqoai_t *)(buff))[i].q,
               ((iqoai_t *)(buff))[i].i,
               ((i+1)%3 == 0) ? "\n" : "  ");
    }
}<|MERGE_RESOLUTION|>--- conflicted
+++ resolved
@@ -98,7 +98,7 @@
 
     /* adjust MTU wrt number of samples per packet */
     if(ethernet_tune (device,MTU_SIZE,RAW_IF4p5_PRACH_SIZE_BYTES)!=0)  return -1;
-<<<<<<< HEAD
+
     if(ethernet_tune (device,RCV_TIMEOUT,999999)!=0)  return -1;
   } else if (eth->flags == ETH_UDP_IF4p5_MODE) {
     printf("Setting ETHERNET to UDP_IF4p5_MODE\n");
@@ -109,14 +109,6 @@
 
     /*
     if (device->host_type == RAU_HOST) {
-=======
-
-    if(ethernet_tune (device,RCV_TIMEOUT,999999)!=0)  return -1;
-  } else if (eth->flags == ETH_UDP_IF4p5_MODE) {
-    printf("Setting ETHERNET to UDP_IF4p5_MODE\n");
-    if (eth_socket_init_udp(device)!=0)   return -1; 
-    if (device->host_type == BBU_HOST) {
->>>>>>> 4d58025d
       if(eth_set_dev_conf_udp(device)!=0)  return -1;
     } else {
       if(eth_get_dev_conf_udp(device)!=0)  return -1;
