--- conflicted
+++ resolved
@@ -165,20 +165,15 @@
 }
 
 
-<<<<<<< HEAD
+
 int trx_eth_stop(openair0_device *device) {
-    eth_state_t *eth = (eth_state_t*)device->priv;
-
-    if (eth->flags == ETH_UDP_IF5_ECPRI_MODE) {
-       AssertFatal(device->thirdparty_cleanup != NULL, "device->thirdparty_cleanup is null\n");
-       AssertFatal(device->thirdparty_cleanup(device) == 0, "third-party cleanup failed\n");
-    }
-
-=======
-int trx_eth_stop(openair0_device *device)
-{
->>>>>>> f8037ab6
-    return(0);
+  eth_state_t *eth = (eth_state_t*)device->priv;
+  
+  if (eth->flags == ETH_UDP_IF5_ECPRI_MODE) {
+    AssertFatal(device->thirdparty_cleanup != NULL, "device->thirdparty_cleanup is null\n");
+    AssertFatal(device->thirdparty_cleanup(device) == 0, "third-party cleanup failed\n");
+  }
+  return(0);
 }
 
 
