--- conflicted
+++ resolved
@@ -136,25 +136,10 @@
  
   /* BBU sends a message to RRH */
   
-<<<<<<< HEAD
   if (sendto(eth->sockfd,msg,msg_len,0,(struct sockaddr *)&eth->dest_addr,eth->addr_len)==-1) {
     perror("ETHERNET: ");
     exit(0);
   }
-  
-=======
-  if ((eth->flags == ETH_RAW_MODE) || (eth->flags == ETH_RAW_IF4p5_MODE))
-    if (sendto(eth->sockfd,msg,msg_len,0,(struct sockaddr *)&eth->raw.dest_addr,eth->raw.dest_addr_len)==-1) {
-      perror("ETHERNET: ");
-      exit(0);
-    }
-    else
-    if (sendto(eth->sockfd,msg,msg_len,0,(struct sockaddr *)&eth->udp.dest_addr,eth->udp.dest_addr_len)==-1) {
-      perror("ETHERNET: ");
-      exit(0);
-    }
-     
->>>>>>> 727cdb4a
   return 0;
 }
 
@@ -165,7 +150,6 @@
 
   /* RRH receives from BBU a message */
 
-<<<<<<< HEAD
   if (recvfrom(eth->sockfd,
 	       msg,
 	       msg_len,
@@ -174,30 +158,6 @@
 	       (socklen_t *)&eth->addr_len)==-1) {
     perror("ETHERNET: recv_from in trx_eth_reply ");
     exit(0);	
-=======
-  if ((eth->flags == ETH_RAW_MODE) || (eth->flags == ETH_RAW_IF4p5_MODE)) {
-
-    if (recvfrom(eth->sockfd,
-		 msg,
-		 msg_len,
-		 0,
-		 (struct sockaddr *)&eth->raw.dest_addr,
-		 (socklen_t *)&eth->raw.dest_addr_len)==-1) {
-      perror("ETHERNET: ");
-      exit(0);
-    }	
-  }
-  else {
-    if (recvfrom(eth->sockfd,
-		 msg,
-		 msg_len,
-		 0,
-		 (struct sockaddr *)&eth->udp.dest_addr,
-		 (socklen_t *)&eth->udp.dest_addr_len)==-1) {
-      perror("ETHERNET: ");
-      exit(0);
-    }	
->>>>>>> 727cdb4a
   }
 
     
