/*
 * Licensed to the OpenAirInterface (OAI) Software Alliance under one or more
 * contributor license agreements.  See the NOTICE file distributed with
 * this work for additional information regarding copyright ownership.
 * The OpenAirInterface Software Alliance licenses this file to You under
 * the OAI Public License, Version 1.1  (the "License"); you may not use this file
 * except in compliance with the License.
 * You may obtain a copy of the License at
 *
 *      http://www.openairinterface.org/?page_id=698
 *
 * Unless required by applicable law or agreed to in writing, software
 * distributed under the License is distributed on an "AS IS" BASIS,
 * WITHOUT WARRANTIES OR CONDITIONS OF ANY KIND, either express or implied.
 * See the License for the specific language governing permissions and
 * limitations under the License.
 *-------------------------------------------------------------------------------
 * For more information about the OpenAirInterface (OAI) Software Alliance:
 *      contact@openairinterface.org
 */

/*! \file ethernet_lib.c 
 * \brief API to stream I/Q samples over standard ethernet
 * \author  add alcatel Katerina Trilyraki, Navid Nikaein, Pedro Dinis, Lucio Ferreira, Raymond Knopp
 * \date 2015
 * \version 0.2
 * \company Eurecom
 * \maintainer:  navid.nikaein@eurecom.fr
 * \note
 * \warning 
 */

#include <arpa/inet.h>
#include <linux/if_packet.h>
#include <stdio.h>
#include <string.h>
#include <stdlib.h>
#include <sys/ioctl.h>
#include <sys/socket.h>
#include <linux/filter.h>
#include <net/if.h>
#include <netinet/ether.h>
#include <unistd.h>
#include <errno.h>
#include "common/utils/LOG/vcd_signal_dumper.h"

#include "common_lib.h"
#include "ethernet_lib.h"

//#define DEBUG 1

// These are for IF5 and must be put into the device structure if multiple RUs in the same RAU !!!!!!!!!!!!!!!!!
uint16_t pck_seq_num = 1;
uint16_t pck_seq_num_cur=0;
uint16_t pck_seq_num_prev=0;

int eth_socket_init_udp(openair0_device *device) {

  eth_state_t *eth = (eth_state_t*)device->priv;
  eth_params_t *eth_params = device->eth_params;
 
  char str_local[INET_ADDRSTRLEN];
  char str_remote[INET_ADDRSTRLEN];

  const char *local_ip, *remote_ipc,*remote_ipd;
  int local_portc=0,local_portd=0, remote_portc=0,remote_portd=0;
  int sock_dom=0;
  int sock_type=0;
  int sock_proto=0;
  int enable=1;
  const char str[2][4] = {"RRU\0","RAU\0"};
  int hostind = 0;

  local_ip     = eth_params->my_addr;   
  local_portc  = eth_params->my_portc;
  local_portd  = eth_params->my_portd;
  

  if (device->host_type == RRU_HOST ) {

    remote_ipc   = "0.0.0.0";   
    remote_ipd   = eth_params->remote_addr;   
    remote_portc =  0;   
    remote_portd =  eth_params->remote_portd;;   
    printf("[%s] local ip addr %s portc %d portd %d\n", "RRU", local_ip, local_portc, local_portd);    
  } else { 
    remote_ipc   = eth_params->remote_addr;   
    remote_ipd   = "0.0.0.0";   
    remote_portc = eth_params->remote_portc;   
    remote_portd = 0;
    hostind      = 1;
    printf("[%s] local ip addr %s portc %d portd %d\n","RAU", local_ip, local_portc, local_portd);    
  }
  
  /* Open socket to send on */
  sock_dom=AF_INET;
  sock_type=SOCK_DGRAM;
  sock_proto=IPPROTO_UDP;
  
  if ((eth->sockfdc = socket(sock_dom, sock_type, sock_proto)) == -1) {
    perror("ETHERNET: Error opening socket (control)");
    exit(0);
  }

  for (int i = 0;i<eth->num_fd;i++)
    if ((eth->sockfdd[i] = socket(sock_dom, sock_type, sock_proto)) == -1) {
      printf("ETHERNET: Error opening socket (user %d)",i);
      exit(0);
    }
  
  /* initialize addresses */
  bzero((void *)&(eth->dest_addrc), sizeof(eth->dest_addrc));
  bzero((void *)&(eth->local_addrc), sizeof(eth->local_addrc));
  bzero((void *)&(eth->dest_addrd), sizeof(eth->dest_addrd));
  bzero((void *)&(eth->local_addrd), sizeof(eth->local_addrd));
  

  eth->addr_len = sizeof(struct sockaddr_in);

  eth->dest_addrc.sin_family = AF_INET;
  inet_pton(AF_INET,remote_ipc,&(eth->dest_addrc.sin_addr.s_addr));
  eth->dest_addrc.sin_port=htons(remote_portc);
  inet_ntop(AF_INET, &(eth->dest_addrc.sin_addr), str_remote, INET_ADDRSTRLEN);

  eth->dest_addrd.sin_family = AF_INET;
  inet_pton(AF_INET,remote_ipd,&(eth->dest_addrd.sin_addr.s_addr));
  eth->dest_addrd.sin_port=htons(remote_portd);

  eth->local_addrc.sin_family = AF_INET;
  inet_pton(AF_INET,local_ip,&(eth->local_addrc.sin_addr.s_addr));
  eth->local_addrc.sin_port=htons(local_portc);
  inet_ntop(AF_INET, &(eth->local_addrc.sin_addr), str_local, INET_ADDRSTRLEN);

  eth->local_addrd.sin_family = AF_INET;
  inet_pton(AF_INET,local_ip,&(eth->local_addrd.sin_addr.s_addr));
  eth->local_addrd.sin_port=htons(local_portd);



  
  /* set reuse address flag */
  if (setsockopt(eth->sockfdc, SOL_SOCKET, SO_REUSEADDR, &enable, sizeof(int))) {
    perror("ETHERNET: Cannot set SO_REUSEADDR option on socket (control)");
    exit(0);
  }
  for (int i=0;i<eth->num_fd;i++) {
    if (setsockopt(eth->sockfdd[i], SOL_SOCKET, SO_NO_CHECK, &enable, sizeof(int))) {
      printf("ETHERNET: Cannot set SO_NO_CHECK option on socket (user %d)",i);
      exit(0);
    }
    if (setsockopt(eth->sockfdd[i], SOL_SOCKET, SO_REUSEPORT, &enable, sizeof(int))) {
      printf("ETHERNET: Cannot set SO_REUSEPORT option on socket (user %d)",i);
      exit(0);
    }
#ifdef SO_ATTACH_REUSEPORT_EBPF*/    
    struct sock_filter code[]={
              { BPF_LD  | BPF_W | BPF_ABS, 0, 0, SKF_AD_OFF + SKF_AD_CPU }, // A = #cpu
              { BPF_ALU | BPF_MOD | BPF_K, 0, 0, eth->num_fd},     // A = A % group_size
              { BPF_RET | BPF_A, 0, 0, 0 },                                 // return A
    };
    struct sock_fprog bpf = {
      .len = sizeof(code)/sizeof(struct sock_filter),
      .filter = code,
    };
    if (i==0 && setsockopt(eth->sockfdd[i], SOL_SOCKET, SO_ATTACH_REUSEPORT_CBPF, &bpf, sizeof(bpf))) {
      printf("ETHERNET: Cannot set SO_ATTACH_REUSEPORT_EBPF option on socket (user %d)",i);
      exit(0);
    }
    else printf("ETHERNET: set SO_ATTACH_REUSEPORT_EBPF option on socket (user %d)\n",i);
#endif

  }
  
  /* want to receive -> so bind */   
  if (bind(eth->sockfdc,(struct sockaddr *)&eth->local_addrc,eth->addr_len)<0) {
    perror("ETHERNET: Cannot bind to socket (control)");
    exit(0);
  } else {
    printf("[%s] binding to %s:%d (control)\n",str[hostind],str_local,ntohs(eth->local_addrc.sin_port));
  }
  for (int i=0;i<eth->num_fd;i++)
    if (bind(eth->sockfdd[i],(struct sockaddr *)&eth->local_addrd,eth->addr_len)<0) {
      printf("ETHERNET: Cannot bind to socket (user %d)",i);
      exit(0);
    } else {
      printf("[%s] binding to %s:%d (user %d)\n",str[hostind],str_local,ntohs(eth->local_addrd.sin_port),i);
    }
 
  return 0;
}

int trx_eth_read_udp_IF4p5(openair0_device *device, openair0_timestamp *timestamp, void **buff, int nsamps, int cc) {

  // Read nblocks info from packet itself
  int nblocks = nsamps;  
  int bytes_received=-1;
  eth_state_t *eth = (eth_state_t*)device->priv;

  ssize_t packet_size = sizeof_IF4p5_header_t;      
  IF4p5_header_t *test_header = (IF4p5_header_t*)(buff[0]);
  
  int block_cnt=0; 

  // *2 because of 2 antennas PUL/DLFFT are controlled by nsamps, PRACH is not
  packet_size = max(UDP_IF4p5_PRACH_SIZE_BYTES*2, max(UDP_IF4p5_PULFFT_SIZE_BYTES(nblocks), UDP_IF4p5_PDLFFT_SIZE_BYTES(nblocks)));

  while(bytes_received == -1) {
  again:
    bytes_received = recvfrom(eth->sockfdd[0/*cc%eth->num_fd*/],
                              buff[0],
                              packet_size,
                              0,
                              (struct sockaddr *)&eth->dest_addrd,
                              (socklen_t *)&eth->addr_len);
    if (bytes_received ==-1) {
      eth->num_rx_errors++;
      if (errno == EAGAIN) {
	printf("Lost IF4p5 connection with %s\n", inet_ntoa(eth->dest_addrd.sin_addr));
	return -1;
      } else if (errno == EWOULDBLOCK) {
        block_cnt++;
        usleep(10);
        if (block_cnt == 1000) {
          perror("ETHERNET IF4p5 READ (EWOULDBLOCK): ");
        } else {
          printf("BLOCK BLOCK BLOCK BLOCK BLOCK BLOCK BLOCK BLOCK BLOCK BLOCK BLOCK BLOCK \n");
          goto again;
        }
      } else {
	return(-1);
        //perror("ETHERNET IF4p5 READ");
        //printf("(%s):\n", strerror(errno));
      }
    } else {
      *timestamp = test_header->sub_type;
      eth->rx_actual_nsamps = bytes_received>>1;
      eth->rx_count++;
    }
  }
  eth->rx_nsamps = nsamps;  
  return(bytes_received);
}

int trx_eth_write_udp_IF4p5(openair0_device *device, openair0_timestamp timestamp, void **buff, int nsamps, int cc, int flags) {

  int nblocks = nsamps;  
  int bytes_sent = 0;

  
  eth_state_t *eth = (eth_state_t*)device->priv;
  
  ssize_t packet_size;

  char str[INET_ADDRSTRLEN];

  inet_ntop(AF_INET, &(eth->dest_addrd.sin_addr), str, INET_ADDRSTRLEN);
  
  if (flags == IF4p5_PDLFFT) {
    packet_size = UDP_IF4p5_PDLFFT_SIZE_BYTES(nblocks);    
  } else if (flags == IF4p5_PULFFT) {
    packet_size = UDP_IF4p5_PULFFT_SIZE_BYTES(nblocks); 
  } else if (flags == IF4p5_PULTICK) {
    packet_size = UDP_IF4p5_PULTICK_SIZE_BYTES; 
  } else if ((flags >= IF4p5_PRACH)&&
             (flags <= (IF4p5_PRACH+4))) {  
    packet_size = UDP_HEADER_SIZE_BYTES + IPV4_HEADER_SIZE_BYTES + sizeof_IF4p5_header_t + (nsamps<<1);   
  } else {
    printf("trx_eth_write_udp_IF4p5: unknown flags %d\n",flags);
    return(-1);
  }
   
  eth->tx_nsamps = nblocks;

  bytes_sent = sendto(eth->sockfdd[0/*cc%eth->num_fd*/],
		      buff[0], 
		      packet_size,
		      0,
		      (struct sockaddr*)&eth->dest_addrd,
		      eth->addr_len);
  
  if (bytes_sent == -1) {
    eth->num_tx_errors++;
    perror("error writing to remote unit (user) : ");
    exit(-1);
  } else {
    eth->tx_actual_nsamps = bytes_sent>>1;
    eth->tx_count++;
  }
  return (bytes_sent);  	  
}



void *trx_eth_write_udp_cmd(void *arg) {

  udpTXelem_t *udpTXelem=(udpTXelem_t*)arg;

  openair0_device *device=udpTXelem->device;
  openair0_timestamp timestamp = udpTXelem->timestamp;
  void *buff = udpTXelem->buff;
  int aid = udpTXelem->buff;
  int nsamps = udpTXelem->nsamps;
  
  int bytes_sent=0;
  eth_state_t *eth = (eth_state_t*)device->priv;
  int sendto_flag =0;
  fhstate_t *fhstate = &device->fhstate;

  //sendto_flag|=flags;
  eth->tx_nsamps=nsamps;

  void *buff2;
#if defined(__x86_64) || defined(__i386__)
#ifdef __AVX2__
  int nsamps2 = 256>>3;
  __m256i buff_tx[nsamps2+1];
  buff2=(void*)&buff_tx[1] - APP_HEADER_SIZE_BYTES;
#else
  int nsamps2 = 256>>2;
  __m128i buff_tx[nsamps2+2];
  buff=(void*)&buff_tx[2] - APP_HEADER_SIZE_BYTES;
#endif
#elif defined(__arm__) || defined(__aarch64__)
  int nsamps2 = 256>>2;
  int16x8_t buff_tx[nsamps2+2];
  buff2=(void*)&buff_tx[2] - APP_HEADER_SIZE_BYTES;
#else
#error Unsupported CPU architecture, ethernet device cannot be built
#endif

  /* construct application header */
  // ECPRI Protocol revision + reserved bits (1 byte)
  *(uint8_t *)buff2 = ECPRIREV;
   // ECPRI Message type (1 byte)
  *(uint8_t *)(buff2 + 1) = 64;
  // ECPRI PC_ID (2 bytes)
  *(uint16_t *)(buff2 + 4) = aid;

  openair0_timestamp TS = timestamp + fhstate->TS0;
  TS = (6*device->sampling_rate_ratio_d*TS)/device->sampling_rate_ratio_n;
  TS -= device->txrx_offset; 
<<<<<<< HEAD
  int TSinc = (6*256*device->sampling_rate_ratio_d)/device->sampling_rate_ratio_n;
=======
  int TSinc = 6*256*device->sampling_rate_ratio_d/device->sampling_rate_ratio_n;
  int len=256;
>>>>>>> ca782ef2
  for (int offset=0;offset<nsamps;offset+=256,TS+=TSinc) {
    // OAI modified SEQ_ID (4 bytes)
    *(uint64_t *)(buff2 + 6) = TS;

    if ((offset + 256) <= nsamps) len=1024;
    else len = (nsamps-offset)<<2; 
    // ECPRI Payload Size (2 bytes)
    *(uint8_t *)(buff2 + 2) = len>>8;
    *(uint8_t *)(buff2 + 3) = len&0xff;
    //LOG_I(PHY,"TS %llu aa %d : offset %d, len %d\n",(unsigned long long)TS,aid,offset,len);
    // bring TX data into 12 MSBs 
#if defined(__x86_64__) || defined(__i386__)
#ifdef __AVX2__
    __m256i *buff256 = (__m256i *)&((uint32_t*)buff)[offset];
    for (int j=0; j<32; j+=8) {
      buff_tx[1+j] = _mm256_slli_epi16(buff256[j],4);
      buff_tx[2+j] = _mm256_slli_epi16(buff256[j+1],4);
      buff_tx[3+j] = _mm256_slli_epi16(buff256[j+2],4);
      buff_tx[4+j] = _mm256_slli_epi16(buff256[j+3],4);
      buff_tx[5+j] = _mm256_slli_epi16(buff256[j+4],4);
      buff_tx[6+j] = _mm256_slli_epi16(buff256[j+5],4);
      buff_tx[7+j] = _mm256_slli_epi16(buff256[j+6],4);
      buff_tx[8+j] = _mm256_slli_epi16(buff256[j+7],4);
    }
#else
    __m128i *buff128 = (__m128i *)&buff[offset];
    for (int j=0; j<64; j++) buff_tx[2+j] = _mm_slli_epi16(buff128[j],4);
#endif
#elif defined(__arm__)
    int16x8_t *buff128 = (__int16x8_t*)&buff[offset];
    for (int j=0; j<64; j++) buff_tx[2+j] = vshlq_n_s16(((int16x8_t *)buff128)[j],4);
#endif
    
     /* Send packet */
    bytes_sent = sendto(eth->sockfdd[0/*aid%eth->num_fd*/],
                        buff2, 
                        UDP_PACKET_SIZE_BYTES(len>>2),
                        sendto_flag,
                        (struct sockaddr*)&eth->dest_addrd,
                        eth->addr_len);
      
    if ( bytes_sent == -1) {
	eth->num_tx_errors++;
	perror("ETHERNET WRITE: ");
	exit(-1);
    } else {
        eth->tx_actual_nsamps=bytes_sent>>2;
        eth->tx_count++;
    }
<<<<<<< HEAD
  }      
  LOG_D(PHY,"Wrote %d samples @ %llu\n",nsamps,timestamp);
  return (bytes_sent-APP_HEADER_SIZE_BYTES)>>2;
=======
  }
>>>>>>> ca782ef2
}
      
int trx_eth_write_udp(openair0_device *device, openair0_timestamp timestamp, void *buff, int aid, int nsamps, int flags) {	

#ifdef USE_TPOOL
    union udpTXReqUnion id = {.s={(uint64_t)timestamp,aid,nsamps,0}};
    notifiedFIFO_elt_t *req=newNotifiedFIFO_elt(sizeof(udpTXelem_t), id.p, device->respudpTX, trx_eth_write_udp_cmd);
    udpTXelem_t * udptxelem=(udpTXelem_t *) NotifiedFifoData(req);
#else
    udpTXelem_t udptxelem0;
    udpTXelem_t *udptxelem = &udptxelem0;
#endif
    udptxelem->device = device;
    udptxelem->timestamp = timestamp;
    udptxelem->buff = buff;
    udptxelem->aid = aid;
    udptxelem->nsamps = nsamps;
    udptxelem->flags = flags;
#ifdef USE_TPOOL    
    pushTpool(device->threadPool,req);
#else
    trx_eth_write_udp_cmd(udptxelem); 
#endif

}
extern int oai_exit;

void *udp_read_thread(void *arg) {
  openair0_timestamp TS;

  int aid;
  udp_read_t *u = (udp_read_t *)arg;
  openair0_device *device=u->device;
  fhstate_t *fhstate = &device->fhstate;
  char buffer[UDP_PACKET_SIZE_BYTES(256)];
  int first_read=0;
  while (oai_exit == 0) {
    LOG_I(PHY,"UDP read thread %d, waiting for start sampling_rate_d %d, sampling_rate_n %d\n",u->thread_id,device->sampling_rate_ratio_n,device->sampling_rate_ratio_d);
    while (fhstate->active > 0) {
      size_t count = recvfrom(((eth_state_t*)device->priv)->sockfdd[0],
                              buffer,sizeof(buffer),0,
                              (struct sockaddr *)&((eth_state_t*)device->priv)->dest_addrd,
                              (socklen_t *)&((eth_state_t*)device->priv)->addr_len);
      aid = *(uint16_t*)(&buffer[ECPRICOMMON_BYTES]);
      TS  = *(openair0_timestamp *)(&buffer[ECPRICOMMON_BYTES+ECPRIPCID_BYTES]);   
      // convert TS to samples, /6 for AW2S @ 30.72 Ms/s, this is converted for other sample rates in OAI application
      TS = (device->sampling_rate_ratio_n*TS)/(device->sampling_rate_ratio_d*6);
      if ((int)count <= 0)  continue;
      AssertFatal(aid < 8,"Cannot handle more than 8 antennas, got aid %d\n",aid);
      fhstate->r[aid]=1;
      if (aid==0 && first_read == 0) fhstate->TS0 = TS;
      first_read = 1;
      /* store the timestamp value from packet's header */
      fhstate->TS[aid] =  TS;
      int64_t offset =  TS - fhstate->TS0;
      if (offset > 0) offset = offset % device->openair0_cfg->rxsize;
      else offset = TS % device->openair0_cfg->rxsize + ((((uint64_t)1)<<63)-(fhstate->TS0-1)) % device->openair0_cfg->rxsize;   
      // need to do memcpy since there is no guarantee that aid is the same each time, otherwise we could have used
      // zero-copy and corrected the header component.   	 
      memcpy((void*)(device->openair0_cfg->rxbase[aid]+offset),
             (void*)&buffer[APP_HEADER_SIZE_BYTES],
             count-APP_HEADER_SIZE_BYTES); 
      LOG_D(PHY,"thread_id %d, aid %d, TS %llu, TS0 %llu, offset %d\n",u->thread_id,aid,(unsigned long long)TS,fhstate->TS0,offset);
    }
    sleep(1);
  }
  return(0);  
}

int trx_eth_read_udp(openair0_device *device, openair0_timestamp *timestamp, uint32_t **buff, int nsamps) {
  
  fhstate_t *fhstate = &device->fhstate;
  openair0_timestamp prev_read_TS= fhstate->TS_read, min_TS;
  // block until FH is ready
  while (fhstate->r[0] == 0 || fhstate->r[1] == 0 || fhstate->r[2] == 0 || fhstate->r[3] == 0 ||
         fhstate->r[4] == 0 || fhstate->r[5] == 0 || fhstate->r[6] == 0 || fhstate->r[7] == 0) usleep(100);

  // get minimum TS over all antennas
  min_TS = fhstate->TS[0];
  for (int i=1;i<device->openair0_cfg->rx_num_channels;i++) min_TS = min(min_TS,fhstate->TS[i]);
  // poll/sleep until we accumulated enough samples on each antenna port
  int count=0;
  while (fhstate->first_read == 1 && min_TS < (fhstate->TS0+prev_read_TS + nsamps)) {
    usleep(100);
    min_TS = fhstate->TS[0];
    for (int i=1;i<device->openair0_cfg->rx_num_channels;i++) min_TS = min(min_TS,fhstate->TS[i]);
    count++;
  }

<<<<<<< HEAD
  LOG_D(PHY,"Read %d samples @ %llu\n",nsamps,fhstate->TS_read);
  *timestamp = fhstate->TS_read;
  fhstate->TS_read = prev_read_TS + nsamps;
=======
  if (fhstate->first_read == 0) {
     *timestamp = min_TS - fhstate->TS0;
     fhstate->TS_read = *timestamp+nsamps;
     LOG_D(PHY,"first read : TS_read %llu, TS %llu state (%d,%d,%d,%d,%d,%d,%d,%d)\n",fhstate->TS_read,*timestamp,
           fhstate->r[0],fhstate->r[1],fhstate->r[2],fhstate->r[3],fhstate->r[4],fhstate->r[5],fhstate->r[6],fhstate->r[7]);
  }
  else {  
     *timestamp = fhstate->TS_read;
     fhstate->TS_read = prev_read_TS + nsamps;
     LOG_D(PHY,"TS_read %llu, min_TS %llu, prev_read_TS %llu, nsamps %d, fhstate->TS0+prev_TS+nsamps %llu, wait count %d x 100us\n",fhstate->TS_read,min_TS,prev_read_TS,nsamps,fhstate->TS0+prev_read_TS+nsamps,count);
  }
  fhstate->first_read = 1;
>>>>>>> ca782ef2
  return (nsamps);
}



int trx_eth_ctlsend_udp(openair0_device *device, void *msg, ssize_t msg_len) {

  return(sendto(((eth_state_t*)device->priv)->sockfdc,
		msg,
		msg_len,
		0,
		(struct sockaddr *)&((eth_state_t*)device->priv)->dest_addrc,
		((eth_state_t*)device->priv)->addr_len));
}


int trx_eth_ctlrecv_udp(openair0_device *device, void *msg, ssize_t msg_len) {
  
  return (recvfrom(((eth_state_t*)device->priv)->sockfdc,
		   msg,
		   msg_len,
		   0,
		   (struct sockaddr *)&((eth_state_t*)device->priv)->dest_addrc,
		   (socklen_t *)&((eth_state_t*)device->priv)->addr_len));
}<|MERGE_RESOLUTION|>--- conflicted
+++ resolved
@@ -339,12 +339,8 @@
   openair0_timestamp TS = timestamp + fhstate->TS0;
   TS = (6*device->sampling_rate_ratio_d*TS)/device->sampling_rate_ratio_n;
   TS -= device->txrx_offset; 
-<<<<<<< HEAD
   int TSinc = (6*256*device->sampling_rate_ratio_d)/device->sampling_rate_ratio_n;
-=======
-  int TSinc = 6*256*device->sampling_rate_ratio_d/device->sampling_rate_ratio_n;
   int len=256;
->>>>>>> ca782ef2
   for (int offset=0;offset<nsamps;offset+=256,TS+=TSinc) {
     // OAI modified SEQ_ID (4 bytes)
     *(uint64_t *)(buff2 + 6) = TS;
@@ -394,13 +390,7 @@
         eth->tx_actual_nsamps=bytes_sent>>2;
         eth->tx_count++;
     }
-<<<<<<< HEAD
-  }      
-  LOG_D(PHY,"Wrote %d samples @ %llu\n",nsamps,timestamp);
-  return (bytes_sent-APP_HEADER_SIZE_BYTES)>>2;
-=======
-  }
->>>>>>> ca782ef2
+  }
 }
       
 int trx_eth_write_udp(openair0_device *device, openair0_timestamp timestamp, void *buff, int aid, int nsamps, int flags) {	
@@ -490,11 +480,6 @@
     count++;
   }
 
-<<<<<<< HEAD
-  LOG_D(PHY,"Read %d samples @ %llu\n",nsamps,fhstate->TS_read);
-  *timestamp = fhstate->TS_read;
-  fhstate->TS_read = prev_read_TS + nsamps;
-=======
   if (fhstate->first_read == 0) {
      *timestamp = min_TS - fhstate->TS0;
      fhstate->TS_read = *timestamp+nsamps;
@@ -507,7 +492,6 @@
      LOG_D(PHY,"TS_read %llu, min_TS %llu, prev_read_TS %llu, nsamps %d, fhstate->TS0+prev_TS+nsamps %llu, wait count %d x 100us\n",fhstate->TS_read,min_TS,prev_read_TS,nsamps,fhstate->TS0+prev_read_TS+nsamps,count);
   }
   fhstate->first_read = 1;
->>>>>>> ca782ef2
   return (nsamps);
 }
 
