/*
 * Licensed to the OpenAirInterface (OAI) Software Alliance under one or more
 * contributor license agreements.  See the NOTICE file distributed with
 * this work for additional information regarding copyright ownership.
 * The OpenAirInterface Software Alliance licenses this file to You under
 * the OAI Public License, Version 1.1  (the "License"); you may not use this file
 * except in compliance with the License.
 * You may obtain a copy of the License at
 *
 *      http://www.openairinterface.org/?page_id=698
 *
 * Unless required by applicable law or agreed to in writing, software
 * distributed under the License is distributed on an "AS IS" BASIS,
 * WITHOUT WARRANTIES OR CONDITIONS OF ANY KIND, either express or implied.
 * See the License for the specific language governing permissions and
 * limitations under the License.
 *-------------------------------------------------------------------------------
 * For more information about the OpenAirInterface (OAI) Software Alliance:
 *      contact@openairinterface.org
 */

/*! \file ethernet_lib.c 
 * \brief API to stream I/Q samples over standard ethernet
 * \author  add alcatel Katerina Trilyraki, Navid Nikaein, Pedro Dinis, Lucio Ferreira, Raymond Knopp
 * \date 2015
 * \version 0.2
 * \company Eurecom
 * \maintainer:  navid.nikaein@eurecom.fr
 * \note
 * \warning 
 */

#include <arpa/inet.h>
#include <linux/if_packet.h>
#include <stdio.h>
#include <string.h>
#include <stdlib.h>
#include <sys/ioctl.h>
#include <sys/socket.h>
#include <net/if.h>
#include <netinet/ether.h>
#include <unistd.h>
#include <errno.h>
#include "common/utils/LOG/vcd_signal_dumper.h"

#include "common_lib.h"
#include "ethernet_lib.h"
#include "common/ran_context.h"

#define DEBUG 0

// These are for IF5 and must be put into the device structure if multiple RUs in the same RAU !!!!!!!!!!!!!!!!!
uint16_t pck_seq_num = 1;
uint16_t pck_seq_num_cur=0;
uint16_t pck_seq_num_prev=0;

int eth_socket_init_udp(openair0_device *device) {

  eth_state_t *eth = (eth_state_t*)device->priv;
  eth_params_t *eth_params = device->eth_params;
 
  char str_local[INET_ADDRSTRLEN];
  char str_remote[INET_ADDRSTRLEN];

  const char *local_ip, *remote_ipc,*remote_ipd;
  int local_portc=0,local_portd=0, remote_portc=0,remote_portd=0;
  int sock_dom=0;
  int sock_type=0;
  int sock_proto=0;
  int enable=1;
  const char str[2][4] = {"RRU\0","RAU\0"};
  int hostind = 0;

  local_ip     = eth_params->my_addr;   
  local_portc  = eth_params->my_portc;
  local_portd  = eth_params->my_portd;
  

  if (device->host_type == RRU_HOST ) {

    remote_ipc   = "0.0.0.0";   
    remote_ipd   = eth_params->remote_addr;   
    remote_portc =  0;   
    remote_portd =  eth_params->remote_portd;;   
    printf("[%s] local ip addr %s portc %d portd %d\n", "RRU", local_ip, local_portc, local_portd);    
  } else { 
    remote_ipc   = eth_params->remote_addr;   
    remote_ipd   = "0.0.0.0";   
    remote_portc = eth_params->remote_portc;   
    remote_portd = 0;
    hostind      = 1;
    printf("[%s] local ip addr %s portc %d portd %d\n","RAU", local_ip, local_portc, local_portd);    
  }
  
  /* Open socket to send on */
  sock_dom=AF_INET;
  sock_type=SOCK_DGRAM;
  sock_proto=IPPROTO_UDP;
  
  if ((eth->sockfdc = socket(sock_dom, sock_type, sock_proto)) == -1) {
    perror("ETHERNET: Error opening socket (control)");
    exit(0);
  }

  if ((eth->sockfdd = socket(sock_dom, sock_type, sock_proto)) == -1) {
    perror("ETHERNET: Error opening socket (user)");
    exit(0);
  }
  
  /* initialize addresses */
  bzero((void *)&(eth->dest_addrc), sizeof(eth->dest_addrc));
  bzero((void *)&(eth->local_addrc), sizeof(eth->local_addrc));
  bzero((void *)&(eth->dest_addrd), sizeof(eth->dest_addrd));
  bzero((void *)&(eth->local_addrd), sizeof(eth->local_addrd));
  

  eth->addr_len = sizeof(struct sockaddr_in);

  eth->dest_addrc.sin_family = AF_INET;
  inet_pton(AF_INET,remote_ipc,&(eth->dest_addrc.sin_addr.s_addr));
  eth->dest_addrc.sin_port=htons(remote_portc);
  inet_ntop(AF_INET, &(eth->dest_addrc.sin_addr), str_remote, INET_ADDRSTRLEN);

  eth->dest_addrd.sin_family = AF_INET;
  inet_pton(AF_INET,remote_ipd,&(eth->dest_addrd.sin_addr.s_addr));
  eth->dest_addrd.sin_port=htons(remote_portd);

  eth->local_addrc.sin_family = AF_INET;
  inet_pton(AF_INET,local_ip,&(eth->local_addrc.sin_addr.s_addr));
  eth->local_addrc.sin_port=htons(local_portc);
  inet_ntop(AF_INET, &(eth->local_addrc.sin_addr), str_local, INET_ADDRSTRLEN);

  eth->local_addrd.sin_family = AF_INET;
  inet_pton(AF_INET,local_ip,&(eth->local_addrd.sin_addr.s_addr));
  eth->local_addrd.sin_port=htons(local_portd);



  
  /* set reuse address flag */
  if (setsockopt(eth->sockfdc, SOL_SOCKET, SO_REUSEADDR, &enable, sizeof(int))) {
    perror("ETHERNET: Cannot set SO_REUSEADDR option on socket (control)");
    exit(0);
  }
  if (setsockopt(eth->sockfdd, SOL_SOCKET, SO_REUSEADDR, &enable, sizeof(int))) {
    perror("ETHERNET: Cannot set SO_REUSEADDR option on socket (user)");
    exit(0);
  }
  
  /* want to receive -> so bind */   
  if (bind(eth->sockfdc,(struct sockaddr *)&eth->local_addrc,eth->addr_len)<0) {
    perror("ETHERNET: Cannot bind to socket (control)");
    exit(0);
  } else {
    printf("[%s] binding to %s:%d (control)\n",str[hostind],str_local,ntohs(eth->local_addrc.sin_port));
  }
  if (bind(eth->sockfdd,(struct sockaddr *)&eth->local_addrd,eth->addr_len)<0) {
    perror("ETHERNET: Cannot bind to socket (user)");
    exit(0);
  } else {
    printf("[%s] binding to %s:%d (user)\n",str[hostind],str_local,ntohs(eth->local_addrd.sin_port));
  }
 
  return 0;
}

int trx_eth_read_udp_IF4p5(openair0_device *device, openair0_timestamp *timestamp, void **buff, int nsamps, int cc) {

  // Read nblocks info from packet itself
  int nblocks = nsamps;  
  int bytes_received=-1;
  eth_state_t *eth = (eth_state_t*)device->priv;

  ssize_t packet_size = sizeof_IF4p5_header_t;      
  IF4p5_header_t *test_header = (IF4p5_header_t*)(buff[0]);
  
  int block_cnt=0; 

  packet_size = max(UDP_IF4p5_PRACH_SIZE_BYTES, max(UDP_IF4p5_PULFFT_SIZE_BYTES(nblocks), UDP_IF4p5_PDLFFT_SIZE_BYTES(nblocks)));

  while(bytes_received == -1) {
  again:
    bytes_received = recvfrom(eth->sockfdd,
                              buff[0],
                              packet_size,
                              0,
                              (struct sockaddr *)&eth->dest_addrd,
                              (socklen_t *)&eth->addr_len);
    if (bytes_received ==-1) {
      eth->num_rx_errors++;
      if (errno == EAGAIN) {
	printf("Lost IF4p5 connection with %s\n", inet_ntoa(eth->dest_addrd.sin_addr));
	return -1;
      } else if (errno == EWOULDBLOCK) {
        block_cnt++;
        usleep(10);
        if (block_cnt == 1000) {
          perror("ETHERNET IF4p5 READ (EWOULDBLOCK): ");
        } else {
          printf("BLOCK BLOCK BLOCK BLOCK BLOCK BLOCK BLOCK BLOCK BLOCK BLOCK BLOCK BLOCK \n");
          goto again;
        }
      } else {
        perror("ETHERNET IF4p5 READ");
        printf("(%s):\n", strerror(errno));
      }
    } else {
      *timestamp = test_header->sub_type;
      eth->rx_actual_nsamps = bytes_received>>1;
      eth->rx_count++;
    }
  }
  //printf("size of third %d subtype %d frame %d subframe %d symbol %d \n", bytes_received, test_header->sub_type, ((test_header->frame_status)>>6)&0xffff, ((test_header->frame_status)>>22)&0x000f, ((test_header->frame_status)>>26)&0x000f) ;

  eth->rx_nsamps = nsamps;  
  return(bytes_received);
}

int trx_eth_write_udp_IF4p5(openair0_device *device, openair0_timestamp timestamp, void **buff, int nsamps, int cc, int flags) {

  int nblocks = nsamps;  
  int bytes_sent = 0;

  
  eth_state_t *eth = (eth_state_t*)device->priv;
  
  ssize_t packet_size;

  char str[INET_ADDRSTRLEN];

  inet_ntop(AF_INET, &(eth->dest_addrd.sin_addr), str, INET_ADDRSTRLEN);
  
  if (flags == IF4p5_PDLFFT) {
    packet_size = UDP_IF4p5_PDLFFT_SIZE_BYTES(nblocks);    
  } else if (flags == IF4p5_PULFFT) {
    packet_size = UDP_IF4p5_PULFFT_SIZE_BYTES(nblocks); 
  } else if (flags == IF4p5_PULTICK) {
    packet_size = UDP_IF4p5_PULTICK_SIZE_BYTES; 
  } else if ((flags >= IF4p5_PRACH)&&
             (flags <= (IF4p5_PRACH+4))) {  
    packet_size = UDP_IF4p5_PRACH_SIZE_BYTES;   
  } else {
    printf("trx_eth_write_udp_IF4p5: unknown flags %d\n",flags);
    return(-1);
  }
   
  eth->tx_nsamps = nblocks;
<<<<<<< HEAD
  //printf("Sending %d bytes to %s:%d\n",packet_size,str,ntohs(eth->local_addrd.sin_port));
=======
>>>>>>> ee547c1d

  bytes_sent = sendto(eth->sockfdd,
		      buff[0], 
		      packet_size,
		      0,
		      (struct sockaddr*)&eth->dest_addrd,
		      eth->addr_len);
  
  if (bytes_sent == -1) {
    eth->num_tx_errors++;
    perror("error writing to remote unit (user) : ");
    exit(-1);
  } else {
    eth->tx_actual_nsamps = bytes_sent>>1;
    eth->tx_count++;
  }
  return (bytes_sent);  	  
}

int trx_eth_write_udp(openair0_device *device, openair0_timestamp timestamp, void **buff, int nsamps,int cc, int flags) {	
  
  int bytes_sent=0;
  eth_state_t *eth = (eth_state_t*)device->priv;
  int sendto_flag =0;
  int i=0;
  //sendto_flag|=flags;
  eth->tx_nsamps=nsamps;

 

  for (i=0;i<cc;i++) {	
    /* buff[i] points to the position in tx buffer where the payload to be sent is
       buff2 points to the position in tx buffer where the packet header will be placed */
    void *buff2 = (void*)(buff[i]- APP_HEADER_SIZE_BYTES); 
    
    /* we don't want to ovewrite with the header info the previous tx buffer data so we store it*/
    int32_t temp0 = *(int32_t *)buff2;
    openair0_timestamp  temp1 = *(openair0_timestamp *)(buff2 + sizeof(int32_t));
    
    bytes_sent = 0;
    
    /* constract application header */
    // eth->pck_header.seq_num = pck_seq_num;
    //eth->pck_header.antenna_id = 1+(i<<1);
    //eth->pck_header.timestamp = timestamp;
    *(uint16_t *)buff2 = eth->pck_seq_num;
    *(uint16_t *)(buff2 + sizeof(uint16_t)) = 1+(i<<1);
    *(openair0_timestamp *)(buff2 + sizeof(int32_t)) = timestamp;
    VCD_SIGNAL_DUMPER_DUMP_VARIABLE_BY_NAME( VCD_SIGNAL_DUMPER_VARIABLES_TX_SEQ_NUM, eth->pck_seq_num);
    
    int sent_byte;
    if (eth->compression == ALAW_COMPRESS) {
      sent_byte = UDP_PACKET_SIZE_BYTES_ALAW(nsamps);
    } else {
      sent_byte = UDP_PACKET_SIZE_BYTES(nsamps);
    }

    //while(bytes_sent < sent_byte) {
    //printf("eth->pck_seq_num: %d\n", eth->pck_seq_num);
#if DEBUG   
      printf("------- TX ------: buff2 current position=%d remaining_bytes=%d  bytes_sent=%d \n",
	     (void *)(buff2+bytes_sent), 
	     sent_byte - bytes_sent,
	     bytes_sent);
#endif
      /* Send packet */
      bytes_sent += sendto(eth->sockfdd,
			   buff2, 
                           sent_byte,
			   sendto_flag,
			   (struct sockaddr*)&eth->dest_addrd,
			   eth->addr_len);
      
      if ( bytes_sent == -1) {
	eth->num_tx_errors++;
	perror("ETHERNET WRITE: ");
	exit(-1);
      } else {
#if DEBUG
    printf("------- TX ------: nu=%d an_id=%d ts%d bytes_send=%d\n",
	   *(int16_t *)buff2,
	   *(int16_t *)(buff2 + sizeof(int16_t)),
	   *(openair0_timestamp *)(buff2 + sizeof(int32_t)),
	   bytes_sent);

    dump_packet((device->host_type == RAU_HOST)? "RAU":"RAU", buff2, UDP_PACKET_SIZE_BYTES(nsamps), TX_FLAG);
#endif
    eth->tx_actual_nsamps=bytes_sent>>2;
    eth->tx_count++;
    eth->pck_seq_num++;
    if ( eth->pck_seq_num > MAX_PACKET_SEQ_NUM(nsamps,device->openair0_cfg->samples_per_frame) )  eth->pck_seq_num = 1;
      }
    //}
                  
      /* tx buffer values restored */  
      *(int32_t *)buff2 = temp0;
      *(openair0_timestamp *)(buff2 + sizeof(int32_t)) = temp1;
  }
 
  return (bytes_sent-APP_HEADER_SIZE_BYTES)>>2;
}
      


int trx_eth_read_udp(openair0_device *device, openair0_timestamp *timestamp, void **buff, int nsamps, int cc) {
  
  int bytes_received=0;
  eth_state_t *eth = (eth_state_t*)device->priv;
  //  openair0_timestamp prev_timestamp = -1;
  int rcvfrom_flag =0;
  int block_cnt=0;
  int again_cnt=0;
  int i=0;

  eth->rx_nsamps=nsamps;

  for (i=0;i<cc;i++) {
    /* buff[i] points to the position in rx buffer where the payload to be received will be placed
       buff2 points to the position in rx buffer where the packet header will be placed */
    void *buff2 = (void*)(buff[i]- APP_HEADER_SIZE_BYTES);
    
    /* we don't want to ovewrite with the header info the previous rx buffer data so we store it*/
    int32_t temp0 = *(int32_t *)buff2;
    openair0_timestamp temp1 = *(openair0_timestamp *)(buff2 + sizeof(int32_t));
    
    bytes_received=0;
    block_cnt=0;
    int receive_bytes;
    if (eth->compression == ALAW_COMPRESS) {
      receive_bytes = UDP_PACKET_SIZE_BYTES_ALAW(nsamps);
    } else {
      receive_bytes = UDP_PACKET_SIZE_BYTES(nsamps);
    }
    
    while(bytes_received < receive_bytes) {
    again:
#if DEBUG   
	   printf("------- RX------: buff2 current position=%d remaining_bytes=%d  bytes_recv=%d \n",
		  (void *)(buff2+bytes_received),
		  receive_bytes - bytes_received,
		  bytes_received);
#endif
      bytes_received +=recvfrom(eth->sockfdd,
				buff2,
	                        receive_bytes,
				rcvfrom_flag,
				(struct sockaddr *)&eth->dest_addrd,
				(socklen_t *)&eth->addr_len);
      
      if (bytes_received ==-1) {
	eth->num_rx_errors++;
	if (errno == EAGAIN) {
	  again_cnt++;
	  usleep(10);
	  if (again_cnt == 1000) {
	  perror("ETHERNET READ: ");
	  exit(-1);
	  } else {
	    printf("AGAIN AGAIN AGAIN AGAIN AGAIN AGAIN AGAIN AGAIN AGAIN AGAIN AGAIN AGAIN \n");
	    goto again;
	  }	  
	} else if (errno == EWOULDBLOCK) {
	     block_cnt++;
	     usleep(10);	  
	     if (block_cnt == 1000) {
      perror("ETHERNET READ: ");
      exit(-1);
    } else {
	    printf("BLOCK BLOCK BLOCK BLOCK BLOCK BLOCK BLOCK BLOCK BLOCK BLOCK BLOCK BLOCK \n");
	    goto again;
	  }
	}
      } else {
#if DEBUG   
	   printf("------- RX------: nu=%d an_id=%d ts%d bytes_recv=%d\n",
		  *(int16_t *)buff2,
		  *(int16_t *)(buff2 + sizeof(int16_t)),
		  *(openair0_timestamp *)(buff2 + sizeof(int32_t)),
		  bytes_received);

	   dump_packet((device->host_type == RAU_HOST)? "RAU":"RRU", buff2, UDP_PACKET_SIZE_BYTES(nsamps),RX_FLAG);	  
#endif  
	   
	   /* store the timestamp value from packet's header */
	   *timestamp =  *(openair0_timestamp *)(buff2 + sizeof(int32_t));
	   /* store the sequence number of the previous packet received */    
	   if (eth->pck_seq_num_cur == 0) {
	     eth->pck_seq_num_prev = *(uint16_t *)buff2;
	   } else {
	     eth->pck_seq_num_prev = eth->pck_seq_num_cur;
	   }
	   /* get the packet sequence number from packet's header */
	   eth->pck_seq_num_cur = *(uint16_t *)buff2;
	   if ( ( eth->pck_seq_num_cur != (eth->pck_seq_num_prev + 1) ) && !((eth->pck_seq_num_prev==MAX_PACKET_SEQ_NUM(nsamps,device->openair0_cfg->samples_per_frame)) && (eth->pck_seq_num_cur==1 )) && !((eth->pck_seq_num_prev==1) && (eth->pck_seq_num_cur==1))) {	     
	     //#if DEBUG
	     printf("Out of order packet received: current_packet=%d previous_packet=%d timestamp=%"PRId64"\n",eth->pck_seq_num_cur,eth->pck_seq_num_prev,*timestamp);
	     //#endif
	   }
	   VCD_SIGNAL_DUMPER_DUMP_VARIABLE_BY_NAME( VCD_SIGNAL_DUMPER_VARIABLES_RX_SEQ_NUM,eth->pck_seq_num_cur);
	   VCD_SIGNAL_DUMPER_DUMP_VARIABLE_BY_NAME( VCD_SIGNAL_DUMPER_VARIABLES_RX_SEQ_NUM_PRV,eth->pck_seq_num_prev);
						    eth->rx_actual_nsamps=bytes_received>>2;
						    eth->rx_count++;
      }	 
	     
      }
      /* tx buffer values restored */  
      *(int32_t *)buff2 = temp0;
      *(openair0_timestamp *)(buff2 + sizeof(int32_t)) = temp1;
	  
    }      
  return (bytes_received-APP_HEADER_SIZE_BYTES)>>2;
}



int trx_eth_ctlsend_udp(openair0_device *device, void *msg, ssize_t msg_len) {

  return(sendto(((eth_state_t*)device->priv)->sockfdc,
		msg,
		msg_len,
		0,
		(struct sockaddr *)&((eth_state_t*)device->priv)->dest_addrc,
		((eth_state_t*)device->priv)->addr_len));
}


int trx_eth_ctlrecv_udp(openair0_device *device, void *msg, ssize_t msg_len) {
  
  return (recvfrom(((eth_state_t*)device->priv)->sockfdc,
		   msg,
		   msg_len,
		   0,
		   (struct sockaddr *)&((eth_state_t*)device->priv)->dest_addrc,
		   (socklen_t *)&((eth_state_t*)device->priv)->addr_len));
}<|MERGE_RESOLUTION|>--- conflicted
+++ resolved
@@ -245,10 +245,6 @@
   }
    
   eth->tx_nsamps = nblocks;
-<<<<<<< HEAD
-  //printf("Sending %d bytes to %s:%d\n",packet_size,str,ntohs(eth->local_addrd.sin_port));
-=======
->>>>>>> ee547c1d
 
   bytes_sent = sendto(eth->sockfdd,
 		      buff[0], 
