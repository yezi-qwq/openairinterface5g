/*
 * Licensed to the OpenAirInterface (OAI) Software Alliance under one or more
 * contributor license agreements.  See the NOTICE file distributed with
 * this work for additional information regarding copyright ownership.
 * The OpenAirInterface Software Alliance licenses this file to You under
 * the OAI Public License, Version 1.0  (the "License"); you may not use this file
 * except in compliance with the License.
 * You may obtain a copy of the License at
 *
 *      http://www.openairinterface.org/?page_id=698
 *
 * Unless required by applicable law or agreed to in writing, software
 * distributed under the License is distributed on an "AS IS" BASIS,
 * WITHOUT WARRANTIES OR CONDITIONS OF ANY KIND, either express or implied.
 * See the License for the specific language governing permissions and
 * limitations under the License.
 *-------------------------------------------------------------------------------
 * For more information about the OpenAirInterface (OAI) Software Alliance:
 *      contact@openairinterface.org
 */

/** openair0_lib : API to interface with ExpressMIMO-1&2 kernel driver
*
*  Authors: Matthias Ihmig <matthias.ihmig@mytum.de>, 2013
*           Raymond Knopp <raymond.knopp@eurecom.fr>
*
*  Changelog:
*  28.01.2013: Initial version
*/

#define _GNU_SOURCE
#include <stdio.h>
#include <stdlib.h>
#include <errno.h>
#include <fcntl.h>
#include <getopt.h>
#include <unistd.h>
#include <string.h>
#include <sys/ioctl.h> 
#include <sys/types.h>
#include <sys/mman.h>
#include <sched.h>
#include <linux/sched.h>
#include <signal.h>
#include <execinfo.h>
#include <getopt.h>
#include <sys/sysinfo.h>
#include <sys/ioctl.h>
#include <linux/kernel.h>
#include <linux/types.h>
#include <syscall.h>

#include "openair0_lib.h"
#include "openair_device.h"
#include "common_lib.h"

#include <pthread.h>


#define max(a,b) ((a)>(b) ? (a) : (b))

//#define DEBUG_EXMIMO

exmimo_pci_interface_bot_virtual_t openair0_exmimo_pci[MAX_CARDS]; // contains userspace pointers for each card

char *bigshm_top[MAX_CARDS] = INIT_ZEROS;

int openair0_fd;
int openair0_num_antennas[MAX_CARDS];
int openair0_num_detected_cards = 0;

unsigned int PAGE_SHIFT;

static uint32_t                      rf_local[4] =       {8255000,8255000,8255000,8255000}; // UE zepto
//{8254617, 8254617, 8254617, 8254617}; //eNB khalifa
//{8255067,8254810,8257340,8257340}; // eNB PETRONAS

static uint32_t                      rf_vcocal[4] =      {910,910,910,910};
static uint32_t                      rf_vcocal_850[4] =  {2015, 2015, 2015, 2015};
static uint32_t                      rf_rxdc[4] =        {32896,32896,32896,32896};



extern volatile int                    oai_exit;


void kill_watchdog(openair0_device *);
void create_watchdog(openair0_device *);
void rt_sleep(struct timespec *,long );

unsigned int log2_int( unsigned int x )
{
  unsigned int ans = 0 ;

  while( x>>=1 ) ans++;

  return ans ;
}

int openair0_open(void)
{
  exmimo_pci_interface_bot_virtual_t exmimo_pci_kvirt[MAX_CARDS];
  void *bigshm_top_kvirtptr[MAX_CARDS];

  int card;
  int ant;

  PAGE_SHIFT = log2_int( sysconf( _SC_PAGESIZE ) );


  if ((openair0_fd = open("/dev/openair0", O_RDWR,0)) <0) {
    return -1;
  }

  ioctl(openair0_fd, openair_GET_NUM_DETECTED_CARDS, &openair0_num_detected_cards);



  if ( openair0_num_detected_cards == 0 ) {
    fprintf(stderr, "No cards detected!\n");
    return -4;
  }

  ioctl(openair0_fd, openair_GET_BIGSHMTOPS_KVIRT, &bigshm_top_kvirtptr[0]);
  ioctl(openair0_fd, openair_GET_PCI_INTERFACE_BOTS_KVIRT, &exmimo_pci_kvirt[0]);

  //printf("bigshm_top_kvirtptr (MAX_CARDS %d): %p  %p  %p  %p\n", MAX_CARDS,bigshm_top_kvirtptr[0], bigshm_top_kvirtptr[1], bigshm_top_kvirtptr[2], bigshm_top_kvirtptr[3]);



  for( card=0; card < openair0_num_detected_cards; card++) {
    bigshm_top[card] = (char *)mmap( NULL,
                                     BIGSHM_SIZE_PAGES<<PAGE_SHIFT,
                                     PROT_READ|PROT_WRITE,
                                     MAP_SHARED, //|MAP_FIXED,//MAP_SHARED,
                                     openair0_fd,
                                     ( openair_mmap_BIGSHM | openair_mmap_Card(card) )<<PAGE_SHIFT);

    if (bigshm_top[card] == MAP_FAILED) {
      openair0_close();
      return -2;
    }

    // calculate userspace addresses
#if __x86_64
    openair0_exmimo_pci[card].firmware_block_ptr = (bigshm_top[card] +  (int64_t)exmimo_pci_kvirt[0].firmware_block_ptr - (int64_t)bigshm_top_kvirtptr[0]);
    openair0_exmimo_pci[card].printk_buffer_ptr  = (bigshm_top[card] +  (int64_t)exmimo_pci_kvirt[0].printk_buffer_ptr  - (int64_t)bigshm_top_kvirtptr[0]);
    openair0_exmimo_pci[card].exmimo_config_ptr  = (exmimo_config_t*) (bigshm_top[card] +  (int64_t)exmimo_pci_kvirt[0].exmimo_config_ptr  - (int64_t)bigshm_top_kvirtptr[0]);
    openair0_exmimo_pci[card].exmimo_id_ptr      = (exmimo_id_t*)     (bigshm_top[card] +  (int64_t)exmimo_pci_kvirt[0].exmimo_id_ptr      - (int64_t)bigshm_top_kvirtptr[0]);
#else
    openair0_exmimo_pci[card].firmware_block_ptr = (bigshm_top[card] +  (int32_t)exmimo_pci_kvirt[0].firmware_block_ptr - (int32_t)bigshm_top_kvirtptr[0]);
    openair0_exmimo_pci[card].printk_buffer_ptr  = (bigshm_top[card] +  (int32_t)exmimo_pci_kvirt[0].printk_buffer_ptr  - (int32_t)bigshm_top_kvirtptr[0]);
    openair0_exmimo_pci[card].exmimo_config_ptr  = (exmimo_config_t*) (bigshm_top[card] +  (int32_t)exmimo_pci_kvirt[0].exmimo_config_ptr  - (int32_t)bigshm_top_kvirtptr[0]);
    openair0_exmimo_pci[card].exmimo_id_ptr      = (exmimo_id_t*)     (bigshm_top[card] +  (int32_t)exmimo_pci_kvirt[0].exmimo_id_ptr      - (int32_t)bigshm_top_kvirtptr[0]);
#endif

    /*
          printf("openair0_exmimo_pci.firmware_block_ptr (%p) =  bigshm_top(%p) + exmimo_pci_kvirt.firmware_block_ptr(%p) - bigshm_top_kvirtptr(%p)\n",
              openair0_exmimo_pci[card].firmware_block_ptr, bigshm_top, exmimo_pci_kvirt[card].firmware_block_ptr, bigshm_top_kvirtptr[card]);
          printf("card%d, openair0_exmimo_pci.exmimo_id_ptr      (%p) =  bigshm_top(%p) + exmimo_pci_kvirt.exmimo_id_ptr     (%p) - bigshm_top_kvirtptr(%p)\n",
              card, openair0_exmimo_pci[card].exmimo_id_ptr, bigshm_top[card], exmimo_pci_kvirt[card].exmimo_id_ptr, bigshm_top_kvirtptr[card]);
    */

    /*
    if (openair0_exmimo_pci[card].exmimo_id_ptr->board_swrev != BOARD_SWREV_CNTL2)
      {
        error("Software revision %d and firmware revision %d do not match, Please update either Software or Firmware",BOARD_SWREV_CNTL2,openair0_exmimo_pci[card].exmimo_id_ptr->board_swrev);
        return -5;
      }
    */

    if ( openair0_exmimo_pci[card].exmimo_id_ptr->board_exmimoversion == 1)
      openair0_num_antennas[card] = 2;

    if ( openair0_exmimo_pci[card].exmimo_id_ptr->board_exmimoversion == 2)
      openair0_num_antennas[card] = 4;


    for (ant=0; ant<openair0_num_antennas[card]; ant++) {
#if __x86_64__
      openair0_exmimo_pci[card].rxcnt_ptr[ant] = (unsigned int *) (bigshm_top[card] +  (int64_t)exmimo_pci_kvirt[card].rxcnt_ptr[ant] - (int64_t)bigshm_top_kvirtptr[card]);
      openair0_exmimo_pci[card].txcnt_ptr[ant] = (unsigned int *) (bigshm_top[card] +  (int64_t)exmimo_pci_kvirt[card].txcnt_ptr[ant] - (int64_t)bigshm_top_kvirtptr[card]);
#else
      openair0_exmimo_pci[card].rxcnt_ptr[ant] = (unsigned int *) (bigshm_top[card] +  (int32_t)exmimo_pci_kvirt[card].rxcnt_ptr[ant] - (int32_t)bigshm_top_kvirtptr[card]);
      openair0_exmimo_pci[card].txcnt_ptr[ant] = (unsigned int *) (bigshm_top[card] +  (int32_t)exmimo_pci_kvirt[card].txcnt_ptr[ant] - (int32_t)bigshm_top_kvirtptr[card]);
#endif
    }

    for (ant=0; ant<openair0_num_antennas[card]; ant++) {
      openair0_exmimo_pci[card].adc_head[ant] = mmap( NULL,
          ADAC_BUFFERSZ_PERCHAN_B,
          PROT_READ|PROT_WRITE,
          MAP_SHARED, //|MAP_FIXED,//MAP_SHARED,
          openair0_fd,
          ( openair_mmap_RX(ant) | openair_mmap_Card(card) )<<PAGE_SHIFT );

      openair0_exmimo_pci[card].dac_head[ant] = mmap( NULL,
          ADAC_BUFFERSZ_PERCHAN_B,
          PROT_READ|PROT_WRITE,
          MAP_SHARED, //|MAP_FIXED,//MAP_SHARED,
          openair0_fd,
          ( openair_mmap_TX(ant) | openair_mmap_Card(card) )<<PAGE_SHIFT );

      if (openair0_exmimo_pci[card].adc_head[ant] == MAP_FAILED || openair0_exmimo_pci[card].dac_head[ant] == MAP_FAILED) {
        openair0_close();
        return -3;
      }
    }

    //printf("p_exmimo_config = %p, p_exmimo_id = %p\n", openair0_exmimo_pci.exmimo_config_ptr, openair0_exmimo_pci.exmimo_id_ptr);

    printf("card %d: ExpressMIMO %d, HW Rev %d, SW Rev 0x%d, %d antennas\n", card, openair0_exmimo_pci[card].exmimo_id_ptr->board_exmimoversion,
           openair0_exmimo_pci[card].exmimo_id_ptr->board_hwrev, openair0_exmimo_pci[card].exmimo_id_ptr->board_swrev, openair0_num_antennas[card]);

  } // end for(card)

  return 0;
}


int openair0_close(void)
{
  int ant;
  int card;

  close(openair0_fd);

  for (card=0; card<openair0_num_detected_cards; card++) {
    if (bigshm_top[card] != NULL && bigshm_top[card] != MAP_FAILED)
      munmap(bigshm_top[card], BIGSHM_SIZE_PAGES<<PAGE_SHIFT);

    for (ant=0; ant<openair0_num_antennas[card]; ant++) {
      if (openair0_exmimo_pci[card].adc_head[ant] != NULL && openair0_exmimo_pci[card].adc_head[ant] != MAP_FAILED)
        munmap(openair0_exmimo_pci[card].adc_head[ant], ADAC_BUFFERSZ_PERCHAN_B);

      if (openair0_exmimo_pci[card].dac_head[ant] != NULL && openair0_exmimo_pci[card].dac_head[ant] != MAP_FAILED)
        munmap(openair0_exmimo_pci[card].dac_head[ant], ADAC_BUFFERSZ_PERCHAN_B);
    }
  }

  return 0;
}

int openair0_dump_config(int card)
{
  return ioctl(openair0_fd, openair_DUMP_CONFIG, card);
}

int openair0_get_frame(int card)
{
  return ioctl(openair0_fd, openair_GET_FRAME, card);
}

int openair0_start_rt_acquisition(int card)
{
  return ioctl(openair0_fd, openair_START_RT_ACQUISITION, card);
}

int openair0_stop(int card)
{
  return ioctl(openair0_fd, openair_STOP, card);
}

int openair0_stop_without_reset(int card)
{
  return ioctl(openair0_fd, openair_STOP_WITHOUT_RESET, card);
}

#define MY_RF_MODE      (RXEN + TXEN + TXLPFNORM + TXLPFEN + TXLPF25 + RXLPFNORM + RXLPFEN + RXLPF25 + LNA1ON +LNAMax + RFBBNORM + DMAMODE_RX + DMAMODE_TX)
#define RF_MODE_BASE    (LNA1ON + RFBBNORM)

void rt_sleep(struct timespec *ts,long tv_nsec) {

  clock_gettime(CLOCK_MONOTONIC, ts);

  ts->tv_nsec += tv_nsec;

  if (ts->tv_nsec>=1000000000L) {
    ts->tv_nsec -= 1000000000L;
    ts->tv_sec++;
  }

  clock_nanosleep(CLOCK_MONOTONIC, TIMER_ABSTIME, ts, NULL);

}
static void *watchdog_thread(void *arg) {

  int policy, s, j;
  struct sched_param sparam;
  char cpu_affinity[1024];
  cpu_set_t cpuset;
  exmimo_state_t *exm=((openair0_device *)arg)->priv;
  openair0_config_t *cfg=&((openair0_device *)arg)->openair0_cfg[0];

  volatile unsigned int *daq_mbox = openair0_daq_cnt();
  unsigned int mbox,diff;
  int first_acquisition;
  struct timespec sleep_time,wait;


  wait.tv_sec=0;
  wait.tv_nsec=50000000L;

  /* Set affinity mask to include CPUs 1 to MAX_CPUS */
  /* CPU 0 is reserved for UHD threads */
  /* CPU 1 is reserved for all TX threads */
  /* Enable CPU Affinity only if number of CPUs >2 */
  CPU_ZERO(&cpuset);

#ifdef CPU_AFFINITY
  if (get_nprocs() > 2)
  {
    for (j = 1; j < get_nprocs(); j++)
        CPU_SET(j, &cpuset);
    s = pthread_setaffinity_np(pthread_self(), sizeof(cpu_set_t), &cpuset);
    if (s != 0)
    {
      perror( "pthread_setaffinity_np");
      printf("Error setting processor affinity");
    }
  }
#endif //CPU_AFFINITY

  /* Check the actual affinity mask assigned to the thread */

  s = pthread_getaffinity_np(pthread_self(), sizeof(cpu_set_t), &cpuset);
  if (s != 0)
  {
    perror( "pthread_getaffinity_np");
    printf("Error getting processor affinity ");
  }
  memset(cpu_affinity,0,sizeof(cpu_affinity));
  for (j = 0; j < CPU_SETSIZE; j++)
     if (CPU_ISSET(j, &cpuset))
     {  
        char temp[1024];
        sprintf (temp, " CPU_%d", j);
        strcat(cpu_affinity, temp);
     }

  memset(&sparam, 0 , sizeof (sparam));
  sparam.sched_priority = sched_get_priority_max(SCHED_FIFO);
  policy = SCHED_FIFO ; 
  
  s = pthread_setschedparam(pthread_self(), policy, &sparam);
  if (s != 0)
     {
     perror("pthread_setschedparam : ");
     printf("Error setting thread priority");
     }
  s = pthread_getschedparam(pthread_self(), &policy, &sparam);
  if (s != 0)
   {
     perror("pthread_getschedparam : ");
     printf("Error getting thread priority");

   }

 printf("EXMIMO2 Watchdog TX thread started on CPU %d TID %ld, sched_policy = %s , priority = %d, CPU Affinity=%s \n",
	sched_getcpu(),
	syscall(__NR_gettid),
	(policy == SCHED_FIFO)  ? "SCHED_FIFO" :
	(policy == SCHED_RR)    ? "SCHED_RR" :
	(policy == SCHED_OTHER) ? "SCHED_OTHER" :
	"???",
	sparam.sched_priority, 
	cpu_affinity );


  mlockall(MCL_CURRENT | MCL_FUTURE);

  exm->watchdog_exit = 0;
  exm->ts = 0;
  exm->last_mbox = 0;
  
  if (cfg->sample_rate==30.72e6) {
    exm->samples_per_tick  = 15360;
    exm->samples_per_frame = 307200; 
  }
  else if (cfg->sample_rate==23.04e6) {
    exm->samples_per_tick = 11520;
    exm->samples_per_frame = 230400; 
  }
  else if (cfg->sample_rate==15.36e6) {
    exm->samples_per_tick = 7680;
    exm->samples_per_frame = 153600; 
  }
  else if (cfg->sample_rate==7.68e6) {
    exm->samples_per_tick = 3840;
    exm->samples_per_frame = 76800; 
  }
  else if (cfg->sample_rate==3.84e6) {
    exm->samples_per_tick = 1920;
    exm->samples_per_frame = 38400; 
  }
  else if (cfg->sample_rate==1.92e6) {
    exm->samples_per_tick = 960;
    exm->samples_per_frame = 19200; 
  }
  else {
    printf("Unknown sampling rate %f, exiting \n",cfg->sample_rate);
    exm->watchdog_exit=1;
  }

  first_acquisition=1;
  printf("Locking watchdog for first acquisition\n");
  pthread_mutex_timedlock(&exm->watchdog_mutex,&wait);
  // main loop to keep up with DMA transfers from exmimo2

  int cnt_diff0=0;
  while ((!oai_exit) && (!exm->watchdog_exit)) {

    if (exm->daq_state == running) {

      // grab time from MBOX
      mbox = daq_mbox[0];

      if (mbox<exm->last_mbox) { // wrap-around
	diff = 150 + mbox - exm->last_mbox;
      }
      else {
	diff = mbox - exm->last_mbox;
      }
      exm->last_mbox = mbox;

      if (first_acquisition==0)
	pthread_mutex_timedlock(&exm->watchdog_mutex,&wait);

      exm->ts += (diff*exm->samples_per_frame/150) ; 


      if ((exm->daq_state == running) &&
	  (diff > 16)&&
	  (first_acquisition==0))  {// we're too late so exit
	exm->watchdog_exit = 1;
        printf("exiting, too late to keep up\n");
      }
      first_acquisition=0;

      if ((exm->daq_state == running) && 
	  (diff == 0)) {
	cnt_diff0++;
	if (cnt_diff0 == 10) {
	  exm->watchdog_exit = 1;
	  printf("exiting, HW stopped\n");
	}
      }
      else
	cnt_diff0=0;

      if ((exm->daq_state == running) &&
	  (exm->wait_first_read==0) &&
	  (exm->ts - exm->last_ts_rx > exm->samples_per_frame)) {
	exm->watchdog_exit = 1;
	printf("RX Overflow, exiting (TS %llu, TS last read %llu)\n",
	       exm->ts,exm->last_ts_rx);
      }
      //      printf("ts %lu, last_ts_rx %lu, mbox %d, diff %d\n",exm->ts, exm->last_ts_rx,mbox,diff);
      pthread_mutex_unlock(&exm->watchdog_mutex);
    }
    else {
      first_acquisition=1;
    }
    rt_sleep(&sleep_time,250000L);
  }
  
  oai_exit=1;
  printf("Exiting watchdog\n");
  return NULL;
}

void create_watchdog(openair0_device *dev) {
  
  exmimo_state_t *priv = dev->priv;
  priv->watchdog_exit=0;
#ifndef DEADLINE_SCHEDULER
  priv->watchdog_sched_param.sched_priority = sched_get_priority_max(SCHED_FIFO);  
  pthread_attr_setschedparam(&priv->watchdog_attr,&priv->watchdog_sched_param);
  pthread_attr_setschedpolicy(&priv->watchdog_attr,SCHED_FIFO);
  pthread_create(&priv->watchdog,&priv->watchdog_attr,watchdog_thread,dev);
#else
  pthread_create(&priv->watchdog,NULL,watchdog_thread,dev);
#endif
  pthread_mutex_init(&priv->watchdog_mutex,NULL);


}

int trx_exmimo_start(openair0_device *device) {

  exmimo_state_t *exm=device->priv;

  printf("Starting ...\n");
  openair0_config(device->openair0_cfg,0);
  openair0_start_rt_acquisition(0);
  printf("Setting state to running\n");
  exm->daq_state = running;  
  exm->wait_first_read = 1;
  return(0);
}

int trx_exmimo_write(openair0_device *device,openair0_timestamp ptimestamp, void **buff, int nsamps, int cc, int flags) {

  
  return(nsamps);
}



int trx_exmimo_read(openair0_device *device, openair0_timestamp *ptimestamp, void **buff, int nsamps, int cc) {

  exmimo_state_t *exm=device->priv;
  openair0_config_t *cfg=&device->openair0_cfg[0];
  openair0_timestamp old_ts=0,ts,diff;
  struct timespec sleep_time;
  unsigned long tv_nsec;
  int i;
  int n,n1,n2,ntot,first_len;
  int ret;

  //  struct timespec wait;
  //  wait.tv_sec=0;
  //  wait.tv_nsec=50000000L;

  if (exm->watchdog_exit == 1)
    return(0);

  if (exm->daq_state == idle) {
    tv_nsec=(unsigned long)((double)(nsamps)*1e9/cfg->sample_rate);
    return(0);
  }


  switch (ret) {
  case EINVAL:
#ifdef DEBUG_EXMIMO 
    printf("trx_exmimo_read: mutex_timedlock returned EINVAL\n");
#endif
    return(0);
    break;
  case ETIMEDOUT: 
#ifdef DEBUG_EXMIMO 
    printf("trx_exmimo_read: mutex_timedlock returned ETIMEDOUT\n");
#endif
    return(0);
    break;
  case EAGAIN: 
#ifdef DEBUG_EXMIMO 
    printf("trx_exmimo_read: mutex_timedlock returned EAGAIN\n");
#endif
    return(0);
    break;
  case EDEADLK: 
#ifdef DEBUG_EXMIMO 
    printf("trx_exmimo_read: mutex_timedlock returned EDEADLK\n");
#endif
    return(0);
    break;
  }

  ret = pthread_mutex_lock(&exm->watchdog_mutex);

  ts = exm->ts;
  if (exm->wait_first_read==1) {
    exm->wait_first_read=0;
    exm->last_ts_rx = ts;
  }

  pthread_mutex_unlock(&exm->watchdog_mutex);
  //  dump_frame_parms(frame_parms[0]);
  
  if (nsamps > (exm->samples_per_frame>>1)) {
    n1 = nsamps>>1;
    n2 = nsamps-n1;
  }
  else {
    n1=nsamps;
    n2=0;
  }

#ifdef DEBUG_EXMIMO
  printf("Reading %d samples, ts %lu (%d), last_ts_rx %lu (%lu)\n",nsamps,ts,ts%exm->samples_per_frame,exm->last_ts_rx,exm->last_ts_rx+nsamps);
#endif
  for (n=n1,ntot=0;ntot<nsamps;n=n2) {
    while ((ts < exm->last_ts_rx + n) && 
	   (exm->watchdog_exit==0)) {
      
      diff = exm->last_ts_rx+n - ts; // difference in samples between current timestamp and last RX received sample
      // go to sleep until we should have enough samples (1024 for a bit more)
#ifdef DEBUG_EXMIMO
      printf("portion %d samples, ts %lu, last_ts_rx %lu (%lu) => sleeping %u us\n",n,ts,exm->last_ts_rx,exm->last_ts_rx+n,
	     (unsigned int)((double)(diff+1024)*1e6/cfg->sample_rate));
#endif
      tv_nsec=(unsigned long)((double)(diff+3840)*1e9/cfg->sample_rate);
      //    tv_nsec = 500000L;
      old_ts = ts;
      rt_sleep(&sleep_time,tv_nsec);
#ifdef DEBUG_EXMIMO
      printf("back\n");
#endif
      // get new timestamp, in case we have to sleep again
      pthread_mutex_lock(&exm->watchdog_mutex);
      ts = exm->ts;
      pthread_mutex_unlock(&exm->watchdog_mutex);
      if (old_ts == ts) {
	printf("ts stopped, returning\n");
	return(0);
      }
    }

  
  
    if (cfg->mmapped_dma == 0) {  // if buff is not the dma buffer, do a memcpy, otherwise do nothing
      for (i=0;i<cc;i++) {
#ifdef DEBUG_EXMIMO
	printf("copying to %p (%lu), from %llu\n",buff[i]+(ntot*sizeof(int)),ntot*sizeof(int),(exm->last_ts_rx % exm->samples_per_frame));
#endif
	if ((n+(exm->last_ts_rx%exm->samples_per_frame))<exm->samples_per_frame) {
	  memcpy(buff[i]+(ntot*sizeof(int)),
		 (void*)(openair0_exmimo_pci[0].adc_head[i]+(exm->last_ts_rx % exm->samples_per_frame)),
		 n*sizeof(int));
 	}
	else {
	  first_len =  (exm->samples_per_frame-(exm->last_ts_rx%exm->samples_per_frame));
#ifdef DEBUG_EXMIMO
	  printf("split: first_len %d, remainder %d\n",first_len,n-first_len);
#endif
	  memcpy(buff[i]+(ntot*sizeof(int)),
		 (void*)(openair0_exmimo_pci[0].adc_head[i]+(exm->last_ts_rx % exm->samples_per_frame)),
		 first_len*sizeof(int));
	  memcpy(buff[i]+(ntot+first_len)*sizeof(int),
		 (void*)openair0_exmimo_pci[0].adc_head[i],
		 (n-first_len)*sizeof(int));
	}
      }
    }
    pthread_mutex_lock(&exm->watchdog_mutex);
    exm->last_ts_rx += n;
    pthread_mutex_unlock(&exm->watchdog_mutex);    
    if (n==n1) {
      *ptimestamp=exm->last_ts_rx;
    }
    ntot+=n;
   }
  



  return(nsamps);
}

void trx_exmimo_end(openair0_device *device) {

  exmimo_state_t *exm=device->priv;

  exm->daq_state = idle;
  openair0_stop(0);
 
}

int trx_exmimo_get_stats(openair0_device* device) {

  return(0);

}

int trx_exmimo_reset_stats(openair0_device* device) {

  return(0);

}

int trx_exmimo_stop(openair0_device* device) {

  exmimo_state_t *exm=device->priv;

  printf("Stopping ...\n");
  exm->daq_state = idle;  
  openair0_stop(0);

  return(0);

}

int trx_exmimo_set_freq(openair0_device* device, openair0_config_t *openair0_cfg,int exmimo_dump_config) {

  openair0_set_frequencies(device,openair0_cfg,0);
  return(0);
}

int trx_exmimo_set_gains(openair0_device* device, openair0_config_t *openair0_cfg) {

  return(0);

}

void kill_watchdog(openair0_device *device) {

  exmimo_state_t *exm=(exmimo_state_t *)device->priv;
  exm->watchdog_exit=1;

}

int device_init(openair0_device *device, openair0_config_t *openair0_cfg) {

  // Initialize card
  //  exmimo_config_t         *p_exmimo_config;
  exmimo_id_t             *p_exmimo_id;
<<<<<<< HEAD
  int ret, card;
=======
  int ret;
  exmimo_state_t *exm = (exmimo_state_t *)malloc(sizeof(exmimo_state_t));
  int card,ant;
>>>>>>> be0b164a

  ret = openair0_open();
 
  if ( ret != 0 ) {
    if (ret == -1)
      printf("Error opening /dev/openair0");

    if (ret == -2)
      printf("Error mapping bigshm");

    if (ret == -3)
      printf("Error mapping RX or TX buffer");

    return(ret);
  }

  if (openair0_num_detected_cards>MAX_CARDS) {
    printf ("Detected %d number of cards, but MAX_CARDS=%d\n", openair0_num_detected_cards, MAX_CARDS);
  } else {
    printf ("Detected %d number of cards, %d number of antennas.\n", openair0_num_detected_cards, openair0_num_antennas[0]);
  }

  for (card=0; card<openair0_num_detected_cards; card++) {
    //  p_exmimo_config = openair0_exmimo_pci[0].exmimo_config_ptr;
    p_exmimo_id     = openair0_exmimo_pci[card].exmimo_id_ptr;

    printf("Card %d: ExpressMIMO %d, HW Rev %d, SW Rev 0x%d\n", card, p_exmimo_id->board_exmimoversion, p_exmimo_id->board_hwrev, p_exmimo_id->board_swrev);

    // check if the software matches firmware
    if (p_exmimo_id->board_swrev!=BOARD_SWREV_CNTL2) {
      printf("Software revision %d and firmware revision %d do not match. Please update either the firmware or the software!\n",BOARD_SWREV_CNTL2,p_exmimo_id->board_swrev);
      return(-1);
    }
  }

  device->type             = EXMIMO_DEV; 

  // Add stuff that was in lte-softmodem here

  //
  device->trx_start_func = trx_exmimo_start;
  device->trx_end_func   = trx_exmimo_end;
  device->trx_read_func  = trx_exmimo_read;
  device->trx_write_func = trx_exmimo_write;
  device->trx_get_stats_func   = trx_exmimo_get_stats;
  device->trx_reset_stats_func = trx_exmimo_reset_stats;
  device->trx_stop_func        = trx_exmimo_stop;
  device->trx_set_freq_func    = trx_exmimo_set_freq;
  device->trx_set_gains_func   = trx_exmimo_set_gains;
  device->openair0_cfg = openair0_cfg;
  device->priv = (void *)exm;


  printf("EXMIMO2: Getting addresses for memory-mapped DMA\n");
  for (card=0; card<openair0_num_detected_cards; card++) {
    for (ant=0; ant<4; ant++) {
      openair0_cfg[card].rxbase[ant] = (int32_t*)openair0_exmimo_pci[card].adc_head[ant];
      openair0_cfg[card].txbase[ant] = (int32_t*)openair0_exmimo_pci[card].dac_head[ant];
    }
    openair0_cfg[card].mmapped_dma = 1;
  }

  create_watchdog(device);

  return(0);
}

unsigned int             rxg_max[4] =    {128,128,128,126};
unsigned int             rxg_med[4] =    {122,123,123,120};
unsigned int             rxg_byp[4] =    {116,117,116,116};
unsigned int             nf_max[4] =    {7,9,16,12};
unsigned int             nf_med[4] =    {12,13,22,17};
unsigned int             nf_byp[4] =    {15,20,29,23};

int openair0_config(openair0_config_t *openair0_cfg, int UE_flag)
{
  int ret;
  int ant, card;
  int resampling_factor=2;
  int rx_filter=RXLPF25, tx_filter=TXLPF25;
  int ACTIVE_RF=0;
  int i;

  exmimo_config_t         *p_exmimo_config;
  exmimo_id_t             *p_exmimo_id;

  if (!openair0_cfg) {
    printf("Error, openair0_cfg is null!!\n");
    return(-1);
  }

  for (card=0; card<openair0_num_detected_cards; card++) {

    p_exmimo_config = openair0_exmimo_pci[card].exmimo_config_ptr;
    p_exmimo_id     = openair0_exmimo_pci[card].exmimo_id_ptr;

    if (p_exmimo_id->board_swrev>=9)
      p_exmimo_config->framing.eNB_flag   = 0;
    else
      p_exmimo_config->framing.eNB_flag   = !UE_flag;

    if (openair0_num_detected_cards==1)
      p_exmimo_config->framing.multicard_syncmode=SYNCMODE_FREE;
    else if (card==0)
      p_exmimo_config->framing.multicard_syncmode=SYNCMODE_MASTER;
    else
      p_exmimo_config->framing.multicard_syncmode=SYNCMODE_SLAVE;

    /* device specific */
    openair0_cfg[card].iq_txshift = 4;//shift
    openair0_cfg[card].iq_rxrescale = 15;//rescale iqs


    if (openair0_cfg[card].sample_rate==30.72e6) {
      resampling_factor = 0;
      rx_filter = RXLPF10;
      tx_filter = TXLPF10;
    } else if (openair0_cfg[card].sample_rate==15.36e6) {
      resampling_factor = 1;
      rx_filter = RXLPF5;
      tx_filter = TXLPF5;
    } else if (openair0_cfg[card].sample_rate==7.68e6) {
      resampling_factor = 2;
      rx_filter = RXLPF25;
      tx_filter = TXLPF25;
    } else {
      printf("Sampling rate not supported, using default 7.68MHz");
      resampling_factor = 2;
      rx_filter = RXLPF25;
      tx_filter = TXLPF25;

    }

#if (BOARD_SWREV_CNTL2>=0x0A)

    for (ant=0; ant<4; ant++)
      p_exmimo_config->framing.resampling_factor[ant] = resampling_factor;

#else
    p_exmimo_config->framing.resampling_factor = resampling_factor;
#endif

    for (ant=0; ant<4; ant++) {
<<<<<<< HEAD
      p_exmimo_config->rf.rf_freq_rx[ant] = 0;
      p_exmimo_config->rf.rf_freq_tx[ant] = 0;
      p_exmimo_config->rf.rf_mode[ant] = 0;
      p_exmimo_config->rf.rx_gain[ant][0] = 0;
      p_exmimo_config->rf.tx_gain[ant][0] = 0;
=======

      openair0_cfg[card].rxbase[ant] = (int32_t*)openair0_exmimo_pci[card].adc_head[ant];
      openair0_cfg[card].txbase[ant] = (int32_t*)openair0_exmimo_pci[card].dac_head[ant];
>>>>>>> be0b164a

      if (openair0_cfg[card].rx_freq[ant] || openair0_cfg[card].tx_freq[ant]) {
	ACTIVE_RF += (1<<ant)<<5;
        p_exmimo_config->rf.rf_mode[ant] = RF_MODE_BASE;
        p_exmimo_config->rf.do_autocal[ant] = 1;//openair0_cfg[card].autocal[ant];
	printf("card %d, antenna %d, autocal %d\n",card,ant,p_exmimo_config->rf.do_autocal[ant]);
      }

      if (openair0_cfg[card].tx_freq[ant]>0) {
        p_exmimo_config->rf.rf_mode[ant] += (TXEN + DMAMODE_TX + TXLPFNORM + TXLPFEN + tx_filter);
        p_exmimo_config->rf.rf_freq_tx[ant] = (unsigned int)openair0_cfg[card].tx_freq[ant];
        p_exmimo_config->rf.tx_gain[ant][0] = (unsigned int)openair0_cfg[card].tx_gain[ant];
        printf("openair0 : programming card %d TX antenna %d (freq %u, gain %d)\n",card,ant,p_exmimo_config->rf.rf_freq_tx[ant],p_exmimo_config->rf.tx_gain[ant][0]);

	printf("Setting TX buffer to all-RX\n");

	for (i=0;i<307200;i++) {
	  ((uint32_t*)openair0_exmimo_pci[card].dac_head[ant])[i] = 0x00010001;
	}
      }

      if (openair0_cfg[card].rx_freq[ant]>0) {
        p_exmimo_config->rf.rf_mode[ant] += (RXEN + DMAMODE_RX + RXLPFNORM + RXLPFEN + rx_filter);

        p_exmimo_config->rf.rf_freq_rx[ant] = (unsigned int)openair0_cfg[card].rx_freq[ant];

        printf("openair0 : programming card %d RX antenna %d (freq %u, gain %d)\n",card,ant,p_exmimo_config->rf.rf_freq_rx[ant],p_exmimo_config->rf.rx_gain[ant][0]);

        switch (openair0_cfg[card].rxg_mode[ant]) {
        default:
        case max_gain:
          p_exmimo_config->rf.rf_mode[ant] += LNAMax;
	  if (rxg_max[ant] >= (int)openair0_cfg[card].rx_gain[ant]) {
	    p_exmimo_config->rf.rx_gain[ant][0] = 30 - (rxg_max[ant] - (int)openair0_cfg[card].rx_gain[ant]); //was measured at rxgain=30;
	  }
	  else {
	    printf("openair0: RX RF gain too high, reduce by %d dB\n", (int)openair0_cfg[card].rx_gain[ant]-rxg_max[ant]);
	    exit(-1);
	  }
          break;

        case med_gain:
          p_exmimo_config->rf.rf_mode[ant] += LNAMed;
	  if (rxg_med[ant] >= (int)openair0_cfg[card].rx_gain[ant]) {
	    p_exmimo_config->rf.rx_gain[ant][0] = 30 - (rxg_med[ant] - (int)openair0_cfg[card].rx_gain[ant]); //was measured at rxgain=30;
	  }
	  else {
	    printf("openair0: RX RF gain too high, reduce by %d dB\n", (int)openair0_cfg[card].rx_gain[ant]-rxg_med[ant]);
	    exit(-1);
	  }
          break;

        case byp_gain:
          p_exmimo_config->rf.rf_mode[ant] += LNAByp;
	  if (rxg_byp[ant] >= (int)openair0_cfg[card].rx_gain[ant]) {
	    p_exmimo_config->rf.rx_gain[ant][0] = 30 - (rxg_byp[ant] - (int)openair0_cfg[card].rx_gain[ant]); //was measured at rxgain=30;
	  }
	  else {
	    printf("openair0: RX RF gain too high, reduce by %d dB\n", (int)openair0_cfg[card].rx_gain[ant]-rxg_byp[ant]);
	    exit(-1);
	  }
          break;
        }
      } 

      p_exmimo_config->rf.rf_local[ant]   = rf_local[ant];
      p_exmimo_config->rf.rf_rxdc[ant]    = rf_rxdc[ant];

      if (( p_exmimo_config->rf.rf_freq_tx[ant] >= 790000000) && ( p_exmimo_config->rf.rf_freq_tx[ant] <= 865000000)) {
        p_exmimo_config->rf.rf_vcocal[ant]  = rf_vcocal_850[ant];
        p_exmimo_config->rf.rffe_band_mode[ant] = DD_TDD;
      } else if (( p_exmimo_config->rf.rf_freq_tx[ant] >= 1900000000) && ( p_exmimo_config->rf.rf_freq_tx[ant] <= 2000000000)) {
        p_exmimo_config->rf.rf_vcocal[ant]  = rf_vcocal[ant];
        p_exmimo_config->rf.rffe_band_mode[ant] = B19G_TDD;
      } else {
        p_exmimo_config->rf.rf_vcocal[ant]  = rf_vcocal[ant];
        p_exmimo_config->rf.rffe_band_mode[ant] = 0;
      }
    }

    if (openair0_cfg[card].duplex_mode==duplex_mode_FDD) {
      p_exmimo_config->framing.tdd_config = DUPLEXMODE_FDD;// + TXRXSWITCH_LSB + TXRXSWITCH_LSB + ACTIVE_RF+ ACTIVE_RF;
      printf("!!!!!setting FDD (tdd_config=%d)\n",p_exmimo_config->framing.tdd_config);
    } 
    else {
      p_exmimo_config->framing.tdd_config = DUPLEXMODE_TDD + TXRXSWITCH_LSB + ACTIVE_RF;
      printf("!!!!!setting TDD (tdd_config=%d)\n",p_exmimo_config->framing.tdd_config);
    }

    ret = ioctl(openair0_fd, openair_DUMP_CONFIG, card);

    if (ret!=0)
      return(-1);

  }

  return(0);
}

int openair0_reconfig(openair0_config_t *openair0_cfg)
{

  int ant, card;

  exmimo_config_t         *p_exmimo_config;
  //  exmimo_id_t             *p_exmimo_id;

  if (!openair0_cfg) {
    printf("Error, openair0_cfg is null!!\n");
    return(-1);
  }

#ifdef DEBUG_EXMIMO
  printf("Reconfiguration of gains/frequencies\n");
#endif
  for (card=0; card<openair0_num_detected_cards; card++) {

    p_exmimo_config = openair0_exmimo_pci[card].exmimo_config_ptr;
    //    p_exmimo_id     = openair0_exmimo_pci[card].exmimo_id_ptr;

    for (ant=0; ant<4; ant++) {
      if (openair0_cfg[card].tx_freq[ant]) {
        p_exmimo_config->rf.rf_freq_tx[ant] = (unsigned int)openair0_cfg[card].tx_freq[ant];
        p_exmimo_config->rf.tx_gain[ant][0] = (unsigned int)openair0_cfg[card].tx_gain[ant];
#ifdef DEBUG_EXMIMO
        printf("openair0 -  %d : programming TX antenna %d (freq %u, gain %d)\n",card,ant,p_exmimo_config->rf.rf_freq_tx[ant],p_exmimo_config->rf.tx_gain[ant][0]);
#endif
      }


      if (openair0_cfg[card].rx_freq[ant]) {
        p_exmimo_config->rf.rf_freq_rx[ant] = (unsigned int)openair0_cfg[card].rx_freq[ant];
        p_exmimo_config->rf.rx_gain[ant][0] = (unsigned int)openair0_cfg[card].rx_gain[ant];
#ifdef DEBUG_EXMIMO
        printf("openair0 -  %d : programming RX antenna %d (freq %u, gain %d)\n",card,ant,p_exmimo_config->rf.rf_freq_rx[ant],p_exmimo_config->rf.rx_gain[ant][0]);
#endif
        switch (openair0_cfg[card].rxg_mode[ant]) {
        default:
        case max_gain:
          p_exmimo_config->rf.rf_mode[ant] = (p_exmimo_config->rf.rf_mode[ant]&(~LNAGAINMASK))|LNAMax;
          break;

        case med_gain:
          p_exmimo_config->rf.rf_mode[ant] = (p_exmimo_config->rf.rf_mode[ant]&(~LNAGAINMASK))|LNAMed;
          break;

        case byp_gain:
          p_exmimo_config->rf.rf_mode[ant] = (p_exmimo_config->rf.rf_mode[ant]&(~LNAGAINMASK))|LNAByp;
          break;
        }
      }
    }
  }

  return(0);
}

int openair0_set_frequencies(openair0_device* device, openair0_config_t *openair0_cfg,int exmimo_dump_config) {

  if (exmimo_dump_config > 0) {
    // do a full configuration
    openair0_config(openair0_cfg,0);
  }
  else {  // just change the frequencies in pci descriptor
    openair0_reconfig(openair0_cfg);
  }
  return(0);
  
}

int openair0_set_gains(openair0_device* device, openair0_config_t *openair0_cfg){
  return(0);
}

unsigned int *openair0_daq_cnt(void) {

  return((unsigned int *)openair0_exmimo_pci[0].rxcnt_ptr[0]);

}<|MERGE_RESOLUTION|>--- conflicted
+++ resolved
@@ -706,13 +706,9 @@
   // Initialize card
   //  exmimo_config_t         *p_exmimo_config;
   exmimo_id_t             *p_exmimo_id;
-<<<<<<< HEAD
-  int ret, card;
-=======
   int ret;
   exmimo_state_t *exm = (exmimo_state_t *)malloc(sizeof(exmimo_state_t));
   int card,ant;
->>>>>>> be0b164a
 
   ret = openair0_open();
  
@@ -856,17 +852,14 @@
 #endif
 
     for (ant=0; ant<4; ant++) {
-<<<<<<< HEAD
       p_exmimo_config->rf.rf_freq_rx[ant] = 0;
       p_exmimo_config->rf.rf_freq_tx[ant] = 0;
       p_exmimo_config->rf.rf_mode[ant] = 0;
       p_exmimo_config->rf.rx_gain[ant][0] = 0;
       p_exmimo_config->rf.tx_gain[ant][0] = 0;
-=======
 
       openair0_cfg[card].rxbase[ant] = (int32_t*)openair0_exmimo_pci[card].adc_head[ant];
       openair0_cfg[card].txbase[ant] = (int32_t*)openair0_exmimo_pci[card].dac_head[ant];
->>>>>>> be0b164a
 
       if (openair0_cfg[card].rx_freq[ant] || openair0_cfg[card].tx_freq[ant]) {
 	ACTIVE_RF += (1<<ant)<<5;
