--- conflicted
+++ resolved
@@ -25,12 +25,6 @@
  */
 #define _LARGEFILE_SOURCE
 #define _FILE_OFFSET_BITS 64
-<<<<<<< HEAD
-#ifndef NB_ANTENNAS_RX
-#define NB_ANTENNAS_RX  2
-#endif
-=======
->>>>>>> f0a1d0c2
 #include <string.h>
 #include <pthread.h>
 #include <unistd.h>
