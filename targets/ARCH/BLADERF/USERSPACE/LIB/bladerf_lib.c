/*******************************************************************************
    OpenAirInterface 
    Copyright(c) 1999 - 2014 Eurecom

    OpenAirInterface is free software: you can redistribute it and/or modify
    it under the terms of the GNU General Public License as published by
    the Free Software Foundation, either version 3 of the License, or
    (at your option) any later version.


    OpenAirInterface is distributed in the hope that it will be useful,
    but WITHOUT ANY WARRANTY; without even the implied warranty of
    MERCHANTABILITY or FITNESS FOR A PARTICULAR PURPOSE.  See the
    GNU General Public License for more details.

    You should have received a copy of the GNU General Public License
    along with OpenAirInterface.The full GNU General Public License is 
    included in this distribution in the file called "COPYING". If not, 
    see <http://www.gnu.org/licenses/>.

   Contact Information
   OpenAirInterface Admin: openair_admin@eurecom.fr
   OpenAirInterface Tech : openair_tech@eurecom.fr
   OpenAirInterface Dev  : openair4g-devel@lists.eurecom.fr
  
   Address      : Eurecom, Campus SophiaTech, 450 Route des Chappes, CS 50193 - 06904 Biot Sophia Antipolis cedex, FRANCE

 *******************************************************************************/

/** bladerf_lib.c
 *
 * Author: navid nikaein
 */


#include <stdio.h>
#include <stdlib.h>
#include <inttypes.h>
#include "bladerf_lib.h"

/** @addtogroup _BLADERF_PHY_RF_INTERFACE_
 * @{
 */

//! Number of BladeRF devices 
#ifdef __SSE4_1__
#  include <smmintrin.h>
#endif
 
#ifdef __AVX2__
#  include <immintrin.h>
#endif

int num_devices=0;

/*These items configure the underlying asynch stream used by the the sync interface. 
 */

/*! \brief BladeRF Init function (not used at the moment)
 * \param device RF frontend parameters set by application
 */
int trx_brf_init(openair0_device *device) {
  
}

/*! \brief get current timestamp
 *\param device the hardware to use 
 *\param module the bladeRf module
 */
 
openair0_timestamp trx_get_timestamp(openair0_device *device, bladerf_module module) {
  int status;
  struct bladerf_metadata meta;
  brf_state_t *brf = (brf_state_t*)device->priv;
  memset(&meta, 0, sizeof(meta));
  
  if ((status=bladerf_get_timestamp(brf->dev, module, &meta.timestamp)) != 0) {
    fprintf(stderr,"Failed to get current %s timestamp: %s\n",(module == BLADERF_MODULE_RX ) ? "RX" : "TX", bladerf_strerror(status));
    return -1; 
  } // else {printf("Current RX timestampe  0x%016"PRIx64"\n", meta.timestamp); }

  return meta.timestamp;
}

/*! \brief Start BladeRF
 *\param device the hardware to use 
 */
int trx_brf_start(openair0_device *device) {

  return 0;
}

/*! \brief Get BladeRF stats
 *\param device the hardware to use 
 */
static void trx_brf_stats(openair0_device *device){


}

/*! \brief Called to send samples to the BladeRF RF target
      @param device pointer to the device structure specific to the RF hardware target
      @param timestamp The timestamp at whicch the first sample MUST be sent 
      @param buff Buffer which holds the samples
      @param nsamps number of samples to be sent
      @param cc index of the component carrier
*/ 
static int trx_brf_write(openair0_device *device,openair0_timestamp ptimestamp, void **buff, int nsamps, int cc) {
  
  int status;
  brf_state_t *brf = (brf_state_t*)device->priv;
  /* BRF has only 1 rx/tx chaine : is it correct? */
  int16_t *samples = (int16_t*)buff[0];
  
  //memset(&brf->meta_tx, 0, sizeof(brf->meta_tx));
  // When  BLADERF_META_FLAG_TX_NOW is used the timestamp is not used, so one can't schedule a tx 
  if (brf->meta_tx.flags == 0 ) 
    brf->meta_tx.flags = (BLADERF_META_FLAG_TX_BURST_START);// | BLADERF_META_FLAG_TX_BURST_END);// |  BLADERF_META_FLAG_TX_NOW);
  
  
  brf->meta_tx.timestamp= (uint64_t) (ptimestamp); 
  status = bladerf_sync_tx(brf->dev, samples, (unsigned int) nsamps, &brf->meta_tx, 2*brf->tx_timeout_ms);
 
  if (brf->meta_tx.flags == BLADERF_META_FLAG_TX_BURST_START) 
    brf->meta_tx.flags =  BLADERF_META_FLAG_TX_UPDATE_TIMESTAMP;
  

  if (status != 0) {
    //fprintf(stderr,"Failed to TX sample: %s\n", bladerf_strerror(status));
    brf->num_tx_errors++;
    brf_error(status);
  } else if (brf->meta_tx.status & BLADERF_META_STATUS_UNDERRUN){
    /* libbladeRF does not report this status. It is here for future use. */ 
    fprintf(stderr, "TX Underrun detected. %u valid samples were read.\n",  brf->meta_tx.actual_count);
    brf->num_underflows++;
  } 
  //printf("Provided TX timestampe  %u, meta timestame %u\n", ptimestamp,brf->meta_tx.timestamp);
  
  //    printf("tx status %d \n",brf->meta_tx.status);
  brf->tx_current_ts=brf->meta_tx.timestamp;
  brf->tx_actual_nsamps+=brf->meta_tx.actual_count;
  brf->tx_nsamps+=nsamps;
  brf->tx_count++;
  

  return(0);
}

/*! \brief Receive samples from hardware.
 * Read \ref nsamps samples from each channel to buffers. buff[0] is the array for
 * the first channel. *ptimestamp is the time at which the first sample
 * was received.
 * \param device the hardware to use
 * \param[out] ptimestamp the time at which the first sample was received.
 * \param[out] buff An array of pointers to buffers for received samples. The buffers must be large enough to hold the number of samples \ref nsamps.
 * \param nsamps Number of samples. One sample is 2 byte I + 2 byte Q => 4 byte.
 * \param cc  Index of component carrier
*/
static int trx_brf_read(openair0_device *device, openair0_timestamp *ptimestamp, void **buff, int nsamps, int cc) {

  int status=0;
  brf_state_t *brf = (brf_state_t*)device->priv;
  
  // BRF has only one rx/tx chain
  int16_t *samples = (int16_t*)buff[0];
  
  brf->meta_rx.flags = BLADERF_META_FLAG_RX_NOW;
  status = bladerf_sync_rx(brf->dev, samples, (unsigned int) nsamps, &brf->meta_rx, 2*brf->rx_timeout_ms);
  
  //  printf("Current RX timestampe  %u, nsamps %u, actual %u, cc %d\n",  brf->meta_rx.timestamp, nsamps, brf->meta_rx.actual_count, cc);
   
  if (status != 0) {
    fprintf(stderr, "RX failed: %s\n", bladerf_strerror(status)); 
    //    printf("RX failed: %s\n", bladerf_strerror(status)); 
    brf->num_rx_errors++;
  } else if ( brf->meta_rx.status & BLADERF_META_STATUS_OVERRUN) {
    brf->num_overflows++;
    printf("RX overrun (%d) is detected. t=%u. Got %u samples. nsymps %d\n", 
	   brf->num_overflows,brf->meta_rx.timestamp,  brf->meta_rx.actual_count, nsamps);
  } 
  //printf("Current RX timestampe  %u\n",  brf->meta_rx.timestamp);
  //printf("[BRF] (buff %p) ts=0x%"PRIu64" %s\n",samples, brf->meta_rx.timestamp,bladerf_strerror(status));
  brf->rx_current_ts=brf->meta_rx.timestamp;
  brf->rx_actual_nsamps+=brf->meta_rx.actual_count;
  brf->rx_nsamps+=nsamps;
  brf->rx_count++;
  
  
  *ptimestamp = brf->meta_rx.timestamp;
 
  return brf->meta_rx.actual_count;

}

/*! \brief Terminate operation of the BladeRF transceiver -- free all associated resources 
 * \param device the hardware to use
 */
int trx_brf_end(openair0_device *device) {

  int status;
  brf_state_t *brf = (brf_state_t*)device->priv;
  // Disable RX module, shutting down our underlying RX stream
  if ((status=bladerf_enable_module(brf->dev, BLADERF_MODULE_RX, false))  != 0) {
    fprintf(stderr, "Failed to disable RX module: %s\n", bladerf_strerror(status));
  }
  if ((status=bladerf_enable_module(brf->dev, BLADERF_MODULE_TX, false))  != 0) {
    fprintf(stderr, "Failed to disable TX module: %s\n",  bladerf_strerror(status));
  }
  bladerf_close(brf->dev);
  return 0;
}

/*! \brief print the BladeRF statistics  
* \param device the hardware to use
* \returns  0 on success
*/
int trx_brf_get_stats(openair0_device* device) {

  return(0);

}

/*! \brief Reset the BladeRF statistics  
* \param device the hardware to use
* \returns  0 on success
*/
int trx_brf_reset_stats(openair0_device* device) {

  return(0);

}

/*! \brief Stop USRP
 * \param device the hardware to use
 */
int trx_brf_stop(openair0_device* device) {

  return(0);

}

/*! \brief Set frequencies (TX/RX)
 * \param device the hardware to use
 * \returns 0 in success 
 */
int trx_brf_set_freq(openair0_device* device) {

  int status;
  brf_state_t *brf = (brf_state_t *)device->priv;
  openair0_config_t *openair0_cfg = (openair0_config_t *)device->openair0_cfg;


  if ((status=bladerf_set_frequency(brf->dev, BLADERF_MODULE_TX, (unsigned int) openair0_cfg->tx_freq[0])) != 0){
    fprintf(stderr,"Failed to set TX frequency: %s\n",bladerf_strerror(status));
    brf_error(status);
  }else 
    printf("[BRF] set TX Frequency to %u\n", (unsigned int) openair0_cfg->tx_freq[0]);

  if ((status=bladerf_set_frequency(brf->dev, BLADERF_MODULE_RX, (unsigned int) openair0_cfg->rx_freq[0])) != 0){
    fprintf(stderr,"Failed to set RX frequency: %s\n",bladerf_strerror(status));
    brf_error(status);
  } else 
    printf("[BRF] set RX frequency to %u\n",(unsigned int)openair0_cfg->rx_freq[0]);

  return(0);

}

/*! \brief Set Gains (TX/RX)
 * \param device the hardware to use
 * \returns 0 in success 
 */
int trx_brf_set_gains(openair0_device* device) {

  return(0);

}



#define RXDCLENGTH 16384
int16_t cos_fsover8[8]  = {2047,   1447,      0,  -1448,  -2047,  -1448,     0,   1447};
int16_t cos_3fsover8[8] = {2047,  -1448,      0,   1447,  -2047,   1447,     0,  -1448};

rx_gain_calib_table_t calib_table_fx4[] = {
  {2300000000.0,53.5},
  {1880000000.0,57.0},
  {816000000.0,73.0},
  {-1,0}};

void set_rx_gain_offset(openair0_config_t *openair0_cfg, int chain_index) {

  int i=0;
  // loop through calibration table to find best adjustment factor for RX frequency
  double min_diff = 6e9,diff;
  
  while (openair0_cfg->rx_gain_calib_table[i].freq>0) {
    diff = fabs(openair0_cfg->rx_freq[chain_index] - openair0_cfg->rx_gain_calib_table[i].freq);
    printf("cal %d: freq %f, offset %f, diff %f\n",
	   i,
	   openair0_cfg->rx_gain_calib_table[i].freq,
	   openair0_cfg->rx_gain_calib_table[i].offset,diff);
    if (min_diff > diff) {
      min_diff = diff;
      openair0_cfg->rx_gain_offset[chain_index] = openair0_cfg->rx_gain_calib_table[i].offset;
    }
    i++;
  }
  
}

void calibrate_rf(openair0_device *device) {


  brf_state_t *brf = (brf_state_t *)device->priv;
  openair0_timestamp ptimestamp;
  int16_t *calib_buffp,*calib_tx_buffp;
  int16_t calib_buff[2*RXDCLENGTH];
  int16_t calib_tx_buff[2*RXDCLENGTH];
  int i,j,offI,offQ,offIold,offQold,offInew,offQnew,offphase,offphaseold,offphasenew,offgain,offgainold,offgainnew;
  int32_t meanI,meanQ,meanIold,meanQold;
  int cnt=0,loop;

  // put TX on a far-away frequency to avoid interference in RX band
  bladerf_set_frequency(brf->dev,BLADERF_MODULE_TX, (unsigned int) device->openair0_cfg->rx_freq[0] + 200e6);  
  // Set gains to close to max
  bladerf_set_gain(brf->dev, BLADERF_MODULE_RX, 60);
  bladerf_set_gain(brf->dev, BLADERF_MODULE_TX, 60);

  // fill TX buffer with fs/8 complex sinusoid
  j=0;
  for (i=0;i<RXDCLENGTH;i++) {
    calib_tx_buff[j++] = cos_fsover8[i&7];
    calib_tx_buff[j++] = cos_fsover8[(i+6)&7];  // sin
  }
  calib_buffp = &calib_buff[0];
  calib_tx_buffp = &calib_tx_buff[0];
  // Calibrate RX DC offset

  offIold=offQold=2048;
  bladerf_set_correction(brf->dev,BLADERF_MODULE_RX,BLADERF_CORR_LMS_DCOFF_I,offIold);
  bladerf_set_correction(brf->dev,BLADERF_MODULE_RX,BLADERF_CORR_LMS_DCOFF_Q,offQold);
  for (i=0;i<10;i++)
    trx_brf_read(device, &ptimestamp, (void **)&calib_buffp, RXDCLENGTH, 0);
  
  for (meanIold=meanQold=i=j=0;i<RXDCLENGTH;i++) {
    meanIold+=calib_buff[j++];
    meanQold+=calib_buff[j++];
  }
  meanIold/=RXDCLENGTH;
  meanQold/=RXDCLENGTH;
  printf("[BRF] RX DC: (%d,%d) => (%d,%d)\n",offIold,offQold,meanIold,meanQold);

  offI=offQ=-2048;
  bladerf_set_correction(brf->dev,BLADERF_MODULE_RX,BLADERF_CORR_LMS_DCOFF_I,offI);
  bladerf_set_correction(brf->dev,BLADERF_MODULE_RX,BLADERF_CORR_LMS_DCOFF_Q,offQ);
  for (i=0;i<10;i++)
    trx_brf_read(device, &ptimestamp, (void **)&calib_buffp, RXDCLENGTH, 0);
  
  for (meanI=meanQ=i=j=0;i<RXDCLENGTH;i++) {
    meanI+=calib_buff[j++];
    meanQ+=calib_buff[j++];
  }
  meanI/=RXDCLENGTH;
  meanQ/=RXDCLENGTH;
  //  printf("[BRF] RX DC: (%d,%d) => (%d,%d)\n",offI,offQ,meanI,meanQ);

  while (cnt++ < 12) {

    offInew=(offIold+offI)>>1;
    offQnew=(offQold+offQ)>>1;

    if (meanI*meanI < meanIold*meanIold) {
      meanIold = meanI;
      offIold = offI;
      printf("[BRF] *** RX DC: offI %d => %d\n",offIold,meanI);
    }
    if (meanQ*meanQ < meanQold*meanQold) {
      meanQold = meanQ;
      offQold = offQ;
      printf("[BRF] *** RX DC: offQ %d => %d\n",offQold,meanQ);
    }
    offI = offInew;
    offQ = offQnew;
    bladerf_set_correction(brf->dev,BLADERF_MODULE_RX,BLADERF_CORR_LMS_DCOFF_I,offI);
    bladerf_set_correction(brf->dev,BLADERF_MODULE_RX,BLADERF_CORR_LMS_DCOFF_Q,offQ);

    for (i=0;i<10;i++)
      trx_brf_read(device, &ptimestamp, (void **)&calib_buffp, RXDCLENGTH, 0);
    
    for (meanI=meanQ=i=j=0;i<RXDCLENGTH;i++) {
      meanI+=calib_buff[j++];
      meanQ+=calib_buff[j++];
    }
    meanI/=RXDCLENGTH;
    meanQ/=RXDCLENGTH;
    printf("[BRF] RX DC: (%d,%d) => (%d,%d)\n",offI,offQ,meanI,meanQ);
  }

  printf("[BRF] RX DC: (%d,%d) => (%d,%d)\n",offIold,offQold,meanIold,meanQold);
  bladerf_set_correction(brf->dev,BLADERF_MODULE_RX,BLADERF_CORR_LMS_DCOFF_I,offIold);
  bladerf_set_correction(brf->dev,BLADERF_MODULE_RX,BLADERF_CORR_LMS_DCOFF_Q,offQold);

  // TX DC offset
  // PUT TX as f_RX + fs/4
  // loop back BLADERF_LB_RF_LNA1
  bladerf_set_frequency(brf->dev,BLADERF_MODULE_TX, (unsigned int) device->openair0_cfg->rx_freq[0] + (unsigned int) device->openair0_cfg->sample_rate/4);  
  bladerf_set_loopback (brf->dev,BLADERF_LB_RF_LNA1);

  offIold=2048;
  bladerf_set_correction(brf->dev,BLADERF_MODULE_TX,BLADERF_CORR_LMS_DCOFF_I,offIold);
  for (i=0;i<10;i++) {
    trx_brf_read(device, &ptimestamp, (void **)&calib_buffp, RXDCLENGTH, 0);
    trx_brf_write(device,ptimestamp+5*RXDCLENGTH, (void **)&calib_tx_buffp, RXDCLENGTH, 0);
  }
  for (meanIold=meanQold=i=j=0;i<RXDCLENGTH;i++) {
    switch (i&3) {
    case 0:
      meanIold+=calib_buff[j++];
      break;
    case 1:
      meanQold+=calib_buff[j++];
      break;
    case 2:
      meanIold-=calib_buff[j++];
      break;
    case 3:
      meanQold-=calib_buff[j++];
      break;
    }
  }
  //  meanIold/=RXDCLENGTH;
  //  meanQold/=RXDCLENGTH;
  printf("[BRF] TX DC (offI): %d => (%d,%d)\n",offIold,meanIold,meanQold);

  offI=-2048;
  bladerf_set_correction(brf->dev,BLADERF_MODULE_TX,BLADERF_CORR_LMS_DCOFF_I,offI);
  for (i=0;i<10;i++) {
    trx_brf_read(device, &ptimestamp, (void **)&calib_buffp, RXDCLENGTH, 0);
    trx_brf_write(device,ptimestamp+5*RXDCLENGTH, (void **)&calib_tx_buffp, RXDCLENGTH, 0);
  }
  for (meanI=meanQ=i=j=0;i<RXDCLENGTH;i++) {
    switch (i&3) {
    case 0:
      meanI+=calib_buff[j++];
      break;
    case 1:
      meanQ+=calib_buff[j++];
      break;
    case 2:
      meanI-=calib_buff[j++];
      break;
    case 3:
      meanQ-=calib_buff[j++];
      break;
    }
  }
  //  meanI/=RXDCLENGTH;
  //  meanQ/=RXDCLENGTH;
  printf("[BRF] TX DC (offI): %d => (%d,%d)\n",offI,meanI,meanQ);
  cnt = 0;
  while (cnt++ < 12) {

    offInew=(offIold+offI)>>1;
    if (meanI*meanI+meanQ*meanQ < meanIold*meanIold +meanQold*meanQold) {
      printf("[BRF] TX DC (offI): ([%d,%d]) => %d : %d\n",offIold,offI,offInew,meanI*meanI+meanQ*meanQ);
      meanIold = meanI;
      meanQold = meanQ;
      offIold = offI;
    }
    offI = offInew;
    bladerf_set_correction(brf->dev,BLADERF_MODULE_TX,BLADERF_CORR_LMS_DCOFF_I,offI);

    for (i=0;i<10;i++) {
      trx_brf_read(device, &ptimestamp, (void **)&calib_buffp, RXDCLENGTH, 0);
      trx_brf_write(device,ptimestamp+5*RXDCLENGTH, (void **)&calib_tx_buffp, RXDCLENGTH, 0);
    }
    for (meanI=meanQ=i=j=0;i<RXDCLENGTH;i++) {
      switch (i&3) {
      case 0:
	meanI+=calib_buff[j++];
	break;
      case 1:
	meanQ+=calib_buff[j++];
	break;
      case 2:
	meanI-=calib_buff[j++];
	break;
      case 3:
	meanQ-=calib_buff[j++];
	break;
      }
    }
    //    meanI/=RXDCLENGTH;
    //   meanQ/=RXDCLENGTH;
    //    printf("[BRF] TX DC (offI): %d => (%d,%d)\n",offI,meanI,meanQ);
  }

  bladerf_set_correction(brf->dev,BLADERF_MODULE_TX,BLADERF_CORR_LMS_DCOFF_I,offIold);

  offQold=2048;
  bladerf_set_correction(brf->dev,BLADERF_MODULE_TX,BLADERF_CORR_LMS_DCOFF_Q,offQold);
  for (i=0;i<10;i++) {
    trx_brf_read(device, &ptimestamp, (void **)&calib_buffp, RXDCLENGTH, 0);
    trx_brf_write(device,ptimestamp+5*RXDCLENGTH, (void **)&calib_tx_buffp, RXDCLENGTH, 0);
  }
  // project on fs/4
  for (meanIold=meanQold=i=j=0;i<RXDCLENGTH;i++) {
    switch (i&3) {
    case 0:
      meanIold+=calib_buff[j++];
      break;
    case 1:
      meanQold+=calib_buff[j++];
      break;
    case 2:
      meanIold-=calib_buff[j++];
      break;
    case 3:
      meanQold-=calib_buff[j++];
      break;
    }
  }
  //  meanIold/=RXDCLENGTH;
  //  meanQold/=RXDCLENGTH;
  printf("[BRF] TX DC (offQ): %d => (%d,%d)\n",offQold,meanIold,meanQold);

  offQ=-2048;
  bladerf_set_correction(brf->dev,BLADERF_MODULE_TX,BLADERF_CORR_LMS_DCOFF_Q,offQ);
  for (i=0;i<10;i++) {
    trx_brf_read(device, &ptimestamp, (void **)&calib_buffp, RXDCLENGTH, 0);
    trx_brf_write(device,ptimestamp+5*RXDCLENGTH, (void **)&calib_tx_buffp, RXDCLENGTH, 0);
  }
  for (meanI=meanQ=i=j=0;i<RXDCLENGTH;i++) {
    switch (i&3) {
    case 0:
      meanI+=calib_buff[j++];
      break;
    case 1:
      meanQ+=calib_buff[j++];
      break;
    case 2:
      meanI-=calib_buff[j++];
      break;
    case 3:
      meanQ-=calib_buff[j++];
      break;
    }
  }
  //  meanI/=RXDCLENGTH;
  //  meanQ/=RXDCLENGTH;
  printf("[BRF] TX DC (offQ): %d => (%d,%d)\n",offQ,meanI,meanQ);

  cnt=0;
  while (cnt++ < 12) {

    offQnew=(offQold+offQ)>>1;
    if (meanI*meanI+meanQ*meanQ < meanIold*meanIold +meanQold*meanQold) {
      printf("[BRF] TX DC (offQ): ([%d,%d]) => %d : %d\n",offQold,offQ,offQnew,meanI*meanI+meanQ*meanQ);

      meanIold = meanI;
      meanQold = meanQ;
      offQold = offQ;
    }
    offQ = offQnew;
    bladerf_set_correction(brf->dev,BLADERF_MODULE_TX,BLADERF_CORR_LMS_DCOFF_Q,offQ);

    for (i=0;i<10;i++) {
      trx_brf_read(device, &ptimestamp, (void **)&calib_buffp, RXDCLENGTH, 0);
      trx_brf_write(device,ptimestamp+5*RXDCLENGTH, (void **)&calib_tx_buffp, RXDCLENGTH, 0);
    }
    for (meanI=meanQ=i=j=0;i<RXDCLENGTH;i++) {
      switch (i&3) {
      case 0:
	meanI+=calib_buff[j++];
	break;
      case 1:
	meanQ+=calib_buff[j++];
	break;
      case 2:
	meanI-=calib_buff[j++];
	break;
      case 3:
	meanQ-=calib_buff[j++];
	break;
      }
    }
    //    meanI/=RXDCLENGTH;
    //   meanQ/=RXDCLENGTH;
    //    printf("[BRF] TX DC (offQ): %d => (%d,%d)\n",offQ,meanI,meanQ);
  }

  printf("[BRF] TX DC: (%d,%d) => (%d,%d)\n",offIold,offQold,meanIold,meanQold);

  bladerf_set_correction(brf->dev,BLADERF_MODULE_TX,BLADERF_CORR_LMS_DCOFF_Q,offQold);

  // TX IQ imbalance
  for (loop=0;loop<2;loop++) {
    offphaseold=4096;
    bladerf_set_correction(brf->dev,BLADERF_MODULE_TX,BLADERF_CORR_FPGA_PHASE,offphaseold);
    for (i=0;i<10;i++) {
      trx_brf_read(device, &ptimestamp, (void **)&calib_buffp, RXDCLENGTH, 0);
      trx_brf_write(device,ptimestamp+5*RXDCLENGTH, (void **)&calib_tx_buffp, RXDCLENGTH, 0);
    }
    // project on fs/8 (Image of TX signal in +ve frequencies)
    for (meanIold=meanQold=i=j=0;i<RXDCLENGTH;i++) {
      meanIold+= (calib_buff[j]*cos_fsover8[i&7] - calib_buff[j+1]*cos_fsover8[(i+2)&7])>>11;
      meanQold+= (calib_buff[j]*cos_fsover8[(i+2)&7] + calib_buff[j+1]*cos_fsover8[i&7])>>11;
      j+=2;
    }
    
    meanIold/=RXDCLENGTH;
    meanQold/=RXDCLENGTH;
    printf("[BRF] TX IQ (offphase): %d => (%d,%d)\n",offphaseold,meanIold,meanQold);
    
    offphase=-4096;
    bladerf_set_correction(brf->dev,BLADERF_MODULE_TX,BLADERF_CORR_FPGA_PHASE,offphase);
    for (i=0;i<10;i++) {
      trx_brf_read(device, &ptimestamp, (void **)&calib_buffp, RXDCLENGTH, 0);
      trx_brf_write(device,ptimestamp+5*RXDCLENGTH, (void **)&calib_tx_buffp, RXDCLENGTH, 0);
    }
    // project on fs/8 (Image of TX signal in +ve frequencies)
    for (meanI=meanQ=i=j=0;i<RXDCLENGTH;i++) {
      meanI+= (calib_buff[j]*cos_fsover8[i&7] - calib_buff[j+1]*cos_fsover8[(i+2)&7])>>11;
      meanQ+= (calib_buff[j]*cos_fsover8[(i+2)&7] + calib_buff[j+1]*cos_fsover8[i&7])>>11;
      j+=2;
    }
    
    meanI/=RXDCLENGTH;
    meanQ/=RXDCLENGTH;
    printf("[BRF] TX IQ (offphase): %d => (%d,%d)\n",offphase,meanI,meanQ);
    
    cnt=0;
    while (cnt++ < 13) {
      
      offphasenew=(offphaseold+offphase)>>1;
      printf("[BRF] TX IQ (offphase): ([%d,%d]) => %d : %d\n",offphaseold,offphase,offphasenew,meanI*meanI+meanQ*meanQ);
      if (meanI*meanI+meanQ*meanQ < meanIold*meanIold +meanQold*meanQold) {

	
	meanIold = meanI;
	meanQold = meanQ;
	offphaseold = offphase;
      }
      offphase = offphasenew;
      bladerf_set_correction(brf->dev,BLADERF_MODULE_TX,BLADERF_CORR_FPGA_PHASE,offphase);
      
      for (i=0;i<10;i++) {
	trx_brf_read(device, &ptimestamp, (void **)&calib_buffp, RXDCLENGTH, 0);
	trx_brf_write(device,ptimestamp+5*RXDCLENGTH, (void **)&calib_tx_buffp, RXDCLENGTH, 0);
      }
      // project on fs/8 (Image of TX signal in +ve frequencies)
      for (meanI=meanQ=i=j=0;i<RXDCLENGTH;i++) {
	meanI+= (calib_buff[j]*cos_fsover8[i&7] - calib_buff[j+1]*cos_fsover8[(i+2)&7])>>11;
	meanQ+= (calib_buff[j]*cos_fsover8[(i+2)&7] + calib_buff[j+1]*cos_fsover8[i&7])>>11;
	j+=2;
      }
      meanI/=RXDCLENGTH;
      meanQ/=RXDCLENGTH;
      
      //    printf("[BRF] TX DC (offQ): %d => (%d,%d)\n",offQ,meanI,meanQ);
    }
    
    printf("[BRF] TX IQ offphase: %d => (%d,%d)\n",offphaseold,meanIold,meanQold);
    
    bladerf_set_correction(brf->dev,BLADERF_MODULE_TX,BLADERF_CORR_FPGA_PHASE,offphaseold);
    
    offgainold=4096;
    bladerf_set_correction(brf->dev,BLADERF_MODULE_TX,BLADERF_CORR_FPGA_GAIN,offgainold);
    for (i=0;i<10;i++) {
      trx_brf_read(device, &ptimestamp, (void **)&calib_buffp, RXDCLENGTH, 0);
      trx_brf_write(device,ptimestamp+5*RXDCLENGTH, (void **)&calib_tx_buffp, RXDCLENGTH, 0);
    }
    // project on fs/8 (Image of TX signal in +ve frequencies)
    for (meanIold=meanQold=i=j=0;i<RXDCLENGTH;i++) {
      meanIold+= (calib_buff[j]*cos_fsover8[i&7] - calib_buff[j+1]*cos_fsover8[(i+2)&7])>>11;
      meanQold+= (calib_buff[j]*cos_fsover8[(i+2)&7] + calib_buff[j+1]*cos_fsover8[i&7])>>11;
      j+=2;
    }
    
    meanIold/=RXDCLENGTH;
    meanQold/=RXDCLENGTH;
    printf("[BRF] TX IQ (offgain): %d => (%d,%d)\n",offgainold,meanIold,meanQold);
    
    offgain=-4096;
    bladerf_set_correction(brf->dev,BLADERF_MODULE_TX,BLADERF_CORR_FPGA_GAIN,offgain);
    for (i=0;i<10;i++) {
      trx_brf_read(device, &ptimestamp, (void **)&calib_buffp, RXDCLENGTH, 0);
      trx_brf_write(device,ptimestamp+5*RXDCLENGTH, (void **)&calib_tx_buffp, RXDCLENGTH, 0);
    }
    // project on fs/8 (Image of TX signal in +ve frequencies)
    for (meanI=meanQ=i=j=0;i<RXDCLENGTH;i++) {
      meanI+= (calib_buff[j]*cos_fsover8[i&7] - calib_buff[j+1]*cos_fsover8[(i+2)&7])>>11;
      meanQ+= (calib_buff[j]*cos_fsover8[(i+2)&7] + calib_buff[j+1]*cos_fsover8[i&7])>>11;
      j+=2;
    }
    
    meanI/=RXDCLENGTH;
    meanQ/=RXDCLENGTH;
    printf("[BRF] TX IQ (offgain): %d => (%d,%d)\n",offgain,meanI,meanQ);
    
    cnt=0;
    while (cnt++ < 13) {
      
      offgainnew=(offgainold+offgain)>>1;
      if (meanI*meanI+meanQ*meanQ < meanIold*meanIold +meanQold*meanQold) {
	printf("[BRF] TX IQ (offgain): ([%d,%d]) => %d : %d\n",offgainold,offgain,offgainnew,meanI*meanI+meanQ*meanQ);
	
	meanIold = meanI;
	meanQold = meanQ;
	offgainold = offgain;
      }
      offgain = offgainnew;
      bladerf_set_correction(brf->dev,BLADERF_MODULE_TX,BLADERF_CORR_FPGA_GAIN,offgain);
      
      for (i=0;i<10;i++) {
	trx_brf_read(device, &ptimestamp, (void **)&calib_buffp, RXDCLENGTH, 0);
	trx_brf_write(device,ptimestamp+5*RXDCLENGTH, (void **)&calib_tx_buffp, RXDCLENGTH, 0);
      }
      // project on fs/8 (Image of TX signal in +ve frequencies)
      for (meanI=meanQ=i=j=0;i<RXDCLENGTH;i++) {
	meanI+= (calib_buff[j]*cos_fsover8[i&7] - calib_buff[j+1]*cos_fsover8[(i+2)&7])>>11;
	meanQ+= (calib_buff[j]*cos_fsover8[(i+2)&7] + calib_buff[j+1]*cos_fsover8[i&7])>>11;
	j+=2;
      }
      meanI/=RXDCLENGTH;
      meanQ/=RXDCLENGTH;
      
      //    printf("[BRF] TX DC (offQ): %d => (%d,%d)\n",offQ,meanI,meanQ);
    }
    
    printf("[BRF] TX IQ offgain: %d => (%d,%d)\n",offgainold,meanIold,meanQold);
    
    bladerf_set_correction(brf->dev,BLADERF_MODULE_TX,BLADERF_CORR_FPGA_GAIN,offgainold);
  }

  // RX IQ imbalance
  for (loop=0;loop<2;loop++) {
    offphaseold=4096;
    bladerf_set_correction(brf->dev,BLADERF_MODULE_RX,BLADERF_CORR_FPGA_PHASE,offphaseold);
    for (i=0;i<10;i++) {
      trx_brf_read(device, &ptimestamp, (void **)&calib_buffp, RXDCLENGTH, 0);
      trx_brf_write(device,ptimestamp+5*RXDCLENGTH, (void **)&calib_tx_buffp, RXDCLENGTH, 0);
    }
    // project on -3fs/8 (Image of TX signal in -ve frequencies)
    for (meanIold=meanQold=i=j=0;i<RXDCLENGTH;i++) {
      meanIold+= (calib_buff[j]*cos_3fsover8[i&7] - calib_buff[j+1]*cos_3fsover8[(i+2)&7])>>11;
      meanQold+= (calib_buff[j]*cos_3fsover8[(i+2)&7] + calib_buff[j+1]*cos_3fsover8[i&7])>>11;
      j+=2;
    }
    
    meanIold/=RXDCLENGTH;
    meanQold/=RXDCLENGTH;
    printf("[BRF] RX IQ (offphase): %d => (%d,%d)\n",offphaseold,meanIold,meanQold);
    
    offphase=-4096;
    bladerf_set_correction(brf->dev,BLADERF_MODULE_RX,BLADERF_CORR_FPGA_PHASE,offphase);
    for (i=0;i<10;i++) {
      trx_brf_read(device, &ptimestamp, (void **)&calib_buffp, RXDCLENGTH, 0);
      trx_brf_write(device,ptimestamp+5*RXDCLENGTH, (void **)&calib_tx_buffp, RXDCLENGTH, 0);
    }
    // project on -3fs/8 (Image of TX signal in -ve frequencies)
    for (meanI=meanQ=i=j=0;i<RXDCLENGTH;i++) {
      meanI+= (calib_buff[j]*cos_3fsover8[i&7] - calib_buff[j+1]*cos_3fsover8[(i+2)&7])>>11;
      meanQ+= (calib_buff[j]*cos_3fsover8[(i+2)&7] + calib_buff[j+1]*cos_3fsover8[i&7])>>11;
      j+=2;
    }
    
    meanI/=RXDCLENGTH;
    meanQ/=RXDCLENGTH;
    printf("[BRF] RX IQ (offphase): %d => (%d,%d)\n",offphase,meanI,meanQ);
    
    cnt=0;
    while (cnt++ < 13) {
      
      offphasenew=(offphaseold+offphase)>>1;
      printf("[BRF] RX IQ (offphase): ([%d,%d]) => %d : %d\n",offphaseold,offphase,offphasenew,meanI*meanI+meanQ*meanQ);
      if (meanI*meanI+meanQ*meanQ < meanIold*meanIold +meanQold*meanQold) {

	
	meanIold = meanI;
	meanQold = meanQ;
	offphaseold = offphase;
      }
      offphase = offphasenew;
      bladerf_set_correction(brf->dev,BLADERF_MODULE_RX,BLADERF_CORR_FPGA_PHASE,offphase);
      
      for (i=0;i<10;i++) {
	trx_brf_read(device, &ptimestamp, (void **)&calib_buffp, RXDCLENGTH, 0);
	trx_brf_write(device,ptimestamp+5*RXDCLENGTH, (void **)&calib_tx_buffp, RXDCLENGTH, 0);
      }
      // project on -3fs/8 (Image of TX signal in -ve frequencies)
      for (meanI=meanQ=i=j=0;i<RXDCLENGTH;i++) {
	meanI+= (calib_buff[j]*cos_3fsover8[i&7] - calib_buff[j+1]*cos_3fsover8[(i+2)&7])>>11;
	meanQ+= (calib_buff[j]*cos_3fsover8[(i+2)&7] + calib_buff[j+1]*cos_3fsover8[i&7])>>11;
	j+=2;
      }
      meanI/=RXDCLENGTH;
      meanQ/=RXDCLENGTH;
      
      //    printf("[BRF] TX DC (offQ): %d => (%d,%d)\n",offQ,meanI,meanQ);
    }
    
    printf("[BRF] RX IQ offphase: %d => (%d,%d)\n",offphaseold,meanIold,meanQold);
    
    bladerf_set_correction(brf->dev,BLADERF_MODULE_RX,BLADERF_CORR_FPGA_PHASE,offphaseold);
    
    offgainold=4096;
    bladerf_set_correction(brf->dev,BLADERF_MODULE_RX,BLADERF_CORR_FPGA_GAIN,offgainold);
    for (i=0;i<10;i++) {
      trx_brf_read(device, &ptimestamp, (void **)&calib_buffp, RXDCLENGTH, 0);
      trx_brf_write(device,ptimestamp+5*RXDCLENGTH, (void **)&calib_tx_buffp, RXDCLENGTH, 0);
    }
    // project on -3fs/8 (Image of TX signal in +ve frequencies)
    for (meanIold=meanQold=i=j=0;i<RXDCLENGTH;i++) {
      meanIold+= (calib_buff[j]*cos_3fsover8[i&7] - calib_buff[j+1]*cos_3fsover8[(i+2)&7])>>11;
      meanQold+= (calib_buff[j]*cos_3fsover8[(i+2)&7] + calib_buff[j+1]*cos_3fsover8[i&7])>>11;
      j+=2;
    }
    
    meanIold/=RXDCLENGTH;
    meanQold/=RXDCLENGTH;
    printf("[BRF] RX IQ (offgain): %d => (%d,%d)\n",offgainold,meanIold,meanQold);
    
    offgain=-4096;
    bladerf_set_correction(brf->dev,BLADERF_MODULE_RX,BLADERF_CORR_FPGA_GAIN,offgain);
    for (i=0;i<10;i++) {
      trx_brf_read(device, &ptimestamp, (void **)&calib_buffp, RXDCLENGTH, 0);
      trx_brf_write(device,ptimestamp+5*RXDCLENGTH, (void **)&calib_tx_buffp, RXDCLENGTH, 0);
    }
    // project on 3fs/8 (Image of TX signal in -ve frequencies)
    for (meanI=meanQ=i=j=0;i<RXDCLENGTH;i++) {
      meanI+= (calib_buff[j]*cos_3fsover8[i&7] - calib_buff[j+1]*cos_3fsover8[(i+2)&7])>>11;
      meanQ+= (calib_buff[j]*cos_3fsover8[(i+2)&7] + calib_buff[j+1]*cos_3fsover8[i&7])>>11;
      j+=2;
    }
    
    meanI/=RXDCLENGTH;
    meanQ/=RXDCLENGTH;
    printf("[BRF] RX IQ (offgain): %d => (%d,%d)\n",offgain,meanI,meanQ);
    
    cnt=0;
    while (cnt++ < 13) {
      
      offgainnew=(offgainold+offgain)>>1;
      if (meanI*meanI+meanQ*meanQ < meanIold*meanIold +meanQold*meanQold) {
	printf("[BRF] RX IQ (offgain): ([%d,%d]) => %d : %d\n",offgainold,offgain,offgainnew,meanI*meanI+meanQ*meanQ);
	
	meanIold = meanI;
	meanQold = meanQ;
	offgainold = offgain;
      }
      offgain = offgainnew;
      bladerf_set_correction(brf->dev,BLADERF_MODULE_RX,BLADERF_CORR_FPGA_GAIN,offgain);
      
      for (i=0;i<10;i++) {
	trx_brf_read(device, &ptimestamp, (void **)&calib_buffp, RXDCLENGTH, 0);
	trx_brf_write(device,ptimestamp+5*RXDCLENGTH, (void **)&calib_tx_buffp, RXDCLENGTH, 0);
      }
      // project on -3fs/8 (Image of TX signal in -ve frequencies)
      for (meanI=meanQ=i=j=0;i<RXDCLENGTH;i++) {
	meanI+= (calib_buff[j]*cos_3fsover8[i&7] - calib_buff[j+1]*cos_3fsover8[(i+2)&7])>>11;
	meanQ+= (calib_buff[j]*cos_3fsover8[(i+2)&7] + calib_buff[j+1]*cos_3fsover8[i&7])>>11;
	j+=2;
      }
      meanI/=RXDCLENGTH;
      meanQ/=RXDCLENGTH;
      
      //    printf("[BRF] TX DC (offQ): %d => (%d,%d)\n",offQ,meanI,meanQ);
    }
    
    printf("[BRF] RX IQ offgain: %d => (%d,%d)\n",offgainold,meanIold,meanQold);
    
    bladerf_set_correction(brf->dev,BLADERF_MODULE_RX,BLADERF_CORR_FPGA_GAIN,offgainold);
  }

  bladerf_set_frequency(brf->dev,BLADERF_MODULE_TX, (unsigned int) device->openair0_cfg->tx_freq[0]);  
  bladerf_set_loopback(brf->dev,BLADERF_LB_NONE);
  bladerf_set_gain(brf->dev, BLADERF_MODULE_RX, (unsigned int) device->openair0_cfg->rx_gain[0]-device->openair0_cfg[0].rx_gain_offset[0]);
  bladerf_set_gain(brf->dev, BLADERF_MODULE_TX, (unsigned int) device->openair0_cfg->tx_gain[0]);
  //  write_output("blade_rf_test.m","rxs",calib_buff,RXDCLENGTH,1,1);
}

<<<<<<< HEAD

/*! \brief Initialize Openair BLADERF target. It returns 0 if OK 
 * \param device the hardware to use
 * \param openair0_cfg RF frontend parameters set by application
 */
int openair0_dev_init_bladerf(openair0_device *device, openair0_config_t *openair0_cfg) {
=======
int device_init(openair0_device *device, openair0_config_t *openair0_cfg) {
>>>>>>> b9c9ff3b
  int status;
  int card=0;
  
  brf_state_t *brf = (brf_state_t*)malloc(sizeof(brf_state_t));
  memset(brf, 0, sizeof(brf_state_t));
  /* device specific */
  openair0_cfg->txlaunch_wait = 1;//manage when TX processing is triggered
  openair0_cfg->txlaunch_wait_slotcount = 1; //manage when TX processing is triggered
  openair0_cfg->iq_txshift = 0;// shift
  openair0_cfg->iq_rxrescale = 15;//rescale iqs
  
  // init required params
  switch ((int)openair0_cfg->sample_rate) {
  case 30720000:
    openair0_cfg->samples_per_packet    = 2048;
    openair0_cfg->tx_sample_advance     = 0;
    openair0_cfg->tx_scheduling_advance = 8*openair0_cfg->samples_per_packet;
    break;
  case 15360000:
    openair0_cfg->samples_per_packet    = 2048;
    openair0_cfg->tx_sample_advance     = 0;
    openair0_cfg->tx_scheduling_advance = 4*openair0_cfg->samples_per_packet;
    break;
  case 7680000:
    openair0_cfg->samples_per_packet    = 1024;
    openair0_cfg->tx_sample_advance     = 0;
    openair0_cfg->tx_scheduling_advance = 4*openair0_cfg->samples_per_packet;
    break;
  case 1920000:
    openair0_cfg->samples_per_packet    = 256;
    openair0_cfg->tx_sample_advance     = 50;
    openair0_cfg->tx_scheduling_advance = 8*openair0_cfg->samples_per_packet;
    break;
  default:
    printf("Error: unknown sampling rate %f\n",openair0_cfg->sample_rate);
    exit(-1);
    break;
  }
  openair0_cfg->iq_txshift= 0;
  openair0_cfg->iq_rxrescale = 15; /*not sure*/
  openair0_cfg->rx_gain_calib_table = calib_table_fx4;

  //  The number of buffers to use in the underlying data stream
  brf->num_buffers   = 128;
  // the size of the underlying stream buffers, in samples
  brf->buffer_size   = (unsigned int) openair0_cfg->samples_per_packet;//*sizeof(int32_t); // buffer size = 4096 for sample_len of 1024
  brf->num_transfers = 16;
  brf->rx_timeout_ms = 0;  
  brf->tx_timeout_ms = 0;
  brf->sample_rate=(unsigned int)openair0_cfg->sample_rate;

  memset(&brf->meta_rx, 0, sizeof(brf->meta_rx));
  memset(&brf->meta_tx, 0, sizeof(brf->meta_tx));

  printf("\n[BRF] sampling_rate %d, num_buffers %d,  buffer_size %d, num transfer %d, timeout_ms (rx %d, tx %d)\n", 
	 brf->sample_rate, brf->num_buffers, brf->buffer_size,brf->num_transfers, brf->rx_timeout_ms, brf->tx_timeout_ms);
  
  if ((status=bladerf_open(&brf->dev, "")) != 0 ) {
    fprintf(stderr,"Failed to open brf device: %s\n",bladerf_strerror(status));
    brf_error(status);
  }
  printf("[BRF] init dev %p\n", brf->dev);
  switch(bladerf_device_speed(brf->dev)){
  case BLADERF_DEVICE_SPEED_SUPER:
    printf("[BRF] Device operates at max speed\n");
    break;
  default:
    printf("[BRF] Device does not operates at max speed, change the USB port\n");
    brf_error(BLADERF_ERR_UNSUPPORTED);
  }
  // RX  
  // Example of CLI output: RX Frequency: 2539999999Hz
  
  if ((status=bladerf_set_frequency(brf->dev, BLADERF_MODULE_RX, (unsigned int) openair0_cfg->rx_freq[0])) != 0){
    fprintf(stderr,"Failed to set RX frequency: %s\n",bladerf_strerror(status));
    brf_error(status);
  } else 
    printf("[BRF] set RX frequency to %u\n",(unsigned int)openair0_cfg->rx_freq[0]);
  


  unsigned int actual_value=0;
  if ((status=bladerf_set_sample_rate(brf->dev, BLADERF_MODULE_RX, (unsigned int) openair0_cfg->sample_rate, &actual_value)) != 0){
    fprintf(stderr,"Failed to set RX sample rate: %s\n", bladerf_strerror(status));
    brf_error(status);
  }else  
    printf("[BRF] set RX sample rate to %u, %u\n", (unsigned int) openair0_cfg->sample_rate, actual_value);
 

  if ((status=bladerf_set_bandwidth(brf->dev, BLADERF_MODULE_RX, (unsigned int) openair0_cfg->rx_bw*2, &actual_value)) != 0){
    fprintf(stderr,"Failed to set RX bandwidth: %s\n", bladerf_strerror(status));
    brf_error(status);
  }else 
    printf("[BRF] set RX bandwidth to %u, %u\n",(unsigned int)openair0_cfg->rx_bw*2, actual_value);
 
  set_rx_gain_offset(&openair0_cfg[0],0);
  if ((status=bladerf_set_gain(brf->dev, BLADERF_MODULE_RX, (int) openair0_cfg->rx_gain[0]-openair0_cfg[0].rx_gain_offset[0])) != 0) {
    fprintf(stderr,"Failed to set RX gain: %s\n",bladerf_strerror(status));
    brf_error(status);
  } else 
    printf("[BRF] set RX gain to %d (%d)\n",(int)(openair0_cfg->rx_gain[0]-openair0_cfg[0].rx_gain_offset[0]),(int)openair0_cfg[0].rx_gain_offset[0]);

  // TX
  
  if ((status=bladerf_set_frequency(brf->dev, BLADERF_MODULE_TX, (unsigned int) openair0_cfg->tx_freq[0])) != 0){
    fprintf(stderr,"Failed to set TX frequency: %s\n",bladerf_strerror(status));
    brf_error(status);
  }else 
    printf("[BRF] set TX Frequency to %u\n", (unsigned int) openair0_cfg->tx_freq[0]);

  if ((status=bladerf_set_sample_rate(brf->dev, BLADERF_MODULE_TX, (unsigned int) openair0_cfg->sample_rate, NULL)) != 0){
    fprintf(stderr,"Failed to set TX sample rate: %s\n", bladerf_strerror(status));
    brf_error(status);
  }else 
    printf("[BRF] set TX sampling rate to %u \n", (unsigned int) openair0_cfg->sample_rate);

  if ((status=bladerf_set_bandwidth(brf->dev, BLADERF_MODULE_TX,(unsigned int)openair0_cfg->tx_bw*2, NULL)) != 0){
    fprintf(stderr, "Failed to set TX bandwidth: %s\n", bladerf_strerror(status));
    brf_error(status);
  }else 
    printf("[BRF] set TX bandwidth to %u \n", (unsigned int) openair0_cfg->tx_bw*2);

  if ((status=bladerf_set_gain(brf->dev, BLADERF_MODULE_TX, (int) openair0_cfg->tx_gain[0])) != 0) {
    fprintf(stderr,"Failed to set TX gain: %s\n",bladerf_strerror(status));
    brf_error(status);
  }else 
    printf("[BRF] set the TX gain to %d\n", (int)openair0_cfg->tx_gain[0]);
  

 /* Configure the device's TX module for use with the sync interface.
   * SC16 Q11 samples *with* metadata are used. */
  if ((status=bladerf_sync_config(brf->dev, BLADERF_MODULE_TX,BLADERF_FORMAT_SC16_Q11_META,brf->num_buffers,brf->buffer_size,brf->num_transfers,brf->tx_timeout_ms)) != 0 ) {
    fprintf(stderr,"Failed to configure TX sync interface: %s\n", bladerf_strerror(status));
     brf_error(status);
  }else 
    printf("[BRF] configured TX  sync interface \n");

/* Configure the device's RX module for use with the sync interface.
   * SC16 Q11 samples *with* metadata are used. */
  if ((status=bladerf_sync_config(brf->dev, BLADERF_MODULE_RX, BLADERF_FORMAT_SC16_Q11_META,brf->num_buffers,brf->buffer_size,brf->num_transfers,brf->rx_timeout_ms)) != 0 ) {
    fprintf(stderr,"Failed to configure RX sync interface: %s\n", bladerf_strerror(status));
    brf_error(status);
  }else 
    printf("[BRF] configured Rx sync interface \n");


   /* We must always enable the TX module after calling bladerf_sync_config(), and 
    * before  attempting to TX samples via  bladerf_sync_tx(). */
  if ((status=bladerf_enable_module(brf->dev, BLADERF_MODULE_TX, true)) != 0) {
    fprintf(stderr,"Failed to enable TX module: %s\n", bladerf_strerror(status));
    brf_error(status);
  } else 
    printf("[BRF] TX module enabled \n");
 
 /* We must always enable the RX module after calling bladerf_sync_config(), and 
    * before  attempting to RX samples via  bladerf_sync_rx(). */
  if ((status=bladerf_enable_module(brf->dev, BLADERF_MODULE_RX, true)) != 0) {
    fprintf(stderr,"Failed to enable RX module: %s\n", bladerf_strerror(status));
    brf_error(status);
  }else 
    printf("[BRF] RX module enabled \n");

  // calibrate 
    
 if ((status=bladerf_calibrate_dc(brf->dev, BLADERF_MODULE_TX)) != 0) {
    fprintf(stderr,"Failed to calibrate TX DC: %s\n", bladerf_strerror(status));
    brf_error(status);
  } else 
    printf("[BRF] TX module calibrated DC \n");
 
  if ((status=bladerf_calibrate_dc(brf->dev, BLADERF_MODULE_RX)) != 0) {
    fprintf(stderr,"Failed to calibrate RX DC: %s\n", bladerf_strerror(status));
    brf_error(status);
  }else 
    printf("[BRF] RX module calibrated DC \n");
  


  bladerf_log_set_verbosity(get_brf_log_level(openair0_cfg->log_level));
  
  printf("BLADERF: Initializing openair0_device\n");
  device->priv           = brf; 
  device->Mod_id         = num_devices++;
  device->type             = BLADERF_DEV; 
  device->trx_start_func = trx_brf_start;
  device->trx_end_func   = trx_brf_end;
  device->trx_read_func  = trx_brf_read;
  device->trx_write_func = trx_brf_write;
  device->trx_get_stats_func   = trx_brf_get_stats;
  device->trx_reset_stats_func = trx_brf_reset_stats;
  device->trx_stop_func        = trx_brf_stop;
  device->trx_set_freq_func    = trx_brf_set_freq;
  device->trx_set_gains_func   = trx_brf_set_gains;
  device->openair0_cfg = openair0_cfg;

  calibrate_rf(device);

  //  memcpy((void*)&device->openair0_cfg,(void*)&openair0_cfg[0],sizeof(openair0_config_t));

  return 0;
}

/*! \brief bladeRF error report 
 * \param status 
 */
int brf_error(int status) {
  
  //exit(-1);
  //return 1; // or status error code
}


/*! \brief Open BladeRF from serial port
 * \param serial name of serial port on which to open BladeRF device
 */
struct bladerf * open_bladerf_from_serial(const char *serial) {

  int status;
  struct bladerf *dev;
  struct bladerf_devinfo info;
  /* Initialize all fields to "don't care" wildcard values.
   *
   * Immediately passing this to bladerf_open_with_devinfo() would cause
   * libbladeRF to open any device on any available backend. */
  bladerf_init_devinfo(&info);
  /* Specify the desired device's serial number, while leaving all other
   * fields in the info structure wildcard values */
  strncpy(info.serial, serial, BLADERF_SERIAL_LENGTH - 1);
  info.serial[BLADERF_SERIAL_LENGTH - 1] = '\0';
  status = bladerf_open_with_devinfo(&dev, &info);
  
  if (status == BLADERF_ERR_NODEV) {
    printf("No devices available with serial=%s\n", serial);
    return NULL;
  } else if (status != 0) {
    fprintf(stderr, "Failed to open device with serial=%s (%s)\n", serial, bladerf_strerror(status));
    return NULL;
  } else {
    return dev;
  }
}

/*! \brief Get BladeRF log level
 * \param log_level log level
 */
int get_brf_log_level(int log_level){

  int level=BLADERF_LOG_LEVEL_INFO;
  return  BLADERF_LOG_LEVEL_DEBUG; // BLADERF_LOG_LEVEL_VERBOSE;// BLADERF_LOG_LEVEL_DEBUG; //
  switch(log_level) {
  case LOG_DEBUG:
    level=BLADERF_LOG_LEVEL_DEBUG;
    break;
  case LOG_INFO:
    level= BLADERF_LOG_LEVEL_INFO;
    break;
  case LOG_WARNING:
    level=BLADERF_LOG_LEVEL_WARNING;
    break;
  case LOG_ERR:
    level=BLADERF_LOG_LEVEL_ERROR;
    break;
  case LOG_CRIT:
    level=BLADERF_LOG_LEVEL_CRITICAL;
    break;
  case LOG_EMERG:
    level = BLADERF_LOG_LEVEL_SILENT;
    break;
  default:
    break;
  }
  return level;
}
/*@}*/<|MERGE_RESOLUTION|>--- conflicted
+++ resolved
@@ -881,16 +881,11 @@
   //  write_output("blade_rf_test.m","rxs",calib_buff,RXDCLENGTH,1,1);
 }
 
-<<<<<<< HEAD
-
 /*! \brief Initialize Openair BLADERF target. It returns 0 if OK 
  * \param device the hardware to use
  * \param openair0_cfg RF frontend parameters set by application
  */
-int openair0_dev_init_bladerf(openair0_device *device, openair0_config_t *openair0_cfg) {
-=======
 int device_init(openair0_device *device, openair0_config_t *openair0_cfg) {
->>>>>>> b9c9ff3b
   int status;
   int card=0;
   
