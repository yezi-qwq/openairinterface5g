/*
  Author: Laurent THOMAS, Open Cells
  copyleft: OpenAirInterface Software Alliance and it's licence
*/

#include <common/utils/simple_executable.h>

volatile int             oai_exit = 0;

<<<<<<< HEAD
int fullread(int fd, void *_buf, int count)
{
  char *buf = _buf;
  int ret = 0;
  int l;
  while (count) {
    l = read(fd, buf, count);
    if (l <= 0) return -1;
=======
int fullread(int fd, void *_buf, int count) {
  char *buf = _buf;
  int ret = 0;
  int l;

  while (count) {
    l = read(fd, buf, count);

    if (l <= 0) return -1;

>>>>>>> 4f55943b
    count -= l;
    buf += l;
    ret += l;
  }
<<<<<<< HEAD
=======

>>>>>>> 4f55943b
  return ret;
}

void fullwrite(int fd, void *_buf, int count) {
  char *buf = _buf;
  int l;

  while (count) {
    l = write(fd, buf, count);

    if (l <= 0) {
      if (errno==EINTR)
        continue;

      if(errno==EAGAIN) {
        continue;
      } else {
        AssertFatal(false,"Lost socket\n");
      }
    } else {
      count -= l;
      buf += l;
    }
  }
}

int server_start(short port) {
  int listen_sock;
  AssertFatal((listen_sock = socket(AF_INET, SOCK_STREAM, 0)) >= 0, "");
  int enable = 1;
  AssertFatal(setsockopt(listen_sock, SOL_SOCKET, SO_REUSEADDR, &enable, sizeof(int)) == 0, "");
  struct sockaddr_in addr = {
sin_family:
    AF_INET,
sin_port:
    htons(port),
sin_addr:
    { s_addr: INADDR_ANY }
  };
  bind(listen_sock, (struct sockaddr *)&addr, sizeof(addr));
  AssertFatal(listen(listen_sock, 5) == 0, "");
  return accept(listen_sock,NULL,NULL);
}

int client_start(char *IP, short port) {
  int sock;
  AssertFatal((sock = socket(AF_INET, SOCK_STREAM, 0)) >= 0, "");
  struct sockaddr_in addr = {
sin_family:
    AF_INET,
sin_port:
    htons(port),
sin_addr:
    { s_addr: INADDR_ANY }
  };
  addr.sin_addr.s_addr = inet_addr(IP);
  bool connected=false;

  while(!connected) {
    //LOG_I(HW,"rfsimulator: trying to connect to %s:%d\n", IP, port);
<<<<<<< HEAD

=======
>>>>>>> 4f55943b
    if (connect(sock, (struct sockaddr *)&addr, sizeof(addr)) == 0) {
      //LOG_I(HW,"rfsimulator: connection established\n");
      connected=true;
    }

    perror("simulated node");
    sleep(1);
  }

  return sock;
}

enum  blocking_t {
  notBlocking,
  blocking
};

void setblocking(int sock, enum blocking_t active) {
  int opts;
  AssertFatal( (opts = fcntl(sock, F_GETFL)) >= 0,"");

  if (active==blocking)
    opts = opts & ~O_NONBLOCK;
  else
    opts = opts | O_NONBLOCK;

  AssertFatal(fcntl(sock, F_SETFL, opts) >= 0, "");
}

int main(int argc, char *argv[]) {
  if(argc != 4) {
    printf("Need parameters: source file, server or destination IP, TCP port\n");
    exit(1);
  }

  int fd;
  AssertFatal((fd=open(argv[1],O_RDONLY)) != -1, "file: %s", argv[1]);
  off_t fileSize=lseek(fd, 0, SEEK_END);
  int serviceSock;

  if (strcmp(argv[2],"server")==0) {
    serviceSock=server_start(atoi(argv[3]));
  } else {
    serviceSock=client_start(argv[2],atoi(argv[3]));
  }

  samplesBlockHeader_t header;
  int bufSize=100000;
  void *buff=malloc(bufSize);
  uint64_t readTS=0;

  while (1) {
    //Rewind the file to loop on the samples
    if ( lseek(fd, 0, SEEK_CUR) >= fileSize )
      lseek(fd, 0, SEEK_SET);

    // Read one block and send it
    setblocking(serviceSock, blocking);
    AssertFatal(read(fd,&header,sizeof(header)), "");
    fullwrite(serviceSock, &header, sizeof(header));
    int dataSize=sizeof(int32_t)*header.size*header.nbAnt;
    uint64_t wroteTS=header.timestamp;

    if (dataSize>bufSize) {
      void *new_buff = realloc(buff, dataSize);

      if (new_buff == NULL) {
        free(buff);
        AssertFatal(1, "Could not reallocate");
      } else {
        buff = new_buff;
      }
    }

    AssertFatal(read(fd,buff,dataSize) == dataSize, "");
    fullwrite(serviceSock, buff, dataSize);
    // Purge incoming samples
    setblocking(serviceSock, blocking);
<<<<<<< HEAD
    while(readTS < wroteTS) {
	    if ( fullread(serviceSock, &header,sizeof(header)) != sizeof(header) ||
			    fullread(serviceSock, buff, sizeof(int32_t)*header.size*header.nbAnt) !=
                    sizeof(int32_t)*header.size*header.nbAnt
		    ) {
		    printf("error: %s\n", strerror(errno));
			    exit(1);
	    }
	    readTS=header.timestamp;
=======

    while(readTS < wroteTS) {
      if ( fullread(serviceSock, &header,sizeof(header)) != sizeof(header) ||
           fullread(serviceSock, buff, sizeof(int32_t)*header.size*header.nbAnt) !=
           sizeof(int32_t)*header.size*header.nbAnt
         ) {
        printf("error: %s\n", strerror(errno));
        exit(1);
      }

      readTS=header.timestamp;
>>>>>>> 4f55943b
    }
  }

  return 0;
}
<|MERGE_RESOLUTION|>--- conflicted
+++ resolved
@@ -7,16 +7,6 @@
 
 volatile int             oai_exit = 0;
 
-<<<<<<< HEAD
-int fullread(int fd, void *_buf, int count)
-{
-  char *buf = _buf;
-  int ret = 0;
-  int l;
-  while (count) {
-    l = read(fd, buf, count);
-    if (l <= 0) return -1;
-=======
 int fullread(int fd, void *_buf, int count) {
   char *buf = _buf;
   int ret = 0;
@@ -27,15 +17,11 @@
 
     if (l <= 0) return -1;
 
->>>>>>> 4f55943b
     count -= l;
     buf += l;
     ret += l;
   }
-<<<<<<< HEAD
-=======
 
->>>>>>> 4f55943b
   return ret;
 }
 
@@ -96,10 +82,7 @@
 
   while(!connected) {
     //LOG_I(HW,"rfsimulator: trying to connect to %s:%d\n", IP, port);
-<<<<<<< HEAD
 
-=======
->>>>>>> 4f55943b
     if (connect(sock, (struct sockaddr *)&addr, sizeof(addr)) == 0) {
       //LOG_I(HW,"rfsimulator: connection established\n");
       connected=true;
@@ -178,17 +161,7 @@
     fullwrite(serviceSock, buff, dataSize);
     // Purge incoming samples
     setblocking(serviceSock, blocking);
-<<<<<<< HEAD
-    while(readTS < wroteTS) {
-	    if ( fullread(serviceSock, &header,sizeof(header)) != sizeof(header) ||
-			    fullread(serviceSock, buff, sizeof(int32_t)*header.size*header.nbAnt) !=
-                    sizeof(int32_t)*header.size*header.nbAnt
-		    ) {
-		    printf("error: %s\n", strerror(errno));
-			    exit(1);
-	    }
-	    readTS=header.timestamp;
-=======
+
 
     while(readTS < wroteTS) {
       if ( fullread(serviceSock, &header,sizeof(header)) != sizeof(header) ||
@@ -200,7 +173,6 @@
       }
 
       readTS=header.timestamp;
->>>>>>> 4f55943b
     }
   }
 
