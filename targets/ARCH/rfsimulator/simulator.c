/*
  Author: Laurent THOMAS, Open Cells for Nokia
  copyleft: OpenAirInterface Software Alliance and it's licence
*/

/*
 * Open issues and limitations
 * The read and write should be called in the same thread, that is not new USRP UHD design
 * When the opposite side switch from passive reading to active R+Write, the synchro is not fully deterministic
 */

#include <sys/socket.h>
#include <netinet/in.h>
#include <netinet/tcp.h>
#include <arpa/inet.h>
#include <stdlib.h>
#include <stdio.h>
#include <string.h>
#include <unistd.h>
#include <stdbool.h>
#include <errno.h>
#include <sys/epoll.h>
#include <string.h>

#include <common/utils/assertions.h>
#include <common/utils/LOG/log.h>
#include <common/utils/load_module_shlib.h>
#include <common/config/config_userapi.h>
#include "common_lib.h"
#include <openair1/PHY/defs_eNB.h>
#include "openair1/PHY/defs_UE.h"
#define CHANNELMOD_DYNAMICLOAD
#include <openair1/SIMULATION/TOOLS/sim.h>

#define PORT 4043 //default TCP port for this simulator
#define CirSize 3072000 // 100ms is enough
#define sampleToByte(a,b) ((a)*(b)*sizeof(sample_t))
#define byteToSample(a,b) ((a)/(sizeof(sample_t)*(b)))

#define MAX_SIMULATION_CONNECTED_NODES 5
#define GENERATE_CHANNEL 10 //each frame in DL

// Fixme: datamodel, external variables in .h files, ...
#include <common/ran_context.h>

extern RAN_CONTEXT_t RC;
//

#define RFSIMU_SECTION    "rfsimulator"
#define RFSIMU_OPTIONS_PARAMNAME "options"
# define RFSIM_CONFIG_HELP_OPTIONS     " list of comma separated options to enable rf simulator functionalities. Available options: \n"\
  "        chanmod:   enable channel modelisation\n"\
  "        saviq:     enable saving written iqs to a file\n"
/*-----------------------------------------------------------------------------------------------------------------------------------------------------------------------------*/
/*                                            configuration parameters for the rfsimulator device                                                                              */
/*   optname                     helpstr                     paramflags           XXXptr                               defXXXval                          type         numelt  */
/*-----------------------------------------------------------------------------------------------------------------------------------------------------------------------------*/
#define RFSIMULATOR_PARAMS_DESC {\
    {"serveraddr",             "<ip address to connect to>\n",          0,         strptr:&(rfsimulator->ip),              defstrval:"127.0.0.1",           TYPE_STRING,    0 },\
    {"serverport",             "<port to connect to>\n",                0,         u16ptr:&(rfsimulator->port),            defuintval:PORT,                 TYPE_UINT16,    0 },\
    {RFSIMU_OPTIONS_PARAMNAME, RFSIM_CONFIG_HELP_OPTIONS,               0,         strlistptr:NULL,                        defstrlistval:NULL,              TYPE_STRINGLIST,0},\
    {"IQfile",                 "<file path to use when saving IQs>\n",  0,         strptr:&(saveF),                        defstrval:"/tmp/rfsimulator.iqs",TYPE_STRING,    0 },\
    {"modelname",              "<channel model name>\n",                0,         strptr:&(modelname),                    defstrval:"AWGN",                TYPE_STRING,    0 }\
  };

pthread_mutex_t Sockmutex;

typedef struct complex16 sample_t; // 2*16 bits complex number

typedef struct buffer_s {
  int conn_sock;
  openair0_timestamp lastReceivedTS;
  openair0_timestamp lastWroteTS;
  bool headerMode;
  samplesBlockHeader_t th;
  char *transferPtr;
  uint64_t remainToTransfer;
  char *circularBufEnd;
  sample_t *circularBuf;
  channel_desc_t *channel_model;
} buffer_t;

typedef struct {
  int listen_sock, epollfd;
  openair0_timestamp nextTimestamp;
  uint64_t typeStamp;
  char *ip;
  uint16_t port;
  int saveIQfile;
  buffer_t buf[FD_SETSIZE];
  int rx_num_channels;
  int tx_num_channels;
  double sample_rate;
  double tx_bw;
  int channelmod;
} rfsimulator_state_t;


void allocCirBuf(rfsimulator_state_t *bridge, int sock) {
  buffer_t *ptr=&bridge->buf[sock];
  AssertFatal ( (ptr->circularBuf=(sample_t *) malloc(sampleToByte(CirSize,1))) != NULL, "");
  ptr->circularBufEnd=((char *)ptr->circularBuf)+sampleToByte(CirSize,1);
  ptr->conn_sock=sock;
  ptr->lastReceivedTS=0;
  ptr->lastWroteTS=0;
  ptr->headerMode=true;
  ptr->transferPtr=(char *)&ptr->th;
  ptr->remainToTransfer=sizeof(samplesBlockHeader_t);
  int sendbuff=1000*1000*10;
  AssertFatal ( setsockopt(sock, SOL_SOCKET, SO_SNDBUF, &sendbuff, sizeof(sendbuff)) == 0, "");
  struct epoll_event ev= {0};
  ev.events = EPOLLIN | EPOLLRDHUP;
  ev.data.fd = sock;
  AssertFatal(epoll_ctl(bridge->epollfd, EPOLL_CTL_ADD,  sock, &ev) != -1, "");

  if ( bridge->channelmod > 0) {
    // create channel simulation model for this mode reception
    // snr_dB is pure global, coming from configuration paramter "-s"
    // Fixme: referenceSignalPower should come from the right place
    // but the datamodel is inconsistant
    // legacy: RC.ru[ru_id]->frame_parms.pdsch_config_common.referenceSignalPower
    // (must not come from ru[]->frame_parms as it doesn't belong to ru !!!)
    // Legacy sets it as:
    // ptr->channel_model->path_loss_dB = -132.24 + snr_dB - RC.ru[0]->frame_parms->pdsch_config_common.referenceSignalPower;
    // we use directly the paramter passed on the command line ("-s")
    // the value channel_model->path_loss_dB seems only a storage place (new_channel_desc_scm() only copy the passed value)
    // Legacy changes directlty the variable channel_model->path_loss_dB place to place
    // while calling new_channel_desc_scm() with path losses = 0
    ptr->channel_model=new_channel_desc_scm(bridge->tx_num_channels,bridge->rx_num_channels,
                                            bridge->channelmod,
                                            bridge->sample_rate,
                                            bridge->tx_bw,
                                            0.0, // forgetting_factor
                                            0, // maybe used for TA
                                            0); // path_loss in dB
    random_channel(ptr->channel_model,false);
  }
}

void removeCirBuf(rfsimulator_state_t *bridge, int sock) {
  AssertFatal( epoll_ctl(bridge->epollfd, EPOLL_CTL_DEL,  sock, NULL) != -1, "");
  close(sock);
  free(bridge->buf[sock].circularBuf);
  // Fixme: no free_channel_desc_scm(bridge->buf[sock].channel_model) implemented
  // a lot of mem leaks
  free(bridge->buf[sock].channel_model);
  memset(&bridge->buf[sock], 0, sizeof(buffer_t));
  bridge->buf[sock].conn_sock=-1;
}

void socketError(rfsimulator_state_t *bridge, int sock) {
  if (bridge->buf[sock].conn_sock!=-1) {
    LOG_W(HW,"Lost socket \n");
    removeCirBuf(bridge, sock);

    if (bridge->typeStamp==UE_MAGICDL_FDD)
      exit(1);
  }
}

#define helpTxt "\
\x1b[31m\
rfsimulator: error: you have to run one UE and one eNB\n\
For this, export RFSIMULATOR=enb (eNB case) or \n\
                 RFSIMULATOR=<an ip address> (UE case)\n\
                 or use rfsimulator.serveraddr configuration option\n\
\x1b[m"

enum  blocking_t {
  notBlocking,
  blocking
};

void setblocking(int sock, enum blocking_t active) {
  int opts;
  AssertFatal( (opts = fcntl(sock, F_GETFL)) >= 0,"");

  if (active==blocking)
    opts = opts & ~O_NONBLOCK;
  else
    opts = opts | O_NONBLOCK;

  AssertFatal(fcntl(sock, F_SETFL, opts) >= 0, "");
}

static bool flushInput(rfsimulator_state_t *t, int timeout);

void fullwrite(int fd, void *_buf, ssize_t count, rfsimulator_state_t *t) {
  if (t->saveIQfile != -1) {
    if (write(t->saveIQfile, _buf, count) != count )
      LOG_E(HW,"write in save iq file failed (%s)\n",strerror(errno));
  }

  AssertFatal(fd>=0 && _buf && count >0 && t,
              "Bug: %d/%p/%zd/%p", fd, _buf, count, t);
  char *buf = _buf;
  ssize_t l;
  setblocking(fd, notBlocking);

  while (count) {
    l = write(fd, buf, count);

    if (l <= 0) {
      if (errno==EINTR)
        continue;

      if(errno==EAGAIN) {
        // The opposite side is saturated
        // we read incoming sockets meawhile waiting
        flushInput(t, 5);
        continue;
      } else
        return;
    }

    count -= l;
    buf += l;
  }
}



void rfsimulator_readconfig(rfsimulator_state_t *rfsimulator) {
  char *saveF=NULL;
  char *modelname=NULL;
  paramdef_t rfsimu_params[] = RFSIMULATOR_PARAMS_DESC;
  int p = config_paramidx_fromname(rfsimu_params,sizeof(rfsimu_params)/sizeof(paramdef_t), RFSIMU_OPTIONS_PARAMNAME) ;
  int ret = config_get( rfsimu_params,sizeof(rfsimu_params)/sizeof(paramdef_t),RFSIMU_SECTION);
  AssertFatal(ret >= 0, "configuration couldn't be performed");
  rfsimulator->saveIQfile = -1;

  for(int i=0; i<rfsimu_params[p].numelt ; i++) {
    if (strcmp(rfsimu_params[p].strlistptr[i],"saviq") == 0) {
      rfsimulator->saveIQfile=open(saveF,O_APPEND| O_CREAT|O_TRUNC | O_WRONLY, 0666);

      if ( rfsimulator->saveIQfile != -1 )
        LOG_I(HW,"rfsimulator: will save written IQ samples  in %s\n", saveF);
      else
        LOG_E(HW, "can't open %s for IQ saving (%s)\n", saveF, strerror(errno));

      break;
    } else if (strcmp(rfsimu_params[p].strlistptr[i],"chanmod") == 0) {
      init_channelmod();
      rfsimulator->channelmod=modelid_fromname(modelname);
    } else {
      fprintf(stderr,"Unknown rfsimulator option: %s\n",rfsimu_params[p].strlistptr[i]);
      exit(-1);
    }
  }

  /* for compatibility keep environment variable usage */
  if ( getenv("RFSIMULATOR") != NULL ) {
    rfsimulator->ip=getenv("RFSIMULATOR");
  }

  if ( strncasecmp(rfsimulator->ip,"enb",3) == 0 ||
       strncasecmp(rfsimulator->ip,"server",3) == 0 )
    rfsimulator->typeStamp = ENB_MAGICDL_FDD;
  else
    rfsimulator->typeStamp = UE_MAGICDL_FDD;
}

int server_start(openair0_device *device) {
  rfsimulator_state_t *t = (rfsimulator_state_t *) device->priv;
  t->typeStamp=ENB_MAGICDL_FDD;
  AssertFatal((t->listen_sock = socket(AF_INET, SOCK_STREAM, 0)) >= 0, "");
  int enable = 1;
  AssertFatal(setsockopt(t->listen_sock, SOL_SOCKET, SO_REUSEADDR, &enable, sizeof(int)) == 0, "");
  struct sockaddr_in addr = {
sin_family:
    AF_INET,
sin_port:
    htons(t->port),
sin_addr:
    { s_addr: INADDR_ANY }
  };
  bind(t->listen_sock, (struct sockaddr *)&addr, sizeof(addr));
  AssertFatal(listen(t->listen_sock, 5) == 0, "");
  struct epoll_event ev;
  ev.events = EPOLLIN;
  ev.data.fd = t->listen_sock;
  AssertFatal(epoll_ctl(t->epollfd, EPOLL_CTL_ADD,  t->listen_sock, &ev) != -1, "");
  return 0;
}

int start_ue(openair0_device *device) {
  rfsimulator_state_t *t = device->priv;
  t->typeStamp=UE_MAGICDL_FDD;
  int sock;
  AssertFatal((sock = socket(AF_INET, SOCK_STREAM, 0)) >= 0, "");
  struct sockaddr_in addr = {
sin_family:
    AF_INET,
sin_port:
    htons(t->port),
sin_addr:
    { s_addr: INADDR_ANY }
  };
  addr.sin_addr.s_addr = inet_addr(t->ip);
  bool connected=false;

  while(!connected) {
    LOG_I(HW,"rfsimulator: trying to connect to %s:%d\n", t->ip, t->port);

    if (connect(sock, (struct sockaddr *)&addr, sizeof(addr)) == 0) {
      LOG_I(HW,"rfsimulator: connection established\n");
      connected=true;
    }

    perror("rfsimulator");
    sleep(1);
  }

  setblocking(sock, notBlocking);
  allocCirBuf(t, sock);
  return 0;
}

int rfsimulator_write(openair0_device *device, openair0_timestamp timestamp, void **samplesVoid, int nsamps, int nbAnt, int flags) {
  rfsimulator_state_t *t = device->priv;
  LOG_D(HW,"sending %d samples at time: %ld\n", nsamps, timestamp);

  for (int i=0; i<FD_SETSIZE; i++) {
    buffer_t *b=&t->buf[i];

    if (b->conn_sock >= 0 ) {
      if ( abs((double)b->lastWroteTS-timestamp) > (double)CirSize)
        LOG_E(HW,"Tx/Rx shift too large Tx:%lu, Rx:%lu\n", b->lastWroteTS, b->lastReceivedTS);

      samplesBlockHeader_t header= {t->typeStamp, nsamps, nbAnt, timestamp};
      fullwrite(b->conn_sock,&header, sizeof(header), t);
      sample_t tmpSamples[nsamps][nbAnt];

      for(int a=0; a<nbAnt; a++) {
        sample_t *in=(sample_t *)samplesVoid[a];

        for(int s=0; s<nsamps; s++)
          tmpSamples[s][a]=in[s];
      }

      if (b->conn_sock >= 0 ) {
        fullwrite(b->conn_sock, (void *)tmpSamples, sampleToByte(nsamps,nbAnt), t);
        b->lastWroteTS=timestamp+nsamps;
      }
    }
  }

  LOG_D(HW,"sent %d samples at time: %ld->%ld, energy in first antenna: %d\n",
        nsamps, timestamp, timestamp+nsamps, signal_energy(samplesVoid[0], nsamps) );
  // Let's verify we don't have incoming data
  // This is mandatory when the opposite side don't transmit
  flushInput(t, 0);
  pthread_mutex_unlock(&Sockmutex);
  return nsamps;
}

static bool flushInput(rfsimulator_state_t *t, int timeout) {
  // Process all incoming events on sockets
  // store the data in lists
  struct epoll_event events[FD_SETSIZE]= {0};
  int nfds = epoll_wait(t->epollfd, events, FD_SETSIZE, timeout);

  if ( nfds==-1 ) {
    if ( errno==EINTR || errno==EAGAIN ) {
      return false;
    } else
      AssertFatal(false,"error in epoll_wait\n");
  }

  for (int nbEv = 0; nbEv < nfds; ++nbEv) {
    int fd=events[nbEv].data.fd;

    if (events[nbEv].events & EPOLLIN && fd == t->listen_sock) {
      int conn_sock;
      AssertFatal( (conn_sock = accept(t->listen_sock,NULL,NULL)) != -1, "");
      setblocking(conn_sock, notBlocking);
      allocCirBuf(t, conn_sock);
      LOG_I(HW,"A ue connected\n");
    } else {
      if ( events[nbEv].events & (EPOLLHUP | EPOLLERR | EPOLLRDHUP) ) {
        socketError(t,fd);
        continue;
      }

      buffer_t *b=&t->buf[fd];

      if ( b->circularBuf == NULL ) {
        LOG_E(HW, "received data on not connected socket %d\n", events[nbEv].data.fd);
        continue;
      }

      ssize_t blockSz;

      if ( b->headerMode)
        blockSz=b->remainToTransfer;
      else
        blockSz= b->transferPtr+b->remainToTransfer < b->circularBufEnd ?
                 b->remainToTransfer :
                 b->circularBufEnd - 1 - b->transferPtr ;

      ssize_t sz=recv(fd, b->transferPtr, blockSz, MSG_DONTWAIT);

      if ( sz < 0 ) {
        if ( errno != EAGAIN ) {
          LOG_E(HW,"socket failed %s\n", strerror(errno));
          abort();
        }
      } else if ( sz == 0 )
        continue;

      LOG_D(HW, "Socket rcv %zd bytes\n", sz);
      AssertFatal((b->remainToTransfer-=sz) >= 0, "");
      b->transferPtr+=sz;

      if (b->transferPtr==b->circularBufEnd - 1)
        b->transferPtr=(char *)b->circularBuf;

      // check the header and start block transfer
      if ( b->headerMode==true && b->remainToTransfer==0) {
        AssertFatal( (t->typeStamp == UE_MAGICDL_FDD  && b->th.magic==ENB_MAGICDL_FDD) ||
                     (t->typeStamp == ENB_MAGICDL_FDD && b->th.magic==UE_MAGICDL_FDD), "Socket Error in protocol");
        b->headerMode=false;

        if ( b->lastReceivedTS != b->th.timestamp) {
          int nbAnt= b->th.nbAnt;

          for (uint64_t index=b->lastReceivedTS; index < b->th.timestamp; index++ ) {
            for (int a=0; a < nbAnt; a++) {
              b->circularBuf[(index*nbAnt+a)%CirSize].r=0;
              b->circularBuf[(index*nbAnt+a)%CirSize].i=0;
            }
          }
<<<<<<< HEAD
=======

>>>>>>> 4f55943b
          if ( abs(b->th.timestamp-b->lastReceivedTS) > 50 )
            LOG_W(HW,"gap of: %ld in reception\n", b->th.timestamp-b->lastReceivedTS );
        }

        b->lastReceivedTS=b->th.timestamp;
        AssertFatal(b->lastWroteTS == 0 || ( abs((double)b->lastWroteTS-b->lastReceivedTS) < (double)CirSize),
                    "Tx/Rx shift too large Tx:%lu, Rx:%lu\n", b->lastWroteTS, b->lastReceivedTS);
        b->transferPtr=(char *)&b->circularBuf[b->lastReceivedTS%CirSize];
        b->remainToTransfer=sampleToByte(b->th.size, b->th.nbAnt);
      }

      if ( b->headerMode==false ) {
        LOG_D(HW,"Set b->lastReceivedTS %ld\n", b->lastReceivedTS);
        b->lastReceivedTS=b->th.timestamp+b->th.size-byteToSample(b->remainToTransfer,b->th.nbAnt);

        // First block in UE, resync with the eNB current TS
        if ( t->nextTimestamp == 0 )
          t->nextTimestamp=b->lastReceivedTS-b->th.size;

        if ( b->remainToTransfer==0) {
          LOG_D(HW,"Completed block reception: %ld\n", b->lastReceivedTS);
          b->headerMode=true;
          b->transferPtr=(char *)&b->th;
          b->remainToTransfer=sizeof(samplesBlockHeader_t);
          b->th.magic=-1;
        }
      }
    }
  }

  return nfds>0;
}

int rfsimulator_read(openair0_device *device, openair0_timestamp *ptimestamp, void **samplesVoid, int nsamps, int nbAnt) {
  if (nbAnt != 1) {
    LOG_W(HW, "rfsimulator: only 1 antenna tested\n");
  }

  pthread_mutex_lock(&Sockmutex);
  rfsimulator_state_t *t = device->priv;
  LOG_D(HW, "Enter rfsimulator_read, expect %d samples, will release at TS: %ld\n", nsamps, t->nextTimestamp+nsamps);
  // deliver data from received data
  // check if a UE is connected
  int first_sock;

  for (first_sock=0; first_sock<FD_SETSIZE; first_sock++)
    if (t->buf[first_sock].circularBuf != NULL )
      break;

  if ( first_sock ==  FD_SETSIZE ) {
    // no connected device (we are eNB, no UE is connected)
    if ( t->nextTimestamp == 0)
      LOG_W(HW,"No connected device, generating void samples...\n");

    if (!flushInput(t, 10)) {
      for (int x=0; x < nbAnt; x++)
        memset(samplesVoid[x],0,sampleToByte(nsamps,1));

      t->nextTimestamp+=nsamps;

      if ( ((t->nextTimestamp/nsamps)%100) == 0)
        LOG_W(HW,"Generated void samples for Rx: %ld\n", t->nextTimestamp);

      *ptimestamp = t->nextTimestamp-nsamps;
      pthread_mutex_unlock(&Sockmutex);
      return nsamps;
    }
  } else {
    bool have_to_wait;

    do {
      have_to_wait=false;

      for ( int sock=0; sock<FD_SETSIZE; sock++) {
        buffer_t *b=&t->buf[sock];

        if ( b->circularBuf) {
          LOG_D(HW,"sock: %d, lastWroteTS: %lu, lastRecvTS: %lu, TS must be avail: %lu\n",
                sock, b->lastWroteTS,
                b->lastReceivedTS,
                t->nextTimestamp+nsamps);

          if (  b->lastReceivedTS > b->lastWroteTS ) {
            // The caller momdem (NB, UE, ...) must send Tx in advance, so we fill TX if Rx is in advance
            // This occurs for example when UE is in sync mode: it doesn't transmit
            // with USRP, it seems ok: if "tx stream" is off, we may consider it actually cuts the Tx power
            struct complex16 v= {0};
            void *samplesVoid[b->th.nbAnt];

            for ( int i=0; i <b->th.nbAnt; i++)
              samplesVoid[i]=(void *)&v;

            rfsimulator_write(device, b->lastReceivedTS, samplesVoid, 1, b->th.nbAnt, 0);
          }
        }

        if ( b->circularBuf )
          if ( t->nextTimestamp+nsamps > b->lastReceivedTS ) {
            have_to_wait=true;
            break;
          }
      }

      if (have_to_wait)
        /*printf("Waiting on socket, current last ts: %ld, expected at least : %ld\n",
          ptr->lastReceivedTS,
          t->nextTimestamp+nsamps);
        */
        flushInput(t, 3);
    } while (have_to_wait);
  }

  // Clear the output buffer
  for (int a=0; a<nbAnt; a++)
    memset(samplesVoid[a],0,sampleToByte(nsamps,1));

  // Add all input nodes signal in the output buffer
  for (int sock=0; sock<FD_SETSIZE; sock++) {
    buffer_t *ptr=&t->buf[sock];

    if ( ptr->circularBuf ) {
      bool reGenerateChannel=false;

      //fixme: when do we regenerate
      // it seems legacy behavior is: never in UL, each frame in DL
      if (reGenerateChannel)
        random_channel(ptr->channel_model,0);

      for (int a=0; a<nbAnt; a++) {
        if ( ptr->channel_model != NULL ) // apply a channel model
          rxAddInput( ptr->circularBuf, (struct complex16 *) samplesVoid[a],
                      a,
                      ptr->channel_model,
                      nsamps,
                      t->nextTimestamp,
                      CirSize
                    );
        else { // no channel modeling
          sample_t *out=(sample_t *)samplesVoid[a];

          for ( int i=0; i < nsamps; i++ ) {
            out[i].r+=ptr->circularBuf[((t->nextTimestamp+i)*nbAnt+a)%CirSize].r;
            out[i].i+=ptr->circularBuf[((t->nextTimestamp+i)*nbAnt+a)%CirSize].i;
          }
        } // end of no channel modeling
      } // end for a...
    }
  }

  *ptimestamp = t->nextTimestamp; // return the time of the first sample
  t->nextTimestamp+=nsamps;
  LOG_D(HW,"Rx to upper layer: %d from %ld to %ld, energy in first antenna %d\n",
        nsamps,
        *ptimestamp, t->nextTimestamp,
        signal_energy(samplesVoid[0], nsamps));
  pthread_mutex_unlock(&Sockmutex);
  return nsamps;
}
int rfsimulator_request(openair0_device *device, void *msg, ssize_t msg_len) {
  abort();
  return 0;
}
int rfsimulator_reply(openair0_device *device, void *msg, ssize_t msg_len) {
  abort();
  return 0;
}
int rfsimulator_get_stats(openair0_device *device) {
  return 0;
}
int rfsimulator_reset_stats(openair0_device *device) {
  return 0;
}
void rfsimulator_end(openair0_device *device) {}
int rfsimulator_stop(openair0_device *device) {
  return 0;
}
int rfsimulator_set_freq(openair0_device *device, openair0_config_t *openair0_cfg,int exmimo_dump_config) {
  return 0;
}
int rfsimulator_set_gains(openair0_device *device, openair0_config_t *openair0_cfg) {
  return 0;
}
__attribute__((__visibility__("default")))
int device_init(openair0_device *device, openair0_config_t *openair0_cfg) {
  // to change the log level, use this on command line
  // --log_config.hw_log_level debug
  rfsimulator_state_t *rfsimulator = (rfsimulator_state_t *)calloc(sizeof(rfsimulator_state_t),1);
  rfsimulator_readconfig(rfsimulator);
  pthread_mutex_init(&Sockmutex, NULL);
  LOG_I(HW,"rfsimulator: running as %s\n", rfsimulator-> typeStamp == ENB_MAGICDL_FDD ? "(eg)NB" : "UE");
  device->trx_start_func       = rfsimulator->typeStamp == ENB_MAGICDL_FDD ?
                                 server_start :
                                 start_ue;
  device->trx_get_stats_func   = rfsimulator_get_stats;
  device->trx_reset_stats_func = rfsimulator_reset_stats;
  device->trx_end_func         = rfsimulator_end;
  device->trx_stop_func        = rfsimulator_stop;
  device->trx_set_freq_func    = rfsimulator_set_freq;
  device->trx_set_gains_func   = rfsimulator_set_gains;
  device->trx_write_func       = rfsimulator_write;
  device->trx_read_func      = rfsimulator_read;
  /* let's pretend to be a b2x0 */
  device->type = USRP_B200_DEV;
  device->openair0_cfg=&openair0_cfg[0];
  device->priv = rfsimulator;

  for (int i=0; i<FD_SETSIZE; i++)
    rfsimulator->buf[i].conn_sock=-1;

  AssertFatal((rfsimulator->epollfd = epoll_create1(0)) != -1,"");
  // initialize channel simulation
  rfsimulator->tx_num_channels=openair0_cfg->tx_num_channels;
  rfsimulator->rx_num_channels=openair0_cfg->rx_num_channels;
  rfsimulator->sample_rate=openair0_cfg->sample_rate;
  rfsimulator->tx_bw=openair0_cfg->tx_bw;
  randominit(0);
  set_taus_seed(0);
  return 0;
}<|MERGE_RESOLUTION|>--- conflicted
+++ resolved
@@ -430,10 +430,7 @@
               b->circularBuf[(index*nbAnt+a)%CirSize].i=0;
             }
           }
-<<<<<<< HEAD
-=======
-
->>>>>>> 4f55943b
+
           if ( abs(b->th.timestamp-b->lastReceivedTS) > 50 )
             LOG_W(HW,"gap of: %ld in reception\n", b->th.timestamp-b->lastReceivedTS );
         }
