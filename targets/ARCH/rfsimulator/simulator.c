/*
* Licensed to the OpenAirInterface (OAI) Software Alliance under one or more
* contributor license agreements.  See the NOTICE file distributed with
* this work for additional information regarding copyright ownership.
* The OpenAirInterface Software Alliance licenses this file to You under
* the OAI Public License, Version 1.1  (the "License"); you may not use this file
* except in compliance with the License.
* You may obtain a copy of the License at
*
*      http://www.openairinterface.org/?page_id=698
*
* Author and copyright: Laurent Thomas, open-cells.com
*
* Unless required by applicable law or agreed to in writing, software
* distributed under the License is distributed on an "AS IS" BASIS,
* WITHOUT WARRANTIES OR CONDITIONS OF ANY KIND, either express or implied.
* See the License for the specific language governing permissions and
* limitations under the License.
*-------------------------------------------------------------------------------
* For more information about the OpenAirInterface (OAI) Software Alliance:
*      contact@openairinterface.org
*/


/*
 * Open issues and limitations
 * The read and write should be called in the same thread, that is not new USRP UHD design
 * When the opposite side switch from passive reading to active R+Write, the synchro is not fully deterministic
 */

#include <sys/socket.h>
#include <netinet/in.h>
#include <netinet/tcp.h>
#include <arpa/inet.h>
#include <stdlib.h>
#include <stdio.h>
#include <string.h>
#include <unistd.h>
#include <stdbool.h>
#include <errno.h>
#include <sys/epoll.h>
#include <string.h>

#include <common/utils/assertions.h>
#include <common/utils/LOG/log.h>
#include <common/utils/load_module_shlib.h>
#include <common/utils/telnetsrv/telnetsrv.h>
#include <common/config/config_userapi.h>
#include "common_lib.h"
#include <openair1/PHY/defs_eNB.h>
#include "openair1/PHY/defs_UE.h"
#define CHANNELMOD_DYNAMICLOAD
#include <openair1/SIMULATION/TOOLS/sim.h>
#include <targets/ARCH/rfsimulator/rfsimulator.h>

#define PORT 4043 //default TCP port for this simulator
#define CirSize 307200 // 100ms is enough
#define sampleToByte(a,b) ((a)*(b)*sizeof(sample_t))
#define byteToSample(a,b) ((a)/(sizeof(sample_t)*(b)))

#define MAX_SIMULATION_CONNECTED_NODES 5
#define GENERATE_CHANNEL 10 //each frame in DL

// Fixme: datamodel, external variables in .h files, ...
#include <common/ran_context.h>

extern RAN_CONTEXT_t RC;
//

#define RFSIMU_SECTION    "rfsimulator"
#define RFSIMU_OPTIONS_PARAMNAME "options"
# define RFSIM_CONFIG_HELP_OPTIONS     " list of comma separated options to enable rf simulator functionalities. Available options: \n"\
  "        chanmod:   enable channel modelisation\n"\
  "        saviq:     enable saving written iqs to a file\n"
/*-----------------------------------------------------------------------------------------------------------------------------------------------------------------------------*/
/*                                            configuration parameters for the rfsimulator device                                                                              */
/*   optname                     helpstr                     paramflags           XXXptr                               defXXXval                          type         numelt  */
/*-----------------------------------------------------------------------------------------------------------------------------------------------------------------------------*/
#define RFSIMULATOR_PARAMS_DESC {\
    {"serveraddr",             "<ip address to connect to>\n",          0,         strptr:&(rfsimulator->ip),              defstrval:"127.0.0.1",           TYPE_STRING,    0 },\
    {"serverport",             "<port to connect to>\n",                0,         u16ptr:&(rfsimulator->port),            defuintval:PORT,                 TYPE_UINT16,    0 },\
    {RFSIMU_OPTIONS_PARAMNAME, RFSIM_CONFIG_HELP_OPTIONS,               0,         strlistptr:NULL,                        defstrlistval:NULL,              TYPE_STRINGLIST,0 },\
    {"IQfile",                 "<file path to use when saving IQs>\n",  0,         strptr:&(saveF),                        defstrval:"/tmp/rfsimulator.iqs",TYPE_STRING,    0 },\
    {"modelname",              "<channel model name>\n",                0,         strptr:&(modelname),                    defstrval:"AWGN",                TYPE_STRING,    0 },\
    {"ploss",                  "<channel path loss in dB>\n",           0,         dblptr:&(rfsimulator->chan_pathloss),   defdblval:0,                     TYPE_DOUBLE,    0 },\
    {"forgetfact",             "<channel forget factor ((0 to 1)>\n",   0,         dblptr:&(rfsimulator->chan_forgetfact), defdblval:0,                     TYPE_DOUBLE,    0 },\
    {"offset",                 "<channel offset in samps>\n",           0,         iptr:&(rfsimulator->chan_offset),       defintval:0,                     TYPE_INT,       0 }\
  };



static int rfsimu_setchanmod_cmd(char *buff, int debug, telnet_printfunc_t prnt, void *arg);
static telnetshell_cmddef_t rfsimu_cmdarray[] = {
  {"setmodel","<model name>",(cmdfunc_t)rfsimu_setchanmod_cmd,TELNETSRV_CMDFLAG_PUSHINTPOOLQ},  
  {"","",NULL},
};

static telnetshell_vardef_t rfsimu_vardef[] = {
  {"",0,NULL}
};  
pthread_mutex_t Sockmutex;

typedef struct complex16 sample_t; // 2*16 bits complex number

typedef struct buffer_s {
  int conn_sock;
  openair0_timestamp lastReceivedTS;
  bool headerMode;
  bool trashingPacket;
  samplesBlockHeader_t th;
  char *transferPtr;
  uint64_t remainToTransfer;
  char *circularBufEnd;
  sample_t *circularBuf;
  channel_desc_t *channel_model;
} buffer_t;

typedef struct {
  int listen_sock, epollfd;
  openair0_timestamp nextTimestamp;
  openair0_timestamp lastWroteTS;
  uint64_t typeStamp;
  char *ip;
  uint16_t port;
  int saveIQfile;
  buffer_t buf[FD_SETSIZE];
  int rx_num_channels;
  int tx_num_channels;
  double sample_rate;
  double tx_bw;
  int channelmod;
  double chan_pathloss;
  double chan_forgetfact;
  int    chan_offset;
  void *telnetcmd_qid;
  poll_telnetcmdq_func_t poll_telnetcmdq;
} rfsimulator_state_t;


void allocCirBuf(rfsimulator_state_t *bridge, int sock) {
  buffer_t *ptr=&bridge->buf[sock];
  AssertFatal ( (ptr->circularBuf=(sample_t *) malloc(sampleToByte(CirSize,1))) != NULL, "");
  ptr->circularBufEnd=((char *)ptr->circularBuf)+sampleToByte(CirSize,1);
  ptr->conn_sock=sock;
  ptr->lastReceivedTS=0;
  ptr->headerMode=true;
  ptr->trashingPacket=false;
  ptr->transferPtr=(char *)&ptr->th;
  ptr->remainToTransfer=sizeof(samplesBlockHeader_t);
  int sendbuff=1000*1000*100;
  AssertFatal ( setsockopt(sock, SOL_SOCKET, SO_SNDBUF, &sendbuff, sizeof(sendbuff)) == 0, "");
  struct epoll_event ev= {0};
  ev.events = EPOLLIN | EPOLLRDHUP;
  ev.data.fd = sock;
  AssertFatal(epoll_ctl(bridge->epollfd, EPOLL_CTL_ADD,  sock, &ev) != -1, "");

  if ( bridge->channelmod > 0) {
    // create channel simulation model for this mode reception
    // snr_dB is pure global, coming from configuration paramter "-s"
    // Fixme: referenceSignalPower should come from the right place
    // but the datamodel is inconsistant
    // legacy: RC.ru[ru_id]->frame_parms.pdsch_config_common.referenceSignalPower
    // (must not come from ru[]->frame_parms as it doesn't belong to ru !!!)
    // Legacy sets it as:
    // ptr->channel_model->path_loss_dB = -132.24 + snr_dB - RC.ru[0]->frame_parms->pdsch_config_common.referenceSignalPower;
    // we use directly the paramter passed on the command line ("-s")
    // the value channel_model->path_loss_dB seems only a storage place (new_channel_desc_scm() only copy the passed value)
    // Legacy changes directlty the variable channel_model->path_loss_dB place to place
    // while calling new_channel_desc_scm() with path losses = 0
    static bool init_done=false;

    if (!init_done) {
	  uint64_t rand;
	  FILE *h=fopen("/dev/random","r");
      if ( 1 != fread(&rand,sizeof(rand),1,h) )
        LOG_W(HW, "Simulator can't read /dev/random\n");
	  fclose(h);
      randominit(rand);
      tableNor(rand);
      init_done=true;
    }

    ptr->channel_model=new_channel_desc_scm(bridge->tx_num_channels,bridge->rx_num_channels,
                                            bridge->channelmod,
                                            bridge->sample_rate,
                                            bridge->tx_bw,
<<<<<<< HEAD
                                            30e-9,  // TDL delay-spread parameter
                                            0.0, // forgetting_factor
                                            0, // maybe used for TA
                                            0); // path_loss in dB
=======
                                            bridge->chan_forgetfact, // forgetting_factor
                                            bridge->chan_offset, // maybe used for TA
                                            bridge->chan_pathloss); // path_loss in dB
    set_channeldesc_owner(ptr->channel_model, RFSIMU_MODULEID);
>>>>>>> 7f28f8d1
    random_channel(ptr->channel_model,false);
  }
}

void removeCirBuf(rfsimulator_state_t *bridge, int sock) {
  AssertFatal( epoll_ctl(bridge->epollfd, EPOLL_CTL_DEL,  sock, NULL) != -1, "");
  close(sock);
  free(bridge->buf[sock].circularBuf);
  // Fixme: no free_channel_desc_scm(bridge->buf[sock].channel_model) implemented
  // a lot of mem leaks
  free(bridge->buf[sock].channel_model);
  memset(&bridge->buf[sock], 0, sizeof(buffer_t));
  bridge->buf[sock].conn_sock=-1;
}

void socketError(rfsimulator_state_t *bridge, int sock) {
  if (bridge->buf[sock].conn_sock!=-1) {
    LOG_W(HW,"Lost socket \n");
    removeCirBuf(bridge, sock);

    if (bridge->typeStamp==UE_MAGICDL_FDD)
      exit(1);
  }
}

#define helpTxt "\
\x1b[31m\
rfsimulator: error: you have to run one UE and one eNB\n\
For this, export RFSIMULATOR=enb (eNB case) or \n\
                 RFSIMULATOR=<an ip address> (UE case)\n\
                 or use rfsimulator.serveraddr configuration option\n\
\x1b[m"

enum  blocking_t {
  notBlocking,
  blocking
};

void setblocking(int sock, enum blocking_t active) {
  int opts;
  AssertFatal( (opts = fcntl(sock, F_GETFL)) >= 0,"");

  if (active==blocking)
    opts = opts & ~O_NONBLOCK;
  else
    opts = opts | O_NONBLOCK;

  AssertFatal(fcntl(sock, F_SETFL, opts) >= 0, "");
}

static bool flushInput(rfsimulator_state_t *t, int timeout, int nsamps);

void fullwrite(int fd, void *_buf, ssize_t count, rfsimulator_state_t *t) {
  if (t->saveIQfile != -1) {
    if (write(t->saveIQfile, _buf, count) != count )
      LOG_E(HW,"write in save iq file failed (%s)\n",strerror(errno));
  }

  AssertFatal(fd>=0 && _buf && count >0 && t,
              "Bug: %d/%p/%zd/%p", fd, _buf, count, t);
  char *buf = _buf;
  ssize_t l;
  setblocking(fd, notBlocking);

  while (count) {
    l = write(fd, buf, count);

    if (l <= 0) {
      if (errno==EINTR)
        continue;

      if(errno==EAGAIN) {
        // The opposite side is saturated
        // we read incoming sockets meawhile waiting
        //flushInput(t, 5);
        usleep(500);
        continue;
      } else
        return;
    }

    count -= l;
    buf += l;
  }
}

void rfsimulator_readconfig(rfsimulator_state_t *rfsimulator) {
  char *saveF=NULL;
  char *modelname=NULL;
  paramdef_t rfsimu_params[] = RFSIMULATOR_PARAMS_DESC;
  int p = config_paramidx_fromname(rfsimu_params,sizeof(rfsimu_params)/sizeof(paramdef_t), RFSIMU_OPTIONS_PARAMNAME) ;
  int ret = config_get( rfsimu_params,sizeof(rfsimu_params)/sizeof(paramdef_t),RFSIMU_SECTION);
  AssertFatal(ret >= 0, "configuration couldn't be performed");
  rfsimulator->saveIQfile = -1;

  for(int i=0; i<rfsimu_params[p].numelt ; i++) {
    if (strcmp(rfsimu_params[p].strlistptr[i],"saviq") == 0) {
      rfsimulator->saveIQfile=open(saveF,O_APPEND| O_CREAT|O_TRUNC | O_WRONLY, 0666);

      if ( rfsimulator->saveIQfile != -1 )
        LOG_I(HW,"rfsimulator: will save written IQ samples  in %s\n", saveF);
      else
        LOG_E(HW, "can't open %s for IQ saving (%s)\n", saveF, strerror(errno));

      break;
    } else if (strcmp(rfsimu_params[p].strlistptr[i],"chanmod") == 0) {
      init_channelmod();
      rfsimulator->channelmod=modelid_fromname(modelname);
    } else {
      fprintf(stderr,"Unknown rfsimulator option: %s\n",rfsimu_params[p].strlistptr[i]);
      exit(-1);
    }
  }

  /* for compatibility keep environment variable usage */
  if ( getenv("RFSIMULATOR") != NULL ) {
    rfsimulator->ip=getenv("RFSIMULATOR");
  }

  if ( strncasecmp(rfsimulator->ip,"enb",3) == 0 ||
       strncasecmp(rfsimulator->ip,"server",3) == 0 )
    rfsimulator->typeStamp = ENB_MAGICDL_FDD;
  else
    rfsimulator->typeStamp = UE_MAGICDL_FDD;
}

static int rfsimu_setchanmod_cmd(char *buff, int debug, telnet_printfunc_t prnt, void *arg) {
  char *modelname=NULL; 
  int s = sscanf(buff,"%ms\n",&modelname);
  if (s == 1) {
    int channelmod=modelid_fromname(modelname);
    if (channelmod<0)
      prnt("ERROR: model %s unknown\n",modelname);
    else {
  	  rfsimulator_state_t *t = (rfsimulator_state_t *)arg;
  	  for (int i=0; i<FD_SETSIZE; i++) {
        buffer_t *b=&t->buf[i];
        if (b->conn_sock >= 0 ) {
          channel_desc_t *newmodel=new_channel_desc_scm(t->tx_num_channels,t->rx_num_channels,
                                                channelmod,
                                                t->sample_rate,
                                                t->tx_bw,
                                                t->chan_forgetfact, // forgetting_factor
                                                t->chan_offset, // maybe used for TA
                                                t->chan_pathloss); // path_loss in dB
          set_channeldesc_owner(newmodel, RFSIMU_MODULEID);
          random_channel(newmodel,false);
          channel_desc_t *oldmodel=b->channel_model;
          b->channel_model=newmodel;
          free_channel_desc_scm(oldmodel);
          prnt("New model %s applied to channel connected to sock %d\n",modelname,i);
        }
      }
    }
  } else {
  	  prnt("ERROR: no model specified\n");  
  }
  free(modelname);
  return CMDSTATUS_FOUND;
}

int server_start(openair0_device *device) {
  rfsimulator_state_t *t = (rfsimulator_state_t *) device->priv;
  t->typeStamp=ENB_MAGICDL_FDD;
  AssertFatal((t->listen_sock = socket(AF_INET, SOCK_STREAM, 0)) >= 0, "");
  int enable = 1;
  AssertFatal(setsockopt(t->listen_sock, SOL_SOCKET, SO_REUSEADDR, &enable, sizeof(int)) == 0, "");
  struct sockaddr_in addr = {
sin_family:
    AF_INET,
sin_port:
    htons(t->port),
sin_addr:
    { s_addr: INADDR_ANY }
  };
  bind(t->listen_sock, (struct sockaddr *)&addr, sizeof(addr));
  AssertFatal(listen(t->listen_sock, 5) == 0, "");
  struct epoll_event ev={0};
  ev.events = EPOLLIN;
  ev.data.fd = t->listen_sock;
  AssertFatal(epoll_ctl(t->epollfd, EPOLL_CTL_ADD,  t->listen_sock, &ev) != -1, "");
  return 0;
}

int start_ue(openair0_device *device) {
  rfsimulator_state_t *t = device->priv;
  t->typeStamp=UE_MAGICDL_FDD;
  int sock;
  AssertFatal((sock = socket(AF_INET, SOCK_STREAM, 0)) >= 0, "");
  struct sockaddr_in addr = {
sin_family:
    AF_INET,
sin_port:
    htons(t->port),
sin_addr:
    { s_addr: INADDR_ANY }
  };
  addr.sin_addr.s_addr = inet_addr(t->ip);
  bool connected=false;

  while(!connected) {
    LOG_I(HW,"rfsimulator: trying to connect to %s:%d\n", t->ip, t->port);

    if (connect(sock, (struct sockaddr *)&addr, sizeof(addr)) == 0) {
      LOG_I(HW,"rfsimulator: connection established\n");
      connected=true;
    }

    perror("rfsimulator");
    sleep(1);
  }

  setblocking(sock, notBlocking);
  allocCirBuf(t, sock);
  return 0;
}

static int rfsimulator_write_internal(rfsimulator_state_t *t, openair0_timestamp timestamp, void **samplesVoid, int nsamps, int nbAnt, int flags, bool alreadyLocked) {
  if (!alreadyLocked)
    pthread_mutex_lock(&Sockmutex);

  LOG_D(HW,"sending %d samples at time: %ld\n", nsamps, timestamp);

  for (int i=0; i<FD_SETSIZE; i++) {
    buffer_t *b=&t->buf[i];

    if (b->conn_sock >= 0 ) {
      samplesBlockHeader_t header= {t->typeStamp, nsamps, nbAnt, timestamp};
      fullwrite(b->conn_sock,&header, sizeof(header), t);
      sample_t tmpSamples[nsamps][nbAnt];

      for(int a=0; a<nbAnt; a++) {
        sample_t *in=(sample_t *)samplesVoid[a];

        for(int s=0; s<nsamps; s++)
          tmpSamples[s][a]=in[s];
      }

      if (b->conn_sock >= 0 ) {
        fullwrite(b->conn_sock, (void *)tmpSamples, sampleToByte(nsamps,nbAnt), t);
      }
    }
  }

  if ( t->lastWroteTS != 0 && abs((double)t->lastWroteTS-timestamp) > (double)CirSize)
    LOG_E(HW,"Discontinuous TX gap too large Tx:%lu, %lu\n", t->lastWroteTS, timestamp);

  if (t->lastWroteTS > timestamp+nsamps)
    LOG_E(HW,"Not supported to send Tx out of order (same in USRP) %lu, %lu\n",
              t->lastWroteTS, timestamp);

  t->lastWroteTS=timestamp+nsamps;

  if (!alreadyLocked)
    pthread_mutex_unlock(&Sockmutex);

  LOG_D(HW,"sent %d samples at time: %ld->%ld, energy in first antenna: %d\n",
        nsamps, timestamp, timestamp+nsamps, signal_energy(samplesVoid[0], nsamps) );
  return nsamps;
}

int rfsimulator_write(openair0_device *device, openair0_timestamp timestamp, void **samplesVoid, int nsamps, int nbAnt, int flags) {
  return rfsimulator_write_internal(device->priv, timestamp, samplesVoid, nsamps, nbAnt, flags, false);
}

static bool flushInput(rfsimulator_state_t *t, int timeout, int nsamps_for_initial) {
  // Process all incoming events on sockets
  // store the data in lists
  struct epoll_event events[FD_SETSIZE]= {0};
  int nfds = epoll_wait(t->epollfd, events, FD_SETSIZE, timeout);

  if ( nfds==-1 ) {
    if ( errno==EINTR || errno==EAGAIN ) {
      return false;
    } else
      AssertFatal(false,"error in epoll_wait\n");
  }

  for (int nbEv = 0; nbEv < nfds; ++nbEv) {
    int fd=events[nbEv].data.fd;

    if (events[nbEv].events & EPOLLIN && fd == t->listen_sock) {
      int conn_sock;
      AssertFatal( (conn_sock = accept(t->listen_sock,NULL,NULL)) != -1, "");
      setblocking(conn_sock, notBlocking);
      allocCirBuf(t, conn_sock);
      LOG_I(HW,"A ue connected, sending the current time\n");
      struct complex16 v= {0};
      void *samplesVoid[t->tx_num_channels];

      for ( int i=0; i < t->tx_num_channels; i++)
        samplesVoid[i]=(void *)&v;

      rfsimulator_write_internal(t, t->lastWroteTS > 1 ? t->lastWroteTS-1 : 0,
                                 samplesVoid, 1,
                                 t->tx_num_channels, 1, false);
    } else {
      if ( events[nbEv].events & (EPOLLHUP | EPOLLERR | EPOLLRDHUP) ) {
        socketError(t,fd);
        continue;
      }

      buffer_t *b=&t->buf[fd];

      if ( b->circularBuf == NULL ) {
        LOG_E(HW, "received data on not connected socket %d\n", events[nbEv].data.fd);
        continue;
      }

      ssize_t blockSz;

      if ( b->headerMode)
        blockSz=b->remainToTransfer;
      else
        blockSz= b->transferPtr+b->remainToTransfer < b->circularBufEnd ?
                 b->remainToTransfer :
                 b->circularBufEnd - 1 - b->transferPtr ;

      ssize_t sz=recv(fd, b->transferPtr, blockSz, MSG_DONTWAIT);

      if ( sz < 0 ) {
        if ( errno != EAGAIN ) {
          LOG_E(HW,"socket failed %s\n", strerror(errno));
          //abort();
        }
      } else if ( sz == 0 )
        continue;

      LOG_D(HW, "Socket rcv %zd bytes\n", sz);
      AssertFatal((b->remainToTransfer-=sz) >= 0, "");
      b->transferPtr+=sz;

      if (b->transferPtr==b->circularBufEnd - 1)
        b->transferPtr=(char *)b->circularBuf;

      // check the header and start block transfer
      if ( b->headerMode==true && b->remainToTransfer==0) {
        AssertFatal( (t->typeStamp == UE_MAGICDL_FDD  && b->th.magic==ENB_MAGICDL_FDD) ||
                     (t->typeStamp == ENB_MAGICDL_FDD && b->th.magic==UE_MAGICDL_FDD), "Socket Error in protocol");
        b->headerMode=false;

        if ( t->nextTimestamp == 0 ) { // First block in UE, resync with the eNB current TS
	  t->nextTimestamp=b->th.timestamp> nsamps_for_initial ?
	    b->th.timestamp -  nsamps_for_initial :
	    0;
	  b->lastReceivedTS=b->th.timestamp> nsamps_for_initial ?
	    b->th.timestamp :
	    nsamps_for_initial;
	  LOG_W(HW,"UE got first timestamp: starting at %lu\n",  t->nextTimestamp);
	  b->trashingPacket=true;
	} else if ( b->lastReceivedTS < b->th.timestamp) {
          int nbAnt= b->th.nbAnt;

          if ( b->th.timestamp-b->lastReceivedTS < CirSize ) {
          for (uint64_t index=b->lastReceivedTS; index < b->th.timestamp; index++ ) {
            for (int a=0; a < nbAnt; a++) {
              b->circularBuf[(index*nbAnt+a)%CirSize].r = 0;
              b->circularBuf[(index*nbAnt+a)%CirSize].i = 0;
            }
          }
          } else {
	    memset(b->circularBuf, 0, sampleToByte(CirSize,1));
	  }

          if (b->lastReceivedTS != 0 && b->th.timestamp-b->lastReceivedTS > 50 )
            LOG_W(HW,"UEsock: %d gap of: %ld in reception\n", fd, b->th.timestamp-b->lastReceivedTS );

          b->lastReceivedTS=b->th.timestamp;
	  
        } else if ( b->lastReceivedTS > b->th.timestamp && b->th.size == 1 ) {
          LOG_W(HW,"Received Rx/Tx synchro out of order\n");
          b->trashingPacket=true;
        } else if ( b->lastReceivedTS == b->th.timestamp ) {
          // normal case
        } else {
          LOG_E(HW, "received data in past: current is %lu, new reception: %lu!\n", b->lastReceivedTS, b->th.timestamp);
	  b->trashingPacket=true;
        }

        pthread_mutex_lock(&Sockmutex);

        if (t->lastWroteTS != 0 && ( abs((double)t->lastWroteTS-b->lastReceivedTS) > (double)CirSize))
          LOG_E(HW,"UEsock: %d Tx/Rx shift too large Tx:%lu, Rx:%lu\n", fd, t->lastWroteTS, b->lastReceivedTS);

        pthread_mutex_unlock(&Sockmutex);
        b->transferPtr=(char *)&b->circularBuf[(b->lastReceivedTS*b->th.nbAnt)%CirSize];
        b->remainToTransfer=sampleToByte(b->th.size, b->th.nbAnt);
      }

      if ( b->headerMode==false ) {
        if ( ! b->trashingPacket ) {
          b->lastReceivedTS=b->th.timestamp+b->th.size-byteToSample(b->remainToTransfer,b->th.nbAnt);
          LOG_D(HW,"UEsock: %d Set b->lastReceivedTS %ld\n", fd, b->lastReceivedTS);
        }

        if ( b->remainToTransfer==0) {
          LOG_D(HW,"UEsock: %d Completed block reception: %ld\n", fd, b->lastReceivedTS);
          b->headerMode=true;
          b->transferPtr=(char *)&b->th;
          b->remainToTransfer=sizeof(samplesBlockHeader_t);
          b->th.magic=-1;
          b->trashingPacket=false;
        }
      }
    }
  }

  return nfds>0;
}

int rfsimulator_read(openair0_device *device, openair0_timestamp *ptimestamp, void **samplesVoid, int nsamps, int nbAnt) {
  if (nbAnt != 1) {
    LOG_W(HW, "rfsimulator: only 1 antenna tested\n");
  }

  rfsimulator_state_t *t = device->priv;
  LOG_D(HW, "Enter rfsimulator_read, expect %d samples, will release at TS: %ld\n", nsamps, t->nextTimestamp+nsamps);
  // deliver data from received data
  // check if a UE is connected
  int first_sock;

  for (first_sock=0; first_sock<FD_SETSIZE; first_sock++)
    if (t->buf[first_sock].circularBuf != NULL )
      break;

  if ( first_sock ==  FD_SETSIZE ) {
    // no connected device (we are eNB, no UE is connected)
    if ( t->nextTimestamp == 0)
      LOG_W(HW,"No connected device, generating void samples...\n");

    if (!flushInput(t, 10,  nsamps)) {
      for (int x=0; x < nbAnt; x++)
        memset(samplesVoid[x],0,sampleToByte(nsamps,1));

      t->nextTimestamp+=nsamps;

      if ( ((t->nextTimestamp/nsamps)%100) == 0)
        LOG_W(HW,"No UE, Generated void samples for Rx: %ld\n", t->nextTimestamp);

      *ptimestamp = t->nextTimestamp-nsamps;
      return nsamps;
    }
  } else {
    pthread_mutex_lock(&Sockmutex);

    if ( t->nextTimestamp > 0 && t->lastWroteTS < t->nextTimestamp) {
      pthread_mutex_unlock(&Sockmutex);
      usleep(10000);
      pthread_mutex_lock(&Sockmutex);

      if ( t->lastWroteTS < t->nextTimestamp ) {
        // Assuming Tx is not done fully in another thread
        // We can never write is the past from the received time
        // So, the node perform receive but will never write these symbols
        // let's tell this to the opposite node
	// We send timestamp for nb samples required
	// assuming this should have been done earlier if a Tx would exist
        pthread_mutex_unlock(&Sockmutex);
        struct complex16 v= {0};
        void *samplesVoid[t->tx_num_channels];

        for ( int i=0; i < t->tx_num_channels; i++)
          samplesVoid[i]=(void *)&v;

	LOG_I(HW, "No samples Tx occured, so we send 1 sample to notify it: Tx:%lu, Rx:%lu\n",
	      t->lastWroteTS, t->nextTimestamp);
        rfsimulator_write_internal(t, t->nextTimestamp,
                                   samplesVoid, 1,
                                   t->tx_num_channels, 1, true);
      } else {
	pthread_mutex_unlock(&Sockmutex);
        LOG_W(HW, "trx_write came from another thread\n");
      }
    } else
      pthread_mutex_unlock(&Sockmutex);
    
    bool have_to_wait;

    do {
      have_to_wait=false;

      for ( int sock=0; sock<FD_SETSIZE; sock++) {
        buffer_t *b=&t->buf[sock];

        if ( b->circularBuf )
          if ( t->nextTimestamp+nsamps > b->lastReceivedTS ) {
            have_to_wait=true;
            break;
          }
      }

      if (have_to_wait)
        /*printf("Waiting on socket, current last ts: %ld, expected at least : %ld\n",
          ptr->lastReceivedTS,
          t->nextTimestamp+nsamps);
        */
        flushInput(t, 3, nsamps);
    } while (have_to_wait);
  }

  // Clear the output buffer
  for (int a=0; a<nbAnt; a++)
    memset(samplesVoid[a],0,sampleToByte(nsamps,1));

  // Add all input nodes signal in the output buffer
  for (int sock=0; sock<FD_SETSIZE; sock++) {
    buffer_t *ptr=&t->buf[sock];

    if ( ptr->circularBuf ) {
      bool reGenerateChannel=false;

      //fixme: when do we regenerate
      // it seems legacy behavior is: never in UL, each frame in DL
      if (reGenerateChannel)
        random_channel(ptr->channel_model,0);
      if (t->poll_telnetcmdq)
      	  t->poll_telnetcmdq(t->telnetcmd_qid,t);

      for (int a=0; a<nbAnt; a++) {//loop over number of Rx antennas
        if ( ptr->channel_model != NULL ) // apply a channel model
          rxAddInput( ptr->circularBuf, (struct complex16 *) samplesVoid[a],
                      a,
                      ptr->channel_model,
                      nsamps,
                      t->nextTimestamp,
                      CirSize
                    );
        else { // no channel modeling
          sample_t *out=(sample_t *)samplesVoid[a];
          int nbAnt_tx = ptr->th.nbAnt;//number of Tx antennas
          //LOG_I(HW, "nbAnt_tx %d\n",nbAnt_tx);
          for (int i=0; i < nsamps; i++) {//loop over nsamps
        	  for (int a_tx=0; a_tx<nbAnt_tx; a_tx++){//sum up signals from nbAnt_tx antennas
        		  out[i].r+=ptr->circularBuf[((t->nextTimestamp+i)*nbAnt_tx+a_tx)%CirSize].r;
        		  out[i].i+=ptr->circularBuf[((t->nextTimestamp+i)*nbAnt_tx+a_tx)%CirSize].i;
        	  } // end for a_tx
          } // end for i (number of samps)
        } // end of no channel modeling
      } // end for a (number of rx antennas)
    }
  }

  *ptimestamp = t->nextTimestamp; // return the time of the first sample
  t->nextTimestamp+=nsamps;
  LOG_D(HW,"Rx to upper layer: %d from %ld to %ld, energy in first antenna %d\n",
        nsamps,
        *ptimestamp, t->nextTimestamp,
        signal_energy(samplesVoid[0], nsamps));
  return nsamps;
}
int rfsimulator_request(openair0_device *device, void *msg, ssize_t msg_len) {
  abort();
  return 0;
}
int rfsimulator_reply(openair0_device *device, void *msg, ssize_t msg_len) {
  abort();
  return 0;
}
int rfsimulator_get_stats(openair0_device *device) {
  return 0;
}
int rfsimulator_reset_stats(openair0_device *device) {
  return 0;
}
void rfsimulator_end(openair0_device *device) {}
int rfsimulator_stop(openair0_device *device) {
  return 0;
}
int rfsimulator_set_freq(openair0_device *device, openair0_config_t *openair0_cfg,int exmimo_dump_config) {
  return 0;
}
int rfsimulator_set_gains(openair0_device *device, openair0_config_t *openair0_cfg) {
  return 0;
}
int rfsimulator_write_init(openair0_device *device){
  return 0;
}
__attribute__((__visibility__("default")))
int device_init(openair0_device *device, openair0_config_t *openair0_cfg) {
  // to change the log level, use this on command line
  // --log_config.hw_log_level debug
  rfsimulator_state_t *rfsimulator = (rfsimulator_state_t *)calloc(sizeof(rfsimulator_state_t),1);
  rfsimulator_readconfig(rfsimulator);
  pthread_mutex_init(&Sockmutex, NULL);
  LOG_I(HW,"rfsimulator: running as %s\n", rfsimulator-> typeStamp == ENB_MAGICDL_FDD ? "(eg)NB" : "UE");
  device->trx_start_func       = rfsimulator->typeStamp == ENB_MAGICDL_FDD ?
                                 server_start :
                                 start_ue;
  device->trx_get_stats_func   = rfsimulator_get_stats;
  device->trx_reset_stats_func = rfsimulator_reset_stats;
  device->trx_end_func         = rfsimulator_end;
  device->trx_stop_func        = rfsimulator_stop;
  device->trx_set_freq_func    = rfsimulator_set_freq;
  device->trx_set_gains_func   = rfsimulator_set_gains;
  device->trx_write_func       = rfsimulator_write;
  device->trx_read_func      = rfsimulator_read;
  /* let's pretend to be a b2x0 */
  device->type = USRP_B200_DEV;
  device->openair0_cfg=&openair0_cfg[0];
  device->priv = rfsimulator;
  device->trx_write_init = rfsimulator_write_init;

  for (int i=0; i<FD_SETSIZE; i++)
    rfsimulator->buf[i].conn_sock=-1;

  AssertFatal((rfsimulator->epollfd = epoll_create1(0)) != -1,"");
  // initialize channel simulation
  rfsimulator->tx_num_channels=openair0_cfg->tx_num_channels;
  rfsimulator->rx_num_channels=openair0_cfg->rx_num_channels;
  rfsimulator->sample_rate=openair0_cfg->sample_rate;
  rfsimulator->tx_bw=openair0_cfg->tx_bw;
  //randominit(0);
  set_taus_seed(0);
   /* look for telnet server, if it is loaded, add the channel modeling commands to it */
  add_telnetcmd_func_t addcmd = (add_telnetcmd_func_t)get_shlibmodule_fptr("telnetsrv", TELNET_ADDCMD_FNAME);
 
  if (addcmd != NULL) {
    rfsimulator->poll_telnetcmdq =  (poll_telnetcmdq_func_t)get_shlibmodule_fptr("telnetsrv", TELNET_POLLCMDQ_FNAME);  
    addcmd("rfsimu",rfsimu_vardef,rfsimu_cmdarray);
    for(int i=0; rfsimu_cmdarray[i].cmdfunc != NULL; i++) {
      if (	rfsimu_cmdarray[i].qptr != NULL) {
        rfsimulator->telnetcmd_qid = rfsimu_cmdarray[i].qptr;
        break;
      }
    }    
  } 
  return 0;
}<|MERGE_RESOLUTION|>--- conflicted
+++ resolved
@@ -184,17 +184,12 @@
                                             bridge->channelmod,
                                             bridge->sample_rate,
                                             bridge->tx_bw,
-<<<<<<< HEAD
                                             30e-9,  // TDL delay-spread parameter
-                                            0.0, // forgetting_factor
-                                            0, // maybe used for TA
-                                            0); // path_loss in dB
-=======
                                             bridge->chan_forgetfact, // forgetting_factor
                                             bridge->chan_offset, // maybe used for TA
                                             bridge->chan_pathloss); // path_loss in dB
     set_channeldesc_owner(ptr->channel_model, RFSIMU_MODULEID);
->>>>>>> 7f28f8d1
+
     random_channel(ptr->channel_model,false);
   }
 }
