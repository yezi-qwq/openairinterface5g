/*
* Licensed to the OpenAirInterface (OAI) Software Alliance under one or more
* contributor license agreements.  See the NOTICE file distributed with
* this work for additional information regarding copyright ownership.
* The OpenAirInterface Software Alliance licenses this file to You under
* the OAI Public License, Version 1.1  (the "License"); you may not use this file
* except in compliance with the License.
* You may obtain a copy of the License at
*
*      http://www.openairinterface.org/?page_id=698
*
* Author and copyright: Laurent Thomas, open-cells.com
*
* Unless required by applicable law or agreed to in writing, software
* distributed under the License is distributed on an "AS IS" BASIS,
* WITHOUT WARRANTIES OR CONDITIONS OF ANY KIND, either express or implied.
* See the License for the specific language governing permissions and
* limitations under the License.
*-------------------------------------------------------------------------------
* For more information about the OpenAirInterface (OAI) Software Alliance:
*      contact@openairinterface.org
*/


/*
 * Open issues and limitations
 * The read and write should be called in the same thread, that is not new USRP UHD design
 * When the opposite side switch from passive reading to active R+Write, the synchro is not fully deterministic
 */

#include <sys/socket.h>
#include <netinet/in.h>
#include <netinet/tcp.h>
#include <arpa/inet.h>
#include <stdlib.h>
#include <stdio.h>
#include <string.h>
#include <unistd.h>
#include <stdbool.h>
#include <errno.h>
#include <sys/epoll.h>
#include <string.h>

#include <common/utils/assertions.h>
#include <common/utils/LOG/log.h>
#include <common/utils/load_module_shlib.h>
#include <common/utils/telnetsrv/telnetsrv.h>
#include <common/config/config_userapi.h>
#include "common_lib.h"
#include <openair1/PHY/defs_eNB.h>
#include "openair1/PHY/defs_UE.h"
#define CHANNELMOD_DYNAMICLOAD
#include <openair1/SIMULATION/TOOLS/sim.h>
#include <targets/ARCH/rfsimulator/rfsimulator.h>

#define PORT 4043 //default TCP port for this simulator
#define CirSize 307200 // 100ms is enough
#define sampleToByte(a,b) ((a)*(b)*sizeof(sample_t))
#define byteToSample(a,b) ((a)/(sizeof(sample_t)*(b)))

#define MAX_SIMULATION_CONNECTED_NODES 5
#define GENERATE_CHANNEL 10 //each frame in DL

// Fixme: datamodel, external variables in .h files, ...
#include <common/ran_context.h>

extern RAN_CONTEXT_t RC;
//

#define RFSIMU_SECTION    "rfsimulator"
#define RFSIMU_OPTIONS_PARAMNAME "options"
# define RFSIM_CONFIG_HELP_OPTIONS     " list of comma separated options to enable rf simulator functionalities. Available options: \n"\
  "        chanmod:   enable channel modelisation\n"\
  "        saviq:     enable saving written iqs to a file\n"
/*-----------------------------------------------------------------------------------------------------------------------------------------------------------------------------*/
/*                                            configuration parameters for the rfsimulator device                                                                              */
/*   optname                     helpstr                     paramflags           XXXptr                               defXXXval                          type         numelt  */
/*-----------------------------------------------------------------------------------------------------------------------------------------------------------------------------*/
#define RFSIMULATOR_PARAMS_DESC {\
    {"serveraddr",             "<ip address to connect to>\n",          0,         strptr:&(rfsimulator->ip),              defstrval:"127.0.0.1",           TYPE_STRING,    0 },\
    {"serverport",             "<port to connect to>\n",                0,         u16ptr:&(rfsimulator->port),            defuintval:PORT,                 TYPE_UINT16,    0 },\
    {RFSIMU_OPTIONS_PARAMNAME, RFSIM_CONFIG_HELP_OPTIONS,               0,         strlistptr:NULL,                        defstrlistval:NULL,              TYPE_STRINGLIST,0 },\
    {"IQfile",                 "<file path to use when saving IQs>\n",  0,         strptr:&(saveF),                        defstrval:"/tmp/rfsimulator.iqs",TYPE_STRING,    0 },\
    {"modelname",              "<channel model name>\n",                0,         strptr:&(modelname),                    defstrval:"AWGN",                TYPE_STRING,    0 },\
    {"ploss",                  "<channel path loss in dB>\n",           0,         dblptr:&(rfsimulator->chan_pathloss),   defdblval:0,                     TYPE_DOUBLE,    0 },\
    {"forgetfact",             "<channel forget factor ((0 to 1)>\n",   0,         dblptr:&(rfsimulator->chan_forgetfact), defdblval:0,                     TYPE_DOUBLE,    0 },\
    {"offset",                 "<channel offset in samps>\n",           0,         iptr:&(rfsimulator->chan_offset),       defintval:0,                     TYPE_INT,       0 }\
  };



static int rfsimu_setchanmod_cmd(char *buff, int debug, telnet_printfunc_t prnt, void *arg);
static telnetshell_cmddef_t rfsimu_cmdarray[] = {
  {"setmodel","<model name>",(cmdfunc_t)rfsimu_setchanmod_cmd,TELNETSRV_CMDFLAG_PUSHINTPOOLQ},  
  {"","",NULL},
};

static telnetshell_vardef_t rfsimu_vardef[] = {
  {"",0,NULL}
};  
pthread_mutex_t Sockmutex;

typedef struct complex16 sample_t; // 2*16 bits complex number

typedef struct buffer_s {
  int conn_sock;
  openair0_timestamp lastReceivedTS;
  bool headerMode;
  bool trashingPacket;
  samplesBlockHeader_t th;
  char *transferPtr;
  uint64_t remainToTransfer;
  char *circularBufEnd;
  sample_t *circularBuf;
  channel_desc_t *channel_model;
} buffer_t;

typedef struct {
  int listen_sock, epollfd;
  openair0_timestamp nextTimestamp;
  openair0_timestamp lastWroteTS;
  uint64_t typeStamp;
  char *ip;
  uint16_t port;
  int saveIQfile;
  buffer_t buf[FD_SETSIZE];
  int rx_num_channels;
  int tx_num_channels;
  double sample_rate;
  double tx_bw;
  int channelmod;
  double chan_pathloss;
  double chan_forgetfact;
  int    chan_offset;
  void *telnetcmd_qid;
  poll_telnetcmdq_func_t poll_telnetcmdq;
} rfsimulator_state_t;


void allocCirBuf(rfsimulator_state_t *bridge, int sock) {
  buffer_t *ptr=&bridge->buf[sock];
  AssertFatal ( (ptr->circularBuf=(sample_t *) malloc(sampleToByte(CirSize,1))) != NULL, "");
  ptr->circularBufEnd=((char *)ptr->circularBuf)+sampleToByte(CirSize,1);
  ptr->conn_sock=sock;
  ptr->lastReceivedTS=0;
  ptr->headerMode=true;
  ptr->trashingPacket=false;
  ptr->transferPtr=(char *)&ptr->th;
  ptr->remainToTransfer=sizeof(samplesBlockHeader_t);
  int sendbuff=1000*1000*100;
  AssertFatal ( setsockopt(sock, SOL_SOCKET, SO_SNDBUF, &sendbuff, sizeof(sendbuff)) == 0, "");
  struct epoll_event ev= {0};
  ev.events = EPOLLIN | EPOLLRDHUP;
  ev.data.fd = sock;
  AssertFatal(epoll_ctl(bridge->epollfd, EPOLL_CTL_ADD,  sock, &ev) != -1, "");

  if ( bridge->channelmod > 0) {
    // create channel simulation model for this mode reception
    // snr_dB is pure global, coming from configuration paramter "-s"
    // Fixme: referenceSignalPower should come from the right place
    // but the datamodel is inconsistant
    // legacy: RC.ru[ru_id]->frame_parms.pdsch_config_common.referenceSignalPower
    // (must not come from ru[]->frame_parms as it doesn't belong to ru !!!)
    // Legacy sets it as:
    // ptr->channel_model->path_loss_dB = -132.24 + snr_dB - RC.ru[0]->frame_parms->pdsch_config_common.referenceSignalPower;
    // we use directly the paramter passed on the command line ("-s")
    // the value channel_model->path_loss_dB seems only a storage place (new_channel_desc_scm() only copy the passed value)
    // Legacy changes directlty the variable channel_model->path_loss_dB place to place
    // while calling new_channel_desc_scm() with path losses = 0
    static bool init_done=false;

    if (!init_done) {
	  uint64_t rand;
	  FILE *h=fopen("/dev/random","r");
      if ( 1 != fread(&rand,sizeof(rand),1,h) )
        LOG_W(HW, "Simulator can't read /dev/random\n");
	  fclose(h);
      randominit(rand);
      tableNor(rand);
      init_done=true;
    }

    ptr->channel_model=new_channel_desc_scm(bridge->tx_num_channels,bridge->rx_num_channels,
                                            bridge->channelmod,
                                            bridge->sample_rate,
                                            bridge->tx_bw,
                                            bridge->chan_forgetfact, // forgetting_factor
                                            bridge->chan_offset, // maybe used for TA
                                            bridge->chan_pathloss); // path_loss in dB
    set_channeldesc_owner(ptr->channel_model, RFSIMU_MODULEID);
    random_channel(ptr->channel_model,false);
  }
}

void removeCirBuf(rfsimulator_state_t *bridge, int sock) {
  AssertFatal( epoll_ctl(bridge->epollfd, EPOLL_CTL_DEL,  sock, NULL) != -1, "");
  close(sock);
  free(bridge->buf[sock].circularBuf);
  // Fixme: no free_channel_desc_scm(bridge->buf[sock].channel_model) implemented
  // a lot of mem leaks
  free(bridge->buf[sock].channel_model);
  memset(&bridge->buf[sock], 0, sizeof(buffer_t));
  bridge->buf[sock].conn_sock=-1;
}

void socketError(rfsimulator_state_t *bridge, int sock) {
  if (bridge->buf[sock].conn_sock!=-1) {
    LOG_W(HW,"Lost socket \n");
    removeCirBuf(bridge, sock);

    if (bridge->typeStamp==UE_MAGICDL_FDD)
      exit(1);
  }
}

#define helpTxt "\
\x1b[31m\
rfsimulator: error: you have to run one UE and one eNB\n\
For this, export RFSIMULATOR=enb (eNB case) or \n\
                 RFSIMULATOR=<an ip address> (UE case)\n\
                 or use rfsimulator.serveraddr configuration option\n\
\x1b[m"

enum  blocking_t {
  notBlocking,
  blocking
};

void setblocking(int sock, enum blocking_t active) {
  int opts;
  AssertFatal( (opts = fcntl(sock, F_GETFL)) >= 0,"");

  if (active==blocking)
    opts = opts & ~O_NONBLOCK;
  else
    opts = opts | O_NONBLOCK;

  AssertFatal(fcntl(sock, F_SETFL, opts) >= 0, "");
}

static bool flushInput(rfsimulator_state_t *t, int timeout, int nsamps);

void fullwrite(int fd, void *_buf, ssize_t count, rfsimulator_state_t *t) {
  if (t->saveIQfile != -1) {
    if (write(t->saveIQfile, _buf, count) != count )
      LOG_E(HW,"write in save iq file failed (%s)\n",strerror(errno));
  }

  AssertFatal(fd>=0 && _buf && count >0 && t,
              "Bug: %d/%p/%zd/%p", fd, _buf, count, t);
  char *buf = _buf;
  ssize_t l;
  setblocking(fd, notBlocking);

  while (count) {
    l = write(fd, buf, count);

    if (l <= 0) {
      if (errno==EINTR)
        continue;

      if(errno==EAGAIN) {
        // The opposite side is saturated
        // we read incoming sockets meawhile waiting
        //flushInput(t, 5);
        usleep(500);
        continue;
      } else
        return;
    }

    count -= l;
    buf += l;
  }
}

void rfsimulator_readconfig(rfsimulator_state_t *rfsimulator) {
  char *saveF=NULL;
  char *modelname=NULL;
  paramdef_t rfsimu_params[] = RFSIMULATOR_PARAMS_DESC;
  int p = config_paramidx_fromname(rfsimu_params,sizeof(rfsimu_params)/sizeof(paramdef_t), RFSIMU_OPTIONS_PARAMNAME) ;
  int ret = config_get( rfsimu_params,sizeof(rfsimu_params)/sizeof(paramdef_t),RFSIMU_SECTION);
  AssertFatal(ret >= 0, "configuration couldn't be performed");
  rfsimulator->saveIQfile = -1;

  for(int i=0; i<rfsimu_params[p].numelt ; i++) {
    if (strcmp(rfsimu_params[p].strlistptr[i],"saviq") == 0) {
      rfsimulator->saveIQfile=open(saveF,O_APPEND| O_CREAT|O_TRUNC | O_WRONLY, 0666);

      if ( rfsimulator->saveIQfile != -1 )
        LOG_I(HW,"rfsimulator: will save written IQ samples  in %s\n", saveF);
      else
        LOG_E(HW, "can't open %s for IQ saving (%s)\n", saveF, strerror(errno));

      break;
    } else if (strcmp(rfsimu_params[p].strlistptr[i],"chanmod") == 0) {
      init_channelmod();
      rfsimulator->channelmod=modelid_fromname(modelname);
    } else {
      fprintf(stderr,"Unknown rfsimulator option: %s\n",rfsimu_params[p].strlistptr[i]);
      exit(-1);
    }
  }

  /* for compatibility keep environment variable usage */
  if ( getenv("RFSIMULATOR") != NULL ) {
    rfsimulator->ip=getenv("RFSIMULATOR");
  }

  if ( strncasecmp(rfsimulator->ip,"enb",3) == 0 ||
       strncasecmp(rfsimulator->ip,"server",3) == 0 )
    rfsimulator->typeStamp = ENB_MAGICDL_FDD;
  else
    rfsimulator->typeStamp = UE_MAGICDL_FDD;
}

static int rfsimu_setchanmod_cmd(char *buff, int debug, telnet_printfunc_t prnt, void *arg) {
  char *modelname=NULL; 
  int s = sscanf(buff,"%ms\n",&modelname);
  if (s == 1) {
    int channelmod=modelid_fromname(modelname);
    if (channelmod<0)
      prnt("ERROR: model %s unknown\n",modelname);
    else {
  	  rfsimulator_state_t *t = (rfsimulator_state_t *)arg;
  	  for (int i=0; i<FD_SETSIZE; i++) {
        buffer_t *b=&t->buf[i];
        if (b->conn_sock >= 0 ) {
          channel_desc_t *newmodel=new_channel_desc_scm(t->tx_num_channels,t->rx_num_channels,
                                                channelmod,
                                                t->sample_rate,
                                                t->tx_bw,
                                                t->chan_forgetfact, // forgetting_factor
                                                t->chan_offset, // maybe used for TA
                                                t->chan_pathloss); // path_loss in dB
          set_channeldesc_owner(newmodel, RFSIMU_MODULEID);
          random_channel(newmodel,false);
          channel_desc_t *oldmodel=b->channel_model;
          b->channel_model=newmodel;
          free_channel_desc_scm(oldmodel);
          prnt("New model %s applied to channel connected to sock %d\n",modelname,i);
        }
      }
    }
  } else {
  	  prnt("ERROR: no model specified\n");  
  }
  free(modelname);
  return CMDSTATUS_FOUND;
}

int server_start(openair0_device *device) {
  rfsimulator_state_t *t = (rfsimulator_state_t *) device->priv;
  t->typeStamp=ENB_MAGICDL_FDD;
  AssertFatal((t->listen_sock = socket(AF_INET, SOCK_STREAM, 0)) >= 0, "");
  int enable = 1;
  AssertFatal(setsockopt(t->listen_sock, SOL_SOCKET, SO_REUSEADDR, &enable, sizeof(int)) == 0, "");
  struct sockaddr_in addr = {
sin_family:
    AF_INET,
sin_port:
    htons(t->port),
sin_addr:
    { s_addr: INADDR_ANY }
  };
  bind(t->listen_sock, (struct sockaddr *)&addr, sizeof(addr));
  AssertFatal(listen(t->listen_sock, 5) == 0, "");
  struct epoll_event ev={0};
  ev.events = EPOLLIN;
  ev.data.fd = t->listen_sock;
  AssertFatal(epoll_ctl(t->epollfd, EPOLL_CTL_ADD,  t->listen_sock, &ev) != -1, "");
  return 0;
}

int start_ue(openair0_device *device) {
  rfsimulator_state_t *t = device->priv;
  t->typeStamp=UE_MAGICDL_FDD;
  int sock;
  AssertFatal((sock = socket(AF_INET, SOCK_STREAM, 0)) >= 0, "");
  struct sockaddr_in addr = {
sin_family:
    AF_INET,
sin_port:
    htons(t->port),
sin_addr:
    { s_addr: INADDR_ANY }
  };
  addr.sin_addr.s_addr = inet_addr(t->ip);
  bool connected=false;

  while(!connected) {
    LOG_I(HW,"rfsimulator: trying to connect to %s:%d\n", t->ip, t->port);

    if (connect(sock, (struct sockaddr *)&addr, sizeof(addr)) == 0) {
      LOG_I(HW,"rfsimulator: connection established\n");
      connected=true;
    }

    perror("rfsimulator");
    sleep(1);
  }

  setblocking(sock, notBlocking);
  allocCirBuf(t, sock);
  return 0;
}

static int rfsimulator_write_internal(rfsimulator_state_t *t, openair0_timestamp timestamp, void **samplesVoid, int nsamps, int nbAnt, int flags, bool alreadyLocked) {
  if (!alreadyLocked)
    pthread_mutex_lock(&Sockmutex);

  LOG_D(HW,"sending %d samples at time: %ld\n", nsamps, timestamp);

  for (int i=0; i<FD_SETSIZE; i++) {
    buffer_t *b=&t->buf[i];

    if (b->conn_sock >= 0 ) {
      samplesBlockHeader_t header= {t->typeStamp, nsamps, nbAnt, timestamp};
      fullwrite(b->conn_sock,&header, sizeof(header), t);
      sample_t tmpSamples[nsamps][nbAnt];

      for(int a=0; a<nbAnt; a++) {
        sample_t *in=(sample_t *)samplesVoid[a];

        for(int s=0; s<nsamps; s++)
          tmpSamples[s][a]=in[s];
      }

      if (b->conn_sock >= 0 ) {
        fullwrite(b->conn_sock, (void *)tmpSamples, sampleToByte(nsamps,nbAnt), t);
      }
    }
  }

  if ( t->lastWroteTS != 0 && abs((double)t->lastWroteTS-timestamp) > (double)CirSize)
    LOG_E(HW,"Discontinuous TX gap too large Tx:%lu, %lu\n", t->lastWroteTS, timestamp);

  if (t->lastWroteTS > timestamp+nsamps)
    LOG_E(HW,"Not supported to send Tx out of order (same in USRP) %lu, %lu\n",
              t->lastWroteTS, timestamp);

  t->lastWroteTS=timestamp+nsamps;

  if (!alreadyLocked)
    pthread_mutex_unlock(&Sockmutex);

  LOG_D(HW,"sent %d samples at time: %ld->%ld, energy in first antenna: %d\n",
        nsamps, timestamp, timestamp+nsamps, signal_energy(samplesVoid[0], nsamps) );
  return nsamps;
}

int rfsimulator_write(openair0_device *device, openair0_timestamp timestamp, void **samplesVoid, int nsamps, int nbAnt, int flags) {
  return rfsimulator_write_internal(device->priv, timestamp, samplesVoid, nsamps, nbAnt, flags, false);
}

static bool flushInput(rfsimulator_state_t *t, int timeout, int nsamps_for_initial) {
  // Process all incoming events on sockets
  // store the data in lists
  struct epoll_event events[FD_SETSIZE]= {0};
  int nfds = epoll_wait(t->epollfd, events, FD_SETSIZE, timeout);

  if ( nfds==-1 ) {
    if ( errno==EINTR || errno==EAGAIN ) {
      return false;
    } else
      AssertFatal(false,"error in epoll_wait\n");
  }

  for (int nbEv = 0; nbEv < nfds; ++nbEv) {
    int fd=events[nbEv].data.fd;

    if (events[nbEv].events & EPOLLIN && fd == t->listen_sock) {
      int conn_sock;
      AssertFatal( (conn_sock = accept(t->listen_sock,NULL,NULL)) != -1, "");
      setblocking(conn_sock, notBlocking);
      allocCirBuf(t, conn_sock);
      LOG_I(HW,"A ue connected, sending the current time\n");
      struct complex16 v= {0};
      void *samplesVoid[t->tx_num_channels];

      for ( int i=0; i < t->tx_num_channels; i++)
        samplesVoid[i]=(void *)&v;

      rfsimulator_write_internal(t, t->lastWroteTS > 1 ? t->lastWroteTS-1 : 0,
                                 samplesVoid, 1,
                                 t->tx_num_channels, 1, false);
    } else {
      if ( events[nbEv].events & (EPOLLHUP | EPOLLERR | EPOLLRDHUP) ) {
        socketError(t,fd);
        continue;
      }

      buffer_t *b=&t->buf[fd];

      if ( b->circularBuf == NULL ) {
        LOG_E(HW, "received data on not connected socket %d\n", events[nbEv].data.fd);
        continue;
      }

      ssize_t blockSz;

      if ( b->headerMode)
        blockSz=b->remainToTransfer;
      else
        blockSz= b->transferPtr+b->remainToTransfer < b->circularBufEnd ?
                 b->remainToTransfer :
                 b->circularBufEnd - 1 - b->transferPtr ;

      ssize_t sz=recv(fd, b->transferPtr, blockSz, MSG_DONTWAIT);

      if ( sz < 0 ) {
        if ( errno != EAGAIN ) {
          LOG_E(HW,"socket failed %s\n", strerror(errno));
          //abort();
        }
      } else if ( sz == 0 )
        continue;

      LOG_D(HW, "Socket rcv %zd bytes\n", sz);
      AssertFatal((b->remainToTransfer-=sz) >= 0, "");
      b->transferPtr+=sz;

      if (b->transferPtr==b->circularBufEnd - 1)
        b->transferPtr=(char *)b->circularBuf;

      // check the header and start block transfer
      if ( b->headerMode==true && b->remainToTransfer==0) {
        AssertFatal( (t->typeStamp == UE_MAGICDL_FDD  && b->th.magic==ENB_MAGICDL_FDD) ||
                     (t->typeStamp == ENB_MAGICDL_FDD && b->th.magic==UE_MAGICDL_FDD), "Socket Error in protocol");
        b->headerMode=false;

        if ( t->nextTimestamp == 0 ) { // First block in UE, resync with the eNB current TS
          t->nextTimestamp=b->th.timestamp> nsamps_for_initial ?
                           b->th.timestamp -  nsamps_for_initial :
                           0;
          b->lastReceivedTS=b->th.timestamp> nsamps_for_initial ?
                            b->th.timestamp :
                            nsamps_for_initial;
          LOG_W(HW,"UE got first timestamp: starting at %lu\n",  t->nextTimestamp);
          b->trashingPacket=true;
        } else if ( b->lastReceivedTS < b->th.timestamp) {
          int nbAnt= b->th.nbAnt;

          if ( b->th.timestamp-b->lastReceivedTS < CirSize ) {
            for (uint64_t index=b->lastReceivedTS; index < b->th.timestamp; index++ ) {
              for (int a=0; a < nbAnt; a++) {
                b->circularBuf[(index*nbAnt+a)%CirSize].r = 0;
                b->circularBuf[(index*nbAnt+a)%CirSize].i = 0;
              }
            }
          } else {
	    memset(b->circularBuf, 0, sampleToByte(CirSize,1));
	  }

          if (b->lastReceivedTS != 0 && b->th.timestamp-b->lastReceivedTS > 50 )
            LOG_W(HW,"UEsock: %d gap of: %ld in reception\n", fd, b->th.timestamp-b->lastReceivedTS );

          b->lastReceivedTS=b->th.timestamp;
	  
        } else if ( b->lastReceivedTS > b->th.timestamp && b->th.size == 1 ) {
          LOG_W(HW,"Received Rx/Tx synchro out of order\n");
          b->trashingPacket=true;
        } else if ( b->lastReceivedTS == b->th.timestamp ) {
          // normal case
        } else {
          LOG_E(HW, "received data in past: current is %lu, new reception: %lu!\n", b->lastReceivedTS, b->th.timestamp);
          b->trashingPacket=true;
        }

        pthread_mutex_lock(&Sockmutex);

        if (t->lastWroteTS != 0 && ( abs((double)t->lastWroteTS-b->lastReceivedTS) > (double)CirSize))
          LOG_E(HW,"UEsock: %d Tx/Rx shift too large Tx:%lu, Rx:%lu\n", fd, t->lastWroteTS, b->lastReceivedTS);

        pthread_mutex_unlock(&Sockmutex);
        b->transferPtr=(char *)&b->circularBuf[(b->lastReceivedTS*b->th.nbAnt)%CirSize];
        b->remainToTransfer=sampleToByte(b->th.size, b->th.nbAnt);
      }

      if ( b->headerMode==false ) {
        if ( ! b->trashingPacket ) {
          b->lastReceivedTS=b->th.timestamp+b->th.size-byteToSample(b->remainToTransfer,b->th.nbAnt);
          LOG_D(HW,"UEsock: %d Set b->lastReceivedTS %ld\n", fd, b->lastReceivedTS);
        }

        if ( b->remainToTransfer==0) {
          LOG_D(HW,"UEsock: %d Completed block reception: %ld\n", fd, b->lastReceivedTS);
          b->headerMode=true;
          b->transferPtr=(char *)&b->th;
          b->remainToTransfer=sizeof(samplesBlockHeader_t);
          b->th.magic=-1;
          b->trashingPacket=false;
        }
      }
    }
  }

  return nfds>0;
}

int rfsimulator_read(openair0_device *device, openair0_timestamp *ptimestamp, void **samplesVoid, int nsamps, int nbAnt) {
  if (nbAnt != 1) {
    LOG_W(HW, "rfsimulator: only 1 antenna tested\n");
  }

  rfsimulator_state_t *t = device->priv;
  LOG_D(HW, "Enter rfsimulator_read, expect %d samples, will release at TS: %ld\n", nsamps, t->nextTimestamp+nsamps);
  // deliver data from received data
  // check if a UE is connected
  int first_sock;

  for (first_sock=0; first_sock<FD_SETSIZE; first_sock++)
    if (t->buf[first_sock].circularBuf != NULL )
      break;

  if ( first_sock ==  FD_SETSIZE ) {
    // no connected device (we are eNB, no UE is connected)
    if ( t->nextTimestamp == 0)
      LOG_W(HW,"No connected device, generating void samples...\n");

    if (!flushInput(t, 10,  nsamps)) {
      for (int x=0; x < nbAnt; x++)
        memset(samplesVoid[x],0,sampleToByte(nsamps,1));

      t->nextTimestamp+=nsamps;

      if ( ((t->nextTimestamp/nsamps)%100) == 0)
        LOG_W(HW,"No UE, Generated void samples for Rx: %ld\n", t->nextTimestamp);

      *ptimestamp = t->nextTimestamp-nsamps;
      return nsamps;
    }
  } else {
    pthread_mutex_lock(&Sockmutex);

    if ( t->nextTimestamp > 0 && t->lastWroteTS < t->nextTimestamp) {
      pthread_mutex_unlock(&Sockmutex);
      usleep(10000);
      pthread_mutex_lock(&Sockmutex);

      if ( t->lastWroteTS < t->nextTimestamp ) {
        // Assuming Tx is not done fully in another thread
        // We can never write is the past from the received time
        // So, the node perform receive but will never write these symbols
        // let's tell this to the opposite node
        // We send timestamp for nb samples required
        // assuming this should have been done earlier if a Tx would exist
        pthread_mutex_unlock(&Sockmutex);
        struct complex16 v= {0};
        void *samplesVoid[t->tx_num_channels];

        for ( int i=0; i < t->tx_num_channels; i++)
          samplesVoid[i]=(void *)&v;

        LOG_I(HW, "No samples Tx occured, so we send 1 sample to notify it: Tx:%lu, Rx:%lu\n",
              t->lastWroteTS, t->nextTimestamp);
        rfsimulator_write_internal(t, t->nextTimestamp,
                                   samplesVoid, 1,
                                   t->tx_num_channels, 1, true);
      } else {
        pthread_mutex_unlock(&Sockmutex);
        LOG_W(HW, "trx_write came from another thread\n");
      }
    } else
      pthread_mutex_unlock(&Sockmutex);

    bool have_to_wait;

    do {
      have_to_wait=false;

      for ( int sock=0; sock<FD_SETSIZE; sock++) {
        buffer_t *b=&t->buf[sock];

        if ( b->circularBuf )
          if ( t->nextTimestamp+nsamps > b->lastReceivedTS ) {
            have_to_wait=true;
            break;
          }
      }

      if (have_to_wait)
        /*printf("Waiting on socket, current last ts: %ld, expected at least : %ld\n",
          ptr->lastReceivedTS,
          t->nextTimestamp+nsamps);
        */
        flushInput(t, 3, nsamps);
    } while (have_to_wait);
  }

  // Clear the output buffer
  for (int a=0; a<nbAnt; a++)
    memset(samplesVoid[a],0,sampleToByte(nsamps,1));

  // Add all input nodes signal in the output buffer
  for (int sock=0; sock<FD_SETSIZE; sock++) {
    buffer_t *ptr=&t->buf[sock];

    if ( ptr->circularBuf ) {
      bool reGenerateChannel=false;

      //fixme: when do we regenerate
      // it seems legacy behavior is: never in UL, each frame in DL
      if (reGenerateChannel)
        random_channel(ptr->channel_model,0);
      if (t->poll_telnetcmdq)
      	  t->poll_telnetcmdq(t->telnetcmd_qid,t);

      for (int a=0; a<nbAnt; a++) {//loop over number of Rx antennas
        if ( ptr->channel_model != NULL ) // apply a channel model
          rxAddInput( ptr->circularBuf, (struct complex16 *) samplesVoid[a],
                      a,
                      ptr->channel_model,
                      nsamps,
                      t->nextTimestamp,
                      CirSize
                    );
        else { // no channel modeling
          sample_t *out=(sample_t *)samplesVoid[a];
<<<<<<< HEAD
          const int64_t base=t->nextTimestamp*nbAnt+a;

          for ( int i=0; i < nsamps; i++ ) {
            const int idx=(i*nbAnt+base)%CirSize;
            out[i].r+=ptr->circularBuf[idx].r;
            out[i].i+=ptr->circularBuf[idx].i;
          }
=======
          int nbAnt_tx = ptr->th.nbAnt;//number of Tx antennas
          //LOG_I(HW, "nbAnt_tx %d\n",nbAnt_tx);
          for (int i=0; i < nsamps; i++) {//loop over nsamps
        	  for (int a_tx=0; a_tx<nbAnt_tx; a_tx++){//sum up signals from nbAnt_tx antennas
        		  out[i].r+=ptr->circularBuf[((t->nextTimestamp+i)*nbAnt_tx+a_tx)%CirSize].r;
        		  out[i].i+=ptr->circularBuf[((t->nextTimestamp+i)*nbAnt_tx+a_tx)%CirSize].i;
        	  } // end for a_tx
          } // end for i (number of samps)
>>>>>>> 7f28f8d1
        } // end of no channel modeling
      } // end for a (number of rx antennas)
    }
  }

  *ptimestamp = t->nextTimestamp; // return the time of the first sample
  t->nextTimestamp+=nsamps;
  LOG_D(HW,"Rx to upper layer: %d from %ld to %ld, energy in first antenna %d\n",
        nsamps,
        *ptimestamp, t->nextTimestamp,
        signal_energy(samplesVoid[0], nsamps));
  return nsamps;
}
int rfsimulator_request(openair0_device *device, void *msg, ssize_t msg_len) {
  abort();
  return 0;
}
int rfsimulator_reply(openair0_device *device, void *msg, ssize_t msg_len) {
  abort();
  return 0;
}
int rfsimulator_get_stats(openair0_device *device) {
  return 0;
}
int rfsimulator_reset_stats(openair0_device *device) {
  return 0;
}
void rfsimulator_end(openair0_device *device) {}
int rfsimulator_stop(openair0_device *device) {
  return 0;
}
int rfsimulator_set_freq(openair0_device *device, openair0_config_t *openair0_cfg,int exmimo_dump_config) {
  return 0;
}
int rfsimulator_set_gains(openair0_device *device, openair0_config_t *openair0_cfg) {
  return 0;
}
int rfsimulator_write_init(openair0_device *device) {
  return 0;
}
__attribute__((__visibility__("default")))
int device_init(openair0_device *device, openair0_config_t *openair0_cfg) {
  // to change the log level, use this on command line
  // --log_config.hw_log_level debug
  rfsimulator_state_t *rfsimulator = (rfsimulator_state_t *)calloc(sizeof(rfsimulator_state_t),1);
  rfsimulator_readconfig(rfsimulator);
  pthread_mutex_init(&Sockmutex, NULL);
  LOG_I(HW,"rfsimulator: running as %s\n", rfsimulator-> typeStamp == ENB_MAGICDL_FDD ? "(eg)NB" : "UE");
  device->trx_start_func       = rfsimulator->typeStamp == ENB_MAGICDL_FDD ?
                                 server_start :
                                 start_ue;
  device->trx_get_stats_func   = rfsimulator_get_stats;
  device->trx_reset_stats_func = rfsimulator_reset_stats;
  device->trx_end_func         = rfsimulator_end;
  device->trx_stop_func        = rfsimulator_stop;
  device->trx_set_freq_func    = rfsimulator_set_freq;
  device->trx_set_gains_func   = rfsimulator_set_gains;
  device->trx_write_func       = rfsimulator_write;
  device->trx_read_func      = rfsimulator_read;
  /* let's pretend to be a b2x0 */
  device->type = USRP_B200_DEV;
  device->openair0_cfg=&openair0_cfg[0];
  device->priv = rfsimulator;
  device->trx_write_init = rfsimulator_write_init;

  for (int i=0; i<FD_SETSIZE; i++)
    rfsimulator->buf[i].conn_sock=-1;

  AssertFatal((rfsimulator->epollfd = epoll_create1(0)) != -1,"");
  // initialize channel simulation
  rfsimulator->tx_num_channels=openair0_cfg->tx_num_channels;
  rfsimulator->rx_num_channels=openair0_cfg->rx_num_channels;
  rfsimulator->sample_rate=openair0_cfg->sample_rate;
  rfsimulator->tx_bw=openair0_cfg->tx_bw;
  //randominit(0);
  set_taus_seed(0);
   /* look for telnet server, if it is loaded, add the channel modeling commands to it */
  add_telnetcmd_func_t addcmd = (add_telnetcmd_func_t)get_shlibmodule_fptr("telnetsrv", TELNET_ADDCMD_FNAME);
 
  if (addcmd != NULL) {
    rfsimulator->poll_telnetcmdq =  (poll_telnetcmdq_func_t)get_shlibmodule_fptr("telnetsrv", TELNET_POLLCMDQ_FNAME);  
    addcmd("rfsimu",rfsimu_vardef,rfsimu_cmdarray);
    for(int i=0; rfsimu_cmdarray[i].cmdfunc != NULL; i++) {
      if (	rfsimu_cmdarray[i].qptr != NULL) {
        rfsimulator->telnetcmd_qid = rfsimu_cmdarray[i].qptr;
        break;
      }
    }    
  } 
  return 0;
}<|MERGE_RESOLUTION|>--- conflicted
+++ resolved
@@ -717,15 +717,7 @@
                     );
         else { // no channel modeling
           sample_t *out=(sample_t *)samplesVoid[a];
-<<<<<<< HEAD
-          const int64_t base=t->nextTimestamp*nbAnt+a;
-
-          for ( int i=0; i < nsamps; i++ ) {
-            const int idx=(i*nbAnt+base)%CirSize;
-            out[i].r+=ptr->circularBuf[idx].r;
-            out[i].i+=ptr->circularBuf[idx].i;
-          }
-=======
+
           int nbAnt_tx = ptr->th.nbAnt;//number of Tx antennas
           //LOG_I(HW, "nbAnt_tx %d\n",nbAnt_tx);
           for (int i=0; i < nsamps; i++) {//loop over nsamps
@@ -734,7 +726,7 @@
         		  out[i].i+=ptr->circularBuf[((t->nextTimestamp+i)*nbAnt_tx+a_tx)%CirSize].i;
         	  } // end for a_tx
           } // end for i (number of samps)
->>>>>>> 7f28f8d1
+
         } // end of no channel modeling
       } // end for a (number of rx antennas)
     }
