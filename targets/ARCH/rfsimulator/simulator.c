--- conflicted
+++ resolved
@@ -648,41 +648,6 @@
       return nsamps;
     }
   } else {
-<<<<<<< HEAD
-    pthread_mutex_lock(&Sockmutex);
-
-    if ( t->nextTimestamp > 0 && t->lastWroteTS < t->nextTimestamp) {
-      pthread_mutex_unlock(&Sockmutex);
-      usleep(10000);
-      pthread_mutex_lock(&Sockmutex);
-
-      if ( t->lastWroteTS < t->nextTimestamp ) {
-        // Assuming Tx is not done fully in another thread
-        // We can never write is the past from the received time
-        // So, the node perform receive but will never write these symbols
-        // let's tell this to the opposite node
-        // We send timestamp for nb samples required
-        // assuming this should have been done earlier if a Tx would exist
-        pthread_mutex_unlock(&Sockmutex);
-        c16_t v= {0};
-        void *dummyS[t->tx_num_channels];
-
-        for ( int i=0; i < t->tx_num_channels; i++)
-          dummyS[i]=(void *)&v;
-
-        LOG_I(HW, "No samples Tx occured, so we send 1 sample to notify it: Tx:%lu, Rx:%lu\n",
-              t->lastWroteTS, t->nextTimestamp);
-        rfsimulator_write_internal(t, t->nextTimestamp,
-                                   dummyS, 1,
-                                   t->tx_num_channels, 1, true);
-      } else {
-        pthread_mutex_unlock(&Sockmutex);
-        LOG_W(HW, "trx_write came from another thread\n");
-      }
-    } else
-      pthread_mutex_unlock(&Sockmutex);
-=======
->>>>>>> 2373b021
 
     bool have_to_wait;
 
