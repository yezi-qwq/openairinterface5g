--- conflicted
+++ resolved
@@ -477,21 +477,12 @@
         } else if ( b->lastReceivedTS < b->th.timestamp) {
           int nbAnt= b->th.nbAnt;
           if ( b->th.timestamp-b->lastReceivedTS < CirSize ) {
-<<<<<<< HEAD
-	    for (uint64_t index=b->lastReceivedTS; index < b->th.timestamp; index++ ) {
-	      for (int a=0; a < nbAnt; a++) {
-		b->circularBuf[(index*nbAnt+a)%CirSize].r = 0;
-		b->circularBuf[(index*nbAnt+a)%CirSize].i = 0;
-	      }
-	    }
-=======
           for (uint64_t index=b->lastReceivedTS; index < b->th.timestamp; index++ ) {
             for (int a=0; a < nbAnt; a++) {
               b->circularBuf[(index*nbAnt+a)%CirSize].r = 0;
               b->circularBuf[(index*nbAnt+a)%CirSize].i = 0;
             }
           }
->>>>>>> e68e72cd
           } else {
 	    memset(b->circularBuf, 0, sampleToByte(CirSize,1));
 	  }
