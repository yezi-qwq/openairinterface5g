/*
  Author: Laurent THOMAS, Open Cells for Nokia
  copyleft: OpenAirInterface Software Alliance and it's licence
*/

/*
 * Open issues and limitations
 * The read and write should be called in the same thread, that is not new USRP UHD design
 * When the opposite side switch from passive reading to active R+Write, the synchro is not fully deterministic
 */

#include <sys/socket.h>
#include <netinet/in.h>
#include <netinet/tcp.h>
#include <arpa/inet.h>
#include <stdlib.h>
#include <stdio.h>
#include <string.h>
#include <unistd.h>
#include <stdbool.h>
#include <errno.h>
#include <sys/epoll.h>
#include <string.h>

#include <common/utils/assertions.h>
#include <common/utils/LOG/log.h>
#include <common/utils/load_module_shlib.h>
#include <common/config/config_userapi.h>
#include "common_lib.h"
#include <openair1/PHY/defs_eNB.h>
#include "openair1/PHY/defs_UE.h"
#define CHANNELMOD_DYNAMICLOAD
#include <openair1/SIMULATION/TOOLS/sim.h>

#define PORT 4043 //default TCP port for this simulator
#define CirSize 3072000 // 100ms is enough
#define sampleToByte(a,b) ((a)*(b)*sizeof(sample_t))
#define byteToSample(a,b) ((a)/(sizeof(sample_t)*(b)))

#define MAX_SIMULATION_CONNECTED_NODES 5
#define GENERATE_CHANNEL 10 //each frame in DL

// Fixme: datamodel, external variables in .h files, ...
#include <common/ran_context.h>

extern RAN_CONTEXT_t RC;
//

#define RFSIMU_SECTION    "rfsimulator"
#define RFSIMU_OPTIONS_PARAMNAME "options"
# define RFSIM_CONFIG_HELP_OPTIONS     " list of comma separated options to enable rf simulator functionalities. Available options: \n"\
  "        chanmod:   enable channel modelisation\n"\
  "        saviq:     enable saving written iqs to a file\n"
/*-----------------------------------------------------------------------------------------------------------------------------------------------------------------------------*/
/*                                            configuration parameters for the rfsimulator device                                                                              */
/*   optname                     helpstr                     paramflags           XXXptr                               defXXXval                          type         numelt  */
/*-----------------------------------------------------------------------------------------------------------------------------------------------------------------------------*/
#define RFSIMULATOR_PARAMS_DESC {\
    {"serveraddr",             "<ip address to connect to>\n",          0,         strptr:&(rfsimulator->ip),              defstrval:"127.0.0.1",           TYPE_STRING,    0 },\
    {"serverport",             "<port to connect to>\n",                0,         u16ptr:&(rfsimulator->port),            defuintval:PORT,                 TYPE_UINT16,    0 },\
    {RFSIMU_OPTIONS_PARAMNAME, RFSIM_CONFIG_HELP_OPTIONS,               0,         strlistptr:NULL,                        defstrlistval:NULL,              TYPE_STRINGLIST,0},\
    {"IQfile",                 "<file path to use when saving IQs>\n",  0,         strptr:&(saveF),                        defstrval:"/tmp/rfsimulator.iqs",TYPE_STRING,    0 },\
    {"modelname",              "<channel model name>\n",                0,         strptr:&(modelname),                    defstrval:"AWGN",                TYPE_STRING,    0 }\
  };

pthread_mutex_t Sockmutex;

typedef struct complex16 sample_t; // 2*16 bits complex number

typedef struct buffer_s {
  int conn_sock;
  openair0_timestamp lastReceivedTS;
  openair0_timestamp lastWroteTS;
  bool headerMode;
  samplesBlockHeader_t th;
  char *transferPtr;
  uint64_t remainToTransfer;
  char *circularBufEnd;
  sample_t *circularBuf;
  channel_desc_t *channel_model;
} buffer_t;

typedef struct {
  int listen_sock, epollfd;
  openair0_timestamp nextTimestamp;
  uint64_t typeStamp;
  char *ip;
  uint16_t port;
  int saveIQfile;
  buffer_t buf[FD_SETSIZE];
  int rx_num_channels;
  int tx_num_channels;
  double sample_rate;
  double tx_bw;
  int channelmod;
} rfsimulator_state_t;


void allocCirBuf(rfsimulator_state_t *bridge, int sock) {
  buffer_t *ptr=&bridge->buf[sock];
  AssertFatal ( (ptr->circularBuf=(sample_t *) malloc(sampleToByte(CirSize,1))) != NULL, "");
  ptr->circularBufEnd=((char *)ptr->circularBuf)+sampleToByte(CirSize,1);
  ptr->conn_sock=sock;
  ptr->lastReceivedTS=0;
  ptr->lastWroteTS=0;
  ptr->headerMode=true;
  ptr->transferPtr=(char *)&ptr->th;
  ptr->remainToTransfer=sizeof(samplesBlockHeader_t);
  int sendbuff=1000*1000*10;
  AssertFatal ( setsockopt(sock, SOL_SOCKET, SO_SNDBUF, &sendbuff, sizeof(sendbuff)) == 0, "");
  struct epoll_event ev= {0};
  ev.events = EPOLLIN | EPOLLRDHUP;
  ev.data.fd = sock;
  AssertFatal(epoll_ctl(bridge->epollfd, EPOLL_CTL_ADD,  sock, &ev) != -1, "");

  if ( bridge->channelmod > 0) {
    // create channel simulation model for this mode reception
    // snr_dB is pure global, coming from configuration paramter "-s"
    // Fixme: referenceSignalPower should come from the right place
    // but the datamodel is inconsistant
    // legacy: RC.ru[ru_id]->frame_parms.pdsch_config_common.referenceSignalPower
    // (must not come from ru[]->frame_parms as it doesn't belong to ru !!!)
    // Legacy sets it as:
    // ptr->channel_model->path_loss_dB = -132.24 + snr_dB - RC.ru[0]->frame_parms->pdsch_config_common.referenceSignalPower;
    // we use directly the paramter passed on the command line ("-s")
    // the value channel_model->path_loss_dB seems only a storage place (new_channel_desc_scm() only copy the passed value)
    // Legacy changes directlty the variable channel_model->path_loss_dB place to place
    // while calling new_channel_desc_scm() with path losses = 0
    ptr->channel_model=new_channel_desc_scm(bridge->tx_num_channels,bridge->rx_num_channels,
                                            bridge->channelmod,
                                            bridge->sample_rate,
                                            bridge->tx_bw,
                                            0.0, // forgetting_factor
                                            0, // maybe used for TA
                                            0); // path_loss in dB
    random_channel(ptr->channel_model,false);
  }
}

void removeCirBuf(rfsimulator_state_t *bridge, int sock) {
  AssertFatal( epoll_ctl(bridge->epollfd, EPOLL_CTL_DEL,  sock, NULL) != -1, "");
  close(sock);
  free(bridge->buf[sock].circularBuf);
  // Fixme: no free_channel_desc_scm(bridge->buf[sock].channel_model) implemented
  // a lot of mem leaks
  free(bridge->buf[sock].channel_model);
  memset(&bridge->buf[sock], 0, sizeof(buffer_t));
  bridge->buf[sock].conn_sock=-1;
}

void socketError(rfsimulator_state_t *bridge, int sock) {
  if (bridge->buf[sock].conn_sock!=-1) {
    LOG_W(HW,"Lost socket \n");
    removeCirBuf(bridge, sock);

    if (bridge->typeStamp==UE_MAGICDL_FDD)
      exit(1);
  }
}

#define helpTxt "\
\x1b[31m\
rfsimulator: error: you have to run one UE and one eNB\n\
For this, export RFSIMULATOR=enb (eNB case) or \n\
                 RFSIMULATOR=<an ip address> (UE case)\n\
                 or use rfsimulator.serveraddr configuration option\n\
\x1b[m"

enum  blocking_t {
  notBlocking,
  blocking
};

void setblocking(int sock, enum blocking_t active) {
  int opts;
  AssertFatal( (opts = fcntl(sock, F_GETFL)) >= 0,"");

  if (active==blocking)
    opts = opts & ~O_NONBLOCK;
  else
    opts = opts | O_NONBLOCK;

  AssertFatal(fcntl(sock, F_SETFL, opts) >= 0, "");
}

static bool flushInput(rfsimulator_state_t *t, int timeout);

void fullwrite(int fd, void *_buf, ssize_t count, rfsimulator_state_t *t) {
  if (t->saveIQfile != -1) {
    if (write(t->saveIQfile, _buf, count) != count )
      LOG_E(HW,"write in save iq file failed (%s)\n",strerror(errno));
  }

  AssertFatal(fd>=0 && _buf && count >0 && t,
              "Bug: %d/%p/%zd/%p", fd, _buf, count, t);
  char *buf = _buf;
  ssize_t l;
  setblocking(fd, notBlocking);

  while (count) {
    l = write(fd, buf, count);

    if (l <= 0) {
      if (errno==EINTR)
        continue;

      if(errno==EAGAIN) {
        // The opposite side is saturated
        // we read incoming sockets meawhile waiting
        flushInput(t, 5);
        continue;
      } else
        return;
    }

    count -= l;
    buf += l;
  }
}



void rfsimulator_readconfig(rfsimulator_state_t *rfsimulator) {
  char *saveF=NULL;
  char *modelname=NULL;
  paramdef_t rfsimu_params[] = RFSIMULATOR_PARAMS_DESC;
  int p = config_paramidx_fromname(rfsimu_params,sizeof(rfsimu_params)/sizeof(paramdef_t), RFSIMU_OPTIONS_PARAMNAME) ;
  int ret = config_get( rfsimu_params,sizeof(rfsimu_params)/sizeof(paramdef_t),RFSIMU_SECTION);
  AssertFatal(ret >= 0, "configuration couldn't be performed");
  rfsimulator->saveIQfile = -1;

  for(int i=0; i<rfsimu_params[p].numelt ; i++) {
    if (strcmp(rfsimu_params[p].strlistptr[i],"saviq") == 0) {
      rfsimulator->saveIQfile=open(saveF,O_APPEND| O_CREAT|O_TRUNC | O_WRONLY, 0666);

      if ( rfsimulator->saveIQfile != -1 )
        LOG_I(HW,"rfsimulator: will save written IQ samples  in %s\n", saveF);
      else
        LOG_E(HW, "can't open %s for IQ saving (%s)\n", saveF, strerror(errno));

      break;
    } else if (strcmp(rfsimu_params[p].strlistptr[i],"chanmod") == 0) {
      init_channelmod();
      rfsimulator->channelmod=modelid_fromname(modelname);
    } else {
      fprintf(stderr,"Unknown rfsimulator option: %s\n",rfsimu_params[p].strlistptr[i]);
      exit(-1);
    }
  }

  /* for compatibility keep environment variable usage */
  if ( getenv("RFSIMULATOR") != NULL ) {
    rfsimulator->ip=getenv("RFSIMULATOR");
  }

  if ( strncasecmp(rfsimulator->ip,"enb",3) == 0 ||
       strncasecmp(rfsimulator->ip,"server",3) == 0 )
    rfsimulator->typeStamp = ENB_MAGICDL_FDD;
  else
    rfsimulator->typeStamp = UE_MAGICDL_FDD;
}

int server_start(openair0_device *device) {
  rfsimulator_state_t *t = (rfsimulator_state_t *) device->priv;
  t->typeStamp=ENB_MAGICDL_FDD;
  AssertFatal((t->listen_sock = socket(AF_INET, SOCK_STREAM, 0)) >= 0, "");
  int enable = 1;
  AssertFatal(setsockopt(t->listen_sock, SOL_SOCKET, SO_REUSEADDR, &enable, sizeof(int)) == 0, "");
  struct sockaddr_in addr = {
sin_family:
    AF_INET,
sin_port:
    htons(t->port),
sin_addr:
    { s_addr: INADDR_ANY }
  };
  bind(t->listen_sock, (struct sockaddr *)&addr, sizeof(addr));
  AssertFatal(listen(t->listen_sock, 5) == 0, "");
  struct epoll_event ev;
  ev.events = EPOLLIN;
  ev.data.fd = t->listen_sock;
  AssertFatal(epoll_ctl(t->epollfd, EPOLL_CTL_ADD,  t->listen_sock, &ev) != -1, "");
  return 0;
}

int start_ue(openair0_device *device) {
  rfsimulator_state_t *t = device->priv;
  t->typeStamp=UE_MAGICDL_FDD;
  int sock;
  AssertFatal((sock = socket(AF_INET, SOCK_STREAM, 0)) >= 0, "");
  struct sockaddr_in addr = {
sin_family:
    AF_INET,
sin_port:
    htons(t->port),
sin_addr:
    { s_addr: INADDR_ANY }
  };
  addr.sin_addr.s_addr = inet_addr(t->ip);
  bool connected=false;

  while(!connected) {
    LOG_I(HW,"rfsimulator: trying to connect to %s:%d\n", t->ip, t->port);

    if (connect(sock, (struct sockaddr *)&addr, sizeof(addr)) == 0) {
      LOG_I(HW,"rfsimulator: connection established\n");
      connected=true;
    }

    perror("rfsimulator");
    sleep(1);
  }

  setblocking(sock, notBlocking);
  allocCirBuf(t, sock);
  return 0;
}

int rfsimulator_write(openair0_device *device, openair0_timestamp timestamp, void **samplesVoid, int nsamps, int nbAnt, int flags) {
  rfsimulator_state_t *t = device->priv;
  LOG_D(HW,"sending %d samples at time: %ld\n", nsamps, timestamp);

  for (int i=0; i<FD_SETSIZE; i++) {
    buffer_t *b=&t->buf[i];

    if (b->conn_sock >= 0 ) {
      if ( abs((double)b->lastWroteTS-timestamp) > (double)CirSize )
        LOG_E(HW,"Tx/Rx shift too large Tx:%lu, Rx:%lu\n", b->lastWroteTS, b->lastReceivedTS);

      samplesBlockHeader_t header= {t->typeStamp, nsamps, nbAnt, timestamp};
      fullwrite(b->conn_sock, &header, sizeof(header), t);
      sample_t tmpSamples[nsamps][nbAnt];

      for(int a=0; a<nbAnt; a++) {
        sample_t *in=(sample_t *)samplesVoid[a];

        for(int s=0; s<nsamps; s++)
          tmpSamples[s][a]=in[s];
      }

      if (b->conn_sock >= 0 ) {
        fullwrite(b->conn_sock, (void *)tmpSamples, sampleToByte(nsamps,nbAnt), t);
        b->lastWroteTS=timestamp+nsamps;
      }
    }
  }

  LOG_D(HW,"sent %d samples at time: %ld->%ld, energy in first antenna: %d\n",
        nsamps, timestamp, timestamp+nsamps, signal_energy(samplesVoid[0], nsamps) );
  // Let's verify we don't have incoming data
  // This is mandatory when the opposite side doesn't transmit
  flushInput(t, 0);
  pthread_mutex_unlock(&Sockmutex);
  return nsamps;
}

static bool flushInput(rfsimulator_state_t *t, int timeout) {
  // Process all incoming events on sockets
  // store the data in lists
  struct epoll_event events[FD_SETSIZE]= {0};
  int nfds = epoll_wait(t->epollfd, events, FD_SETSIZE, timeout);

  if ( nfds==-1 ) {
    if ( errno==EINTR || errno==EAGAIN ) {
      return false;
    } else
      AssertFatal(false,"error in epoll_wait\n");
  }

  for (int nbEv = 0; nbEv < nfds; ++nbEv) {
    int fd=events[nbEv].data.fd;

    if (events[nbEv].events & EPOLLIN && fd == t->listen_sock) {
      int conn_sock;
      AssertFatal( (conn_sock = accept(t->listen_sock,NULL,NULL)) != -1, "");
      setblocking(conn_sock, notBlocking);
      allocCirBuf(t, conn_sock);
      LOG_I(HW,"A ue connected\n");
    } else {
      if ( events[nbEv].events & (EPOLLHUP | EPOLLERR | EPOLLRDHUP) ) {
        socketError(t,fd);
        continue;
      }

      buffer_t *b=&t->buf[fd];

      if ( b->circularBuf == NULL ) {
        LOG_E(HW, "received data on not connected socket %d\n", events[nbEv].data.fd);
        continue;
      }

      ssize_t blockSz;

      if ( b->headerMode)
        blockSz=b->remainToTransfer;
      else
        blockSz= b->transferPtr+b->remainToTransfer < b->circularBufEnd ?
                 b->remainToTransfer :
                 b->circularBufEnd - 1 - b->transferPtr ;

      ssize_t sz=recv(fd, b->transferPtr, blockSz, MSG_DONTWAIT);

      if ( sz < 0 ) {
        if ( errno != EAGAIN ) {
          LOG_E(HW,"socket failed %s\n", strerror(errno));
          abort();
        }
      } else if ( sz == 0 )
        continue;

      LOG_D(HW, "Socket rcv %zd bytes\n", sz);
      AssertFatal((b->remainToTransfer-=sz) >= 0, "");
      b->transferPtr+=sz;

      if (b->transferPtr==b->circularBufEnd - 1)
        b->transferPtr=(char *)b->circularBuf;

      // check the header and start block transfer
      if ( b->headerMode==true && b->remainToTransfer==0) {
        AssertFatal( (t->typeStamp == UE_MAGICDL_FDD  && b->th.magic==ENB_MAGICDL_FDD) ||
                     (t->typeStamp == ENB_MAGICDL_FDD && b->th.magic==UE_MAGICDL_FDD), "Socket Error in protocol");
        b->headerMode=false;

        if ( b->lastReceivedTS != b->th.timestamp) {
          int nbAnt= b->th.nbAnt;

          for (uint64_t index=b->lastReceivedTS; index < b->th.timestamp; index++ ) {
            for (int a=0; a < nbAnt; a++) {
              b->circularBuf[(index*nbAnt+a)%CirSize].r=0;
              b->circularBuf[(index*nbAnt+a)%CirSize].i=0;
            }
          }

          LOG_W(HW,"gap of: %ld in reception\n", b->th.timestamp-b->lastReceivedTS );
        }

        b->lastReceivedTS=b->th.timestamp;
        AssertFatal(b->lastWroteTS == 0 || ( abs((double)b->lastWroteTS-b->lastReceivedTS) < (double)CirSize),
                    "Tx/Rx shift too large Tx:%lu, Rx:%lu\n", b->lastWroteTS, b->lastReceivedTS);
        b->transferPtr=(char *)&b->circularBuf[b->lastReceivedTS%CirSize];
        b->remainToTransfer=sampleToByte(b->th.size, b->th.nbAnt);
      }

      if ( b->headerMode==false ) {
        LOG_D(HW,"Set b->lastReceivedTS %ld\n", b->lastReceivedTS);
        b->lastReceivedTS=b->th.timestamp+b->th.size-byteToSample(b->remainToTransfer,b->th.nbAnt);

        // First block in UE, resync with the eNB current TS
        if ( t->nextTimestamp == 0 )
          t->nextTimestamp=b->lastReceivedTS-b->th.size;

        if ( b->remainToTransfer==0) {
          LOG_D(HW,"Completed block reception: %ld\n", b->lastReceivedTS);
          b->headerMode=true;
          b->transferPtr=(char *)&b->th;
          b->remainToTransfer=sizeof(samplesBlockHeader_t);
          b->th.magic=-1;
        }
      }
    }
  }

  return nfds>0;
}

int rfsimulator_read(openair0_device *device, openair0_timestamp *ptimestamp, void **samplesVoid, int nsamps, int nbAnt) {
  if (nbAnt != 1) {
    LOG_W(HW, "rfsimulator: only 1 antenna tested\n");
  }

  pthread_mutex_lock(&Sockmutex);
  rfsimulator_state_t *t = device->priv;
  LOG_D(HW, "Enter rfsimulator_read, expect %d samples, will release at TS: %ld\n", nsamps, t->nextTimestamp+nsamps);
  // deliver data from received data
  // check if a UE is connected
  int first_sock;

  for (first_sock=0; first_sock<FD_SETSIZE; first_sock++)
    if (t->buf[first_sock].circularBuf != NULL )
      break;

  if ( first_sock ==  FD_SETSIZE ) {
    // no connected device (we are eNB, no UE is connected)
    if ( t->nextTimestamp == 0)
      LOG_W(HW,"No connected device, generating void samples...\n");

    if (!flushInput(t, 10)) {
      for (int x=0; x < nbAnt; x++)
        memset(samplesVoid[x],0,sampleToByte(nsamps,1));

      t->nextTimestamp+=nsamps;
<<<<<<< HEAD

      if ( ((t->nextTimestamp/nsamps)%100) == 0)
        LOG_W(HW,"Generated void samples for Rx: %ld\n", t->nextTimestamp);

=======
      LOG_D(HW,"Generated void samples for Rx: %ld\n", t->nextTimestamp);
>>>>>>> 054eaf66
      *ptimestamp = t->nextTimestamp-nsamps;
      pthread_mutex_unlock(&Sockmutex);
      return nsamps;
    }
  } else {
    bool have_to_wait;

    do {
      have_to_wait=false;

      for (int sock=0; sock<FD_SETSIZE; sock++) {
        buffer_t *b=&t->buf[sock];

        if ( b->circularBuf) {
          LOG_D(HW,"sock: %d, lastWroteTS: %lu, lastRecvTS: %lu, TS must be avail: %lu\n",
                sock, b->lastWroteTS,
                b->lastReceivedTS,
                t->nextTimestamp+nsamps);

          if (  b->lastReceivedTS > b->lastWroteTS ) {
            // The caller modem (NB, UE, ...) must send Tx in advance, so we fill TX if Rx is in advance
            // This occurs for example when UE is in sync mode: it doesn't transmit
            // with USRP, it seems ok: if "tx stream" is off, we may consider it actually cuts the Tx power
            struct complex16 v = {0};
            void *samplesVoid[b->th.nbAnt];

            for ( int i=0; i < b->th.nbAnt; i++)
              samplesVoid[i]=(void *)&v;

            rfsimulator_write(device, b->lastReceivedTS, samplesVoid, 1, b->th.nbAnt, 0);
          }
        }

        if ( b->circularBuf )
          if ( t->nextTimestamp+nsamps > b->lastReceivedTS ) {
            have_to_wait=true;
            break;
          }
      }

      if (have_to_wait)
        /*printf("Waiting on socket, current last ts: %ld, expected at least : %ld\n",
          ptr->lastReceivedTS,
          t->nextTimestamp+nsamps);
        */
        flushInput(t, 3);
    } while (have_to_wait);
  }

  // Clear the output buffer
  for (int a=0; a<nbAnt; a++)
    memset(samplesVoid[a],0,sampleToByte(nsamps,1));

  // Add all input nodes signal in the output buffer
  for (int sock=0; sock<FD_SETSIZE; sock++) {
    buffer_t *ptr=&t->buf[sock];

    if ( ptr->circularBuf ) {
      bool reGenerateChannel=false;

      //fixme: when do we regenerate
      // it seems legacy behavior is: never in UL, each frame in DL
      if (reGenerateChannel)
        random_channel(ptr->channel_model,0);

      for (int a=0; a<nbAnt; a++) {
        if ( ptr->channel_model != NULL ) // apply a channel model
          rxAddInput( ptr->circularBuf, (struct complex16 *) samplesVoid[a],
                      a,
                      ptr->channel_model,
                      nsamps,
                      t->nextTimestamp,
                      CirSize
                    );
        else { // no channel modeling
          sample_t *out=(sample_t *)samplesVoid[a];

          for ( int i=0; i < nsamps; i++ ) {
            out[i].r+=ptr->circularBuf[((t->nextTimestamp+i)*nbAnt+a)%CirSize].r;
            out[i].i+=ptr->circularBuf[((t->nextTimestamp+i)*nbAnt+a)%CirSize].i;
          }
        } // end of no channel modeling
      } // end for a...
    }
  }

  *ptimestamp = t->nextTimestamp; // return the time of the first sample
  t->nextTimestamp+=nsamps;
  LOG_D(HW,"Rx to upper layer: %d from %ld to %ld, energy in first antenna %d\n",
        nsamps,
        *ptimestamp, t->nextTimestamp,
        signal_energy(samplesVoid[0], nsamps));
  pthread_mutex_unlock(&Sockmutex);
  return nsamps;
}
int rfsimulator_request(openair0_device *device, void *msg, ssize_t msg_len) {
  abort();
  return 0;
}
int rfsimulator_reply(openair0_device *device, void *msg, ssize_t msg_len) {
  abort();
  return 0;
}
int rfsimulator_get_stats(openair0_device *device) {
  return 0;
}
int rfsimulator_reset_stats(openair0_device *device) {
  return 0;
}
void rfsimulator_end(openair0_device *device) {}
int rfsimulator_stop(openair0_device *device) {
  return 0;
}
int rfsimulator_set_freq(openair0_device *device, openair0_config_t *openair0_cfg,int exmimo_dump_config) {
  return 0;
}
int rfsimulator_set_gains(openair0_device *device, openair0_config_t *openair0_cfg) {
  return 0;
}
__attribute__((__visibility__("default")))
int device_init(openair0_device *device, openair0_config_t *openair0_cfg) {
  // to change the log level, use this on command line
  // --log_config.hw_log_level debug
  // (for phy layer, replace "hw" by "phy")
  rfsimulator_state_t *rfsimulator = (rfsimulator_state_t *)calloc(sizeof(rfsimulator_state_t),1);
  rfsimulator_readconfig(rfsimulator);
  pthread_mutex_init(&Sockmutex, NULL);
  LOG_I(HW,"rfsimulator: running as %s\n", rfsimulator-> typeStamp == ENB_MAGICDL_FDD ? "(eg)NB" : "UE");
  device->trx_start_func       = rfsimulator->typeStamp == ENB_MAGICDL_FDD ?
                                 server_start :
                                 start_ue;
  device->trx_get_stats_func   = rfsimulator_get_stats;
  device->trx_reset_stats_func = rfsimulator_reset_stats;
  device->trx_end_func         = rfsimulator_end;
  device->trx_stop_func        = rfsimulator_stop;
  device->trx_set_freq_func    = rfsimulator_set_freq;
  device->trx_set_gains_func   = rfsimulator_set_gains;
  device->trx_write_func       = rfsimulator_write;
  device->trx_read_func      = rfsimulator_read;
  device->uhd_set_thread_priority = NULL;
  /* let's pretend to be a b2x0 */
  device->type = USRP_B200_DEV;
  device->openair0_cfg=&openair0_cfg[0];
  device->priv = rfsimulator;

  for (int i=0; i<FD_SETSIZE; i++)
    rfsimulator->buf[i].conn_sock=-1;

  AssertFatal((rfsimulator->epollfd = epoll_create1(0)) != -1,"");
  // initialize channel simulation
  rfsimulator->tx_num_channels=openair0_cfg->tx_num_channels;
  rfsimulator->rx_num_channels=openair0_cfg->rx_num_channels;
  rfsimulator->sample_rate=openair0_cfg->sample_rate;
  rfsimulator->tx_bw=openair0_cfg->tx_bw;
  randominit(0);
  set_taus_seed(0);
  return 0;
}<|MERGE_RESOLUTION|>--- conflicted
+++ resolved
@@ -489,14 +489,7 @@
         memset(samplesVoid[x],0,sampleToByte(nsamps,1));
 
       t->nextTimestamp+=nsamps;
-<<<<<<< HEAD
-
-      if ( ((t->nextTimestamp/nsamps)%100) == 0)
-        LOG_W(HW,"Generated void samples for Rx: %ld\n", t->nextTimestamp);
-
-=======
       LOG_D(HW,"Generated void samples for Rx: %ld\n", t->nextTimestamp);
->>>>>>> 054eaf66
       *ptimestamp = t->nextTimestamp-nsamps;
       pthread_mutex_unlock(&Sockmutex);
       return nsamps;
