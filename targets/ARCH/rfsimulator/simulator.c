--- conflicted
+++ resolved
@@ -135,12 +135,9 @@
     }
 
     out_ptr->r += round(rx_tmp.x*pathLossLinear + noise_per_sample*gaussdouble(0.0,1.0));
-<<<<<<< HEAD
-=======
-      printf("in: %d, out %d= %f*%f + %f*%f\n",
+    printf("in: %d, out %d= %f*%f + %f*%f\n",
       input_sig[((TS+i)*nbTx)%CirSize].r, out_ptr->r , rx_tmp.x,
       pathLossLinear, noise_per_sample,gaussdouble(0.0,1.0));
->>>>>>> 77bd2751
     out_ptr->i += round(rx_tmp.y*pathLossLinear + noise_per_sample*gaussdouble(0.0,1.0));
     out_ptr++;
   }
@@ -238,7 +235,6 @@
 }
 
 static bool flushInput(rfsimulator_state_t *t, int timeout);
-<<<<<<< HEAD
 
 void fullwrite(int fd, void *_buf, ssize_t count, rfsimulator_state_t *t) {
   if (t->saveIQfile != -1) {
@@ -246,15 +242,6 @@
       LOG_E(HW,"write in save iq file failed (%s)\n",strerror(errno));
   }
 
-=======
-
-void fullwrite(int fd, void *_buf, ssize_t count, rfsimulator_state_t *t) {
-  if (t->saveIQfile != -1) {
-    if (write(t->saveIQfile, _buf, count) != count )
-      LOG_E(HW,"write in save iq file failed (%s)\n",strerror(errno));
-  }
-
->>>>>>> 77bd2751
   AssertFatal(fd>=0 && _buf && count >0 && t,
               "Bug: %d/%p/%zd/%p", fd, _buf, count, t);
   char *buf = _buf;
@@ -466,17 +453,10 @@
       if ( b->headerMode==false ) {
         LOG_D(HW,"Set b->lastReceivedTS %ld\n", b->lastReceivedTS);
         b->lastReceivedTS=b->th.timestamp+b->th.size-byteToSample(b->remainToTransfer,b->th.nbAnt);
-<<<<<<< HEAD
-    
-          // First block in UE, resync with the eNB current TS
-          if ( t->nextTimestamp == 0 )
-            t->nextTimestamp=b->lastReceivedTS-b->th.size;
-=======
 
         // First block in UE, resync with the eNB current TS
         if ( t->nextTimestamp == 0 )
           t->nextTimestamp=b->lastReceivedTS-b->th.size;
->>>>>>> 77bd2751
 
         if ( b->remainToTransfer==0) {
           LOG_D(HW,"Completed block reception: %ld\n", b->lastReceivedTS);
@@ -529,19 +509,11 @@
       for ( int sock=0; sock<FD_SETSIZE; sock++) {
         if ( t->buf[sock].circularBuf && t->buf[sock].alreadyRead )
           if ( t->buf[sock].lastReceivedTS == 0 ||
-<<<<<<< HEAD
-             (t->nextTimestamp+nsamps) > t->buf[sock].lastReceivedTS ) {
-          have_to_wait=true;
-          break;
-          }
-        }
-=======
                (t->nextTimestamp+nsamps) > t->buf[sock].lastReceivedTS ) {
             have_to_wait=true;
             break;
           }
       }
->>>>>>> 77bd2751
 
       if (have_to_wait)
         /*printf("Waiting on socket, current last ts: %ld, expected at least : %ld\n",
@@ -615,11 +587,6 @@
 int device_init(openair0_device *device, openair0_config_t *openair0_cfg) {
   // to change the log level, use this on command line
   // --log_config.hw_log_level debug
-<<<<<<< HEAD
-  //set_log(HW,OAILOG_DEBUG);
-=======
-  // (for phy layer, replace "hw" by "phy"
->>>>>>> 77bd2751
   rfsimulator_state_t *rfsimulator = (rfsimulator_state_t *)calloc(sizeof(rfsimulator_state_t),1);
 
   if ((rfsimulator->ip=getenv("RFSIMULATOR")) == NULL ) {
