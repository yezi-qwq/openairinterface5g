--- conflicted
+++ resolved
@@ -170,16 +170,11 @@
     static bool init_done=false;
 
     if (!init_done) {
-	    uint64_t rand;
-	    FILE *h=fopen("/dev/random","r");
-<<<<<<< HEAD
-            if ( 1 != fread(&rand,sizeof(rand),1,h) )
-              LOG_W(HW, "Simulator can't read /dev/random\n");
-=======
-        int st=fread(&rand,sizeof(rand),1,h);
-        AssertFatal(st != -1, "Error reading random int %s\n",strerror(errno));
->>>>>>> d4bd2cdc
-	    fclose(h);
+	  uint64_t rand;
+	  FILE *h=fopen("/dev/random","r");
+      if ( 1 != fread(&rand,sizeof(rand),1,h) )
+        LOG_W(HW, "Simulator can't read /dev/random\n");
+	  fclose(h);
       randominit(rand);
       tableNor(rand);
       init_done=true;
