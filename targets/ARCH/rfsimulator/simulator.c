--- conflicted
+++ resolved
@@ -170,19 +170,11 @@
     static bool init_done=false;
 
     if (!init_done) {
-<<<<<<< HEAD
-	    uint64_t rand;
-	    FILE *h=fopen("/dev/random","r");
-            if ( 1 != fread(&rand,sizeof(rand),1,h) )
-              LOG_W(HW, "Simulator can't read /dev/random\n");
-	    fclose(h);
-=======
 	  uint64_t rand;
 	  FILE *h=fopen("/dev/random","r");
       if ( 1 != fread(&rand,sizeof(rand),1,h) )
         LOG_W(HW, "Simulator can't read /dev/random\n");
 	  fclose(h);
->>>>>>> 05f052cc
       randominit(rand);
       tableNor(rand);
       init_done=true;
@@ -445,11 +437,7 @@
 
   if (t->lastWroteTS > timestamp+nsamps)
     LOG_E(HW,"Not supported to send Tx out of order (same in USRP) %lu, %lu\n",
-<<<<<<< HEAD
-          t->lastWroteTS, timestamp);
-=======
               t->lastWroteTS, timestamp);
->>>>>>> 05f052cc
 
   t->lastWroteTS=timestamp+nsamps;
 
@@ -561,13 +549,8 @@
               }
             }
           } else {
-<<<<<<< HEAD
-            memset(b->circularBuf, 0, sampleToByte(CirSize,1));
-          }
-=======
 	    memset(b->circularBuf, 0, sampleToByte(CirSize,1));
 	  }
->>>>>>> 05f052cc
 
           if (b->lastReceivedTS != 0 && b->th.timestamp-b->lastReceivedTS > 50 )
             LOG_W(HW,"UEsock: %d gap of: %ld in reception\n", fd, b->th.timestamp-b->lastReceivedTS );
