## General

This is a RF simulator that allows to test OAI without a RF board.
It replaces a actual RF board driver.

As much as possible, it works like a RF board, but not in realtime: it can run faster than realtime if there is enough CPU or slower (it is CPU bound instead of real time RF sampling bound)

## build

No specific build is required, use the [oai softmodem build procedure](../../../doc/BUILD.md)

After any regular build, you can compile the driver

```bash
cd <the_compilation_dir_from_bouild_oai_script>/build
make rfsimulator
```
Then, you can use it freely

# Usage
Setting the env variable RFSIMULATOR enables the RF board simulator
It should the set to "server" in the eNB or gNB

## 4G case

For the UE, it should be set to the IP address of the eNB
example: 

```bash
sudo RFSIMULATOR=192.168.2.200 ./lte-uesoftmodem -C 2685000000 -r 50 --rfsim
```
For the eNodeB, use a valid configuration file setup for USRP board tests and start the softmodem as usual, but adding the `--rfsim` option.

```bash
sudo RFSIMULATOR=enb ./lte-softmodem -O <config file> --rfsim
```
Except this, the UE and the eNB can be used as it the RF is real

If you reach 'RA not active' on UE, be careful to generate a valid SIM

```bash
$OPENAIR_DIR/targets/bin/conf2uedata -c $OPENAIR_DIR/openair3/NAS/TOOLS/ue_eurecom_test_sfr.conf -o .
```
This simulator can also be used with the `--noS1` option, in this case you must run the eNodeB and the UE on different PCs. 

## 5G case

After regular build, add the simulation driver
(don't use ./build_oai -w SIMU until we merge 4G and 5G branches)

```bash
cd ran_build/build
make rfsimulator
```

### Launch gNB in one window

```bash
sudo RFSIMULATOR=enb ./nr-softmodem -O ../../../targets/PROJECTS/GENERIC-LTE-EPC/CONF/gnb.band78.tm1.106PRB.usrpn300.conf --parallel-config PARALLEL_SINGLE_THREAD
```

### Launch UE in another window

```bash
sudo RFSIMULATOR=127.0.0.1 ./nr-uesoftmodem --numerology 1 -r 106 -C 3510000000 
```

Of course, set the gNB machine IP address if the UE and the gNB are not on the same machine
In UE, you can add "-d" to get the softscope

<<<<<<< HEAD
## Caveats
=======
### Channel simulation
The RF channel simulator is called.
In current version all channel paramters are hard coded in the call to:
new_channel_desc_scm(bridge->tx_num_channels,bridge->rx_num_channels,
                                          AWGN,
                                          bridge->sample_rate,
                                          bridge->tx_bw,
                                          0.0, // forgetting_factor
                                          0, // maybe used for TA
                                          0); // path_loss in dB
Only the input noise can be changed on command line with -s parameter.
With path loss = 0 set "-s 5" to see a little noise

#Caveacts
Still issues in power control: txgain, rxgain are not used
>>>>>>> 08e91003

Still issues in power control: txgain, rxgain are not used<|MERGE_RESOLUTION|>--- conflicted
+++ resolved
@@ -3,7 +3,7 @@
 This is a RF simulator that allows to test OAI without a RF board.
 It replaces a actual RF board driver.
 
-As much as possible, it works like a RF board, but not in realtime: it can run faster than realtime if there is enough CPU or slower (it is CPU bound instead of real time RF sampling bound)
+As much as possible, it works like a RF board, but not in realtime: It can run faster than realtime if there is enough CPU or slower (it is CPU bound instead of real time RF sampling bound)
 
 ## build
 
@@ -29,7 +29,7 @@
 ```bash
 sudo RFSIMULATOR=192.168.2.200 ./lte-uesoftmodem -C 2685000000 -r 50 --rfsim
 ```
-For the eNodeB, use a valid configuration file setup for USRP board tests and start the softmodem as usual, but adding the `--rfsim` option.
+For the eNodeB, use a valid configuration file setup for USRP board tests and start the softmodem as usual, **but** adding the `--rfsim` option.
 
 ```bash
 sudo RFSIMULATOR=enb ./lte-softmodem -O <config file> --rfsim
@@ -65,15 +65,15 @@
 sudo RFSIMULATOR=127.0.0.1 ./nr-uesoftmodem --numerology 1 -r 106 -C 3510000000 
 ```
 
-Of course, set the gNB machine IP address if the UE and the gNB are not on the same machine
+Of course, set the gNB machine IP address if the UE and the gNB are not on the same machine.
+
 In UE, you can add "-d" to get the softscope
 
-<<<<<<< HEAD
-## Caveats
-=======
 ### Channel simulation
 The RF channel simulator is called.
 In current version all channel paramters are hard coded in the call to:
+
+```bash
 new_channel_desc_scm(bridge->tx_num_channels,bridge->rx_num_channels,
                                           AWGN,
                                           bridge->sample_rate,
@@ -81,11 +81,11 @@
                                           0.0, // forgetting_factor
                                           0, // maybe used for TA
                                           0); // path_loss in dB
+```
+
 Only the input noise can be changed on command line with -s parameter.
-With path loss = 0 set "-s 5" to see a little noise
 
-#Caveacts
-Still issues in power control: txgain, rxgain are not used
->>>>>>> 08e91003
+With path loss = 0 set "-s 5" to see a little noise.
 
+## Caveats
 Still issues in power control: txgain, rxgain are not used