--- conflicted
+++ resolved
@@ -1,21 +1,14 @@
-<<<<<<< HEAD
-#General
-This is an RF simulator that allows to test OAI without an RF board.
-=======
 # General
-This is a RF simulator that allows to test OAI without a RF board.
-It replaces a actual RF board driver.
->>>>>>> edb74831
+This is an RF simulator that allows to test OAI without an RF board. It replaces an actual RF board driver.
 
-It replaces an actual RF board driver.
-
-As much as possible, it works like an RF board, but not in realtime: It can run faster than realtime if there is enough CPU or slower (it is CPU bound instead of real time RF sampling bound)
+As much as possible, it works like an RF board, but not in real-time: It can run faster than real-time if there is enough CPU, or slower (it is CPU-bound instead of real-time RF sampling-bound).
 
 # build
 
 ## From [build_oai](../../../doc/BUILD.md) script
-The RF simulator is implemented as an oai device and is always build when you build the oai eNB or the oai UE.
-Using the `-w SIMU` option it is possible to just re-build the RF simulator device 
+The RF simulator is implemented as an OAI device and always built when you build the OAI eNB or the OAI UE.
+
+Using the `-w SIMU` option it is possible to just re-build the RF simulator device. 
 
 Example:
 ```bash
@@ -28,89 +21,61 @@
 No transport protocol has been selected (TP set to None)
 RF HW set to None
 Flags for Deadline scheduler: False
-..................
-.................
+......................
+......................
 Compiling rfsimulator
-Log file for compilation has been written to: /usr/local/oai/rfsimu_config/openairinterface5g/cmake_targets/log/rfsimulator.Rel14.txt
+Log file for compilation has been written to: /usr/local/oai/rfsimu_config/openairinterface5g/cmake_targets/log/rfsimulator.Rel15.txt
 rfsimulator compiled
 ......................
 ......................
 ```
-<<<<<<< HEAD
-It is also possible to build actual RF and use choose on each run:
-```bash
-./build_oai --ue-nas-use-tun --UE --eNB -w USRP --rfsimulator
-```
-Will build both the eNB (lte-softmodem) and the UE (lte-uesoftmodem)
-We recommend using the option --ue-nas-use-tun that is much simpler to use than the OAI kernel driver.
 
 ## Add the rfsimulator after initial build
-After any regular build, you can compile the driver
-
+After any regular build you can compile the device from the build directory:
 ```bash
-cd <the_compilation_dir_from_build_oai_script>/build
-=======
-
-## Add the rfsimulator after initial build
-After any regular build, you can compile the device, from the build directory
-```bash
-cd <path to oai sources>/openairinterface5g/cmake_targets/lte_build_oai/build
->>>>>>> edb74831
+cd <path to oai sources>/openairinterface5g/cmake_targets/ran_build/build
 make rfsimulator
 ```
-this is equivalent to using `-w SIMU` when running the `build_oai` script.
-e 
+This is equivalent to using `-w SIMU` when running the `build_oai` script.
 
 # Usage
-<<<<<<< HEAD
-Setting the env variable RFSIMULATOR enables the RF board simulator. It should be set to "server" in the eNB or gNB.
-=======
-To use the RF simulator you add the  `--rfsim` option to the command line. By default the RF simulator device will try to connect to host 127.0.0.1, port 4043, which is usually the behavior for the UE.
-The RF simulator is using the configuration module, its parameters are defined in a specific section called "rfsimulator"
+To use the RF simulator add the `--rfsim` option to the command line. By default the RF simulator device will try to connect to host 127.0.0.1, port 4043, which is usually the behavior for the UE.
+
+The RF simulator is using the configuration module, and its parameters are defined in a specific section called "rfsimulator".
 
 | parameter            | usage                                                                                                             | default |
 |:---------------------|:------------------------------------------------------------------------------------------------------------------|----:|
 | serveraddr           | ip address to connect to, or "enb" to behave as a tcp server                                                      | 127.0.0.1 |
-| serverport           | port number to connect to or to listen on (eNB, which behaved as a tcp server)                                    | 4043 |
+| serverport           | port number to connect to or to listen on (eNB, which behaves as a tcp server)                                    | 4043 |
 | options              | list of comma separated run-time options, two are supported: `chanmod` to enable channel modeling and `saviq` to write transmitted iqs to a file | all options disabled  |
 | modelname            | Name of the channel model to apply on received iqs when the `chanmod` option is enabled                           | AWGN |
-| IQfile               | Path to the file to be used to store iqs, when the `saviq`option is enabled                                       | /tmp/rfsimulator.iqs |
+| IQfile               | Path to the file to be used to store iqs, when the `saviq` option is enabled                                      | /tmp/rfsimulator.iqs |
         
-Setting the env variable RFSIMULATOR can be used instead of using the serveraddr parameter, it is to preserve compatibility with previous version.
->>>>>>> edb74831
+Setting the env variable RFSIMULATOR can be used instead of using the serveraddr parameter; it is to preserve compatibility with previous version.
 
 ## 4G case
 
-For the UE, it should be set to the IP address of the eNB
-example: 
+For the UE, it should be set to the IP address of the eNB. For example:
 ```bash
 sudo RFSIMULATOR=192.168.2.200 ./lte-uesoftmodem -C 2685000000 -r 50 
 ```
-<<<<<<< HEAD
-For the eNodeB, use a valid configuration file setup for USRP board tests and start the softmodem as usual, **but** adding the `--rfsim` option.
-
+For the eNB, use a valid configuration file setup for the USRP board tests and start the softmodem as usual, **but**, adding the `--rfsim` option.
 ```bash
 sudo RFSIMULATOR=enb ./lte-softmodem -O <config file> --rfsim
 ```
 
-Except this, the UE and the eNB can be used as if the RF is real
+Except this, the UE and the eNB can be used as if the RF is real. noS1 mode can also be used with the RF simulator.
 
-If you reach 'RA not active' on UE, be careful to generate a valid SIM
-
-=======
-Except this, the UE and the eNB can be used as it the RF is real. noS1 mode can also be used with the RF simulator.
-
-If you reach 'RA not active' on UE, be careful to generate a valid SIM. 
->>>>>>> edb74831
+If you reach 'RA not active' on UE, be careful to generate a valid SIM.
 ```bash
 $OPENAIR_DIR/targets/bin/conf2uedata -c $OPENAIR_DIR/openair3/NAS/TOOLS/ue_eurecom_test_sfr.conf -o .
 ```
 
 ## 5G case
-5G RF simulator will be aligned with 4G as the effort to merge 5G specifuc branches into develop is making progress.
-After regular build, add the simulation driver
-(don't use ./build_oai -w SIMU until we merge 4G and 5G branches)
 
+The 5G RF simulator will be aligned with the 4G as the efforts for merging the 5G specific branches into the develop make progresses.
+
+After regular build, add the simulation driver (do not use ./build_oai -w SIMU until 4G and 5G branches are merged).
 ```bash
 cd ran_build/build
 make rfsimulator
@@ -130,64 +95,40 @@
 
 Of course, set the gNB machine IP address if the UE and the gNB are not on the same machine.
 
-In UE, you can add "-d" to get the softscope
+In the UE, you can add `-d` option to get the softscope.
 
 ### Store and replay
 
-You can store emitted I/Q samples:
+You can store emitted I/Q samples. If you set the option `saviq`, the simulator will write all the I/Q samples into this file. Then, you can replay with the executable `replay_node`.
 
-If you set the option `saviq`
-The simulator will write all IQ samples into this file
-
-Then, you can replay with the executable "replay_node"
-
-First compile it, as the other binaries
-```
+First compile it like other binaries:
+```bash
 make replay_node
 ```
-You can use this binary as I/Q data source to feed whatever UE or NB with recorded I/Q samples.
+You can use this binary as I/Q data source to feed whatever UE or gNB with recorded I/Q samples.
 
-The file format is successive blocks of a header followed by the I/Q array.
-If you have existing stored I/Q, you can adpat the tool "replay_node" to convert your format to the rfsimulator format.
+The file format is successive blocks of a header followed by the I/Q array. If you have existing stored I/Q, you can adapt the tool `replay_node` to convert your format to the rfsimulator format.
 
-The format intend to be compatible with the OAI store/replay feature on USRP
+The format intends to be compatible with the OAI store/replay feature on USRP.
 
 ### Channel simulation
-<<<<<<< HEAD
-The RF channel simulator is called.
-In current version all channel paramters are hard coded in the call to:
 
+When the `chanmod` option is enabled, the RF channel simulator is called.
+
+In the current version all channel parameters are set depending on the model name via a call to:
 ```bash
 new_channel_desc_scm(bridge->tx_num_channels,
                      bridge->rx_num_channels,
-                     AWGN,
+                     <model name>,
                      bridge->sample_rate,
                      bridge->tx_bw,
                      0.0, // forgetting_factor
-                     0, // maybe used for TA
-                     0); // path_loss in dB
+                     0,   // maybe used for TA
+                     0);  // path_loss in dB
 ```
+Only the input noise can be changed on command line with the `-s` parameter.
 
-Only the input noise can be changed on command line with -s parameter.
+With path loss = 0 set `-s 5` to see a little noise. `-s` is a shortcut to `channelmod.s`. It is expected to enhance the channel modelization flexibility by the addition of more parameters in the channelmod section.
 
-With path loss = 0 set "-s 5" to see a little noise.
-
-## Caveats
-=======
-When the `chanmod` option is enabled, The RF channel simulator is called.
-In current version all channel paramters are set depending on the model name via a call to:
-```
-new_channel_desc_scm(bridge->tx_num_channels,bridge->rx_num_channels,
-                                          <model name>,
-                                          bridge->sample_rate,
-                                          bridge->tx_bw,
-                                          0.0, // forgetting_factor
-                                          0, // maybe used for TA
-                                          0); // path_loss in dB
-```
-Only the input noise can be changed on command line with -s parameter.
-With path loss = 0 set "-s 5" to see a little noise. -s is a shortcut to `channelmod.s`. It is expected to enhance the channel modedelization flexibility via the addition of more parameters in the channelmod section.
-
-# Caveacts
->>>>>>> edb74831
-Still issues in power control: txgain, rxgain are not used+# Caveats
+Still issues in power control: txgain, rxgain are not used.