/*
 * Licensed to the OpenAirInterface (OAI) Software Alliance under one or more
 * contributor license agreements.  See the NOTICE file distributed with
 * this work for additional information regarding copyright ownership.
 * The OpenAirInterface Software Alliance licenses this file to You under
 * the OAI Public License, Version 1.1  (the "License"); you may not use this file
 * except in compliance with the License.
 * You may obtain a copy of the License at
 *
 *      http://www.openairinterface.org/?page_id=698
 *
 * Unless required by applicable law or agreed to in writing, software
 * distributed under the License is distributed on an "AS IS" BASIS,
 * WITHOUT WARRANTIES OR CONDITIONS OF ANY KIND, either express or implied.
 * See the License for the specific language governing permissions and
 * limitations under the License.
 *-------------------------------------------------------------------------------
 * For more information about the OpenAirInterface (OAI) Software Alliance:
 *      contact@openairinterface.org
 */

/** usrp_lib.cpp
 *
 * \author: HongliangXU : hong-liang-xu@agilent.com
 */
#define _LARGEFILE_SOURCE
#define _FILE_OFFSET_BITS 64
#include <string.h>
#include <pthread.h>
#include <unistd.h>
#include <stdio.h>
#include <uhd/version.hpp>
#if UHD_VERSION < 3110000
  #include <uhd/utils/thread_priority.hpp>
#else
  #include <uhd/utils/thread.hpp>
#endif
#include <uhd/usrp/multi_usrp.hpp>
#include <uhd/version.hpp>
#include <boost/lexical_cast.hpp>
#include <boost/algorithm/string.hpp>
#include <boost/thread.hpp>
#include <boost/format.hpp>
#include <iostream>
#include <complex>
#include <fstream>
#include <cmath>
#include <time.h>
#include "common/utils/LOG/log.h"
#include "common_lib.h"
#include "assertions.h"

#include "common/utils/LOG/vcd_signal_dumper.h"

#include <sys/resource.h>

#ifdef __SSE4_1__
  #include <smmintrin.h>
#endif

#ifdef __AVX2__
  #include <immintrin.h>
#endif

#ifdef __arm__
  #include <arm_neon.h>
#endif

/** @addtogroup _USRP_PHY_RF_INTERFACE_
 * @{
 */
int gpio789=0;
extern int usrp_tx_thread;


typedef struct {

  // --------------------------------
  // variables for USRP configuration
  // --------------------------------
  //! USRP device pointer
  uhd::usrp::multi_usrp::sptr usrp;

  //create a send streamer and a receive streamer
  //! USRP TX Stream
  uhd::tx_streamer::sptr tx_stream;
  //! USRP RX Stream
  uhd::rx_streamer::sptr rx_stream;

  //! USRP TX Metadata
  uhd::tx_metadata_t tx_md;
  //! USRP RX Metadata
  uhd::rx_metadata_t rx_md;

  //! Sampling rate
  double sample_rate;

  //! TX forward samples. We use usrp_time_offset to get this value
  int tx_forward_nsamps; //166 for 20Mhz

  // --------------------------------
  // Debug and output control
  // --------------------------------
  int num_underflows;
  int num_overflows;
  int num_seq_errors;
  int64_t tx_count;
  int64_t rx_count;
  int wait_for_first_pps;
  int use_gps;
  //int first_tx;
  //int first_rx;
  //! timestamp of RX packet
  openair0_timestamp rx_timestamp;
} usrp_state_t;

//void print_notes(void)
//{
// Helpful notes
//  std::cout << boost::format("**************************************Helpful Notes on Clock/PPS Selection**************************************\n");
//  std::cout << boost::format("As you can see, the default 10 MHz Reference and 1 PPS signals are now from the GPSDO.\n");
//  std::cout << boost::format("If you would like to use the internal reference(TCXO) in other applications, you must configure that explicitly.\n");
//  std::cout << boost::format("You can no longer select the external SMAs for 10 MHz or 1 PPS signaling.\n");
//  std::cout << boost::format("****************************************************************************************************************\n");
//}

int check_ref_locked(usrp_state_t *s,size_t mboard) {
  std::vector<std::string> sensor_names = s->usrp->get_mboard_sensor_names(mboard);
  bool ref_locked = false;

  if(std::find(sensor_names.begin(), sensor_names.end(), "ref_locked") != sensor_names.end()) {
    std::cout << "Waiting for reference lock..." << std::flush;

    for (int i = 0; i < 30 and not ref_locked; i++) {
      ref_locked = s->usrp->get_mboard_sensor("ref_locked", mboard).to_bool();

      if (not ref_locked) {
        std::cout << "." << std::flush;
        boost::this_thread::sleep(boost::posix_time::seconds(1));
      }
    }

    if(ref_locked) {
      std::cout << "LOCKED" << std::endl;
    } else {
      std::cout << "FAILED" << std::endl;
    }
  } else {
    std::cout << boost::format("ref_locked sensor not present on this board.\n");
  }

  return ref_locked;
}

static int sync_to_gps(openair0_device *device) {
  //uhd::set_thread_priority_safe();
  //std::string args;
  //Set up program options
  //po::options_description desc("Allowed options");
  //desc.add_options()
  //("help", "help message")
  //("args", po::value<std::string>(&args)->default_value(""), "USRP device arguments")
  //;
  //po::variables_map vm;
  //po::store(po::parse_command_line(argc, argv, desc), vm);
  //po::notify(vm);
  //Print the help message
  //if (vm.count("help"))
  //{
  //  std::cout << boost::format("Synchronize USRP to GPS %s") % desc << std::endl;
  // return EXIT_FAILURE;
  //}
  //Create a USRP device
  //std::cout << boost::format("\nCreating the USRP device with: %s...\n") % args;
  //uhd::usrp::multi_usrp::sptr usrp = uhd::usrp::multi_usrp::make(args);
  //std::cout << boost::format("Using Device: %s\n") % usrp->get_pp_string();
  usrp_state_t *s = (usrp_state_t *)device->priv;

  try {
    size_t num_mboards = s->usrp->get_num_mboards();
    size_t num_gps_locked = 0;

    for (size_t mboard = 0; mboard < num_mboards; mboard++) {
      std::cout << "Synchronizing mboard " << mboard << ": " << s->usrp->get_mboard_name(mboard) << std::endl;
      bool ref_locked = check_ref_locked(s,mboard);

      if (ref_locked) {
        std::cout << boost::format("Ref Locked\n");
      } else {
        std::cout << "Failed to lock to GPSDO 10 MHz Reference. Exiting." << std::endl;
        exit(EXIT_FAILURE);
      }

      //Wait for GPS lock
      bool gps_locked = s->usrp->get_mboard_sensor("gps_locked", mboard).to_bool();

      if(gps_locked) {
        num_gps_locked++;
        std::cout << boost::format("GPS Locked\n");
      } else {
        LOG_W(HW,"WARNING:  GPS not locked - time will not be accurate until locked\n");
      }

      //Set to GPS time
      uhd::time_spec_t gps_time = uhd::time_spec_t(time_t(s->usrp->get_mboard_sensor("gps_time", mboard).to_int()));
      s->usrp->set_time_next_pps(gps_time+1.0, mboard);
      //s->usrp->set_time_next_pps(uhd::time_spec_t(0.0));
      //Wait for it to apply
      //The wait is 2 seconds because N-Series has a known issue where
      //the time at the last PPS does not properly update at the PPS edge
      //when the time is actually set.
      boost::this_thread::sleep(boost::posix_time::seconds(2));
      //Check times
      gps_time = uhd::time_spec_t(time_t(s->usrp->get_mboard_sensor("gps_time", mboard).to_int()));
      uhd::time_spec_t time_last_pps = s->usrp->get_time_last_pps(mboard);
      std::cout << "USRP time: " << (boost::format("%0.9f") % time_last_pps.get_real_secs()) << std::endl;
      std::cout << "GPSDO time: " << (boost::format("%0.9f") % gps_time.get_real_secs()) << std::endl;
      if (gps_time.get_real_secs() == time_last_pps.get_real_secs())
          std::cout << std::endl << "SUCCESS: USRP time synchronized to GPS time" << std::endl << std::endl;
      else
          std::cerr << std::endl << "ERROR: Failed to synchronize USRP time to GPS time" << std::endl << std::endl;
    }

    if (num_gps_locked == num_mboards and num_mboards > 1) {
      //Check to see if all USRP times are aligned
      //First, wait for PPS.
      uhd::time_spec_t time_last_pps = s->usrp->get_time_last_pps();

      while (time_last_pps == s->usrp->get_time_last_pps()) {
        boost::this_thread::sleep(boost::posix_time::milliseconds(1));
      }

      //Sleep a little to make sure all devices have seen a PPS edge
      boost::this_thread::sleep(boost::posix_time::milliseconds(200));
      //Compare times across all mboards
      bool all_matched = true;
      uhd::time_spec_t mboard0_time = s->usrp->get_time_last_pps(0);

      for (size_t mboard = 1; mboard < num_mboards; mboard++) {
        uhd::time_spec_t mboard_time = s->usrp->get_time_last_pps(mboard);

        if (mboard_time != mboard0_time) {
          all_matched = false;
          std::cerr << (boost::format("ERROR: Times are not aligned: USRP 0=%0.9f, USRP %d=%0.9f")
                        % mboard0_time.get_real_secs()
                        % mboard
                        % mboard_time.get_real_secs()) << std::endl;
        }
      }

      if (all_matched) {
        std::cout << "SUCCESS: USRP times aligned" << std::endl << std::endl;
      } else {
        std::cout << "ERROR: USRP times are not aligned" << std::endl << std::endl;
      }
    }
  } catch (std::exception &e) {
    std::cout << boost::format("\nError: %s") % e.what();
    std::cout << boost::format("This could mean that you have not installed the GPSDO correctly.\n\n");
    std::cout << boost::format("Visit one of these pages if the problem persists:\n");
    std::cout << boost::format(" * N2X0/E1X0: http://files.ettus.com/manual/page_gpsdo.html");
    std::cout << boost::format(" * X3X0: http://files.ettus.com/manual/page_gpsdo_x3x0.html\n\n");
    std::cout << boost::format(" * E3X0: http://files.ettus.com/manual/page_usrp_e3x0.html#e3x0_hw_gps\n\n");
    exit(EXIT_FAILURE);
  }

  return EXIT_SUCCESS;
}

/*! \brief Called to start the USRP transceiver. Return 0 if OK, < 0 if error
    @param device pointer to the device structure specific to the RF hardware target
*/
static int trx_usrp_start(openair0_device *device) {
  usrp_state_t *s = (usrp_state_t *)device->priv;

  if (device->type != USRP_X400_DEV) {
    // setup GPIO for TDD, GPIO(4) = ATR_RX
    //set data direction register (DDR) to output
    s->usrp->set_gpio_attr("FP0", "DDR", 0xfff, 0xfff);
    //set lower 7 bits to be controlled automatically by ATR (the rest 5 bits are controlled manually)
    s->usrp->set_gpio_attr("FP0", "CTRL", 0x7f,0xfff);
    //set pins 4 (RX_TX_Switch) and 6 (Shutdown PA) to 1 when the radio is only receiving (ATR_RX)
    s->usrp->set_gpio_attr("FP0", "ATR_RX", (1<<4)|(1<<6), 0x7f);
    // set pin 5 (Shutdown LNA) to 1 when the radio is transmitting and receiveing (ATR_XX)
    // (we use full duplex here, because our RX is on all the time - this might need to change later)
    s->usrp->set_gpio_attr("FP0", "ATR_XX", (1<<5), 0x7f);
    // set the output pins to 1
    s->usrp->set_gpio_attr("FP0", "OUT", 7<<7, 0xf80);
  }

  s->wait_for_first_pps = 1;
  s->rx_count = 0;
  s->tx_count = 0;
  //s->first_tx = 1;
  //s->first_rx = 1;
  s->rx_timestamp = 0;

  uhd::time_spec_t time_last_pps = s->usrp->get_time_last_pps();
  LOG_I(HW,"last pps at %f, starting streaming at %f\n",time_last_pps.get_real_secs(),time_last_pps.get_real_secs()+1.0);

  uhd::stream_cmd_t cmd(uhd::stream_cmd_t::STREAM_MODE_START_CONTINUOUS);
  cmd.time_spec = uhd::time_spec_t(time_last_pps+1.0);
  cmd.stream_now = false; // start at constant delay
  s->rx_stream->issue_stream_cmd(cmd);

  return 0;
}
/*! \brief Terminate operation of the USRP transceiver -- free all associated resources
 * \param device the hardware to use
 */
static void trx_usrp_end(openair0_device *device) {
  if (device == NULL)
    return;

  usrp_state_t *s = (usrp_state_t *)device->priv;

  if (s == NULL)
    return;
  iqrecorder_end(device);


}

/*! \brief Called to send samples to the USRP RF target
      @param device pointer to the device structure specific to the RF hardware target
      @param timestamp The timestamp at which the first sample MUST be sent
      @param buff Buffer which holds the samples
      @param nsamps number of samples to be sent
      @param antenna_id index of the antenna if the device has multiple antennas
      @param flags flags must be set to TRUE if timestamp parameter needs to be applied
*/
static int trx_usrp_write(openair0_device *device,
			  openair0_timestamp timestamp,
			  void **buff,
			  int nsamps,
			  int cc,
			  int flags) {
  int ret=0;
  usrp_state_t *s = (usrp_state_t *)device->priv;
  int nsamps2;  // aligned to upper 32 or 16 byte boundary

  int flags_lsb = flags&0xff;
  int flags_msb = (flags>>8)&0xff;

  int end;
  openair0_thread_t *write_thread = &device->write_thread;
  openair0_write_package_t *write_package = write_thread->write_package;

  AssertFatal( MAX_WRITE_THREAD_BUFFER_SIZE >= cc,"Do not support more than %d cc number\n", MAX_WRITE_THREAD_BUFFER_SIZE);

    boolean_t first_packet_state=false,last_packet_state=false;

    if (flags_lsb == 2) { // start of burst
      //      s->tx_md.start_of_burst = true;
      //      s->tx_md.end_of_burst = false;
      first_packet_state = true;
      last_packet_state  = false;
    } else if (flags_lsb == 3) { // end of burst
      //s->tx_md.start_of_burst = false;
      //s->tx_md.end_of_burst = true;
      first_packet_state = false;
      last_packet_state  = true;
    } else if (flags_lsb == 4) { // start and end
    //  s->tx_md.start_of_burst = true;
    //  s->tx_md.end_of_burst = true;
      first_packet_state = true;
      last_packet_state  = true;
    } else if (flags_lsb==1) { // middle of burst
    //  s->tx_md.start_of_burst = false;
    //  s->tx_md.end_of_burst = false;
      first_packet_state = false;
      last_packet_state  = false;
    }
    else if (flags_lsb==10) { // fail safe mode
     // s->tx_md.has_time_spec = false;
     // s->tx_md.start_of_burst = false;
     // s->tx_md.end_of_burst = true;
     first_packet_state = false;
     last_packet_state  = true;
    }

  if(usrp_tx_thread == 0){
#if defined(__x86_64) || defined(__i386__)
  #ifdef __AVX2__
      nsamps2 = (nsamps+7)>>3;
      __m256i buff_tx[cc<2?2:cc][nsamps2];
  #else
    nsamps2 = (nsamps+3)>>2;
    __m128i buff_tx[cc<2?2:cc][nsamps2];
  #endif
#elif defined(__arm__)
    nsamps2 = (nsamps+3)>>2;
    int16x8_t buff_tx[cc<2?2:cc][nsamps2];
#else
#error Unsupported CPU architecture, USRP device cannot be built
#endif

    // bring RX data into 12 LSBs for softmodem RX
    for (int i=0; i<cc; i++) {
      for (int j=0; j<nsamps2; j++) {
#if defined(__x86_64__) || defined(__i386__)
#ifdef __AVX2__
        if ((((uintptr_t) buff[i])&0x1F)==0) {
          buff_tx[i][j] = _mm256_slli_epi16(((__m256i *)buff[i])[j],4);
        }
        else 
        {
          ((__m128i *)buff_tx[i])[2*j]   = _mm_slli_epi16(((__m128i *)buff[i])[2*j],4);
          ((__m128i *)buff_tx[i])[2*j+1] = _mm_slli_epi16(((__m128i *)buff[i])[2*j+1],4);
        }
#else
        buff_tx[i][j] = _mm_slli_epi16(((__m128i *)buff[i])[j],4);
#endif
#elif defined(__arm__)
        buff_tx[i][j] = vshlq_n_s16(((int16x8_t *)buff[i])[j],4);
#endif
      }
    }

    s->tx_md.has_time_spec  = true;
    s->tx_md.start_of_burst = (s->tx_count==0) ? true : first_packet_state;
    s->tx_md.end_of_burst   = last_packet_state;
    s->tx_md.time_spec      = uhd::time_spec_t::from_ticks(timestamp, s->sample_rate);
    s->tx_count++;

VCD_SIGNAL_DUMPER_DUMP_FUNCTION_BY_NAME(VCD_SIGNAL_DUMPER_FUNCTIONS_BEAM_SWITCHING_GPIO,1);
    // bit 3 enables gpio (for backward compatibility)
    if (flags_msb&8) {
      // push GPIO bits 7-9 from flags_msb
      int gpio789=(flags_msb&7)<<7;
      s->usrp->set_command_time(s->tx_md.time_spec);
      s->usrp->set_gpio_attr("FP0", "OUT", gpio789, 0x380);
      s->usrp->clear_command_time();
    }
VCD_SIGNAL_DUMPER_DUMP_FUNCTION_BY_NAME(VCD_SIGNAL_DUMPER_FUNCTIONS_BEAM_SWITCHING_GPIO,0);

    if (cc>1) {
      std::vector<void *> buff_ptrs;

      for (int i=0; i<cc; i++)
        buff_ptrs.push_back(&(((int16_t *)buff_tx[i])[0]));

      ret = (int)s->tx_stream->send(buff_ptrs, nsamps, s->tx_md);
    }
    else {
      ret = (int)s->tx_stream->send(&(((int16_t *)buff_tx[0])[0]), nsamps, s->tx_md);
    }

    if (ret != nsamps) LOG_E(HW,"[xmit] tx samples %d != %d\n",ret,nsamps);
    return ret;
  }
  else{
    pthread_mutex_lock(&write_thread->mutex_write);

    if(write_thread->count_write >= MAX_WRITE_THREAD_PACKAGE){
      LOG_W(HW,"Buffer overflow, count_write = %d, start = %d end = %d, resetting write package\n", write_thread->count_write, write_thread->start, write_thread->end);
      write_thread->end = write_thread->start;
      write_thread->count_write = 0;
    }

    end = write_thread->end;
    write_package[end].timestamp    = timestamp;
    write_package[end].nsamps       = nsamps;
    write_package[end].cc           = cc;
    write_package[end].first_packet = first_packet_state;
    write_package[end].last_packet  = last_packet_state;
    write_package[end].flags_msb    = flags_msb;
    for (int i = 0; i < cc; i++)
      write_package[end].buff[i]    = buff[i];
    write_thread->count_write++;
    write_thread->end = (write_thread->end + 1)% MAX_WRITE_THREAD_PACKAGE;
    LOG_D(HW,"Signaling TX TS %llu\n",(unsigned long long)timestamp);
    pthread_cond_signal(&write_thread->cond_write);
    pthread_mutex_unlock(&write_thread->mutex_write);
    return 0;
  }

}

//-----------------------start--------------------------
/*! \brief Called to send samples to the USRP RF target
      @param device pointer to the device structure specific to the RF hardware target
      @param timestamp The timestamp at which the first sample MUST be sent
      @param buff Buffer which holds the samples
      @param nsamps number of samples to be sent
      @param antenna_id index of the antenna if the device has multiple antennas
      @param flags flags must be set to TRUE if timestamp parameter needs to be applied
*/
void *trx_usrp_write_thread(void * arg){
  int ret=0;
  openair0_device *device=(openair0_device *)arg;
  openair0_thread_t *write_thread = &device->write_thread;
  openair0_write_package_t *write_package = write_thread->write_package;

  usrp_state_t *s;
  int nsamps2;  // aligned to upper 32 or 16 byte boundary
  int start;
  openair0_timestamp timestamp;
  void               **buff;
  int                nsamps;
  int                cc;
  signed char        first_packet;
  signed char        last_packet;
  int                flags_msb;

  while(1){
    pthread_mutex_lock(&write_thread->mutex_write);
    while (write_thread->count_write == 0) {
      pthread_cond_wait(&write_thread->cond_write,&write_thread->mutex_write); // this unlocks mutex_rxtx while waiting and then locks it again
    }
    VCD_SIGNAL_DUMPER_DUMP_FUNCTION_BY_NAME( VCD_SIGNAL_DUMPER_FUNCTIONS_TRX_WRITE_THREAD, 1 );
    s = (usrp_state_t *)device->priv;
    start = write_thread->start;
    timestamp    = write_package[start].timestamp;
    buff         = write_package[start].buff;
    nsamps       = write_package[start].nsamps;
    cc           = write_package[start].cc;
    first_packet = write_package[start].first_packet;
    last_packet  = write_package[start].last_packet;
    flags_msb    = write_package[start].flags_msb;
    write_thread->start = (write_thread->start + 1)% MAX_WRITE_THREAD_PACKAGE;
    write_thread->count_write--;
    pthread_mutex_unlock(&write_thread->mutex_write);
    /*if(write_thread->count_write != 0){
      LOG_W(HW,"count write = %d, start = %d, end = %d\n", write_thread->count_write, write_thread->start, write_thread->end);
    }*/

    #if defined(__x86_64) || defined(__i386__)
      #ifdef __AVX2__
        nsamps2 = (nsamps+7)>>3;
        __m256i buff_tx[cc<2?2:cc][nsamps2];
      #else
        nsamps2 = (nsamps+3)>>2;
        __m128i buff_tx[cc<2?2:cc][nsamps2];
      #endif
    #elif defined(__arm__)
      nsamps2 = (nsamps+3)>>2;
      int16x8_t buff_tx[cc<2?2:cc][nsamps2];
    #else
    #error Unsupported CPU architecture, USRP device cannot be built
    #endif

    // bring RX data into 12 LSBs for softmodem RX
    for (int i=0; i<cc; i++) {
      for (int j=0; j<nsamps2; j++) {
        #if defined(__x86_64__) || defined(__i386__)
          #ifdef __AVX2__
            if ((((uintptr_t) buff[i])&0x1F)==0) {
              buff_tx[i][j] = _mm256_slli_epi16(((__m256i *)buff[i])[j],4);
            }
            else
            {
              ((__m128i *)buff_tx[i])[2*j]   = _mm_slli_epi16(((__m128i *)buff[i])[2*j],4);
              ((__m128i *)buff_tx[i])[2*j+1] = _mm_slli_epi16(((__m128i *)buff[i])[2*j+1],4);
            }
          #else
            buff_tx[i][j] = _mm_slli_epi16(((__m128i *)buff[i])[j],4);
          #endif
        #elif defined(__arm__)
          buff_tx[i][j] = vshlq_n_s16(((int16x8_t *)buff[i])[j],4);
        #endif
      }
    }


    s->tx_md.has_time_spec  = true;
    s->tx_md.start_of_burst = (s->tx_count==0) ? true : first_packet;
    s->tx_md.end_of_burst   = last_packet;
    s->tx_md.time_spec      = uhd::time_spec_t::from_ticks(timestamp, s->sample_rate);
    LOG_D(PHY,"usrp_tx_write: tx_count %llu SoB %d, EoB %d, TS %llu\n",(unsigned long long)s->tx_count,s->tx_md.start_of_burst,s->tx_md.end_of_burst,(unsigned long long)timestamp); 
    s->tx_count++;

    // bit 3 enables gpio (for backward compatibility)
    if (flags_msb&8) {
      // push GPIO bits 7-9 from flags_msb
      int gpio789=(flags_msb&7)<<7;
      s->usrp->set_command_time(s->tx_md.time_spec);
      s->usrp->set_gpio_attr("FP0", "OUT", gpio789, 0x380);
      s->usrp->clear_command_time();
    }

    if (cc>1) {
      std::vector<void *> buff_ptrs;

      for (int i=0; i<cc; i++)
        buff_ptrs.push_back(&(((int16_t *)buff_tx[i])[0]));

      ret = (int)s->tx_stream->send(buff_ptrs, nsamps, s->tx_md);
    }
    else {
      ret = (int)s->tx_stream->send(&(((int16_t *)buff_tx[0])[0]), nsamps, s->tx_md);
    }

    if (ret != nsamps) LOG_E(HW,"[xmit] tx samples %d != %d\n",ret,nsamps);
    VCD_SIGNAL_DUMPER_DUMP_VARIABLE_BY_NAME( VCD_SIGNAL_DUMPER_VARIABLES_USRP_SEND_RETURN, ret );
    VCD_SIGNAL_DUMPER_DUMP_FUNCTION_BY_NAME( VCD_SIGNAL_DUMPER_FUNCTIONS_TRX_WRITE_THREAD, 0 );

  }

  return NULL;
}

int trx_usrp_write_init(openair0_device *device){

  //uhd::set_thread_priority_safe(1.0);
  openair0_thread_t *write_thread = &device->write_thread;
  printf("initializing tx write thread\n");

  write_thread->start              = 0;
  write_thread->end                = 0;
  write_thread->count_write        = 0;
  printf("end of tx write thread\n");
  pthread_mutex_init(&write_thread->mutex_write, NULL);
  pthread_cond_init(&write_thread->cond_write, NULL);
  pthread_create(&write_thread->pthread_write,NULL,trx_usrp_write_thread,(void *)device);

  return(0);
}

//---------------------end-------------------------

/*! \brief Receive samples from hardware.
 * Read \ref nsamps samples from each channel to buffers. buff[0] is the array for
 * the first channel. *ptimestamp is the time at which the first sample
 * was received.
 * \param device the hardware to use
 * \param[out] ptimestamp the time at which the first sample was received.
 * \param[out] buff An array of pointers to buffers for received samples. The buffers must be large enough to hold the number of samples \ref nsamps.
 * \param nsamps Number of samples. One sample is 2 byte I + 2 byte Q => 4 byte.
 * \param antenna_id Index of antenna for which to receive samples
 * \returns the number of sample read
*/
static int trx_usrp_read(openair0_device *device, openair0_timestamp *ptimestamp, void **buff, int nsamps, int cc) {
  usrp_state_t *s = (usrp_state_t *)device->priv;
  int samples_received=0;
  int nsamps2;  // aligned to upper 32 or 16 byte boundary
#if defined(__x86_64) || defined(__i386__)
#ifdef __AVX2__
  nsamps2 = (nsamps+7)>>3;
  __m256i buff_tmp[cc<2 ? 2 : cc][nsamps2];
#else
  nsamps2 = (nsamps+3)>>2;
  __m128i buff_tmp[cc<2 ? 2 : cc][nsamps2];
#endif
#elif defined(__arm__)
  nsamps2 = (nsamps+3)>>2;
  int16x8_t buff_tmp[cc<2 ? 2 : cc][nsamps2];
#endif

  int rxshift;
  switch (device->type) {
     case USRP_B200_DEV:
        rxshift=4;
        break;
     case USRP_X300_DEV:
     case USRP_N300_DEV:
        rxshift=2;
        break;
     default:
       AssertFatal(1==0,"Shouldn't be here\n");
  }

  samples_received=0;
  while (samples_received != nsamps) {

    if (cc>1) {
      // receive multiple channels (e.g. RF A and RF B)
      std::vector<void *> buff_ptrs;

      for (int i=0; i<cc; i++) buff_ptrs.push_back(buff_tmp[i]+samples_received);
      samples_received += s->rx_stream->recv(buff_ptrs, nsamps, s->rx_md);
    } else {
      // receive a single channel (e.g. from connector RF A)

      samples_received += s->rx_stream->recv((void*)((int32_t*)buff_tmp[0]+samples_received),
                                             nsamps-samples_received, s->rx_md);
    }
    if  ((s->wait_for_first_pps == 0) && (s->rx_md.error_code!=uhd::rx_metadata_t::ERROR_CODE_NONE))
      break;

    if ((s->wait_for_first_pps == 1) && (samples_received != nsamps)) {
      printf("sleep...\n"); //usleep(100);
    }
  }
  if (samples_received == nsamps) s->wait_for_first_pps=0;

    // bring RX data into 12 LSBs for softmodem RX
  for (int i=0; i<cc; i++) {

#if defined(__x86_64__) || defined(__i386__)
#ifdef __AVX2__
<<<<<<< HEAD
        // FK: in some cases the buffer might not be 32 byte aligned, so we cannot use avx2

        if ((((uintptr_t) buff[i])&0x1F)==0) {
          ((__m256i *)buff[i])[j] = _mm256_srai_epi16(buff_tmp[i][j],rxshift);
        } else if ((((uintptr_t) buff[i])&0x0F)==0) {
          ((__m128i *)buff[i])[2*j] = _mm_srai_epi16(((__m128i *)buff_tmp[i])[2*j],rxshift);
          ((__m128i *)buff[i])[2*j+1] = _mm_srai_epi16(((__m128i *)buff_tmp[i])[2*j+1],rxshift);
        }  else {
	  ((__m64 *)buff[i])[4*j]   = _mm_srai_pi16 (((__m64 *)buff_tmp[i])[4*j],rxshift);
	  ((__m64 *)buff[i])[4*j+1] = _mm_srai_pi16 (((__m64 *)buff_tmp[i])[4*j+1],rxshift);
	  ((__m64 *)buff[i])[4*j+2] = _mm_srai_pi16 (((__m64 *)buff_tmp[i])[4*j+2],rxshift);
	  ((__m64 *)buff[i])[4*j+3] = _mm_srai_pi16 (((__m64 *)buff_tmp[i])[4*j+3],rxshift);
	}
=======
>>>>>>> d11350c0

      if ((((uintptr_t) buff[i])&0x1F)==0) {
        for (int j=0; j<nsamps2; j++) 
           ((__m256i *)buff[i])[j] = _mm256_srai_epi16(buff_tmp[i][j],rxshift);
      } else {
        for (int j=0; j<(nsamps2<<1); j++) 
          ((__m128i *)buff[i])[j]  = _mm_srai_epi16(((__m128i *)buff_tmp[i])[j],rxshift);
      }
#else    
      for (int j=0; j<nsamps2; j++) 
        ((__m128i *)buff[i])[j] = _mm_srai_epi16(buff_tmp[i][j],rxshift);
#endif
#elif defined(__arm__)
      for (int j=0; j<nsamps2; j++) 
        ((int16x8_t *)buff[i])[j] = vshrq_n_s16(buff_tmp[i][j],rxshift);
#endif
  }

  if (samples_received < nsamps) {
    LOG_E(HW,"[recv] received %d samples out of %d\n",samples_received,nsamps);
  }

  if ( s->rx_md.error_code != uhd::rx_metadata_t::ERROR_CODE_NONE)
    LOG_E(HW, "%s\n", s->rx_md.to_pp_string(true).c_str());

  s->rx_count += nsamps;
  s->rx_timestamp = s->rx_md.time_spec.to_ticks(s->sample_rate);
  *ptimestamp = s->rx_timestamp;

  // push GPIO bits 7-9 from flags_msb
   /*s->usrp->set_command_time(uhd::time_spec_t::from_ticks((s->rx_timestamp+(2*nsamps)),s->sample_rate));
   s->usrp->set_gpio_attr("FP0", "OUT", gpio789<<7, 0x380);
   s->usrp->clear_command_time();
   gpio789 = (gpio789+1)&7;*/
  recplay_state_t *recPlay=device->recplay_state;

  if ( recPlay != NULL) { // record mode
    // Copy subframes to memory (later dump on a file)
    if (recPlay->nbSamplesBlocks < device->openair0_cfg->recplay_conf->u_sf_max &&
        recPlay->maxSizeBytes > (recPlay->currentPtr-(uint8_t *)recPlay->ms_sample) +
        sizeof(iqrec_t) + nsamps*4 ) {
      iqrec_t *hdr=(iqrec_t *)recPlay->currentPtr;
      hdr->header = BELL_LABS_IQ_HEADER;
      hdr->ts = *ptimestamp;
      hdr->nbBytes=nsamps*4;
      memcpy(hdr+1, buff[0], nsamps*4);
      recPlay->currentPtr+=sizeof(iqrec_t)+nsamps*4;
      recPlay->nbSamplesBlocks++;
      LOG_D(HW,"recorded %d samples, for TS %lu, shift in buffer %ld\n", nsamps, hdr->ts, recPlay->currentPtr-(uint8_t *)recPlay->ms_sample);
    } else
      exit_function(__FILE__, __FUNCTION__, __LINE__,"Recording reaches max iq limit\n");
  }

  return samples_received;
}

/*! \brief Compares two variables within precision
 * \param a first variable
 * \param b second variable
*/
static bool is_equal(double a, double b) {
  return std::fabs(a-b) < std::numeric_limits<double>::epsilon();
}

void *freq_thread(void *arg) {
  openair0_device *device=(openair0_device *)arg;
  usrp_state_t *s = (usrp_state_t *)device->priv;
  s->usrp->set_tx_freq(device->openair0_cfg[0].tx_freq[0]);
  s->usrp->set_rx_freq(device->openair0_cfg[0].rx_freq[0]);
  return NULL;
}
/*! \brief Set frequencies (TX/RX). Spawns a thread to handle the frequency change to not block the calling thread
 * \param device the hardware to use
 * \param openair0_cfg RF frontend parameters set by application
 * \param dummy dummy variable not used
 * \returns 0 in success
 */
int trx_usrp_set_freq(openair0_device *device, openair0_config_t *openair0_cfg, int dont_block) {
  usrp_state_t *s = (usrp_state_t *)device->priv;
  pthread_t f_thread;
  printf("Setting USRP TX Freq %f, RX Freq %f\n",openair0_cfg[0].tx_freq[0],openair0_cfg[0].rx_freq[0]);

  // spawn a thread to handle the frequency change to not block the calling thread
  if (dont_block == 1)
    pthread_create(&f_thread,NULL,freq_thread,(void *)device);
  else {
    s->usrp->set_tx_freq(device->openair0_cfg[0].tx_freq[0]);
    s->usrp->set_rx_freq(device->openair0_cfg[0].rx_freq[0]);
  }

  return(0);
}

/*! \brief Set RX frequencies
 * \param device the hardware to use
 * \param openair0_cfg RF frontend parameters set by application
 * \returns 0 in success
 */
int openair0_set_rx_frequencies(openair0_device *device, openair0_config_t *openair0_cfg) {
  usrp_state_t *s = (usrp_state_t *)device->priv;
  uhd::tune_request_t rx_tune_req(openair0_cfg[0].rx_freq[0]);
  rx_tune_req.rf_freq_policy = uhd::tune_request_t::POLICY_MANUAL;
  rx_tune_req.rf_freq = openair0_cfg[0].rx_freq[0];
  s->usrp->set_rx_freq(rx_tune_req);
  return(0);
}

/*! \brief Set Gains (TX/RX)
 * \param device the hardware to use
 * \param openair0_cfg RF frontend parameters set by application
 * \returns 0 in success
 */
int trx_usrp_set_gains(openair0_device *device,
                       openair0_config_t *openair0_cfg) {
  usrp_state_t *s = (usrp_state_t *)device->priv;
  ::uhd::gain_range_t gain_range_tx = s->usrp->get_tx_gain_range(0);
  s->usrp->set_tx_gain(gain_range_tx.stop()-openair0_cfg[0].tx_gain[0]);
  ::uhd::gain_range_t gain_range = s->usrp->get_rx_gain_range(0);

  // limit to maximum gain
  if (openair0_cfg[0].rx_gain[0]-openair0_cfg[0].rx_gain_offset[0] > gain_range.stop()) {
    LOG_E(HW,"RX Gain 0 too high, reduce by %f dB\n",
          openair0_cfg[0].rx_gain[0]-openair0_cfg[0].rx_gain_offset[0] - gain_range.stop());
    exit(-1);
  }

  s->usrp->set_rx_gain(openair0_cfg[0].rx_gain[0]-openair0_cfg[0].rx_gain_offset[0]);
  LOG_I(HW,"Setting USRP RX gain to %f (rx_gain %f,gain_range.stop() %f)\n",
        openair0_cfg[0].rx_gain[0]-openair0_cfg[0].rx_gain_offset[0],
        openair0_cfg[0].rx_gain[0],gain_range.stop());
  return(0);
}

/*! \brief Stop USRP
 * \param card refers to the hardware index to use
 */
int trx_usrp_stop(openair0_device *device) {
  return(0);
}

/*! \brief USRPB210 RX calibration table */
rx_gain_calib_table_t calib_table_b210[] = {
  {3500000000.0,44.0},
  {2660000000.0,49.0},
  {2300000000.0,50.0},
  {1880000000.0,53.0},
  {816000000.0,58.0},
  {-1,0}
};

/*! \brief USRPB210 RX calibration table */
rx_gain_calib_table_t calib_table_b210_38[] = {
  {3500000000.0,44.0},
  {2660000000.0,49.8},
  {2300000000.0,51.0},
  {1880000000.0,53.0},
  {816000000.0,57.0},
  {-1,0}
};

/*! \brief USRPx310 RX calibration table */
rx_gain_calib_table_t calib_table_x310[] = {
  {3500000000.0,77.0},
  {2660000000.0,81.0},
  {2300000000.0,81.0},
  {1880000000.0,82.0},
  {816000000.0,85.0},
  {-1,0}
};

/*! \brief USRPn3xf RX calibration table */
rx_gain_calib_table_t calib_table_n310[] = {
  {3500000000.0,0.0},
  {2660000000.0,0.0},
  {2300000000.0,0.0},
  {1880000000.0,0.0},
  {816000000.0, 0.0},
  {-1,0}
};

/*! \brief Empty RX calibration table */
rx_gain_calib_table_t calib_table_none[] = {
  {3500000000.0,0.0},
  {2660000000.0,0.0},
  {2300000000.0,0.0},
  {1880000000.0,0.0},
  {816000000.0, 0.0},
  {-1,0}
};


/*! \brief Set RX gain offset
 * \param openair0_cfg RF frontend parameters set by application
 * \param chain_index RF chain to apply settings to
 * \returns 0 in success
 */
void set_rx_gain_offset(openair0_config_t *openair0_cfg, int chain_index,int bw_gain_adjust) {
  int i=0;
  // loop through calibration table to find best adjustment factor for RX frequency
  double min_diff = 6e9,diff,gain_adj=0.0;

  if (bw_gain_adjust==1) {
    switch ((int)openair0_cfg[0].sample_rate) {
      case 46080000:
        break;

      case 30720000:
        break;

      case 23040000:
        gain_adj=1.25;
        break;

      case 15360000:
        gain_adj=3.0;
        break;

      case 7680000:
        gain_adj=6.0;
        break;

      case 3840000:
        gain_adj=9.0;
        break;

      case 1920000:
        gain_adj=12.0;
        break;

      default:
        LOG_E(HW,"unknown sampling rate %d\n",(int)openair0_cfg[0].sample_rate);
        //exit(-1);
        break;
    }
  }

  while (openair0_cfg->rx_gain_calib_table[i].freq>0) {
    diff = fabs(openair0_cfg->rx_freq[chain_index] - openair0_cfg->rx_gain_calib_table[i].freq);
    LOG_I(HW,"cal %d: freq %f, offset %f, diff %f\n",
          i,
          openair0_cfg->rx_gain_calib_table[i].freq,
          openair0_cfg->rx_gain_calib_table[i].offset,diff);

    if (min_diff > diff) {
      min_diff = diff;
      openair0_cfg->rx_gain_offset[chain_index] = openair0_cfg->rx_gain_calib_table[i].offset+gain_adj;
    }

    i++;
  }
}

/*! \brief print the USRP statistics
* \param device the hardware to use
* \returns  0 on success
*/
int trx_usrp_get_stats(openair0_device *device) {
  return(0);
}

/*! \brief Reset the USRP statistics
 * \param device the hardware to use
 * \returns  0 on success
 */
int trx_usrp_reset_stats(openair0_device *device) {
  return(0);
}

extern "C" {
  int device_init(openair0_device *device, openair0_config_t *openair0_cfg) {
    LOG_I(HW, "openair0_cfg[0].sdr_addrs == '%s'\n", openair0_cfg[0].sdr_addrs);
    LOG_I(HW, "openair0_cfg[0].clock_source == '%d' (internal = %d, external = %d)\n", openair0_cfg[0].clock_source,internal,external);
    usrp_state_t *s ;
    int choffset = 0;

    if ( device->priv == NULL) {
      s=(usrp_state_t *)calloc(sizeof(usrp_state_t),1);
      device->priv=s;
      AssertFatal( s!=NULL,"USRP device: memory allocation failure\n");
    } else {
      LOG_E(HW, "multiple device init detected\n");
      return 0;
    }

    device->openair0_cfg = openair0_cfg;
    device->trx_start_func = trx_usrp_start;
    device->trx_get_stats_func = trx_usrp_get_stats;
    device->trx_reset_stats_func = trx_usrp_reset_stats;
    device->trx_end_func   = trx_usrp_end;
    device->trx_stop_func  = trx_usrp_stop;
    device->trx_set_freq_func = trx_usrp_set_freq;
    device->trx_set_gains_func   = trx_usrp_set_gains;
    device->trx_write_init = trx_usrp_write_init;


    // hotfix! to be checked later
    //uhd::set_thread_priority_safe(1.0);
    // Initialize USRP device
    int vers=0,subvers=0,subsubvers=0;
    int bw_gain_adjust=0;

    if (device->openair0_cfg->recplay_mode == RECPLAY_RECORDMODE) {
      std::cerr << "USRP device initialized in subframes record mode" << std::endl;
    }

    sscanf(uhd::get_version_string().c_str(),"%d.%d.%d",&vers,&subvers,&subsubvers);
    LOG_I(HW,"UHD version %s (%d.%d.%d)\n",
          uhd::get_version_string().c_str(),vers,subvers,subsubvers);
    std::string args;

    if (openair0_cfg[0].sdr_addrs == NULL) {
      args = "type=b200";
    } else {
      args = openair0_cfg[0].sdr_addrs;
      LOG_I(HW,"Checking for USRP with args %s\n",openair0_cfg[0].sdr_addrs);
    }

    uhd::device_addrs_t device_adds = uhd::device::find(args);

    if (device_adds.size() == 0) {
      LOG_E(HW,"No USRP Device Found.\n ");
      free(s);
      return -1;
    } else if (device_adds.size() > 1) {
      LOG_E(HW,"More than one USRP Device Found. Please specify device more precisely in config file.\n");
      free(s);
      return -1;
    }

    LOG_I(HW,"Found USRP %s\n", device_adds[0].get("type").c_str());
    double usrp_master_clock;

    if (device_adds[0].get("type") == "b200") {
      device->type = USRP_B200_DEV;
      usrp_master_clock = 30.72e6;
      args += boost::str(boost::format(",master_clock_rate=%f") % usrp_master_clock);
      args += ",num_send_frames=256,num_recv_frames=256, send_frame_size=7680, recv_frame_size=7680" ;
    }

    if (device_adds[0].get("type") == "n3xx") {
      printf("Found USRP n300\n");
      device->type=USRP_N300_DEV;
      usrp_master_clock = 122.88e6;
      args += boost::str(boost::format(",master_clock_rate=%f") % usrp_master_clock);

      if ( 0 != system("sysctl -w net.core.rmem_max=62500000 net.core.wmem_max=62500000") )
        LOG_W(HW,"Can't set kernel parameters for N3x0\n");
    }

    if (device_adds[0].get("type") == "x300") {
      printf("Found USRP x300\n");
      device->type=USRP_X300_DEV;
      usrp_master_clock = 184.32e6;
      args += boost::str(boost::format(",master_clock_rate=%f") % usrp_master_clock);

      // USRP recommended: https://files.ettus.com/manual/page_usrp_x3x0_config.html
      if ( 0 != system("sysctl -w net.core.rmem_max=33554432 net.core.wmem_max=33554432") )
        LOG_W(HW,"Can't set kernel parameters for X3xx\n");
    }

    if (device_adds[0].get("type") == "x4xx") {
      printf("Found USRP x400\n");
      device->type = USRP_X400_DEV;
      usrp_master_clock = 245.76e6;
      args += boost::str(boost::format(",master_clock_rate=%f") % usrp_master_clock);
    }

    s->usrp = uhd::usrp::multi_usrp::make(args);

    if (args.find("clock_source")==std::string::npos) {
	if (openair0_cfg[0].clock_source == internal) {
	  s->usrp->set_clock_source("internal");
	  LOG_I(HW,"Setting clock source to internal\n");
	}
	else if (openair0_cfg[0].clock_source == external ) {
	  s->usrp->set_clock_source("external");
	  LOG_I(HW,"Setting clock source to external\n");
	}
	else if (openair0_cfg[0].clock_source==gpsdo) {
	  s->usrp->set_clock_source("gpsdo");
	  LOG_I(HW,"Setting clock source to gpsdo\n");
	}
	else {
	  LOG_W(HW,"Clock source set neither in usrp_args nor on command line, using default!\n");
	}
    }
    else {
	if (openair0_cfg[0].clock_source != unset) {
	  LOG_W(HW,"Clock source set in both usrp_args and in clock_source, ingnoring the latter!\n");
	}
  }

    if (args.find("time_source")==std::string::npos) {
	if (openair0_cfg[0].time_source == internal) {
	  s->usrp->set_time_source("internal");
	  LOG_I(HW,"Setting time source to internal\n");
	}
	else if (openair0_cfg[0].time_source == external ) {
	  s->usrp->set_time_source("external");
	  LOG_I(HW,"Setting time source to external\n");
	}
	else if (openair0_cfg[0].time_source==gpsdo) {
	  s->usrp->set_time_source("gpsdo");
	  LOG_I(HW,"Setting time source to gpsdo\n");
	}
	else {
	  LOG_W(HW,"Time source set neither in usrp_args nor on command line, using default!\n");
	}
    }
    else {
	if (openair0_cfg[0].clock_source != unset) {
	  LOG_W(HW,"Time source set in both usrp_args and in time_source, ingnoring the latter!\n");
	}
  }


  if (s->usrp->get_clock_source(0) == "gpsdo") {
    s->use_gps = 1;

    if (sync_to_gps(device)==EXIT_SUCCESS) {
      LOG_I(HW,"USRP synced with GPS!\n");
    } else {
      LOG_I(HW,"USRP fails to sync with GPS. Exiting.\n");
      exit(EXIT_FAILURE);
    }
  } else {
    s->usrp->set_time_next_pps(uhd::time_spec_t(0.0));
 
    if (s->usrp->get_clock_source(0) == "external") {
      if (check_ref_locked(s,0)) {
	LOG_I(HW,"USRP locked to external reference!\n");
      } else {
	LOG_I(HW,"Failed to lock to external reference. Exiting.\n");
	exit(EXIT_FAILURE);
      }
    }
  }

  if (device->type==USRP_X300_DEV) {
    openair0_cfg[0].rx_gain_calib_table = calib_table_x310;
    std::cerr << "-- Using calibration table: calib_table_x310" << std::endl;
  }

  if (device->type==USRP_N300_DEV) {
    openair0_cfg[0].rx_gain_calib_table = calib_table_n310;
    std::cerr << "-- Using calibration table: calib_table_n310" << std::endl;
  }

  if (device->type == USRP_X400_DEV) {
    openair0_cfg[0].rx_gain_calib_table = calib_table_none;
    std::cerr << "-- Using calibration table: calib_table_none" << std::endl;
  }


  if (device->type==USRP_N300_DEV || device->type==USRP_X300_DEV || device->type==USRP_X400_DEV) {
    LOG_I(HW,"%s() sample_rate:%u\n", __FUNCTION__, (int)openair0_cfg[0].sample_rate);

    switch ((int)openair0_cfg[0].sample_rate) {
      case 184320000:
        // from usrp_time_offset
        //openair0_cfg[0].samples_per_packet    = 2048;
        openair0_cfg[0].tx_sample_advance     = 15; //to be checked
        break;

      case 122880000:
        // from usrp_time_offset
        //openair0_cfg[0].samples_per_packet    = 2048;
        openair0_cfg[0].tx_sample_advance     = 15; //to be checked
        openair0_cfg[0].tx_bw                 = 80e6;
        openair0_cfg[0].rx_bw                 = 80e6;
        break;

      case 92160000:
        // from usrp_time_offset
        //openair0_cfg[0].samples_per_packet    = 2048;
        openair0_cfg[0].tx_sample_advance     = 15; //to be checked
        //openair0_cfg[0].tx_bw                 = 80e6;
        //openair0_cfg[0].rx_bw                 = 80e6;
        break;

      case 61440000:
        // from usrp_time_offset
        //openair0_cfg[0].samples_per_packet    = 2048;
        openair0_cfg[0].tx_sample_advance     = 15;
        openair0_cfg[0].tx_bw                 = 40e6;
        openair0_cfg[0].rx_bw                 = 40e6;
        break;

      case 46080000:
        //openair0_cfg[0].samples_per_packet    = 2048;
        openair0_cfg[0].tx_sample_advance     = 15;
        openair0_cfg[0].tx_bw                 = 40e6;
        openair0_cfg[0].rx_bw                 = 40e6;
        break;

      case 30720000:
        // from usrp_time_offset
        //openair0_cfg[0].samples_per_packet    = 2048;
        openair0_cfg[0].tx_sample_advance     = 15;
        openair0_cfg[0].tx_bw                 = 20e6;
        openair0_cfg[0].rx_bw                 = 20e6;
        break;

      case 23040000:
        //openair0_cfg[0].samples_per_packet    = 2048;
        openair0_cfg[0].tx_sample_advance     = 15;
        openair0_cfg[0].tx_bw                 = 20e6;
        openair0_cfg[0].rx_bw                 = 20e6;
        break;

      case 15360000:
        //openair0_cfg[0].samples_per_packet    = 2048;
        openair0_cfg[0].tx_sample_advance     = 45;
        openair0_cfg[0].tx_bw                 = 10e6;
        openair0_cfg[0].rx_bw                 = 10e6;
        break;

      case 7680000:
        //openair0_cfg[0].samples_per_packet    = 2048;
        openair0_cfg[0].tx_sample_advance     = 50;
        openair0_cfg[0].tx_bw                 = 5e6;
        openair0_cfg[0].rx_bw                 = 5e6;
        break;

      case 1920000:
        //openair0_cfg[0].samples_per_packet    = 2048;
        openair0_cfg[0].tx_sample_advance     = 50;
        openair0_cfg[0].tx_bw                 = 1.25e6;
        openair0_cfg[0].rx_bw                 = 1.25e6;
        break;

      default:
        LOG_E(HW,"Error: unknown sampling rate %f\n",openair0_cfg[0].sample_rate);
        exit(-1);
        break;
    }
  }

  if (device->type == USRP_B200_DEV) {
    if ((vers == 3) && (subvers == 9) && (subsubvers>=2)) {
      openair0_cfg[0].rx_gain_calib_table = calib_table_b210;
      bw_gain_adjust=0;
      std::cerr << "-- Using calibration table: calib_table_b210" << std::endl; // Bell Labs info
    } else {
      openair0_cfg[0].rx_gain_calib_table = calib_table_b210_38;
      bw_gain_adjust=1;
      std::cerr << "-- Using calibration table: calib_table_b210_38" << std::endl; // Bell Labs info
    }

    switch ((int)openair0_cfg[0].sample_rate) {
      case 46080000:
        s->usrp->set_master_clock_rate(46.08e6);
        //openair0_cfg[0].samples_per_packet    = 1024;
        openair0_cfg[0].tx_sample_advance     = 115;
        openair0_cfg[0].tx_bw                 = 40e6;
        openair0_cfg[0].rx_bw                 = 40e6;
        break;

      case 30720000:
        s->usrp->set_master_clock_rate(30.72e6);
        //openair0_cfg[0].samples_per_packet    = 1024;
        openair0_cfg[0].tx_sample_advance     = 115;
        openair0_cfg[0].tx_bw                 = 20e6;
        openair0_cfg[0].rx_bw                 = 20e6;
        break;

      case 23040000:
        s->usrp->set_master_clock_rate(23.04e6); //to be checked
        //openair0_cfg[0].samples_per_packet    = 1024;
        openair0_cfg[0].tx_sample_advance     = 113;
        openair0_cfg[0].tx_bw                 = 20e6;
        openair0_cfg[0].rx_bw                 = 20e6;
        break;

      case 15360000:
        s->usrp->set_master_clock_rate(30.72e06);
        //openair0_cfg[0].samples_per_packet    = 1024;
        openair0_cfg[0].tx_sample_advance     = 103;
        openair0_cfg[0].tx_bw                 = 20e6;
        openair0_cfg[0].rx_bw                 = 20e6;
        break;

      case 7680000:
        s->usrp->set_master_clock_rate(30.72e6);
        //openair0_cfg[0].samples_per_packet    = 1024;
        openair0_cfg[0].tx_sample_advance     = 80;
        openair0_cfg[0].tx_bw                 = 20e6;
        openair0_cfg[0].rx_bw                 = 20e6;
        break;

      case 1920000:
        s->usrp->set_master_clock_rate(30.72e6);
        //openair0_cfg[0].samples_per_packet    = 1024;
        openair0_cfg[0].tx_sample_advance     = 40;
        openair0_cfg[0].tx_bw                 = 20e6;
        openair0_cfg[0].rx_bw                 = 20e6;
        break;

      default:
        LOG_E(HW,"Error: unknown sampling rate %f\n",openair0_cfg[0].sample_rate);
        exit(-1);
        break;
    }
  }

  /* device specific */
  //openair0_cfg[0].txlaunch_wait = 1;//manage when TX processing is triggered
  //openair0_cfg[0].txlaunch_wait_slotcount = 1; //manage when TX processing is triggered
  openair0_cfg[0].iq_txshift = 4;//shift
  openair0_cfg[0].iq_rxrescale = 15;//rescale iqs

  for(int i=0; i<((int) s->usrp->get_rx_num_channels()); i++) {
    if (i<openair0_cfg[0].rx_num_channels) {
      s->usrp->set_rx_rate(openair0_cfg[0].sample_rate,i+choffset);
      s->usrp->set_rx_freq(openair0_cfg[0].rx_freq[i],i+choffset);
      set_rx_gain_offset(&openair0_cfg[0],i,bw_gain_adjust);
      ::uhd::gain_range_t gain_range = s->usrp->get_rx_gain_range(i+choffset);
      // limit to maximum gain
      double gain=openair0_cfg[0].rx_gain[i]-openair0_cfg[0].rx_gain_offset[i];
      if ( gain > gain_range.stop())  {
                   LOG_E(HW,"RX Gain too high, lower by %f dB\n",
                   gain - gain_range.stop());
               gain=gain_range.stop();
      }

      s->usrp->set_rx_gain(gain,i+choffset);
      LOG_I(HW,"RX Gain %d %f (%f) => %f (max %f)\n",i,
            openair0_cfg[0].rx_gain[i],openair0_cfg[0].rx_gain_offset[i],
            openair0_cfg[0].rx_gain[i]-openair0_cfg[0].rx_gain_offset[i],gain_range.stop());
    }
  }

  LOG_D(HW, "usrp->get_tx_num_channels() == %zd\n", s->usrp->get_tx_num_channels());
  LOG_D(HW, "openair0_cfg[0].tx_num_channels == %d\n", openair0_cfg[0].tx_num_channels);

  for(int i=0; i<((int) s->usrp->get_tx_num_channels()); i++) {
    ::uhd::gain_range_t gain_range_tx = s->usrp->get_tx_gain_range(i);

    if (i<openair0_cfg[0].tx_num_channels) {
      s->usrp->set_tx_rate(openair0_cfg[0].sample_rate,i+choffset);
      s->usrp->set_tx_freq(openair0_cfg[0].tx_freq[i],i+choffset);
      s->usrp->set_tx_gain(gain_range_tx.stop()-openair0_cfg[0].tx_gain[i],i+choffset);
      LOG_I(HW,"USRP TX_GAIN:%3.2lf gain_range:%3.2lf tx_gain:%3.2lf\n", gain_range_tx.stop()-openair0_cfg[0].tx_gain[i], gain_range_tx.stop(), openair0_cfg[0].tx_gain[i]);
    }
  }

  //s->usrp->set_clock_source("external");
  //s->usrp->set_time_source("external");
  // display USRP settings
  LOG_I(HW,"Actual master clock: %fMHz...\n",s->usrp->get_master_clock_rate()/1e6);
  LOG_I(HW,"Actual clock source %s...\n",s->usrp->get_clock_source(0).c_str());
  LOG_I(HW,"Actual time source %s...\n",s->usrp->get_time_source(0).c_str());

  // create tx & rx streamer
  uhd::stream_args_t stream_args_rx("sc16", "sc16");
  int samples=openair0_cfg[0].sample_rate;
  int max=s->usrp->get_rx_stream(stream_args_rx)->get_max_num_samps();
  samples/=10000;
  LOG_I(HW,"RF board max packet size %u, size for 100µs jitter %d \n", max, samples);

  if ( samples < max ) {
    stream_args_rx.args["spp"] = str(boost::format("%d") % samples );
  }

  LOG_I(HW,"rx_max_num_samps %zu\n",
        s->usrp->get_rx_stream(stream_args_rx)->get_max_num_samps());

  for (int i = 0; i<openair0_cfg[0].rx_num_channels; i++) {
    LOG_I(HW,"setting rx channel %d\n",i+choffset);
    stream_args_rx.channels.push_back(i+choffset);
  }

  s->rx_stream = s->usrp->get_rx_stream(stream_args_rx);
  uhd::stream_args_t stream_args_tx("sc16", "sc16");

  for (int i = 0; i<openair0_cfg[0].tx_num_channels; i++)
    stream_args_tx.channels.push_back(i+choffset);

  s->tx_stream = s->usrp->get_tx_stream(stream_args_tx);

  /* Setting TX/RX BW after streamers are created due to USRP calibration issue */
  for(int i=0; i<((int) s->usrp->get_tx_num_channels()) && i<openair0_cfg[0].tx_num_channels; i++)
    s->usrp->set_tx_bandwidth(openair0_cfg[0].tx_bw,i+choffset);

  for(int i=0; i<((int) s->usrp->get_rx_num_channels()) && i<openair0_cfg[0].rx_num_channels; i++)
    s->usrp->set_rx_bandwidth(openair0_cfg[0].rx_bw,i+choffset);

  for (int i=0; i<openair0_cfg[0].rx_num_channels; i++) {
    LOG_I(HW,"RX Channel %d\n",i);
    LOG_I(HW,"  Actual RX sample rate: %fMSps...\n",s->usrp->get_rx_rate(i+choffset)/1e6);
    LOG_I(HW,"  Actual RX frequency: %fGHz...\n", s->usrp->get_rx_freq(i+choffset)/1e9);
    LOG_I(HW,"  Actual RX gain: %f...\n", s->usrp->get_rx_gain(i+choffset));
    LOG_I(HW,"  Actual RX bandwidth: %fM...\n", s->usrp->get_rx_bandwidth(i+choffset)/1e6);
    LOG_I(HW,"  Actual RX antenna: %s...\n", s->usrp->get_rx_antenna(i+choffset).c_str());
  }

  for (int i=0; i<openair0_cfg[0].tx_num_channels; i++) {
    LOG_I(HW,"TX Channel %d\n",i);
    LOG_I(HW,"  Actual TX sample rate: %fMSps...\n", s->usrp->get_tx_rate(i+choffset)/1e6);
    LOG_I(HW,"  Actual TX frequency: %fGHz...\n", s->usrp->get_tx_freq(i+choffset)/1e9);
    LOG_I(HW,"  Actual TX gain: %f...\n", s->usrp->get_tx_gain(i+choffset));
    LOG_I(HW,"  Actual TX bandwidth: %fM...\n", s->usrp->get_tx_bandwidth(i+choffset)/1e6);
    LOG_I(HW,"  Actual TX antenna: %s...\n", s->usrp->get_tx_antenna(i+choffset).c_str());
    LOG_I(HW,"  Actual TX packet size: %lu\n",s->tx_stream->get_max_num_samps());
  }

  LOG_I(HW,"Device timestamp: %f...\n", s->usrp->get_time_now().get_real_secs());
  device->trx_write_func = trx_usrp_write;
  device->trx_read_func  = trx_usrp_read;
  s->sample_rate = openair0_cfg[0].sample_rate;

  // TODO:
  // init tx_forward_nsamps based usrp_time_offset ex
  if(is_equal(s->sample_rate, (double)30.72e6))
    s->tx_forward_nsamps  = 176;

  if(is_equal(s->sample_rate, (double)15.36e6))
    s->tx_forward_nsamps = 90;

  if(is_equal(s->sample_rate, (double)7.68e6))
    s->tx_forward_nsamps = 50;

  recplay_state_t *recPlay=device->recplay_state;

  if (recPlay != NULL) { // record mode
    recPlay->maxSizeBytes=openair0_cfg[0].recplay_conf->u_sf_max *
                            (sizeof(iqrec_t)+BELL_LABS_IQ_BYTES_PER_SF);
    recPlay->ms_sample = (iqrec_t *) malloc(recPlay->maxSizeBytes);
    recPlay->currentPtr= (uint8_t *)recPlay->ms_sample;

    if (recPlay->ms_sample == NULL) {
      std::cerr<< "Memory allocation failed for subframe record or replay mode." << std::endl;
      exit(-1);
    }
  }
  return 0;
}
/*@}*/
}/* extern c */<|MERGE_RESOLUTION|>--- conflicted
+++ resolved
@@ -686,26 +686,23 @@
 
     // bring RX data into 12 LSBs for softmodem RX
   for (int i=0; i<cc; i++) {
-
+    for (int j=0; j<nsamps2; j++) {
 #if defined(__x86_64__) || defined(__i386__)
 #ifdef __AVX2__
-<<<<<<< HEAD
-        // FK: in some cases the buffer might not be 32 byte aligned, so we cannot use avx2
-
-        if ((((uintptr_t) buff[i])&0x1F)==0) {
-          ((__m256i *)buff[i])[j] = _mm256_srai_epi16(buff_tmp[i][j],rxshift);
-        } else if ((((uintptr_t) buff[i])&0x0F)==0) {
-          ((__m128i *)buff[i])[2*j] = _mm_srai_epi16(((__m128i *)buff_tmp[i])[2*j],rxshift);
-          ((__m128i *)buff[i])[2*j+1] = _mm_srai_epi16(((__m128i *)buff_tmp[i])[2*j+1],rxshift);
-        }  else {
-	  ((__m64 *)buff[i])[4*j]   = _mm_srai_pi16 (((__m64 *)buff_tmp[i])[4*j],rxshift);
-	  ((__m64 *)buff[i])[4*j+1] = _mm_srai_pi16 (((__m64 *)buff_tmp[i])[4*j+1],rxshift);
-	  ((__m64 *)buff[i])[4*j+2] = _mm_srai_pi16 (((__m64 *)buff_tmp[i])[4*j+2],rxshift);
-	  ((__m64 *)buff[i])[4*j+3] = _mm_srai_pi16 (((__m64 *)buff_tmp[i])[4*j+3],rxshift);
-	}
-=======
->>>>>>> d11350c0
-
+      // FK: in some cases the buffer might not be 32 byte aligned, so we cannot use avx2
+
+      if ((((uintptr_t) buff[i])&0x1F)==0) {
+        ((__m256i *)buff[i])[j] = _mm256_srai_epi16(buff_tmp[i][j],rxshift);
+      } else if ((((uintptr_t) buff[i])&0x0F)==0) {
+        ((__m128i *)buff[i])[2*j] = _mm_srai_epi16(((__m128i *)buff_tmp[i])[2*j],rxshift);
+        ((__m128i *)buff[i])[2*j+1] = _mm_srai_epi16(((__m128i *)buff_tmp[i])[2*j+1],rxshift);
+      }  else {
+	      ((__m64 *)buff[i])[4*j]   = _mm_srai_pi16 (((__m64 *)buff_tmp[i])[4*j],rxshift);
+	      ((__m64 *)buff[i])[4*j+1] = _mm_srai_pi16 (((__m64 *)buff_tmp[i])[4*j+1],rxshift);
+	      ((__m64 *)buff[i])[4*j+2] = _mm_srai_pi16 (((__m64 *)buff_tmp[i])[4*j+2],rxshift);
+	      ((__m64 *)buff[i])[4*j+3] = _mm_srai_pi16 (((__m64 *)buff_tmp[i])[4*j+3],rxshift);
+	    }
+    }
       if ((((uintptr_t) buff[i])&0x1F)==0) {
         for (int j=0; j<nsamps2; j++) 
            ((__m256i *)buff[i])[j] = _mm256_srai_epi16(buff_tmp[i][j],rxshift);
