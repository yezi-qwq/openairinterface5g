--- conflicted
+++ resolved
@@ -674,11 +674,7 @@
   }
   if (samples_received == nsamps) s->wait_for_first_pps=0;
 
-<<<<<<< HEAD
   // bring RX data into 12 LSBs for softmodem RX
-=======
-    // bring RX data into 12 LSBs for softmodem RX
->>>>>>> 87e79e5e
   for (int i=0; i<cc; i++) {
 
 #if defined(__x86_64__) || defined(__i386__)
