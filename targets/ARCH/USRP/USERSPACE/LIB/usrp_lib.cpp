--- conflicted
+++ resolved
@@ -1309,19 +1309,12 @@
 
   LOG_I(HW,"rx_max_num_samps %zu\n",
         s->usrp->get_rx_stream(stream_args_rx)->get_max_num_samps());
-<<<<<<< HEAD
   
   for (int i = 0; i<openair0_cfg[0].rx_num_channels; i++) {
     LOG_I(HW,"setting rx channel %d\n",i);
     stream_args_rx.channels.push_back(i);
   }
   
-=======
-
-  for (int i = 0; i<openair0_cfg[0].rx_num_channels; i++)
-    stream_args_rx.channels.push_back(i);
-
->>>>>>> d953b253
   s->rx_stream = s->usrp->get_rx_stream(stream_args_rx);
   uhd::stream_args_t stream_args_tx("sc16", "sc16");
 
