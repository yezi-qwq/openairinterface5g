--- conflicted
+++ resolved
@@ -409,55 +409,19 @@
       @param antenna_id index of the antenna if the device has multiple antennas
       @param flags flags must be set to TRUE if timestamp parameter needs to be applied
 */
-<<<<<<< HEAD
 static int trx_usrp_write(openair0_device *device,
 			  openair0_timestamp timestamp,
 			  void **buff,
 			  int nsamps,
 			  int cc,
 			  int flags) {
-  int ret=0;
-  usrp_state_t *s = (usrp_state_t *)device->priv;
-  int nsamps2;  // aligned to upper 32 or 16 byte boundary
 
   int flags_lsb = flags&0xff;
   int flags_msb = (flags>>8)&0xff;
-    
-#if defined(__x86_64) || defined(__i386__)
-  #ifdef __AVX2__
-      nsamps2 = (nsamps+7)>>3;
-      __m256i buff_tx[8][nsamps2];
-  #else
-    nsamps2 = (nsamps+3)>>2;
-    __m128i buff_tx[8][nsamps2];
-  #endif
-#elif defined(__arm__)
-    nsamps2 = (nsamps+3)>>2;
-    int16x8_t buff_tx[8][nsamps2];
-#else
-#error Unsupported CPU architecture, USRP device cannot be built
-#endif
-
-  // bring RX data into 12 LSBs for softmodem RX
-  for (int i=0; i<cc; i++) {
-    for (int j=0; j<nsamps2; j++) {
-#if defined(__x86_64__) || defined(__i386__)
-#ifdef __AVX2__
-      buff_tx[i][j] = _mm256_slli_epi16(((__m256i *)buff[i])[j],4);
-#else
-      buff_tx[i][j] = _mm_slli_epi16(((__m128i *)buff[i])[j],4);
-#endif
-#elif defined(__arm__)
-      buff_tx[i][j] = vshlq_n_s16(((int16x8_t *)buff[i])[j],4);
-#endif
-    }
-  }
-=======
-static int trx_usrp_write(openair0_device *device, openair0_timestamp timestamp, void **buff, int nsamps, int cc, int flags) {
+
   int end;
   openair0_thread_t *write_thread = &device->write_thread;
   openair0_write_package_t *write_package = write_thread->write_package;
->>>>>>> cc4a0c74
 
   AssertFatal( MAX_WRITE_THREAD_BUFFER_SIZE >= cc,"Do not support more than %d cc number\n", MAX_WRITE_THREAD_BUFFER_SIZE);
 
@@ -615,22 +579,17 @@
         buff_ptrs.push_back(&(((int16_t *)buff_tx[i])[0]));
 
       ret = (int)s->tx_stream->send(buff_ptrs, nsamps, s->tx_md);
-<<<<<<< HEAD
     } 
     else {
       ret = (int)s->tx_stream->send(&(((int16_t *)buff_tx[0])[0]), nsamps, s->tx_md);
     }
 
-  if (ret != nsamps) LOG_E(HW,"[xmit] tx samples %d != %d\n",ret,nsamps);
-=======
-    } else ret = (int)s->tx_stream->send(&(((int16_t *)buff_tx[0])[0]), nsamps, s->tx_md);
     if (ret != nsamps) LOG_E(HW,"[xmit] tx samples %d != %d\n",ret,nsamps);
     VCD_SIGNAL_DUMPER_DUMP_VARIABLE_BY_NAME( VCD_SIGNAL_DUMPER_VARIABLES_USRP_SEND_RETURN, ret );
     VCD_SIGNAL_DUMPER_DUMP_FUNCTION_BY_NAME( VCD_SIGNAL_DUMPER_FUNCTIONS_TRX_WRITE_THREAD, 0 );
 
     if(0) break;
   }
->>>>>>> cc4a0c74
 
   return NULL;
 }
