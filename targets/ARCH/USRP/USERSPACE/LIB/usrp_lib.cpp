/*
 * Licensed to the OpenAirInterface (OAI) Software Alliance under one or more
 * contributor license agreements.  See the NOTICE file distributed with
 * this work for additional information regarding copyright ownership.
 * The OpenAirInterface Software Alliance licenses this file to You under
 * the OAI Public License, Version 1.1  (the "License"); you may not use this file
 * except in compliance with the License.
 * You may obtain a copy of the License at
 *
 *      http://www.openairinterface.org/?page_id=698
 *
 * Unless required by applicable law or agreed to in writing, software
 * distributed under the License is distributed on an "AS IS" BASIS,
 * WITHOUT WARRANTIES OR CONDITIONS OF ANY KIND, either express or implied.
 * See the License for the specific language governing permissions and
 * limitations under the License.
 *-------------------------------------------------------------------------------
 * For more information about the OpenAirInterface (OAI) Software Alliance:
 *      contact@openairinterface.org
 */

/** usrp_lib.cpp
 *
 * \author: HongliangXU : hong-liang-xu@agilent.com
 */

#include <string.h>
#include <pthread.h>
#include <unistd.h>
#include <stdio.h>
#include <uhd/utils/thread_priority.hpp>
#include <uhd/usrp/multi_usrp.hpp>
#include <uhd/version.hpp>
#include <boost/lexical_cast.hpp>
#include <boost/algorithm/string.hpp>
#include <boost/thread.hpp>
#include <boost/format.hpp>
#include <iostream>
#include <complex>
#include <fstream>
#include <cmath>
#include <time.h>
#include "common/utils/LOG/log.h"
#include "common_lib.h"
#include "assertions.h"
#include <sys/sysinfo.h>
#include <sys/resource.h>

#ifdef __SSE4_1__
#  include <smmintrin.h>
#endif

#ifdef __AVX2__
#  include <immintrin.h>
#endif

#ifdef __arm__
#  include <arm_neon.h>
#endif

/** @addtogroup _USRP_PHY_RF_INTERFACE_
 * @{
 */

/*! \brief USRP Configuration */
typedef struct {

  // --------------------------------
  // variables for USRP configuration
  // --------------------------------
  //! USRP device pointer
  uhd::usrp::multi_usrp::sptr usrp;

  //create a send streamer and a receive streamer
  //! USRP TX Stream
  uhd::tx_streamer::sptr tx_stream;
  //! USRP RX Stream
  uhd::rx_streamer::sptr rx_stream;

  //! USRP TX Metadata
  uhd::tx_metadata_t tx_md;
  //! USRP RX Metadata
  uhd::rx_metadata_t rx_md;

  //! Sampling rate
  double sample_rate;

  //! TX forward samples. We use usrp_time_offset to get this value
  int tx_forward_nsamps; //166 for 20Mhz

  // --------------------------------
  // Debug and output control
  // --------------------------------
  int num_underflows;
  int num_overflows;
  int num_seq_errors;
  int64_t tx_count;
  int64_t rx_count;
  int wait_for_first_pps;
  int use_gps;
  //! timestamp of RX packet
  openair0_timestamp rx_timestamp;

} usrp_state_t;

//void print_notes(void)
//{
// Helpful notes
//  std::cout << boost::format("**************************************Helpful Notes on Clock/PPS Selection**************************************\n");
//  std::cout << boost::format("As you can see, the default 10 MHz Reference and 1 PPS signals are now from the GPSDO.\n");
//  std::cout << boost::format("If you would like to use the internal reference(TCXO) in other applications, you must configure that explicitly.\n");
//  std::cout << boost::format("You can no longer select the external SMAs for 10 MHz or 1 PPS signaling.\n");
//  std::cout << boost::format("****************************************************************************************************************\n");
//}

static int sync_to_gps(openair0_device *device) {
  uhd::set_thread_priority_safe();
  //std::string args;
  //Set up program options
  //po::options_description desc("Allowed options");
  //desc.add_options()
  //("help", "help message")
  //("args", po::value<std::string>(&args)->default_value(""), "USRP device arguments")
  //;
  //po::variables_map vm;
  //po::store(po::parse_command_line(argc, argv, desc), vm);
  //po::notify(vm);
  //Print the help message
  //if (vm.count("help"))
  //{
  //  std::cout << boost::format("Synchronize USRP to GPS %s") % desc << std::endl;
  // return EXIT_FAILURE;
  //}
  //Create a USRP device
  //std::cout << boost::format("\nCreating the USRP device with: %s...\n") % args;
  //uhd::usrp::multi_usrp::sptr usrp = uhd::usrp::multi_usrp::make(args);
  //std::cout << boost::format("Using Device: %s\n") % usrp->get_pp_string();
  usrp_state_t *s = (usrp_state_t *)device->priv;

  try {
    size_t num_mboards = s->usrp->get_num_mboards();
    size_t num_gps_locked = 0;

    for (size_t mboard = 0; mboard < num_mboards; mboard++) {
      std::cout << "Synchronizing mboard " << mboard << ": " << s->usrp->get_mboard_name(mboard) << std::endl;
      //Set references to GPSDO
      s->usrp->set_clock_source("gpsdo", mboard);
      s->usrp->set_time_source("gpsdo", mboard);
      //std::cout << std::endl;
      //print_notes();
      //std::cout << std::endl;
      //Check for 10 MHz lock
      std::vector<std::string> sensor_names = s->usrp->get_mboard_sensor_names(mboard);

      if(std::find(sensor_names.begin(), sensor_names.end(), "ref_locked") != sensor_names.end()) {
        std::cout << "Waiting for reference lock..." << std::flush;
        bool ref_locked = false;

        for (int i = 0; i < 30 and not ref_locked; i++) {
          ref_locked = s->usrp->get_mboard_sensor("ref_locked", mboard).to_bool();

          if (not ref_locked) {
            std::cout << "." << std::flush;
            boost::this_thread::sleep(boost::posix_time::seconds(1));
          }
        }

        if(ref_locked) {
          std::cout << "LOCKED" << std::endl;
        } else {
          std::cout << "FAILED" << std::endl;
          std::cout << "Failed to lock to GPSDO 10 MHz Reference. Exiting." << std::endl;
          exit(EXIT_FAILURE);
        }
      } else {
        std::cout << boost::format("ref_locked sensor not present on this board.\n");
      }

      //Wait for GPS lock
      bool gps_locked = s->usrp->get_mboard_sensor("gps_locked", mboard).to_bool();

      if(gps_locked) {
        num_gps_locked++;
        std::cout << boost::format("GPS Locked\n");
      } else {
        std::cerr << "WARNING:  GPS not locked - time will not be accurate until locked" << std::endl;
      }

      //Set to GPS time
      uhd::time_spec_t gps_time = uhd::time_spec_t(time_t(s->usrp->get_mboard_sensor("gps_time", mboard).to_int()));
      //s->usrp->set_time_next_pps(gps_time+1.0, mboard);
      s->usrp->set_time_next_pps(uhd::time_spec_t(0.0));
      //Wait for it to apply
      //The wait is 2 seconds because N-Series has a known issue where
      //the time at the last PPS does not properly update at the PPS edge
      //when the time is actually set.
      boost::this_thread::sleep(boost::posix_time::seconds(2));
      //Check times
      gps_time = uhd::time_spec_t(time_t(s->usrp->get_mboard_sensor("gps_time", mboard).to_int()));
      uhd::time_spec_t time_last_pps = s->usrp->get_time_last_pps(mboard);
      std::cout << "USRP time: " << (boost::format("%0.9f") % time_last_pps.get_real_secs()) << std::endl;
      std::cout << "GPSDO time: " << (boost::format("%0.9f") % gps_time.get_real_secs()) << std::endl;
      //if (gps_time.get_real_secs() == time_last_pps.get_real_secs())
      //    std::cout << std::endl << "SUCCESS: USRP time synchronized to GPS time" << std::endl << std::endl;
      //else
      //    std::cerr << std::endl << "ERROR: Failed to synchronize USRP time to GPS time" << std::endl << std::endl;
    }

    if (num_gps_locked == num_mboards and num_mboards > 1) {
      //Check to see if all USRP times are aligned
      //First, wait for PPS.
      uhd::time_spec_t time_last_pps = s->usrp->get_time_last_pps();

      while (time_last_pps == s->usrp->get_time_last_pps()) {
        boost::this_thread::sleep(boost::posix_time::milliseconds(1));
      }

      //Sleep a little to make sure all devices have seen a PPS edge
      boost::this_thread::sleep(boost::posix_time::milliseconds(200));
      //Compare times across all mboards
      bool all_matched = true;
      uhd::time_spec_t mboard0_time = s->usrp->get_time_last_pps(0);

      for (size_t mboard = 1; mboard < num_mboards; mboard++) {
        uhd::time_spec_t mboard_time = s->usrp->get_time_last_pps(mboard);

        if (mboard_time != mboard0_time) {
          all_matched = false;
          std::cerr << (boost::format("ERROR: Times are not aligned: USRP 0=%0.9f, USRP %d=%0.9f")
                        % mboard0_time.get_real_secs()
                        % mboard
                        % mboard_time.get_real_secs()) << std::endl;
        }
      }

      if (all_matched) {
        std::cout << "SUCCESS: USRP times aligned" << std::endl << std::endl;
      } else {
        std::cout << "ERROR: USRP times are not aligned" << std::endl << std::endl;
      }
    }
  } catch (std::exception &e) {
    std::cout << boost::format("\nError: %s") % e.what();
    std::cout << boost::format("This could mean that you have not installed the GPSDO correctly.\n\n");
    std::cout << boost::format("Visit one of these pages if the problem persists:\n");
    std::cout << boost::format(" * N2X0/E1X0: http://files.ettus.com/manual/page_gpsdo.html");
    std::cout << boost::format(" * X3X0: http://files.ettus.com/manual/page_gpsdo_x3x0.html\n\n");
    std::cout << boost::format(" * E3X0: http://files.ettus.com/manual/page_usrp_e3x0.html#e3x0_hw_gps\n\n");
    exit(EXIT_FAILURE);
  }

  return EXIT_SUCCESS;
}

#if defined(USRP_REC_PLAY)
#include "usrp_lib.h"
static FILE    *pFile = NULL;
int             mmapfd = 0;
int             iqfd = 0;
int             use_mmap = 1; // default is to use mmap
struct stat     sb;
iqrec_t        *ms_sample = NULL;                      // memory for all subframes
unsigned int    nb_samples = 0;
unsigned int    cur_samples = 0;
int64_t         wrap_count = 0;
int64_t         wrap_ts = 0;
unsigned int    u_sf_mode = 0;                         // 1=record, 2=replay
unsigned int    u_sf_record = 0;                       // record mode
unsigned int    u_sf_replay = 0;                       // replay mode
char            u_sf_filename[1024] = "";              // subframes file path
unsigned int    u_sf_max = DEF_NB_SF;                  // max number of recorded subframes
unsigned int    u_sf_loops = DEF_SF_NB_LOOP;           // number of loops in replay mode
unsigned int    u_sf_read_delay = DEF_SF_DELAY_READ;   // read delay in replay mode
unsigned int    u_sf_write_delay = DEF_SF_DELAY_WRITE; // write delay in replay mode

char config_opt_sf_file[] = CONFIG_OPT_SF_FILE;
char config_def_sf_file[] = DEF_SF_FILE;
char config_hlp_sf_file[] = CONFIG_HLP_SF_FILE;
char config_opt_sf_rec[] = CONFIG_OPT_SF_REC;
char config_hlp_sf_rec[] = CONFIG_HLP_SF_REC;
char config_opt_sf_rep[] = CONFIG_OPT_SF_REP;
char config_hlp_sf_rep[] = CONFIG_HLP_SF_REP;
char config_opt_sf_max[] = CONFIG_OPT_SF_MAX;
char config_hlp_sf_max[] = CONFIG_HLP_SF_MAX;
char config_opt_sf_loops[] = CONFIG_OPT_SF_LOOPS;
char config_hlp_sf_loops[] = CONFIG_HLP_SF_LOOPS;
char config_opt_sf_rdelay[] = CONFIG_OPT_SF_RDELAY;
char config_hlp_sf_rdelay[] = CONFIG_HLP_SF_RDELAY;
char config_opt_sf_wdelay[] = CONFIG_OPT_SF_WDELAY;
char config_hlp_sf_wdelay[] = CONFIG_HLP_SF_WDELAY;

#endif

/*! \brief Called to start the USRP transceiver. Return 0 if OK, < 0 if error
    @param device pointer to the device structure specific to the RF hardware target
*/
static int trx_usrp_start(openair0_device *device) {
#if defined(USRP_REC_PLAY)

<<<<<<< HEAD
  // setup GPIO for TDD, GPIO(4) = ATR_RX
  //set data direction register (DDR) to output
    s->usrp->set_gpio_attr("FP0", "DDR", 0x7f, 0x7f);
  
  //set control register to ATR
    s->usrp->set_gpio_attr("FP0", "CTRL", 0x7f,0x7f);
  
  //set ATR register
    s->usrp->set_gpio_attr("FP0", "ATR_RX", (1<<4)|(1<<6), 0x7f);

=======
  if (u_sf_mode != 2) { // not replay mode
#endif
    usrp_state_t *s = (usrp_state_t *)device->priv;
    // setup GPIO for TDD, GPIO(4) = ATR_RX
    //set data direction register (DDR) to output
    s->usrp->set_gpio_attr("FP0", "DDR", 0x1f, 0x1f);
    //set control register to ATR
    s->usrp->set_gpio_attr("FP0", "CTRL", 0x1f,0x1f);
    //set ATR register
    s->usrp->set_gpio_attr("FP0", "ATR_RX", 1<<4, 0x1f);
>>>>>>> 72167b50
    // init recv and send streaming
    uhd::stream_cmd_t cmd(uhd::stream_cmd_t::STREAM_MODE_START_CONTINUOUS);
    LOG_I(PHY,"Time in secs now: %llu \n", s->usrp->get_time_now().to_ticks(s->sample_rate));
    LOG_I(PHY,"Time in secs last pps: %llu \n", s->usrp->get_time_last_pps().to_ticks(s->sample_rate));

    if (s->use_gps == 1 || device->openair0_cfg[0].time_source == external) {
      s->wait_for_first_pps = 1;
<<<<<<< HEAD
      cmd.time_spec = s->usrp->get_time_last_pps() + uhd::time_spec_t(1.0);    
    }
    else {
      s->wait_for_first_pps = 0; 
      cmd.time_spec = s->usrp->get_time_now() + uhd::time_spec_t(0.005);
=======
      cmd.time_spec = s->usrp->get_time_last_pps() + uhd::time_spec_t(1.0);
    } else {
      s->wait_for_first_pps = 0;
      cmd.time_spec = s->usrp->get_time_now() + uhd::time_spec_t(0.05);
>>>>>>> 72167b50
    }

    cmd.stream_now = false; // start at constant delay
    s->rx_stream->issue_stream_cmd(cmd);
    s->tx_md.time_spec = cmd.time_spec + uhd::time_spec_t(1-(double)s->tx_forward_nsamps/s->sample_rate);
    s->tx_md.has_time_spec = true;
    s->tx_md.start_of_burst = true;
    s->tx_md.end_of_burst = false;
    s->rx_count = 0;
    s->tx_count = 0;
    s->rx_timestamp = 0;
#if defined(USRP_REC_PLAY)
  }

#endif
  return 0;
}
/*! \brief Terminate operation of the USRP transceiver -- free all associated resources
 * \param device the hardware to use
 */
static void trx_usrp_end(openair0_device *device) {
#if defined(USRP_REC_PLAY) // For some ugly reason, this can be called several times...
  static int done = 0;

  if (done == 1) return;

  done = 1;

  if (u_sf_mode != 2) { // not subframes replay
#endif
    usrp_state_t *s = (usrp_state_t *)device->priv;
    s->rx_stream->issue_stream_cmd(uhd::stream_cmd_t::STREAM_MODE_STOP_CONTINUOUS);
    //send a mini EOB packet
    s->tx_md.end_of_burst = true;
    s->tx_stream->send("", 0, s->tx_md);
    s->tx_md.end_of_burst = false;
    sleep(1);
#if defined(USRP_REC_PLAY)
  }

#endif
#if defined(USRP_REC_PLAY)

  if (u_sf_mode == 1) { // subframes store
    pFile = fopen (u_sf_filename,"wb+");

    if (pFile == NULL) {
      std::cerr << "Cannot open " << u_sf_filename << std::endl;
    } else {
      unsigned int i = 0;
      unsigned int modu = 0;

      if ((modu = nb_samples % 10) != 0) {
        nb_samples -= modu; // store entire number of frames
      }

      std::cerr << "Writing " << nb_samples << " subframes to " << u_sf_filename << " ..." << std::endl;

      for (i = 0; i < nb_samples; i++) {
        fwrite(ms_sample+i, sizeof(unsigned char), sizeof(iqrec_t), pFile);
      }

      fclose (pFile);
      std::cerr << "File " << u_sf_filename << " closed." << std::endl;
    }
  }

  if (u_sf_mode == 1) { // record
    if (ms_sample != NULL) {
      free((void *)ms_sample);
      ms_sample = NULL;
    }
  }

  if (u_sf_mode == 2) { // replay
    if (use_mmap) {
      if (ms_sample != MAP_FAILED) {
        munmap(ms_sample, sb.st_size);
        ms_sample = NULL;
      }

      if (mmapfd != 0) {
        close(mmapfd);
        mmapfd = 0;
      }
    } else {
      if (ms_sample != NULL) {
        free(ms_sample);
        ms_sample = NULL;
      }

      if (iqfd != 0) {
        close(iqfd);
        iqfd = 0;
      }
    }
  }

#endif
}

/*! \brief Called to send samples to the USRP RF target
      @param device pointer to the device structure specific to the RF hardware target
      @param timestamp The timestamp at which the first sample MUST be sent
      @param buff Buffer which holds the samples
      @param nsamps number of samples to be sent
      @param antenna_id index of the antenna if the device has multiple antennas
      @param flags flags must be set to TRUE if timestamp parameter needs to be applied
*/
static int trx_usrp_write(openair0_device *device, openair0_timestamp timestamp, void **buff, int nsamps, int cc, int flags) {
  int ret=0;
#if defined(USRP_REC_PLAY)

  if (u_sf_mode != 2) { // not replay mode
#endif
    usrp_state_t *s = (usrp_state_t *)device->priv;
    int nsamps2;  // aligned to upper 32 or 16 byte boundary
#if defined(__x86_64) || defined(__i386__)
#ifdef __AVX2__
    nsamps2 = (nsamps+7)>>3;
    __m256i buff_tx[2][nsamps2];
#else
    nsamps2 = (nsamps+3)>>2;
    __m128i buff_tx[2][nsamps2];
#endif
#elif defined(__arm__)
    nsamps2 = (nsamps+3)>>2;
    int16x8_t buff_tx[2][nsamps2];
#endif

    // bring RX data into 12 LSBs for softmodem RX
    for (int i=0; i<cc; i++) {
      for (int j=0; j<nsamps2; j++) {
#if defined(__x86_64__) || defined(__i386__)
#ifdef __AVX2__
        buff_tx[i][j] = _mm256_slli_epi16(((__m256i *)buff[i])[j],4);
#else
        buff_tx[i][j] = _mm_slli_epi16(((__m128i *)buff[i])[j],4);
#endif
#elif defined(__arm__)
        buff_tx[i][j] = vshlq_n_s16(((int16x8_t *)buff[i])[j],4);
#endif
      }
    }

    s->tx_md.time_spec = uhd::time_spec_t::from_ticks(timestamp, s->sample_rate);
    s->tx_md.has_time_spec = flags;

    if(flags>0)
      s->tx_md.has_time_spec = true;
    else
      s->tx_md.has_time_spec = false;

    if (flags == 2) { // start of burst
      s->tx_md.start_of_burst = true;
      s->tx_md.end_of_burst = false;
    } else if (flags == 3) { // end of burst
      s->tx_md.start_of_burst = false;
      s->tx_md.end_of_burst = true;
    } else if (flags == 4) { // start and end
      s->tx_md.start_of_burst = true;
      s->tx_md.end_of_burst = true;
    } else if (flags==1) { // middle of burst
      s->tx_md.start_of_burst = false;
      s->tx_md.end_of_burst = false;
    }

    if(flags==10) { // fail safe mode
      s->tx_md.has_time_spec = false;
      s->tx_md.start_of_burst = false;
      s->tx_md.end_of_burst = true;
    }

    if (cc>1) {
      std::vector<void *> buff_ptrs;

      for (int i=0; i<cc; i++)
        buff_ptrs.push_back(buff_tx[i]);

      ret = (int)s->tx_stream->send(buff_ptrs, nsamps, s->tx_md,1e-3);
    } else
      ret = (int)s->tx_stream->send(buff_tx[0], nsamps, s->tx_md,1e-3);

    if (ret != nsamps)
      LOG_E(PHY,"[xmit] tx samples %d != %d\n",ret,nsamps);

#if defined(USRP_REC_PLAY)
  } else {
    struct timespec req;
    req.tv_sec = 0;
    req.tv_nsec = u_sf_write_delay * 1000;
    nanosleep(&req, NULL);
    ret = nsamps;
  }

#endif
  return ret;
}

/*! \brief Receive samples from hardware.
 * Read \ref nsamps samples from each channel to buffers. buff[0] is the array for
 * the first channel. *ptimestamp is the time at which the first sample
 * was received.
 * \param device the hardware to use
 * \param[out] ptimestamp the time at which the first sample was received.
 * \param[out] buff An array of pointers to buffers for received samples. The buffers must be large enough to hold the number of samples \ref nsamps.
 * \param nsamps Number of samples. One sample is 2 byte I + 2 byte Q => 4 byte.
 * \param antenna_id Index of antenna for which to receive samples
 * \returns the number of sample read
*/
static int trx_usrp_read(openair0_device *device, openair0_timestamp *ptimestamp, void **buff, int nsamps, int cc) {
  usrp_state_t *s = (usrp_state_t *)device->priv;
  int samples_received=0,i,j;
  int nsamps2;  // aligned to upper 32 or 16 byte boundary
#if defined(USRP_REC_PLAY)

  if (u_sf_mode != 2) { // not replay mode
#endif
#if defined(__x86_64) || defined(__i386__)
#ifdef __AVX2__
    nsamps2 = (nsamps+7)>>3;
    __m256i buff_tmp[2][nsamps2];
#else
    nsamps2 = (nsamps+3)>>2;
    __m128i buff_tmp[2][nsamps2];
#endif
#elif defined(__arm__)
    nsamps2 = (nsamps+3)>>2;
    int16x8_t buff_tmp[2][nsamps2];
#endif

    if (device->type == USRP_B200_DEV) {
      if (cc>1) {
        // receive multiple channels (e.g. RF A and RF B)
        std::vector<void *> buff_ptrs;

        for (int i=0; i<cc; i++) buff_ptrs.push_back(buff_tmp[i]);

        samples_received = s->rx_stream->recv(buff_ptrs, nsamps, s->rx_md);
      } else {
        // receive a single channel (e.g. from connector RF A)
        samples_received=0;

        while (samples_received != nsamps) {
          samples_received += s->rx_stream->recv(buff_tmp[0]+samples_received,
                                                 nsamps-samples_received, s->rx_md);

          if  ((s->wait_for_first_pps == 0) && (s->rx_md.error_code!=uhd::rx_metadata_t::ERROR_CODE_NONE))
            break;

          if ((s->wait_for_first_pps == 1) && (samples_received != nsamps)) {
            printf("sleep...\n"); //usleep(100);
          }
        }

        if (samples_received == nsamps) s->wait_for_first_pps=0;
      }

      // bring RX data into 12 LSBs for softmodem RX
      for (int i=0; i<cc; i++) {
        for (int j=0; j<nsamps2; j++) {
#if defined(__x86_64__) || defined(__i386__)
#ifdef __AVX2__
          ((__m256i *)buff[i])[j] = _mm256_srai_epi16(buff_tmp[i][j],4);
#else
          ((__m128i *)buff[i])[j] = _mm_srai_epi16(buff_tmp[i][j],4);
#endif
#elif defined(__arm__)
          ((int16x8_t *)buff[i])[j] = vshrq_n_s16(buff_tmp[i][j],4);
#endif
        }
      }
    } else if (device->type == USRP_X300_DEV) {
      if (cc>1) {
        // receive multiple channels (e.g. RF A and RF B)
        std::vector<void *> buff_ptrs;

        for (int i=0; i<cc; i++) buff_ptrs.push_back(buff[i]);

        samples_received = s->rx_stream->recv(buff_ptrs, nsamps, s->rx_md);
      } else {
        // receive a single channel (e.g. from connector RF A)
        samples_received = s->rx_stream->recv(buff[0], nsamps, s->rx_md);
      }
    }

    if (samples_received < nsamps)
      LOG_E(PHY,"[recv] received %d samples out of %d\n",samples_received,nsamps);

    if ( s->rx_md.error_code != uhd::rx_metadata_t::ERROR_CODE_NONE)
      LOG_E(PHY, "%s\n", s->rx_md.to_pp_string(true).c_str());

    s->rx_count += nsamps;
    s->rx_timestamp = s->rx_md.time_spec.to_ticks(s->sample_rate);
    *ptimestamp = s->rx_timestamp;
#if defined (USRP_REC_PLAY)
  }

#endif
#if defined(USRP_REC_PLAY)

  if (u_sf_mode == 1) { // record mode
    // Copy subframes to memory (later dump on a file)
    if (nb_samples < u_sf_max) {
      (ms_sample+nb_samples)->header = BELL_LABS_IQ_HEADER;
      (ms_sample+nb_samples)->ts = *ptimestamp;
      memcpy((ms_sample+nb_samples)->samples, buff[0], nsamps*4);
      nb_samples++;
    }
  } else if (u_sf_mode == 2) { // replay mode
    if (cur_samples == nb_samples) {
      cur_samples = 0;
      wrap_count++;

      if (wrap_count == u_sf_loops) {
        std::cerr << "USRP device terminating subframes replay mode after " << u_sf_loops << " loops." << std::endl;
        return 0; // should make calling process exit
      }

      wrap_ts = wrap_count * (nb_samples * (((int)(device->openair0_cfg[0].sample_rate)) / 1000));

      if (!use_mmap) {
        if (lseek(iqfd, 0, SEEK_SET) == 0) {
          std::cerr << "Seeking at the beginning of IQ file" << std::endl;
        } else {
          std::cerr << "Problem seeking at the beginning of IQ file" << std::endl;
        }
      }
    }

    if (use_mmap) {
      if (cur_samples < nb_samples) {
        *ptimestamp = (ms_sample[0].ts + (cur_samples * (((int)(device->openair0_cfg[0].sample_rate)) / 1000))) + wrap_ts;

        if (cur_samples == 0) {
          std::cerr << "starting subframes file with wrap_count=" << wrap_count << " wrap_ts=" << wrap_ts
                    << " ts=" << *ptimestamp << std::endl;
        }

        memcpy(buff[0], &ms_sample[cur_samples].samples[0], nsamps*4);
        cur_samples++;
      }
    } else {
      // read sample from file
      if (read(iqfd, ms_sample, sizeof(iqrec_t)) != sizeof(iqrec_t)) {
        std::cerr << "pb reading iqfile at index " << sizeof(iqrec_t)*cur_samples << std::endl;
        close(iqfd);
        free(ms_sample);
        ms_sample = NULL;
        iqfd = 0;
        exit(-1);
      }

      if (cur_samples < nb_samples) {
        static int64_t ts0 = 0;

        if ((cur_samples == 0) && (wrap_count == 0)) {
          ts0 = ms_sample->ts;
        }

        *ptimestamp = ts0 + (cur_samples * (((int)(device->openair0_cfg[0].sample_rate)) / 1000)) + wrap_ts;

        if (cur_samples == 0) {
          std::cerr << "starting subframes file with wrap_count=" << wrap_count << " wrap_ts=" << wrap_ts
                    << " ts=" << *ptimestamp << std::endl;
        }

        memcpy(buff[0], &ms_sample->samples[0], nsamps*4);
        cur_samples++;
        // Prepare for next read
        off_t where = lseek(iqfd, cur_samples * sizeof(iqrec_t), SEEK_SET);
      }
    }

    struct timespec req;

    req.tv_sec = 0;

    req.tv_nsec = u_sf_read_delay * 1000;

    nanosleep(&req, NULL);

    return nsamps;
  }

#endif
  return samples_received;
}

/*! \brief Compares two variables within precision
 * \param a first variable
 * \param b second variable
*/
static bool is_equal(double a, double b) {
  return std::fabs(a-b) < std::numeric_limits<double>::epsilon();
}

void *freq_thread(void *arg) {
  openair0_device *device=(openair0_device *)arg;
  usrp_state_t *s = (usrp_state_t *)device->priv;
  s->usrp->set_tx_freq(device->openair0_cfg[0].tx_freq[0]);
  s->usrp->set_rx_freq(device->openair0_cfg[0].rx_freq[0]);
}
/*! \brief Set frequencies (TX/RX). Spawns a thread to handle the frequency change to not block the calling thread
 * \param device the hardware to use
 * \param openair0_cfg RF frontend parameters set by application
 * \param dummy dummy variable not used
 * \returns 0 in success
 */
int trx_usrp_set_freq(openair0_device *device, openair0_config_t *openair0_cfg, int dont_block) {
  usrp_state_t *s = (usrp_state_t *)device->priv;
  pthread_t f_thread;
  printf("Setting USRP TX Freq %f, RX Freq %f\n",openair0_cfg[0].tx_freq[0],openair0_cfg[0].rx_freq[0]);

  // spawn a thread to handle the frequency change to not block the calling thread
  if (dont_block == 1)
    pthread_create(&f_thread,NULL,freq_thread,(void *)device);
  else {
    s->usrp->set_tx_freq(device->openair0_cfg[0].tx_freq[0]);
    s->usrp->set_rx_freq(device->openair0_cfg[0].rx_freq[0]);
  }

  return(0);
}

/*! \brief Set RX frequencies
 * \param device the hardware to use
 * \param openair0_cfg RF frontend parameters set by application
 * \returns 0 in success
 */
int openair0_set_rx_frequencies(openair0_device *device, openair0_config_t *openair0_cfg) {
  usrp_state_t *s = (usrp_state_t *)device->priv;
  static int first_call=1;
  static double rf_freq,diff;
  uhd::tune_request_t rx_tune_req(openair0_cfg[0].rx_freq[0]);
  rx_tune_req.rf_freq_policy = uhd::tune_request_t::POLICY_MANUAL;
  rx_tune_req.rf_freq = openair0_cfg[0].rx_freq[0];
  rf_freq=openair0_cfg[0].rx_freq[0];
  s->usrp->set_rx_freq(rx_tune_req);
  return(0);
}

/*! \brief Set Gains (TX/RX)
 * \param device the hardware to use
 * \param openair0_cfg RF frontend parameters set by application
 * \returns 0 in success
 */
int trx_usrp_set_gains(openair0_device *device,
                       openair0_config_t *openair0_cfg) {
  usrp_state_t *s = (usrp_state_t *)device->priv;
  ::uhd::gain_range_t gain_range_tx = s->usrp->get_tx_gain_range(0);
  s->usrp->set_tx_gain(gain_range_tx.stop()-openair0_cfg[0].tx_gain[0]);
  ::uhd::gain_range_t gain_range = s->usrp->get_rx_gain_range(0);

  // limit to maximum gain
  if (openair0_cfg[0].rx_gain[0]-openair0_cfg[0].rx_gain_offset[0] > gain_range.stop()) {
    LOG_E(PHY,"RX Gain 0 too high, reduce by %f dB\n",
          openair0_cfg[0].rx_gain[0]-openair0_cfg[0].rx_gain_offset[0] - gain_range.stop());
    exit(-1);
  }

  s->usrp->set_rx_gain(openair0_cfg[0].rx_gain[0]-openair0_cfg[0].rx_gain_offset[0]);
  LOG_I(PHY,"Setting USRP RX gain to %f (rx_gain %f,gain_range.stop() %f)\n",
        openair0_cfg[0].rx_gain[0]-openair0_cfg[0].rx_gain_offset[0],
        openair0_cfg[0].rx_gain[0],gain_range.stop());
  return(0);
}

/*! \brief Stop USRP
 * \param card refers to the hardware index to use
 */
int trx_usrp_stop(openair0_device *device) {
  return(0);
}

/*! \brief USRPB210 RX calibration table */
rx_gain_calib_table_t calib_table_b210[] = {
  {3500000000.0,44.0},
  {2660000000.0,49.0},
  {2300000000.0,50.0},
  {1880000000.0,53.0},
  {816000000.0,58.0},
  {-1,0}
};

/*! \brief USRPB210 RX calibration table */
rx_gain_calib_table_t calib_table_b210_38[] = {
  {3500000000.0,44.0},
  {2660000000.0,49.8},
  {2300000000.0,51.0},
  {1880000000.0,53.0},
  {816000000.0,57.0},
  {-1,0}
};

/*! \brief USRPx310 RX calibration table */
rx_gain_calib_table_t calib_table_x310[] = {
  {3500000000.0,77.0},
  {2660000000.0,81.0},
  {2300000000.0,81.0},
  {1880000000.0,82.0},
  {816000000.0,85.0},
  {-1,0}
};

/*! \brief Set RX gain offset
 * \param openair0_cfg RF frontend parameters set by application
 * \param chain_index RF chain to apply settings to
 * \returns 0 in success
 */
void set_rx_gain_offset(openair0_config_t *openair0_cfg, int chain_index,int bw_gain_adjust) {
  int i=0;
  // loop through calibration table to find best adjustment factor for RX frequency
  double min_diff = 6e9,diff,gain_adj=0.0;

  if (bw_gain_adjust==1) {
    switch ((int)openair0_cfg[0].sample_rate) {
      case 30720000:
        break;

      case 23040000:
        gain_adj=1.25;
        break;

      case 15360000:
        gain_adj=3.0;
        break;

      case 7680000:
        gain_adj=6.0;
        break;

      case 3840000:
        gain_adj=9.0;
        break;

      case 1920000:
        gain_adj=12.0;
        break;

      default:
        LOG_E(PHY,"unknown sampling rate %d\n",(int)openair0_cfg[0].sample_rate);
        exit(-1);
        break;
    }
  }

  while (openair0_cfg->rx_gain_calib_table[i].freq>0) {
    diff = fabs(openair0_cfg->rx_freq[chain_index] - openair0_cfg->rx_gain_calib_table[i].freq);
    LOG_I(PHY,"cal %d: freq %f, offset %f, diff %f\n",
          i,
          openair0_cfg->rx_gain_calib_table[i].freq,
          openair0_cfg->rx_gain_calib_table[i].offset,diff);

    if (min_diff > diff) {
      min_diff = diff;
      openair0_cfg->rx_gain_offset[chain_index] = openair0_cfg->rx_gain_calib_table[i].offset+gain_adj;
    }

    i++;
  }
}

/*! \brief print the USRP statistics
* \param device the hardware to use
* \returns  0 on success
*/
int trx_usrp_get_stats(openair0_device *device) {
  return(0);
}

/*! \brief Reset the USRP statistics
 * \param device the hardware to use
 * \returns  0 on success
 */
int trx_usrp_reset_stats(openair0_device *device) {
  return(0);
}

#if defined(USRP_REC_PLAY)
extern "C" {
  /*! \brief Initializer for USRP record/playback config
   * \param parameter array description
   * \returns  0 on success
   */
  int trx_usrp_recplay_config_init(paramdef_t *usrp_recplay_params) {
    // --subframes-file
    memcpy(usrp_recplay_params[0].optname, config_opt_sf_file, strlen(config_opt_sf_file));
    usrp_recplay_params[0].helpstr = config_hlp_sf_file;
    usrp_recplay_params[0].paramflags=PARAMFLAG_NOFREE;
    usrp_recplay_params[0].strptr=(char **)&u_sf_filename;
    usrp_recplay_params[0].defstrval = NULL;
    usrp_recplay_params[0].type=TYPE_STRING;
    usrp_recplay_params[0].numelt=sizeof(u_sf_filename);
    // --subframes-record
    memcpy(usrp_recplay_params[1].optname, config_opt_sf_rec, strlen(config_opt_sf_rec));
    usrp_recplay_params[1].helpstr = config_hlp_sf_rec;
    usrp_recplay_params[1].paramflags=PARAMFLAG_BOOL;
    usrp_recplay_params[1].uptr=&u_sf_record;
    usrp_recplay_params[1].defuintval=0;
    usrp_recplay_params[1].type=TYPE_UINT;
    usrp_recplay_params[1].numelt=0;
    // --subframes-replay
    memcpy(usrp_recplay_params[2].optname, config_opt_sf_rep, strlen(config_opt_sf_rep));
    usrp_recplay_params[2].helpstr = config_hlp_sf_rep;
    usrp_recplay_params[2].paramflags=PARAMFLAG_BOOL;
    usrp_recplay_params[2].uptr=&u_sf_replay;
    usrp_recplay_params[2].defuintval=0;
    usrp_recplay_params[2].type=TYPE_UINT;
    usrp_recplay_params[2].numelt=0;
    // --subframes-max
    memcpy(usrp_recplay_params[3].optname, config_opt_sf_max, strlen(config_opt_sf_max));
    usrp_recplay_params[3].helpstr = config_hlp_sf_max;
    usrp_recplay_params[3].paramflags=0;
    usrp_recplay_params[3].uptr=&u_sf_max;
    usrp_recplay_params[3].defuintval=DEF_NB_SF;
    usrp_recplay_params[3].type=TYPE_UINT;
    usrp_recplay_params[3].numelt=0;
    // --subframes-loops
    memcpy(usrp_recplay_params[4].optname, config_opt_sf_loops, strlen(config_opt_sf_loops));
    usrp_recplay_params[4].helpstr = config_hlp_sf_loops;
    usrp_recplay_params[4].paramflags=0;
    usrp_recplay_params[4].uptr=&u_sf_loops;
    usrp_recplay_params[4].defuintval=DEF_SF_NB_LOOP;
    usrp_recplay_params[4].type=TYPE_UINT;
    usrp_recplay_params[4].numelt=0;
    // --subframes-read-delay
    memcpy(usrp_recplay_params[5].optname, config_opt_sf_rdelay, strlen(config_opt_sf_rdelay));
    usrp_recplay_params[5].helpstr = config_hlp_sf_rdelay;
    usrp_recplay_params[5].paramflags=0;
    usrp_recplay_params[5].uptr=&u_sf_read_delay;
    usrp_recplay_params[5].defuintval=DEF_SF_DELAY_READ;
    usrp_recplay_params[5].type=TYPE_UINT;
    usrp_recplay_params[5].numelt=0;
    // --subframes-write-delay
    memcpy(usrp_recplay_params[6].optname, config_opt_sf_wdelay, strlen(config_opt_sf_wdelay));
    usrp_recplay_params[6].helpstr = config_hlp_sf_wdelay;
    usrp_recplay_params[6].paramflags=0;
    usrp_recplay_params[6].uptr=&u_sf_write_delay;
    usrp_recplay_params[6].defuintval=DEF_SF_DELAY_WRITE;
    usrp_recplay_params[6].type=TYPE_UINT;
    usrp_recplay_params[6].numelt=0;
    return 0; // always ok
  }
}
#endif

extern "C" {
<<<<<<< HEAD

    int trx_usrp_config(openair0_device* device, openair0_config_t *openair0_cfg) {
#if defined(USRP_REC_PLAY)
#endif


	usrp_state_t *s = (usrp_state_t *)device->priv;

	if (openair0_cfg[0].clock_source==gpsdo)
            	s->use_gps =1;

	device->openair0_cfg = openair0_cfg;

	std::string args = "type=b200";
        uhd::device_addrs_t device_adds = uhd::device::find(args);

        int vers=0,subvers=0,subsubvers=0;
        int bw_gain_adjust=0;

#if defined(USRP_REC_PLAY)
        if (u_sf_mode == 1) {

        }
#endif
        sscanf(uhd::get_version_string().c_str(),"%d.%d.%d",&vers,&subvers,&subsubvers);
        LOG_I(PHY,"Checking for USRPs : UHD %s (%d.%d.%d)\n",
 	       uhd::get_version_string().c_str(),vers,subvers,subsubvers);

        if(device_adds.size() == 0)  {
	} else {
		args += ",num_send_frames=256,num_recv_frames=256, send_frame_size=15360, recv_frame_size=15360" ;
		if (openair0_cfg[0].clock_source == internal){
                	LOG_I(PHY,"Setting clock source to internal\n");
                	s->usrp->set_clock_source("internal");
            	}
            	else{
                	LOG_I(PHY,"Setting clock source to external\n");
                	s->usrp->set_clock_source("external");
            	}
            	if (openair0_cfg[0].time_source == internal){
                	LOG_I(PHY,"Setting time source to internal\n");
                	s->usrp->set_time_source("internal");
            	}
            	else{
                	LOG_I(PHY,"Setting time source to external\n");
                	s->usrp->set_time_source("external");
            	}


		if ((vers == 3) && (subvers == 9) && (subsubvers>=2)) {
                	openair0_cfg[0].rx_gain_calib_table = calib_table_b210;
                	bw_gain_adjust=0;
#if defined(USRP_REC_PLAY)
                	std::cerr << "-- Using calibration table: calib_table_b210" << std::endl; // Bell Labs info
#endif
            	} else {
                	openair0_cfg[0].rx_gain_calib_table = calib_table_b210_38;
                	bw_gain_adjust=1;
#if defined(USRP_REC_PLAY)
               	 	std::cerr << "-- Using calibration table: calib_table_b210_38" << std::endl; // Bell Labs info
#endif
            	}	
		switch ((int)openair0_cfg[0].sample_rate) {
	            case 30720000:
        	        s->usrp->set_master_clock_rate(30.72e6);
                	//openair0_cfg[0].samples_per_packet    = 1024;
	                openair0_cfg[0].tx_sample_advance     = 115;
        	        openair0_cfg[0].tx_bw                 = 20e6;
                	openair0_cfg[0].rx_bw                 = 20e6;
	                break;
        	    case 23040000:
                	s->usrp->set_master_clock_rate(23.04e6); //to be checked
	                //openair0_cfg[0].samples_per_packet    = 1024;
        	        openair0_cfg[0].tx_sample_advance     = 113;
                	openair0_cfg[0].tx_bw                 = 20e6;
	                openair0_cfg[0].rx_bw                 = 20e6;
        	        break;
	            case 15360000:
        	        s->usrp->set_master_clock_rate(30.72e06);
                	//openair0_cfg[0].samples_per_packet    = 1024;
	                openair0_cfg[0].tx_sample_advance     = 103;
        	        openair0_cfg[0].tx_bw                 = 20e6;
                	openair0_cfg[0].rx_bw                 = 20e6;
	                break;
        	    case 7680000:
                	s->usrp->set_master_clock_rate(30.72e6);
	                //openair0_cfg[0].samples_per_packet    = 1024;
        	        openair0_cfg[0].tx_sample_advance     = 80;
	                openair0_cfg[0].tx_bw                 = 20e6;
        	        openair0_cfg[0].rx_bw                 = 20e6;
                	break;
	            case 1920000:
        	        s->usrp->set_master_clock_rate(30.72e6);
                	//openair0_cfg[0].samples_per_packet    = 1024;
	                openair0_cfg[0].tx_sample_advance     = 40;
        	        openair0_cfg[0].tx_bw                 = 20e6;
                	openair0_cfg[0].rx_bw                 = 20e6;
	                break;
        	    default:
                	LOG_E(PHY,"Error: unknown sampling rate %f\n",openair0_cfg[0].sample_rate);
	                exit(-1);
        	        break;
            	} // switch

	} // else if(device_adds.size() != 0)

	/* device specific */
        //openair0_cfg[0].txlaunch_wait = 1;//manage when TX processing is triggered
        //openair0_cfg[0].txlaunch_wait_slotcount = 1; //manage when TX processing is triggered
        openair0_cfg[0].iq_txshift = 4;//shift
        openair0_cfg[0].iq_rxrescale = 15;//rescale iqs

	for(int i=0; i<s->usrp->get_rx_num_channels(); i++) {
            if (i<openair0_cfg[0].rx_num_channels) {
                s->usrp->set_rx_rate(openair0_cfg[0].sample_rate,i);
                s->usrp->set_rx_freq(openair0_cfg[0].rx_freq[i],i);
                set_rx_gain_offset(&openair0_cfg[0],i,bw_gain_adjust);

                ::uhd::gain_range_t gain_range = s->usrp->get_rx_gain_range(i);
                // limit to maximum gain
                AssertFatal( openair0_cfg[0].rx_gain[i]-openair0_cfg[0].rx_gain_offset[i] <= gain_range.stop(),
                             "RX Gain too high, lower by %f dB\n",
                             openair0_cfg[0].rx_gain[i]-openair0_cfg[0].rx_gain_offset[i] - gain_range.stop());
                s->usrp->set_rx_gain(openair0_cfg[0].rx_gain[i]-openair0_cfg[0].rx_gain_offset[i],i);
                LOG_I(PHY,"RX Gain %d %f (%f) => %f (max %f)\n",i,
                      openair0_cfg[0].rx_gain[i],openair0_cfg[0].rx_gain_offset[i],
                      openair0_cfg[0].rx_gain[i]-openair0_cfg[0].rx_gain_offset[i],gain_range.stop());
            }
        }

	for(int i=0; i<s->usrp->get_tx_num_channels(); i++) {
          ::uhd::gain_range_t gain_range_tx = s->usrp->get_tx_gain_range(i);
            if (i<openair0_cfg[0].tx_num_channels) {
                s->usrp->set_tx_rate(openair0_cfg[0].sample_rate,i);
                s->usrp->set_tx_freq(openair0_cfg[0].tx_freq[i],i);
                s->usrp->set_tx_gain(gain_range_tx.stop()-openair0_cfg[0].tx_gain[i],i);

                LOG_I(PHY,"USRP TX_GAIN:%3.2lf gain_range:%3.2lf tx_gain:%3.2lf\n", gain_range_tx.stop()-openair0_cfg[0].tx_gain[i], gain_range_tx.stop(), openair0_cfg[0].tx_gain[i]);
            }
        }

        //s->usrp->set_clock_source("external");
        //s->usrp->set_time_source("external");


	// display USRP settings
        LOG_I(PHY,"Actual master clock: %fMHz...\n",s->usrp->get_master_clock_rate()/1e6);
        sleep(1);

	/* Setting TX/RX BW after streamers are created due to USRP calibration issue */
        for(int i=0; i<s->usrp->get_tx_num_channels() && i<openair0_cfg[0].tx_num_channels; i++)
            s->usrp->set_tx_bandwidth(openair0_cfg[0].tx_bw,i);

        for(int i=0; i<s->usrp->get_rx_num_channels() && i<openair0_cfg[0].rx_num_channels; i++)
            s->usrp->set_rx_bandwidth(openair0_cfg[0].rx_bw,i);

        for (int i=0; i<openair0_cfg[0].rx_num_channels; i++) {
            LOG_I(PHY,"RX Channel %d\n",i);
            LOG_I(PHY,"  Actual RX sample rate: %fMSps...\n",s->usrp->get_rx_rate(i)/1e6);
            LOG_I(PHY,"  Actual RX frequency: %fGHz...\n", s->usrp->get_rx_freq(i)/1e9);
            LOG_I(PHY,"  Actual RX gain: %f...\n", s->usrp->get_rx_gain(i));
            LOG_I(PHY,"  Actual RX bandwidth: %fM...\n", s->usrp->get_rx_bandwidth(i)/1e6);
            LOG_I(PHY,"  Actual RX antenna: %s...\n", s->usrp->get_rx_antenna(i).c_str());
        }

        for (int i=0; i<openair0_cfg[0].tx_num_channels; i++) {
            LOG_I(PHY,"TX Channel %d\n",i);
            LOG_I(PHY,"  Actual TX sample rate: %fMSps...\n", s->usrp->get_tx_rate(i)/1e6);
            LOG_I(PHY,"  Actual TX frequency: %fGHz...\n", s->usrp->get_tx_freq(i)/1e9);
            LOG_I(PHY,"  Actual TX gain: %f...\n", s->usrp->get_tx_gain(i));
            LOG_I(PHY,"  Actual TX bandwidth: %fM...\n", s->usrp->get_tx_bandwidth(i)/1e6);
            LOG_I(PHY,"  Actual TX antenna: %s...\n", s->usrp->get_tx_antenna(i).c_str());
        }

        LOG_I(PHY,"Device timestamp: %f...\n", s->usrp->get_time_now().get_real_secs());


	device->openair0_cfg = openair0_cfg;
	s->sample_rate = openair0_cfg[0].sample_rate;
	// TODO:
        // init tx_forward_nsamps based usrp_time_offset ex
        if(is_equal(s->sample_rate, (double)30.72e6))
            s->tx_forward_nsamps  = 176;
        if(is_equal(s->sample_rate, (double)15.36e6))
            s->tx_forward_nsamps = 90;
        if(is_equal(s->sample_rate, (double)7.68e6))
            s->tx_forward_nsamps = 50;

        if (s->use_gps == 1) {
           if (sync_to_gps(device)) {
                 LOG_I(PHY,"USRP fails to sync with GPS...\n");
            exit(0);
           }
        }

	return 0;


    }

    /*! \brief Initialize Openair USRP target. It returns 0 if OK
    * \param device the hardware to use
         * \param openair0_cfg RF frontend parameters set by application
         */
    int device_init(openair0_device* device, openair0_config_t *openair0_cfg) {
#if defined(USRP_REC_PLAY)
      paramdef_t usrp_recplay_params[7];
      struct sysinfo systeminfo;
      // to check
      static int done = 0;
      if (done == 1) {
	return 0;
      } // prevent from multiple init
      done = 1;

      device->is_init = 0;

      // end to check
      // Use mmap for IQ files for systems with less than 6GB total RAM
      sysinfo(&systeminfo);
      if (systeminfo.totalram < 6144000000) {
	use_mmap = 0;
=======
  /*! \brief Initialize Openair USRP target. It returns 0 if OK
   * \param device the hardware to use
   * \param openair0_cfg RF frontend parameters set by application
   */
  int device_init(openair0_device *device, openair0_config_t *openair0_cfg) {
    LOG_D(PHY, "openair0_cfg[0].sdr_addrs == '%s'\n", openair0_cfg[0].sdr_addrs);
    LOG_D(PHY, "openair0_cfg[0].clock_source == '%d'\n", openair0_cfg[0].clock_source);
#if defined(USRP_REC_PLAY)
    paramdef_t usrp_recplay_params[7];
    struct sysinfo systeminfo;
    // to check
    static int done = 0;

    if (done == 1) {
      return 0;
    } // prevent from multiple init

    done = 1;
    // end to check
    // Use mmap for IQ files for systems with less than 6GB total RAM
    sysinfo(&systeminfo);

    if (systeminfo.totalram < 6144000000) {
      use_mmap = 0;
    }

    memset(usrp_recplay_params, 0, 7*sizeof(paramdef_t));
    memset(&u_sf_filename[0], 0, 1024);

    if (trx_usrp_recplay_config_init(usrp_recplay_params) != 0) {
      std::cerr << "USRP device record/replay mode configuration error exiting" << std::endl;
      return -1;
    }

    config_process_cmdline(usrp_recplay_params,sizeof(usrp_recplay_params)/sizeof(paramdef_t),NULL);

    if (strlen(u_sf_filename) == 0) {
      (void) strcpy(u_sf_filename, DEF_SF_FILE);
    }

    if (u_sf_replay == 1) u_sf_mode = 2;

    if (u_sf_record == 1) u_sf_mode = 1;

    if (u_sf_mode == 2) {
      // Replay subframes from from file
      int bw_gain_adjust=0;
      device->openair0_cfg = openair0_cfg;
      device->type = USRP_B200_DEV;
      openair0_cfg[0].rx_gain_calib_table = calib_table_b210_38;
      bw_gain_adjust=1;
      openair0_cfg[0].tx_sample_advance     = 80;
      openair0_cfg[0].tx_bw                 = 20e6;
      openair0_cfg[0].rx_bw                 = 20e6;
      openair0_cfg[0].iq_txshift = 4;//shift
      openair0_cfg[0].iq_rxrescale = 15;//rescale iqs
      set_rx_gain_offset(&openair0_cfg[0],0,bw_gain_adjust);
      device->priv = NULL;
      device->trx_start_func = trx_usrp_start;
      device->trx_write_func = trx_usrp_write;
      device->trx_read_func  = trx_usrp_read;
      device->trx_get_stats_func = trx_usrp_get_stats;
      device->trx_reset_stats_func = trx_usrp_reset_stats;
      device->trx_end_func   = trx_usrp_end;
      device->trx_stop_func  = trx_usrp_stop;
      device->trx_set_freq_func = trx_usrp_set_freq;
      device->trx_set_gains_func   = trx_usrp_set_gains;
      device->openair0_cfg = openair0_cfg;
      std::cerr << "USRP device initialized in subframes replay mode for " << u_sf_loops << " loops. Use mmap="
                << use_mmap << std::endl;
    } else {
#endif
      uhd::set_thread_priority_safe(1.0);
      usrp_state_t *s = (usrp_state_t *)calloc(sizeof(usrp_state_t),1);

      if (openair0_cfg[0].clock_source==gpsdo)
        s->use_gps =1;

      // Initialize USRP device
      device->openair0_cfg = openair0_cfg;
      int vers=0,subvers=0,subsubvers=0;
      int bw_gain_adjust=0;
#if defined(USRP_REC_PLAY)

      if (u_sf_mode == 1) {
        std::cerr << "USRP device initialized in subframes record mode" << std::endl;
      }

#endif
      sscanf(uhd::get_version_string().c_str(),"%d.%d.%d",&vers,&subvers,&subsubvers);
      LOG_I(PHY,"Checking for USRPs : UHD %s (%d.%d.%d)\n",
            uhd::get_version_string().c_str(),vers,subvers,subsubvers);

      std::string args;
      if (openair0_cfg[0].sdr_addrs == NULL) {
        args = "type=b200";
      } else {
        args = openair0_cfg[0].sdr_addrs;
>>>>>>> 72167b50
      }

      uhd::device_addrs_t device_adds = uhd::device::find(args);

      if (device_adds.size() == 0) {
        std::cerr<<"No USRP Device Found. " << std::endl;
        free(s);
        return -1;
      } else if (device_adds.size() > 1) {
        std::cerr<<"More than one USRP Device Found. Please specify device more precisely in config file." << std::endl;
	free(s);
	return -1;
      }

      std::cerr << "Found USRP " << device_adds[0].get("type") << "\n";
      double usrp_master_clock;

      if (device_adds[0].get("type") == "b200") {
        printf("Found USRP b200\n");
        device->type = USRP_B200_DEV;
        usrp_master_clock = 30.72e6;
        args += boost::str(boost::format(",master_clock_rate=%f") % usrp_master_clock);
        args += ",num_send_frames=256,num_recv_frames=256, send_frame_size=15360, recv_frame_size=15360" ;
      }

<<<<<<< HEAD
      if (u_sf_replay == 1) u_sf_mode = 2;
      if (u_sf_record == 1) u_sf_mode = 1;
      
      if (u_sf_mode == 2) {
	// Replay subframes from from file
        int bw_gain_adjust=0;
        device->openair0_cfg = openair0_cfg;
	device->type = USRP_B200_DEV;
	openair0_cfg[0].rx_gain_calib_table = calib_table_b210_38;
	bw_gain_adjust=1;
	openair0_cfg[0].tx_sample_advance     = 80;
	openair0_cfg[0].tx_bw                 = 20e6;
	openair0_cfg[0].rx_bw                 = 20e6;
        openair0_cfg[0].iq_txshift = 4;//shift
        openair0_cfg[0].iq_rxrescale = 15;//rescale iqs
	set_rx_gain_offset(&openair0_cfg[0],0,bw_gain_adjust);
        device->priv = NULL;
        device->trx_start_func = trx_usrp_start;
        device->trx_write_func = trx_usrp_write;
        device->trx_read_func  = trx_usrp_read;
        device->trx_get_stats_func = trx_usrp_get_stats;
        device->trx_reset_stats_func = trx_usrp_reset_stats;
        device->trx_end_func   = trx_usrp_end;
        device->trx_stop_func  = trx_usrp_stop;
        device->trx_set_freq_func = trx_usrp_set_freq;
        device->trx_set_gains_func   = trx_usrp_set_gains;
        device->openair0_cfg = openair0_cfg;
	std::cerr << "USRP device initialized in subframes replay mode for " << u_sf_loops << " loops. Use mmap="
		  << use_mmap << std::endl;
      } else {
#endif
        uhd::set_thread_priority_safe(1.0);
        usrp_state_t *s = (usrp_state_t*)calloc(sizeof(usrp_state_t),1);
        
	//*if (openair0_cfg[0].clock_source==gpsdo)        
	  //*  s->use_gps =1;

        // Initialize USRP device
        //*device->openair0_cfg = openair0_cfg;
=======
      if (device_adds[0].get("type") == "n3xx") {
        printf("Found USRP n300\n");
        device->type=USRP_X300_DEV; //treat it as X300 for now
        usrp_master_clock = 122.88e6;
        args += boost::str(boost::format(",master_clock_rate=%f") % usrp_master_clock);
      }

      if (device_adds[0].get("type") == "x300") {
        printf("Found USRP x300\n");
        device->type=USRP_X300_DEV;
        usrp_master_clock = 184.32e6;
        args += boost::str(boost::format(",master_clock_rate=%f") % usrp_master_clock);
      }
>>>>>>> 72167b50

      s->usrp = uhd::usrp::multi_usrp::make(args);

      // lock mboard clocks
      if (openair0_cfg[0].clock_source == internal)
        s->usrp->set_clock_source("internal");
      else
        s->usrp->set_clock_source("external");

      if (device->type==USRP_X300_DEV) {
        openair0_cfg[0].rx_gain_calib_table = calib_table_x310;
#if defined(USRP_REC_PLAY)
        std::cerr << "-- Using calibration table: calib_table_x310" << std::endl; // Bell Labs info
#endif
        LOG_I(PHY,"%s() sample_rate:%u\n", __FUNCTION__, (int)openair0_cfg[0].sample_rate);

        switch ((int)openair0_cfg[0].sample_rate) {
          case 122880000:
            // from usrp_time_offset
            //openair0_cfg[0].samples_per_packet    = 2048;
            openair0_cfg[0].tx_sample_advance     = 15; //to be checked
            openair0_cfg[0].tx_bw                 = 80e6;
            openair0_cfg[0].rx_bw                 = 80e6;
            break;

<<<<<<< HEAD
            if (openair0_cfg[0].time_source == internal){
                LOG_I(PHY,"Setting time source to internal\n");
                s->usrp->set_time_source("internal");
            }
            else{
                LOG_I(PHY,"Setting time source to external\n");
                s->usrp->set_time_source("external");
            }

            //Setting device type to USRP X300/X310
            device->type=USRP_X300_DEV;
=======
          case 61440000:
            // from usrp_time_offset
            //openair0_cfg[0].samples_per_packet    = 2048;
            openair0_cfg[0].tx_sample_advance     = 15;
            openair0_cfg[0].tx_bw                 = 40e6;
            openair0_cfg[0].rx_bw                 = 40e6;
            break;
>>>>>>> 72167b50

          case 30720000:
            // from usrp_time_offset
            //openair0_cfg[0].samples_per_packet    = 2048;
            openair0_cfg[0].tx_sample_advance     = 15;
            openair0_cfg[0].tx_bw                 = 20e6;
            openair0_cfg[0].rx_bw                 = 20e6;
            break;

          case 15360000:
            //openair0_cfg[0].samples_per_packet    = 2048;
            openair0_cfg[0].tx_sample_advance     = 45;
            openair0_cfg[0].tx_bw                 = 10e6;
            openair0_cfg[0].rx_bw                 = 10e6;
            break;

          case 7680000:
            //openair0_cfg[0].samples_per_packet    = 2048;
            openair0_cfg[0].tx_sample_advance     = 50;
            openair0_cfg[0].tx_bw                 = 5e6;
            openair0_cfg[0].rx_bw                 = 5e6;
            break;

          case 1920000:
            //openair0_cfg[0].samples_per_packet    = 2048;
            openair0_cfg[0].tx_sample_advance     = 50;
            openair0_cfg[0].tx_bw                 = 1.25e6;
            openair0_cfg[0].rx_bw                 = 1.25e6;
            break;

          default:
            LOG_E(PHY,"Error: unknown sampling rate %f\n",openair0_cfg[0].sample_rate);
            exit(-1);
            break;
        }
      }

      if (device->type == USRP_B200_DEV) {
        if ((vers == 3) && (subvers == 9) && (subsubvers>=2)) {
          openair0_cfg[0].rx_gain_calib_table = calib_table_b210;
          bw_gain_adjust=0;
#if defined(USRP_REC_PLAY)
          std::cerr << "-- Using calibration table: calib_table_b210" << std::endl; // Bell Labs info
#endif
        } else {
          openair0_cfg[0].rx_gain_calib_table = calib_table_b210_38;
          bw_gain_adjust=1;
#if defined(USRP_REC_PLAY)
          std::cerr << "-- Using calibration table: calib_table_b210_38" << std::endl; // Bell Labs info
#endif
        }

        switch ((int)openair0_cfg[0].sample_rate) {
          case 30720000:
            s->usrp->set_master_clock_rate(30.72e6);
            //openair0_cfg[0].samples_per_packet    = 1024;
            openair0_cfg[0].tx_sample_advance     = 115;
            openair0_cfg[0].tx_bw                 = 20e6;
            openair0_cfg[0].rx_bw                 = 20e6;
            break;

          case 23040000:
            s->usrp->set_master_clock_rate(23.04e6); //to be checked
            //openair0_cfg[0].samples_per_packet    = 1024;
            openair0_cfg[0].tx_sample_advance     = 113;
            openair0_cfg[0].tx_bw                 = 20e6;
            openair0_cfg[0].rx_bw                 = 20e6;
            break;

          case 15360000:
            s->usrp->set_master_clock_rate(30.72e06);
            //openair0_cfg[0].samples_per_packet    = 1024;
            openair0_cfg[0].tx_sample_advance     = 103;
            openair0_cfg[0].tx_bw                 = 20e6;
            openair0_cfg[0].rx_bw                 = 20e6;
            break;

          case 7680000:
            s->usrp->set_master_clock_rate(30.72e6);
            //openair0_cfg[0].samples_per_packet    = 1024;
            openair0_cfg[0].tx_sample_advance     = 80;
            openair0_cfg[0].tx_bw                 = 20e6;
            openair0_cfg[0].rx_bw                 = 20e6;
            break;

<<<<<<< HEAD
            // lock mboard clocks
            /**if (openair0_cfg[0].clock_source == internal){
		LOG_I(PHY,"Setting clock source to internal\n");
	        s->usrp->set_clock_source("internal");
            }
            else{
                LOG_I(PHY,"Setting clock source to external\n");		
                s->usrp->set_clock_source("external");
            }	
            if (openair0_cfg[0].time_source == internal){
                LOG_I(PHY,"Setting time source to internal\n");
                s->usrp->set_time_source("internal");
            }
            else{
                LOG_I(PHY,"Setting time source to external\n");
                s->usrp->set_time_source("external");
            }*/


            device->type = USRP_B200_DEV;
            /**if ((vers == 3) && (subvers == 9) && (subsubvers>=2)) {
                openair0_cfg[0].rx_gain_calib_table = calib_table_b210;
                bw_gain_adjust=0;
#if defined(USRP_REC_PLAY)
		std::cerr << "-- Using calibration table: calib_table_b210" << std::endl; // Bell Labs info
#endif		
            } else {
                openair0_cfg[0].rx_gain_calib_table = calib_table_b210_38;
                bw_gain_adjust=1;
#if defined(USRP_REC_PLAY)
		std::cerr << "-- Using calibration table: calib_table_b210_38" << std::endl; // Bell Labs info
#endif		
            }*/

            /*switch ((int)openair0_cfg[0].sample_rate) {
            case 30720000:
                s->usrp->set_master_clock_rate(30.72e6);
                //openair0_cfg[0].samples_per_packet    = 1024;
                openair0_cfg[0].tx_sample_advance     = 115;
                openair0_cfg[0].tx_bw                 = 20e6;
                openair0_cfg[0].rx_bw                 = 20e6;
                break;
            case 23040000:
                s->usrp->set_master_clock_rate(23.04e6); //to be checked
                //openair0_cfg[0].samples_per_packet    = 1024;
                openair0_cfg[0].tx_sample_advance     = 113;
                openair0_cfg[0].tx_bw                 = 20e6;
                openair0_cfg[0].rx_bw                 = 20e6;
                break;
            case 15360000:
                s->usrp->set_master_clock_rate(30.72e06);
                //openair0_cfg[0].samples_per_packet    = 1024;
                openair0_cfg[0].tx_sample_advance     = 103;
                openair0_cfg[0].tx_bw                 = 20e6;
                openair0_cfg[0].rx_bw                 = 20e6;
                break;
            case 7680000:
                s->usrp->set_master_clock_rate(30.72e6);
                //openair0_cfg[0].samples_per_packet    = 1024;
                openair0_cfg[0].tx_sample_advance     = 80;
                openair0_cfg[0].tx_bw                 = 20e6;
                openair0_cfg[0].rx_bw                 = 20e6;
                break;
            case 1920000:
                s->usrp->set_master_clock_rate(30.72e6);
                //openair0_cfg[0].samples_per_packet    = 1024;
                openair0_cfg[0].tx_sample_advance     = 40;
                openair0_cfg[0].tx_bw                 = 20e6;
                openair0_cfg[0].rx_bw                 = 20e6;
                break;
            default:
                LOG_E(PHY,"Error: unknown sampling rate %f\n",openair0_cfg[0].sample_rate);
                exit(-1);
                break;
            }*/
=======
          case 1920000:
            s->usrp->set_master_clock_rate(30.72e6);
            //openair0_cfg[0].samples_per_packet    = 1024;
            openair0_cfg[0].tx_sample_advance     = 40;
            openair0_cfg[0].tx_bw                 = 20e6;
            openair0_cfg[0].rx_bw                 = 20e6;
            break;

          default:
            LOG_E(PHY,"Error: unknown sampling rate %f\n",openair0_cfg[0].sample_rate);
            exit(-1);
            break;
>>>>>>> 72167b50
        }
      }

<<<<<<< HEAD
        /* device specific */
        //openair0_cfg[0].txlaunch_wait = 1;//manage when TX processing is triggered
        //openair0_cfg[0].txlaunch_wait_slotcount = 1; //manage when TX processing is triggered
        /*openair0_cfg[0].iq_txshift = 4;//shift
        openair0_cfg[0].iq_rxrescale = 15;//rescale iqs

        for(int i=0; i<s->usrp->get_rx_num_channels(); i++) {
            if (i<openair0_cfg[0].rx_num_channels) {
                s->usrp->set_rx_rate(openair0_cfg[0].sample_rate,i);
                s->usrp->set_rx_freq(openair0_cfg[0].rx_freq[i],i);
                set_rx_gain_offset(&openair0_cfg[0],i,bw_gain_adjust);

                ::uhd::gain_range_t gain_range = s->usrp->get_rx_gain_range(i);
                // limit to maximum gain
                AssertFatal( openair0_cfg[0].rx_gain[i]-openair0_cfg[0].rx_gain_offset[i] <= gain_range.stop(),
                             "RX Gain too high, lower by %f dB\n",
                             openair0_cfg[0].rx_gain[i]-openair0_cfg[0].rx_gain_offset[i] - gain_range.stop());
                s->usrp->set_rx_gain(openair0_cfg[0].rx_gain[i]-openair0_cfg[0].rx_gain_offset[i],i);
                LOG_I(PHY,"RX Gain %d %f (%f) => %f (max %f)\n",i,
                      openair0_cfg[0].rx_gain[i],openair0_cfg[0].rx_gain_offset[i],
                      openair0_cfg[0].rx_gain[i]-openair0_cfg[0].rx_gain_offset[i],gain_range.stop());
            }
=======
      /* device specific */
      //openair0_cfg[0].txlaunch_wait = 1;//manage when TX processing is triggered
      //openair0_cfg[0].txlaunch_wait_slotcount = 1; //manage when TX processing is triggered
      openair0_cfg[0].iq_txshift = 4;//shift
      openair0_cfg[0].iq_rxrescale = 15;//rescale iqs

      for(int i=0; i<s->usrp->get_rx_num_channels(); i++) {
        if (i<openair0_cfg[0].rx_num_channels) {
          s->usrp->set_rx_rate(openair0_cfg[0].sample_rate,i);
          s->usrp->set_rx_freq(openair0_cfg[0].rx_freq[i],i);
          set_rx_gain_offset(&openair0_cfg[0],i,bw_gain_adjust);
          ::uhd::gain_range_t gain_range = s->usrp->get_rx_gain_range(i);
          // limit to maximum gain
          AssertFatal( openair0_cfg[0].rx_gain[i]-openair0_cfg[0].rx_gain_offset[i] <= gain_range.stop(),
                       "RX Gain too high, lower by %f dB\n",
                       openair0_cfg[0].rx_gain[i]-openair0_cfg[0].rx_gain_offset[i] - gain_range.stop());
          s->usrp->set_rx_gain(openair0_cfg[0].rx_gain[i]-openair0_cfg[0].rx_gain_offset[i],i);
          LOG_I(PHY,"RX Gain %d %f (%f) => %f (max %f)\n",i,
                openair0_cfg[0].rx_gain[i],openair0_cfg[0].rx_gain_offset[i],
                openair0_cfg[0].rx_gain[i]-openair0_cfg[0].rx_gain_offset[i],gain_range.stop());
>>>>>>> 72167b50
        }
      }

      LOG_D(PHY, "usrp->get_tx_num_channels() == %zd\n", s->usrp->get_tx_num_channels());
      LOG_D(PHY, "openair0_cfg[0].tx_num_channels == %d\n", openair0_cfg[0].tx_num_channels);

<<<<<<< HEAD
                LOG_I(PHY,"USRP TX_GAIN:%3.2lf gain_range:%3.2lf tx_gain:%3.2lf\n", gain_range_tx.stop()-openair0_cfg[0].tx_gain[i], gain_range_tx.stop(), openair0_cfg[0].tx_gain[i]);
            }
        }*/

        //s->usrp->set_clock_source("external");
        //s->usrp->set_time_source("external");

        // display USRP settings
        //*LOG_I(PHY,"Actual master clock: %fMHz...\n",s->usrp->get_master_clock_rate()/1e6);
        //*sleep(1);

        // create tx & rx streamer
        uhd::stream_args_t stream_args_rx("sc16", "sc16");
        int samples=openair0_cfg[0].sample_rate;
	int max=s->usrp->get_rx_stream(stream_args_rx)->get_max_num_samps();
        samples/=10000;
	LOG_I(PHY,"RF board max packet size %u, size for 100µs jitter %d \n", max, samples);
	if ( samples < max )
	  stream_args_rx.args["spp"] = str(boost::format("%d") % samples );
	LOG_I(PHY,"rx_max_num_samps %zu\n",
	      s->usrp->get_rx_stream(stream_args_rx)->get_max_num_samps());

        for (int i = 0; i<openair0_cfg[0].rx_num_channels; i++)
            stream_args_rx.channels.push_back(i);
        s->rx_stream = s->usrp->get_rx_stream(stream_args_rx);
	
        uhd::stream_args_t stream_args_tx("sc16", "sc16");
        for (int i = 0; i<openair0_cfg[0].tx_num_channels; i++)
            stream_args_tx.channels.push_back(i);
        s->tx_stream = s->usrp->get_tx_stream(stream_args_tx);

        /* Setting TX/RX BW after streamers are created due to USRP calibration issue */
        /**for(int i=0; i<s->usrp->get_tx_num_channels() && i<openair0_cfg[0].tx_num_channels; i++)
            s->usrp->set_tx_bandwidth(openair0_cfg[0].tx_bw,i);

        for(int i=0; i<s->usrp->get_rx_num_channels() && i<openair0_cfg[0].rx_num_channels; i++)
            s->usrp->set_rx_bandwidth(openair0_cfg[0].rx_bw,i);

        for (int i=0; i<openair0_cfg[0].rx_num_channels; i++) {
            LOG_I(PHY,"RX Channel %d\n",i);
            LOG_I(PHY,"  Actual RX sample rate: %fMSps...\n",s->usrp->get_rx_rate(i)/1e6);
            LOG_I(PHY,"  Actual RX frequency: %fGHz...\n", s->usrp->get_rx_freq(i)/1e9);
            LOG_I(PHY,"  Actual RX gain: %f...\n", s->usrp->get_rx_gain(i));
            LOG_I(PHY,"  Actual RX bandwidth: %fM...\n", s->usrp->get_rx_bandwidth(i)/1e6);
            LOG_I(PHY,"  Actual RX antenna: %s...\n", s->usrp->get_rx_antenna(i).c_str());
=======
      for(int i=0; i<s->usrp->get_tx_num_channels(); i++) {
        ::uhd::gain_range_t gain_range_tx = s->usrp->get_tx_gain_range(i);

        if (i<openair0_cfg[0].tx_num_channels) {
          s->usrp->set_tx_rate(openair0_cfg[0].sample_rate,i);
          s->usrp->set_tx_freq(openair0_cfg[0].tx_freq[i],i);
          s->usrp->set_tx_gain(gain_range_tx.stop()-openair0_cfg[0].tx_gain[i],i);
          LOG_I(PHY,"USRP TX_GAIN:%3.2lf gain_range:%3.2lf tx_gain:%3.2lf\n", gain_range_tx.stop()-openair0_cfg[0].tx_gain[i], gain_range_tx.stop(), openair0_cfg[0].tx_gain[i]);
>>>>>>> 72167b50
        }
      }

      //s->usrp->set_clock_source("external");
      //s->usrp->set_time_source("external");
      // display USRP settings
      LOG_I(PHY,"Actual master clock: %fMHz...\n",s->usrp->get_master_clock_rate()/1e6);
      sleep(1);
      // create tx & rx streamer
      uhd::stream_args_t stream_args_rx("sc16", "sc16");
      int samples=openair0_cfg[0].sample_rate;
      int max=s->usrp->get_rx_stream(stream_args_rx)->get_max_num_samps();
      samples/=10000;
      LOG_I(PHY,"RF board max packet size %u, size for 100µs jitter %d \n", max, samples);

      if ( samples < max )
        stream_args_rx.args["spp"] = str(boost::format("%d") % samples );

      LOG_I(PHY,"rx_max_num_samps %zu\n",
            s->usrp->get_rx_stream(stream_args_rx)->get_max_num_samps());

      for (int i = 0; i<openair0_cfg[0].rx_num_channels; i++)
        stream_args_rx.channels.push_back(i);

      s->rx_stream = s->usrp->get_rx_stream(stream_args_rx);
      uhd::stream_args_t stream_args_tx("sc16", "sc16");

      for (int i = 0; i<openair0_cfg[0].tx_num_channels; i++)
        stream_args_tx.channels.push_back(i);

      s->tx_stream = s->usrp->get_tx_stream(stream_args_tx);

      /* Setting TX/RX BW after streamers are created due to USRP calibration issue */
      for(int i=0; i<s->usrp->get_tx_num_channels() && i<openair0_cfg[0].tx_num_channels; i++)
        s->usrp->set_tx_bandwidth(openair0_cfg[0].tx_bw,i);

      for(int i=0; i<s->usrp->get_rx_num_channels() && i<openair0_cfg[0].rx_num_channels; i++)
        s->usrp->set_rx_bandwidth(openair0_cfg[0].rx_bw,i);

      for (int i=0; i<openair0_cfg[0].rx_num_channels; i++) {
        LOG_I(PHY,"RX Channel %d\n",i);
        LOG_I(PHY,"  Actual RX sample rate: %fMSps...\n",s->usrp->get_rx_rate(i)/1e6);
        LOG_I(PHY,"  Actual RX frequency: %fGHz...\n", s->usrp->get_rx_freq(i)/1e9);
        LOG_I(PHY,"  Actual RX gain: %f...\n", s->usrp->get_rx_gain(i));
        LOG_I(PHY,"  Actual RX bandwidth: %fM...\n", s->usrp->get_rx_bandwidth(i)/1e6);
        LOG_I(PHY,"  Actual RX antenna: %s...\n", s->usrp->get_rx_antenna(i).c_str());
      }

      for (int i=0; i<openair0_cfg[0].tx_num_channels; i++) {
        LOG_I(PHY,"TX Channel %d\n",i);
        LOG_I(PHY,"  Actual TX sample rate: %fMSps...\n", s->usrp->get_tx_rate(i)/1e6);
        LOG_I(PHY,"  Actual TX frequency: %fGHz...\n", s->usrp->get_tx_freq(i)/1e9);
        LOG_I(PHY,"  Actual TX gain: %f...\n", s->usrp->get_tx_gain(i));
        LOG_I(PHY,"  Actual TX bandwidth: %fM...\n", s->usrp->get_tx_bandwidth(i)/1e6);
        LOG_I(PHY,"  Actual TX antenna: %s...\n", s->usrp->get_tx_antenna(i).c_str());
      }

<<<<<<< HEAD
        LOG_I(PHY,"Device timestamp: %f...\n", s->usrp->get_time_now().get_real_secs());*/

        device->priv = s;
        device->trx_start_func = trx_usrp_start;
        device->trx_write_func = trx_usrp_write;
        device->trx_read_func  = trx_usrp_read;
        device->trx_get_stats_func = trx_usrp_get_stats;
        device->trx_reset_stats_func = trx_usrp_reset_stats;
        device->trx_end_func   = trx_usrp_end;
        device->trx_stop_func  = trx_usrp_stop;
        device->trx_set_freq_func = trx_usrp_set_freq;
	device->trx_config_func	= trx_usrp_config;
        device->trx_set_gains_func   = trx_usrp_set_gains;
	device->is_init = 1;
	device->openair0_cfg = openair0_cfg;

        s->sample_rate = openair0_cfg[0].sample_rate;
        // TODO:
        // init tx_forward_nsamps based usrp_time_offset ex
        /**if(is_equal(s->sample_rate, (double)30.72e6))
            s->tx_forward_nsamps  = 176;
        if(is_equal(s->sample_rate, (double)15.36e6))
            s->tx_forward_nsamps = 90;
        if(is_equal(s->sample_rate, (double)7.68e6))
            s->tx_forward_nsamps = 50;

        if (s->use_gps == 1) {
	   if (sync_to_gps(device)) {
		 LOG_I(PHY,"USRP fails to sync with GPS...\n");
            exit(0);   
           } 
        }**/
 
#if defined(USRP_REC_PLAY)
=======
      LOG_I(PHY,"Device timestamp: %f...\n", s->usrp->get_time_now().get_real_secs());
      device->priv = s;
      device->trx_start_func = trx_usrp_start;
      device->trx_write_func = trx_usrp_write;
      device->trx_read_func  = trx_usrp_read;
      device->trx_get_stats_func = trx_usrp_get_stats;
      device->trx_reset_stats_func = trx_usrp_reset_stats;
      device->trx_end_func   = trx_usrp_end;
      device->trx_stop_func  = trx_usrp_stop;
      device->trx_set_freq_func = trx_usrp_set_freq;
      device->trx_set_gains_func   = trx_usrp_set_gains;
      device->openair0_cfg = openair0_cfg;
      s->sample_rate = openair0_cfg[0].sample_rate;

      // TODO:
      // init tx_forward_nsamps based usrp_time_offset ex
      if(is_equal(s->sample_rate, (double)30.72e6))
        s->tx_forward_nsamps  = 176;

      if(is_equal(s->sample_rate, (double)15.36e6))
        s->tx_forward_nsamps = 90;

      if(is_equal(s->sample_rate, (double)7.68e6))
        s->tx_forward_nsamps = 50;

      if (s->use_gps == 1) {
        if (sync_to_gps(device)) {
          LOG_I(PHY,"USRP fails to sync with GPS...\n");
          exit(0);
        }
>>>>>>> 72167b50
      }

#if defined(USRP_REC_PLAY)
    }

#endif
#if defined(USRP_REC_PLAY)

    if (u_sf_mode == 1) { // record mode
      ms_sample = (iqrec_t *) malloc(u_sf_max * sizeof(iqrec_t));

      if (ms_sample == NULL) {
        std::cerr<< "Memory allocation failed for subframe record or replay mode." << std::endl;
        exit(-1);
      }

      memset(ms_sample, 0, u_sf_max * BELL_LABS_IQ_BYTES_PER_SF);
    }

    if (u_sf_mode == 2) {
      if (use_mmap) {
        // use mmap
        mmapfd = open(u_sf_filename, O_RDONLY | O_LARGEFILE);

        if (mmapfd != 0) {
          fstat(mmapfd, &sb);
          std::cerr << "Loading subframes using mmap() from " << u_sf_filename << " size=" << (uint64_t)sb.st_size << " bytes ..." << std::endl;
          ms_sample = (iqrec_t *) mmap(NULL, sb.st_size, PROT_WRITE, MAP_PRIVATE, mmapfd, 0);

          if (ms_sample != MAP_FAILED) {
            nb_samples = (sb.st_size / sizeof(iqrec_t));
            int aligned = (((unsigned long)ms_sample & 31) == 0)? 1:0;
            std::cerr<< "Loaded "<< nb_samples << " subframes." << std::endl;

            if (aligned == 0) {
              std::cerr<< "mmap address is not 32 bytes aligned, exiting." << std::endl;
              close(mmapfd);
              exit(-1);
            }
          } else {
            std::cerr << "Cannot mmap file, exiting." << std::endl;
            close(mmapfd);
            exit(-1);
          }
        } else {
          std::cerr << "Cannot open " << u_sf_filename << " , exiting." << std::endl;
          exit(-1);
        }
      } else {
        iqfd = open(u_sf_filename, O_RDONLY | O_LARGEFILE);

        if (iqfd != 0) {
          fstat(iqfd, &sb);
          nb_samples = (sb.st_size / sizeof(iqrec_t));
          std::cerr << "Loading " << nb_samples << " subframes from " << u_sf_filename
                    << " size=" << (uint64_t)sb.st_size << " bytes ..." << std::endl;
          // allocate buffer for 1 sample at a time
          ms_sample = (iqrec_t *) malloc(sizeof(iqrec_t));

          if (ms_sample == NULL) {
            std::cerr<< "Memory allocation failed for individual subframe replay mode." << std::endl;
            close(iqfd);
            exit(-1);
          }

          memset(ms_sample, 0, sizeof(iqrec_t));

          // point at beginning of file
          if (lseek(iqfd, 0, SEEK_SET) == 0) {
            std::cerr << "Initial seek at beginning of the file" << std::endl;
          } else {
            std::cerr << "Problem initial seek at beginning of the file" << std::endl;
          }
        } else {
          std::cerr << "Cannot open " << u_sf_filename << " , exiting." << std::endl;
          exit(-1);
        }
      }
<<<<<<< HEAD
#endif	

      return 0;

=======
>>>>>>> 72167b50
    }

#endif
    return 0;
  }
}
/*@}*/<|MERGE_RESOLUTION|>--- conflicted
+++ resolved
@@ -297,29 +297,16 @@
 static int trx_usrp_start(openair0_device *device) {
 #if defined(USRP_REC_PLAY)
 
-<<<<<<< HEAD
-  // setup GPIO for TDD, GPIO(4) = ATR_RX
-  //set data direction register (DDR) to output
-    s->usrp->set_gpio_attr("FP0", "DDR", 0x7f, 0x7f);
-  
-  //set control register to ATR
-    s->usrp->set_gpio_attr("FP0", "CTRL", 0x7f,0x7f);
-  
-  //set ATR register
-    s->usrp->set_gpio_attr("FP0", "ATR_RX", (1<<4)|(1<<6), 0x7f);
-
-=======
   if (u_sf_mode != 2) { // not replay mode
 #endif
     usrp_state_t *s = (usrp_state_t *)device->priv;
     // setup GPIO for TDD, GPIO(4) = ATR_RX
     //set data direction register (DDR) to output
-    s->usrp->set_gpio_attr("FP0", "DDR", 0x1f, 0x1f);
+    s->usrp->set_gpio_attr("FP0", "DDR", 0x7f, 0x7f);
     //set control register to ATR
-    s->usrp->set_gpio_attr("FP0", "CTRL", 0x1f,0x1f);
+    s->usrp->set_gpio_attr("FP0", "CTRL", 0x7f,0x7f);
     //set ATR register
-    s->usrp->set_gpio_attr("FP0", "ATR_RX", 1<<4, 0x1f);
->>>>>>> 72167b50
+    s->usrp->set_gpio_attr("FP0", "ATR_RX", (1<<4)|(1<<6), 0x7f);
     // init recv and send streaming
     uhd::stream_cmd_t cmd(uhd::stream_cmd_t::STREAM_MODE_START_CONTINUOUS);
     LOG_I(PHY,"Time in secs now: %llu \n", s->usrp->get_time_now().to_ticks(s->sample_rate));
@@ -327,18 +314,10 @@
 
     if (s->use_gps == 1 || device->openair0_cfg[0].time_source == external) {
       s->wait_for_first_pps = 1;
-<<<<<<< HEAD
-      cmd.time_spec = s->usrp->get_time_last_pps() + uhd::time_spec_t(1.0);    
-    }
-    else {
-      s->wait_for_first_pps = 0; 
-      cmd.time_spec = s->usrp->get_time_now() + uhd::time_spec_t(0.005);
-=======
       cmd.time_spec = s->usrp->get_time_last_pps() + uhd::time_spec_t(1.0);
     } else {
       s->wait_for_first_pps = 0;
-      cmd.time_spec = s->usrp->get_time_now() + uhd::time_spec_t(0.05);
->>>>>>> 72167b50
+      cmd.time_spec = s->usrp->get_time_now() + uhd::time_spec_t(0.005);
     }
 
     cmd.stream_now = false; // start at constant delay
@@ -987,232 +966,6 @@
 #endif
 
 extern "C" {
-<<<<<<< HEAD
-
-    int trx_usrp_config(openair0_device* device, openair0_config_t *openair0_cfg) {
-#if defined(USRP_REC_PLAY)
-#endif
-
-
-	usrp_state_t *s = (usrp_state_t *)device->priv;
-
-	if (openair0_cfg[0].clock_source==gpsdo)
-            	s->use_gps =1;
-
-	device->openair0_cfg = openair0_cfg;
-
-	std::string args = "type=b200";
-        uhd::device_addrs_t device_adds = uhd::device::find(args);
-
-        int vers=0,subvers=0,subsubvers=0;
-        int bw_gain_adjust=0;
-
-#if defined(USRP_REC_PLAY)
-        if (u_sf_mode == 1) {
-
-        }
-#endif
-        sscanf(uhd::get_version_string().c_str(),"%d.%d.%d",&vers,&subvers,&subsubvers);
-        LOG_I(PHY,"Checking for USRPs : UHD %s (%d.%d.%d)\n",
- 	       uhd::get_version_string().c_str(),vers,subvers,subsubvers);
-
-        if(device_adds.size() == 0)  {
-	} else {
-		args += ",num_send_frames=256,num_recv_frames=256, send_frame_size=15360, recv_frame_size=15360" ;
-		if (openair0_cfg[0].clock_source == internal){
-                	LOG_I(PHY,"Setting clock source to internal\n");
-                	s->usrp->set_clock_source("internal");
-            	}
-            	else{
-                	LOG_I(PHY,"Setting clock source to external\n");
-                	s->usrp->set_clock_source("external");
-            	}
-            	if (openair0_cfg[0].time_source == internal){
-                	LOG_I(PHY,"Setting time source to internal\n");
-                	s->usrp->set_time_source("internal");
-            	}
-            	else{
-                	LOG_I(PHY,"Setting time source to external\n");
-                	s->usrp->set_time_source("external");
-            	}
-
-
-		if ((vers == 3) && (subvers == 9) && (subsubvers>=2)) {
-                	openair0_cfg[0].rx_gain_calib_table = calib_table_b210;
-                	bw_gain_adjust=0;
-#if defined(USRP_REC_PLAY)
-                	std::cerr << "-- Using calibration table: calib_table_b210" << std::endl; // Bell Labs info
-#endif
-            	} else {
-                	openair0_cfg[0].rx_gain_calib_table = calib_table_b210_38;
-                	bw_gain_adjust=1;
-#if defined(USRP_REC_PLAY)
-               	 	std::cerr << "-- Using calibration table: calib_table_b210_38" << std::endl; // Bell Labs info
-#endif
-            	}	
-		switch ((int)openair0_cfg[0].sample_rate) {
-	            case 30720000:
-        	        s->usrp->set_master_clock_rate(30.72e6);
-                	//openair0_cfg[0].samples_per_packet    = 1024;
-	                openair0_cfg[0].tx_sample_advance     = 115;
-        	        openair0_cfg[0].tx_bw                 = 20e6;
-                	openair0_cfg[0].rx_bw                 = 20e6;
-	                break;
-        	    case 23040000:
-                	s->usrp->set_master_clock_rate(23.04e6); //to be checked
-	                //openair0_cfg[0].samples_per_packet    = 1024;
-        	        openair0_cfg[0].tx_sample_advance     = 113;
-                	openair0_cfg[0].tx_bw                 = 20e6;
-	                openair0_cfg[0].rx_bw                 = 20e6;
-        	        break;
-	            case 15360000:
-        	        s->usrp->set_master_clock_rate(30.72e06);
-                	//openair0_cfg[0].samples_per_packet    = 1024;
-	                openair0_cfg[0].tx_sample_advance     = 103;
-        	        openair0_cfg[0].tx_bw                 = 20e6;
-                	openair0_cfg[0].rx_bw                 = 20e6;
-	                break;
-        	    case 7680000:
-                	s->usrp->set_master_clock_rate(30.72e6);
-	                //openair0_cfg[0].samples_per_packet    = 1024;
-        	        openair0_cfg[0].tx_sample_advance     = 80;
-	                openair0_cfg[0].tx_bw                 = 20e6;
-        	        openair0_cfg[0].rx_bw                 = 20e6;
-                	break;
-	            case 1920000:
-        	        s->usrp->set_master_clock_rate(30.72e6);
-                	//openair0_cfg[0].samples_per_packet    = 1024;
-	                openair0_cfg[0].tx_sample_advance     = 40;
-        	        openair0_cfg[0].tx_bw                 = 20e6;
-                	openair0_cfg[0].rx_bw                 = 20e6;
-	                break;
-        	    default:
-                	LOG_E(PHY,"Error: unknown sampling rate %f\n",openair0_cfg[0].sample_rate);
-	                exit(-1);
-        	        break;
-            	} // switch
-
-	} // else if(device_adds.size() != 0)
-
-	/* device specific */
-        //openair0_cfg[0].txlaunch_wait = 1;//manage when TX processing is triggered
-        //openair0_cfg[0].txlaunch_wait_slotcount = 1; //manage when TX processing is triggered
-        openair0_cfg[0].iq_txshift = 4;//shift
-        openair0_cfg[0].iq_rxrescale = 15;//rescale iqs
-
-	for(int i=0; i<s->usrp->get_rx_num_channels(); i++) {
-            if (i<openair0_cfg[0].rx_num_channels) {
-                s->usrp->set_rx_rate(openair0_cfg[0].sample_rate,i);
-                s->usrp->set_rx_freq(openair0_cfg[0].rx_freq[i],i);
-                set_rx_gain_offset(&openair0_cfg[0],i,bw_gain_adjust);
-
-                ::uhd::gain_range_t gain_range = s->usrp->get_rx_gain_range(i);
-                // limit to maximum gain
-                AssertFatal( openair0_cfg[0].rx_gain[i]-openair0_cfg[0].rx_gain_offset[i] <= gain_range.stop(),
-                             "RX Gain too high, lower by %f dB\n",
-                             openair0_cfg[0].rx_gain[i]-openair0_cfg[0].rx_gain_offset[i] - gain_range.stop());
-                s->usrp->set_rx_gain(openair0_cfg[0].rx_gain[i]-openair0_cfg[0].rx_gain_offset[i],i);
-                LOG_I(PHY,"RX Gain %d %f (%f) => %f (max %f)\n",i,
-                      openair0_cfg[0].rx_gain[i],openair0_cfg[0].rx_gain_offset[i],
-                      openair0_cfg[0].rx_gain[i]-openair0_cfg[0].rx_gain_offset[i],gain_range.stop());
-            }
-        }
-
-	for(int i=0; i<s->usrp->get_tx_num_channels(); i++) {
-          ::uhd::gain_range_t gain_range_tx = s->usrp->get_tx_gain_range(i);
-            if (i<openair0_cfg[0].tx_num_channels) {
-                s->usrp->set_tx_rate(openair0_cfg[0].sample_rate,i);
-                s->usrp->set_tx_freq(openair0_cfg[0].tx_freq[i],i);
-                s->usrp->set_tx_gain(gain_range_tx.stop()-openair0_cfg[0].tx_gain[i],i);
-
-                LOG_I(PHY,"USRP TX_GAIN:%3.2lf gain_range:%3.2lf tx_gain:%3.2lf\n", gain_range_tx.stop()-openair0_cfg[0].tx_gain[i], gain_range_tx.stop(), openair0_cfg[0].tx_gain[i]);
-            }
-        }
-
-        //s->usrp->set_clock_source("external");
-        //s->usrp->set_time_source("external");
-
-
-	// display USRP settings
-        LOG_I(PHY,"Actual master clock: %fMHz...\n",s->usrp->get_master_clock_rate()/1e6);
-        sleep(1);
-
-	/* Setting TX/RX BW after streamers are created due to USRP calibration issue */
-        for(int i=0; i<s->usrp->get_tx_num_channels() && i<openair0_cfg[0].tx_num_channels; i++)
-            s->usrp->set_tx_bandwidth(openair0_cfg[0].tx_bw,i);
-
-        for(int i=0; i<s->usrp->get_rx_num_channels() && i<openair0_cfg[0].rx_num_channels; i++)
-            s->usrp->set_rx_bandwidth(openair0_cfg[0].rx_bw,i);
-
-        for (int i=0; i<openair0_cfg[0].rx_num_channels; i++) {
-            LOG_I(PHY,"RX Channel %d\n",i);
-            LOG_I(PHY,"  Actual RX sample rate: %fMSps...\n",s->usrp->get_rx_rate(i)/1e6);
-            LOG_I(PHY,"  Actual RX frequency: %fGHz...\n", s->usrp->get_rx_freq(i)/1e9);
-            LOG_I(PHY,"  Actual RX gain: %f...\n", s->usrp->get_rx_gain(i));
-            LOG_I(PHY,"  Actual RX bandwidth: %fM...\n", s->usrp->get_rx_bandwidth(i)/1e6);
-            LOG_I(PHY,"  Actual RX antenna: %s...\n", s->usrp->get_rx_antenna(i).c_str());
-        }
-
-        for (int i=0; i<openair0_cfg[0].tx_num_channels; i++) {
-            LOG_I(PHY,"TX Channel %d\n",i);
-            LOG_I(PHY,"  Actual TX sample rate: %fMSps...\n", s->usrp->get_tx_rate(i)/1e6);
-            LOG_I(PHY,"  Actual TX frequency: %fGHz...\n", s->usrp->get_tx_freq(i)/1e9);
-            LOG_I(PHY,"  Actual TX gain: %f...\n", s->usrp->get_tx_gain(i));
-            LOG_I(PHY,"  Actual TX bandwidth: %fM...\n", s->usrp->get_tx_bandwidth(i)/1e6);
-            LOG_I(PHY,"  Actual TX antenna: %s...\n", s->usrp->get_tx_antenna(i).c_str());
-        }
-
-        LOG_I(PHY,"Device timestamp: %f...\n", s->usrp->get_time_now().get_real_secs());
-
-
-	device->openair0_cfg = openair0_cfg;
-	s->sample_rate = openair0_cfg[0].sample_rate;
-	// TODO:
-        // init tx_forward_nsamps based usrp_time_offset ex
-        if(is_equal(s->sample_rate, (double)30.72e6))
-            s->tx_forward_nsamps  = 176;
-        if(is_equal(s->sample_rate, (double)15.36e6))
-            s->tx_forward_nsamps = 90;
-        if(is_equal(s->sample_rate, (double)7.68e6))
-            s->tx_forward_nsamps = 50;
-
-        if (s->use_gps == 1) {
-           if (sync_to_gps(device)) {
-                 LOG_I(PHY,"USRP fails to sync with GPS...\n");
-            exit(0);
-           }
-        }
-
-	return 0;
-
-
-    }
-
-    /*! \brief Initialize Openair USRP target. It returns 0 if OK
-    * \param device the hardware to use
-         * \param openair0_cfg RF frontend parameters set by application
-         */
-    int device_init(openair0_device* device, openair0_config_t *openair0_cfg) {
-#if defined(USRP_REC_PLAY)
-      paramdef_t usrp_recplay_params[7];
-      struct sysinfo systeminfo;
-      // to check
-      static int done = 0;
-      if (done == 1) {
-	return 0;
-      } // prevent from multiple init
-      done = 1;
-
-      device->is_init = 0;
-
-      // end to check
-      // Use mmap for IQ files for systems with less than 6GB total RAM
-      sysinfo(&systeminfo);
-      if (systeminfo.totalram < 6144000000) {
-	use_mmap = 0;
-=======
-  /*! \brief Initialize Openair USRP target. It returns 0 if OK
-   * \param device the hardware to use
    * \param openair0_cfg RF frontend parameters set by application
    */
   int device_init(openair0_device *device, openair0_config_t *openair0_cfg) {
@@ -1309,7 +1062,6 @@
         args = "type=b200";
       } else {
         args = openair0_cfg[0].sdr_addrs;
->>>>>>> 72167b50
       }
 
       uhd::device_addrs_t device_adds = uhd::device::find(args);
@@ -1334,48 +1086,6 @@
         args += boost::str(boost::format(",master_clock_rate=%f") % usrp_master_clock);
         args += ",num_send_frames=256,num_recv_frames=256, send_frame_size=15360, recv_frame_size=15360" ;
       }
-
-<<<<<<< HEAD
-      if (u_sf_replay == 1) u_sf_mode = 2;
-      if (u_sf_record == 1) u_sf_mode = 1;
-      
-      if (u_sf_mode == 2) {
-	// Replay subframes from from file
-        int bw_gain_adjust=0;
-        device->openair0_cfg = openair0_cfg;
-	device->type = USRP_B200_DEV;
-	openair0_cfg[0].rx_gain_calib_table = calib_table_b210_38;
-	bw_gain_adjust=1;
-	openair0_cfg[0].tx_sample_advance     = 80;
-	openair0_cfg[0].tx_bw                 = 20e6;
-	openair0_cfg[0].rx_bw                 = 20e6;
-        openair0_cfg[0].iq_txshift = 4;//shift
-        openair0_cfg[0].iq_rxrescale = 15;//rescale iqs
-	set_rx_gain_offset(&openair0_cfg[0],0,bw_gain_adjust);
-        device->priv = NULL;
-        device->trx_start_func = trx_usrp_start;
-        device->trx_write_func = trx_usrp_write;
-        device->trx_read_func  = trx_usrp_read;
-        device->trx_get_stats_func = trx_usrp_get_stats;
-        device->trx_reset_stats_func = trx_usrp_reset_stats;
-        device->trx_end_func   = trx_usrp_end;
-        device->trx_stop_func  = trx_usrp_stop;
-        device->trx_set_freq_func = trx_usrp_set_freq;
-        device->trx_set_gains_func   = trx_usrp_set_gains;
-        device->openair0_cfg = openair0_cfg;
-	std::cerr << "USRP device initialized in subframes replay mode for " << u_sf_loops << " loops. Use mmap="
-		  << use_mmap << std::endl;
-      } else {
-#endif
-        uhd::set_thread_priority_safe(1.0);
-        usrp_state_t *s = (usrp_state_t*)calloc(sizeof(usrp_state_t),1);
-        
-	//*if (openair0_cfg[0].clock_source==gpsdo)        
-	  //*  s->use_gps =1;
-
-        // Initialize USRP device
-        //*device->openair0_cfg = openair0_cfg;
-=======
       if (device_adds[0].get("type") == "n3xx") {
         printf("Found USRP n300\n");
         device->type=USRP_X300_DEV; //treat it as X300 for now
@@ -1389,7 +1099,6 @@
         usrp_master_clock = 184.32e6;
         args += boost::str(boost::format(",master_clock_rate=%f") % usrp_master_clock);
       }
->>>>>>> 72167b50
 
       s->usrp = uhd::usrp::multi_usrp::make(args);
 
@@ -1415,19 +1124,6 @@
             openair0_cfg[0].rx_bw                 = 80e6;
             break;
 
-<<<<<<< HEAD
-            if (openair0_cfg[0].time_source == internal){
-                LOG_I(PHY,"Setting time source to internal\n");
-                s->usrp->set_time_source("internal");
-            }
-            else{
-                LOG_I(PHY,"Setting time source to external\n");
-                s->usrp->set_time_source("external");
-            }
-
-            //Setting device type to USRP X300/X310
-            device->type=USRP_X300_DEV;
-=======
           case 61440000:
             // from usrp_time_offset
             //openair0_cfg[0].samples_per_packet    = 2048;
@@ -1435,7 +1131,6 @@
             openair0_cfg[0].tx_bw                 = 40e6;
             openair0_cfg[0].rx_bw                 = 40e6;
             break;
->>>>>>> 72167b50
 
           case 30720000:
             // from usrp_time_offset
@@ -1521,83 +1216,6 @@
             openair0_cfg[0].rx_bw                 = 20e6;
             break;
 
-<<<<<<< HEAD
-            // lock mboard clocks
-            /**if (openair0_cfg[0].clock_source == internal){
-		LOG_I(PHY,"Setting clock source to internal\n");
-	        s->usrp->set_clock_source("internal");
-            }
-            else{
-                LOG_I(PHY,"Setting clock source to external\n");		
-                s->usrp->set_clock_source("external");
-            }	
-            if (openair0_cfg[0].time_source == internal){
-                LOG_I(PHY,"Setting time source to internal\n");
-                s->usrp->set_time_source("internal");
-            }
-            else{
-                LOG_I(PHY,"Setting time source to external\n");
-                s->usrp->set_time_source("external");
-            }*/
-
-
-            device->type = USRP_B200_DEV;
-            /**if ((vers == 3) && (subvers == 9) && (subsubvers>=2)) {
-                openair0_cfg[0].rx_gain_calib_table = calib_table_b210;
-                bw_gain_adjust=0;
-#if defined(USRP_REC_PLAY)
-		std::cerr << "-- Using calibration table: calib_table_b210" << std::endl; // Bell Labs info
-#endif		
-            } else {
-                openair0_cfg[0].rx_gain_calib_table = calib_table_b210_38;
-                bw_gain_adjust=1;
-#if defined(USRP_REC_PLAY)
-		std::cerr << "-- Using calibration table: calib_table_b210_38" << std::endl; // Bell Labs info
-#endif		
-            }*/
-
-            /*switch ((int)openair0_cfg[0].sample_rate) {
-            case 30720000:
-                s->usrp->set_master_clock_rate(30.72e6);
-                //openair0_cfg[0].samples_per_packet    = 1024;
-                openair0_cfg[0].tx_sample_advance     = 115;
-                openair0_cfg[0].tx_bw                 = 20e6;
-                openair0_cfg[0].rx_bw                 = 20e6;
-                break;
-            case 23040000:
-                s->usrp->set_master_clock_rate(23.04e6); //to be checked
-                //openair0_cfg[0].samples_per_packet    = 1024;
-                openair0_cfg[0].tx_sample_advance     = 113;
-                openair0_cfg[0].tx_bw                 = 20e6;
-                openair0_cfg[0].rx_bw                 = 20e6;
-                break;
-            case 15360000:
-                s->usrp->set_master_clock_rate(30.72e06);
-                //openair0_cfg[0].samples_per_packet    = 1024;
-                openair0_cfg[0].tx_sample_advance     = 103;
-                openair0_cfg[0].tx_bw                 = 20e6;
-                openair0_cfg[0].rx_bw                 = 20e6;
-                break;
-            case 7680000:
-                s->usrp->set_master_clock_rate(30.72e6);
-                //openair0_cfg[0].samples_per_packet    = 1024;
-                openair0_cfg[0].tx_sample_advance     = 80;
-                openair0_cfg[0].tx_bw                 = 20e6;
-                openair0_cfg[0].rx_bw                 = 20e6;
-                break;
-            case 1920000:
-                s->usrp->set_master_clock_rate(30.72e6);
-                //openair0_cfg[0].samples_per_packet    = 1024;
-                openair0_cfg[0].tx_sample_advance     = 40;
-                openair0_cfg[0].tx_bw                 = 20e6;
-                openair0_cfg[0].rx_bw                 = 20e6;
-                break;
-            default:
-                LOG_E(PHY,"Error: unknown sampling rate %f\n",openair0_cfg[0].sample_rate);
-                exit(-1);
-                break;
-            }*/
-=======
           case 1920000:
             s->usrp->set_master_clock_rate(30.72e6);
             //openair0_cfg[0].samples_per_packet    = 1024;
@@ -1610,34 +1228,9 @@
             LOG_E(PHY,"Error: unknown sampling rate %f\n",openair0_cfg[0].sample_rate);
             exit(-1);
             break;
->>>>>>> 72167b50
-        }
-      }
-
-<<<<<<< HEAD
-        /* device specific */
-        //openair0_cfg[0].txlaunch_wait = 1;//manage when TX processing is triggered
-        //openair0_cfg[0].txlaunch_wait_slotcount = 1; //manage when TX processing is triggered
-        /*openair0_cfg[0].iq_txshift = 4;//shift
-        openair0_cfg[0].iq_rxrescale = 15;//rescale iqs
-
-        for(int i=0; i<s->usrp->get_rx_num_channels(); i++) {
-            if (i<openair0_cfg[0].rx_num_channels) {
-                s->usrp->set_rx_rate(openair0_cfg[0].sample_rate,i);
-                s->usrp->set_rx_freq(openair0_cfg[0].rx_freq[i],i);
-                set_rx_gain_offset(&openair0_cfg[0],i,bw_gain_adjust);
-
-                ::uhd::gain_range_t gain_range = s->usrp->get_rx_gain_range(i);
-                // limit to maximum gain
-                AssertFatal( openair0_cfg[0].rx_gain[i]-openair0_cfg[0].rx_gain_offset[i] <= gain_range.stop(),
-                             "RX Gain too high, lower by %f dB\n",
-                             openair0_cfg[0].rx_gain[i]-openair0_cfg[0].rx_gain_offset[i] - gain_range.stop());
-                s->usrp->set_rx_gain(openair0_cfg[0].rx_gain[i]-openair0_cfg[0].rx_gain_offset[i],i);
-                LOG_I(PHY,"RX Gain %d %f (%f) => %f (max %f)\n",i,
-                      openair0_cfg[0].rx_gain[i],openair0_cfg[0].rx_gain_offset[i],
-                      openair0_cfg[0].rx_gain[i]-openair0_cfg[0].rx_gain_offset[i],gain_range.stop());
-            }
-=======
+        }
+      }
+
       /* device specific */
       //openair0_cfg[0].txlaunch_wait = 1;//manage when TX processing is triggered
       //openair0_cfg[0].txlaunch_wait_slotcount = 1; //manage when TX processing is triggered
@@ -1658,60 +1251,12 @@
           LOG_I(PHY,"RX Gain %d %f (%f) => %f (max %f)\n",i,
                 openair0_cfg[0].rx_gain[i],openair0_cfg[0].rx_gain_offset[i],
                 openair0_cfg[0].rx_gain[i]-openair0_cfg[0].rx_gain_offset[i],gain_range.stop());
->>>>>>> 72167b50
         }
       }
 
       LOG_D(PHY, "usrp->get_tx_num_channels() == %zd\n", s->usrp->get_tx_num_channels());
       LOG_D(PHY, "openair0_cfg[0].tx_num_channels == %d\n", openair0_cfg[0].tx_num_channels);
 
-<<<<<<< HEAD
-                LOG_I(PHY,"USRP TX_GAIN:%3.2lf gain_range:%3.2lf tx_gain:%3.2lf\n", gain_range_tx.stop()-openair0_cfg[0].tx_gain[i], gain_range_tx.stop(), openair0_cfg[0].tx_gain[i]);
-            }
-        }*/
-
-        //s->usrp->set_clock_source("external");
-        //s->usrp->set_time_source("external");
-
-        // display USRP settings
-        //*LOG_I(PHY,"Actual master clock: %fMHz...\n",s->usrp->get_master_clock_rate()/1e6);
-        //*sleep(1);
-
-        // create tx & rx streamer
-        uhd::stream_args_t stream_args_rx("sc16", "sc16");
-        int samples=openair0_cfg[0].sample_rate;
-	int max=s->usrp->get_rx_stream(stream_args_rx)->get_max_num_samps();
-        samples/=10000;
-	LOG_I(PHY,"RF board max packet size %u, size for 100µs jitter %d \n", max, samples);
-	if ( samples < max )
-	  stream_args_rx.args["spp"] = str(boost::format("%d") % samples );
-	LOG_I(PHY,"rx_max_num_samps %zu\n",
-	      s->usrp->get_rx_stream(stream_args_rx)->get_max_num_samps());
-
-        for (int i = 0; i<openair0_cfg[0].rx_num_channels; i++)
-            stream_args_rx.channels.push_back(i);
-        s->rx_stream = s->usrp->get_rx_stream(stream_args_rx);
-	
-        uhd::stream_args_t stream_args_tx("sc16", "sc16");
-        for (int i = 0; i<openair0_cfg[0].tx_num_channels; i++)
-            stream_args_tx.channels.push_back(i);
-        s->tx_stream = s->usrp->get_tx_stream(stream_args_tx);
-
-        /* Setting TX/RX BW after streamers are created due to USRP calibration issue */
-        /**for(int i=0; i<s->usrp->get_tx_num_channels() && i<openair0_cfg[0].tx_num_channels; i++)
-            s->usrp->set_tx_bandwidth(openair0_cfg[0].tx_bw,i);
-
-        for(int i=0; i<s->usrp->get_rx_num_channels() && i<openair0_cfg[0].rx_num_channels; i++)
-            s->usrp->set_rx_bandwidth(openair0_cfg[0].rx_bw,i);
-
-        for (int i=0; i<openair0_cfg[0].rx_num_channels; i++) {
-            LOG_I(PHY,"RX Channel %d\n",i);
-            LOG_I(PHY,"  Actual RX sample rate: %fMSps...\n",s->usrp->get_rx_rate(i)/1e6);
-            LOG_I(PHY,"  Actual RX frequency: %fGHz...\n", s->usrp->get_rx_freq(i)/1e9);
-            LOG_I(PHY,"  Actual RX gain: %f...\n", s->usrp->get_rx_gain(i));
-            LOG_I(PHY,"  Actual RX bandwidth: %fM...\n", s->usrp->get_rx_bandwidth(i)/1e6);
-            LOG_I(PHY,"  Actual RX antenna: %s...\n", s->usrp->get_rx_antenna(i).c_str());
-=======
       for(int i=0; i<s->usrp->get_tx_num_channels(); i++) {
         ::uhd::gain_range_t gain_range_tx = s->usrp->get_tx_gain_range(i);
 
@@ -1720,7 +1265,6 @@
           s->usrp->set_tx_freq(openair0_cfg[0].tx_freq[i],i);
           s->usrp->set_tx_gain(gain_range_tx.stop()-openair0_cfg[0].tx_gain[i],i);
           LOG_I(PHY,"USRP TX_GAIN:%3.2lf gain_range:%3.2lf tx_gain:%3.2lf\n", gain_range_tx.stop()-openair0_cfg[0].tx_gain[i], gain_range_tx.stop(), openair0_cfg[0].tx_gain[i]);
->>>>>>> 72167b50
         }
       }
 
@@ -1778,42 +1322,6 @@
         LOG_I(PHY,"  Actual TX antenna: %s...\n", s->usrp->get_tx_antenna(i).c_str());
       }
 
-<<<<<<< HEAD
-        LOG_I(PHY,"Device timestamp: %f...\n", s->usrp->get_time_now().get_real_secs());*/
-
-        device->priv = s;
-        device->trx_start_func = trx_usrp_start;
-        device->trx_write_func = trx_usrp_write;
-        device->trx_read_func  = trx_usrp_read;
-        device->trx_get_stats_func = trx_usrp_get_stats;
-        device->trx_reset_stats_func = trx_usrp_reset_stats;
-        device->trx_end_func   = trx_usrp_end;
-        device->trx_stop_func  = trx_usrp_stop;
-        device->trx_set_freq_func = trx_usrp_set_freq;
-	device->trx_config_func	= trx_usrp_config;
-        device->trx_set_gains_func   = trx_usrp_set_gains;
-	device->is_init = 1;
-	device->openair0_cfg = openair0_cfg;
-
-        s->sample_rate = openair0_cfg[0].sample_rate;
-        // TODO:
-        // init tx_forward_nsamps based usrp_time_offset ex
-        /**if(is_equal(s->sample_rate, (double)30.72e6))
-            s->tx_forward_nsamps  = 176;
-        if(is_equal(s->sample_rate, (double)15.36e6))
-            s->tx_forward_nsamps = 90;
-        if(is_equal(s->sample_rate, (double)7.68e6))
-            s->tx_forward_nsamps = 50;
-
-        if (s->use_gps == 1) {
-	   if (sync_to_gps(device)) {
-		 LOG_I(PHY,"USRP fails to sync with GPS...\n");
-            exit(0);   
-           } 
-        }**/
- 
-#if defined(USRP_REC_PLAY)
-=======
       LOG_I(PHY,"Device timestamp: %f...\n", s->usrp->get_time_now().get_real_secs());
       device->priv = s;
       device->trx_start_func = trx_usrp_start;
@@ -1844,7 +1352,6 @@
           LOG_I(PHY,"USRP fails to sync with GPS...\n");
           exit(0);
         }
->>>>>>> 72167b50
       }
 
 #if defined(USRP_REC_PLAY)
@@ -1923,13 +1430,6 @@
           exit(-1);
         }
       }
-<<<<<<< HEAD
-#endif	
-
-      return 0;
-
-=======
->>>>>>> 72167b50
     }
 
 #endif
