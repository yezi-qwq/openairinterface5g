--- conflicted
+++ resolved
@@ -598,11 +598,10 @@
       openair0_cfg[0].rx_gain_calib_table = calib_table_b210_38;
       bw_gain_adjust=1;
     }
-    s->usrp->set_master_clock_rate(30.72e6);
 
     switch ((int)openair0_cfg[0].sample_rate) {
     case 30720000:
-            // from usrp_time_offset
+      s->usrp->set_master_clock_rate(30.72e6);
       openair0_cfg[0].samples_per_packet    = 4096;
       openair0_cfg[0].tx_sample_advance     = 115;
       openair0_cfg[0].tx_bw                 = 20e6;
@@ -610,10 +609,7 @@
       openair0_cfg[0].tx_scheduling_advance = 11*openair0_cfg[0].samples_per_packet;
       break;
     case 23040000:
-<<<<<<< HEAD
       s->usrp->set_master_clock_rate(23.04e6); //to be checked
-=======
->>>>>>> b4d650e4
       openair0_cfg[0].samples_per_packet    = 2048;
       openair0_cfg[0].tx_sample_advance     = 113;
       openair0_cfg[0].tx_bw                 = 20e6;
@@ -621,37 +617,22 @@
       openair0_cfg[0].tx_scheduling_advance = 8*openair0_cfg[0].samples_per_packet;
       break;
     case 15360000:
-<<<<<<< HEAD
       s->usrp->set_master_clock_rate(30.72e06);
       openair0_cfg[0].samples_per_packet    = 2048;
       openair0_cfg[0].tx_sample_advance     = 103; 
       openair0_cfg[0].tx_bw                 = 20e6;
       openair0_cfg[0].rx_bw                 = 20e6;
       openair0_cfg[0].tx_scheduling_advance = 10240;
-=======
-      openair0_cfg[0].samples_per_packet    = 2048;
-      openair0_cfg[0].tx_sample_advance     = 113;
+      break;
+    case 7680000:
+      openair0_cfg[0].samples_per_packet    = 1024;
+      openair0_cfg[0].tx_sample_advance     = 80;
       openair0_cfg[0].tx_bw                 = 20e6;
       openair0_cfg[0].rx_bw                 = 20e6;
       openair0_cfg[0].tx_scheduling_advance = 5*openair0_cfg[0].samples_per_packet;
->>>>>>> b4d650e4
-      break;
-    case 7680000:
-      openair0_cfg[0].samples_per_packet    = 1024;
-<<<<<<< HEAD
-      openair0_cfg[0].tx_sample_advance     = 80;
-=======
-      openair0_cfg[0].tx_sample_advance     = 70;//103;
->>>>>>> b4d650e4
-      openair0_cfg[0].tx_bw                 = 20e6;
-      openair0_cfg[0].rx_bw                 = 20e6;
-      openair0_cfg[0].tx_scheduling_advance = 5*openair0_cfg[0].samples_per_packet;
       break;
     case 1920000:
-<<<<<<< HEAD
       s->usrp->set_master_clock_rate(7.68e6);
-=======
->>>>>>> b4d650e4
       openair0_cfg[0].samples_per_packet    = 256;
       openair0_cfg[0].tx_sample_advance     = 40;
       openair0_cfg[0].tx_bw                 = 20e6;
