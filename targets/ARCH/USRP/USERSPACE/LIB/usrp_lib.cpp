/*******************************************************************************
    OpenAirInterface 
    Copyright(c) 1999 - 2014 Eurecom

    OpenAirInterface is free software: you can redistribute it and/or modify
    it under the terms of the GNU General Public License as published by
    the Free Software Foundation, either version 3 of the License, or
    (at your option) any later version.


    OpenAirInterface is distributed in the hope that it will be useful,
    but WITHOUT ANY WARRANTY; without even the implied warranty of
    MERCHANTABILITY or FITNESS FOR A PARTICULAR PURPOSE.  See the
    GNU General Public License for more details.

    You should have received a copy of the GNU General Public License
    along with OpenAirInterface.The full GNU General Public License is 
    included in this distribution in the file called "COPYING". If not, 
    see <http://www.gnu.org/licenses/>.

   Contact Information
   OpenAirInterface Admin: openair_admin@eurecom.fr
   OpenAirInterface Tech : openair_tech@eurecom.fr
   OpenAirInterface Dev  : openair4g-devel@lists.eurecom.fr
  
   Address      : Eurecom, Campus SophiaTech, 450 Route des Chappes, CS 50193 - 06904 Biot Sophia Antipolis cedex, FRANCE

 *******************************************************************************/

/** usrp_lib.cpp
 *
 * \author: HongliangXU : hong-liang-xu@agilent.com
 */

#include <string.h>
#include <pthread.h>
#include <unistd.h>
#include <stdio.h>
#include <uhd/utils/thread_priority.hpp>
#include <uhd/usrp/multi_usrp.hpp>
#include <uhd/version.hpp>
#include <boost/lexical_cast.hpp>
#include <boost/algorithm/string.hpp>
#include <iostream>
#include <complex>
#include <fstream>
#include <cmath>

#include "common_lib.h"
#ifdef __SSE4_1__
#  include <smmintrin.h>
#endif
 
#ifdef __AVX2__
#  include <immintrin.h>
#endif

/** @addtogroup _USRP_PHY_RF_INTERFACE_
 * @{
 */

/*! \brief USRP Configuration */ 
typedef struct
{

  // --------------------------------
  // variables for USRP configuration
  // --------------------------------
  //! USRP device pointer
  uhd::usrp::multi_usrp::sptr usrp;
  //uhd::usrp::multi_usrp::sptr rx_usrp;
  
  //create a send streamer and a receive streamer
  //! USRP TX Stream
  uhd::tx_streamer::sptr tx_stream;
  //! USRP RX Stream
  uhd::rx_streamer::sptr rx_stream;

  //! USRP TX Metadata
  uhd::tx_metadata_t tx_md;
  //! USRP RX Metadata
  uhd::rx_metadata_t rx_md;

  //! USRP Timestamp Information
  uhd::time_spec_t tm_spec;

  //setup variables and allocate buffer
  //! USRP Metadata
  uhd::async_metadata_t async_md;

  //! Sampling rate
  double sample_rate;

  //! time offset between transmiter timestamp and receiver timestamp;
  double tdiff;

  //! TX forward samples. We use usrp_time_offset to get this value
  int tx_forward_nsamps; //166 for 20Mhz


  // --------------------------------
  // Debug and output control
  // --------------------------------
  //! Number of underflows
  int num_underflows;
  //! Number of overflows
  int num_overflows;
  
  //! Number of sequential errors
  int num_seq_errors;
  //! tx count
  int64_t tx_count;
  //! rx count
  int64_t rx_count;
  //! timestamp of RX packet
  openair0_timestamp rx_timestamp;

} usrp_state_t;

/*! \brief Called to start the USRP transceiver. Return 0 if OK, < 0 if error
    @param device pointer to the device structure specific to the RF hardware target
*/
static int trx_usrp_start(openair0_device *device)
{
  usrp_state_t *s = (usrp_state_t*)device->priv;

  // init recv and send streaming
  uhd::stream_cmd_t cmd(uhd::stream_cmd_t::STREAM_MODE_START_CONTINUOUS);
  cmd.time_spec = s->usrp->get_time_now() + uhd::time_spec_t(0.05);
  cmd.stream_now = false; // start at constant delay
  s->rx_stream->issue_stream_cmd(cmd);

  s->tx_md.time_spec = cmd.time_spec + uhd::time_spec_t(1-(double)s->tx_forward_nsamps/s->sample_rate);
  s->tx_md.has_time_spec = true;
  s->tx_md.start_of_burst = true;
  s->tx_md.end_of_burst = false;


  s->rx_count = 0;
  s->tx_count = 0;
  s->rx_timestamp = 0;

  return 0;
}
/*! \brief Terminate operation of the USRP transceiver -- free all associated resources 
 * \param device the hardware to use
 */
static void trx_usrp_end(openair0_device *device)
{
  usrp_state_t *s = (usrp_state_t*)device->priv;

  s->rx_stream->issue_stream_cmd(uhd::stream_cmd_t::STREAM_MODE_STOP_CONTINUOUS);

  //send a mini EOB packet
  s->tx_md.end_of_burst = true;
  s->tx_stream->send("", 0, s->tx_md);
  s->tx_md.end_of_burst = false;
  
}

/*! \brief Called to send samples to the USRP RF target
      @param device pointer to the device structure specific to the RF hardware target
      @param timestamp The timestamp at whicch the first sample MUST be sent 
      @param buff Buffer which holds the samples
      @param nsamps number of samples to be sent
      @param antenna_id index of the antenna if the device has multiple anteannas
      @param flags flags must be set to TRUE if timestamp parameter needs to be applied
*/ 
static int trx_usrp_write(openair0_device *device, openair0_timestamp timestamp, void **buff, int nsamps, int cc, int flags)
{
  usrp_state_t *s = (usrp_state_t*)device->priv;
  s->tx_md.time_spec = uhd::time_spec_t::from_ticks(timestamp, s->sample_rate);
  if(flags)
    s->tx_md.has_time_spec = true;
  else
    s->tx_md.has_time_spec = false;

  if (cc>1) {
    std::vector<void *> buff_ptrs;
    for (int i=0;i<cc;i++) buff_ptrs.push_back(buff[i]);
    s->tx_stream->send(buff_ptrs, nsamps, s->tx_md);
  }
  else
    s->tx_stream->send(buff[0], nsamps, s->tx_md);
  s->tx_md.start_of_burst = false;

  return 0;
}

/*! \brief Receive samples from hardware.
 * Read \ref nsamps samples from each channel to buffers. buff[0] is the array for
 * the first channel. *ptimestamp is the time at which the first sample
 * was received.
 * \param device the hardware to use
 * \param[out] ptimestamp the time at which the first sample was received.
 * \param[out] buff An array of pointers to buffers for received samples. The buffers must be large enough to hold the number of samples \ref nsamps.
 * \param nsamps Number of samples. One sample is 2 byte I + 2 byte Q => 4 byte.
 * \param antenna_id Index of antenna for which to receive samples
 * \returns the number of sample read
*/
static int trx_usrp_read(openair0_device *device, openair0_timestamp *ptimestamp, void **buff, int nsamps, int cc)
{
   usrp_state_t *s = (usrp_state_t*)device->priv;
   int samples_received=0,i,j;
   int nsamps2;  // aligned to upper 32 or 16 byte boundary
#if defined(__x86_64) || defined(__i386__)
#ifdef __AVX2__
   __m256i buff_tmp[2][nsamps>>3];
   nsamps2 = (nsamps+7)>>3;
#else
   __m128i buff_tmp[2][nsamps>>2];
   nsamps2 = (nsamps+3)>>2;
#endif
#elif defined(__arm__)
   int16x8_t buff_tmp[2][nsamps>>2];
   nsamps2 = (nsamps+3)>>2;
#endif


  if (device->type == USRP_B200_DEV) {  
    if (cc>1) {
    // receive multiple channels (e.g. RF A and RF B)
      std::vector<void *> buff_ptrs;
 
      for (int i=0;i<cc;i++) buff_ptrs.push_back(buff_tmp[i]);
      samples_received = s->rx_stream->recv(buff_ptrs, nsamps, s->rx_md);
    } else {
    // receive a single channel (e.g. from connector RF A)
      samples_received = s->rx_stream->recv(buff_tmp[0], nsamps, s->rx_md);
    }
   
  // bring RX data into 12 LSBs for softmodem RX
    for (int i=0;i<cc;i++) {
      for (int j=0; j<nsamps2; j++) {      
#if defined(__x86_64__) || defined(__i386__)
#ifdef __AVX2__
        ((__m256i *)buff[i])[j] = _mm256_srai_epi16(buff_tmp[i][j],4);
#else
        ((__m128i *)buff[i])[j] = _mm_srai_epi16(buff_tmp[i][j],4);
#endif
#elif defined(__arm__)
        ((int16x8_t*)buff[i])[j] = vshrq_n_s16(buff_tmp[i][j],4);
#endif
      }
    }
  } else if (device->type == USRP_X300_DEV) {
    if (cc>1) {
    // receive multiple channels (e.g. RF A and RF B)
      std::vector<void *> buff_ptrs;
 
      for (int i=0;i<cc;i++) buff_ptrs.push_back(buff[i]);
      samples_received = s->rx_stream->recv(buff_ptrs, nsamps, s->rx_md);
    } else {
    // receive a single channel (e.g. from connector RF A)
      samples_received = s->rx_stream->recv(buff[0], nsamps, s->rx_md);
    }
  }

  if (samples_received < nsamps) {
    printf("[recv] received %d samples out of %d\n",samples_received,nsamps);
    
  }

  //handle the error code
  switch(s->rx_md.error_code){
  case uhd::rx_metadata_t::ERROR_CODE_NONE:
    break;
  case uhd::rx_metadata_t::ERROR_CODE_OVERFLOW:
    printf("[recv] USRP RX OVERFLOW!\n");
    s->num_overflows++;
    break;
  case uhd::rx_metadata_t::ERROR_CODE_TIMEOUT:
    printf("[recv] USRP RX TIMEOUT!\n");
    break;
  default:
    printf("[recv] Unexpected error on RX, Error code: 0x%x\n",s->rx_md.error_code);
    break;
  }
  s->rx_count += nsamps;
  s->rx_timestamp = s->rx_md.time_spec.to_ticks(s->sample_rate);
  *ptimestamp = s->rx_timestamp;

  return samples_received;
}

/*! \brief Get current timestamp of USRP
 * \param device the hardware to use
*/
openair0_timestamp get_usrp_time(openair0_device *device) 
{
 
  usrp_state_t *s = (usrp_state_t*)device->priv;
  
  return s->usrp->get_time_now().to_ticks(s->sample_rate);
} 

/*! \brief Compares two variables within precision
 * \param a first variable
 * \param b second variable
*/
static bool is_equal(double a, double b)
{
  return std::fabs(a-b) < std::numeric_limits<double>::epsilon();
}

/*! \brief Set frequencies (TX/RX)
 * \param device the hardware to use
 * \param openair0_cfg RF frontend parameters set by application
 * \param dummy dummy variable not used
 * \returns 0 in success 
 */
int trx_usrp_set_freq(openair0_device* device, openair0_config_t *openair0_cfg, int dummy) {

  usrp_state_t *s = (usrp_state_t*)device->priv;

  s->usrp->set_tx_freq(openair0_cfg[0].tx_freq[0]);
  s->usrp->set_rx_freq(openair0_cfg[0].rx_freq[0]);

  return(0);
  
}

/*! \brief Set RX frequencies 
 * \param device the hardware to use
 * \param openair0_cfg RF frontend parameters set by application
 * \returns 0 in success 
 */
int openair0_set_rx_frequencies(openair0_device* device, openair0_config_t *openair0_cfg) {

  usrp_state_t *s = (usrp_state_t*)device->priv;
  static int first_call=1;
  static double rf_freq,diff;

  uhd::tune_request_t rx_tune_req(openair0_cfg[0].rx_freq[0]);

  rx_tune_req.rf_freq_policy = uhd::tune_request_t::POLICY_MANUAL;
  rx_tune_req.rf_freq = openair0_cfg[0].rx_freq[0];
  rf_freq=openair0_cfg[0].rx_freq[0];
  s->usrp->set_rx_freq(rx_tune_req);

  return(0);
  
}

/*! \brief Set Gains (TX/RX)
 * \param device the hardware to use
 * \param openair0_cfg RF frontend parameters set by application
 * \returns 0 in success 
 */
int trx_usrp_set_gains(openair0_device* device, 
		       openair0_config_t *openair0_cfg) {

  usrp_state_t *s = (usrp_state_t*)device->priv;

  s->usrp->set_tx_gain(openair0_cfg[0].tx_gain[0]);
  ::uhd::gain_range_t gain_range = s->usrp->get_rx_gain_range(0);
  // limit to maximum gain
  if (openair0_cfg[0].rx_gain[0]-openair0_cfg[0].rx_gain_offset[0] > gain_range.stop()) {
    
    printf("RX Gain 0 too high, reduce by %f dB\n",
	   openair0_cfg[0].rx_gain[0]-openair0_cfg[0].rx_gain_offset[0] - gain_range.stop());	   
    exit(-1);
  }
  s->usrp->set_rx_gain(openair0_cfg[0].rx_gain[0]-openair0_cfg[0].rx_gain_offset[0]);
  printf("Setting USRP RX gain to %f (rx_gain %f,gain_range.stop() %f)\n", openair0_cfg[0].rx_gain[0]-openair0_cfg[0].rx_gain_offset[0],openair0_cfg[0].rx_gain[0],gain_range.stop());

  return(0);
}

/*! \brief Stop USRP
 * \param card refers to the hardware index to use
 */
int trx_usrp_stop(int card) {
  return(0);
}

/*! \brief USRPB210 RX calibration table */
rx_gain_calib_table_t calib_table_b210[] = {
  {3500000000.0,44.0},
  {2660000000.0,49.0},
  {2300000000.0,50.0},
  {1880000000.0,53.0},
  {816000000.0,58.0},
  {-1,0}};

rx_gain_calib_table_t calib_table_b210_38[] = {
  {3500000000.0,44.0},
  {2660000000.0,49.8},
  {2300000000.0,51.0},
  {1880000000.0,53.0},
  {816000000.0,57.0},
  {-1,0}};

/*! \brief USRPx310 RX calibration table */
rx_gain_calib_table_t calib_table_x310[] = {
  {3500000000.0,77.0},
  {2660000000.0,81.0},
  {2300000000.0,81.0},
  {1880000000.0,82.0},
  {816000000.0,85.0},
  {-1,0}};

/*! \brief Set RX gain offset 
 * \param openair0_cfg RF frontend parameters set by application
 * \param chain_index RF chain to apply settings to
 * \returns 0 in success 
 */
void set_rx_gain_offset(openair0_config_t *openair0_cfg, int chain_index,int bw_gain_adjust) {

  int i=0;
  // loop through calibration table to find best adjustment factor for RX frequency
  double min_diff = 6e9,diff,gain_adj=0.0;
  if (bw_gain_adjust==1) {
    switch ((int)openair0_cfg[0].sample_rate) {
    case 30720000:      
      break;
    case 23040000:
      gain_adj=1.25;
      break;
    case 15360000:
      gain_adj=3.0;
      break;
    case 7680000:
      gain_adj=6.0;
      break;
    case 3840000:
      gain_adj=9.0;
      break;
    case 1920000:
      gain_adj=12.0;
      break;
    default:
      printf("unknown sampling rate %d\n",(int)openair0_cfg[0].sample_rate);
      exit(-1);
      break;
    }
  }
  while (openair0_cfg->rx_gain_calib_table[i].freq>0) {
    diff = fabs(openair0_cfg->rx_freq[chain_index] - openair0_cfg->rx_gain_calib_table[i].freq);
    printf("cal %d: freq %f, offset %f, diff %f\n",
	   i,
	   openair0_cfg->rx_gain_calib_table[i].freq,
	   openair0_cfg->rx_gain_calib_table[i].offset,diff);
    if (min_diff > diff) {
      min_diff = diff;
      openair0_cfg->rx_gain_offset[chain_index] = openair0_cfg->rx_gain_calib_table[i].offset+gain_adj;
    }
    i++;
  }
  
}

/*! \brief print the USRP statistics  
* \param device the hardware to use
* \returns  0 on success
*/
int trx_usrp_get_stats(openair0_device* device) {

  return(0);

}

/*! \brief Reset the USRP statistics  
* \param device the hardware to use
* \returns  0 on success
*/
int trx_usrp_reset_stats(openair0_device* device) {

  return(0);

}

<<<<<<< HEAD
/*! \brief Initialize Openair USRP target. It returns 0 if OK
* \param device the hardware to use
* \param openair0_cfg RF frontend parameters set by application
*/
int openair0_dev_init_usrp(openair0_device* device, openair0_config_t *openair0_cfg)
{
  uhd::set_thread_priority_safe(1.0);
  usrp_state_t *s = (usrp_state_t*)malloc(sizeof(usrp_state_t));
  memset(s, 0, sizeof(usrp_state_t));

  // Initialize USRP device
=======

extern "C" {
  int device_init(openair0_device* device, openair0_config_t *openair0_cfg) {
    
    uhd::set_thread_priority_safe(1.0);
    usrp_state_t *s = (usrp_state_t*)malloc(sizeof(usrp_state_t));
    memset(s, 0, sizeof(usrp_state_t));
    
    // Initialize USRP device
>>>>>>> fc4314e0

  std::string args = "type=b200";


  uhd::device_addrs_t device_adds = uhd::device::find(args);
  size_t i;
  
  int vers=0,subvers=0,subsubvers=0;
  int bw_gain_adjust=0;

  sscanf(uhd::get_version_string().c_str(),"%d.%d.%d",&vers,&subvers,&subsubvers);

  printf("Checking for USRPs : UHD %s (%d.%d.%d)\n",uhd::get_version_string().c_str(),vers,subvers,subsubvers);
  
  if(device_adds.size() == 0)
  {
    double usrp_master_clock = 184.32e6;

    std::string args = "type=x300";
    
    // workaround for an api problem, master clock has to be set with the constructor not via set_master_clock_rate
    args += boost::str(boost::format(",master_clock_rate=%f") % usrp_master_clock);
    
    uhd::device_addrs_t device_adds = uhd::device::find(args);

    if(device_adds.size() == 0)
    {
      std::cerr<<"No USRP Device Found. " << std::endl;
      free(s);
      return -1;

    }


    printf("Found USRP X300\n");
    s->usrp = uhd::usrp::multi_usrp::make(args);
    //  s->usrp->set_rx_subdev_spec(rx_subdev);
    //  s->usrp->set_tx_subdev_spec(tx_subdev);

    // lock mboard clocks
    s->usrp->set_clock_source("internal");
    
    //Setting device type to USRP X300/X310 
    device->type=USRP_X300_DEV;

    // this is not working yet, master clock has to be set via constructor
    // set master clock rate and sample rate for tx & rx for streaming
    //s->usrp->set_master_clock_rate(usrp_master_clock);

    openair0_cfg[0].rx_gain_calib_table = calib_table_x310;
    
    switch ((int)openair0_cfg[0].sample_rate) {
    case 30720000:
            // from usrp_time_offset
      openair0_cfg[0].samples_per_packet    = 2048;
      openair0_cfg[0].tx_sample_advance     = 15;
      openair0_cfg[0].tx_bw                 = 20e6;
      openair0_cfg[0].rx_bw                 = 20e6;
      openair0_cfg[0].tx_scheduling_advance = 8*openair0_cfg[0].samples_per_packet;
      break;
    case 15360000:
      openair0_cfg[0].samples_per_packet    = 2048;
      openair0_cfg[0].tx_sample_advance     = 45;
      openair0_cfg[0].tx_bw                 = 10e6;
      openair0_cfg[0].rx_bw                 = 10e6;
      openair0_cfg[0].tx_scheduling_advance = 5*openair0_cfg[0].samples_per_packet;
      break;
    case 7680000:
      openair0_cfg[0].samples_per_packet    = 1024;
      openair0_cfg[0].tx_sample_advance     = 50;
      openair0_cfg[0].tx_bw                 = 5e6;
      openair0_cfg[0].rx_bw                 = 5e6;
      openair0_cfg[0].tx_scheduling_advance = 5*openair0_cfg[0].samples_per_packet;
      break;
    case 1920000:
      openair0_cfg[0].samples_per_packet    = 256;
      openair0_cfg[0].tx_sample_advance     = 50;
      openair0_cfg[0].tx_bw                 = 1.25e6;
      openair0_cfg[0].rx_bw                 = 1.25e6;
      openair0_cfg[0].tx_scheduling_advance = 8*openair0_cfg[0].samples_per_packet;
      break;
    default:
      printf("Error: unknown sampling rate %f\n",openair0_cfg[0].sample_rate);
      exit(-1);
      break;
    }

  } else {
    printf("Found USRP B200");
    args += ",num_recv_frames=256" ; 
    s->usrp = uhd::usrp::multi_usrp::make(args);

    //  s->usrp->set_rx_subdev_spec(rx_subdev);
    //  s->usrp->set_tx_subdev_spec(tx_subdev);
    
    // do not explicitly set the clock to "internal", because this will disable the gpsdo
    //    // lock mboard clocks
    //    s->usrp->set_clock_source("internal");
    // set master clock rate and sample rate for tx & rx for streaming

    device->type = USRP_B200_DEV;


    if ((vers == 3) && (subvers == 9) && (subsubvers>=2)) {
      openair0_cfg[0].rx_gain_calib_table = calib_table_b210;
      bw_gain_adjust=0;
    }
    else {
      openair0_cfg[0].rx_gain_calib_table = calib_table_b210_38;
      bw_gain_adjust=1;
    }
    switch ((int)openair0_cfg[0].sample_rate) {
    case 30720000:
      s->usrp->set_master_clock_rate(30.72e6);
            // from usrp_time_offset
      openair0_cfg[0].samples_per_packet    = 4096;
      openair0_cfg[0].tx_sample_advance     = 115;
      openair0_cfg[0].tx_bw                 = 20e6;
      openair0_cfg[0].rx_bw                 = 20e6;
      openair0_cfg[0].tx_scheduling_advance = 11*openair0_cfg[0].samples_per_packet;
      break;
    case 23040000:
      s->usrp->set_master_clock_rate(46.08e6);
      openair0_cfg[0].samples_per_packet    = 2048;
      openair0_cfg[0].tx_sample_advance     = 113;
      openair0_cfg[0].tx_bw                 = 20e6;
      openair0_cfg[0].rx_bw                 = 20e6;
      openair0_cfg[0].tx_scheduling_advance = 8*openair0_cfg[0].samples_per_packet;
      break;
    case 15360000:
      s->usrp->set_master_clock_rate(30.72e6);
      openair0_cfg[0].samples_per_packet    = 2048;
      openair0_cfg[0].tx_sample_advance     = 113;
      openair0_cfg[0].tx_bw                 = 10e6;
      openair0_cfg[0].rx_bw                 = 10e6;
      openair0_cfg[0].tx_scheduling_advance = 5*openair0_cfg[0].samples_per_packet;
      break;
    case 7680000:
      s->usrp->set_master_clock_rate(30.72e6);
      openair0_cfg[0].samples_per_packet    = 1024;
      openair0_cfg[0].tx_sample_advance     = 70;//103;
      openair0_cfg[0].tx_bw                 = 5e6;
      openair0_cfg[0].rx_bw                 = 5e6;
      openair0_cfg[0].tx_scheduling_advance = 5*openair0_cfg[0].samples_per_packet;
      break;
    case 1920000:
      s->usrp->set_master_clock_rate(30.72e6);
      openair0_cfg[0].samples_per_packet    = 256;
      openair0_cfg[0].tx_sample_advance     = 40;
      openair0_cfg[0].tx_bw                 = 1.25e6;
      openair0_cfg[0].rx_bw                 = 1.25e6;
      openair0_cfg[0].tx_scheduling_advance = 8*openair0_cfg[0].samples_per_packet;
      break;
    default:
      printf("Error: unknown sampling rate %f\n",openair0_cfg[0].sample_rate);
      exit(-1);
      break;
    }
  }

  /* device specific */
  openair0_cfg[0].txlaunch_wait = 1;//manage when TX processing is triggered
  openair0_cfg[0].txlaunch_wait_slotcount = 1; //manage when TX processing is triggered
  openair0_cfg[0].iq_txshift = 4;//shift
  openair0_cfg[0].iq_rxrescale = 15;//rescale iqs
  
  for(i=0;i<s->usrp->get_rx_num_channels();i++) {
    if (i<openair0_cfg[0].rx_num_channels) {
      s->usrp->set_rx_rate(openair0_cfg[0].sample_rate,i);
      s->usrp->set_rx_bandwidth(openair0_cfg[0].rx_bw,i);
      printf("Setting rx freq/gain on channel %lu/%lu : BW %f (readback %f)\n",i,s->usrp->get_rx_num_channels(),openair0_cfg[0].rx_bw/1e6,s->usrp->get_rx_bandwidth(i)/1e6);
      s->usrp->set_rx_freq(openair0_cfg[0].rx_freq[i],i);
      set_rx_gain_offset(&openair0_cfg[0],i,bw_gain_adjust);

      ::uhd::gain_range_t gain_range = s->usrp->get_rx_gain_range(i);
      // limit to maximum gain
      if (openair0_cfg[0].rx_gain[i]-openair0_cfg[0].rx_gain_offset[i] > gain_range.stop()) {
	
        printf("RX Gain %lu too high, lower by %f dB\n",i,openair0_cfg[0].rx_gain[i]-openair0_cfg[0].rx_gain_offset[i] - gain_range.stop());
	exit(-1);
      }
      s->usrp->set_rx_gain(openair0_cfg[0].rx_gain[i]-openair0_cfg[0].rx_gain_offset[i],i);
      printf("RX Gain %lu %f (%f) => %f (max %f)\n",i,
	     openair0_cfg[0].rx_gain[i],openair0_cfg[0].rx_gain_offset[i],
	     openair0_cfg[0].rx_gain[i]-openair0_cfg[0].rx_gain_offset[i],gain_range.stop());
    }
  }
  for(i=0;i<s->usrp->get_tx_num_channels();i++) {
    if (i<openair0_cfg[0].tx_num_channels) {
      s->usrp->set_tx_rate(openair0_cfg[0].sample_rate,i);
      s->usrp->set_tx_bandwidth(openair0_cfg[0].tx_bw,i);
      printf("Setting tx freq/gain on channel %lu/%lu: BW %f (readback %f)\n",i,s->usrp->get_tx_num_channels(),openair0_cfg[0].tx_bw/1e6,s->usrp->get_tx_bandwidth(i)/1e6);
      s->usrp->set_tx_freq(openair0_cfg[0].tx_freq[i],i);
      s->usrp->set_tx_gain(openair0_cfg[0].tx_gain[i],i);
    }
  }


  // display USRP settings
  std::cout << boost::format("Actual master clock: %fMHz...") % (s->usrp->get_master_clock_rate()/1e6) << std::endl;

  // create tx & rx streamer
  uhd::stream_args_t stream_args_rx("sc16", "sc16");
  //stream_args_rx.args["spp"] = str(boost::format("%d") % 2048);//(openair0_cfg[0].rx_num_channels*openair0_cfg[0].samples_per_packet));
  for (i = 0; i<openair0_cfg[0].rx_num_channels; i++)
    stream_args_rx.channels.push_back(i);
  s->rx_stream = s->usrp->get_rx_stream(stream_args_rx);
  std::cout << boost::format("rx_max_num_samps %u") % (s->rx_stream->get_max_num_samps()) << std::endl;
  //openair0_cfg[0].samples_per_packet = s->rx_stream->get_max_num_samps();

  uhd::stream_args_t stream_args_tx("sc16", "sc16");
  //stream_args_tx.args["spp"] = str(boost::format("%d") % 2048);//(openair0_cfg[0].tx_num_channels*openair0_cfg[0].samples_per_packet));
  for (i = 0; i<openair0_cfg[0].tx_num_channels; i++)
      stream_args_tx.channels.push_back(i);
  s->tx_stream = s->usrp->get_tx_stream(stream_args_tx);
  std::cout << boost::format("tx_max_num_samps %u") % (s->tx_stream->get_max_num_samps()) << std::endl;


  s->usrp->set_time_now(uhd::time_spec_t(0.0));
 

  for (i=0;i<openair0_cfg[0].rx_num_channels;i++) {
    if (i<openair0_cfg[0].rx_num_channels) {
      printf("RX Channel %lu\n",i);
      std::cout << boost::format("Actual RX sample rate: %fMSps...") % (s->usrp->get_rx_rate(i)/1e6) << std::endl;
      std::cout << boost::format("Actual RX frequency: %fGHz...") % (s->usrp->get_rx_freq(i)/1e9) << std::endl;
      std::cout << boost::format("Actual RX gain: %f...") % (s->usrp->get_rx_gain(i)) << std::endl;
      std::cout << boost::format("Actual RX bandwidth: %fM...") % (s->usrp->get_rx_bandwidth(i)/1e6) << std::endl;
      std::cout << boost::format("Actual RX antenna: %s...") % (s->usrp->get_rx_antenna(i)) << std::endl;
    }
  }

  for (i=0;i<openair0_cfg[0].tx_num_channels;i++) {

    if (i<openair0_cfg[0].tx_num_channels) { 
      printf("TX Channel %lu\n",i);
      std::cout << std::endl<<boost::format("Actual TX sample rate: %fMSps...") % (s->usrp->get_tx_rate(i)/1e6) << std::endl;
      std::cout << boost::format("Actual TX frequency: %fGHz...") % (s->usrp->get_tx_freq(i)/1e9) << std::endl;
      std::cout << boost::format("Actual TX gain: %f...") % (s->usrp->get_tx_gain(i)) << std::endl;
      std::cout << boost::format("Actual TX bandwidth: %fM...") % (s->usrp->get_tx_bandwidth(i)/1e6) << std::endl;
      std::cout << boost::format("Actual TX antenna: %s...") % (s->usrp->get_tx_antenna(i)) << std::endl;
    }
  }

  std::cout << boost::format("Device timestamp: %f...") % (s->usrp->get_time_now().get_real_secs()) << std::endl;

  device->priv = s;
  device->trx_start_func = trx_usrp_start;
  device->trx_write_func = trx_usrp_write;
  device->trx_read_func  = trx_usrp_read;
  device->trx_get_stats_func = trx_usrp_get_stats;
  device->trx_reset_stats_func = trx_usrp_reset_stats;
  device->trx_end_func   = trx_usrp_end;
  device->trx_stop_func  = trx_usrp_stop;
  device->trx_set_freq_func = trx_usrp_set_freq;
  device->trx_set_gains_func   = trx_usrp_set_gains;
  
  s->sample_rate = openair0_cfg[0].sample_rate;
  // TODO:
  // init tx_forward_nsamps based usrp_time_offset ex
  if(is_equal(s->sample_rate, (double)30.72e6))
    s->tx_forward_nsamps  = 176;
  if(is_equal(s->sample_rate, (double)15.36e6))
    s->tx_forward_nsamps = 90;
  if(is_equal(s->sample_rate, (double)7.68e6))
    s->tx_forward_nsamps = 50;
  return 0;
<<<<<<< HEAD
}
/*@}*/
=======
  }
}
>>>>>>> fc4314e0
<|MERGE_RESOLUTION|>--- conflicted
+++ resolved
@@ -383,6 +383,7 @@
   {816000000.0,58.0},
   {-1,0}};
 
+/*! \brief USRPB210 RX calibration table */
 rx_gain_calib_table_t calib_table_b210_38[] = {
   {3500000000.0,44.0},
   {2660000000.0,49.8},
@@ -470,21 +471,13 @@
 
 }
 
-<<<<<<< HEAD
+
+
+extern "C" {
 /*! \brief Initialize Openair USRP target. It returns 0 if OK
 * \param device the hardware to use
 * \param openair0_cfg RF frontend parameters set by application
 */
-int openair0_dev_init_usrp(openair0_device* device, openair0_config_t *openair0_cfg)
-{
-  uhd::set_thread_priority_safe(1.0);
-  usrp_state_t *s = (usrp_state_t*)malloc(sizeof(usrp_state_t));
-  memset(s, 0, sizeof(usrp_state_t));
-
-  // Initialize USRP device
-=======
-
-extern "C" {
   int device_init(openair0_device* device, openair0_config_t *openair0_cfg) {
     
     uhd::set_thread_priority_safe(1.0);
@@ -492,7 +485,7 @@
     memset(s, 0, sizeof(usrp_state_t));
     
     // Initialize USRP device
->>>>>>> fc4314e0
+
 
   std::string args = "type=b200";
 
@@ -760,10 +753,6 @@
   if(is_equal(s->sample_rate, (double)7.68e6))
     s->tx_forward_nsamps = 50;
   return 0;
-<<<<<<< HEAD
-}
-/*@}*/
-=======
-  }
-}
->>>>>>> fc4314e0
+  }
+}
+/*@}*/