/*
 * Licensed to the OpenAirInterface (OAI) Software Alliance under one or more
 * contributor license agreements.  See the NOTICE file distributed with
 * this work for additional information regarding copyright ownership.
 * The OpenAirInterface Software Alliance licenses this file to You under
 * the OAI Public License, Version 1.1  (the "License"); you may not use this file
 * except in compliance with the License.
 * You may obtain a copy of the License at
 *
 *      http://www.openairinterface.org/?page_id=698
 *
 * Unless required by applicable law or agreed to in writing, software
 * distributed under the License is distributed on an "AS IS" BASIS,
 * WITHOUT WARRANTIES OR CONDITIONS OF ANY KIND, either express or implied.
 * See the License for the specific language governing permissions and
 * limitations under the License.
 *-------------------------------------------------------------------------------
 * For more information about the OpenAirInterface (OAI) Software Alliance:
 *      contact@openairinterface.org
 */

/** usrp_lib.cpp
 *
 * \author: HongliangXU : hong-liang-xu@agilent.com
 */

#include <string.h>
#include <pthread.h>
#include <unistd.h>
#include <stdio.h>
#include <uhd/utils/thread_priority.hpp>
#include <uhd/usrp/multi_usrp.hpp>
#include <uhd/version.hpp>
#include <boost/lexical_cast.hpp>
#include <boost/algorithm/string.hpp>
#include <boost/thread.hpp>
#include <boost/format.hpp>
#include <iostream>
#include <complex>
#include <fstream>
#include <cmath>
#include <time.h>
#include "common/utils/LOG/log.h"
#include "common_lib.h"
#include "assertions.h"
#include <sys/sysinfo.h>
#include <sys/resource.h>

#ifdef __SSE4_1__
#  include <smmintrin.h>
#endif

#ifdef __AVX2__
#  include <immintrin.h>
#endif

#ifdef __arm__
#  include <arm_neon.h>
#endif

/** @addtogroup _USRP_PHY_RF_INTERFACE_
 * @{
 */

/*! \brief USRP Configuration */
typedef struct {

  // --------------------------------
  // variables for USRP configuration
  // --------------------------------
  //! USRP device pointer
  uhd::usrp::multi_usrp::sptr usrp;

  //create a send streamer and a receive streamer
  //! USRP TX Stream
  uhd::tx_streamer::sptr tx_stream;
  //! USRP RX Stream
  uhd::rx_streamer::sptr rx_stream;

  //! USRP TX Metadata
  uhd::tx_metadata_t tx_md;
  //! USRP RX Metadata
  uhd::rx_metadata_t rx_md;

  //! Sampling rate
  double sample_rate;

  //! TX forward samples. We use usrp_time_offset to get this value
  int tx_forward_nsamps; //166 for 20Mhz

  // --------------------------------
  // Debug and output control
  // --------------------------------
  int num_underflows;
  int num_overflows;
  int num_seq_errors;
  int64_t tx_count;
  int64_t rx_count;
  int wait_for_first_pps;
  int use_gps;
  //! timestamp of RX packet
  openair0_timestamp rx_timestamp;

} usrp_state_t;

//void print_notes(void)
//{
// Helpful notes
//  std::cout << boost::format("**************************************Helpful Notes on Clock/PPS Selection**************************************\n");
//  std::cout << boost::format("As you can see, the default 10 MHz Reference and 1 PPS signals are now from the GPSDO.\n");
//  std::cout << boost::format("If you would like to use the internal reference(TCXO) in other applications, you must configure that explicitly.\n");
//  std::cout << boost::format("You can no longer select the external SMAs for 10 MHz or 1 PPS signaling.\n");
//  std::cout << boost::format("****************************************************************************************************************\n");
//}

static int sync_to_gps(openair0_device *device) {
  uhd::set_thread_priority_safe();
  //std::string args;
  //Set up program options
  //po::options_description desc("Allowed options");
  //desc.add_options()
  //("help", "help message")
  //("args", po::value<std::string>(&args)->default_value(""), "USRP device arguments")
  //;
  //po::variables_map vm;
  //po::store(po::parse_command_line(argc, argv, desc), vm);
  //po::notify(vm);
  //Print the help message
  //if (vm.count("help"))
  //{
  //  std::cout << boost::format("Synchronize USRP to GPS %s") % desc << std::endl;
  // return EXIT_FAILURE;
  //}
  //Create a USRP device
  //std::cout << boost::format("\nCreating the USRP device with: %s...\n") % args;
  //uhd::usrp::multi_usrp::sptr usrp = uhd::usrp::multi_usrp::make(args);
  //std::cout << boost::format("Using Device: %s\n") % usrp->get_pp_string();
  usrp_state_t *s = (usrp_state_t *)device->priv;

  try {
    size_t num_mboards = s->usrp->get_num_mboards();
    size_t num_gps_locked = 0;

    for (size_t mboard = 0; mboard < num_mboards; mboard++) {
      std::cout << "Synchronizing mboard " << mboard << ": " << s->usrp->get_mboard_name(mboard) << std::endl;
      //Set references to GPSDO
      s->usrp->set_clock_source("gpsdo", mboard);
      s->usrp->set_time_source("gpsdo", mboard);
      //std::cout << std::endl;
      //print_notes();
      //std::cout << std::endl;
      //Check for 10 MHz lock
      std::vector<std::string> sensor_names = s->usrp->get_mboard_sensor_names(mboard);

      if(std::find(sensor_names.begin(), sensor_names.end(), "ref_locked") != sensor_names.end()) {
        std::cout << "Waiting for reference lock..." << std::flush;
        bool ref_locked = false;

        for (int i = 0; i < 30 and not ref_locked; i++) {
          ref_locked = s->usrp->get_mboard_sensor("ref_locked", mboard).to_bool();

          if (not ref_locked) {
            std::cout << "." << std::flush;
            boost::this_thread::sleep(boost::posix_time::seconds(1));
          }
        }

        if(ref_locked) {
          std::cout << "LOCKED" << std::endl;
        } else {
          std::cout << "FAILED" << std::endl;
          std::cout << "Failed to lock to GPSDO 10 MHz Reference. Exiting." << std::endl;
          exit(EXIT_FAILURE);
        }
      } else {
        std::cout << boost::format("ref_locked sensor not present on this board.\n");
      }

      //Wait for GPS lock
      bool gps_locked = s->usrp->get_mboard_sensor("gps_locked", mboard).to_bool();

      if(gps_locked) {
        num_gps_locked++;
        std::cout << boost::format("GPS Locked\n");
      } else {
        std::cerr << "WARNING:  GPS not locked - time will not be accurate until locked" << std::endl;
      }

      //Set to GPS time
      uhd::time_spec_t gps_time = uhd::time_spec_t(time_t(s->usrp->get_mboard_sensor("gps_time", mboard).to_int()));
      //s->usrp->set_time_next_pps(gps_time+1.0, mboard);
      s->usrp->set_time_next_pps(uhd::time_spec_t(0.0));
      //Wait for it to apply
      //The wait is 2 seconds because N-Series has a known issue where
      //the time at the last PPS does not properly update at the PPS edge
      //when the time is actually set.
      boost::this_thread::sleep(boost::posix_time::seconds(2));
      //Check times
      gps_time = uhd::time_spec_t(time_t(s->usrp->get_mboard_sensor("gps_time", mboard).to_int()));
      uhd::time_spec_t time_last_pps = s->usrp->get_time_last_pps(mboard);
      std::cout << "USRP time: " << (boost::format("%0.9f") % time_last_pps.get_real_secs()) << std::endl;
      std::cout << "GPSDO time: " << (boost::format("%0.9f") % gps_time.get_real_secs()) << std::endl;
      //if (gps_time.get_real_secs() == time_last_pps.get_real_secs())
      //    std::cout << std::endl << "SUCCESS: USRP time synchronized to GPS time" << std::endl << std::endl;
      //else
      //    std::cerr << std::endl << "ERROR: Failed to synchronize USRP time to GPS time" << std::endl << std::endl;
    }

    if (num_gps_locked == num_mboards and num_mboards > 1) {
      //Check to see if all USRP times are aligned
      //First, wait for PPS.
      uhd::time_spec_t time_last_pps = s->usrp->get_time_last_pps();

      while (time_last_pps == s->usrp->get_time_last_pps()) {
        boost::this_thread::sleep(boost::posix_time::milliseconds(1));
      }

      //Sleep a little to make sure all devices have seen a PPS edge
      boost::this_thread::sleep(boost::posix_time::milliseconds(200));
      //Compare times across all mboards
      bool all_matched = true;
      uhd::time_spec_t mboard0_time = s->usrp->get_time_last_pps(0);

      for (size_t mboard = 1; mboard < num_mboards; mboard++) {
        uhd::time_spec_t mboard_time = s->usrp->get_time_last_pps(mboard);

        if (mboard_time != mboard0_time) {
          all_matched = false;
          std::cerr << (boost::format("ERROR: Times are not aligned: USRP 0=%0.9f, USRP %d=%0.9f")
                        % mboard0_time.get_real_secs()
                        % mboard
                        % mboard_time.get_real_secs()) << std::endl;
        }
      }

      if (all_matched) {
        std::cout << "SUCCESS: USRP times aligned" << std::endl << std::endl;
      } else {
        std::cout << "ERROR: USRP times are not aligned" << std::endl << std::endl;
      }
    }
  } catch (std::exception &e) {
    std::cout << boost::format("\nError: %s") % e.what();
    std::cout << boost::format("This could mean that you have not installed the GPSDO correctly.\n\n");
    std::cout << boost::format("Visit one of these pages if the problem persists:\n");
    std::cout << boost::format(" * N2X0/E1X0: http://files.ettus.com/manual/page_gpsdo.html");
    std::cout << boost::format(" * X3X0: http://files.ettus.com/manual/page_gpsdo_x3x0.html\n\n");
    std::cout << boost::format(" * E3X0: http://files.ettus.com/manual/page_usrp_e3x0.html#e3x0_hw_gps\n\n");
    exit(EXIT_FAILURE);
  }

  return EXIT_SUCCESS;
}

#if defined(USRP_REC_PLAY)
#include "usrp_lib.h"
static FILE    *pFile = NULL;
int             mmapfd = 0;
<<<<<<< HEAD
=======
int             iqfd = 0;
int             use_mmap = 1; // default is to use mmap
>>>>>>> 09187015
struct stat     sb;
iqrec_t        *ms_sample = NULL;                      // memory for all subframes
unsigned int    nb_samples = 0;
unsigned int    cur_samples = 0;
int64_t         wrap_count = 0;
int64_t         wrap_ts = 0;
unsigned int    u_sf_mode = 0;                         // 1=record, 2=replay
unsigned int    u_sf_record = 0;                       // record mode
unsigned int    u_sf_replay = 0;                       // replay mode
<<<<<<< HEAD
char            u_sf_filename[1024];                   // subframes file path
=======
char            u_sf_filename[1024] = "";              // subframes file path
>>>>>>> 09187015
unsigned int    u_sf_max = DEF_NB_SF;                  // max number of recorded subframes
unsigned int    u_sf_loops = DEF_SF_NB_LOOP;           // number of loops in replay mode
unsigned int    u_sf_read_delay = DEF_SF_DELAY_READ;   // read delay in replay mode
unsigned int    u_sf_write_delay = DEF_SF_DELAY_WRITE; // write delay in replay mode
<<<<<<< HEAD
char           *tmp_filename[1];                       // use an array of pointer (libconfig does not seems to work with char array yet)
=======
>>>>>>> 09187015

char config_opt_sf_file[] = CONFIG_OPT_SF_FILE;
char config_def_sf_file[] = DEF_SF_FILE;
char config_hlp_sf_file[] = CONFIG_HLP_SF_FILE;
char config_opt_sf_rec[] = CONFIG_OPT_SF_REC;
char config_hlp_sf_rec[] = CONFIG_HLP_SF_REC;
char config_opt_sf_rep[] = CONFIG_OPT_SF_REP;
char config_hlp_sf_rep[] = CONFIG_HLP_SF_REP;
char config_opt_sf_max[] = CONFIG_OPT_SF_MAX;
char config_hlp_sf_max[] = CONFIG_HLP_SF_MAX;
char config_opt_sf_loops[] = CONFIG_OPT_SF_LOOPS;
char config_hlp_sf_loops[] = CONFIG_HLP_SF_LOOPS;
char config_opt_sf_rdelay[] = CONFIG_OPT_SF_RDELAY;
char config_hlp_sf_rdelay[] = CONFIG_HLP_SF_RDELAY;
char config_opt_sf_wdelay[] = CONFIG_OPT_SF_WDELAY;
char config_hlp_sf_wdelay[] = CONFIG_HLP_SF_WDELAY;

#endif

/*! \brief Called to start the USRP transceiver. Return 0 if OK, < 0 if error
    @param device pointer to the device structure specific to the RF hardware target
*/
static int trx_usrp_start(openair0_device *device) {
#if defined(USRP_REC_PLAY)

<<<<<<< HEAD
#if defined(USRP_REC_PLAY)
    if (u_sf_mode != 2) { // not replay mode
#endif      

    usrp_state_t *s = (usrp_state_t*)device->priv;


  // setup GPIO for TDD, GPIO(4) = ATR_RX
  //set data direction register (DDR) to output
=======
  if (u_sf_mode != 2) { // not replay mode
#endif
    usrp_state_t *s = (usrp_state_t *)device->priv;
    // setup GPIO for TDD, GPIO(4) = ATR_RX
    //set data direction register (DDR) to output
>>>>>>> 09187015
    s->usrp->set_gpio_attr("FP0", "DDR", 0x1f, 0x1f);
    //set control register to ATR
    s->usrp->set_gpio_attr("FP0", "CTRL", 0x1f,0x1f);
    //set ATR register
    s->usrp->set_gpio_attr("FP0", "ATR_RX", 1<<4, 0x1f);
    // init recv and send streaming
    uhd::stream_cmd_t cmd(uhd::stream_cmd_t::STREAM_MODE_START_CONTINUOUS);
    LOG_I(PHY,"Time in secs now: %llu \n", s->usrp->get_time_now().to_ticks(s->sample_rate));
    LOG_I(PHY,"Time in secs last pps: %llu \n", s->usrp->get_time_last_pps().to_ticks(s->sample_rate));

    if (s->use_gps == 1) {
      s->wait_for_first_pps = 1;
      cmd.time_spec = s->usrp->get_time_last_pps() + uhd::time_spec_t(1.0);
    } else {
      s->wait_for_first_pps = 0;
      cmd.time_spec = s->usrp->get_time_now() + uhd::time_spec_t(0.05);
    }

    cmd.stream_now = false; // start at constant delay
    s->rx_stream->issue_stream_cmd(cmd);
    s->tx_md.time_spec = cmd.time_spec + uhd::time_spec_t(1-(double)s->tx_forward_nsamps/s->sample_rate);
    s->tx_md.has_time_spec = true;
    s->tx_md.start_of_burst = true;
    s->tx_md.end_of_burst = false;
    s->rx_count = 0;
    s->tx_count = 0;
    s->rx_timestamp = 0;
#if defined(USRP_REC_PLAY)
<<<<<<< HEAD
    }
#endif      
    return 0;
=======
  }

#endif
  return 0;
>>>>>>> 09187015
}
/*! \brief Terminate operation of the USRP transceiver -- free all associated resources
 * \param device the hardware to use
 */
static void trx_usrp_end(openair0_device *device) {
#if defined(USRP_REC_PLAY) // For some ugly reason, this can be called several times...
  static int done = 0;
<<<<<<< HEAD
  if (done == 1) return;
  done = 1;
  if (u_sf_mode != 2) { // not subframes replay
#endif  
    usrp_state_t *s = (usrp_state_t*)device->priv;
=======

  if (done == 1) return;

  done = 1;
>>>>>>> 09187015

  if (u_sf_mode != 2) { // not subframes replay
#endif
    usrp_state_t *s = (usrp_state_t *)device->priv;
    s->rx_stream->issue_stream_cmd(uhd::stream_cmd_t::STREAM_MODE_STOP_CONTINUOUS);
    //send a mini EOB packet
    s->tx_md.end_of_burst = true;
    s->tx_stream->send("", 0, s->tx_md);
    s->tx_md.end_of_burst = false;
<<<<<<< HEAD
#if defined(USRP_REC_PLAY)
    }
#endif
#if defined(USRP_REC_PLAY)
    if (u_sf_mode == 1) { // subframes store
      pFile = fopen (u_sf_filename,"wb+");
      if (pFile == NULL) {
	std::cerr << "Cannot open " << u_sf_filename << std::endl;
      } else {
	unsigned int i = 0;
	unsigned int modu = 0;
	if ((modu = nb_samples % 10) != 0) {
	  nb_samples -= modu; // store entire number of frames
	}
	std::cerr << "Writing " << nb_samples << " subframes to " << u_sf_filename << " ..." << std::endl;
	for (i = 0; i < nb_samples; i++) {
	  fwrite(ms_sample+i, sizeof(unsigned char), sizeof(iqrec_t), pFile);
	}
	fclose (pFile);
	std::cerr << "File " << u_sf_filename << " closed." << std::endl;
      }
    }
    if (u_sf_mode == 1) { // record
      if (ms_sample != NULL) {
	free((void*)ms_sample);
	ms_sample = NULL;
      }
    }
    if (u_sf_mode == 2) { // replay
      if (ms_sample != MAP_FAILED) {
	munmap(ms_sample, sb.st_size);
	ms_sample = NULL;
      }
      if (mmapfd != 0) {
	close(mmapfd);
	mmapfd = 0;
      }
    }
#endif    
=======
    sleep(1);
#if defined(USRP_REC_PLAY)
  }

#endif
#if defined(USRP_REC_PLAY)

  if (u_sf_mode == 1) { // subframes store
    pFile = fopen (u_sf_filename,"wb+");

    if (pFile == NULL) {
      std::cerr << "Cannot open " << u_sf_filename << std::endl;
    } else {
      unsigned int i = 0;
      unsigned int modu = 0;

      if ((modu = nb_samples % 10) != 0) {
        nb_samples -= modu; // store entire number of frames
      }

      std::cerr << "Writing " << nb_samples << " subframes to " << u_sf_filename << " ..." << std::endl;

      for (i = 0; i < nb_samples; i++) {
        fwrite(ms_sample+i, sizeof(unsigned char), sizeof(iqrec_t), pFile);
      }

      fclose (pFile);
      std::cerr << "File " << u_sf_filename << " closed." << std::endl;
    }
  }

  if (u_sf_mode == 1) { // record
    if (ms_sample != NULL) {
      free((void *)ms_sample);
      ms_sample = NULL;
    }
  }

  if (u_sf_mode == 2) { // replay
    if (use_mmap) {
      if (ms_sample != MAP_FAILED) {
        munmap(ms_sample, sb.st_size);
        ms_sample = NULL;
      }

      if (mmapfd != 0) {
        close(mmapfd);
        mmapfd = 0;
      }
    } else {
      if (ms_sample != NULL) {
        free(ms_sample);
        ms_sample = NULL;
      }

      if (iqfd != 0) {
        close(iqfd);
        iqfd = 0;
      }
    }
  }

#endif
>>>>>>> 09187015
}

/*! \brief Called to send samples to the USRP RF target
      @param device pointer to the device structure specific to the RF hardware target
      @param timestamp The timestamp at which the first sample MUST be sent
      @param buff Buffer which holds the samples
      @param nsamps number of samples to be sent
      @param antenna_id index of the antenna if the device has multiple antennas
      @param flags flags must be set to TRUE if timestamp parameter needs to be applied
*/
static int trx_usrp_write(openair0_device *device, openair0_timestamp timestamp, void **buff, int nsamps, int cc, int flags) {
  int ret=0;
#if defined(USRP_REC_PLAY)
<<<<<<< HEAD
  if (u_sf_mode != 2) { // not replay mode
#endif    
  usrp_state_t *s = (usrp_state_t*)device->priv;
  
  int nsamps2;  // aligned to upper 32 or 16 byte boundary
=======

  if (u_sf_mode != 2) { // not replay mode
#endif
    usrp_state_t *s = (usrp_state_t *)device->priv;
    int nsamps2;  // aligned to upper 32 or 16 byte boundary
>>>>>>> 09187015
#if defined(__x86_64) || defined(__i386__)
#ifdef __AVX2__
    nsamps2 = (nsamps+7)>>3;
    __m256i buff_tx[2][nsamps2];
#else
    nsamps2 = (nsamps+3)>>2;
    __m128i buff_tx[2][nsamps2];
#endif
#elif defined(__arm__)
    nsamps2 = (nsamps+3)>>2;
    int16x8_t buff_tx[2][nsamps2];
#endif

    // bring RX data into 12 LSBs for softmodem RX
    for (int i=0; i<cc; i++) {
      for (int j=0; j<nsamps2; j++) {
#if defined(__x86_64__) || defined(__i386__)
#ifdef __AVX2__
        buff_tx[i][j] = _mm256_slli_epi16(((__m256i *)buff[i])[j],4);
#else
        buff_tx[i][j] = _mm_slli_epi16(((__m128i *)buff[i])[j],4);
#endif
#elif defined(__arm__)
        buff_tx[i][j] = vshlq_n_s16(((int16x8_t *)buff[i])[j],4);
#endif
      }
    }

    s->tx_md.time_spec = uhd::time_spec_t::from_ticks(timestamp, s->sample_rate);
    s->tx_md.has_time_spec = flags;

    if(flags>0)
      s->tx_md.has_time_spec = true;
    else
      s->tx_md.has_time_spec = false;

    if (flags == 2) { // start of burst
      s->tx_md.start_of_burst = true;
      s->tx_md.end_of_burst = false;
    } else if (flags == 3) { // end of burst
      s->tx_md.start_of_burst = false;
      s->tx_md.end_of_burst = true;
    } else if (flags == 4) { // start and end
      s->tx_md.start_of_burst = true;
      s->tx_md.end_of_burst = true;
    } else if (flags==1) { // middle of burst
      s->tx_md.start_of_burst = false;
      s->tx_md.end_of_burst = false;
    }

    if(flags==10) { // fail safe mode
      s->tx_md.has_time_spec = false;
      s->tx_md.start_of_burst = false;
      s->tx_md.end_of_burst = true;
    }

    if (cc>1) {
      std::vector<void *> buff_ptrs;

      for (int i=0; i<cc; i++)
        buff_ptrs.push_back(buff_tx[i]);

      ret = (int)s->tx_stream->send(buff_ptrs, nsamps, s->tx_md,1e-3);
    } else
      ret = (int)s->tx_stream->send(buff_tx[0], nsamps, s->tx_md,1e-3);

    if (ret != nsamps)
      LOG_E(PHY,"[xmit] tx samples %d != %d\n",ret,nsamps);

#if defined(USRP_REC_PLAY)
  } else {
    struct timespec req;
    req.tv_sec = 0;
    req.tv_nsec = u_sf_write_delay * 1000;
    nanosleep(&req, NULL);
    ret = nsamps;
  }
<<<<<<< HEAD
  
  if (cc>1) {
    std::vector<void *> buff_ptrs;
    for (int i=0; i<cc; i++)
      buff_ptrs.push_back(buff_tx[i]);
    ret = (int)s->tx_stream->send(buff_ptrs, nsamps, s->tx_md,1e-3);
  } else
    ret = (int)s->tx_stream->send(buff_tx[0], nsamps, s->tx_md,1e-3);
  
  
  
  if (ret != nsamps)
    LOG_E(PHY,"[xmit] tx samples %d != %d\n",ret,nsamps);
#if defined(USRP_REC_PLAY)
  } else {
    struct timespec req;
    req.tv_sec = 0;
    req.tv_nsec = u_sf_write_delay * 1000;
    nanosleep(&req, NULL);
    ret = nsamps;
  }
#endif    
=======
>>>>>>> 09187015

#endif
  return ret;
}

/*! \brief Receive samples from hardware.
 * Read \ref nsamps samples from each channel to buffers. buff[0] is the array for
 * the first channel. *ptimestamp is the time at which the first sample
 * was received.
 * \param device the hardware to use
 * \param[out] ptimestamp the time at which the first sample was received.
 * \param[out] buff An array of pointers to buffers for received samples. The buffers must be large enough to hold the number of samples \ref nsamps.
 * \param nsamps Number of samples. One sample is 2 byte I + 2 byte Q => 4 byte.
 * \param antenna_id Index of antenna for which to receive samples
 * \returns the number of sample read
*/
static int trx_usrp_read(openair0_device *device, openair0_timestamp *ptimestamp, void **buff, int nsamps, int cc) {
<<<<<<< HEAD
  usrp_state_t *s = (usrp_state_t*)device->priv;
  int samples_received=0,i,j;
  int nsamps2;  // aligned to upper 32 or 16 byte boundary
#if defined(USRP_REC_PLAY)
  if (u_sf_mode != 2) { // not replay mode
#endif    
=======
  usrp_state_t *s = (usrp_state_t *)device->priv;
  int samples_received=0,i,j;
  int nsamps2;  // aligned to upper 32 or 16 byte boundary
#if defined(USRP_REC_PLAY)

  if (u_sf_mode != 2) { // not replay mode
#endif
>>>>>>> 09187015
#if defined(__x86_64) || defined(__i386__)
#ifdef __AVX2__
    nsamps2 = (nsamps+7)>>3;
    __m256i buff_tmp[2][nsamps2];
#else
    nsamps2 = (nsamps+3)>>2;
    __m128i buff_tmp[2][nsamps2];
#endif
#elif defined(__arm__)
    nsamps2 = (nsamps+3)>>2;
    int16x8_t buff_tmp[2][nsamps2];
#endif

    if (device->type == USRP_B200_DEV) {
      if (cc>1) {
        // receive multiple channels (e.g. RF A and RF B)
        std::vector<void *> buff_ptrs;

        for (int i=0; i<cc; i++) buff_ptrs.push_back(buff_tmp[i]);

        samples_received = s->rx_stream->recv(buff_ptrs, nsamps, s->rx_md);
      } else {
        // receive a single channel (e.g. from connector RF A)
        samples_received=0;

        while (samples_received != nsamps) {
          samples_received += s->rx_stream->recv(buff_tmp[0]+samples_received,
                                                 nsamps-samples_received, s->rx_md);

          if  ((s->wait_for_first_pps == 0) && (s->rx_md.error_code!=uhd::rx_metadata_t::ERROR_CODE_NONE))
            break;

          if ((s->wait_for_first_pps == 1) && (samples_received != nsamps)) {
            printf("sleep...\n"); //usleep(100);
          }
        }

        if (samples_received == nsamps) s->wait_for_first_pps=0;
      }

      // bring RX data into 12 LSBs for softmodem RX
      for (int i=0; i<cc; i++) {
        for (int j=0; j<nsamps2; j++) {
#if defined(__x86_64__) || defined(__i386__)
#ifdef __AVX2__
          ((__m256i *)buff[i])[j] = _mm256_srai_epi16(buff_tmp[i][j],4);
#else
          ((__m128i *)buff[i])[j] = _mm_srai_epi16(buff_tmp[i][j],4);
#endif
#elif defined(__arm__)
          ((int16x8_t *)buff[i])[j] = vshrq_n_s16(buff_tmp[i][j],4);
#endif
        }
      }
    } else if (device->type == USRP_X300_DEV) {
      if (cc>1) {
        // receive multiple channels (e.g. RF A and RF B)
        std::vector<void *> buff_ptrs;

        for (int i=0; i<cc; i++) buff_ptrs.push_back(buff[i]);

        samples_received = s->rx_stream->recv(buff_ptrs, nsamps, s->rx_md);
      } else {
        // receive a single channel (e.g. from connector RF A)
        samples_received = s->rx_stream->recv(buff[0], nsamps, s->rx_md);
      }
    }

    if (samples_received < nsamps)
      LOG_E(PHY,"[recv] received %d samples out of %d\n",samples_received,nsamps);

    if ( s->rx_md.error_code != uhd::rx_metadata_t::ERROR_CODE_NONE)
      LOG_E(PHY, "%s\n", s->rx_md.to_pp_string(true).c_str());

    s->rx_count += nsamps;
    s->rx_timestamp = s->rx_md.time_spec.to_ticks(s->sample_rate);
    *ptimestamp = s->rx_timestamp;
#if defined (USRP_REC_PLAY)
  }
<<<<<<< HEAD
#endif    
#if defined(USRP_REC_PLAY)
  if (u_sf_mode == 1) { // record mode
    // Copy subframes to memory (later dump on a file)
    if (nb_samples < u_sf_max) {
      (ms_sample+nb_samples)->header = BELL_LABS_IQ_HEADER; 
=======

#endif
#if defined(USRP_REC_PLAY)

  if (u_sf_mode == 1) { // record mode
    // Copy subframes to memory (later dump on a file)
    if (nb_samples < u_sf_max) {
      (ms_sample+nb_samples)->header = BELL_LABS_IQ_HEADER;
>>>>>>> 09187015
      (ms_sample+nb_samples)->ts = *ptimestamp;
      memcpy((ms_sample+nb_samples)->samples, buff[0], nsamps*4);
      nb_samples++;
    }
  } else if (u_sf_mode == 2) { // replay mode
    if (cur_samples == nb_samples) {
      cur_samples = 0;
      wrap_count++;
<<<<<<< HEAD
      if (wrap_count == u_sf_loops) {
	std::cerr << "USRP device terminating subframes replay mode after " << u_sf_loops << " loops." << std::endl;
	return 0; // should make calling process exit
      }
      wrap_ts = wrap_count * (nb_samples * (((int)(device->openair0_cfg[0].sample_rate)) / 1000));
    }
    if (cur_samples < nb_samples) {
      *ptimestamp = (ms_sample[0].ts + (cur_samples * (((int)(device->openair0_cfg[0].sample_rate)) / 1000))) + wrap_ts;
      if (cur_samples == 0) {
	std::cerr << "starting subframes file with wrap_count=" << wrap_count << " wrap_ts=" << wrap_ts
		  << " ts=" << *ptimestamp << std::endl;
      }
      memcpy(buff[0], &ms_sample[cur_samples].samples[0], nsamps*4);
      cur_samples++;
    }
    struct timespec req;
    req.tv_sec = 0;
    req.tv_nsec = u_sf_read_delay * 1000;
    nanosleep(&req, NULL);
    return nsamps;
  }
=======

      if (wrap_count == u_sf_loops) {
        std::cerr << "USRP device terminating subframes replay mode after " << u_sf_loops << " loops." << std::endl;
        return 0; // should make calling process exit
      }

      wrap_ts = wrap_count * (nb_samples * (((int)(device->openair0_cfg[0].sample_rate)) / 1000));

      if (!use_mmap) {
        if (lseek(iqfd, 0, SEEK_SET) == 0) {
          std::cerr << "Seeking at the beginning of IQ file" << std::endl;
        } else {
          std::cerr << "Problem seeking at the beginning of IQ file" << std::endl;
        }
      }
    }

    if (use_mmap) {
      if (cur_samples < nb_samples) {
        *ptimestamp = (ms_sample[0].ts + (cur_samples * (((int)(device->openair0_cfg[0].sample_rate)) / 1000))) + wrap_ts;

        if (cur_samples == 0) {
          std::cerr << "starting subframes file with wrap_count=" << wrap_count << " wrap_ts=" << wrap_ts
                    << " ts=" << *ptimestamp << std::endl;
        }

        memcpy(buff[0], &ms_sample[cur_samples].samples[0], nsamps*4);
        cur_samples++;
      }
    } else {
      // read sample from file
      if (read(iqfd, ms_sample, sizeof(iqrec_t)) != sizeof(iqrec_t)) {
        std::cerr << "pb reading iqfile at index " << sizeof(iqrec_t)*cur_samples << std::endl;
        close(iqfd);
        free(ms_sample);
        ms_sample = NULL;
        iqfd = 0;
        exit(-1);
      }

      if (cur_samples < nb_samples) {
        static int64_t ts0 = 0;

        if ((cur_samples == 0) && (wrap_count == 0)) {
          ts0 = ms_sample->ts;
        }

        *ptimestamp = ts0 + (cur_samples * (((int)(device->openair0_cfg[0].sample_rate)) / 1000)) + wrap_ts;

        if (cur_samples == 0) {
          std::cerr << "starting subframes file with wrap_count=" << wrap_count << " wrap_ts=" << wrap_ts
                    << " ts=" << *ptimestamp << std::endl;
        }

        memcpy(buff[0], &ms_sample->samples[0], nsamps*4);
        cur_samples++;
        // Prepare for next read
        off_t where = lseek(iqfd, cur_samples * sizeof(iqrec_t), SEEK_SET);
      }
    }

    struct timespec req;

    req.tv_sec = 0;

    req.tv_nsec = u_sf_read_delay * 1000;

    nanosleep(&req, NULL);

    return nsamps;
  }

>>>>>>> 09187015
#endif
  return samples_received;
}

/*! \brief Compares two variables within precision
 * \param a first variable
 * \param b second variable
*/
static bool is_equal(double a, double b) {
  return std::fabs(a-b) < std::numeric_limits<double>::epsilon();
}

void *freq_thread(void *arg) {
  openair0_device *device=(openair0_device *)arg;
  usrp_state_t *s = (usrp_state_t *)device->priv;
  s->usrp->set_tx_freq(device->openair0_cfg[0].tx_freq[0]);
  s->usrp->set_rx_freq(device->openair0_cfg[0].rx_freq[0]);
}
/*! \brief Set frequencies (TX/RX). Spawns a thread to handle the frequency change to not block the calling thread
 * \param device the hardware to use
 * \param openair0_cfg RF frontend parameters set by application
 * \param dummy dummy variable not used
 * \returns 0 in success
 */
int trx_usrp_set_freq(openair0_device *device, openair0_config_t *openair0_cfg, int dont_block) {
  usrp_state_t *s = (usrp_state_t *)device->priv;
  pthread_t f_thread;
  printf("Setting USRP TX Freq %f, RX Freq %f\n",openair0_cfg[0].tx_freq[0],openair0_cfg[0].rx_freq[0]);

  // spawn a thread to handle the frequency change to not block the calling thread
  if (dont_block == 1)
    pthread_create(&f_thread,NULL,freq_thread,(void *)device);
  else {
    s->usrp->set_tx_freq(device->openair0_cfg[0].tx_freq[0]);
    s->usrp->set_rx_freq(device->openair0_cfg[0].rx_freq[0]);
  }

  return(0);
}

/*! \brief Set RX frequencies
 * \param device the hardware to use
 * \param openair0_cfg RF frontend parameters set by application
 * \returns 0 in success
 */
int openair0_set_rx_frequencies(openair0_device *device, openair0_config_t *openair0_cfg) {
  usrp_state_t *s = (usrp_state_t *)device->priv;
  static int first_call=1;
  static double rf_freq,diff;
  uhd::tune_request_t rx_tune_req(openair0_cfg[0].rx_freq[0]);
  rx_tune_req.rf_freq_policy = uhd::tune_request_t::POLICY_MANUAL;
  rx_tune_req.rf_freq = openair0_cfg[0].rx_freq[0];
  rf_freq=openair0_cfg[0].rx_freq[0];
  s->usrp->set_rx_freq(rx_tune_req);
  return(0);
}

/*! \brief Set Gains (TX/RX)
 * \param device the hardware to use
 * \param openair0_cfg RF frontend parameters set by application
 * \returns 0 in success
 */
int trx_usrp_set_gains(openair0_device *device,
                       openair0_config_t *openair0_cfg) {
  usrp_state_t *s = (usrp_state_t *)device->priv;
  ::uhd::gain_range_t gain_range_tx = s->usrp->get_tx_gain_range(0);
  s->usrp->set_tx_gain(gain_range_tx.stop()-openair0_cfg[0].tx_gain[0]);
  ::uhd::gain_range_t gain_range = s->usrp->get_rx_gain_range(0);

  // limit to maximum gain
  if (openair0_cfg[0].rx_gain[0]-openair0_cfg[0].rx_gain_offset[0] > gain_range.stop()) {
    LOG_E(PHY,"RX Gain 0 too high, reduce by %f dB\n",
          openair0_cfg[0].rx_gain[0]-openair0_cfg[0].rx_gain_offset[0] - gain_range.stop());
    exit(-1);
  }

  s->usrp->set_rx_gain(openair0_cfg[0].rx_gain[0]-openair0_cfg[0].rx_gain_offset[0]);
  LOG_I(PHY,"Setting USRP RX gain to %f (rx_gain %f,gain_range.stop() %f)\n",
        openair0_cfg[0].rx_gain[0]-openair0_cfg[0].rx_gain_offset[0],
        openair0_cfg[0].rx_gain[0],gain_range.stop());
  return(0);
}

/*! \brief Stop USRP
 * \param card refers to the hardware index to use
 */
int trx_usrp_stop(openair0_device *device) {
  return(0);
}

/*! \brief USRPB210 RX calibration table */
rx_gain_calib_table_t calib_table_b210[] = {
  {3500000000.0,44.0},
  {2660000000.0,49.0},
  {2300000000.0,50.0},
  {1880000000.0,53.0},
  {816000000.0,58.0},
  {-1,0}
};

/*! \brief USRPB210 RX calibration table */
rx_gain_calib_table_t calib_table_b210_38[] = {
  {3500000000.0,44.0},
  {2660000000.0,49.8},
  {2300000000.0,51.0},
  {1880000000.0,53.0},
  {816000000.0,57.0},
  {-1,0}
};

/*! \brief USRPx310 RX calibration table */
rx_gain_calib_table_t calib_table_x310[] = {
  {3500000000.0,77.0},
  {2660000000.0,81.0},
  {2300000000.0,81.0},
  {1880000000.0,82.0},
  {816000000.0,85.0},
  {-1,0}
};

/*! \brief Set RX gain offset
 * \param openair0_cfg RF frontend parameters set by application
 * \param chain_index RF chain to apply settings to
 * \returns 0 in success
 */
void set_rx_gain_offset(openair0_config_t *openair0_cfg, int chain_index,int bw_gain_adjust) {
  int i=0;
  // loop through calibration table to find best adjustment factor for RX frequency
  double min_diff = 6e9,diff,gain_adj=0.0;

  if (bw_gain_adjust==1) {
    switch ((int)openair0_cfg[0].sample_rate) {
      case 30720000:
        break;

      case 23040000:
        gain_adj=1.25;
        break;

      case 15360000:
        gain_adj=3.0;
        break;

      case 7680000:
        gain_adj=6.0;
        break;

      case 3840000:
        gain_adj=9.0;
        break;

      case 1920000:
        gain_adj=12.0;
        break;

      default:
        LOG_E(PHY,"unknown sampling rate %d\n",(int)openair0_cfg[0].sample_rate);
        exit(-1);
        break;
    }
  }

  while (openair0_cfg->rx_gain_calib_table[i].freq>0) {
    diff = fabs(openair0_cfg->rx_freq[chain_index] - openair0_cfg->rx_gain_calib_table[i].freq);
    LOG_I(PHY,"cal %d: freq %f, offset %f, diff %f\n",
          i,
          openair0_cfg->rx_gain_calib_table[i].freq,
          openair0_cfg->rx_gain_calib_table[i].offset,diff);

    if (min_diff > diff) {
      min_diff = diff;
      openair0_cfg->rx_gain_offset[chain_index] = openair0_cfg->rx_gain_calib_table[i].offset+gain_adj;
    }

    i++;
  }
}

/*! \brief print the USRP statistics
* \param device the hardware to use
* \returns  0 on success
*/
int trx_usrp_get_stats(openair0_device *device) {
  return(0);
}

/*! \brief Reset the USRP statistics
 * \param device the hardware to use
 * \returns  0 on success
 */
int trx_usrp_reset_stats(openair0_device *device) {
  return(0);
}

#if defined(USRP_REC_PLAY)
<<<<<<< HEAD
extern "C" {
/*! \brief Initializer for USRP record/playback config
 * \param parameter array description
 * \returns  0 on success
 */
int trx_usrp_recplay_config_init(paramdef_t *usrp_recplay_params) {
    // --subframes-file
    memcpy(usrp_recplay_params[0].optname, config_opt_sf_file, strlen(config_opt_sf_file));
    usrp_recplay_params[0].helpstr = config_hlp_sf_file;
    usrp_recplay_params[0].paramflags=PARAMFLAG_NOFREE;
    usrp_recplay_params[0].strptr=(char **)&tmp_filename[0];
    usrp_recplay_params[0].defstrval = NULL;
    usrp_recplay_params[0].type=TYPE_STRING;
    usrp_recplay_params[0].numelt=sizeof(u_sf_filename);
    // --subframes-record
    memcpy(usrp_recplay_params[1].optname, config_opt_sf_rec, strlen(config_opt_sf_rec));
    usrp_recplay_params[1].helpstr = config_hlp_sf_rec;
    usrp_recplay_params[1].paramflags=PARAMFLAG_BOOL;
    usrp_recplay_params[1].uptr=&u_sf_record;
    usrp_recplay_params[1].defuintval=0;
    usrp_recplay_params[1].type=TYPE_UINT;
    usrp_recplay_params[1].numelt=0;
    // --subframes-replay
    memcpy(usrp_recplay_params[2].optname, config_opt_sf_rep, strlen(config_opt_sf_rep));
    usrp_recplay_params[2].helpstr = config_hlp_sf_rep;
    usrp_recplay_params[2].paramflags=PARAMFLAG_BOOL;
    usrp_recplay_params[2].uptr=&u_sf_replay;
    usrp_recplay_params[2].defuintval=0;
    usrp_recplay_params[2].type=TYPE_UINT;
    usrp_recplay_params[2].numelt=0;
    // --subframes-max
    memcpy(usrp_recplay_params[3].optname, config_opt_sf_max, strlen(config_opt_sf_max));
    usrp_recplay_params[3].helpstr = config_hlp_sf_max;
    usrp_recplay_params[3].paramflags=0;
    usrp_recplay_params[3].uptr=&u_sf_max;
    usrp_recplay_params[3].defuintval=DEF_NB_SF;
    usrp_recplay_params[3].type=TYPE_UINT;
    usrp_recplay_params[3].numelt=0;
    // --subframes-loops
    memcpy(usrp_recplay_params[4].optname, config_opt_sf_loops, strlen(config_opt_sf_loops));
    usrp_recplay_params[4].helpstr = config_hlp_sf_loops;
    usrp_recplay_params[4].paramflags=0;
    usrp_recplay_params[4].uptr=&u_sf_loops;
    usrp_recplay_params[4].defuintval=DEF_SF_NB_LOOP;
    usrp_recplay_params[4].type=TYPE_UINT;
    usrp_recplay_params[4].numelt=0;
    // --subframes-read-delay
    memcpy(usrp_recplay_params[5].optname, config_opt_sf_rdelay, strlen(config_opt_sf_rdelay));
    usrp_recplay_params[5].helpstr = config_hlp_sf_rdelay;
    usrp_recplay_params[5].paramflags=0;
    usrp_recplay_params[5].uptr=&u_sf_read_delay;
    usrp_recplay_params[5].defuintval=DEF_SF_DELAY_READ;
    usrp_recplay_params[5].type=TYPE_UINT;
    usrp_recplay_params[5].numelt=0;
    // --subframes-write-delay
    memcpy(usrp_recplay_params[6].optname, config_opt_sf_wdelay, strlen(config_opt_sf_wdelay));
    usrp_recplay_params[6].helpstr = config_hlp_sf_wdelay;
    usrp_recplay_params[6].paramflags=0;
    usrp_recplay_params[6].uptr=&u_sf_write_delay;
    usrp_recplay_params[6].defuintval=DEF_SF_DELAY_WRITE;
    usrp_recplay_params[6].type=TYPE_UINT;
    usrp_recplay_params[6].numelt=0;

    return 0; // always ok
}
}
#endif

extern "C" {
    /*! \brief Initialize Openair USRP target. It returns 0 if OK
    * \param device the hardware to use
         * \param openair0_cfg RF frontend parameters set by application
         */
    int device_init(openair0_device* device, openair0_config_t *openair0_cfg) {
#if defined(USRP_REC_PLAY)
      paramdef_t usrp_recplay_params[7];
      // to check
      static int done = 0;
      if (done == 1) {
	return 0;
      } // prevent from multiple init
      done = 1;
      // end to check
      memset(usrp_recplay_params, 0, 7*sizeof(paramdef_t));
      memset(&u_sf_filename[0], 0, 1024);
      tmp_filename[0] = u_sf_filename;
      if (trx_usrp_recplay_config_init(usrp_recplay_params) != 0) {
	std::cerr << "USRP device record/replay mode configuration error exiting" << std::endl;
	return -1;
      }
      config_process_cmdline(usrp_recplay_params,sizeof(usrp_recplay_params)/sizeof(paramdef_t),NULL);

      if (strlen(tmp_filename[0]) != 0) {
	(void) strcpy(u_sf_filename, tmp_filename[0]);
      } else {
	(void) strcpy(u_sf_filename, DEF_SF_FILE);
      }

      if (u_sf_replay == 1) u_sf_mode = 2;
      if (u_sf_record == 1) u_sf_mode = 1;
      
      if (u_sf_mode == 2) {
	// Replay subframes from from file
        int bw_gain_adjust=0;
        device->openair0_cfg = openair0_cfg;
	device->type = USRP_B200_DEV;
	openair0_cfg[0].rx_gain_calib_table = calib_table_b210_38;
	bw_gain_adjust=1;
	openair0_cfg[0].tx_sample_advance     = 80;
	openair0_cfg[0].tx_bw                 = 20e6;
	openair0_cfg[0].rx_bw                 = 20e6;
        openair0_cfg[0].iq_txshift = 4;//shift
        openair0_cfg[0].iq_rxrescale = 15;//rescale iqs
	set_rx_gain_offset(&openair0_cfg[0],0,bw_gain_adjust);
        device->priv = NULL;
        device->trx_start_func = trx_usrp_start;
        device->trx_write_func = trx_usrp_write;
        device->trx_read_func  = trx_usrp_read;
        device->trx_get_stats_func = trx_usrp_get_stats;
        device->trx_reset_stats_func = trx_usrp_reset_stats;
        device->trx_end_func   = trx_usrp_end;
        device->trx_stop_func  = trx_usrp_stop;
        device->trx_set_freq_func = trx_usrp_set_freq;
        device->trx_set_gains_func   = trx_usrp_set_gains;
        device->openair0_cfg = openair0_cfg;
	std::cerr << "USRP device initialized in subframes replay mode for " << u_sf_loops << " loops." << std::endl;
      } else {
#endif
        uhd::set_thread_priority_safe(1.0);
        usrp_state_t *s = (usrp_state_t*)calloc(sizeof(usrp_state_t),1);
        
	if (openair0_cfg[0].clock_source==gpsdo)        
	    s->use_gps =1;

        // Initialize USRP device
        device->openair0_cfg = openair0_cfg;

        std::string args = "type=b200";
        uhd::device_addrs_t device_adds = uhd::device::find(args);

        int vers=0,subvers=0,subsubvers=0;
        int bw_gain_adjust=0;

#if defined(USRP_REC_PLAY)
	if (u_sf_mode == 1) {
	  std::cerr << "USRP device initialized in subframes record mode" << std::endl;
	}
#endif	
        sscanf(uhd::get_version_string().c_str(),"%d.%d.%d",&vers,&subvers,&subsubvers);
        LOG_I(PHY,"Checking for USRPs : UHD %s (%d.%d.%d)\n",
              uhd::get_version_string().c_str(),vers,subvers,subsubvers);

        if(device_adds.size() == 0)  {
            double usrp_master_clock = 184.32e6;
            std::string args = "type=x300";

            // workaround for an api problem, master clock has to be set with the constructor not via set_master_clock_rate
            args += boost::str(boost::format(",master_clock_rate=%f") % usrp_master_clock);

//    args += ",num_send_frames=256,num_recv_frames=256, send_frame_size=4096, recv_frame_size=4096";

            //    args += ",num_send_frames=256,num_recv_frames=256, send_frame_size=4096, recv_frame_size=4096";
            uhd::device_addrs_t device_adds = uhd::device::find(args);

            if(device_adds.size() == 0) {
                std::cerr<<"No USRP Device Found. " << std::endl;
                free(s);
                return -1;
            }
            LOG_I(PHY,"Found USRP X300\n");
            s->usrp = uhd::usrp::multi_usrp::make(args);
            // lock mboard clocks
            if (openair0_cfg[0].clock_source == internal)
                s->usrp->set_clock_source("internal");
            else
                s->usrp->set_clock_source("external");

            //Setting device type to USRP X300/X310
            device->type=USRP_X300_DEV;

            // this is not working yet, master clock has to be set via constructor
            // set master clock rate and sample rate for tx & rx for streaming
            //s->usrp->set_master_clock_rate(usrp_master_clock);

            openair0_cfg[0].rx_gain_calib_table = calib_table_x310;
#if defined(USRP_REC_PLAY)
	    std::cerr << "-- Using calibration table: calib_table_x310" << std::endl; // Bell Labs info
#endif	    
            switch ((int)openair0_cfg[0].sample_rate) {
            case 30720000:
                // from usrp_time_offset
                //openair0_cfg[0].samples_per_packet    = 2048;
                openair0_cfg[0].tx_sample_advance     = 15;
                openair0_cfg[0].tx_bw                 = 20e6;
                openair0_cfg[0].rx_bw                 = 20e6;
                break;
            case 15360000:
                //openair0_cfg[0].samples_per_packet    = 2048;
                openair0_cfg[0].tx_sample_advance     = 45;
                openair0_cfg[0].tx_bw                 = 10e6;
                openair0_cfg[0].rx_bw                 = 10e6;
                break;
            case 7680000:
                //openair0_cfg[0].samples_per_packet    = 2048;
                openair0_cfg[0].tx_sample_advance     = 50;
                openair0_cfg[0].tx_bw                 = 5e6;
                openair0_cfg[0].rx_bw                 = 5e6;
                break;
            case 1920000:
                //openair0_cfg[0].samples_per_packet    = 2048;
                openair0_cfg[0].tx_sample_advance     = 50;
                openair0_cfg[0].tx_bw                 = 1.25e6;
                openair0_cfg[0].rx_bw                 = 1.25e6;
                break;
            default:
                LOG_E(PHY,"Error: unknown sampling rate %f\n",openair0_cfg[0].sample_rate);
                exit(-1);
                break;
            }
=======
extern "C" {
  /*! \brief Initializer for USRP record/playback config
   * \param parameter array description
   * \returns  0 on success
   */
  int trx_usrp_recplay_config_init(paramdef_t *usrp_recplay_params) {
    // --subframes-file
    memcpy(usrp_recplay_params[0].optname, config_opt_sf_file, strlen(config_opt_sf_file));
    usrp_recplay_params[0].helpstr = config_hlp_sf_file;
    usrp_recplay_params[0].paramflags=PARAMFLAG_NOFREE;
    usrp_recplay_params[0].strptr=(char **)&u_sf_filename;
    usrp_recplay_params[0].defstrval = NULL;
    usrp_recplay_params[0].type=TYPE_STRING;
    usrp_recplay_params[0].numelt=sizeof(u_sf_filename);
    // --subframes-record
    memcpy(usrp_recplay_params[1].optname, config_opt_sf_rec, strlen(config_opt_sf_rec));
    usrp_recplay_params[1].helpstr = config_hlp_sf_rec;
    usrp_recplay_params[1].paramflags=PARAMFLAG_BOOL;
    usrp_recplay_params[1].uptr=&u_sf_record;
    usrp_recplay_params[1].defuintval=0;
    usrp_recplay_params[1].type=TYPE_UINT;
    usrp_recplay_params[1].numelt=0;
    // --subframes-replay
    memcpy(usrp_recplay_params[2].optname, config_opt_sf_rep, strlen(config_opt_sf_rep));
    usrp_recplay_params[2].helpstr = config_hlp_sf_rep;
    usrp_recplay_params[2].paramflags=PARAMFLAG_BOOL;
    usrp_recplay_params[2].uptr=&u_sf_replay;
    usrp_recplay_params[2].defuintval=0;
    usrp_recplay_params[2].type=TYPE_UINT;
    usrp_recplay_params[2].numelt=0;
    // --subframes-max
    memcpy(usrp_recplay_params[3].optname, config_opt_sf_max, strlen(config_opt_sf_max));
    usrp_recplay_params[3].helpstr = config_hlp_sf_max;
    usrp_recplay_params[3].paramflags=0;
    usrp_recplay_params[3].uptr=&u_sf_max;
    usrp_recplay_params[3].defuintval=DEF_NB_SF;
    usrp_recplay_params[3].type=TYPE_UINT;
    usrp_recplay_params[3].numelt=0;
    // --subframes-loops
    memcpy(usrp_recplay_params[4].optname, config_opt_sf_loops, strlen(config_opt_sf_loops));
    usrp_recplay_params[4].helpstr = config_hlp_sf_loops;
    usrp_recplay_params[4].paramflags=0;
    usrp_recplay_params[4].uptr=&u_sf_loops;
    usrp_recplay_params[4].defuintval=DEF_SF_NB_LOOP;
    usrp_recplay_params[4].type=TYPE_UINT;
    usrp_recplay_params[4].numelt=0;
    // --subframes-read-delay
    memcpy(usrp_recplay_params[5].optname, config_opt_sf_rdelay, strlen(config_opt_sf_rdelay));
    usrp_recplay_params[5].helpstr = config_hlp_sf_rdelay;
    usrp_recplay_params[5].paramflags=0;
    usrp_recplay_params[5].uptr=&u_sf_read_delay;
    usrp_recplay_params[5].defuintval=DEF_SF_DELAY_READ;
    usrp_recplay_params[5].type=TYPE_UINT;
    usrp_recplay_params[5].numelt=0;
    // --subframes-write-delay
    memcpy(usrp_recplay_params[6].optname, config_opt_sf_wdelay, strlen(config_opt_sf_wdelay));
    usrp_recplay_params[6].helpstr = config_hlp_sf_wdelay;
    usrp_recplay_params[6].paramflags=0;
    usrp_recplay_params[6].uptr=&u_sf_write_delay;
    usrp_recplay_params[6].defuintval=DEF_SF_DELAY_WRITE;
    usrp_recplay_params[6].type=TYPE_UINT;
    usrp_recplay_params[6].numelt=0;
    return 0; // always ok
  }
}
#endif
>>>>>>> 09187015

extern "C" {
  /*! \brief Initialize Openair USRP target. It returns 0 if OK
   * \param device the hardware to use
   * \param openair0_cfg RF frontend parameters set by application
   */
  int device_init(openair0_device *device, openair0_config_t *openair0_cfg) {
    LOG_D(PHY, "openair0_cfg[0].sdr_addrs == '%s'\n", openair0_cfg[0].sdr_addrs);
    LOG_D(PHY, "openair0_cfg[0].clock_source == '%d'\n", openair0_cfg[0].clock_source);
#if defined(USRP_REC_PLAY)
    paramdef_t usrp_recplay_params[7];
    struct sysinfo systeminfo;
    // to check
    static int done = 0;

    if (done == 1) {
      return 0;
    } // prevent from multiple init

    done = 1;
    // end to check
    // Use mmap for IQ files for systems with less than 6GB total RAM
    sysinfo(&systeminfo);

    if (systeminfo.totalram < 6144000000) {
      use_mmap = 0;
    }

    memset(usrp_recplay_params, 0, 7*sizeof(paramdef_t));
    memset(&u_sf_filename[0], 0, 1024);

    if (trx_usrp_recplay_config_init(usrp_recplay_params) != 0) {
      std::cerr << "USRP device record/replay mode configuration error exiting" << std::endl;
      return -1;
    }

<<<<<<< HEAD
            // lock mboard clocks
            if (openair0_cfg[0].clock_source == internal){
	        s->usrp->set_clock_source("internal");
            }
            else{
                s->usrp->set_clock_source("external");
		s->usrp->set_time_source("external");
            }	

            device->type = USRP_B200_DEV;
            if ((vers == 3) && (subvers == 9) && (subsubvers>=2)) {
                openair0_cfg[0].rx_gain_calib_table = calib_table_b210;
                bw_gain_adjust=0;
#if defined(USRP_REC_PLAY)
		std::cerr << "-- Using calibration table: calib_table_b210" << std::endl; // Bell Labs info
#endif		
            } else {
                openair0_cfg[0].rx_gain_calib_table = calib_table_b210_38;
                bw_gain_adjust=1;
#if defined(USRP_REC_PLAY)
		std::cerr << "-- Using calibration table: calib_table_b210_38" << std::endl; // Bell Labs info
#endif		
            }
=======
    config_process_cmdline(usrp_recplay_params,sizeof(usrp_recplay_params)/sizeof(paramdef_t),NULL);
>>>>>>> 09187015

    if (strlen(u_sf_filename) == 0) {
      (void) strcpy(u_sf_filename, DEF_SF_FILE);
    }

    if (u_sf_replay == 1) u_sf_mode = 2;

    if (u_sf_record == 1) u_sf_mode = 1;

    if (u_sf_mode == 2) {
      // Replay subframes from from file
      int bw_gain_adjust=0;
      device->openair0_cfg = openair0_cfg;
      device->type = USRP_B200_DEV;
      openair0_cfg[0].rx_gain_calib_table = calib_table_b210_38;
      bw_gain_adjust=1;
      openair0_cfg[0].tx_sample_advance     = 80;
      openair0_cfg[0].tx_bw                 = 20e6;
      openair0_cfg[0].rx_bw                 = 20e6;
      openair0_cfg[0].iq_txshift = 4;//shift
      openair0_cfg[0].iq_rxrescale = 15;//rescale iqs
      set_rx_gain_offset(&openair0_cfg[0],0,bw_gain_adjust);
      device->priv = NULL;
      device->trx_start_func = trx_usrp_start;
      device->trx_write_func = trx_usrp_write;
      device->trx_read_func  = trx_usrp_read;
      device->trx_get_stats_func = trx_usrp_get_stats;
      device->trx_reset_stats_func = trx_usrp_reset_stats;
      device->trx_end_func   = trx_usrp_end;
      device->trx_stop_func  = trx_usrp_stop;
      device->trx_set_freq_func = trx_usrp_set_freq;
      device->trx_set_gains_func   = trx_usrp_set_gains;
      device->openair0_cfg = openair0_cfg;
      std::cerr << "USRP device initialized in subframes replay mode for " << u_sf_loops << " loops. Use mmap="
                << use_mmap << std::endl;
    } else {
#endif
      uhd::set_thread_priority_safe(1.0);
      usrp_state_t *s = (usrp_state_t *)calloc(sizeof(usrp_state_t),1);

      if (openair0_cfg[0].clock_source==gpsdo)
        s->use_gps =1;

      // Initialize USRP device
      device->openair0_cfg = openair0_cfg;
      int vers=0,subvers=0,subsubvers=0;
      int bw_gain_adjust=0;
#if defined(USRP_REC_PLAY)

      if (u_sf_mode == 1) {
        std::cerr << "USRP device initialized in subframes record mode" << std::endl;
      }

#endif
      sscanf(uhd::get_version_string().c_str(),"%d.%d.%d",&vers,&subvers,&subsubvers);
      LOG_I(PHY,"Checking for USRPs : UHD %s (%d.%d.%d)\n",
            uhd::get_version_string().c_str(),vers,subvers,subsubvers);

      std::string args;
      if (openair0_cfg[0].sdr_addrs == NULL) {
        args = "type=b200";
      } else {
        args = openair0_cfg[0].sdr_addrs;
      }

      uhd::device_addrs_t device_adds = uhd::device::find(args);

      if (device_adds.size() == 0) {
        std::cerr<<"No USRP Device Found. " << std::endl;
        free(s);
        return -1;
      } else if (device_adds.size() > 1) {
        std::cerr<<"More than one USRP Device Found. Please specify device more precisely in config file." << std::endl;
	free(s);
	return -1;
      }

      std::cerr << "Found USRP " << device_adds[0].get("type") << "\n";
      double usrp_master_clock;

      if (device_adds[0].get("type") == "b200") {
        printf("Found USRP b200\n");
        device->type = USRP_B200_DEV;
        usrp_master_clock = 30.72e6;
        args += boost::str(boost::format(",master_clock_rate=%f") % usrp_master_clock);
        args += ",num_send_frames=256,num_recv_frames=256, send_frame_size=15360, recv_frame_size=15360" ;
      }

      if (device_adds[0].get("type") == "n3xx") {
        printf("Found USRP n300\n");
        device->type=USRP_X300_DEV; //treat it as X300 for now
        usrp_master_clock = 122.88e6;
        args += boost::str(boost::format(",master_clock_rate=%f") % usrp_master_clock);
      }

      if (device_adds[0].get("type") == "x300") {
        printf("Found USRP x300\n");
        device->type=USRP_X300_DEV;
        usrp_master_clock = 184.32e6;
        args += boost::str(boost::format(",master_clock_rate=%f") % usrp_master_clock);
      }

      s->usrp = uhd::usrp::multi_usrp::make(args);

      // lock mboard clocks
      if (openair0_cfg[0].clock_source == internal)
        s->usrp->set_clock_source("internal");
      else
        s->usrp->set_clock_source("external");

      if (device->type==USRP_X300_DEV) {
        openair0_cfg[0].rx_gain_calib_table = calib_table_x310;
#if defined(USRP_REC_PLAY)
        std::cerr << "-- Using calibration table: calib_table_x310" << std::endl; // Bell Labs info
#endif
        LOG_I(PHY,"%s() sample_rate:%u\n", __FUNCTION__, (int)openair0_cfg[0].sample_rate);

        switch ((int)openair0_cfg[0].sample_rate) {
          case 122880000:
            // from usrp_time_offset
            //openair0_cfg[0].samples_per_packet    = 2048;
            openair0_cfg[0].tx_sample_advance     = 15; //to be checked
            openair0_cfg[0].tx_bw                 = 80e6;
            openair0_cfg[0].rx_bw                 = 80e6;
            break;

          case 61440000:
            // from usrp_time_offset
            //openair0_cfg[0].samples_per_packet    = 2048;
            openair0_cfg[0].tx_sample_advance     = 15;
            openair0_cfg[0].tx_bw                 = 40e6;
            openair0_cfg[0].rx_bw                 = 40e6;
            break;

          case 30720000:
            // from usrp_time_offset
            //openair0_cfg[0].samples_per_packet    = 2048;
            openair0_cfg[0].tx_sample_advance     = 15;
            openair0_cfg[0].tx_bw                 = 20e6;
            openair0_cfg[0].rx_bw                 = 20e6;
            break;

          case 15360000:
            //openair0_cfg[0].samples_per_packet    = 2048;
            openair0_cfg[0].tx_sample_advance     = 45;
            openair0_cfg[0].tx_bw                 = 10e6;
            openair0_cfg[0].rx_bw                 = 10e6;
            break;

          case 7680000:
            //openair0_cfg[0].samples_per_packet    = 2048;
            openair0_cfg[0].tx_sample_advance     = 50;
            openair0_cfg[0].tx_bw                 = 5e6;
            openair0_cfg[0].rx_bw                 = 5e6;
            break;

          case 1920000:
            //openair0_cfg[0].samples_per_packet    = 2048;
            openair0_cfg[0].tx_sample_advance     = 50;
            openair0_cfg[0].tx_bw                 = 1.25e6;
            openair0_cfg[0].rx_bw                 = 1.25e6;
            break;

          default:
            LOG_E(PHY,"Error: unknown sampling rate %f\n",openair0_cfg[0].sample_rate);
            exit(-1);
            break;
        }
      }

      if (device->type == USRP_B200_DEV) {
        if ((vers == 3) && (subvers == 9) && (subsubvers>=2)) {
          openair0_cfg[0].rx_gain_calib_table = calib_table_b210;
          bw_gain_adjust=0;
#if defined(USRP_REC_PLAY)
          std::cerr << "-- Using calibration table: calib_table_b210" << std::endl; // Bell Labs info
#endif
        } else {
          openair0_cfg[0].rx_gain_calib_table = calib_table_b210_38;
          bw_gain_adjust=1;
#if defined(USRP_REC_PLAY)
          std::cerr << "-- Using calibration table: calib_table_b210_38" << std::endl; // Bell Labs info
#endif
        }

        switch ((int)openair0_cfg[0].sample_rate) {
          case 30720000:
            s->usrp->set_master_clock_rate(30.72e6);
            //openair0_cfg[0].samples_per_packet    = 1024;
            openair0_cfg[0].tx_sample_advance     = 115;
            openair0_cfg[0].tx_bw                 = 20e6;
            openair0_cfg[0].rx_bw                 = 20e6;
            break;

          case 23040000:
            s->usrp->set_master_clock_rate(23.04e6); //to be checked
            //openair0_cfg[0].samples_per_packet    = 1024;
            openair0_cfg[0].tx_sample_advance     = 113;
            openair0_cfg[0].tx_bw                 = 20e6;
            openair0_cfg[0].rx_bw                 = 20e6;
            break;

          case 15360000:
            s->usrp->set_master_clock_rate(30.72e06);
            //openair0_cfg[0].samples_per_packet    = 1024;
            openair0_cfg[0].tx_sample_advance     = 103;
            openair0_cfg[0].tx_bw                 = 20e6;
            openair0_cfg[0].rx_bw                 = 20e6;
            break;

          case 7680000:
            s->usrp->set_master_clock_rate(30.72e6);
            //openair0_cfg[0].samples_per_packet    = 1024;
            openair0_cfg[0].tx_sample_advance     = 80;
            openair0_cfg[0].tx_bw                 = 20e6;
            openair0_cfg[0].rx_bw                 = 20e6;
            break;

          case 1920000:
            s->usrp->set_master_clock_rate(30.72e6);
            //openair0_cfg[0].samples_per_packet    = 1024;
            openair0_cfg[0].tx_sample_advance     = 40;
            openair0_cfg[0].tx_bw                 = 20e6;
            openair0_cfg[0].rx_bw                 = 20e6;
            break;

          default:
            LOG_E(PHY,"Error: unknown sampling rate %f\n",openair0_cfg[0].sample_rate);
            exit(-1);
            break;
        }
      }

      /* device specific */
      //openair0_cfg[0].txlaunch_wait = 1;//manage when TX processing is triggered
      //openair0_cfg[0].txlaunch_wait_slotcount = 1; //manage when TX processing is triggered
      openair0_cfg[0].iq_txshift = 4;//shift
      openair0_cfg[0].iq_rxrescale = 15;//rescale iqs

      for(int i=0; i<s->usrp->get_rx_num_channels(); i++) {
        if (i<openair0_cfg[0].rx_num_channels) {
          s->usrp->set_rx_rate(openair0_cfg[0].sample_rate,i);
          s->usrp->set_rx_freq(openair0_cfg[0].rx_freq[i],i);
          set_rx_gain_offset(&openair0_cfg[0],i,bw_gain_adjust);
          ::uhd::gain_range_t gain_range = s->usrp->get_rx_gain_range(i);
          // limit to maximum gain
          AssertFatal( openair0_cfg[0].rx_gain[i]-openair0_cfg[0].rx_gain_offset[i] <= gain_range.stop(),
                       "RX Gain too high, lower by %f dB\n",
                       openair0_cfg[0].rx_gain[i]-openair0_cfg[0].rx_gain_offset[i] - gain_range.stop());
          s->usrp->set_rx_gain(openair0_cfg[0].rx_gain[i]-openair0_cfg[0].rx_gain_offset[i],i);
          LOG_I(PHY,"RX Gain %d %f (%f) => %f (max %f)\n",i,
                openair0_cfg[0].rx_gain[i],openair0_cfg[0].rx_gain_offset[i],
                openair0_cfg[0].rx_gain[i]-openair0_cfg[0].rx_gain_offset[i],gain_range.stop());
        }
      }

      LOG_D(PHY, "usrp->get_tx_num_channels() == %zd\n", s->usrp->get_tx_num_channels());
      LOG_D(PHY, "openair0_cfg[0].tx_num_channels == %d\n", openair0_cfg[0].tx_num_channels);

      for(int i=0; i<s->usrp->get_tx_num_channels(); i++) {
        ::uhd::gain_range_t gain_range_tx = s->usrp->get_tx_gain_range(i);

        if (i<openair0_cfg[0].tx_num_channels) {
          s->usrp->set_tx_rate(openair0_cfg[0].sample_rate,i);
          s->usrp->set_tx_freq(openair0_cfg[0].tx_freq[i],i);
          s->usrp->set_tx_gain(gain_range_tx.stop()-openair0_cfg[0].tx_gain[i],i);
          LOG_I(PHY,"USRP TX_GAIN:%3.2lf gain_range:%3.2lf tx_gain:%3.2lf\n", gain_range_tx.stop()-openair0_cfg[0].tx_gain[i], gain_range_tx.stop(), openair0_cfg[0].tx_gain[i]);
        }
      }

      //s->usrp->set_clock_source("external");
      //s->usrp->set_time_source("external");
      // display USRP settings
      LOG_I(PHY,"Actual master clock: %fMHz...\n",s->usrp->get_master_clock_rate()/1e6);
      sleep(1);
      // create tx & rx streamer
      uhd::stream_args_t stream_args_rx("sc16", "sc16");
      int samples=openair0_cfg[0].sample_rate;
      int max=s->usrp->get_rx_stream(stream_args_rx)->get_max_num_samps();
      samples/=10000;
      LOG_I(PHY,"RF board max packet size %u, size for 100µs jitter %d \n", max, samples);

      if ( samples < max )
        stream_args_rx.args["spp"] = str(boost::format("%d") % samples );

      LOG_I(PHY,"rx_max_num_samps %zu\n",
            s->usrp->get_rx_stream(stream_args_rx)->get_max_num_samps());

      for (int i = 0; i<openair0_cfg[0].rx_num_channels; i++)
        stream_args_rx.channels.push_back(i);

      s->rx_stream = s->usrp->get_rx_stream(stream_args_rx);
      uhd::stream_args_t stream_args_tx("sc16", "sc16");

      for (int i = 0; i<openair0_cfg[0].tx_num_channels; i++)
        stream_args_tx.channels.push_back(i);

      s->tx_stream = s->usrp->get_tx_stream(stream_args_tx);

      /* Setting TX/RX BW after streamers are created due to USRP calibration issue */
      for(int i=0; i<s->usrp->get_tx_num_channels() && i<openair0_cfg[0].tx_num_channels; i++)
        s->usrp->set_tx_bandwidth(openair0_cfg[0].tx_bw,i);

      for(int i=0; i<s->usrp->get_rx_num_channels() && i<openair0_cfg[0].rx_num_channels; i++)
        s->usrp->set_rx_bandwidth(openair0_cfg[0].rx_bw,i);

      for (int i=0; i<openair0_cfg[0].rx_num_channels; i++) {
        LOG_I(PHY,"RX Channel %d\n",i);
        LOG_I(PHY,"  Actual RX sample rate: %fMSps...\n",s->usrp->get_rx_rate(i)/1e6);
        LOG_I(PHY,"  Actual RX frequency: %fGHz...\n", s->usrp->get_rx_freq(i)/1e9);
        LOG_I(PHY,"  Actual RX gain: %f...\n", s->usrp->get_rx_gain(i));
        LOG_I(PHY,"  Actual RX bandwidth: %fM...\n", s->usrp->get_rx_bandwidth(i)/1e6);
        LOG_I(PHY,"  Actual RX antenna: %s...\n", s->usrp->get_rx_antenna(i).c_str());
      }

      for (int i=0; i<openair0_cfg[0].tx_num_channels; i++) {
        LOG_I(PHY,"TX Channel %d\n",i);
        LOG_I(PHY,"  Actual TX sample rate: %fMSps...\n", s->usrp->get_tx_rate(i)/1e6);
        LOG_I(PHY,"  Actual TX frequency: %fGHz...\n", s->usrp->get_tx_freq(i)/1e9);
        LOG_I(PHY,"  Actual TX gain: %f...\n", s->usrp->get_tx_gain(i));
        LOG_I(PHY,"  Actual TX bandwidth: %fM...\n", s->usrp->get_tx_bandwidth(i)/1e6);
        LOG_I(PHY,"  Actual TX antenna: %s...\n", s->usrp->get_tx_antenna(i).c_str());
      }

      LOG_I(PHY,"Device timestamp: %f...\n", s->usrp->get_time_now().get_real_secs());
      device->priv = s;
      device->trx_start_func = trx_usrp_start;
      device->trx_write_func = trx_usrp_write;
      device->trx_read_func  = trx_usrp_read;
      device->trx_get_stats_func = trx_usrp_get_stats;
      device->trx_reset_stats_func = trx_usrp_reset_stats;
      device->trx_end_func   = trx_usrp_end;
      device->trx_stop_func  = trx_usrp_stop;
      device->trx_set_freq_func = trx_usrp_set_freq;
      device->trx_set_gains_func   = trx_usrp_set_gains;
      device->openair0_cfg = openair0_cfg;
      s->sample_rate = openair0_cfg[0].sample_rate;

      // TODO:
      // init tx_forward_nsamps based usrp_time_offset ex
      if(is_equal(s->sample_rate, (double)30.72e6))
        s->tx_forward_nsamps  = 176;

      if(is_equal(s->sample_rate, (double)15.36e6))
        s->tx_forward_nsamps = 90;

      if(is_equal(s->sample_rate, (double)7.68e6))
        s->tx_forward_nsamps = 50;

      if (s->use_gps == 1) {
        if (sync_to_gps(device)) {
          LOG_I(PHY,"USRP fails to sync with GPS...\n");
          exit(0);
        }
      }

#if defined(USRP_REC_PLAY)
    }

#endif
#if defined(USRP_REC_PLAY)

    if (u_sf_mode == 1) { // record mode
      ms_sample = (iqrec_t *) malloc(u_sf_max * sizeof(iqrec_t));

      if (ms_sample == NULL) {
        std::cerr<< "Memory allocation failed for subframe record or replay mode." << std::endl;
        exit(-1);
      }

      memset(ms_sample, 0, u_sf_max * BELL_LABS_IQ_BYTES_PER_SF);
    }

    if (u_sf_mode == 2) {
      if (use_mmap) {
        // use mmap
        mmapfd = open(u_sf_filename, O_RDONLY | O_LARGEFILE);

        if (mmapfd != 0) {
          fstat(mmapfd, &sb);
          std::cerr << "Loading subframes using mmap() from " << u_sf_filename << " size=" << (uint64_t)sb.st_size << " bytes ..." << std::endl;
          ms_sample = (iqrec_t *) mmap(NULL, sb.st_size, PROT_WRITE, MAP_PRIVATE, mmapfd, 0);

          if (ms_sample != MAP_FAILED) {
            nb_samples = (sb.st_size / sizeof(iqrec_t));
            int aligned = (((unsigned long)ms_sample & 31) == 0)? 1:0;
            std::cerr<< "Loaded "<< nb_samples << " subframes." << std::endl;

            if (aligned == 0) {
              std::cerr<< "mmap address is not 32 bytes aligned, exiting." << std::endl;
              close(mmapfd);
              exit(-1);
            }
          } else {
            std::cerr << "Cannot mmap file, exiting." << std::endl;
            close(mmapfd);
            exit(-1);
          }
        } else {
          std::cerr << "Cannot open " << u_sf_filename << " , exiting." << std::endl;
          exit(-1);
        }
      } else {
        iqfd = open(u_sf_filename, O_RDONLY | O_LARGEFILE);

        if (iqfd != 0) {
          fstat(iqfd, &sb);
          nb_samples = (sb.st_size / sizeof(iqrec_t));
          std::cerr << "Loading " << nb_samples << " subframes from " << u_sf_filename
                    << " size=" << (uint64_t)sb.st_size << " bytes ..." << std::endl;
          // allocate buffer for 1 sample at a time
          ms_sample = (iqrec_t *) malloc(sizeof(iqrec_t));

          if (ms_sample == NULL) {
            std::cerr<< "Memory allocation failed for individual subframe replay mode." << std::endl;
            close(iqfd);
            exit(-1);
          }

          memset(ms_sample, 0, sizeof(iqrec_t));

          // point at beginning of file
          if (lseek(iqfd, 0, SEEK_SET) == 0) {
            std::cerr << "Initial seek at beginning of the file" << std::endl;
          } else {
            std::cerr << "Problem initial seek at beginning of the file" << std::endl;
          }
        } else {
          std::cerr << "Cannot open " << u_sf_filename << " , exiting." << std::endl;
          exit(-1);
        }
<<<<<<< HEAD
 
#if defined(USRP_REC_PLAY)
      }
#endif
#if defined(USRP_REC_PLAY)
      if (u_sf_mode == 1) { // record mode	
	ms_sample = (iqrec_t*) malloc(u_sf_max * sizeof(iqrec_t));
	if (ms_sample == NULL) {
	  std::cerr<< "Memory allocation failed for subframe record or replay mode." << std::endl;
	  exit(-1);
	}
	memset(ms_sample, 0, u_sf_max * BELL_LABS_IQ_BYTES_PER_SF);
      }
      if (u_sf_mode == 2) {
	// use mmap
	mmapfd = open(u_sf_filename, O_RDONLY | O_LARGEFILE);
	if (mmapfd != 0) {
	  fstat(mmapfd, &sb);
	  std::cerr << "Loading subframes using mmap() from " << u_sf_filename << " size=" << (uint64_t)sb.st_size << " bytes ..." << std::endl;
	  ms_sample = (iqrec_t*) mmap(NULL, sb.st_size, PROT_WRITE, MAP_PRIVATE, mmapfd, 0);
	  if (ms_sample != MAP_FAILED) {
	    nb_samples = (sb.st_size / sizeof(iqrec_t));
	    int aligned = (((unsigned long)ms_sample & 31) == 0)? 1:0;
	    std::cerr<< "Loaded "<< nb_samples << " subframes." << std::endl;
	    if (aligned == 0) {
	      std::cerr<< "mmap address is not 32 bytes aligned, exiting." << std::endl;
	      close(mmapfd);
	      exit(-1);
	    }
	  } else {
	    std::cerr << "Cannot mmap file, exiting." << std::endl;
	    close(mmapfd);
	    exit(-1);
	  }
	} else {
	    std::cerr << "Cannot open " << u_sf_filename << " , exiting." << std::endl;
	    exit(-1);
	}
      }
#endif	
        return 0;
=======
      }
>>>>>>> 09187015
    }

#endif
    return 0;
  }
}
/*@}*/<|MERGE_RESOLUTION|>--- conflicted
+++ resolved
@@ -256,11 +256,8 @@
 #include "usrp_lib.h"
 static FILE    *pFile = NULL;
 int             mmapfd = 0;
-<<<<<<< HEAD
-=======
 int             iqfd = 0;
 int             use_mmap = 1; // default is to use mmap
->>>>>>> 09187015
 struct stat     sb;
 iqrec_t        *ms_sample = NULL;                      // memory for all subframes
 unsigned int    nb_samples = 0;
@@ -270,19 +267,11 @@
 unsigned int    u_sf_mode = 0;                         // 1=record, 2=replay
 unsigned int    u_sf_record = 0;                       // record mode
 unsigned int    u_sf_replay = 0;                       // replay mode
-<<<<<<< HEAD
-char            u_sf_filename[1024];                   // subframes file path
-=======
 char            u_sf_filename[1024] = "";              // subframes file path
->>>>>>> 09187015
 unsigned int    u_sf_max = DEF_NB_SF;                  // max number of recorded subframes
 unsigned int    u_sf_loops = DEF_SF_NB_LOOP;           // number of loops in replay mode
 unsigned int    u_sf_read_delay = DEF_SF_DELAY_READ;   // read delay in replay mode
 unsigned int    u_sf_write_delay = DEF_SF_DELAY_WRITE; // write delay in replay mode
-<<<<<<< HEAD
-char           *tmp_filename[1];                       // use an array of pointer (libconfig does not seems to work with char array yet)
-=======
->>>>>>> 09187015
 
 char config_opt_sf_file[] = CONFIG_OPT_SF_FILE;
 char config_def_sf_file[] = DEF_SF_FILE;
@@ -308,23 +297,11 @@
 static int trx_usrp_start(openair0_device *device) {
 #if defined(USRP_REC_PLAY)
 
-<<<<<<< HEAD
-#if defined(USRP_REC_PLAY)
-    if (u_sf_mode != 2) { // not replay mode
-#endif      
-
-    usrp_state_t *s = (usrp_state_t*)device->priv;
-
-
-  // setup GPIO for TDD, GPIO(4) = ATR_RX
-  //set data direction register (DDR) to output
-=======
   if (u_sf_mode != 2) { // not replay mode
 #endif
     usrp_state_t *s = (usrp_state_t *)device->priv;
     // setup GPIO for TDD, GPIO(4) = ATR_RX
     //set data direction register (DDR) to output
->>>>>>> 09187015
     s->usrp->set_gpio_attr("FP0", "DDR", 0x1f, 0x1f);
     //set control register to ATR
     s->usrp->set_gpio_attr("FP0", "CTRL", 0x1f,0x1f);
@@ -353,16 +330,10 @@
     s->tx_count = 0;
     s->rx_timestamp = 0;
 #if defined(USRP_REC_PLAY)
-<<<<<<< HEAD
-    }
-#endif      
-    return 0;
-=======
   }
 
 #endif
   return 0;
->>>>>>> 09187015
 }
 /*! \brief Terminate operation of the USRP transceiver -- free all associated resources
  * \param device the hardware to use
@@ -370,18 +341,11 @@
 static void trx_usrp_end(openair0_device *device) {
 #if defined(USRP_REC_PLAY) // For some ugly reason, this can be called several times...
   static int done = 0;
-<<<<<<< HEAD
+
   if (done == 1) return;
+
   done = 1;
-  if (u_sf_mode != 2) { // not subframes replay
-#endif  
-    usrp_state_t *s = (usrp_state_t*)device->priv;
-=======
-
-  if (done == 1) return;
-
-  done = 1;
->>>>>>> 09187015
+
 
   if (u_sf_mode != 2) { // not subframes replay
 #endif
@@ -391,47 +355,6 @@
     s->tx_md.end_of_burst = true;
     s->tx_stream->send("", 0, s->tx_md);
     s->tx_md.end_of_burst = false;
-<<<<<<< HEAD
-#if defined(USRP_REC_PLAY)
-    }
-#endif
-#if defined(USRP_REC_PLAY)
-    if (u_sf_mode == 1) { // subframes store
-      pFile = fopen (u_sf_filename,"wb+");
-      if (pFile == NULL) {
-	std::cerr << "Cannot open " << u_sf_filename << std::endl;
-      } else {
-	unsigned int i = 0;
-	unsigned int modu = 0;
-	if ((modu = nb_samples % 10) != 0) {
-	  nb_samples -= modu; // store entire number of frames
-	}
-	std::cerr << "Writing " << nb_samples << " subframes to " << u_sf_filename << " ..." << std::endl;
-	for (i = 0; i < nb_samples; i++) {
-	  fwrite(ms_sample+i, sizeof(unsigned char), sizeof(iqrec_t), pFile);
-	}
-	fclose (pFile);
-	std::cerr << "File " << u_sf_filename << " closed." << std::endl;
-      }
-    }
-    if (u_sf_mode == 1) { // record
-      if (ms_sample != NULL) {
-	free((void*)ms_sample);
-	ms_sample = NULL;
-      }
-    }
-    if (u_sf_mode == 2) { // replay
-      if (ms_sample != MAP_FAILED) {
-	munmap(ms_sample, sb.st_size);
-	ms_sample = NULL;
-      }
-      if (mmapfd != 0) {
-	close(mmapfd);
-	mmapfd = 0;
-      }
-    }
-#endif    
-=======
     sleep(1);
 #if defined(USRP_REC_PLAY)
   }
@@ -495,7 +418,6 @@
   }
 
 #endif
->>>>>>> 09187015
 }
 
 /*! \brief Called to send samples to the USRP RF target
@@ -509,19 +431,12 @@
 static int trx_usrp_write(openair0_device *device, openair0_timestamp timestamp, void **buff, int nsamps, int cc, int flags) {
   int ret=0;
 #if defined(USRP_REC_PLAY)
-<<<<<<< HEAD
-  if (u_sf_mode != 2) { // not replay mode
-#endif    
-  usrp_state_t *s = (usrp_state_t*)device->priv;
-  
-  int nsamps2;  // aligned to upper 32 or 16 byte boundary
-=======
 
   if (u_sf_mode != 2) { // not replay mode
 #endif
     usrp_state_t *s = (usrp_state_t *)device->priv;
     int nsamps2;  // aligned to upper 32 or 16 byte boundary
->>>>>>> 09187015
+
 #if defined(__x86_64) || defined(__i386__)
 #ifdef __AVX2__
     nsamps2 = (nsamps+7)>>3;
@@ -599,31 +514,6 @@
     nanosleep(&req, NULL);
     ret = nsamps;
   }
-<<<<<<< HEAD
-  
-  if (cc>1) {
-    std::vector<void *> buff_ptrs;
-    for (int i=0; i<cc; i++)
-      buff_ptrs.push_back(buff_tx[i]);
-    ret = (int)s->tx_stream->send(buff_ptrs, nsamps, s->tx_md,1e-3);
-  } else
-    ret = (int)s->tx_stream->send(buff_tx[0], nsamps, s->tx_md,1e-3);
-  
-  
-  
-  if (ret != nsamps)
-    LOG_E(PHY,"[xmit] tx samples %d != %d\n",ret,nsamps);
-#if defined(USRP_REC_PLAY)
-  } else {
-    struct timespec req;
-    req.tv_sec = 0;
-    req.tv_nsec = u_sf_write_delay * 1000;
-    nanosleep(&req, NULL);
-    ret = nsamps;
-  }
-#endif    
-=======
->>>>>>> 09187015
 
 #endif
   return ret;
@@ -641,14 +531,6 @@
  * \returns the number of sample read
 */
 static int trx_usrp_read(openair0_device *device, openair0_timestamp *ptimestamp, void **buff, int nsamps, int cc) {
-<<<<<<< HEAD
-  usrp_state_t *s = (usrp_state_t*)device->priv;
-  int samples_received=0,i,j;
-  int nsamps2;  // aligned to upper 32 or 16 byte boundary
-#if defined(USRP_REC_PLAY)
-  if (u_sf_mode != 2) { // not replay mode
-#endif    
-=======
   usrp_state_t *s = (usrp_state_t *)device->priv;
   int samples_received=0,i,j;
   int nsamps2;  // aligned to upper 32 or 16 byte boundary
@@ -656,7 +538,6 @@
 
   if (u_sf_mode != 2) { // not replay mode
 #endif
->>>>>>> 09187015
 #if defined(__x86_64) || defined(__i386__)
 #ifdef __AVX2__
     nsamps2 = (nsamps+7)>>3;
@@ -736,14 +617,6 @@
     *ptimestamp = s->rx_timestamp;
 #if defined (USRP_REC_PLAY)
   }
-<<<<<<< HEAD
-#endif    
-#if defined(USRP_REC_PLAY)
-  if (u_sf_mode == 1) { // record mode
-    // Copy subframes to memory (later dump on a file)
-    if (nb_samples < u_sf_max) {
-      (ms_sample+nb_samples)->header = BELL_LABS_IQ_HEADER; 
-=======
 
 #endif
 #if defined(USRP_REC_PLAY)
@@ -752,7 +625,6 @@
     // Copy subframes to memory (later dump on a file)
     if (nb_samples < u_sf_max) {
       (ms_sample+nb_samples)->header = BELL_LABS_IQ_HEADER;
->>>>>>> 09187015
       (ms_sample+nb_samples)->ts = *ptimestamp;
       memcpy((ms_sample+nb_samples)->samples, buff[0], nsamps*4);
       nb_samples++;
@@ -761,29 +633,6 @@
     if (cur_samples == nb_samples) {
       cur_samples = 0;
       wrap_count++;
-<<<<<<< HEAD
-      if (wrap_count == u_sf_loops) {
-	std::cerr << "USRP device terminating subframes replay mode after " << u_sf_loops << " loops." << std::endl;
-	return 0; // should make calling process exit
-      }
-      wrap_ts = wrap_count * (nb_samples * (((int)(device->openair0_cfg[0].sample_rate)) / 1000));
-    }
-    if (cur_samples < nb_samples) {
-      *ptimestamp = (ms_sample[0].ts + (cur_samples * (((int)(device->openair0_cfg[0].sample_rate)) / 1000))) + wrap_ts;
-      if (cur_samples == 0) {
-	std::cerr << "starting subframes file with wrap_count=" << wrap_count << " wrap_ts=" << wrap_ts
-		  << " ts=" << *ptimestamp << std::endl;
-      }
-      memcpy(buff[0], &ms_sample[cur_samples].samples[0], nsamps*4);
-      cur_samples++;
-    }
-    struct timespec req;
-    req.tv_sec = 0;
-    req.tv_nsec = u_sf_read_delay * 1000;
-    nanosleep(&req, NULL);
-    return nsamps;
-  }
-=======
 
       if (wrap_count == u_sf_loops) {
         std::cerr << "USRP device terminating subframes replay mode after " << u_sf_loops << " loops." << std::endl;
@@ -856,7 +705,6 @@
     return nsamps;
   }
 
->>>>>>> 09187015
 #endif
   return samples_received;
 }
@@ -1052,227 +900,6 @@
 }
 
 #if defined(USRP_REC_PLAY)
-<<<<<<< HEAD
-extern "C" {
-/*! \brief Initializer for USRP record/playback config
- * \param parameter array description
- * \returns  0 on success
- */
-int trx_usrp_recplay_config_init(paramdef_t *usrp_recplay_params) {
-    // --subframes-file
-    memcpy(usrp_recplay_params[0].optname, config_opt_sf_file, strlen(config_opt_sf_file));
-    usrp_recplay_params[0].helpstr = config_hlp_sf_file;
-    usrp_recplay_params[0].paramflags=PARAMFLAG_NOFREE;
-    usrp_recplay_params[0].strptr=(char **)&tmp_filename[0];
-    usrp_recplay_params[0].defstrval = NULL;
-    usrp_recplay_params[0].type=TYPE_STRING;
-    usrp_recplay_params[0].numelt=sizeof(u_sf_filename);
-    // --subframes-record
-    memcpy(usrp_recplay_params[1].optname, config_opt_sf_rec, strlen(config_opt_sf_rec));
-    usrp_recplay_params[1].helpstr = config_hlp_sf_rec;
-    usrp_recplay_params[1].paramflags=PARAMFLAG_BOOL;
-    usrp_recplay_params[1].uptr=&u_sf_record;
-    usrp_recplay_params[1].defuintval=0;
-    usrp_recplay_params[1].type=TYPE_UINT;
-    usrp_recplay_params[1].numelt=0;
-    // --subframes-replay
-    memcpy(usrp_recplay_params[2].optname, config_opt_sf_rep, strlen(config_opt_sf_rep));
-    usrp_recplay_params[2].helpstr = config_hlp_sf_rep;
-    usrp_recplay_params[2].paramflags=PARAMFLAG_BOOL;
-    usrp_recplay_params[2].uptr=&u_sf_replay;
-    usrp_recplay_params[2].defuintval=0;
-    usrp_recplay_params[2].type=TYPE_UINT;
-    usrp_recplay_params[2].numelt=0;
-    // --subframes-max
-    memcpy(usrp_recplay_params[3].optname, config_opt_sf_max, strlen(config_opt_sf_max));
-    usrp_recplay_params[3].helpstr = config_hlp_sf_max;
-    usrp_recplay_params[3].paramflags=0;
-    usrp_recplay_params[3].uptr=&u_sf_max;
-    usrp_recplay_params[3].defuintval=DEF_NB_SF;
-    usrp_recplay_params[3].type=TYPE_UINT;
-    usrp_recplay_params[3].numelt=0;
-    // --subframes-loops
-    memcpy(usrp_recplay_params[4].optname, config_opt_sf_loops, strlen(config_opt_sf_loops));
-    usrp_recplay_params[4].helpstr = config_hlp_sf_loops;
-    usrp_recplay_params[4].paramflags=0;
-    usrp_recplay_params[4].uptr=&u_sf_loops;
-    usrp_recplay_params[4].defuintval=DEF_SF_NB_LOOP;
-    usrp_recplay_params[4].type=TYPE_UINT;
-    usrp_recplay_params[4].numelt=0;
-    // --subframes-read-delay
-    memcpy(usrp_recplay_params[5].optname, config_opt_sf_rdelay, strlen(config_opt_sf_rdelay));
-    usrp_recplay_params[5].helpstr = config_hlp_sf_rdelay;
-    usrp_recplay_params[5].paramflags=0;
-    usrp_recplay_params[5].uptr=&u_sf_read_delay;
-    usrp_recplay_params[5].defuintval=DEF_SF_DELAY_READ;
-    usrp_recplay_params[5].type=TYPE_UINT;
-    usrp_recplay_params[5].numelt=0;
-    // --subframes-write-delay
-    memcpy(usrp_recplay_params[6].optname, config_opt_sf_wdelay, strlen(config_opt_sf_wdelay));
-    usrp_recplay_params[6].helpstr = config_hlp_sf_wdelay;
-    usrp_recplay_params[6].paramflags=0;
-    usrp_recplay_params[6].uptr=&u_sf_write_delay;
-    usrp_recplay_params[6].defuintval=DEF_SF_DELAY_WRITE;
-    usrp_recplay_params[6].type=TYPE_UINT;
-    usrp_recplay_params[6].numelt=0;
-
-    return 0; // always ok
-}
-}
-#endif
-
-extern "C" {
-    /*! \brief Initialize Openair USRP target. It returns 0 if OK
-    * \param device the hardware to use
-         * \param openair0_cfg RF frontend parameters set by application
-         */
-    int device_init(openair0_device* device, openair0_config_t *openair0_cfg) {
-#if defined(USRP_REC_PLAY)
-      paramdef_t usrp_recplay_params[7];
-      // to check
-      static int done = 0;
-      if (done == 1) {
-	return 0;
-      } // prevent from multiple init
-      done = 1;
-      // end to check
-      memset(usrp_recplay_params, 0, 7*sizeof(paramdef_t));
-      memset(&u_sf_filename[0], 0, 1024);
-      tmp_filename[0] = u_sf_filename;
-      if (trx_usrp_recplay_config_init(usrp_recplay_params) != 0) {
-	std::cerr << "USRP device record/replay mode configuration error exiting" << std::endl;
-	return -1;
-      }
-      config_process_cmdline(usrp_recplay_params,sizeof(usrp_recplay_params)/sizeof(paramdef_t),NULL);
-
-      if (strlen(tmp_filename[0]) != 0) {
-	(void) strcpy(u_sf_filename, tmp_filename[0]);
-      } else {
-	(void) strcpy(u_sf_filename, DEF_SF_FILE);
-      }
-
-      if (u_sf_replay == 1) u_sf_mode = 2;
-      if (u_sf_record == 1) u_sf_mode = 1;
-      
-      if (u_sf_mode == 2) {
-	// Replay subframes from from file
-        int bw_gain_adjust=0;
-        device->openair0_cfg = openair0_cfg;
-	device->type = USRP_B200_DEV;
-	openair0_cfg[0].rx_gain_calib_table = calib_table_b210_38;
-	bw_gain_adjust=1;
-	openair0_cfg[0].tx_sample_advance     = 80;
-	openair0_cfg[0].tx_bw                 = 20e6;
-	openair0_cfg[0].rx_bw                 = 20e6;
-        openair0_cfg[0].iq_txshift = 4;//shift
-        openair0_cfg[0].iq_rxrescale = 15;//rescale iqs
-	set_rx_gain_offset(&openair0_cfg[0],0,bw_gain_adjust);
-        device->priv = NULL;
-        device->trx_start_func = trx_usrp_start;
-        device->trx_write_func = trx_usrp_write;
-        device->trx_read_func  = trx_usrp_read;
-        device->trx_get_stats_func = trx_usrp_get_stats;
-        device->trx_reset_stats_func = trx_usrp_reset_stats;
-        device->trx_end_func   = trx_usrp_end;
-        device->trx_stop_func  = trx_usrp_stop;
-        device->trx_set_freq_func = trx_usrp_set_freq;
-        device->trx_set_gains_func   = trx_usrp_set_gains;
-        device->openair0_cfg = openair0_cfg;
-	std::cerr << "USRP device initialized in subframes replay mode for " << u_sf_loops << " loops." << std::endl;
-      } else {
-#endif
-        uhd::set_thread_priority_safe(1.0);
-        usrp_state_t *s = (usrp_state_t*)calloc(sizeof(usrp_state_t),1);
-        
-	if (openair0_cfg[0].clock_source==gpsdo)        
-	    s->use_gps =1;
-
-        // Initialize USRP device
-        device->openair0_cfg = openair0_cfg;
-
-        std::string args = "type=b200";
-        uhd::device_addrs_t device_adds = uhd::device::find(args);
-
-        int vers=0,subvers=0,subsubvers=0;
-        int bw_gain_adjust=0;
-
-#if defined(USRP_REC_PLAY)
-	if (u_sf_mode == 1) {
-	  std::cerr << "USRP device initialized in subframes record mode" << std::endl;
-	}
-#endif	
-        sscanf(uhd::get_version_string().c_str(),"%d.%d.%d",&vers,&subvers,&subsubvers);
-        LOG_I(PHY,"Checking for USRPs : UHD %s (%d.%d.%d)\n",
-              uhd::get_version_string().c_str(),vers,subvers,subsubvers);
-
-        if(device_adds.size() == 0)  {
-            double usrp_master_clock = 184.32e6;
-            std::string args = "type=x300";
-
-            // workaround for an api problem, master clock has to be set with the constructor not via set_master_clock_rate
-            args += boost::str(boost::format(",master_clock_rate=%f") % usrp_master_clock);
-
-//    args += ",num_send_frames=256,num_recv_frames=256, send_frame_size=4096, recv_frame_size=4096";
-
-            //    args += ",num_send_frames=256,num_recv_frames=256, send_frame_size=4096, recv_frame_size=4096";
-            uhd::device_addrs_t device_adds = uhd::device::find(args);
-
-            if(device_adds.size() == 0) {
-                std::cerr<<"No USRP Device Found. " << std::endl;
-                free(s);
-                return -1;
-            }
-            LOG_I(PHY,"Found USRP X300\n");
-            s->usrp = uhd::usrp::multi_usrp::make(args);
-            // lock mboard clocks
-            if (openair0_cfg[0].clock_source == internal)
-                s->usrp->set_clock_source("internal");
-            else
-                s->usrp->set_clock_source("external");
-
-            //Setting device type to USRP X300/X310
-            device->type=USRP_X300_DEV;
-
-            // this is not working yet, master clock has to be set via constructor
-            // set master clock rate and sample rate for tx & rx for streaming
-            //s->usrp->set_master_clock_rate(usrp_master_clock);
-
-            openair0_cfg[0].rx_gain_calib_table = calib_table_x310;
-#if defined(USRP_REC_PLAY)
-	    std::cerr << "-- Using calibration table: calib_table_x310" << std::endl; // Bell Labs info
-#endif	    
-            switch ((int)openair0_cfg[0].sample_rate) {
-            case 30720000:
-                // from usrp_time_offset
-                //openair0_cfg[0].samples_per_packet    = 2048;
-                openair0_cfg[0].tx_sample_advance     = 15;
-                openair0_cfg[0].tx_bw                 = 20e6;
-                openair0_cfg[0].rx_bw                 = 20e6;
-                break;
-            case 15360000:
-                //openair0_cfg[0].samples_per_packet    = 2048;
-                openair0_cfg[0].tx_sample_advance     = 45;
-                openair0_cfg[0].tx_bw                 = 10e6;
-                openair0_cfg[0].rx_bw                 = 10e6;
-                break;
-            case 7680000:
-                //openair0_cfg[0].samples_per_packet    = 2048;
-                openair0_cfg[0].tx_sample_advance     = 50;
-                openair0_cfg[0].tx_bw                 = 5e6;
-                openair0_cfg[0].rx_bw                 = 5e6;
-                break;
-            case 1920000:
-                //openair0_cfg[0].samples_per_packet    = 2048;
-                openair0_cfg[0].tx_sample_advance     = 50;
-                openair0_cfg[0].tx_bw                 = 1.25e6;
-                openair0_cfg[0].rx_bw                 = 1.25e6;
-                break;
-            default:
-                LOG_E(PHY,"Error: unknown sampling rate %f\n",openair0_cfg[0].sample_rate);
-                exit(-1);
-                break;
-            }
-=======
 extern "C" {
   /*! \brief Initializer for USRP record/playback config
    * \param parameter array description
@@ -1339,7 +966,6 @@
   }
 }
 #endif
->>>>>>> 09187015
 
 extern "C" {
   /*! \brief Initialize Openair USRP target. It returns 0 if OK
@@ -1376,33 +1002,7 @@
       return -1;
     }
 
-<<<<<<< HEAD
-            // lock mboard clocks
-            if (openair0_cfg[0].clock_source == internal){
-	        s->usrp->set_clock_source("internal");
-            }
-            else{
-                s->usrp->set_clock_source("external");
-		s->usrp->set_time_source("external");
-            }	
-
-            device->type = USRP_B200_DEV;
-            if ((vers == 3) && (subvers == 9) && (subsubvers>=2)) {
-                openair0_cfg[0].rx_gain_calib_table = calib_table_b210;
-                bw_gain_adjust=0;
-#if defined(USRP_REC_PLAY)
-		std::cerr << "-- Using calibration table: calib_table_b210" << std::endl; // Bell Labs info
-#endif		
-            } else {
-                openair0_cfg[0].rx_gain_calib_table = calib_table_b210_38;
-                bw_gain_adjust=1;
-#if defined(USRP_REC_PLAY)
-		std::cerr << "-- Using calibration table: calib_table_b210_38" << std::endl; // Bell Labs info
-#endif		
-            }
-=======
     config_process_cmdline(usrp_recplay_params,sizeof(usrp_recplay_params)/sizeof(paramdef_t),NULL);
->>>>>>> 09187015
 
     if (strlen(u_sf_filename) == 0) {
       (void) strcpy(u_sf_filename, DEF_SF_FILE);
@@ -1834,51 +1434,7 @@
           std::cerr << "Cannot open " << u_sf_filename << " , exiting." << std::endl;
           exit(-1);
         }
-<<<<<<< HEAD
- 
-#if defined(USRP_REC_PLAY)
-      }
-#endif
-#if defined(USRP_REC_PLAY)
-      if (u_sf_mode == 1) { // record mode	
-	ms_sample = (iqrec_t*) malloc(u_sf_max * sizeof(iqrec_t));
-	if (ms_sample == NULL) {
-	  std::cerr<< "Memory allocation failed for subframe record or replay mode." << std::endl;
-	  exit(-1);
-	}
-	memset(ms_sample, 0, u_sf_max * BELL_LABS_IQ_BYTES_PER_SF);
-      }
-      if (u_sf_mode == 2) {
-	// use mmap
-	mmapfd = open(u_sf_filename, O_RDONLY | O_LARGEFILE);
-	if (mmapfd != 0) {
-	  fstat(mmapfd, &sb);
-	  std::cerr << "Loading subframes using mmap() from " << u_sf_filename << " size=" << (uint64_t)sb.st_size << " bytes ..." << std::endl;
-	  ms_sample = (iqrec_t*) mmap(NULL, sb.st_size, PROT_WRITE, MAP_PRIVATE, mmapfd, 0);
-	  if (ms_sample != MAP_FAILED) {
-	    nb_samples = (sb.st_size / sizeof(iqrec_t));
-	    int aligned = (((unsigned long)ms_sample & 31) == 0)? 1:0;
-	    std::cerr<< "Loaded "<< nb_samples << " subframes." << std::endl;
-	    if (aligned == 0) {
-	      std::cerr<< "mmap address is not 32 bytes aligned, exiting." << std::endl;
-	      close(mmapfd);
-	      exit(-1);
-	    }
-	  } else {
-	    std::cerr << "Cannot mmap file, exiting." << std::endl;
-	    close(mmapfd);
-	    exit(-1);
-	  }
-	} else {
-	    std::cerr << "Cannot open " << u_sf_filename << " , exiting." << std::endl;
-	    exit(-1);
-	}
-      }
-#endif	
-        return 0;
-=======
-      }
->>>>>>> 09187015
+      }
     }
 
 #endif
