/*******************************************************************************
    OpenAirInterface 
    Copyright(c) 1999 - 2014 Eurecom

    OpenAirInterface is free software: you can redistribute it and/or modify
    it under the terms of the GNU General Public License as published by
    the Free Software Foundation, either version 3 of the License, or
    (at your option) any later version.


    OpenAirInterface is distributed in the hope that it will be useful,
    but WITHOUT ANY WARRANTY; without even the implied warranty of
    MERCHANTABILITY or FITNESS FOR A PARTICULAR PURPOSE.  See the
    GNU General Public License for more details.

    You should have received a copy of the GNU General Public License
    along with OpenAirInterface.The full GNU General Public License is 
    included in this distribution in the file called "COPYING". If not, 
    see <http://www.gnu.org/licenses/>.

   Contact Information
   OpenAirInterface Admin: openair_admin@eurecom.fr
   OpenAirInterface Tech : openair_tech@eurecom.fr
   OpenAirInterface Dev  : openair4g-devel@lists.eurecom.fr
  
   Address      : Eurecom, Campus SophiaTech, 450 Route des Chappes, CS 50193 - 06904 Biot Sophia Antipolis cedex, FRANCE

 *******************************************************************************/

/** usrp_lib.cpp
 *
 * \author: HongliangXU : hong-liang-xu@agilent.com
 */

#include <string.h>
#include <pthread.h>
#include <unistd.h>
#include <stdio.h>
#include <uhd/utils/thread_priority.hpp>
#include <uhd/usrp/multi_usrp.hpp>
#include <uhd/version.hpp>
#include <boost/lexical_cast.hpp>
#include <boost/algorithm/string.hpp>
#include <iostream>
#include <complex>
#include <fstream>
#include <cmath>
#include <time.h>
#include "UTIL/LOG/log_extern.h"
#include "common_lib.h"
#ifdef __SSE4_1__
#  include <smmintrin.h>
#endif
 
#ifdef __AVX2__
#  include <immintrin.h>
#endif

#ifdef __arm__
#  include <arm_neon.h>
#endif

/** @addtogroup _USRP_PHY_RF_INTERFACE_
 * @{
 */

/*! \brief USRP Configuration */ 
typedef struct
{

  // --------------------------------
  // variables for USRP configuration
  // --------------------------------
  //! USRP device pointer
  uhd::usrp::multi_usrp::sptr usrp;
  //uhd::usrp::multi_usrp::sptr rx_usrp;
  
  //create a send streamer and a receive streamer
  //! USRP TX Stream
  uhd::tx_streamer::sptr tx_stream;
  //! USRP RX Stream
  uhd::rx_streamer::sptr rx_stream;

  //! USRP TX Metadata
  uhd::tx_metadata_t tx_md;
  //! USRP RX Metadata
  uhd::rx_metadata_t rx_md;

  //! USRP Timestamp Information
  uhd::time_spec_t tm_spec;

  //setup variables and allocate buffer
  //! USRP Metadata
  uhd::async_metadata_t async_md;

  //! Sampling rate
  double sample_rate;

  //! time offset between transmiter timestamp and receiver timestamp;
  double tdiff;

  //! TX forward samples. We use usrp_time_offset to get this value
  int tx_forward_nsamps; //166 for 20Mhz


  // --------------------------------
  // Debug and output control
  // --------------------------------
  //! Number of underflows
  int num_underflows;
  //! Number of overflows
  int num_overflows;
  
  //! Number of sequential errors
  int num_seq_errors;
  //! tx count
  int64_t tx_count;
  //! rx count
  int64_t rx_count;
  //! timestamp of RX packet
  openair0_timestamp rx_timestamp;

} usrp_state_t;

/*! \brief Called to start the USRP transceiver. Return 0 if OK, < 0 if error
    @param device pointer to the device structure specific to the RF hardware target
*/
static int trx_usrp_start(openair0_device *device)
{
  usrp_state_t *s = (usrp_state_t*)device->priv;

  // init recv and send streaming
  uhd::stream_cmd_t cmd(uhd::stream_cmd_t::STREAM_MODE_START_CONTINUOUS);
  cmd.time_spec = s->usrp->get_time_now() + uhd::time_spec_t(0.05);
  cmd.stream_now = false; // start at constant delay
  s->rx_stream->issue_stream_cmd(cmd);

  s->tx_md.time_spec = cmd.time_spec + uhd::time_spec_t(1-(double)s->tx_forward_nsamps/s->sample_rate);
  s->tx_md.has_time_spec = true;
  s->tx_md.start_of_burst = true;
  s->tx_md.end_of_burst = false;


  s->rx_count = 0;
  s->tx_count = 0;
  s->rx_timestamp = 0;

  return 0;
}
/*! \brief Terminate operation of the USRP transceiver -- free all associated resources 
 * \param device the hardware to use
 */
static void trx_usrp_end(openair0_device *device)
{
  usrp_state_t *s = (usrp_state_t*)device->priv;

  s->rx_stream->issue_stream_cmd(uhd::stream_cmd_t::STREAM_MODE_STOP_CONTINUOUS);

  //send a mini EOB packet
  s->tx_md.end_of_burst = true;
  s->tx_stream->send("", 0, s->tx_md);
  s->tx_md.end_of_burst = false;
  
}

/*! \brief Called to send samples to the USRP RF target
      @param device pointer to the device structure specific to the RF hardware target
      @param timestamp The timestamp at whicch the first sample MUST be sent 
      @param buff Buffer which holds the samples
      @param nsamps number of samples to be sent
      @param antenna_id index of the antenna if the device has multiple anteannas
      @param flags flags must be set to TRUE if timestamp parameter needs to be applied
*/ 
static int trx_usrp_write(openair0_device *device, openair0_timestamp timestamp, void **buff, int nsamps, int cc, int flags)
{
   static long long int loop=0;
   static long time_min=0, time_max=0, time_avg=0;
   struct timespec tp_start, tp_end;
   long time_diff;
   clock_gettime(CLOCK_MONOTONIC_RAW, &tp_start);

  int ret=0, ret_i=0;
  usrp_state_t *s = (usrp_state_t*)device->priv;

  s->tx_md.time_spec = uhd::time_spec_t::from_ticks(timestamp, s->sample_rate);

  
  if(flags)
    s->tx_md.has_time_spec = true;
  else
    s->tx_md.has_time_spec = false;
  
  if (cc>1) {
    std::vector<void *> buff_ptrs;
    for (int i=0;i<cc;i++) buff_ptrs.push_back(buff[i]);
    ret = (int)s->tx_stream->send(buff_ptrs, nsamps, s->tx_md,1e-3);
  }
  else
    ret = (int)s->tx_stream->send(buff[0], nsamps, s->tx_md,1e-3);

  s->tx_md.start_of_burst = false;

  if (ret != nsamps) {
    printf("[xmit] tx samples %d != %d\n",ret,nsamps);
  }

  clock_gettime(CLOCK_MONOTONIC_RAW, &tp_end);
  time_diff = (tp_end.tv_sec - tp_start.tv_sec) *1E09  + (tp_end.tv_nsec - tp_start.tv_nsec);
  if  (time_min==0 ||loop==1 || time_min > time_diff)
    time_min=time_diff;
  if  (time_max==0 ||loop==1 || time_max < time_diff)
    time_max=time_diff;
  if (time_avg ==0 ||loop==1)
    time_avg= time_diff;
  else
    time_avg=(time_diff+time_avg) /2.0;

  /*   //prints statics of uhd every 10 seconds
   if ( loop % (10 * ((int)device->openair0_cfg[0].sample_rate /(int)nsamps )) ==0)
     LOG_I(HW,"usrp_write: min(ns)=%d, max(ns)=%d, avg(ns)=%d\n", (int)time_min, (int)time_max,(int)time_avg);
  */
   loop++;
  return ret;
}

/*! \brief Receive samples from hardware.
 * Read \ref nsamps samples from each channel to buffers. buff[0] is the array for
 * the first channel. *ptimestamp is the time at which the first sample
 * was received.
 * \param device the hardware to use
 * \param[out] ptimestamp the time at which the first sample was received.
 * \param[out] buff An array of pointers to buffers for received samples. The buffers must be large enough to hold the number of samples \ref nsamps.
 * \param nsamps Number of samples. One sample is 2 byte I + 2 byte Q => 4 byte.
 * \param antenna_id Index of antenna for which to receive samples
 * \returns the number of sample read
*/
static int trx_usrp_read(openair0_device *device, openair0_timestamp *ptimestamp, void **buff, int nsamps, int cc)
{
   static long long int loop=0;
   static long time_min=0, time_max=0, time_avg=0;
   struct timespec tp_start, tp_end;
   long time_diff;
   clock_gettime(CLOCK_MONOTONIC_RAW, &tp_start);
   usrp_state_t *s = (usrp_state_t*)device->priv;
   int samples_received=0,i,j;
   int nsamps2;  // aligned to upper 32 or 16 byte boundary
#if defined(__x86_64) || defined(__i386__)
#ifdef __AVX2__
   nsamps2 = (nsamps+7)>>3;
   __m256i buff_tmp[2][nsamps2];
#else
   nsamps2 = (nsamps+3)>>2;
   __m128i buff_tmp[2][nsamps2];
#endif
#elif defined(__arm__)
   nsamps2 = (nsamps+3)>>2;
   int16x8_t buff_tmp[2][nsamps2];
#endif


  if (device->type == USRP_B200_DEV) {  
    if (cc>1) {
    // receive multiple channels (e.g. RF A and RF B)
      std::vector<void *> buff_ptrs;
 
      for (int i=0;i<cc;i++) buff_ptrs.push_back(buff_tmp[i]);
      samples_received = s->rx_stream->recv(buff_ptrs, nsamps, s->rx_md);
    } else {
    // receive a single channel (e.g. from connector RF A)
      samples_received = s->rx_stream->recv(buff_tmp[0], nsamps, s->rx_md);
    }

  // bring RX data into 12 LSBs for softmodem RX
    for (int i=0;i<cc;i++) {
      for (int j=0; j<nsamps2; j++) {      
#if defined(__x86_64__) || defined(__i386__)
#ifdef __AVX2__
        ((__m256i *)buff[i])[j] = _mm256_srai_epi16(buff_tmp[i][j],4);
#else
        ((__m128i *)buff[i])[j] = _mm_srai_epi16(buff_tmp[i][j],4);
#endif
#elif defined(__arm__)
        ((int16x8_t*)buff[i])[j] = vshrq_n_s16(buff_tmp[i][j],4);
#endif
      }
    }
  } else if (device->type == USRP_X300_DEV) {
    if (cc>1) { 
    // receive multiple channels (e.g. RF A and RF B)
      std::vector<void *> buff_ptrs;
 
      for (int i=0;i<cc;i++) buff_ptrs.push_back(buff[i]);
      samples_received = s->rx_stream->recv(buff_ptrs, nsamps, s->rx_md);
    } else {
    // receive a single channel (e.g. from connector RF A)
      samples_received = s->rx_stream->recv(buff[0], nsamps, s->rx_md);
    }
  }

  if (samples_received < nsamps) {
    printf("[recv] received %d samples out of %d\n",samples_received,nsamps);
    
  }

  //handle the error code
  switch(s->rx_md.error_code){
  case uhd::rx_metadata_t::ERROR_CODE_NONE:
    break;
  case uhd::rx_metadata_t::ERROR_CODE_OVERFLOW:
    printf("[recv] USRP RX OVERFLOW!\n");
    s->num_overflows++;
    break;
  case uhd::rx_metadata_t::ERROR_CODE_TIMEOUT:
    printf("[recv] USRP RX TIMEOUT!\n");
    break;
  default:
    printf("[recv] Unexpected error on RX, Error code: 0x%x\n",s->rx_md.error_code);
    break;
  }
  s->rx_count += nsamps;
  s->rx_timestamp = s->rx_md.time_spec.to_ticks(s->sample_rate);
  *ptimestamp = s->rx_timestamp;

  clock_gettime(CLOCK_MONOTONIC_RAW, &tp_end);
  time_diff = (tp_end.tv_sec - tp_start.tv_sec) *1E09  + (tp_end.tv_nsec - tp_start.tv_nsec);
  if  (time_min==0 ||loop==1 || time_min > time_diff)
    time_min=time_diff;
  if  (time_max==0 ||loop==1 || time_max < time_diff)
    time_max=time_diff;
  if (time_avg ==0 ||loop==1)
    time_avg= time_diff;
  else
    time_avg=(time_diff+time_avg) /2.0;
  /*
  //prints statics of uhd every 10 seconds
  if ( loop % (10 * ((int)device->openair0_cfg[0].sample_rate /(int)nsamps )) ==0)
     LOG_I(HW,"usrp_read: min(ns)=%d, max(ns)=%d, avg(ns)=%d\n", (int)time_min, (int)time_max,(int)time_avg);

     loop++;*/
  return samples_received;
}

/*! \brief Get current timestamp of USRP
 * \param device the hardware to use
*/
openair0_timestamp get_usrp_time(openair0_device *device) 
{
 
  usrp_state_t *s = (usrp_state_t*)device->priv;
  
  return s->usrp->get_time_now().to_ticks(s->sample_rate);
} 

/*! \brief Compares two variables within precision
 * \param a first variable
 * \param b second variable
*/
static bool is_equal(double a, double b)
{
  return std::fabs(a-b) < std::numeric_limits<double>::epsilon();
}

void *freq_thread(void *arg) {
  
  openair0_device *device=(openair0_device *)arg;
  usrp_state_t *s = (usrp_state_t*)device->priv;
  
  s->usrp->set_tx_freq(device->openair0_cfg[0].tx_freq[0]);
  s->usrp->set_rx_freq(device->openair0_cfg[0].rx_freq[0]);
}
/*! \brief Set frequencies (TX/RX). Spawns a thread to handle the frequency change to not block the calling thread
 * \param device the hardware to use
 * \param openair0_cfg RF frontend parameters set by application
 * \param dummy dummy variable not used
 * \returns 0 in success 
 */
int trx_usrp_set_freq(openair0_device* device, openair0_config_t *openair0_cfg, int dont_block) {

  usrp_state_t *s = (usrp_state_t*)device->priv;
  pthread_t f_thread;

  printf("Setting USRP TX Freq %f, RX Freq %f\n",openair0_cfg[0].tx_freq[0],openair0_cfg[0].rx_freq[0]);

  // spawn a thread to handle the frequency change to not block the calling thread
<<<<<<< HEAD
  pthread_create(&f_thread,NULL,freq_thread,(void*)device);
=======
  if (dont_block == 1)
    pthread_create(&f_thread,NULL,freq_thread,(void*)device);
  else {
    s->usrp->set_tx_freq(device->openair0_cfg[0].tx_freq[0]);
    s->usrp->set_rx_freq(device->openair0_cfg[0].rx_freq[0]);
  }
>>>>>>> f02c1f20

  return(0);
  
}

/*! \brief Set RX frequencies 
 * \param device the hardware to use
 * \param openair0_cfg RF frontend parameters set by application
 * \returns 0 in success 
 */
int openair0_set_rx_frequencies(openair0_device* device, openair0_config_t *openair0_cfg) {

  usrp_state_t *s = (usrp_state_t*)device->priv;
  static int first_call=1;
  static double rf_freq,diff;

  uhd::tune_request_t rx_tune_req(openair0_cfg[0].rx_freq[0]);

  rx_tune_req.rf_freq_policy = uhd::tune_request_t::POLICY_MANUAL;
  rx_tune_req.rf_freq = openair0_cfg[0].rx_freq[0];
  rf_freq=openair0_cfg[0].rx_freq[0];
  s->usrp->set_rx_freq(rx_tune_req);

  return(0);
  
}

/*! \brief Set Gains (TX/RX)
 * \param device the hardware to use
 * \param openair0_cfg RF frontend parameters set by application
 * \returns 0 in success 
 */
int trx_usrp_set_gains(openair0_device* device, 
		       openair0_config_t *openair0_cfg) {

  usrp_state_t *s = (usrp_state_t*)device->priv;

  s->usrp->set_tx_gain(openair0_cfg[0].tx_gain[0]);
  ::uhd::gain_range_t gain_range = s->usrp->get_rx_gain_range(0);
  // limit to maximum gain
  if (openair0_cfg[0].rx_gain[0]-openair0_cfg[0].rx_gain_offset[0] > gain_range.stop()) {
    
    printf("RX Gain 0 too high, reduce by %f dB\n",
	   openair0_cfg[0].rx_gain[0]-openair0_cfg[0].rx_gain_offset[0] - gain_range.stop());	   
    exit(-1);
  }
  s->usrp->set_rx_gain(openair0_cfg[0].rx_gain[0]-openair0_cfg[0].rx_gain_offset[0]);
  printf("Setting USRP RX gain to %f (rx_gain %f,gain_range.stop() %f)\n", openair0_cfg[0].rx_gain[0]-openair0_cfg[0].rx_gain_offset[0],openair0_cfg[0].rx_gain[0],gain_range.stop());

  return(0);
}

/*! \brief Stop USRP
 * \param card refers to the hardware index to use
 */
int trx_usrp_stop(openair0_device* device) {
  return(0);
}

/*! \brief USRPB210 RX calibration table */
rx_gain_calib_table_t calib_table_b210[] = {
  {3500000000.0,44.0},
  {2660000000.0,49.0},
  {2300000000.0,50.0},
  {1880000000.0,53.0},
  {816000000.0,58.0},
  {-1,0}};

/*! \brief USRPB210 RX calibration table */
rx_gain_calib_table_t calib_table_b210_38[] = {
  {3500000000.0,44.0},
  {2660000000.0,49.8},
  {2300000000.0,51.0},
  {1880000000.0,53.0},
  {816000000.0,57.0},
  {-1,0}};

/*! \brief USRPx310 RX calibration table */
rx_gain_calib_table_t calib_table_x310[] = {
  {3500000000.0,77.0},
  {2660000000.0,81.0},
  {2300000000.0,81.0},
  {1880000000.0,82.0},
  {816000000.0,85.0},
  {-1,0}};

/*! \brief Set RX gain offset 
 * \param openair0_cfg RF frontend parameters set by application
 * \param chain_index RF chain to apply settings to
 * \returns 0 in success 
 */
void set_rx_gain_offset(openair0_config_t *openair0_cfg, int chain_index,int bw_gain_adjust) {

  int i=0;
  // loop through calibration table to find best adjustment factor for RX frequency
  double min_diff = 6e9,diff,gain_adj=0.0;
  if (bw_gain_adjust==1) {
    switch ((int)openair0_cfg[0].sample_rate) {
    case 30720000:      
      break;
    case 23040000:
      gain_adj=1.25;
      break;
    case 15360000:
      gain_adj=3.0;
      break;
    case 7680000:
      gain_adj=6.0;
      break;
    case 3840000:
      gain_adj=9.0;
      break;
    case 1920000:
      gain_adj=12.0;
      break;
    default:
      printf("unknown sampling rate %d\n",(int)openair0_cfg[0].sample_rate);
      exit(-1);
      break;
    }
  }
  while (openair0_cfg->rx_gain_calib_table[i].freq>0) {
    diff = fabs(openair0_cfg->rx_freq[chain_index] - openair0_cfg->rx_gain_calib_table[i].freq);
    printf("cal %d: freq %f, offset %f, diff %f\n",
	   i,
	   openair0_cfg->rx_gain_calib_table[i].freq,
	   openair0_cfg->rx_gain_calib_table[i].offset,diff);
    if (min_diff > diff) {
      min_diff = diff;
      openair0_cfg->rx_gain_offset[chain_index] = openair0_cfg->rx_gain_calib_table[i].offset+gain_adj;
    }
    i++;
  }
  
}

/*! \brief print the USRP statistics  
* \param device the hardware to use
* \returns  0 on success
*/
int trx_usrp_get_stats(openair0_device* device) {

  return(0);

}

/*! \brief Reset the USRP statistics  
* \param device the hardware to use
* \returns  0 on success
*/
int trx_usrp_reset_stats(openair0_device* device) {

  return(0);

}



extern "C" {
/*! \brief Initialize Openair USRP target. It returns 0 if OK
* \param device the hardware to use
* \param openair0_cfg RF frontend parameters set by application
*/
  int device_init(openair0_device* device, openair0_config_t *openair0_cfg) {
    
    uhd::set_thread_priority_safe(1.0);
    usrp_state_t *s = (usrp_state_t*)malloc(sizeof(usrp_state_t));
    memset(s, 0, sizeof(usrp_state_t));
    
    // Initialize USRP device

  device->openair0_cfg = openair0_cfg;

  std::string args = "type=b200";


  uhd::device_addrs_t device_adds = uhd::device::find(args);
  size_t i;
  
  int vers=0,subvers=0,subsubvers=0;
  int bw_gain_adjust=0;

  sscanf(uhd::get_version_string().c_str(),"%d.%d.%d",&vers,&subvers,&subsubvers);

  printf("Checking for USRPs : UHD %s (%d.%d.%d)\n",uhd::get_version_string().c_str(),vers,subvers,subsubvers);
  
  if(device_adds.size() == 0)
  {
    double usrp_master_clock = 184.32e6;

    std::string args = "type=x300";
    
    // workaround for an api problem, master clock has to be set with the constructor not via set_master_clock_rate
    args += boost::str(boost::format(",master_clock_rate=%f") % usrp_master_clock);
    
//    args += ",num_send_frames=256,num_recv_frames=256, send_frame_size=4096, recv_frame_size=4096";
    
    uhd::device_addrs_t device_adds = uhd::device::find(args);

    if(device_adds.size() == 0)
    {
      std::cerr<<"No USRP Device Found. " << std::endl;
      free(s);
      return -1;

    }


    printf("Found USRP X300\n");
    s->usrp = uhd::usrp::multi_usrp::make(args);
    //  s->usrp->set_rx_subdev_spec(rx_subdev);
    //  s->usrp->set_tx_subdev_spec(tx_subdev);

    // lock mboard clocks
    if (openair0_cfg[0].clock_source == internal)
      s->usrp->set_clock_source("internal");
    else
      s->usrp->set_clock_source("external");
    
    //Setting device type to USRP X300/X310 
    device->type=USRP_X300_DEV;

    // this is not working yet, master clock has to be set via constructor
    // set master clock rate and sample rate for tx & rx for streaming
    //s->usrp->set_master_clock_rate(usrp_master_clock);

    openair0_cfg[0].rx_gain_calib_table = calib_table_x310;
    
    switch ((int)openair0_cfg[0].sample_rate) {
    case 30720000:
            // from usrp_time_offset
      //openair0_cfg[0].samples_per_packet    = 2048;
      openair0_cfg[0].tx_sample_advance     = 15;
      openair0_cfg[0].tx_bw                 = 20e6;
      openair0_cfg[0].rx_bw                 = 20e6;
      break;
    case 15360000:
      //openair0_cfg[0].samples_per_packet    = 2048;
      openair0_cfg[0].tx_sample_advance     = 45;
      openair0_cfg[0].tx_bw                 = 10e6;
      openair0_cfg[0].rx_bw                 = 10e6;
      break;
    case 7680000:
      //openair0_cfg[0].samples_per_packet    = 2048;
      openair0_cfg[0].tx_sample_advance     = 50;
      openair0_cfg[0].tx_bw                 = 5e6;
      openair0_cfg[0].rx_bw                 = 5e6;
      break;
    case 1920000:
      //openair0_cfg[0].samples_per_packet    = 2048;
      openair0_cfg[0].tx_sample_advance     = 50;
      openair0_cfg[0].tx_bw                 = 1.25e6;
      openair0_cfg[0].rx_bw                 = 1.25e6;
      break;
    default:
      printf("Error: unknown sampling rate %f\n",openair0_cfg[0].sample_rate);
      exit(-1);
      break;
    }

  } else {
    printf("Found USRP B200");
    args += ",num_send_frames=256,num_recv_frames=256, send_frame_size=15360, recv_frame_size=15360" ; 
    s->usrp = uhd::usrp::multi_usrp::make(args);

    //  s->usrp->set_rx_subdev_spec(rx_subdev);
    //  s->usrp->set_tx_subdev_spec(tx_subdev);
    
    // do not explicitly set the clock to "internal", because this will disable the gpsdo
    //    // lock mboard clocks
    //    s->usrp->set_clock_source("internal");
    // set master clock rate and sample rate for tx & rx for streaming

    // lock mboard clocks
    if (openair0_cfg[0].clock_source == internal)
      s->usrp->set_clock_source("internal");
    else
      s->usrp->set_clock_source("external");

    device->type = USRP_B200_DEV;


    if ((vers == 3) && (subvers == 9) && (subsubvers>=2)) {
      openair0_cfg[0].rx_gain_calib_table = calib_table_b210;
      bw_gain_adjust=0;
    }
    else {
      openair0_cfg[0].rx_gain_calib_table = calib_table_b210_38;
      bw_gain_adjust=1;
    }

    switch ((int)openair0_cfg[0].sample_rate) {
    case 30720000:
      s->usrp->set_master_clock_rate(30.72e6);
      //openair0_cfg[0].samples_per_packet    = 1024;
      openair0_cfg[0].tx_sample_advance     = 115;
      openair0_cfg[0].tx_bw                 = 20e6;
      openair0_cfg[0].rx_bw                 = 20e6;
      break;
    case 23040000:
      s->usrp->set_master_clock_rate(23.04e6); //to be checked
      //openair0_cfg[0].samples_per_packet    = 1024;
      openair0_cfg[0].tx_sample_advance     = 113;
      openair0_cfg[0].tx_bw                 = 20e6;
      openair0_cfg[0].rx_bw                 = 20e6;
      break;
    case 15360000:
      s->usrp->set_master_clock_rate(30.72e06);
      //openair0_cfg[0].samples_per_packet    = 1024;
      openair0_cfg[0].tx_sample_advance     = 103; 
      openair0_cfg[0].tx_bw                 = 20e6;
      openair0_cfg[0].rx_bw                 = 20e6;
      break;
    case 7680000:
      s->usrp->set_master_clock_rate(30.72e6);
      //openair0_cfg[0].samples_per_packet    = 1024;
      openair0_cfg[0].tx_sample_advance     = 80;
      openair0_cfg[0].tx_bw                 = 20e6;
      openair0_cfg[0].rx_bw                 = 20e6;
      break;
    case 1920000:
      s->usrp->set_master_clock_rate(30.72e6);
      //openair0_cfg[0].samples_per_packet    = 1024;
      openair0_cfg[0].tx_sample_advance     = 40;
      openair0_cfg[0].tx_bw                 = 20e6;
      openair0_cfg[0].rx_bw                 = 20e6;
      break;
    default:
      printf("Error: unknown sampling rate %f\n",openair0_cfg[0].sample_rate);
      exit(-1);
      break;
    }
  }

  /* device specific */
  //openair0_cfg[0].txlaunch_wait = 1;//manage when TX processing is triggered
  //openair0_cfg[0].txlaunch_wait_slotcount = 1; //manage when TX processing is triggered
  openair0_cfg[0].iq_txshift = 4;//shift
  openair0_cfg[0].iq_rxrescale = 15;//rescale iqs
  
  for(i=0;i<s->usrp->get_rx_num_channels();i++) {
    if (i<openair0_cfg[0].rx_num_channels) {
      s->usrp->set_rx_rate(openair0_cfg[0].sample_rate,i);
      //s->usrp->set_rx_bandwidth(openair0_cfg[0].rx_bw,i);
      //printf("Setting rx freq/gain on channel %lu/%lu : BW %f (readback %f)\n",i,s->usrp->get_rx_num_channels(),openair0_cfg[0].rx_bw/1e6,s->usrp->get_rx_bandwidth(i)/1e6);
      s->usrp->set_rx_freq(openair0_cfg[0].rx_freq[i],i);
      set_rx_gain_offset(&openair0_cfg[0],i,bw_gain_adjust);

      ::uhd::gain_range_t gain_range = s->usrp->get_rx_gain_range(i);
      // limit to maximum gain
      if (openair0_cfg[0].rx_gain[i]-openair0_cfg[0].rx_gain_offset[i] > gain_range.stop()) {
	
        printf("RX Gain %lu too high, lower by %f dB\n",i,openair0_cfg[0].rx_gain[i]-openair0_cfg[0].rx_gain_offset[i] - gain_range.stop());
	exit(-1);
      }
      s->usrp->set_rx_gain(openair0_cfg[0].rx_gain[i]-openair0_cfg[0].rx_gain_offset[i],i);
      printf("RX Gain %lu %f (%f) => %f (max %f)\n",i,
	     openair0_cfg[0].rx_gain[i],openair0_cfg[0].rx_gain_offset[i],
	     openair0_cfg[0].rx_gain[i]-openair0_cfg[0].rx_gain_offset[i],gain_range.stop());
    }
  }
  for(i=0;i<s->usrp->get_tx_num_channels();i++) {
    if (i<openair0_cfg[0].tx_num_channels) {
      s->usrp->set_tx_rate(openair0_cfg[0].sample_rate,i);
      //s->usrp->set_tx_bandwidth(openair0_cfg[0].tx_bw,i);
      //printf("Setting tx freq/gain on channel %lu/%lu: BW %f (readback %f)\n",i,s->usrp->get_tx_num_channels(),openair0_cfg[0].tx_bw/1e6,s->usrp->get_tx_bandwidth(i)/1e6);
      s->usrp->set_tx_freq(openair0_cfg[0].tx_freq[i],i);
      s->usrp->set_tx_gain(openair0_cfg[0].tx_gain[i],i);
    }
  }


  // display USRP settings
  std::cout << boost::format("Actual master clock: %fMHz...") % (s->usrp->get_master_clock_rate()/1e6) << std::endl;
  
  sleep(1);

  // create tx & rx streamer
  uhd::stream_args_t stream_args_rx("sc16", "sc16");
  //stream_args_rx.args["spp"] = str(boost::format("%d") % 2048);//(openair0_cfg[0].rx_num_channels*openair0_cfg[0].samples_per_packet));
  for (i = 0; i<openair0_cfg[0].rx_num_channels; i++)
    stream_args_rx.channels.push_back(i);
  s->rx_stream = s->usrp->get_rx_stream(stream_args_rx);
  std::cout << boost::format("rx_max_num_samps %u") % (s->rx_stream->get_max_num_samps()) << std::endl;
  //openair0_cfg[0].samples_per_packet = s->rx_stream->get_max_num_samps();

  uhd::stream_args_t stream_args_tx("sc16", "sc16");
  //stream_args_tx.args["spp"] = str(boost::format("%d") % 2048);//(openair0_cfg[0].tx_num_channels*openair0_cfg[0].samples_per_packet));
  for (i = 0; i<openair0_cfg[0].tx_num_channels; i++)
      stream_args_tx.channels.push_back(i);
  s->tx_stream = s->usrp->get_tx_stream(stream_args_tx);
  std::cout << boost::format("tx_max_num_samps %u") % (s->tx_stream->get_max_num_samps()) << std::endl;


 /* Setting TX/RX BW after streamers are created due to USRP calibration issue */
  for(i=0;i<s->usrp->get_tx_num_channels();i++) {
    if (i<openair0_cfg[0].tx_num_channels) {
      s->usrp->set_tx_bandwidth(openair0_cfg[0].tx_bw,i);
      printf("Setting tx freq/gain on channel %lu/%lu: BW %f (readback %f)\n",i,s->usrp->get_tx_num_channels(),openair0_cfg[0].tx_bw/1e6,s->usrp->get_tx_bandwidth(i)/1e6);
    }
  }
  for(i=0;i<s->usrp->get_rx_num_channels();i++) {
    if (i<openair0_cfg[0].rx_num_channels) {
      s->usrp->set_rx_bandwidth(openair0_cfg[0].rx_bw,i);
      printf("Setting rx freq/gain on channel %lu/%lu : BW %f (readback %f)\n",i,s->usrp->get_rx_num_channels(),openair0_cfg[0].rx_bw/1e6,s->usrp->get_rx_bandwidth(i)/1e6);
    }
  }

  s->usrp->set_time_now(uhd::time_spec_t(0.0));
 

  for (i=0;i<openair0_cfg[0].rx_num_channels;i++) {
    if (i<openair0_cfg[0].rx_num_channels) {
      printf("RX Channel %lu\n",i);
      std::cout << boost::format("Actual RX sample rate: %fMSps...") % (s->usrp->get_rx_rate(i)/1e6) << std::endl;
      std::cout << boost::format("Actual RX frequency: %fGHz...") % (s->usrp->get_rx_freq(i)/1e9) << std::endl;
      std::cout << boost::format("Actual RX gain: %f...") % (s->usrp->get_rx_gain(i)) << std::endl;
      std::cout << boost::format("Actual RX bandwidth: %fM...") % (s->usrp->get_rx_bandwidth(i)/1e6) << std::endl;
      std::cout << boost::format("Actual RX antenna: %s...") % (s->usrp->get_rx_antenna(i)) << std::endl;
    }
  }

  for (i=0;i<openair0_cfg[0].tx_num_channels;i++) {

    if (i<openair0_cfg[0].tx_num_channels) { 
      printf("TX Channel %lu\n",i);
      std::cout << std::endl<<boost::format("Actual TX sample rate: %fMSps...") % (s->usrp->get_tx_rate(i)/1e6) << std::endl;
      std::cout << boost::format("Actual TX frequency: %fGHz...") % (s->usrp->get_tx_freq(i)/1e9) << std::endl;
      std::cout << boost::format("Actual TX gain: %f...") % (s->usrp->get_tx_gain(i)) << std::endl;
      std::cout << boost::format("Actual TX bandwidth: %fM...") % (s->usrp->get_tx_bandwidth(i)/1e6) << std::endl;
      std::cout << boost::format("Actual TX antenna: %s...") % (s->usrp->get_tx_antenna(i)) << std::endl;
    }
  }

  std::cout << boost::format("Device timestamp: %f...") % (s->usrp->get_time_now().get_real_secs()) << std::endl;

  device->priv = s;
  device->trx_start_func = trx_usrp_start;
  device->trx_write_func = trx_usrp_write;
  device->trx_read_func  = trx_usrp_read;
  device->trx_get_stats_func = trx_usrp_get_stats;
  device->trx_reset_stats_func = trx_usrp_reset_stats;
  device->trx_end_func   = trx_usrp_end;
  device->trx_stop_func  = trx_usrp_stop;
  device->trx_set_freq_func = trx_usrp_set_freq;
  device->trx_set_gains_func   = trx_usrp_set_gains;
  device->openair0_cfg = openair0_cfg;

  s->sample_rate = openair0_cfg[0].sample_rate;
  // TODO:
  // init tx_forward_nsamps based usrp_time_offset ex
  if(is_equal(s->sample_rate, (double)30.72e6))
    s->tx_forward_nsamps  = 176;
  if(is_equal(s->sample_rate, (double)15.36e6))
    s->tx_forward_nsamps = 90;
  if(is_equal(s->sample_rate, (double)7.68e6))
    s->tx_forward_nsamps = 50;
  return 0;
  }
}
/*@}*/<|MERGE_RESOLUTION|>--- conflicted
+++ resolved
@@ -382,16 +382,12 @@
   printf("Setting USRP TX Freq %f, RX Freq %f\n",openair0_cfg[0].tx_freq[0],openair0_cfg[0].rx_freq[0]);
 
   // spawn a thread to handle the frequency change to not block the calling thread
-<<<<<<< HEAD
-  pthread_create(&f_thread,NULL,freq_thread,(void*)device);
-=======
   if (dont_block == 1)
     pthread_create(&f_thread,NULL,freq_thread,(void*)device);
   else {
     s->usrp->set_tx_freq(device->openair0_cfg[0].tx_freq[0]);
     s->usrp->set_rx_freq(device->openair0_cfg[0].rx_freq[0]);
   }
->>>>>>> f02c1f20
 
   return(0);
   
