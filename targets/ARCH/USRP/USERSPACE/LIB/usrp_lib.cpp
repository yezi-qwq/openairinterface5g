--- conflicted
+++ resolved
@@ -1336,14 +1336,6 @@
 
   if(is_equal(s->sample_rate, (double)7.68e6))
     s->tx_forward_nsamps = 50;
-<<<<<<< HEAD
-  
-		   
-  if (device->recplay_state != NULL) { // record mode
-    device->recplay_state->ms_sample = (iqrec_t *) malloc(openair0_cfg[0].recplay_conf->u_sf_max * sizeof(iqrec_t));
-  
-    if (device->recplay_state->ms_sample == NULL) {
-=======
 
   recplay_state_t *recPlay=device->recplay_state;
 
@@ -1354,7 +1346,6 @@
     recPlay->currentPtr= (uint8_t *)recPlay->ms_sample;
 
     if (recPlay->ms_sample == NULL) {
->>>>>>> a8a34df0
       std::cerr<< "Memory allocation failed for subframe record or replay mode." << std::endl;
       exit(-1);
     }
