/*
 * Licensed to the OpenAirInterface (OAI) Software Alliance under one or more
 * contributor license agreements.  See the NOTICE file distributed with
 * this work for additional information regarding copyright ownership.
 * The OpenAirInterface Software Alliance licenses this file to You under
 * the OAI Public License, Version 1.1  (the "License"); you may not use this file
 * except in compliance with the License.
 * You may obtain a copy of the License at
 *
 *      http://www.openairinterface.org/?page_id=698
 *
 * Unless required by applicable law or agreed to in writing, software
 * distributed under the License is distributed on an "AS IS" BASIS,
 * WITHOUT WARRANTIES OR CONDITIONS OF ANY KIND, either express or implied.
 * See the License for the specific language governing permissions and
 * limitations under the License.
 *-------------------------------------------------------------------------------
 * For more information about the OpenAirInterface (OAI) Software Alliance:
 *      contact@openairinterface.org
 */

/** usrp_lib.cpp
 *
 * \author: HongliangXU : hong-liang-xu@agilent.com
 */

#include <string.h>
#include <pthread.h>
#include <unistd.h>
#include <stdio.h>
#include <uhd/version.hpp>
#if UHD_VERSION < 3110000
  #include <uhd/utils/thread_priority.hpp>
#else
  #include <uhd/utils/thread.hpp>
#endif
#include <uhd/usrp/multi_usrp.hpp>
#include <uhd/version.hpp>
#include <boost/lexical_cast.hpp>
#include <boost/algorithm/string.hpp>
#include <boost/thread.hpp>
#include <boost/format.hpp>
#include <iostream>
#include <complex>
#include <fstream>
#include <cmath>
#include <time.h>
#include "common/utils/LOG/log.h"
#include "common_lib.h"
#include "assertions.h"

#include <sys/resource.h>

#include "usrp_lib.h"

#ifdef __SSE4_1__
  #include <smmintrin.h>
#endif

#ifdef __AVX2__
  #include <immintrin.h>
#endif

#ifdef __arm__
  #include <arm_neon.h>
#endif

/** @addtogroup _USRP_PHY_RF_INTERFACE_
 * @{
 */


typedef struct {

  // --------------------------------
  // variables for USRP configuration
  // --------------------------------
  //! USRP device pointer
  uhd::usrp::multi_usrp::sptr usrp;

  //create a send streamer and a receive streamer
  //! USRP TX Stream
  uhd::tx_streamer::sptr tx_stream;
  //! USRP RX Stream
  uhd::rx_streamer::sptr rx_stream;

  //! USRP TX Metadata
  uhd::tx_metadata_t tx_md;
  //! USRP RX Metadata
  uhd::rx_metadata_t rx_md;

  //! Sampling rate
  double sample_rate;

  //! TX forward samples. We use usrp_time_offset to get this value
  int tx_forward_nsamps; //166 for 20Mhz

  // --------------------------------
  // Debug and output control
  // --------------------------------
  int num_underflows;
  int num_overflows;
  int num_seq_errors;
  int64_t tx_count;
  int64_t rx_count;
  int wait_for_first_pps;
  int use_gps;
  int first_tx;
  //! timestamp of RX packet
  openair0_timestamp rx_timestamp;
  uint32_t recplay_mode;
  recplay_state_t *recplay_state;
} usrp_state_t;

//void print_notes(void)
//{
// Helpful notes
//  std::cout << boost::format("**************************************Helpful Notes on Clock/PPS Selection**************************************\n");
//  std::cout << boost::format("As you can see, the default 10 MHz Reference and 1 PPS signals are now from the GPSDO.\n");
//  std::cout << boost::format("If you would like to use the internal reference(TCXO) in other applications, you must configure that explicitly.\n");
//  std::cout << boost::format("You can no longer select the external SMAs for 10 MHz or 1 PPS signaling.\n");
//  std::cout << boost::format("****************************************************************************************************************\n");
//}

int check_ref_locked(usrp_state_t *s,size_t mboard) {
  std::vector<std::string> sensor_names = s->usrp->get_mboard_sensor_names(mboard);
  bool ref_locked = false;

  if(std::find(sensor_names.begin(), sensor_names.end(), "ref_locked") != sensor_names.end()) {
    std::cout << "Waiting for reference lock..." << std::flush;

    for (int i = 0; i < 30 and not ref_locked; i++) {
      ref_locked = s->usrp->get_mboard_sensor("ref_locked", mboard).to_bool();

      if (not ref_locked) {
        std::cout << "." << std::flush;
        boost::this_thread::sleep(boost::posix_time::seconds(1));
      }
    }

    if(ref_locked) {
      std::cout << "LOCKED" << std::endl;
    } else {
      std::cout << "FAILED" << std::endl;
    }
  } else {
    std::cout << boost::format("ref_locked sensor not present on this board.\n");
  }

  return ref_locked;
}

static int sync_to_gps(openair0_device *device) {
  uhd::set_thread_priority_safe();
  //std::string args;
  //Set up program options
  //po::options_description desc("Allowed options");
  //desc.add_options()
  //("help", "help message")
  //("args", po::value<std::string>(&args)->default_value(""), "USRP device arguments")
  //;
  //po::variables_map vm;
  //po::store(po::parse_command_line(argc, argv, desc), vm);
  //po::notify(vm);
  //Print the help message
  //if (vm.count("help"))
  //{
  //  std::cout << boost::format("Synchronize USRP to GPS %s") % desc << std::endl;
  // return EXIT_FAILURE;
  //}
  //Create a USRP device
  //std::cout << boost::format("\nCreating the USRP device with: %s...\n") % args;
  //uhd::usrp::multi_usrp::sptr usrp = uhd::usrp::multi_usrp::make(args);
  //std::cout << boost::format("Using Device: %s\n") % usrp->get_pp_string();
  usrp_state_t *s = (usrp_state_t *)device->priv;

  try {
    size_t num_mboards = s->usrp->get_num_mboards();
    size_t num_gps_locked = 0;

    for (size_t mboard = 0; mboard < num_mboards; mboard++) {
      std::cout << "Synchronizing mboard " << mboard << ": " << s->usrp->get_mboard_name(mboard) << std::endl;
      bool ref_locked = check_ref_locked(s,mboard);

      if (ref_locked) {
        std::cout << boost::format("Ref Locked\n");
      } else {
        std::cout << "Failed to lock to GPSDO 10 MHz Reference. Exiting." << std::endl;
        exit(EXIT_FAILURE);
      }

      //Wait for GPS lock
      bool gps_locked = s->usrp->get_mboard_sensor("gps_locked", mboard).to_bool();

      if(gps_locked) {
        num_gps_locked++;
        std::cout << boost::format("GPS Locked\n");
      } else {
        LOG_W(HW,"WARNING:  GPS not locked - time will not be accurate until locked\n");
      }

      //Set to GPS time
      uhd::time_spec_t gps_time = uhd::time_spec_t(time_t(s->usrp->get_mboard_sensor("gps_time", mboard).to_int()));
      //s->usrp->set_time_next_pps(gps_time+1.0, mboard);
      s->usrp->set_time_next_pps(uhd::time_spec_t(0.0));
      //Wait for it to apply
      //The wait is 2 seconds because N-Series has a known issue where
      //the time at the last PPS does not properly update at the PPS edge
      //when the time is actually set.
      boost::this_thread::sleep(boost::posix_time::seconds(2));
      //Check times
      gps_time = uhd::time_spec_t(time_t(s->usrp->get_mboard_sensor("gps_time", mboard).to_int()));
      uhd::time_spec_t time_last_pps = s->usrp->get_time_last_pps(mboard);
      std::cout << "USRP time: " << (boost::format("%0.9f") % time_last_pps.get_real_secs()) << std::endl;
      std::cout << "GPSDO time: " << (boost::format("%0.9f") % gps_time.get_real_secs()) << std::endl;
      //if (gps_time.get_real_secs() == time_last_pps.get_real_secs())
      //    std::cout << std::endl << "SUCCESS: USRP time synchronized to GPS time" << std::endl << std::endl;
      //else
      //    std::cerr << std::endl << "ERROR: Failed to synchronize USRP time to GPS time" << std::endl << std::endl;
    }

    if (num_gps_locked == num_mboards and num_mboards > 1) {
      //Check to see if all USRP times are aligned
      //First, wait for PPS.
      uhd::time_spec_t time_last_pps = s->usrp->get_time_last_pps();

      while (time_last_pps == s->usrp->get_time_last_pps()) {
        boost::this_thread::sleep(boost::posix_time::milliseconds(1));
      }

      //Sleep a little to make sure all devices have seen a PPS edge
      boost::this_thread::sleep(boost::posix_time::milliseconds(200));
      //Compare times across all mboards
      bool all_matched = true;
      uhd::time_spec_t mboard0_time = s->usrp->get_time_last_pps(0);

      for (size_t mboard = 1; mboard < num_mboards; mboard++) {
        uhd::time_spec_t mboard_time = s->usrp->get_time_last_pps(mboard);

        if (mboard_time != mboard0_time) {
          all_matched = false;
          std::cerr << (boost::format("ERROR: Times are not aligned: USRP 0=%0.9f, USRP %d=%0.9f")
                        % mboard0_time.get_real_secs()
                        % mboard
                        % mboard_time.get_real_secs()) << std::endl;
        }
      }

      if (all_matched) {
        std::cout << "SUCCESS: USRP times aligned" << std::endl << std::endl;
      } else {
        std::cout << "ERROR: USRP times are not aligned" << std::endl << std::endl;
      }
    }
  } catch (std::exception &e) {
    std::cout << boost::format("\nError: %s") % e.what();
    std::cout << boost::format("This could mean that you have not installed the GPSDO correctly.\n\n");
    std::cout << boost::format("Visit one of these pages if the problem persists:\n");
    std::cout << boost::format(" * N2X0/E1X0: http://files.ettus.com/manual/page_gpsdo.html");
    std::cout << boost::format(" * X3X0: http://files.ettus.com/manual/page_gpsdo_x3x0.html\n\n");
    std::cout << boost::format(" * E3X0: http://files.ettus.com/manual/page_usrp_e3x0.html#e3x0_hw_gps\n\n");
    exit(EXIT_FAILURE);
  }

  return EXIT_SUCCESS;
}

/*! \brief Called to start the USRP transceiver. Return 0 if OK, < 0 if error
    @param device pointer to the device structure specific to the RF hardware target
*/
static int trx_usrp_start(openair0_device *device) {
  usrp_state_t *s = (usrp_state_t *)device->priv;

<<<<<<< HEAD
  if ( s->recplay_mode == RECPLAY_REPLAYMODE)
    return 0;
=======
  if (u_sf_mode != 2) { // not replay mode
#endif
    uhd::set_thread_priority_safe(1.0);
    usrp_state_t *s = (usrp_state_t *)device->priv;
    // setup GPIO for TDD, GPIO(4) = ATR_RX
    //set data direction register (DDR) to output
    s->usrp->set_gpio_attr("FP0", "DDR", 0x7f, 0x7f);
    //set control register to ATR
    s->usrp->set_gpio_attr("FP0", "CTRL", 0x7f,0x7f);
    //set pins 4 (RX_TX_Switch) and 6 (Shutdown PA) to 1 when the radio is only receiving (ATR_RX)
    s->usrp->set_gpio_attr("FP0", "ATR_RX", (1<<4)|(1<<6), 0x7f);
    // set pin 5 (Shutdown LNA) to 1 when the radio is transmitting and receiveing (ATR_XX)
    // (we use full duplex here, because our RX is on all the time - this might need to change later)
    s->usrp->set_gpio_attr("FP0", "ATR_XX", (1<<5), 0x7f);
    // init recv and send streaming
    uhd::stream_cmd_t cmd(uhd::stream_cmd_t::STREAM_MODE_START_CONTINUOUS);
    LOG_I(HW,"Time in secs now: %llu \n", s->usrp->get_time_now().to_ticks(s->sample_rate));
    LOG_I(HW,"Time in secs last pps: %llu \n", s->usrp->get_time_last_pps().to_ticks(s->sample_rate));

    if (s->use_gps == 1 || device->openair0_cfg[0].time_source == external) {
      s->wait_for_first_pps = 1;
      cmd.time_spec = s->usrp->get_time_last_pps() + uhd::time_spec_t(1.0);
    } else {
      s->wait_for_first_pps = 0;
      cmd.time_spec = s->usrp->get_time_now() + uhd::time_spec_t(0.005);
    }
>>>>>>> 320e3f1f

  // setup GPIO for TDD, GPIO(4) = ATR_RX
  //set data direction register (DDR) to output
  s->usrp->set_gpio_attr("FP0", "DDR", 0x7f, 0x7f);
  //set control register to ATR
  s->usrp->set_gpio_attr("FP0", "CTRL", 0x7f,0x7f);
  //set ATR register
  s->usrp->set_gpio_attr("FP0", "ATR_RX", (1<<4)|(1<<6), 0x7f);
  // init recv and send streaming
  uhd::stream_cmd_t cmd(uhd::stream_cmd_t::STREAM_MODE_START_CONTINUOUS);
  LOG_I(HW,"Time in secs now: %llu \n", s->usrp->get_time_now().to_ticks(s->sample_rate));
  LOG_I(HW,"Time in secs last pps: %llu \n", s->usrp->get_time_last_pps().to_ticks(s->sample_rate));

  if (s->use_gps == 1 || device->openair0_cfg[0].time_source == external) {
    s->wait_for_first_pps = 1;
    cmd.time_spec = s->usrp->get_time_last_pps() + uhd::time_spec_t(1.0);
  } else {
    s->wait_for_first_pps = 0;
    cmd.time_spec = s->usrp->get_time_now() + uhd::time_spec_t(0.005);
  }

  cmd.stream_now = false; // start at constant delay
  s->rx_stream->issue_stream_cmd(cmd);
  /*s->tx_md.time_spec = cmd.time_spec + uhd::time_spec_t(1-(double)s->tx_forward_nsamps/s->sample_rate);
  s->tx_md.has_time_spec = true;
  s->tx_md.start_of_burst = true;
  s->tx_md.end_of_burst = false;*/
  s->rx_count = 0;
  s->tx_count = 0;
  s->rx_timestamp = 0;
  return 0;
}
/*! \brief Terminate operation of the USRP transceiver -- free all associated resources
 * \param device the hardware to use
 */
static void trx_usrp_end(openair0_device *device) {
  if (device == NULL)
    return;

  usrp_state_t *s = (usrp_state_t *)device->priv;

  if (s == NULL)
    return;

  if (s->recplay_mode != RECPLAY_REPLAYMODE) { // not subframes replay
    s->rx_stream->issue_stream_cmd(uhd::stream_cmd_t::STREAM_MODE_STOP_CONTINUOUS);
    //send a mini EOB packet
    s->tx_md.end_of_burst = true;
    s->tx_stream->send("", 0, s->tx_md);
    s->tx_md.end_of_burst = false;
    sleep(1);
  }

  if (s->recplay_mode == RECPLAY_RECORDMODE) { // subframes store
    s->recplay_state->pFile = fopen (s->recplay_state->u_sf_filename,"wb+");

    if (s->recplay_state->pFile == NULL) {
      std::cerr << "Cannot open " << s->recplay_state->u_sf_filename << std::endl;
    } else {
      unsigned int i = 0;
      unsigned int modu = 0;

      if ((modu = s->recplay_state->nb_samples % 10) != 0) {
        s->recplay_state->nb_samples -= modu; // store entire number of frames
      }

      std::cerr << "Writing " << s->recplay_state->nb_samples << " subframes to " << s->recplay_state->u_sf_filename << " ..." << std::endl;

      for (i = 0; i < s->recplay_state->nb_samples; i++) {
        fwrite(s->recplay_state->ms_sample+i, sizeof(unsigned char), sizeof(iqrec_t), s->recplay_state->pFile);
      }

      fclose (s->recplay_state->pFile);
      std::cerr << "File " << s->recplay_state->u_sf_filename << " closed." << std::endl;
    }

    if (s->recplay_state->ms_sample != NULL) {
      free((void *)s->recplay_state->ms_sample);
      s->recplay_state->ms_sample = NULL;
    }
  } else if (s->recplay_mode == RECPLAY_REPLAYMODE) { // replay
    if (s->recplay_state->use_mmap) {
      if (s->recplay_state->ms_sample != MAP_FAILED) {
        munmap(s->recplay_state->ms_sample, s->recplay_state->mapsize);
        s->recplay_state->ms_sample = NULL;
      }

      if (s->recplay_state->mmapfd != 0) {
        close(s->recplay_state->mmapfd);
        s->recplay_state->mmapfd = 0;
      }
    } else {
      if (s->recplay_state->ms_sample != NULL) {
        free(s->recplay_state->ms_sample);
        s->recplay_state->ms_sample = NULL;
      }

      if (s->recplay_state->iqfd != 0) {
        close(s->recplay_state->iqfd);
        s->recplay_state->iqfd = 0;
      }
    }
  }
}
/*! \brief Write iqs function when in replay mode, just introduce a delay, as configured at init time,
      @param device pointer to the device structure specific to the RF hardware target
      @param timestamp The timestamp at which the first sample MUST be sent
      @param buff Buffer which holds the samples
      @param nsamps number of samples to be sent
      @param antenna_id index of the antenna if the device has multiple antennas
      @param flags flags must be set to TRUE if timestamp parameter needs to be applied
*/
static int trx_usrp_write_recplay(openair0_device *device, openair0_timestamp timestamp, void **buff, int nsamps, int cc, int flags) {
  struct timespec req;
  usrp_state_t *s = (usrp_state_t *)device->priv;
  req.tv_sec = 0;
  req.tv_nsec = s->recplay_state->u_sf_write_delay * 1000;
  nanosleep(&req, NULL);
  return nsamps;
}
/*! \brief Called to send samples to the USRP RF target
      @param device pointer to the device structure specific to the RF hardware target
      @param timestamp The timestamp at which the first sample MUST be sent
      @param buff Buffer which holds the samples
      @param nsamps number of samples to be sent
      @param antenna_id index of the antenna if the device has multiple antennas
      @param flags flags must be set to TRUE if timestamp parameter needs to be applied
*/
static int trx_usrp_write(openair0_device *device, openair0_timestamp timestamp, void **buff, int nsamps, int cc, int flags) {
  int ret=0;
  usrp_state_t *s = (usrp_state_t *)device->priv;
  int nsamps2;  // aligned to upper 32 or 16 byte boundary
#if defined(__x86_64) || defined(__i386__)
  #ifdef __AVX2__
      nsamps2 = (nsamps+7)>>3;
      __m256i buff_tx[8][nsamps2];
  #else
    nsamps2 = (nsamps+3)>>2;
    __m128i buff_tx[8][nsamps2];
  #endif
#elif defined(__arm__)
    nsamps2 = (nsamps+3)>>2;
    int16x8_t buff_tx[8][nsamps2];
#else
#error Unsupported CPU architecture, USRP device cannot be built
#endif

  // bring RX data into 12 LSBs for softmodem RX
  for (int i=0; i<cc; i++) {
    for (int j=0; j<nsamps2; j++) {
#if defined(__x86_64__) || defined(__i386__)
#ifdef __AVX2__
      buff_tx[i][j] = _mm256_slli_epi16(((__m256i *)buff[i])[j],4);
#else
      buff_tx[i][j] = _mm_slli_epi16(((__m128i *)buff[i])[j],4);
#endif
#elif defined(__arm__)
      buff_tx[i][j] = vshlq_n_s16(((int16x8_t *)buff[i])[j],4);
#endif
    }
  }


    boolean_t first_packet_state=false,last_packet_state=false;

    if (flags == 2) { // start of burst
      //      s->tx_md.start_of_burst = true;
      //      s->tx_md.end_of_burst = false;
      first_packet_state = true;
      last_packet_state  = false;
    } else if (flags == 3) { // end of burst
      //s->tx_md.start_of_burst = false;
      //s->tx_md.end_of_burst = true;
      first_packet_state = false;
      last_packet_state  = true;
    } else if (flags == 4) { // start and end
      //  s->tx_md.start_of_burst = true;
      //  s->tx_md.end_of_burst = true;
      first_packet_state = true;
      last_packet_state  = true;
    } else if (flags==1) { // middle of burst
      //  s->tx_md.start_of_burst = false;
      //  s->tx_md.end_of_burst = false;
      first_packet_state = false;
      last_packet_state  = false;
    } else if (flags==10) { // fail safe mode
      // s->tx_md.has_time_spec = false;
      // s->tx_md.start_of_burst = false;
      // s->tx_md.end_of_burst = true;
      first_packet_state = false;
      last_packet_state  = true;
    }

    s->tx_md.has_time_spec  = true;
    s->tx_md.start_of_burst = (s->tx_count==0) ? true : first_packet_state;
    s->tx_md.end_of_burst   = last_packet_state;
    s->tx_md.time_spec      = uhd::time_spec_t::from_ticks(timestamp, s->sample_rate);
    s->tx_count++;

    if (cc>1) {
      std::vector<void *> buff_ptrs;

      for (int i=0; i<cc; i++)
        buff_ptrs.push_back(&(((int16_t *)buff_tx[i])[0]));

      ret = (int)s->tx_stream->send(buff_ptrs, nsamps, s->tx_md);
    } else ret = (int)s->tx_stream->send(&(((int16_t *)buff_tx[0])[0]), nsamps, s->tx_md);
  if (ret != nsamps) LOG_E(HW,"[xmit] tx samples %d != %d\n",ret,nsamps);

  return ret;
}

/*! \brief Receive samples from iq file.
 * Read \ref nsamps samples from each channel to buffers. buff[0] is the array for
 * the first channel. *ptimestamp is the time at which the first sample
 * was received.
 * \param device the hardware to use
 * \param[out] ptimestamp the time at which the first sample was received.
 * \param[out] buff An array of pointers to buffers for received samples. The buffers must be large enough to hold the number of samples \ref nsamps.
 * \param nsamps Number of samples. One sample is 2 byte I + 2 byte Q => 4 byte.
 * \param antenna_id Index of antenna for which to receive samples
 * \returns the number of sample read
*/
static int trx_usrp_read_recplay(openair0_device *device, openair0_timestamp *ptimestamp, void **buff, int nsamps, int cc) {
  int samples_received=0;
  static unsigned int    cur_samples;
  static int64_t         wrap_count;
  static int64_t  wrap_ts;
  usrp_state_t *s = (usrp_state_t *)device->priv;


  if (cur_samples == s->recplay_state->nb_samples) {
    cur_samples = 0;
    wrap_count++;
    if (wrap_count == s->recplay_state->u_sf_loops) {
      std::cerr << "USRP device terminating subframes replay mode after " << s->recplay_state->u_sf_loops << " loops." << std::endl;
      exit_function(__FILE__, __FUNCTION__, __LINE__,"replay ended, triggering process termination\n");
    }

    wrap_ts = wrap_count * (s->recplay_state->nb_samples * (((int)(device->openair0_cfg[0].sample_rate)) / 1000));

    if (!s->recplay_state->use_mmap) {
      if (lseek(s->recplay_state->iqfd, 0, SEEK_SET) == 0) {
        std::cerr << "Seeking at the beginning of IQ file" << std::endl;
      } else {
        std::cerr << "Problem seeking at the beginning of IQ file" << std::endl;
      }
    }
  }

  if (s->recplay_state->use_mmap) {
    if (cur_samples < s->recplay_state->nb_samples) {
      *ptimestamp = (s->recplay_state->ms_sample[0].ts + (cur_samples * (((int)(device->openair0_cfg[0].sample_rate)) / 1000))) + wrap_ts;

      if (cur_samples == 0) {
        std::cerr << "starting subframes file with wrap_count=" << wrap_count << " wrap_ts=" << wrap_ts
                  << " ts=" << *ptimestamp << std::endl;
      }

      memcpy(buff[0], &s->recplay_state->ms_sample[cur_samples].samples[0], nsamps*4);
      cur_samples++;
    }
  } else {
    // read sample from file
    if (read(s->recplay_state->iqfd, s->recplay_state->ms_sample, sizeof(iqrec_t)) != sizeof(iqrec_t)) {
      std::cerr << "pb reading iqfile at index " << sizeof(iqrec_t)*cur_samples << std::endl;
      close(s->recplay_state->iqfd);
      free(s->recplay_state->ms_sample);
      s->recplay_state->ms_sample = NULL;
      s->recplay_state->iqfd = 0;
      exit(-1);
    }

    if (cur_samples < s->recplay_state->nb_samples) {
      static int64_t ts0 = 0;

      if ((cur_samples == 0) && (wrap_count == 0)) {
        ts0 = s->recplay_state->ms_sample->ts;
      }

      *ptimestamp = ts0 + (cur_samples * (((int)(device->openair0_cfg[0].sample_rate)) / 1000)) + wrap_ts;

      if (cur_samples == 0) {
        std::cerr << "starting subframes file with wrap_count=" << wrap_count << " wrap_ts=" << wrap_ts
                  << " ts=" << *ptimestamp << std::endl;
      }

      memcpy(buff[0], &s->recplay_state->ms_sample->samples[0], nsamps*4);
      cur_samples++;
      // Prepare for next read
      off_t where = lseek(s->recplay_state->iqfd, cur_samples * sizeof(iqrec_t), SEEK_SET);

      if (where < 0) {
        LOG_E(HW,"Cannot lseek in iqfile: %s\n",strerror(errno));
      }
    }
  }

  struct timespec req;

  req.tv_sec = 0;

  req.tv_nsec = s->recplay_state->u_sf_read_delay * 1000;

  nanosleep(&req, NULL);

  return nsamps;

  return samples_received;
}


/*! \brief Receive samples from hardware.
 * Read \ref nsamps samples from each channel to buffers. buff[0] is the array for
 * the first channel. *ptimestamp is the time at which the first sample
 * was received.
 * \param device the hardware to use
 * \param[out] ptimestamp the time at which the first sample was received.
 * \param[out] buff An array of pointers to buffers for received samples. The buffers must be large enough to hold the number of samples \ref nsamps.
 * \param nsamps Number of samples. One sample is 2 byte I + 2 byte Q => 4 byte.
 * \param antenna_id Index of antenna for which to receive samples
 * \returns the number of sample read
*/
static int trx_usrp_read(openair0_device *device, openair0_timestamp *ptimestamp, void **buff, int nsamps, int cc) {
  usrp_state_t *s = (usrp_state_t *)device->priv;
  int samples_received=0;
  int nsamps2;  // aligned to upper 32 or 16 byte boundary
#if defined(__x86_64) || defined(__i386__)
#ifdef __AVX2__
  nsamps2 = (nsamps+7)>>3;
  __m256i buff_tmp[2][nsamps2];
#else
  nsamps2 = (nsamps+3)>>2;
  __m128i buff_tmp[2][nsamps2];
#endif
#elif defined(__arm__)
  nsamps2 = (nsamps+3)>>2;
  int16x8_t buff_tmp[2][nsamps2];
#endif

  if (device->type == USRP_B200_DEV) {
    if (cc>1) {
      // receive multiple channels (e.g. RF A and RF B)
      std::vector<void *> buff_ptrs;

      for (int i=0; i<cc; i++) buff_ptrs.push_back(buff_tmp[i]);

      samples_received = s->rx_stream->recv(buff_ptrs, nsamps, s->rx_md);
    } else {
      // receive a single channel (e.g. from connector RF A)
      samples_received=0;

      while (samples_received != nsamps) {
        samples_received += s->rx_stream->recv(buff_tmp[0]+samples_received,
                                               nsamps-samples_received, s->rx_md);

        if  ((s->wait_for_first_pps == 0) && (s->rx_md.error_code!=uhd::rx_metadata_t::ERROR_CODE_NONE))
          break;

        if ((s->wait_for_first_pps == 1) && (samples_received != nsamps)) {
          printf("sleep...\n"); //usleep(100);
        }
      }

      if (samples_received == nsamps) s->wait_for_first_pps=0;
    }

    // bring RX data into 12 LSBs for softmodem RX
    for (int i=0; i<cc; i++) {
      for (int j=0; j<nsamps2; j++) {
#if defined(__x86_64__) || defined(__i386__)
#ifdef __AVX2__
        // FK: in some cases the buffer might not be 32 byte aligned, so we cannot use avx2

        if ((((uintptr_t) buff[i])&0x1F)==0) {
          ((__m256i *)buff[i])[j] = _mm256_srai_epi16(buff_tmp[i][j],4);
        } else {
          ((__m128i *)buff[i])[2*j] = _mm_srai_epi16(((__m128i *)buff_tmp[i])[2*j],4);
          ((__m128i *)buff[i])[2*j+1] = _mm_srai_epi16(((__m128i *)buff_tmp[i])[2*j+1],4);
        }

#else
        ((__m128i *)buff[i])[j] = _mm_srai_epi16(buff_tmp[i][j],4);
#endif
#elif defined(__arm__)
        ((int16x8_t *)buff[i])[j] = vshrq_n_s16(buff_tmp[i][j],4);
#endif
      }
    }
  } else if (device->type == USRP_X300_DEV) {
    if (cc>1) {
      // receive multiple channels (e.g. RF A and RF B)
      std::vector<void *> buff_ptrs;

      for (int i=0; i<cc; i++) buff_ptrs.push_back(buff[i]);

      samples_received = s->rx_stream->recv(buff_ptrs, nsamps, s->rx_md,1.0);
    } else {
      // receive a single channel (e.g. from connector RF A)
      samples_received = s->rx_stream->recv(buff[0], nsamps, s->rx_md,1.0);
    }
  }

  if (samples_received < nsamps)
    LOG_E(HW,"[recv] received %d samples out of %d\n",samples_received,nsamps);

  if ( s->rx_md.error_code != uhd::rx_metadata_t::ERROR_CODE_NONE)
    LOG_E(HW, "%s\n", s->rx_md.to_pp_string(true).c_str());

  s->rx_count += nsamps;
  s->rx_timestamp = s->rx_md.time_spec.to_ticks(s->sample_rate);
  *ptimestamp = s->rx_timestamp;

  if (s->recplay_mode == RECPLAY_RECORDMODE) { // record mode
    // Copy subframes to memory (later dump on a file)
    if (s->recplay_state->nb_samples < s->recplay_state->u_sf_max) {
      (s->recplay_state->ms_sample+s->recplay_state->nb_samples)->header = BELL_LABS_IQ_HEADER;
      (s->recplay_state->ms_sample+s->recplay_state->nb_samples)->ts = *ptimestamp;
      memcpy((s->recplay_state->ms_sample+s->recplay_state->nb_samples)->samples, buff[0], nsamps*4);
      s->recplay_state->nb_samples++;
    } else     exit_function(__FILE__, __FUNCTION__, __LINE__,"Recording reaches max iq limit\n");
  }

  return samples_received;
}

/*! \brief Compares two variables within precision
 * \param a first variable
 * \param b second variable
*/
static bool is_equal(double a, double b) {
  return std::fabs(a-b) < std::numeric_limits<double>::epsilon();
}

void *freq_thread(void *arg) {
  openair0_device *device=(openair0_device *)arg;
  usrp_state_t *s = (usrp_state_t *)device->priv;
  s->usrp->set_tx_freq(device->openair0_cfg[0].tx_freq[0]);
  s->usrp->set_rx_freq(device->openair0_cfg[0].rx_freq[0]);
  return NULL;
}
/*! \brief Set frequencies (TX/RX). Spawns a thread to handle the frequency change to not block the calling thread
 * \param device the hardware to use
 * \param openair0_cfg RF frontend parameters set by application
 * \param dummy dummy variable not used
 * \returns 0 in success
 */
int trx_usrp_set_freq(openair0_device *device, openair0_config_t *openair0_cfg, int dont_block) {
  usrp_state_t *s = (usrp_state_t *)device->priv;
  pthread_t f_thread;
  printf("Setting USRP TX Freq %f, RX Freq %f\n",openair0_cfg[0].tx_freq[0],openair0_cfg[0].rx_freq[0]);

  // spawn a thread to handle the frequency change to not block the calling thread
  if (dont_block == 1)
    pthread_create(&f_thread,NULL,freq_thread,(void *)device);
  else {
    s->usrp->set_tx_freq(device->openair0_cfg[0].tx_freq[0]);
    s->usrp->set_rx_freq(device->openair0_cfg[0].rx_freq[0]);
  }

  return(0);
}

/*! \brief Set RX frequencies
 * \param device the hardware to use
 * \param openair0_cfg RF frontend parameters set by application
 * \returns 0 in success
 */
int openair0_set_rx_frequencies(openair0_device *device, openair0_config_t *openair0_cfg) {
  usrp_state_t *s = (usrp_state_t *)device->priv;
  uhd::tune_request_t rx_tune_req(openair0_cfg[0].rx_freq[0]);
  rx_tune_req.rf_freq_policy = uhd::tune_request_t::POLICY_MANUAL;
  rx_tune_req.rf_freq = openair0_cfg[0].rx_freq[0];
  s->usrp->set_rx_freq(rx_tune_req);
  return(0);
}

/*! \brief Set Gains (TX/RX)
 * \param device the hardware to use
 * \param openair0_cfg RF frontend parameters set by application
 * \returns 0 in success
 */
int trx_usrp_set_gains(openair0_device *device,
                       openair0_config_t *openair0_cfg) {
  usrp_state_t *s = (usrp_state_t *)device->priv;
  ::uhd::gain_range_t gain_range_tx = s->usrp->get_tx_gain_range(0);
  s->usrp->set_tx_gain(gain_range_tx.stop()-openair0_cfg[0].tx_gain[0]);
  ::uhd::gain_range_t gain_range = s->usrp->get_rx_gain_range(0);

  // limit to maximum gain
  if (openair0_cfg[0].rx_gain[0]-openair0_cfg[0].rx_gain_offset[0] > gain_range.stop()) {
    LOG_E(HW,"RX Gain 0 too high, reduce by %f dB\n",
          openair0_cfg[0].rx_gain[0]-openair0_cfg[0].rx_gain_offset[0] - gain_range.stop());
    exit(-1);
  }

  s->usrp->set_rx_gain(openair0_cfg[0].rx_gain[0]-openair0_cfg[0].rx_gain_offset[0]);
  LOG_I(HW,"Setting USRP RX gain to %f (rx_gain %f,gain_range.stop() %f)\n",
        openair0_cfg[0].rx_gain[0]-openair0_cfg[0].rx_gain_offset[0],
        openair0_cfg[0].rx_gain[0],gain_range.stop());
  return(0);
}

/*! \brief Stop USRP
 * \param card refers to the hardware index to use
 */
int trx_usrp_stop(openair0_device *device) {
  return(0);
}

/*! \brief USRPB210 RX calibration table */
rx_gain_calib_table_t calib_table_b210[] = {
  {3500000000.0,44.0},
  {2660000000.0,49.0},
  {2300000000.0,50.0},
  {1880000000.0,53.0},
  {816000000.0,58.0},
  {-1,0}
};

/*! \brief USRPB210 RX calibration table */
rx_gain_calib_table_t calib_table_b210_38[] = {
  {3500000000.0,44.0},
  {2660000000.0,49.8},
  {2300000000.0,51.0},
  {1880000000.0,53.0},
  {816000000.0,57.0},
  {-1,0}
};

/*! \brief USRPx310 RX calibration table */
rx_gain_calib_table_t calib_table_x310[] = {
  {3500000000.0,77.0},
  {2660000000.0,81.0},
  {2300000000.0,81.0},
  {1880000000.0,82.0},
  {816000000.0,85.0},
  {-1,0}
};

/*! \brief Set RX gain offset
 * \param openair0_cfg RF frontend parameters set by application
 * \param chain_index RF chain to apply settings to
 * \returns 0 in success
 */
void set_rx_gain_offset(openair0_config_t *openair0_cfg, int chain_index,int bw_gain_adjust) {
  int i=0;
  // loop through calibration table to find best adjustment factor for RX frequency
  double min_diff = 6e9,diff,gain_adj=0.0;

  if (bw_gain_adjust==1) {
    switch ((int)openair0_cfg[0].sample_rate) {
      case 46080000:
        break;

      case 30720000:
        break;

      case 23040000:
        gain_adj=1.25;
        break;

      case 15360000:
        gain_adj=3.0;
        break;

      case 7680000:
        gain_adj=6.0;
        break;

      case 3840000:
        gain_adj=9.0;
        break;

      case 1920000:
        gain_adj=12.0;
        break;

      default:
        LOG_E(HW,"unknown sampling rate %d\n",(int)openair0_cfg[0].sample_rate);
        //exit(-1);
        break;
    }
  }

  while (openair0_cfg->rx_gain_calib_table[i].freq>0) {
    diff = fabs(openair0_cfg->rx_freq[chain_index] - openair0_cfg->rx_gain_calib_table[i].freq);
    LOG_I(HW,"cal %d: freq %f, offset %f, diff %f\n",
          i,
          openair0_cfg->rx_gain_calib_table[i].freq,
          openair0_cfg->rx_gain_calib_table[i].offset,diff);

    if (min_diff > diff) {
      min_diff = diff;
      openair0_cfg->rx_gain_offset[chain_index] = openair0_cfg->rx_gain_calib_table[i].offset+gain_adj;
    }

    i++;
  }
}

/*! \brief print the USRP statistics
* \param device the hardware to use
* \returns  0 on success
*/
int trx_usrp_get_stats(openair0_device *device) {
  return(0);
}

/*! \brief Reset the USRP statistics
 * \param device the hardware to use
 * \returns  0 on success
 */
int trx_usrp_reset_stats(openair0_device *device) {
  return(0);
}

/*! \brief Set uhd priority
 */
static void uhd_set_thread_priority(void) {
  uhd::set_thread_priority_safe(1.0);
}

void noop_func(void) {
  return;
}
extern "C" {
  int device_init(openair0_device *device, openair0_config_t *openair0_cfg) {
    LOG_D(HW, "openair0_cfg[0].sdr_addrs == '%s'\n", openair0_cfg[0].sdr_addrs);
    LOG_D(HW, "openair0_cfg[0].clock_source == '%d'\n", openair0_cfg[0].clock_source);
    usrp_state_t *s ;

    if ( device->priv == NULL) {
      s=(usrp_state_t *)calloc(sizeof(usrp_state_t),1);
      device->priv=s;
      AssertFatal( s!=NULL,"USRP device: memory allocation failure\n");
    } else {
      LOG_E(HW, "multiple device init detected\n");
      return 0;
    }

    device->openair0_cfg = openair0_cfg;
    read_usrpconfig(&(s->recplay_mode), &(s->recplay_state));
    device->trx_start_func = trx_usrp_start;
    device->trx_get_stats_func = trx_usrp_get_stats;
    device->trx_reset_stats_func = trx_usrp_reset_stats;
    device->trx_end_func   = trx_usrp_end;
    device->trx_stop_func  = trx_usrp_stop;
    device->trx_set_freq_func = trx_usrp_set_freq;
    device->trx_set_gains_func   = trx_usrp_set_gains;

    if ( s->recplay_mode == RECPLAY_REPLAYMODE) {
      // Replay subframes from from file
      int bw_gain_adjust=0;
      device->type = USRP_B200_DEV;
      openair0_cfg[0].rx_gain_calib_table = calib_table_b210_38;
      bw_gain_adjust=1;
      openair0_cfg[0].tx_sample_advance     = 80;
      openair0_cfg[0].tx_bw                 = 20e6;
      openair0_cfg[0].rx_bw                 = 20e6;
      openair0_cfg[0].iq_txshift = 4;//shift
      openair0_cfg[0].iq_rxrescale = 15;//rescale iqs
      set_rx_gain_offset(&openair0_cfg[0],0,bw_gain_adjust);
      device->trx_write_func = trx_usrp_write_recplay;
      device->trx_read_func  = trx_usrp_read_recplay;
      device->uhd_set_thread_priority = noop_func;
      std::cerr << "USRP device initialized in subframes replay mode for " << s->recplay_state->u_sf_loops << " loops. Use mmap="
                << s->recplay_state->use_mmap << std::endl;
    } else {
      // Initialize USRP device
      int vers=0,subvers=0,subsubvers=0;
      int bw_gain_adjust=0;

      if (s->recplay_mode == RECPLAY_RECORDMODE) {
        std::cerr << "USRP device initialized in subframes record mode" << std::endl;
      }

      sscanf(uhd::get_version_string().c_str(),"%d.%d.%d",&vers,&subvers,&subsubvers);
      LOG_I(HW,"UHD version %s (%d.%d.%d)\n",
            uhd::get_version_string().c_str(),vers,subvers,subsubvers);
      std::string args;

      if (openair0_cfg[0].sdr_addrs == NULL) {
        args = "type=b200";
      } else {
        args = openair0_cfg[0].sdr_addrs;
        LOG_I(HW,"Checking for USRP with args %s\n",openair0_cfg[0].sdr_addrs);
      }

      uhd::device_addrs_t device_adds = uhd::device::find(args);

      if (device_adds.size() == 0) {
        LOG_E(HW,"No USRP Device Found.\n ");
        free(s);
        return -1;
      } else if (device_adds.size() > 1) {
        LOG_E(HW,"More than one USRP Device Found. Please specify device more precisely in config file.\n");
        free(s);
        return -1;
      }

      LOG_I(HW,"Found USRP %s\n", device_adds[0].get("type").c_str());
      double usrp_master_clock;

      if (device_adds[0].get("type") == "b200") {
        printf("Found USRP b200\n");
        device->type = USRP_B200_DEV;
        usrp_master_clock = 30.72e6;
        args += boost::str(boost::format(",master_clock_rate=%f") % usrp_master_clock);
        args += ",num_send_frames=256,num_recv_frames=256, send_frame_size=7680, recv_frame_size=7680" ;
      }

      if (device_adds[0].get("type") == "n3xx") {
        printf("Found USRP n300\n");
        device->type=USRP_X300_DEV; //treat it as X300 for now
        usrp_master_clock = 122.88e6;
        args += boost::str(boost::format(",master_clock_rate=%f") % usrp_master_clock);
        //args += ", send_buff_size=33554432";
      }

      if (device_adds[0].get("type") == "x300") {
        printf("Found USRP x300\n");
        device->type=USRP_X300_DEV;
        usrp_master_clock = 184.32e6;
        args += boost::str(boost::format(",master_clock_rate=%f") % usrp_master_clock);

        // USRP recommended: https://files.ettus.com/manual/page_usrp_x3x0_config.html
        if ( 0 != system("sysctl -w net.core.rmem_max=33554432 net.core.wmem_max=33554432") )
          LOG_W(HW,"Can't set kernel parameters for X3xx\n");
      }

      s->usrp = uhd::usrp::multi_usrp::make(args);

      if (args.find("clock_source")==std::string::npos) {
<<<<<<< HEAD
        LOG_I(HW, "Using clock_source == '%d'\n", openair0_cfg[0].clock_source);

        if (openair0_cfg[0].clock_source == internal) {
          //in UHD 3.14 we could use
          //s->usrp->set_sync_source("clock_source=internal","time_source=internal");
          s->usrp->set_time_source("internal");
          s->usrp->set_clock_source("internal");
        } else if (openair0_cfg[0].clock_source == external ) {
          //s->usrp->set_sync_source("clock_source=external","time_source=external");
          s->usrp->set_time_source("external");
          s->usrp->set_clock_source("external");
        } else if (openair0_cfg[0].clock_source==gpsdo) {
          s->usrp->set_clock_source("gpsdo");
          s->usrp->set_time_source("gpsdo");
        }
      } else {
        LOG_W(HW, "clock_source already specified in device arguments! Ignoring command line parameter\n");
=======
	if (openair0_cfg[0].clock_source == internal) {
	  //in UHD 3.14 we could use
	  //s->usrp->set_sync_source("clock_source=internal","time_source=internal");
	  s->usrp->set_time_source("internal");
	  s->usrp->set_clock_source("internal");
	  LOG_D(HW,"Setting time and clock source to internal\n");
	}
	else if (openair0_cfg[0].clock_source == external ) {
	  //s->usrp->set_sync_source("clock_source=external","time_source=external");
	  s->usrp->set_time_source("external");
	  s->usrp->set_clock_source("external");
	  LOG_D(HW,"Setting time and clock source to external\n");
	}
	else if (openair0_cfg[0].clock_source==gpsdo) {
	  s->usrp->set_clock_source("gpsdo");
	  s->usrp->set_time_source("gpsdo");
	  LOG_D(HW,"Setting time and clock source to gpsdo\n");
	}
	else { 
	  LOG_W(HW,"Clock source set neither in usrp_args nor on command line, using default!\n");
	}
>>>>>>> 320e3f1f
      }
      else {
	if (openair0_cfg[0].clock_source != unset) {
	  LOG_W(HW,"Clock source set in both usrp_args and in clock_source, ingnoring the latter!\n");
	}
      }
      
      if (s->usrp->get_clock_source(0) == "gpsdo") {
        s->use_gps = 1;

        if (sync_to_gps(device)==EXIT_SUCCESS) {
          LOG_I(HW,"USRP synced with GPS!\n");
        } else {
          LOG_I(HW,"USRP fails to sync with GPS. Exiting.\n");
          exit(EXIT_FAILURE);
        }
      } else if (s->usrp->get_clock_source(0) == "external") {
        if (check_ref_locked(s,0)) {
          LOG_I(HW,"USRP locked to external reference!\n");
        } else {
          LOG_I(HW,"Failed to lock to external reference. Exiting.\n");
          exit(EXIT_FAILURE);
        }
      }

      if (device->type==USRP_X300_DEV) {
        openair0_cfg[0].rx_gain_calib_table = calib_table_x310;
        std::cerr << "-- Using calibration table: calib_table_x310" << std::endl; // Bell Labs info
        LOG_I(HW,"%s() sample_rate:%u\n", __FUNCTION__, (int)openair0_cfg[0].sample_rate);

        switch ((int)openair0_cfg[0].sample_rate) {
          case 122880000:
            // from usrp_time_offset
            //openair0_cfg[0].samples_per_packet    = 2048;
            openair0_cfg[0].tx_sample_advance     = 15; //to be checked
            openair0_cfg[0].tx_bw                 = 80e6;
            openair0_cfg[0].rx_bw                 = 80e6;
            break;

          case 92160000:
            // from usrp_time_offset
            //openair0_cfg[0].samples_per_packet    = 2048;
            openair0_cfg[0].tx_sample_advance     = 15; //to be checked
            openair0_cfg[0].tx_bw                 = 80e6;
            openair0_cfg[0].rx_bw                 = 80e6;
            break;

          case 61440000:
            // from usrp_time_offset
            //openair0_cfg[0].samples_per_packet    = 2048;
            openair0_cfg[0].tx_sample_advance     = 15;
            openair0_cfg[0].tx_bw                 = 40e6;
            openair0_cfg[0].rx_bw                 = 40e6;
            break;

          case 46080000:
            //openair0_cfg[0].samples_per_packet    = 2048;
            openair0_cfg[0].tx_sample_advance     = 15;
            openair0_cfg[0].tx_bw                 = 40e6;
            openair0_cfg[0].rx_bw                 = 40e6;
            break;

          case 30720000:
            // from usrp_time_offset
            //openair0_cfg[0].samples_per_packet    = 2048;
            openair0_cfg[0].tx_sample_advance     = 15;
            openair0_cfg[0].tx_bw                 = 20e6;
            openair0_cfg[0].rx_bw                 = 20e6;
            break;

          case 15360000:
            //openair0_cfg[0].samples_per_packet    = 2048;
            openair0_cfg[0].tx_sample_advance     = 45;
            openair0_cfg[0].tx_bw                 = 10e6;
            openair0_cfg[0].rx_bw                 = 10e6;
            break;

          case 7680000:
            //openair0_cfg[0].samples_per_packet    = 2048;
            openair0_cfg[0].tx_sample_advance     = 50;
            openair0_cfg[0].tx_bw                 = 5e6;
            openair0_cfg[0].rx_bw                 = 5e6;
            break;

          case 1920000:
            //openair0_cfg[0].samples_per_packet    = 2048;
            openair0_cfg[0].tx_sample_advance     = 50;
            openair0_cfg[0].tx_bw                 = 1.25e6;
            openair0_cfg[0].rx_bw                 = 1.25e6;
            break;

          default:
            LOG_E(HW,"Error: unknown sampling rate %f\n",openair0_cfg[0].sample_rate);
            exit(-1);
            break;
        }
      }

      if (device->type == USRP_B200_DEV) {
        if ((vers == 3) && (subvers == 9) && (subsubvers>=2)) {
          openair0_cfg[0].rx_gain_calib_table = calib_table_b210;
          bw_gain_adjust=0;
          std::cerr << "-- Using calibration table: calib_table_b210" << std::endl; // Bell Labs info
        } else {
          openair0_cfg[0].rx_gain_calib_table = calib_table_b210_38;
          bw_gain_adjust=1;
          std::cerr << "-- Using calibration table: calib_table_b210_38" << std::endl; // Bell Labs info
        }

        switch ((int)openair0_cfg[0].sample_rate) {
          case 46080000:
            s->usrp->set_master_clock_rate(46.08e6);
            //openair0_cfg[0].samples_per_packet    = 1024;
            openair0_cfg[0].tx_sample_advance     = 115;
            openair0_cfg[0].tx_bw                 = 40e6;
            openair0_cfg[0].rx_bw                 = 40e6;
            break;

          case 30720000:
            s->usrp->set_master_clock_rate(30.72e6);
            //openair0_cfg[0].samples_per_packet    = 1024;
            openair0_cfg[0].tx_sample_advance     = 115;
            openair0_cfg[0].tx_bw                 = 20e6;
            openair0_cfg[0].rx_bw                 = 20e6;
            break;

          case 23040000:
            s->usrp->set_master_clock_rate(23.04e6); //to be checked
            //openair0_cfg[0].samples_per_packet    = 1024;
            openair0_cfg[0].tx_sample_advance     = 113;
            openair0_cfg[0].tx_bw                 = 20e6;
            openair0_cfg[0].rx_bw                 = 20e6;
            break;

          case 15360000:
            s->usrp->set_master_clock_rate(30.72e06);
            //openair0_cfg[0].samples_per_packet    = 1024;
            openair0_cfg[0].tx_sample_advance     = 103;
            openair0_cfg[0].tx_bw                 = 20e6;
            openair0_cfg[0].rx_bw                 = 20e6;
            break;

          case 7680000:
            s->usrp->set_master_clock_rate(30.72e6);
            //openair0_cfg[0].samples_per_packet    = 1024;
            openair0_cfg[0].tx_sample_advance     = 80;
            openair0_cfg[0].tx_bw                 = 20e6;
            openair0_cfg[0].rx_bw                 = 20e6;
            break;

          case 1920000:
            s->usrp->set_master_clock_rate(30.72e6);
            //openair0_cfg[0].samples_per_packet    = 1024;
            openair0_cfg[0].tx_sample_advance     = 40;
            openair0_cfg[0].tx_bw                 = 20e6;
            openair0_cfg[0].rx_bw                 = 20e6;
            break;

          default:
            LOG_E(HW,"Error: unknown sampling rate %f\n",openair0_cfg[0].sample_rate);
            exit(-1);
            break;
        }
      }

      /* device specific */
      //openair0_cfg[0].txlaunch_wait = 1;//manage when TX processing is triggered
      //openair0_cfg[0].txlaunch_wait_slotcount = 1; //manage when TX processing is triggered
      openair0_cfg[0].iq_txshift = 4;//shift
      openair0_cfg[0].iq_rxrescale = 15;//rescale iqs

      for(int i=0; i<((int) s->usrp->get_rx_num_channels()); i++) {
        if (i<openair0_cfg[0].rx_num_channels) {
          s->usrp->set_rx_rate(openair0_cfg[0].sample_rate,i);
          s->usrp->set_rx_freq(openair0_cfg[0].rx_freq[i],i);
          set_rx_gain_offset(&openair0_cfg[0],i,bw_gain_adjust);
          ::uhd::gain_range_t gain_range = s->usrp->get_rx_gain_range(i);
          // limit to maximum gain
          AssertFatal( openair0_cfg[0].rx_gain[i]-openair0_cfg[0].rx_gain_offset[i] <= gain_range.stop(),
                       "RX Gain too high, lower by %f dB\n",
                       openair0_cfg[0].rx_gain[i]-openair0_cfg[0].rx_gain_offset[i] - gain_range.stop());
          s->usrp->set_rx_gain(openair0_cfg[0].rx_gain[i]-openair0_cfg[0].rx_gain_offset[i],i);
          LOG_I(HW,"RX Gain %d %f (%f) => %f (max %f)\n",i,
                openair0_cfg[0].rx_gain[i],openair0_cfg[0].rx_gain_offset[i],
                openair0_cfg[0].rx_gain[i]-openair0_cfg[0].rx_gain_offset[i],gain_range.stop());
        }
      }

      LOG_D(HW, "usrp->get_tx_num_channels() == %zd\n", s->usrp->get_tx_num_channels());
      LOG_D(HW, "openair0_cfg[0].tx_num_channels == %d\n", openair0_cfg[0].tx_num_channels);

      for(int i=0; i<((int) s->usrp->get_tx_num_channels()); i++) {
        ::uhd::gain_range_t gain_range_tx = s->usrp->get_tx_gain_range(i);

        if (i<openair0_cfg[0].tx_num_channels) {
          s->usrp->set_tx_rate(openair0_cfg[0].sample_rate,i);
          s->usrp->set_tx_freq(openair0_cfg[0].tx_freq[i],i);
          s->usrp->set_tx_gain(gain_range_tx.stop()-openair0_cfg[0].tx_gain[i],i);
          LOG_I(HW,"USRP TX_GAIN:%3.2lf gain_range:%3.2lf tx_gain:%3.2lf\n", gain_range_tx.stop()-openair0_cfg[0].tx_gain[i], gain_range_tx.stop(), openair0_cfg[0].tx_gain[i]);
        }
      }

      //s->usrp->set_clock_source("external");
      //s->usrp->set_time_source("external");
      // display USRP settings
      LOG_I(HW,"Actual master clock: %fMHz...\n",s->usrp->get_master_clock_rate()/1e6);
      sleep(1);
      // create tx & rx streamer
      uhd::stream_args_t stream_args_rx("sc16", "sc16");
      int samples=openair0_cfg[0].sample_rate;
      int max=s->usrp->get_rx_stream(stream_args_rx)->get_max_num_samps();
      samples/=10000;
      LOG_I(HW,"RF board max packet size %u, size for 100µs jitter %d \n", max, samples);

      if ( samples < max ) {
        stream_args_rx.args["spp"] = str(boost::format("%d") % samples );
      }

      LOG_I(HW,"rx_max_num_samps %zu\n",
            s->usrp->get_rx_stream(stream_args_rx)->get_max_num_samps());

      for (int i = 0; i<openair0_cfg[0].rx_num_channels; i++)
        stream_args_rx.channels.push_back(i);

      s->rx_stream = s->usrp->get_rx_stream(stream_args_rx);
      uhd::stream_args_t stream_args_tx("sc16", "sc16");

      for (int i = 0; i<openair0_cfg[0].tx_num_channels; i++)
        stream_args_tx.channels.push_back(i);

      s->tx_stream = s->usrp->get_tx_stream(stream_args_tx);

      /* Setting TX/RX BW after streamers are created due to USRP calibration issue */
      for(int i=0; i<((int) s->usrp->get_tx_num_channels()) && i<openair0_cfg[0].tx_num_channels; i++)
        s->usrp->set_tx_bandwidth(openair0_cfg[0].tx_bw,i);

      for(int i=0; i<((int) s->usrp->get_rx_num_channels()) && i<openair0_cfg[0].rx_num_channels; i++)
        s->usrp->set_rx_bandwidth(openair0_cfg[0].rx_bw,i);

      for (int i=0; i<openair0_cfg[0].rx_num_channels; i++) {
        LOG_I(HW,"RX Channel %d\n",i);
        LOG_I(HW,"  Actual RX sample rate: %fMSps...\n",s->usrp->get_rx_rate(i)/1e6);
        LOG_I(HW,"  Actual RX frequency: %fGHz...\n", s->usrp->get_rx_freq(i)/1e9);
        LOG_I(HW,"  Actual RX gain: %f...\n", s->usrp->get_rx_gain(i));
        LOG_I(HW,"  Actual RX bandwidth: %fM...\n", s->usrp->get_rx_bandwidth(i)/1e6);
        LOG_I(HW,"  Actual RX antenna: %s...\n", s->usrp->get_rx_antenna(i).c_str());
      }

      for (int i=0; i<openair0_cfg[0].tx_num_channels; i++) {
        LOG_I(HW,"TX Channel %d\n",i);
        LOG_I(HW,"  Actual TX sample rate: %fMSps...\n", s->usrp->get_tx_rate(i)/1e6);
        LOG_I(HW,"  Actual TX frequency: %fGHz...\n", s->usrp->get_tx_freq(i)/1e9);
        LOG_I(HW,"  Actual TX gain: %f...\n", s->usrp->get_tx_gain(i));
        LOG_I(HW,"  Actual TX bandwidth: %fM...\n", s->usrp->get_tx_bandwidth(i)/1e6);
        LOG_I(HW,"  Actual TX antenna: %s...\n", s->usrp->get_tx_antenna(i).c_str());
        LOG_I(HW,"  Actual TX packet size: %lu\n",s->tx_stream->get_max_num_samps());
      }

      LOG_I(HW,"Device timestamp: %f...\n", s->usrp->get_time_now().get_real_secs());
      device->trx_write_func = trx_usrp_write;
      device->trx_read_func  = trx_usrp_read;
      device->uhd_set_thread_priority = uhd_set_thread_priority;
      s->sample_rate = openair0_cfg[0].sample_rate;

      // TODO:
      // init tx_forward_nsamps based usrp_time_offset ex
      if(is_equal(s->sample_rate, (double)30.72e6))
        s->tx_forward_nsamps  = 176;

      if(is_equal(s->sample_rate, (double)15.36e6))
        s->tx_forward_nsamps = 90;

      if(is_equal(s->sample_rate, (double)7.68e6))
        s->tx_forward_nsamps = 50;
    }

    if (s->recplay_mode == RECPLAY_RECORDMODE) { // record mode
      s->recplay_state->ms_sample = (iqrec_t *) malloc(s->recplay_state->u_sf_max * sizeof(iqrec_t));

      if (s->recplay_state->ms_sample == NULL) {
        std::cerr<< "Memory allocation failed for subframe record or replay mode." << std::endl;
        exit(-1);
      }

      memset(s->recplay_state->ms_sample, 0, s->recplay_state->u_sf_max * BELL_LABS_IQ_BYTES_PER_SF);
    } else if (s->recplay_mode == RECPLAY_REPLAYMODE) {
      if (s->recplay_state->use_mmap) {
        // use mmap
        s->recplay_state->mmapfd = open(s->recplay_state->u_sf_filename, O_RDONLY | O_LARGEFILE);

        if (s->recplay_state->mmapfd != 0) {
          struct stat sb;
          fstat(s->recplay_state->mmapfd, &sb);
          s->recplay_state->mapsize=sb.st_size;
          std::cerr << "Loading subframes using mmap() from " << s->recplay_state->u_sf_filename << " size=" << (uint64_t)sb.st_size << " bytes ..." << std::endl;
          s->recplay_state->ms_sample = (iqrec_t *) mmap(NULL, sb.st_size, PROT_WRITE, MAP_PRIVATE, s->recplay_state->mmapfd, 0);

          if (s->recplay_state->ms_sample != MAP_FAILED) {
            s->recplay_state->nb_samples = (sb.st_size / sizeof(iqrec_t));
            int aligned = (((unsigned long)s->recplay_state->ms_sample & 31) == 0)? 1:0;
            std::cerr<< "Loaded "<< s->recplay_state->nb_samples << " subframes." << std::endl;

            if (aligned == 0) {
              std::cerr<< "mmap address is not 32 bytes aligned, exiting." << std::endl;
              close(s->recplay_state->mmapfd);
              exit(-1);
            }
          } else {
            std::cerr << "Cannot mmap file, exiting." << std::endl;
            close(s->recplay_state->mmapfd);
            exit(-1);
          }
        } else {
          std::cerr << "Cannot open " << s->recplay_state->u_sf_filename << " , exiting." << std::endl;
          exit(-1);
        }
      } else {
        s->recplay_state->iqfd = open(s->recplay_state->u_sf_filename, O_RDONLY | O_LARGEFILE);

        if (s->recplay_state->iqfd != 0) {
          struct stat sb;
          fstat(s->recplay_state->iqfd, &sb);
          s->recplay_state->mapsize=sb.st_size;
          s->recplay_state->nb_samples = (sb.st_size / sizeof(iqrec_t));
          std::cerr << "Loading " << s->recplay_state->nb_samples << " subframes from " << s->recplay_state->u_sf_filename
                    << " size=" << (uint64_t)sb.st_size << " bytes ..." << std::endl;
          // allocate buffer for 1 sample at a time
          s->recplay_state->ms_sample = (iqrec_t *) malloc(sizeof(iqrec_t));

          if (s->recplay_state->ms_sample == NULL) {
            std::cerr<< "Memory allocation failed for individual subframe replay mode." << std::endl;
            close(s->recplay_state->iqfd);
            exit(-1);
          }

          memset(s->recplay_state->ms_sample, 0, sizeof(iqrec_t));

          // point at beginning of file
          if (lseek(s->recplay_state->iqfd, 0, SEEK_SET) == 0) {
            std::cerr << "Initial seek at beginning of the file" << std::endl;
          } else {
            std::cerr << "Problem initial seek at beginning of the file" << std::endl;
          }
        } else {
          std::cerr << "Cannot open " << s->recplay_state->u_sf_filename << " , exiting." << std::endl;
          exit(-1);
        }
      }
    }

    return 0;
  }


}
/*@}*/<|MERGE_RESOLUTION|>--- conflicted
+++ resolved
@@ -271,50 +271,24 @@
 static int trx_usrp_start(openair0_device *device) {
   usrp_state_t *s = (usrp_state_t *)device->priv;
 
-<<<<<<< HEAD
   if ( s->recplay_mode == RECPLAY_REPLAYMODE)
     return 0;
-=======
-  if (u_sf_mode != 2) { // not replay mode
-#endif
-    uhd::set_thread_priority_safe(1.0);
-    usrp_state_t *s = (usrp_state_t *)device->priv;
-    // setup GPIO for TDD, GPIO(4) = ATR_RX
-    //set data direction register (DDR) to output
-    s->usrp->set_gpio_attr("FP0", "DDR", 0x7f, 0x7f);
-    //set control register to ATR
-    s->usrp->set_gpio_attr("FP0", "CTRL", 0x7f,0x7f);
-    //set pins 4 (RX_TX_Switch) and 6 (Shutdown PA) to 1 when the radio is only receiving (ATR_RX)
-    s->usrp->set_gpio_attr("FP0", "ATR_RX", (1<<4)|(1<<6), 0x7f);
-    // set pin 5 (Shutdown LNA) to 1 when the radio is transmitting and receiveing (ATR_XX)
-    // (we use full duplex here, because our RX is on all the time - this might need to change later)
-    s->usrp->set_gpio_attr("FP0", "ATR_XX", (1<<5), 0x7f);
-    // init recv and send streaming
-    uhd::stream_cmd_t cmd(uhd::stream_cmd_t::STREAM_MODE_START_CONTINUOUS);
-    LOG_I(HW,"Time in secs now: %llu \n", s->usrp->get_time_now().to_ticks(s->sample_rate));
-    LOG_I(HW,"Time in secs last pps: %llu \n", s->usrp->get_time_last_pps().to_ticks(s->sample_rate));
-
-    if (s->use_gps == 1 || device->openair0_cfg[0].time_source == external) {
-      s->wait_for_first_pps = 1;
-      cmd.time_spec = s->usrp->get_time_last_pps() + uhd::time_spec_t(1.0);
-    } else {
-      s->wait_for_first_pps = 0;
-      cmd.time_spec = s->usrp->get_time_now() + uhd::time_spec_t(0.005);
-    }
->>>>>>> 320e3f1f
 
   // setup GPIO for TDD, GPIO(4) = ATR_RX
   //set data direction register (DDR) to output
   s->usrp->set_gpio_attr("FP0", "DDR", 0x7f, 0x7f);
   //set control register to ATR
   s->usrp->set_gpio_attr("FP0", "CTRL", 0x7f,0x7f);
-  //set ATR register
+  //set pins 4 (RX_TX_Switch) and 6 (Shutdown PA) to 1 when the radio is only receiving (ATR_RX)
   s->usrp->set_gpio_attr("FP0", "ATR_RX", (1<<4)|(1<<6), 0x7f);
+  // set pin 5 (Shutdown LNA) to 1 when the radio is transmitting and receiveing (ATR_XX)
+  // (we use full duplex here, because our RX is on all the time - this might need to change later)
+  s->usrp->set_gpio_attr("FP0", "ATR_XX", (1<<5), 0x7f);
   // init recv and send streaming
   uhd::stream_cmd_t cmd(uhd::stream_cmd_t::STREAM_MODE_START_CONTINUOUS);
   LOG_I(HW,"Time in secs now: %llu \n", s->usrp->get_time_now().to_ticks(s->sample_rate));
   LOG_I(HW,"Time in secs last pps: %llu \n", s->usrp->get_time_last_pps().to_ticks(s->sample_rate));
-
+  
   if (s->use_gps == 1 || device->openair0_cfg[0].time_source == external) {
     s->wait_for_first_pps = 1;
     cmd.time_spec = s->usrp->get_time_last_pps() + uhd::time_spec_t(1.0);
@@ -1036,25 +1010,6 @@
       s->usrp = uhd::usrp::multi_usrp::make(args);
 
       if (args.find("clock_source")==std::string::npos) {
-<<<<<<< HEAD
-        LOG_I(HW, "Using clock_source == '%d'\n", openair0_cfg[0].clock_source);
-
-        if (openair0_cfg[0].clock_source == internal) {
-          //in UHD 3.14 we could use
-          //s->usrp->set_sync_source("clock_source=internal","time_source=internal");
-          s->usrp->set_time_source("internal");
-          s->usrp->set_clock_source("internal");
-        } else if (openair0_cfg[0].clock_source == external ) {
-          //s->usrp->set_sync_source("clock_source=external","time_source=external");
-          s->usrp->set_time_source("external");
-          s->usrp->set_clock_source("external");
-        } else if (openair0_cfg[0].clock_source==gpsdo) {
-          s->usrp->set_clock_source("gpsdo");
-          s->usrp->set_time_source("gpsdo");
-        }
-      } else {
-        LOG_W(HW, "clock_source already specified in device arguments! Ignoring command line parameter\n");
-=======
 	if (openair0_cfg[0].clock_source == internal) {
 	  //in UHD 3.14 we could use
 	  //s->usrp->set_sync_source("clock_source=internal","time_source=internal");
@@ -1076,7 +1031,6 @@
 	else { 
 	  LOG_W(HW,"Clock source set neither in usrp_args nor on command line, using default!\n");
 	}
->>>>>>> 320e3f1f
       }
       else {
 	if (openair0_cfg[0].clock_source != unset) {
