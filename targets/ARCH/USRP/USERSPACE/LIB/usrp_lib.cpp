--- conflicted
+++ resolved
@@ -644,8 +644,7 @@
         rxshift=2;
         break;
      default:
-<<<<<<< HEAD
-	AssertFatal(1==0,"Shouldn't be here\n");
+       AssertFatal(1==0,"Shouldn't be here\n");
   }	
 
   samples_received=0;
@@ -671,35 +670,6 @@
     }
   }
   if (samples_received == nsamps) s->wait_for_first_pps=0;
-=======
-       AssertFatal(1==0,"Shouldn't be here\n");
-  }
-
-    samples_received=0;
-    while (samples_received != nsamps) {
-
-      if (cc>1) {
-      // receive multiple channels (e.g. RF A and RF B)
-        std::vector<void *> buff_ptrs;
-
-        for (int i=0; i<cc; i++) buff_ptrs.push_back(buff_tmp[i]+samples_received);
-
-        samples_received += s->rx_stream->recv(buff_ptrs, nsamps, s->rx_md);
-      } else {
-      // receive a single channel (e.g. from connector RF A)
-
-        samples_received += s->rx_stream->recv((void*)((int32_t*)buff_tmp[0]+samples_received),
-                                               nsamps-samples_received, s->rx_md);
-      }
-      if  ((s->wait_for_first_pps == 0) && (s->rx_md.error_code!=uhd::rx_metadata_t::ERROR_CODE_NONE))
-        break;
-
-      if ((s->wait_for_first_pps == 1) && (samples_received != nsamps)) {
-        printf("sleep...\n"); //usleep(100);
-      }
-    }
-    if (samples_received == nsamps) s->wait_for_first_pps=0;
->>>>>>> 4bfbb6f1
 
   // bring RX data into 12 LSBs for softmodem RX
   for (int i=0; i<cc; i++) {
