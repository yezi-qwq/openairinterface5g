--- conflicted
+++ resolved
@@ -624,31 +624,6 @@
 #if defined(__x86_64) || defined(__i386__)
 #ifdef __AVX2__
   nsamps2 = (nsamps+7)>>3;
-<<<<<<< HEAD
-  __m256i buff_tmp[4][nsamps2];
-#else
-  nsamps2 = (nsamps+3)>>2;
-  __m128i buff_tmp[4][nsamps2];
-#endif
-#elif defined(__arm__)
-  nsamps2 = (nsamps+3)>>2;
-  int16x8_t buff_tmp[4][nsamps2];
-#endif
-
-  int rxshift;
-  switch (device->type) {
-     case USRP_B200_DEV:
-        rxshift=4;
-        break;
-     case USRP_X300_DEV:
-     case USRP_N300_DEV:
-        rxshift=2;
-        break;
-     default:
-	AssertFatal(1==0,"Shouldn't be here\n");
-  }	
-  if (cc>1) {
-=======
   __m256i buff_tmp[cc<2 ? 2 : cc][nsamps2];
 #else
   nsamps2 = (nsamps+3)>>2;
@@ -659,37 +634,30 @@
   int16x8_t buff_tmp[cc<2 ? 2 : cc][nsamps2];
 #endif
 
+  int rxshift;
+  switch (device->type) {
+     case USRP_B200_DEV:
+        rxshift=4;
+        break;
+     case USRP_X300_DEV:
+     case USRP_N300_DEV:
+        rxshift=2;
+        break;
+     default:
+       AssertFatal(1==0,"Shouldn't be here\n");
+  }
+
     samples_received=0;
     while (samples_received != nsamps) {
 
       if (cc>1) {
->>>>>>> 408d05c6
       // receive multiple channels (e.g. RF A and RF B)
         std::vector<void *> buff_ptrs;
 
-<<<<<<< HEAD
-     samples_received=0;
-
-      while (samples_received != nsamps) {
-        for (int i=0; i<cc; i++) buff_ptrs.push_back(buff_tmp[i]+samples_received);
-        samples_received += s->rx_stream->recv(buff_ptrs,nsamps-samples_received, s->rx_md);
-
-
-         if  ((s->wait_for_first_pps == 0) && (s->rx_md.error_code!=uhd::rx_metadata_t::ERROR_CODE_NONE))
-          break;
-
-        if ((s->wait_for_first_pps == 1) && (samples_received != nsamps)) {
-          printf("sleep...\n"); //usleep(100);
-        }
-      }
-      if (samples_received == nsamps) s->wait_for_first_pps=0;
-   } else {
-=======
         for (int i=0; i<cc; i++) buff_ptrs.push_back(buff_tmp[i]+samples_received);
 
         samples_received += s->rx_stream->recv(buff_ptrs, nsamps, s->rx_md);
       } else {
->>>>>>> 408d05c6
       // receive a single channel (e.g. from connector RF A)
 
         samples_received += s->rx_stream->recv((void*)((int32_t*)buff_tmp[0]+samples_received),
@@ -1291,7 +1259,7 @@
                    gain - gain_range.stop());
                gain=gain_range.stop();
       }
-          
+
       s->usrp->set_rx_gain(gain,i);
       LOG_I(HW,"RX Gain %d %f (%f) => %f (max %f)\n",i,
             openair0_cfg[0].rx_gain[i],openair0_cfg[0].rx_gain_offset[i],
@@ -1333,12 +1301,12 @@
 
   LOG_I(HW,"rx_max_num_samps %zu\n",
         s->usrp->get_rx_stream(stream_args_rx)->get_max_num_samps());
-  
+
   for (int i = 0; i<openair0_cfg[0].rx_num_channels; i++) {
     LOG_I(HW,"setting rx channel %d\n",i);
     stream_args_rx.channels.push_back(i);
   }
-  
+
   s->rx_stream = s->usrp->get_rx_stream(stream_args_rx);
   uhd::stream_args_t stream_args_tx("sc16", "sc16");
 
