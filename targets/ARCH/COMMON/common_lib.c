/*
 * Licensed to the OpenAirInterface (OAI) Software Alliance under one or more
 * contributor license agreements.  See the NOTICE file distributed with
 * this work for additional information regarding copyright ownership.
 * The OpenAirInterface Software Alliance licenses this file to You under
 * the OAI Public License, Version 1.1  (the "License"); you may not use this file
 * except in compliance with the License.
 * You may obtain a copy of the License at
 *
 *      http://www.openairinterface.org/?page_id=698
 *
 * Unless required by applicable law or agreed to in writing, software
 * distributed under the License is distributed on an "AS IS" BASIS,
 * WITHOUT WARRANTIES OR CONDITIONS OF ANY KIND, either express or implied.
 * See the License for the specific language governing permissions and
 * limitations under the License.
 *-------------------------------------------------------------------------------
 * For more information about the OpenAirInterface (OAI) Software Alliance:
 *      contact@openairinterface.org
 */

/*! \file common_lib.c
 * \brief common APIs for different RF frontend device
 * \author HongliangXU, Navid Nikaein
 * \date 2015
 * \version 0.2
 * \company Eurecom
 * \maintainer:  navid.nikaein@eurecom.fr
 * \note
 * \warning
 */
#include <stdio.h>
#include <strings.h>
#include <dlfcn.h>
#include <errno.h>
#include <string.h>
#include <stdlib.h>

#include "common_lib.h"
#include "common/utils/load_module_shlib.h"
#include "common/utils/LOG/log.h"
#include "targets/RT/USER/lte-softmodem.h"

int set_device(openair0_device *device) {
  switch (device->type) {

  case EXMIMO_DEV:
    LOG_I(HW,"[%s] has loaded EXPRESS MIMO device.\n",((device->host_type == RAU_HOST) ? "RAU": "RRU"));
    break;
  case USRP_B200_DEV:
    LOG_I(HW,"[%s] has loaded USRP B200 device.\n",((device->host_type == RAU_HOST) ? "RAU": "RRU")); 
    break;
  case USRP_X300_DEV:
    LOG_I(HW,"[%s] has loaded USRP X300 device.\n",((device->host_type == RAU_HOST) ? "RAU": "RRU")); 
    break;
  case BLADERF_DEV:
    LOG_I(HW,"[%s] has loaded BLADERF device.\n",((device->host_type == RAU_HOST) ? "RAU": "RRU")); 
    break;
  case LMSSDR_DEV:
    LOG_I(HW,"[%s] has loaded LMSSDR device.\n",((device->host_type == RAU_HOST) ? "RAU": "RRU")); 
    break;
  case IRIS_DEV:
	LOG_I(HW,"[%s] has loaded Iris device.\n",((device->host_type == RAU_HOST) ? "RAU": "RRU"));
    break;
  case NONE_DEV:
    LOG_W(HW,"[%s] has not loaded a HW device.\n",((device->host_type == RAU_HOST) ? "RAU": "RRU"));
    break;    
  case ADRV9371_ZC706_DEV:
    LOG_I(HW,"[%s] has loaded ADRV9371_ZC706 device.\n",((device->host_type == RAU_HOST) ? "RAU": "RRU"));
    break;
  case UEDv2_DEV:
    LOG_I(HW,"[%s] has loaded UEDv2 device.\n",((device->host_type == RAU_HOST) ? "RAU": "RRU"));
    break;
  default:
    LOG_E(HW,"[%s] invalid HW device.\n",((device->host_type == RAU_HOST) ? "RAU": "RRU")); 
    return -1;
  }
  return 0;
}

int set_transport(openair0_device *device) {
  switch (device->transp_type) {
    
  case ETHERNET_TP:
    LOG_I(HW,"[%s] has loaded ETHERNET trasport protocol.\n",((device->host_type == RAU_HOST) ? "RAU": "RRU"));
    return 0;     
    break;
  case NONE_TP:
    LOG_W(HW,"[%s] has not loaded a transport protocol.\n",((device->host_type == RAU_HOST) ? "RAU": "RRU"));
    return 0; 
    break;    
  default:
    LOG_E(HW,"[%s] invalid transport protocol.\n",((device->host_type == RAU_HOST) ? "RAU": "RRU")); 
    return -1;
    break;
  }
}
typedef int(*devfunc_t)(openair0_device *, openair0_config_t *, eth_params_t *);
//loader_shlibfunc_t shlib_fdesc[2];

/* look for the interface library and load it */
int load_lib(openair0_device *device, openair0_config_t *openair0_cfg, eth_params_t *cfg, uint8_t flag) {
  loader_shlibfunc_t shlib_fdesc[1];
  int ret=0;
  char *libname;
<<<<<<< HEAD
  if ( IS_SOFTMODEM_BASICSIM ) {
	  libname=OAI_BASICSIM_LIBNAME;
	  shlib_fdesc[0].fname="device_init";
  } else if ( IS_SOFTMODEM_RFSIM ) {
	  libname=OAI_RFSIM_LIBNAME;
	  shlib_fdesc[0].fname="device_init";
  } else if (flag == RAU_LOCAL_RADIO_HEAD) {
	  if (getenv("RFSIMULATOR") != NULL)
		  libname="rfsimulator";
	  else
		  libname=OAI_RF_LIBNAME;
	  shlib_fdesc[0].fname="device_init";
  } else {
	  libname=OAI_TP_LIBNAME;
	  shlib_fdesc[0].fname="transport_init";
  }
=======
  if (flag == RAU_LOCAL_RADIO_HEAD) {
    if (getenv("RFSIMULATOR") != NULL) 
      libname="rfsimulator";
    else 
      libname=OAI_RF_LIBNAME;
      shlib_fdesc[0].fname="device_init";
      //shlib_fdesc[1].fname="uhd_set_thread_priority";
    } else {
      libname=OAI_TP_LIBNAME;
      shlib_fdesc[0].fname="transport_init";      
    } 
>>>>>>> 08e91003
  ret=load_module_shlib(libname,shlib_fdesc,1,NULL);

  if (ret < 0) {
       LOG_E(HW,"Library %s couldn't be loaded\n",libname);
  } else {
<<<<<<< HEAD
    ret=((devfunc_t)shlib_fdesc[0].fptr)(device,openair0_cfg,cfg);
  }

  return ret;
=======
       ret=((devfunc_t)shlib_fdesc[0].fptr)(device,openair0_cfg,cfg);
       //uhd_set_thread_priority_fun = (set_prio_func_t)shlib_fdesc[1].fptr;
  }    
  return ret; 	       
>>>>>>> 08e91003
}


void uhd_set_thread_prio(void) {
  
  loader_shlibfunc_t shlib_fdesc[1];
  int ret = 0;

  char *libname;
  if (getenv("RFSIMULATOR") != NULL) 
    libname="rfsimulator";
  else 
    libname=OAI_RF_LIBNAME;
  shlib_fdesc[0].fname="uhd_set_thread_priority";
  ret=load_module_shlib(libname,shlib_fdesc,1,NULL);
  if (ret < 0) {
    LOG_E(HW,"Library %s couldn't be loaded\n",libname);
  } else {
    (set_prio_func_t)shlib_fdesc[0].fptr();
  }    
  return ret; 	    
  
}

int openair0_device_load(openair0_device *device,
		                 openair0_config_t *openair0_cfg)
{
  int rc=0;
  rc=load_lib(device, openair0_cfg, NULL,RAU_LOCAL_RADIO_HEAD );

  if ( rc >= 0) {       
	if ( set_device(device) < 0) {
      LOG_E(HW,"Unsupported radio head\n");
      return -1;
	}
  }

  return rc;
}

int openair0_transport_load(openair0_device *device,
		                    openair0_config_t *openair0_cfg,
							eth_params_t *eth_params)
{
  int rc;
  rc=load_lib(device, openair0_cfg, eth_params, RAU_REMOTE_RADIO_HEAD);

  if ( rc >= 0) {
    if ( set_transport(device) < 0) {
      LOG_E(HW,"Unsupported transport protocol\n");
      return -1;
    }
  }

  return rc;
}<|MERGE_RESOLUTION|>--- conflicted
+++ resolved
@@ -99,11 +99,14 @@
 //loader_shlibfunc_t shlib_fdesc[2];
 
 /* look for the interface library and load it */
-int load_lib(openair0_device *device, openair0_config_t *openair0_cfg, eth_params_t *cfg, uint8_t flag) {
+int load_lib(openair0_device *device,
+		     openair0_config_t *openair0_cfg,
+			 eth_params_t *cfg,
+			 uint8_t flag)
+{
   loader_shlibfunc_t shlib_fdesc[1];
   int ret=0;
   char *libname;
-<<<<<<< HEAD
   if ( IS_SOFTMODEM_BASICSIM ) {
 	  libname=OAI_BASICSIM_LIBNAME;
 	  shlib_fdesc[0].fname="device_init";
@@ -116,39 +119,20 @@
 	  else
 		  libname=OAI_RF_LIBNAME;
 	  shlib_fdesc[0].fname="device_init";
+	  //shlib_fdesc[1].fname="uhd_set_thread_priority";
   } else {
 	  libname=OAI_TP_LIBNAME;
 	  shlib_fdesc[0].fname="transport_init";
   }
-=======
-  if (flag == RAU_LOCAL_RADIO_HEAD) {
-    if (getenv("RFSIMULATOR") != NULL) 
-      libname="rfsimulator";
-    else 
-      libname=OAI_RF_LIBNAME;
-      shlib_fdesc[0].fname="device_init";
-      //shlib_fdesc[1].fname="uhd_set_thread_priority";
-    } else {
-      libname=OAI_TP_LIBNAME;
-      shlib_fdesc[0].fname="transport_init";      
-    } 
->>>>>>> 08e91003
   ret=load_module_shlib(libname,shlib_fdesc,1,NULL);
 
   if (ret < 0) {
        LOG_E(HW,"Library %s couldn't be loaded\n",libname);
   } else {
-<<<<<<< HEAD
     ret=((devfunc_t)shlib_fdesc[0].fptr)(device,openair0_cfg,cfg);
-  }
-
+//uhd_set_thread_priority_fun = (set_prio_func_t)shlib_fdesc[1].fptr;
+    }
   return ret;
-=======
-       ret=((devfunc_t)shlib_fdesc[0].fptr)(device,openair0_cfg,cfg);
-       //uhd_set_thread_priority_fun = (set_prio_func_t)shlib_fdesc[1].fptr;
-  }    
-  return ret; 	       
->>>>>>> 08e91003
 }
 
 
