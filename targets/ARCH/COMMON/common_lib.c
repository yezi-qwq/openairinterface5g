/*******************************************************************************
    OpenAirInterface
    Copyright(c) 1999 - 2014 Eurecom

    OpenAirInterface is free software: you can redistribute it and/or modify
    it under the terms of the GNU General Public License as published by
    the Free Software Foundation, either version 3 of the License, or
    (at your option) any later version.


    OpenAirInterface is distributed in the hope that it will be useful,
    but WITHOUT ANY WARRANTY; without even the implied warranty of
    MERCHANTABILITY or FITNESS FOR A PARTICULAR PURPOSE.  See the
    GNU General Public License for more details.

    You should have received a copy of the GNU General Public License
    along with OpenAirInterface.The full GNU General Public License is
    included in this distribution in the file called "COPYING". If not,
    see <http://www.gnu.org/licenses/>.

   Contact Information
   OpenAirInterface Admin: openair_admin@eurecom.fr
   OpenAirInterface Tech : openair_tech@eurecom.fr
   OpenAirInterface Dev  : openair4g-devel@lists.eurecom.fr

   Address      : Eurecom, Campus SophiaTech, 450 Route des Chappes, CS 50193 - 06904 Biot Sophia Antipolis cedex, FRANCE

 *******************************************************************************/
/*! \file common_lib.c 
 * \brief common APIs for different RF frontend device 
 * \author HongliangXU, Navid Nikaein
 * \date 2015
 * \version 0.2
 * \company Eurecom
 * \maintainer:  navid.nikaein@eurecom.fr
 * \note
 * \warning
 */
#include <stdio.h>
#include <strings.h>
#include <dlfcn.h>
#include <errno.h>
#include <string.h>

#include "common_lib.h"

int set_device(openair0_device *device) {

  switch (device->type) {
    
  case EXMIMO_DEV:
    printf("[%s] has loaded EXPRESS MIMO device.\n",((device->host_type == BBU_HOST) ? "BBU": "RRH"));
    break;
  case USRP_B200_DEV:
    printf("[%s] has loaded USRP B200 device.\n",((device->host_type == BBU_HOST) ? "BBU": "RRH")); 
    break;
case USRP_X300_DEV:
    printf("[%s] has loaded USRP X300 device.\n",((device->host_type == BBU_HOST) ? "BBU": "RRH")); 
    break;
  case BLADERF_DEV:
    printf("[%s] has loaded BLADERF device.\n",((device->host_type == BBU_HOST) ? "BBU": "RRH")); 
    break;
  case NONE_DEV:
    printf("[%s] has not loaded a HW device.\n",((device->host_type == BBU_HOST) ? "BBU": "RRH"));
    break;    
  default:
    printf("[%s] invalid HW device.\n",((device->host_type == BBU_HOST) ? "BBU": "RRH")); 
    return -1;
  }
  return 0;
}

int set_transport(openair0_device *device) {

  switch (device->transp_type) {
    
  case ETHERNET_TP:
    printf("[%s] has loaded ETHERNET trasport protocol.\n",((device->host_type == BBU_HOST) ? "BBU": "RRH"));
    return 0;     
    break;
  case NONE_TP:
    printf("[%s] has not loaded a transport protocol.\n",((device->host_type == BBU_HOST) ? "BBU": "RRH"));
    return 0; 
    break;    
  default:
    printf("[%s] invalid transport protocol.\n",((device->host_type == BBU_HOST) ? "BBU": "RRH")); 
    return -1;
    break;
  }
  
}

/* look for the interface library and load it */
int load_lib(openair0_device *device, openair0_config_t *openair0_cfg, eth_params_t * cfg, uint8_t flag) {
  
<<<<<<< HEAD
#ifdef ETHERNET 
  device->type=ETH_IF; 
  device->func_type = BBU_FUNC;
  printf(" openair0_dev_init_eth ...\n");
  return(openair0_dev_init_eth(device, openair0_cfg));

#elif EXMIMO
  device->type=EXMIMO_IF;
  printf("openair0_dev_init_exmimo...\n");
  return(openair0_dev_init_exmimo(device, openair0_cfg));
#elif OAI_USRP
  device->type=USRP_B200_IF;
  openair0_dev_init_usrp(device, openair0_cfg);
  printf("openair0_dev_init_usrp ...\n");
  return(openair0_dev_init_usrp(device, openair0_cfg));
#elif OAI_BLADERF  
  device->type=BLADERF_IF;
  printf("openair0_dev_init_bladerf ...\n");   
  return(openair0_dev_init_bladerf(device, openair0_cfg));	
#elif OAI_LMSSDR
  device->type=LMSSDR_IF;
  printf("openair0_dev_init_lmssdr ...\n");
  /*
  if (openair0_cfg[0].configFilename==NULL) {
    printf("Please provide a configuration file for SoDeRa\n");
    exit(-1);
    }*/

  return(openair0_dev_init_lms(device, openair0_cfg));	
#endif
   
}
=======
  void *lib_handle;
  oai_device_initfunc_t dp ;
  oai_transport_initfunc_t tp ;

  if (flag == BBU_LOCAL_RADIO_HEAD) {
      lib_handle = dlopen(OAI_RF_LIBNAME, RTLD_LAZY);
      if (!lib_handle) {
	printf( "Unable to locate %s: HW device set to NONE_DEV.\n", OAI_RF_LIBNAME);
	return 0;
      } 
      
      dp = dlsym(lib_handle,"device_init");
      
      if (dp != NULL ) {
	dp(device,openair0_cfg);
      } else {
	fprintf(stderr, "%s %d:oai device intializing function not found %s\n", __FILE__, __LINE__, dlerror());
	return -1;
      }
    } else {
      lib_handle = dlopen(OAI_TP_LIBNAME, RTLD_LAZY);
      if (!lib_handle) {
	printf( "Unable to locate %s: transport protocol set to NONE_TP.\n", OAI_TP_LIBNAME);
	return 0;
      } 
      
      tp = dlsym(lib_handle,"transport_init");
      
      if (tp != NULL ) {
	tp(device,openair0_cfg,cfg);
      } else {
	fprintf(stderr, "%s %d:oai device intializing function not found %s\n", __FILE__, __LINE__, dlerror());
	return -1;
      }
    } 
    
  return 0; 	       
}



int openair0_device_load(openair0_device *device, openair0_config_t *openair0_cfg) {
  
  int rc;
  //ToDo: EXMIMO harmonization is not complete. That is the reason for this ifdef
  #ifdef EXMIMO
  device_init(device, openair0_cfg);
  #else
  rc=load_lib(device, openair0_cfg, NULL,BBU_LOCAL_RADIO_HEAD );
  if ( rc >= 0) {       
    if ( set_device(device) < 0) {
      fprintf(stderr, "%s %d:Unsupported radio head\n",__FILE__, __LINE__);
      return -1;		   
    }   
  }
  #endif
  return 0;
}

int openair0_transport_load(openair0_device *device, openair0_config_t *openair0_cfg, eth_params_t * eth_params) {
  int rc;
  rc=load_lib(device, openair0_cfg, eth_params, BBU_REMOTE_RADIO_HEAD);
  if ( rc >= 0) {       
    if ( set_transport(device) < 0) {
      fprintf(stderr, "%s %d:Unsupported transport protocol\n",__FILE__, __LINE__);
      return -1;		   
      }   
  }
  return 0;
}






>>>>>>> f65b478c
<|MERGE_RESOLUTION|>--- conflicted
+++ resolved
@@ -60,6 +60,9 @@
   case BLADERF_DEV:
     printf("[%s] has loaded BLADERF device.\n",((device->host_type == BBU_HOST) ? "BBU": "RRH")); 
     break;
+  case LMSSDR_DEV:
+    printf("[%s] has loaded LMSSDR device.\n",((device->host_type == BBU_HOST) ? "BBU": "RRH")); 
+    break;
   case NONE_DEV:
     printf("[%s] has not loaded a HW device.\n",((device->host_type == BBU_HOST) ? "BBU": "RRH"));
     break;    
@@ -93,40 +96,6 @@
 /* look for the interface library and load it */
 int load_lib(openair0_device *device, openair0_config_t *openair0_cfg, eth_params_t * cfg, uint8_t flag) {
   
-<<<<<<< HEAD
-#ifdef ETHERNET 
-  device->type=ETH_IF; 
-  device->func_type = BBU_FUNC;
-  printf(" openair0_dev_init_eth ...\n");
-  return(openair0_dev_init_eth(device, openair0_cfg));
-
-#elif EXMIMO
-  device->type=EXMIMO_IF;
-  printf("openair0_dev_init_exmimo...\n");
-  return(openair0_dev_init_exmimo(device, openair0_cfg));
-#elif OAI_USRP
-  device->type=USRP_B200_IF;
-  openair0_dev_init_usrp(device, openair0_cfg);
-  printf("openair0_dev_init_usrp ...\n");
-  return(openair0_dev_init_usrp(device, openair0_cfg));
-#elif OAI_BLADERF  
-  device->type=BLADERF_IF;
-  printf("openair0_dev_init_bladerf ...\n");   
-  return(openair0_dev_init_bladerf(device, openair0_cfg));	
-#elif OAI_LMSSDR
-  device->type=LMSSDR_IF;
-  printf("openair0_dev_init_lmssdr ...\n");
-  /*
-  if (openair0_cfg[0].configFilename==NULL) {
-    printf("Please provide a configuration file for SoDeRa\n");
-    exit(-1);
-    }*/
-
-  return(openair0_dev_init_lms(device, openair0_cfg));	
-#endif
-   
-}
-=======
   void *lib_handle;
   oai_device_initfunc_t dp ;
   oai_transport_initfunc_t tp ;
@@ -196,6 +165,7 @@
       }   
   }
   return 0;
+
 }
 
 
@@ -203,4 +173,3 @@
 
 
 
->>>>>>> f65b478c
