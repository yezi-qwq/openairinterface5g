/*
 * Licensed to the OpenAirInterface (OAI) Software Alliance under one or more
 * contributor license agreements.  See the NOTICE file distributed with
 * this work for additional information regarding copyright ownership.
 * The OpenAirInterface Software Alliance licenses this file to You under
 * the OAI Public License, Version 1.1  (the "License"); you may not use this file
 * except in compliance with the License.
 * You may obtain a copy of the License at
 *
 *      http://www.openairinterface.org/?page_id=698
 *
 * Unless required by applicable law or agreed to in writing, software
 * distributed under the License is distributed on an "AS IS" BASIS,
 * WITHOUT WARRANTIES OR CONDITIONS OF ANY KIND, either express or implied.
 * See the License for the specific language governing permissions and
 * limitations under the License.
 *-------------------------------------------------------------------------------
 * For more information about the OpenAirInterface (OAI) Software Alliance:
 *      contact@openairinterface.org
 */

/*! \file common_lib.c
 * \brief common APIs for different RF frontend device
 * \author HongliangXU, Navid Nikaein
 * \date 2015
 * \version 0.2
 * \company Eurecom
 * \maintainer:  navid.nikaein@eurecom.fr
 * \note
 * \warning
 */
#include <stdio.h>
#include <strings.h>
#include <dlfcn.h>
#include <errno.h>
#include <string.h>

#include "common_lib.h"
#include "common/utils/load_module_shlib.h"
#include "targets/RT/USER/lte-softmodem.h"

int set_device(openair0_device *device) {
  switch (device->type) {
<<<<<<< HEAD
    
  case EXMIMO_DEV:
    printf("[%s] has loaded EXPRESS MIMO device.\n",((device->host_type == RAU_HOST) ? "RAU": "RRU"));
    break;
  case USRP_B200_DEV:
    printf("[%s] has loaded USRP B200 device.\n",((device->host_type == RAU_HOST) ? "RAU": "RRU")); 
    break;
  case USRP_X300_DEV:
    printf("[%s] has loaded USRP X300 device.\n",((device->host_type == RAU_HOST) ? "RAU": "RRU")); 
    break;
  case BLADERF_DEV:
    printf("[%s] has loaded BLADERF device.\n",((device->host_type == RAU_HOST) ? "RAU": "RRU")); 
    break;
  case LMSSDR_DEV:
    printf("[%s] has loaded LMSSDR device.\n",((device->host_type == RAU_HOST) ? "RAU": "RRU")); 
    break;
  case IRIS_DEV:
    printf("[%s] has loaded Iris device.\n",((device->host_type == RAU_HOST) ? "RAU": "RRU"));
    break;
  case NONE_DEV:
    printf("[%s] has not loaded a HW device.\n",((device->host_type == RAU_HOST) ? "RAU": "RRU"));
    break;    
  default:
    printf("[%s] invalid HW device.\n",((device->host_type == RAU_HOST) ? "RAU": "RRU")); 
    return -1;
=======
    case EXMIMO_DEV:
      printf("[%s] has loaded EXPRESS MIMO device.\n",((device->host_type == RAU_HOST) ? "RAU": "RRU"));
      break;

    case USRP_B200_DEV:
      printf("[%s] has loaded USRP B200 device.\n",((device->host_type == RAU_HOST) ? "RAU": "RRU"));
      break;

    case USRP_X300_DEV:
      printf("[%s] has loaded USRP X300 device.\n",((device->host_type == RAU_HOST) ? "RAU": "RRU"));
      break;

    case BLADERF_DEV:
      printf("[%s] has loaded BLADERF device.\n",((device->host_type == RAU_HOST) ? "RAU": "RRU"));
      break;

    case LMSSDR_DEV:
      printf("[%s] has loaded LMSSDR device.\n",((device->host_type == RAU_HOST) ? "RAU": "RRU"));
      break;

    case IRIS_DEV:
      printf("[%s] has loaded Iris device.\n",((device->host_type == RAU_HOST) ? "RAU": "RRU"));
      break;

    case NONE_DEV:
      printf("[%s] has not loaded a HW device.\n",((device->host_type == RAU_HOST) ? "RAU": "RRU"));
      break;

    default:
      printf("[%s] invalid HW device.\n",((device->host_type == RAU_HOST) ? "RAU": "RRU"));
      return -1;
>>>>>>> e1d40791
  }

  return 0;
}

int set_transport(openair0_device *device) {
  switch (device->transp_type) {
    case ETHERNET_TP:
      printf("[%s] has loaded ETHERNET trasport protocol.\n",((device->host_type == RAU_HOST) ? "RAU": "RRU"));
      return 0;
      break;

    case NONE_TP:
      printf("[%s] has not loaded a transport protocol.\n",((device->host_type == RAU_HOST) ? "RAU": "RRU"));
      return 0;
      break;

    default:
      printf("[%s] invalid transport protocol.\n",((device->host_type == RAU_HOST) ? "RAU": "RRU"));
      return -1;
      break;
  }
}
typedef int(*devfunc_t)(openair0_device *, openair0_config_t *, eth_params_t *);
/* look for the interface library and load it */
int load_lib(openair0_device *device, openair0_config_t *openair0_cfg, eth_params_t *cfg, uint8_t flag) {
  loader_shlibfunc_t shlib_fdesc[1];
  int ret=0;
  char *libname;

  if ( IS_SOFTMODEM_BASICSIM ) {
    libname=OAI_BASICSIM_LIBNAME;
    shlib_fdesc[0].fname="device_init";
  } else if ( IS_SOFTMODEM_RFSIM ) {
    libname=OAI_RFSIM_LIBNAME;
    shlib_fdesc[0].fname="device_init";
  } else if (flag == RAU_LOCAL_RADIO_HEAD) {
    libname=OAI_RF_LIBNAME;
    shlib_fdesc[0].fname="device_init";
  } else {
    libname=OAI_TP_LIBNAME;
    shlib_fdesc[0].fname="transport_init";
  }

  ret=load_module_shlib(libname,shlib_fdesc,1,NULL);

  if (ret < 0) {
    fprintf(stderr,"Library %s couldn't be loaded\n",libname);
  } else {
    ret=((devfunc_t)shlib_fdesc[0].fptr)(device,openair0_cfg,cfg);
  }

  return ret;
}



int openair0_device_load(openair0_device *device, openair0_config_t *openair0_cfg) {
  int rc=0;
  rc=load_lib(device, openair0_cfg, NULL,RAU_LOCAL_RADIO_HEAD );

  if ( rc >= 0) {
    if ( set_device(device) < 0) {
      fprintf(stderr, "%s %d:Unsupported radio head\n",__FILE__, __LINE__);
      return -1;
    }
  }

  return rc;
}

int openair0_transport_load(openair0_device *device, openair0_config_t *openair0_cfg, eth_params_t *eth_params) {
  int rc;
  rc=load_lib(device, openair0_cfg, eth_params, RAU_REMOTE_RADIO_HEAD);

  if ( rc >= 0) {
    if ( set_transport(device) < 0) {
      fprintf(stderr, "%s %d:Unsupported transport protocol\n",__FILE__, __LINE__);
      return -1;
    }
  }

  return rc;
}






<|MERGE_RESOLUTION|>--- conflicted
+++ resolved
@@ -41,33 +41,6 @@
 
 int set_device(openair0_device *device) {
   switch (device->type) {
-<<<<<<< HEAD
-    
-  case EXMIMO_DEV:
-    printf("[%s] has loaded EXPRESS MIMO device.\n",((device->host_type == RAU_HOST) ? "RAU": "RRU"));
-    break;
-  case USRP_B200_DEV:
-    printf("[%s] has loaded USRP B200 device.\n",((device->host_type == RAU_HOST) ? "RAU": "RRU")); 
-    break;
-  case USRP_X300_DEV:
-    printf("[%s] has loaded USRP X300 device.\n",((device->host_type == RAU_HOST) ? "RAU": "RRU")); 
-    break;
-  case BLADERF_DEV:
-    printf("[%s] has loaded BLADERF device.\n",((device->host_type == RAU_HOST) ? "RAU": "RRU")); 
-    break;
-  case LMSSDR_DEV:
-    printf("[%s] has loaded LMSSDR device.\n",((device->host_type == RAU_HOST) ? "RAU": "RRU")); 
-    break;
-  case IRIS_DEV:
-    printf("[%s] has loaded Iris device.\n",((device->host_type == RAU_HOST) ? "RAU": "RRU"));
-    break;
-  case NONE_DEV:
-    printf("[%s] has not loaded a HW device.\n",((device->host_type == RAU_HOST) ? "RAU": "RRU"));
-    break;    
-  default:
-    printf("[%s] invalid HW device.\n",((device->host_type == RAU_HOST) ? "RAU": "RRU")); 
-    return -1;
-=======
     case EXMIMO_DEV:
       printf("[%s] has loaded EXPRESS MIMO device.\n",((device->host_type == RAU_HOST) ? "RAU": "RRU"));
       break;
@@ -99,7 +72,6 @@
     default:
       printf("[%s] invalid HW device.\n",((device->host_type == RAU_HOST) ? "RAU": "RRU"));
       return -1;
->>>>>>> e1d40791
   }
 
   return 0;
