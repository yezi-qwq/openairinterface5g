/*******************************************************************************
    OpenAirInterface
    Copyright(c) 1999 - 2014 Eurecom

    OpenAirInterface is free software: you can redistribute it and/or modify
    it under the terms of the GNU General Public License as published by
    the Free Software Foundation, either version 3 of the License, or
    (at your option) any later version.


    OpenAirInterface is distributed in the hope that it will be useful,
    but WITHOUT ANY WARRANTY; without even the implied warranty of
    MERCHANTABILITY or FITNESS FOR A PARTICULAR PURPOSE.  See the
    GNU General Public License for more details.

    You should have received a copy of the GNU General Public License
    along with OpenAirInterface.The full GNU General Public License is
    included in this distribution in the file called "COPYING". If not,
    see <http://www.gnu.org/licenses/>.

   Contact Information
   OpenAirInterface Admin: openair_admin@eurecom.fr
   OpenAirInterface Tech : openair_tech@eurecom.fr
   OpenAirInterface Dev  : openair4g-devel@lists.eurecom.fr

   Address      : Eurecom, Campus SophiaTech, 450 Route des Chappes, CS 50193 - 06904 Biot Sophia Antipolis cedex, FRANCE

 *******************************************************************************/
/*! \file common_lib.h 
 * \brief common APIs for different RF frontend device 
 * \author HongliangXU, Navid Nikaein
 * \date 2015
 * \version 0.2
 * \company Eurecom
 * \maintainer:  navid.nikaein@eurecom.fr
 * \note
 * \warning
 */

#ifndef COMMON_LIB_H
#define COMMON_LIB_H
#include <stdint.h>
#include <sys/types.h>

/* name of shared library implementing the radio front end */
#define OAI_RF_LIBNAME        "liboai_device.so"
/* name of shared library implementing the transport */
#define OAI_TP_LIBNAME        "liboai_transpro.so"

/* flags for BBU to determine whether the attached radio head is local or remote */
#define BBU_LOCAL_RADIO_HEAD  0
#define BBU_REMOTE_RADIO_HEAD 1

typedef int64_t openair0_timestamp;
typedef volatile int64_t openair0_vtimestamp;

 
/*!\brief structrue holds the parameters to configure USRP devices*/
typedef struct openair0_device_t openair0_device;


#ifndef EXMIMO
#define MAX_CARDS 1
#endif

//#define USRP_GAIN_OFFSET (56.0)  // 86 calibrated for USRP B210 @ 2.6 GHz to get equivalent RS EPRE in OAI to SMBV100 output

typedef enum {
  max_gain=0,med_gain,byp_gain
} rx_gain_t;

typedef enum {
  duplex_mode_TDD=1,duplex_mode_FDD=0
} duplex_mode_t;


<<<<<<< HEAD
/** @addtogroup _GENERIC_PHY_RF_INTERFACE_
=======
/*!\brief RF device types
 */
typedef enum {
  MIN_RF_DEV_TYPE = 0,
  /*!\brief device is ExpressMIMO */
  EXMIMO_DEV,
  /*!\brief device is USRP B200/B210*/
  USRP_B200_DEV,
  /*!\brief device is USRP X300/X310*/
  USRP_X300_DEV,
  /*!\brief device is BLADE RF*/
  BLADERF_DEV,
  /*!\brief device is NONE*/
  NONE_DEV,
  MAX_RF_DEV_TYPE

} dev_type_t;

/*!\brief transport protocol types
 */
typedef enum {
  MIN_TRANSP_TYPE = 0,
  /*!\brief transport protocol ETHERNET */
  ETHERNET_TP,
  /*!\brief no transport protocol*/
  NONE_TP,
  MAX_TRANSP_TYPE

} transport_type_t;


/*!\brief  openair0 device host type */
typedef enum {
  MIN_HOST_TYPE = 0,
 /*!\brief device functions within a BBU */
  BBU_HOST,
 /*!\brief device functions within a RRH */
  RRH_HOST,
  MAX_HOST_TYPE

}host_type_t;


/** @addtogroup _PHY_RF_INTERFACE_
>>>>>>> fc4314e0
 * @{
 */

/*! \brief RF Gain clibration */ 
typedef struct {
  //! Frequency for which RX chain was calibrated
  double freq;
  //! Offset to be applied to RX gain
  double offset;
} rx_gain_calib_table_t;

/*! \brief RF frontend parameters set by application */
typedef struct {
  //! Module ID for this configuration
  int Mod_id;
  //! device log level
  int log_level;
  //! duplexing mode
  duplex_mode_t duplex_mode;
  //! number of downlink resource blocks
  int num_rb_dl;
  //! number of samples per frame 
  unsigned int  samples_per_frame;
  //! the sample rate for both transmit and receive.
  double sample_rate;
  //! number of samples per RX/TX packet (USRP + Ethernet)
  unsigned int samples_per_packet; 
  //! delay in sending samples (write)  due to hardware access, softmodem processing and fronthaul delay if exist
  int tx_scheduling_advance;
  //! offset in samples between TX and RX paths
  int tx_sample_advance;
  //! configurable tx thread lauch delay 
  int txlaunch_wait;               /* 1 or 0 */
  //! configurable tx thread lauch delay 
  int txlaunch_wait_slotcount;
  //! number of RX channels (=RX antennas)
  int rx_num_channels;
  //! number of TX channels (=TX antennas)
  int tx_num_channels;
  //! \brief Center frequency in Hz for RX.
  //! index: [0..rx_num_channels[
  double rx_freq[4];
  //! \brief Center frequency in Hz for TX.
  //! index: [0..rx_num_channels[ !!! see lte-ue.c:427 FIXME iterates over rx_num_channels
  double tx_freq[4];

  //! \brief Pointer to Calibration table for RX gains
  rx_gain_calib_table_t *rx_gain_calib_table;

  //! mode for rxgain (ExpressMIMO2) 
  rx_gain_t rxg_mode[4];
  //! \brief Gain for RX in dB.
  //! index: [0..rx_num_channels]
  double rx_gain[4];
  //! \brief Gain offset (for calibration) in dB
  //! index: [0..rx_num_channels]
  double rx_gain_offset[4];
  //! gain for TX in dB
  double tx_gain[4];
  //! RX bandwidth in Hz
  double rx_bw;
  //! TX bandwidth in Hz
  double tx_bw;
  //! Auto calibration flag
  int autocal[4];
  //! rf devices work with x bits iqs when oai have its own iq format
  //! the two following parameters are used to convert iqs 
  int iq_txshift;
  int iq_rxrescale;
  //! remote IP/MAC addr for Ethernet interface
  char *remote_addr;
  //! remote port number for Ethernet interface
  unsigned int remote_port;
  //! local IP/MAC addr for Ethernet interface (eNB/BBU, UE)
  char *my_addr;
  //! local port number for Ethernet interface (eNB/BBU, UE)
  unsigned int my_port;

} openair0_config_t;

/*! \brief RF mapping */ 
typedef struct {
  //! card id
  int card;
  //! rf chain id
  int chain;
} openair0_rf_map;

typedef struct {
  char *remote_addr;
  //! remote port number for Ethernet interface
  unsigned int remote_port;
  //! local IP/MAC addr for Ethernet interface (eNB/BBU, UE)
  char *my_addr;
  //! local port number for Ethernet interface (eNB/BBU, UE)
  unsigned int my_port;
  //! local port number for Ethernet interface (eNB/BBU, UE)
  char *local_if_name;
 //! local port number for Ethernet interface (eNB/BBU, UE)
  uint8_t transp_preference;
} eth_params_t;


<<<<<<< HEAD
/*!\brief interface types that apply to modules (RRH_BBU/RRH_UE) created in RRH (rrh_gw.c)
          and are defined with respect to the RF device that is present in RRH
          -RRH_BBU modules have two devices, one is by default ETHERNET (will have ETH_IF) and the other one is a
	  RF device (EXMIMO,USRP,BLADERF) or no device (NONE_IF).
          -RRH_UE modules have two devices one is by default ETHERNET (will have ETH_IF) 
	  and the other one by default not present so it will have NONE_IF
 */
typedef enum {
  MIN_DEV_TYPE = 0,
  /*!\brief device is ETH */
  ETH_IF,
  /*!\brief device is ExpressMIMO */
  EXMIMO_IF,
  /*!\brief device is USRP B200/B210*/
  USRP_B200_IF,
  /*!\brief device is USRP X300/X310*/
  USRP_X300_IF,
  /*!\brief device is BLADE RF*/
  BLADERF_IF,
  /*!\brief device is NONE*/
  NONE_IF,
  MAX_DEV_TYPE

} dev_type_t;


/*!\brief  openair0 device host type */
typedef enum {
  MIN_FUNC_TYPE = 0,
 /*!\brief device functions within a BBU */
  BBU_FUNC,
 /*!\brief device functions within a RRH */
  RRH_FUNC,
  MAX_FUNC_TYPE

}func_type_t;

/*!\brief structrue holds the parameters to configure USRP devices */
struct openair0_device_t {
  //! Module ID of this device 
  int Mod_id;
  
  //! Type of this device 
  dev_type_t type;

  //! Type of the device's host (BBU/RRH)
  func_type_t func_type;

  //! RF frontend parameters set by application 
  openair0_config_t *openair0_cfg;

  //! Can be used by driver to hold internal structure
=======
struct openair0_device_t {
  /*!brief Module ID of this device */
  int Mod_id;
  
  /*!brief Type of this device */
  dev_type_t type;

  /*!brief Transport protocol type that the device suppports (in case I/Q samples need to be transported) */
  transport_type_t transp_type;

   /*!brief Type of the device's host (BBU/RRH) */
  host_type_t host_type;

  /* !brief RF frontend parameters set by application */
  openair0_config_t *openair0_cfg;

  /*!brief Can be used by driver to hold internal structure*/
>>>>>>> fc4314e0
  void *priv;

  /* Functions API, which are called by the application*/

  /*! \brief Called to start the transceiver. Return 0 if OK, < 0 if error
      @param device pointer to the device structure specific to the RF hardware target
  */
  int (*trx_start_func)(openair0_device *device);

  /*! \brief Called to send a request message between BBU-RRH
      @param device pointer to the device structure specific to the RF hardware target
      @param msg pointer to the message structure passed between BBU-RRH
      @param msg_len length of the message  
  */  
  int (*trx_request_func)(openair0_device *device, void *msg, ssize_t msg_len);

  /*! \brief Called to send a reply  message between BBU-RRH
      @param device pointer to the device structure specific to the RF hardware target
      @param msg pointer to the message structure passed between BBU-RRH
      @param msg_len length of the message  
  */  
  int (*trx_reply_func)(openair0_device *device, void *msg, ssize_t msg_len);

  /*! \brief Called to send samples to the RF target
      @param device pointer to the device structure specific to the RF hardware target
      @param timestamp The timestamp at whicch the first sample MUST be sent 
      @param buff Buffer which holds the samples
      @param nsamps number of samples to be sent
      @param antenna_id index of the antenna if the device has multiple anteannas
      @param flags flags must be set to TRUE if timestamp parameter needs to be applied
  */   
  int (*trx_write_func)(openair0_device *device, openair0_timestamp timestamp, void **buff, int nsamps,int antenna_id, int flags);

  /*! \brief Receive samples from hardware.
   * Read \ref nsamps samples from each channel to buffers. buff[0] is the array for
   * the first channel. *ptimestamp is the time at which the first sample
   * was received.
   * \param device the hardware to use
   * \param[out] ptimestamp the time at which the first sample was received.
   * \param[out] buff An array of pointers to buffers for received samples. The buffers must be large enough to hold the number of samples \ref nsamps.
   * \param nsamps Number of samples. One sample is 2 byte I + 2 byte Q => 4 byte.
   * \param antenna_id Index of antenna for which to receive samples
   * \returns the number of sample read
   */
  int (*trx_read_func)(openair0_device *device, openair0_timestamp *ptimestamp, void **buff, int nsamps,int antenna_id);

  /*! \brief print the device statistics  
   * \param device the hardware to use
   * \returns  0 on success
   */
  int (*trx_get_stats_func)(openair0_device *device);

  /*! \brief Reset device statistics  
   * \param device the hardware to use
   * \returns 0 in success 
   */
  int (*trx_reset_stats_func)(openair0_device *device);

  /*! \brief Terminate operation of the transceiver -- free all associated resources 
   * \param device the hardware to use
   */
  void (*trx_end_func)(openair0_device *device);

  /*! \brief Stop operation of the transceiver 
   * \param card RF Card to use
   */
  int (*trx_stop_func)(int card);

  /* Functions API related to UE*/

  /*! \brief Set RX feaquencies 
   * \param device the hardware to use
   * \param openair0_cfg RF frontend parameters set by application
   * \param exmimo_dump_config  dump EXMIMO configuration 
   * \returns 0 in success 
   */
  int (*trx_set_freq_func)(openair0_device* device, openair0_config_t *openair0_cfg,int exmimo_dump_config);
  
  /*! \brief Set gains
   * \param device the hardware to use
   * \param openair0_cfg RF frontend parameters set by application
   * \returns 0 in success 
   */
  int (*trx_set_gains_func)(openair0_device* device, openair0_config_t *openair0_cfg);

};

/* type of device init function, implemented in shared lib */
typedef int(*oai_device_initfunc_t)(openair0_device *device, openair0_config_t *openair0_cfg);
/* type of transport init function, implemented in shared lib */
typedef int(*oai_transport_initfunc_t)(openair0_device *device, openair0_config_t *openair0_cfg, eth_params_t * eth_params);

#ifdef __cplusplus
extern "C"
{
#endif

<<<<<<< HEAD
 /*! \brief Initialize Openair RF target. It returns 0 if OK 
   * \param device the hardware to use
   * \param openair0_cfg RF frontend parameters set by application
 */
  int openair0_device_init(openair0_device* device, openair0_config_t *openair0_cfg);
=======
/*! \brief Initialize openair RF target. It returns 0 if OK */
  int openair0_device_load(openair0_device *device, openair0_config_t *openair0_cfg);  
  /*! \brief Initialize transport protocol . It returns 0 if OK */
  int openair0_transport_load(openair0_device *device, openair0_config_t *openair0_cfg, eth_params_t * eth_params);
>>>>>>> fc4314e0
  
 /*! \brief Get current timestamp of USRP
  * \param device the hardware to use
  */
  openair0_timestamp get_usrp_time(openair0_device *device);
  
 /*! \brief Set RX frequencies 
  * \param device the hardware to use
  * \param openair0_cfg RF frontend parameters set by application
  * \returns 0 in success 
  */
  int openair0_set_rx_frequencies(openair0_device* device, openair0_config_t *openair0_cfg);
<<<<<<< HEAD
  
  //extern functions
  /*! \brief Initialize Openair ETHERNET target. It returns 0 if OK 
   * \param device the hardware to use
   * \param openair0_cfg RF frontend parameters set by application
  */
  int openair0_dev_init_eth(openair0_device *device, openair0_config_t *openair0_cfg);

  /*! \brief Initialize Openair BLADERF target. It returns 0 if OK 
   * \param device the hardware to use
   * \param openair0_cfg RF frontend parameters set by application
  */
  int openair0_dev_init_bladerf(openair0_device *device, openair0_config_t *openair0_cfg);

  /*! \brief Initialize Openair USRP target. It returns 0 if OK
   * \param device the hardware to use
   * \param openair0_cfg RF frontend parameters set by application
  */
  int openair0_dev_init_usrp(openair0_device* device, openair0_config_t *openair0_cfg);

  /*! \brief Initialize Openair EXMIMO target. It returns 0 if OK 
   * \param device the hardware to use
   * \param openair0_cfg RF frontend parameters set by application
  */
  int openair0_dev_init_exmimo(openair0_device *device, openair0_config_t *openair0_cfg);
=======

>>>>>>> fc4314e0
/*@}*/

#ifdef __cplusplus
}
#endif

#endif // COMMON_LIB_H
<|MERGE_RESOLUTION|>--- conflicted
+++ resolved
@@ -74,9 +74,10 @@
 } duplex_mode_t;
 
 
-<<<<<<< HEAD
+
 /** @addtogroup _GENERIC_PHY_RF_INTERFACE_
-=======
+ * @{
+ */
 /*!\brief RF device types
  */
 typedef enum {
@@ -119,11 +120,6 @@
 
 }host_type_t;
 
-
-/** @addtogroup _PHY_RF_INTERFACE_
->>>>>>> fc4314e0
- * @{
- */
 
 /*! \brief RF Gain clibration */ 
 typedef struct {
@@ -225,60 +221,7 @@
 } eth_params_t;
 
 
-<<<<<<< HEAD
-/*!\brief interface types that apply to modules (RRH_BBU/RRH_UE) created in RRH (rrh_gw.c)
-          and are defined with respect to the RF device that is present in RRH
-          -RRH_BBU modules have two devices, one is by default ETHERNET (will have ETH_IF) and the other one is a
-	  RF device (EXMIMO,USRP,BLADERF) or no device (NONE_IF).
-          -RRH_UE modules have two devices one is by default ETHERNET (will have ETH_IF) 
-	  and the other one by default not present so it will have NONE_IF
- */
-typedef enum {
-  MIN_DEV_TYPE = 0,
-  /*!\brief device is ETH */
-  ETH_IF,
-  /*!\brief device is ExpressMIMO */
-  EXMIMO_IF,
-  /*!\brief device is USRP B200/B210*/
-  USRP_B200_IF,
-  /*!\brief device is USRP X300/X310*/
-  USRP_X300_IF,
-  /*!\brief device is BLADE RF*/
-  BLADERF_IF,
-  /*!\brief device is NONE*/
-  NONE_IF,
-  MAX_DEV_TYPE
-
-} dev_type_t;
-
-
-/*!\brief  openair0 device host type */
-typedef enum {
-  MIN_FUNC_TYPE = 0,
- /*!\brief device functions within a BBU */
-  BBU_FUNC,
- /*!\brief device functions within a RRH */
-  RRH_FUNC,
-  MAX_FUNC_TYPE
-
-}func_type_t;
-
-/*!\brief structrue holds the parameters to configure USRP devices */
-struct openair0_device_t {
-  //! Module ID of this device 
-  int Mod_id;
-  
-  //! Type of this device 
-  dev_type_t type;
-
-  //! Type of the device's host (BBU/RRH)
-  func_type_t func_type;
-
-  //! RF frontend parameters set by application 
-  openair0_config_t *openair0_cfg;
-
-  //! Can be used by driver to hold internal structure
-=======
+/*!\brief structure holds the parameters to configure USRP devices */
 struct openair0_device_t {
   /*!brief Module ID of this device */
   int Mod_id;
@@ -296,7 +239,6 @@
   openair0_config_t *openair0_cfg;
 
   /*!brief Can be used by driver to hold internal structure*/
->>>>>>> fc4314e0
   void *priv;
 
   /* Functions API, which are called by the application*/
@@ -394,18 +336,12 @@
 {
 #endif
 
-<<<<<<< HEAD
- /*! \brief Initialize Openair RF target. It returns 0 if OK 
-   * \param device the hardware to use
-   * \param openair0_cfg RF frontend parameters set by application
- */
-  int openair0_device_init(openair0_device* device, openair0_config_t *openair0_cfg);
-=======
-/*! \brief Initialize openair RF target. It returns 0 if OK */
+
+  /*! \brief Initialize openair RF target. It returns 0 if OK */
   int openair0_device_load(openair0_device *device, openair0_config_t *openair0_cfg);  
   /*! \brief Initialize transport protocol . It returns 0 if OK */
   int openair0_transport_load(openair0_device *device, openair0_config_t *openair0_cfg, eth_params_t * eth_params);
->>>>>>> fc4314e0
+
   
  /*! \brief Get current timestamp of USRP
   * \param device the hardware to use
@@ -418,35 +354,7 @@
   * \returns 0 in success 
   */
   int openair0_set_rx_frequencies(openair0_device* device, openair0_config_t *openair0_cfg);
-<<<<<<< HEAD
-  
-  //extern functions
-  /*! \brief Initialize Openair ETHERNET target. It returns 0 if OK 
-   * \param device the hardware to use
-   * \param openair0_cfg RF frontend parameters set by application
-  */
-  int openair0_dev_init_eth(openair0_device *device, openair0_config_t *openair0_cfg);
-
-  /*! \brief Initialize Openair BLADERF target. It returns 0 if OK 
-   * \param device the hardware to use
-   * \param openair0_cfg RF frontend parameters set by application
-  */
-  int openair0_dev_init_bladerf(openair0_device *device, openair0_config_t *openair0_cfg);
-
-  /*! \brief Initialize Openair USRP target. It returns 0 if OK
-   * \param device the hardware to use
-   * \param openair0_cfg RF frontend parameters set by application
-  */
-  int openair0_dev_init_usrp(openair0_device* device, openair0_config_t *openair0_cfg);
-
-  /*! \brief Initialize Openair EXMIMO target. It returns 0 if OK 
-   * \param device the hardware to use
-   * \param openair0_cfg RF frontend parameters set by application
-  */
-  int openair0_dev_init_exmimo(openair0_device *device, openair0_config_t *openair0_cfg);
-=======
-
->>>>>>> fc4314e0
+
 /*@}*/
 
 #ifdef __cplusplus
