--- conflicted
+++ resolved
@@ -398,8 +398,7 @@
 typedef int(*oai_device_initfunc_t)(openair0_device *device, openair0_config_t *openair0_cfg);
 /* type of transport init function, implemented in shared lib */
 typedef int(*oai_transport_initfunc_t)(openair0_device *device, openair0_config_t *openair0_cfg, eth_params_t *eth_params);
-<<<<<<< HEAD
-=======
+
 #define UE_MAGICDL_FDD 0xA5A5A5A5A5A5A5A5  // UE DL FDD record
 #define UE_MAGICUL_FDD 0x5A5A5A5A5A5A5A5A  // UE UL FDD record
 #define UE_MAGICDL_TDD 0xA6A6A6A6A6A6A6A6  // UE DL TDD record
@@ -425,7 +424,6 @@
   uint32_t option_value;   // Option value
   uint32_t option_flag;    // Option flag
 } samplesBlockHeader_t;
->>>>>>> 19558fda
 
 #ifdef __cplusplus
 extern "C"
@@ -450,11 +448,8 @@
  * \returns 0 in success
  */
 int openair0_set_rx_frequencies(openair0_device *device, openair0_config_t *openair0_cfg);
-<<<<<<< HEAD
-
-=======
+
 #define gettid() syscall(__NR_gettid)
->>>>>>> 19558fda
 /*@}*/
 
 #ifdef __cplusplus
