/*
 * Licensed to the OpenAirInterface (OAI) Software Alliance under one or more
 * contributor license agreements.  See the NOTICE file distributed with
 * this work for additional information regarding copyright ownership.
 * The OpenAirInterface Software Alliance licenses this file to You under
 * the OAI Public License, Version 1.0  (the "License"); you may not use this file
 * except in compliance with the License.
 * You may obtain a copy of the License at
 *
 *      http://www.openairinterface.org/?page_id=698
 *
 * Unless required by applicable law or agreed to in writing, software
 * distributed under the License is distributed on an "AS IS" BASIS,
 * WITHOUT WARRANTIES OR CONDITIONS OF ANY KIND, either express or implied.
 * See the License for the specific language governing permissions and
 * limitations under the License.
 *-------------------------------------------------------------------------------
 * For more information about the OpenAirInterface (OAI) Software Alliance:
 *      contact@openairinterface.org
 */

/*! \file common_lib.h 
 * \brief common APIs for different RF frontend device 
 * \author HongliangXU, Navid Nikaein
 * \date 2015
 * \version 0.2
 * \company Eurecom
 * \maintainer:  navid.nikaein@eurecom.fr
 * \note
 * \warning
 */

#ifndef COMMON_LIB_H
#define COMMON_LIB_H
#include <stdint.h>
#include <sys/types.h>

/* name of shared library implementing the radio front end */
#define OAI_RF_LIBNAME        "liboai_device.so"
/* name of shared library implementing the transport */
#define OAI_TP_LIBNAME        "liboai_transpro.so"

/* flags for BBU to determine whether the attached radio head is local or remote */
#define RAU_LOCAL_RADIO_HEAD  0
#define RAU_REMOTE_RADIO_HEAD 1

#ifndef MAX_CARDS
#define MAX_CARDS 8
#endif

typedef int64_t openair0_timestamp;
typedef volatile int64_t openair0_vtimestamp;

 
/*!\brief structrue holds the parameters to configure USRP devices*/
typedef struct openair0_device_t openair0_device;






//#define USRP_GAIN_OFFSET (56.0)  // 86 calibrated for USRP B210 @ 2.6 GHz to get equivalent RS EPRE in OAI to SMBV100 output

typedef enum {
  max_gain=0,med_gain,byp_gain
} rx_gain_t;

#if OCP_FRAMEWORK
#include <enums.h>
#else
typedef enum {
  duplex_mode_TDD=1,duplex_mode_FDD=0
} duplex_mode_t;
#endif


/** @addtogroup _GENERIC_PHY_RF_INTERFACE_
 * @{
 */
/*!\brief RF device types
 */
#ifdef OCP_FRAMEWORK
#include <enums.h>
#else
typedef enum {
  MIN_RF_DEV_TYPE = 0,
  /*!\brief device is ExpressMIMO */
  EXMIMO_DEV,
  /*!\brief device is USRP B200/B210*/
  USRP_B200_DEV,
  /*!\brief device is USRP X300/X310*/
  USRP_X300_DEV,
  /*!\brief device is BLADE RF*/
  BLADERF_DEV,
  /*!\brief device is LMSSDR (SoDeRa)*/
  LMSSDR_DEV,
  /*!\brief device is NONE*/
  NONE_DEV,
  MAX_RF_DEV_TYPE

} dev_type_t;
#endif

/*!\brief transport protocol types
 */
typedef enum {
  MIN_TRANSP_TYPE = 0,
  /*!\brief transport protocol ETHERNET */
  ETHERNET_TP,
  /*!\brief no transport protocol*/
  NONE_TP,
  MAX_TRANSP_TYPE

} transport_type_t;


/*!\brief  openair0 device host type */
typedef enum {
  MIN_HOST_TYPE = 0,
 /*!\brief device functions within a RAU */
  RAU_HOST,
 /*!\brief device functions within a RRU */
  RRU_HOST,
  MAX_HOST_TYPE

}host_type_t;


/*! \brief RF Gain clibration */ 
typedef struct {
  //! Frequency for which RX chain was calibrated
  double freq;
  //! Offset to be applied to RX gain
  double offset;
} rx_gain_calib_table_t;

/*! \brief Clock source types */
typedef enum {
  //! This tells the underlying hardware to use the internal reference
  internal=0,
  //! This tells the underlying hardware to use the external reference
  external=1
} clock_source_t;

/*! \brief RF frontend parameters set by application */
typedef struct {
  //! Module ID for this configuration
  int Mod_id;
  //! device log level
  int log_level;
  //! duplexing mode
  duplex_mode_t duplex_mode;
  //! number of downlink resource blocks
  int num_rb_dl;
  //! number of samples per frame 
  unsigned int  samples_per_frame;
  //! the sample rate for both transmit and receive.
  double sample_rate;
  //! flag to indicate that the device is doing mmapped DMA transfers
  int mmapped_dma;
  //! offset in samples between TX and RX paths
  int tx_sample_advance;
  //! samples per packet on the fronthaul interface
  int samples_per_packet;
  //! number of RX channels (=RX antennas)
  int rx_num_channels;
  //! number of TX channels (=TX antennas)
  int tx_num_channels;
  //! \brief RX base addresses for mmapped_dma
  int32_t* rxbase[4];
  //! \brief TX base addresses for mmapped_dma
  int32_t* txbase[4];
  //! \brief Center frequency in Hz for RX.
  //! index: [0..rx_num_channels[
  double rx_freq[4];
  //! \brief Center frequency in Hz for TX.
  //! index: [0..rx_num_channels[ !!! see lte-ue.c:427 FIXME iterates over rx_num_channels
  double tx_freq[4];
  //! \brief memory
  //! \brief Pointer to Calibration table for RX gains
  rx_gain_calib_table_t *rx_gain_calib_table;

  //! mode for rxgain (ExpressMIMO2) 
  rx_gain_t rxg_mode[4];
  //! \brief Gain for RX in dB.
  //! index: [0..rx_num_channels]
  double rx_gain[4];
  //! \brief Gain offset (for calibration) in dB
  //! index: [0..rx_num_channels]
  double rx_gain_offset[4];
  //! gain for TX in dB
  double tx_gain[4];
  //! RX bandwidth in Hz
  double rx_bw;
  //! TX bandwidth in Hz
  double tx_bw;
  //! clock source 
  clock_source_t clock_source;
  //! Auto calibration flag
  int autocal[4];
  //! rf devices work with x bits iqs when oai have its own iq format
  //! the two following parameters are used to convert iqs 
  int iq_txshift;
  int iq_rxrescale;
  //! Configuration file for LMS7002M
  char *configFilename;
} openair0_config_t;

/*! \brief RF mapping */ 
typedef struct {
  //! card id
  int card;
  //! rf chain id
  int chain;
} openair0_rf_map;


typedef struct {
  char *remote_addr;
  //! remote port number for Ethernet interface (control)
  uint16_t remote_portc;
  //! remote port number for Ethernet interface (user)
  uint16_t remote_portd;
  //! local IP/MAC addr for Ethernet interface (eNB/RAU, UE)
  char *my_addr;
  //! local port number (control) for Ethernet interface (eNB/RAU, UE)
  uint16_t  my_portc;
  //! local port number (user) for Ethernet interface (eNB/RAU, UE)
  uint16_t  my_portd;
  //! local Ethernet interface (eNB/RAU, UE)
  char *local_if_name;
  //! transport type preference  (RAW/UDP)
  uint8_t transp_preference;
<<<<<<< HEAD
=======
  //! compression enable (0: No comp/ 1: A-LAW)
  uint8_t if_compress;
  //! radio front end preference (EXMIMO,USRP, BALDERF,LMSSDR)
  uint8_t rf_preference;
>>>>>>> 4d58025d
} eth_params_t;


typedef struct {
  //! Tx buffer for if device, keep one per subframe now to allow multithreading
  void *tx[10];
  //! Tx buffer (PRACH) for if device
  void *tx_prach;
  //! Rx buffer for if device
  void *rx;
} if_buffer_t;


/*!\brief structure holds the parameters to configure USRP devices */
struct openair0_device_t {
  /*!brief Module ID of this device */
  int Mod_id;

  /*!brief Component Carrier ID of this device */
  int CC_id;
  
  /*!brief Type of this device */
  dev_type_t type;

  /*!brief Transport protocol type that the device suppports (in case I/Q samples need to be transported) */
  transport_type_t transp_type;

   /*!brief Type of the device's host (RAU/RRU) */
  host_type_t host_type;

  /* !brief RF frontend parameters set by application */
  openair0_config_t *openair0_cfg;

  /* !brief ETH params set by application */
  eth_params_t *eth_params;

  /*!brief Can be used by driver to hold internal structure*/
  void *priv;

  /* Functions API, which are called by the application*/

  /*! \brief Called to start the transceiver. Return 0 if OK, < 0 if error
      @param device pointer to the device structure specific to the RF hardware target
  */
  int (*trx_start_func)(openair0_device *device);

  /*! \brief Called to send a request message between RAU-RRU on control port
      @param device pointer to the device structure specific to the RF hardware target
      @param msg pointer to the message structure passed between RAU-RRU
      @param msg_len length of the message  
  */  
  int (*trx_ctlsend_func)(openair0_device *device, void *msg, ssize_t msg_len);

  /*! \brief Called to receive a reply  message between RAU-RRU on control port
      @param device pointer to the device structure specific to the RF hardware target
      @param msg pointer to the message structure passed between RAU-RRU
      @param msg_len length of the message  
  */  
  int (*trx_ctlrecv_func)(openair0_device *device, void *msg, ssize_t msg_len);

  /*! \brief Called to send samples to the RF target
      @param device pointer to the device structure specific to the RF hardware target
      @param timestamp The timestamp at whicch the first sample MUST be sent 
      @param buff Buffer which holds the samples
      @param nsamps number of samples to be sent
      @param antenna_id index of the antenna if the device has multiple anteannas
      @param flags flags must be set to TRUE if timestamp parameter needs to be applied
  */   
  int (*trx_write_func)(openair0_device *device, openair0_timestamp timestamp, void **buff, int nsamps,int antenna_id, int flags);

  /*! \brief Receive samples from hardware.
   * Read \ref nsamps samples from each channel to buffers. buff[0] is the array for
   * the first channel. *ptimestamp is the time at which the first sample
   * was received.
   * \param device the hardware to use
   * \param[out] ptimestamp the time at which the first sample was received.
   * \param[out] buff An array of pointers to buffers for received samples. The buffers must be large enough to hold the number of samples \ref nsamps.
   * \param nsamps Number of samples. One sample is 2 byte I + 2 byte Q => 4 byte.
   * \param antenna_id Index of antenna for which to receive samples
   * \returns the number of sample read
   */
  int (*trx_read_func)(openair0_device *device, openair0_timestamp *ptimestamp, void **buff, int nsamps,int antenna_id);

  /*! \brief print the device statistics  
   * \param device the hardware to use
   * \returns  0 on success
   */
  int (*trx_get_stats_func)(openair0_device *device);

  /*! \brief Reset device statistics  
   * \param device the hardware to use
   * \returns 0 in success 
   */
  int (*trx_reset_stats_func)(openair0_device *device);

  /*! \brief Terminate operation of the transceiver -- free all associated resources 
   * \param device the hardware to use
   */
  void (*trx_end_func)(openair0_device *device);

  /*! \brief Stop operation of the transceiver 
   */
  int (*trx_stop_func)(openair0_device *device);

  /* Functions API related to UE*/

  /*! \brief Set RX feaquencies 
   * \param device the hardware to use
   * \param openair0_cfg RF frontend parameters set by application
   * \param exmimo_dump_config  dump EXMIMO configuration 
   * \returns 0 in success 
   */
  int (*trx_set_freq_func)(openair0_device* device, openair0_config_t *openair0_cfg,int exmimo_dump_config);
  
  /*! \brief Set gains
   * \param device the hardware to use
   * \param openair0_cfg RF frontend parameters set by application
   * \returns 0 in success 
   */
  int (*trx_set_gains_func)(openair0_device* device, openair0_config_t *openair0_cfg);

  /*! \brief RRU Configuration callback
   * \param idx RU index
   * \param arg pointer to capabilities or configuration
   */
  int (*configure_rru)(int idx, void* arg);
};

/* type of device init function, implemented in shared lib */
typedef int(*oai_device_initfunc_t)(openair0_device *device, openair0_config_t *openair0_cfg);
/* type of transport init function, implemented in shared lib */
typedef int(*oai_transport_initfunc_t)(openair0_device *device, openair0_config_t *openair0_cfg, eth_params_t * eth_params);

#ifdef __cplusplus
extern "C"
{
#endif


  /*! \brief Initialize openair RF target. It returns 0 if OK */
  int openair0_device_load(openair0_device *device, openair0_config_t *openair0_cfg);  
  /*! \brief Initialize transport protocol . It returns 0 if OK */
  int openair0_transport_load(openair0_device *device, openair0_config_t *openair0_cfg, eth_params_t * eth_params);

  
 /*! \brief Get current timestamp of USRP
  * \param device the hardware to use
  */
  openair0_timestamp get_usrp_time(openair0_device *device);

 /*! \brief Set RX frequencies 
  * \param device the hardware to use
  * \param openair0_cfg RF frontend parameters set by application
  * \returns 0 in success 
  */
  int openair0_set_rx_frequencies(openair0_device* device, openair0_config_t *openair0_cfg);

/*@}*/

#ifdef __cplusplus
}
#endif

#endif // COMMON_LIB_H
<|MERGE_RESOLUTION|>--- conflicted
+++ resolved
@@ -232,13 +232,8 @@
   char *local_if_name;
   //! transport type preference  (RAW/UDP)
   uint8_t transp_preference;
-<<<<<<< HEAD
-=======
   //! compression enable (0: No comp/ 1: A-LAW)
   uint8_t if_compress;
-  //! radio front end preference (EXMIMO,USRP, BALDERF,LMSSDR)
-  uint8_t rf_preference;
->>>>>>> 4d58025d
 } eth_params_t;
 
 
