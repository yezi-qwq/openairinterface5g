--- conflicted
+++ resolved
@@ -292,13 +292,7 @@
 
     for (CC_id=0; CC_id<MAX_NUM_CCs; CC_id++) {
       (frame_parms[CC_id])->nb_antennas_tx     = 1;
-<<<<<<< HEAD
-      (frame_parms[CC_id])->nb_antennas_rx     = 1; // UE rx number hard coded 
-=======
       (frame_parms[CC_id])->nb_antennas_rx     = nb_antennas_rx_ue;
-
->>>>>>> eac26b01
-
       PHY_vars_UE_g[UE_id][CC_id] = init_lte_UE(frame_parms[CC_id], UE_id,abstraction_flag);
       PHY_vars_UE_g[UE_id][CC_id]->Mod_id=UE_id;
       PHY_vars_UE_g[UE_id][CC_id]->CC_id=CC_id;
