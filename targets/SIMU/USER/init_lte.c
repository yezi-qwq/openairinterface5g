--- conflicted
+++ resolved
@@ -64,11 +64,7 @@
 
   for (i=0; i<NUMBER_OF_UE_MAX; i++) {
     for (j=0; j<2; j++) {
-<<<<<<< HEAD
-      PHY_vars_eNB->dlsch_eNB[i][j] = new_eNB_dlsch(1,8,NSOFT,frame_parms->N_RB_DL,abstraction_flag,frame_parms);
-=======
-      PHY_vars_eNB->dlsch[i][j] = new_eNB_dlsch(1,8,NSOFT,frame_parms->N_RB_DL,abstraction_flag);
->>>>>>> be0b164a
+      PHY_vars_eNB->dlsch[i][j] = new_eNB_dlsch(1,8,NSOFT,frame_parms->N_RB_DL,abstraction_flag,frame_parms);
 
       if (!PHY_vars_eNB->dlsch[i][j]) {
         LOG_E(PHY,"Can't get eNB dlsch structures for UE %d \n", i);
@@ -120,21 +116,12 @@
     exit(-1);
   }
 
-<<<<<<< HEAD
-  PHY_vars_eNB->dlsch_eNB_SI  = new_eNB_dlsch(1,8,NSOFT,frame_parms->N_RB_DL, abstraction_flag, frame_parms);
-  LOG_D(PHY,"eNB %d : SI %p\n",eNB_id,PHY_vars_eNB->dlsch_eNB_SI);
-  PHY_vars_eNB->dlsch_eNB_ra  = new_eNB_dlsch(1,8,NSOFT,frame_parms->N_RB_DL, abstraction_flag, frame_parms);
-  LOG_D(PHY,"eNB %d : RA %p\n",eNB_id,PHY_vars_eNB->dlsch_eNB_ra);
-  PHY_vars_eNB->dlsch_eNB_MCH = new_eNB_dlsch(1,8,NSOFT,frame_parms->N_RB_DL, 0, frame_parms);
-  LOG_D(PHY,"eNB %d : MCH %p\n",eNB_id,PHY_vars_eNB->dlsch_eNB_MCH);
-=======
-  PHY_vars_eNB->dlsch_SI  = new_eNB_dlsch(1,8,NSOFT,frame_parms->N_RB_DL, abstraction_flag);
+  PHY_vars_eNB->dlsch_SI  = new_eNB_dlsch(1,8,NSOFT,frame_parms->N_RB_DL, abstraction_flag, frame_parms);
   LOG_D(PHY,"eNB %d : SI %p\n",eNB_id,PHY_vars_eNB->dlsch_SI);
-  PHY_vars_eNB->dlsch_ra  = new_eNB_dlsch(1,8,NSOFT,frame_parms->N_RB_DL, abstraction_flag);
+  PHY_vars_eNB->dlsch_ra  = new_eNB_dlsch(1,8,NSOFT,frame_parms->N_RB_DL, abstraction_flag, frame_parms);
   LOG_D(PHY,"eNB %d : RA %p\n",eNB_id,PHY_vars_eNB->dlsch_ra);
-  PHY_vars_eNB->dlsch_MCH = new_eNB_dlsch(1,8,NSOFT,frame_parms->N_RB_DL, 0);
+  PHY_vars_eNB->dlsch_MCH = new_eNB_dlsch(1,8,NSOFT,frame_parms->N_RB_DL, 0, frame_parms);
   LOG_D(PHY,"eNB %d : MCH %p\n",eNB_id,PHY_vars_eNB->dlsch_MCH);
->>>>>>> be0b164a
 
 
   PHY_vars_eNB->rx_total_gain_dB=130;
