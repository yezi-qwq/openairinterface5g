/*******************************************************************************
    OpenAirInterface
    Copyright(c) 1999 - 2014 Eurecom

    OpenAirInterface is free software: you can redistribute it and/or modify
    it under the terms of the GNU General Public License as published by
    the Free Software Foundation, either version 3 of the License, or
    (at your option) any later version.


    OpenAirInterface is distributed in the hope that it will be useful,
    but WITHOUT ANY WARRANTY; without even the implied warranty of
    MERCHANTABILITY or FITNESS FOR A PARTICULAR PURPOSE.  See the
    GNU General Public License for more details.

    You should have received a copy of the GNU General Public License
    along with OpenAirInterface.The full GNU General Public License is
    included in this distribution in the file called "COPYING". If not,
    see <http://www.gnu.org/licenses/>.

   Contact Information
   OpenAirInterface Admin: openair_admin@eurecom.fr
   OpenAirInterface Tech : openair_tech@eurecom.fr
   OpenAirInterface Dev  : openair4g-devel@lists.eurecom.fr

   Address      : Eurecom, Campus SophiaTech, 450 Route des Chappes, CS 50193 - 06904 Biot Sophia Antipolis cedex, FRANCE

 *******************************************************************************/

#include <string.h>
#include <math.h>
#include <unistd.h>
#include <stdint.h>
#include <stdio.h>
#include <time.h>
#include <sys/time.h>

#include "init_lte.h"

#include "PHY/extern.h"

#include "LAYER2/MAC/defs.h"
#include "LAYER2/MAC/extern.h"
#include "UTIL/LOG/log_if.h"
#include "PHY_INTERFACE/extern.h"



PHY_VARS_eNB* init_lte_eNB(LTE_DL_FRAME_PARMS *frame_parms,
                           uint8_t eNB_id,
                           uint8_t Nid_cell,
                           uint8_t cooperation_flag,
                           uint8_t abstraction_flag)
{

  int i,j;
  PHY_VARS_eNB* PHY_vars_eNB = malloc(sizeof(PHY_VARS_eNB));
  memset(PHY_vars_eNB,0,sizeof(PHY_VARS_eNB));
  PHY_vars_eNB->Mod_id=eNB_id;
  PHY_vars_eNB->cooperation_flag=cooperation_flag;
  memcpy(&(PHY_vars_eNB->frame_parms), frame_parms, sizeof(LTE_DL_FRAME_PARMS));
  PHY_vars_eNB->frame_parms.Nid_cell = ((Nid_cell/3)*3)+((eNB_id+Nid_cell)%3);
  PHY_vars_eNB->frame_parms.nushift = PHY_vars_eNB->frame_parms.Nid_cell%6;
  phy_init_lte_eNB(PHY_vars_eNB,0,cooperation_flag,abstraction_flag);

  LOG_I(PHY,"init eNB: Nid_cell %d\n", frame_parms->Nid_cell);
  LOG_I(PHY,"init eNB: frame_type %d,tdd_config %d\n", frame_parms->frame_type,frame_parms->tdd_config);
  LOG_I(PHY,"init eNB: number of ue max %d number of enb max %d number of harq pid max %d\n",
        NUMBER_OF_UE_MAX, NUMBER_OF_eNB_MAX, NUMBER_OF_HARQ_PID_MAX);
  LOG_I(PHY,"init eNB: N_RB_DL %d\n", frame_parms->N_RB_DL);
<<<<<<< HEAD
  LOG_I(PHY,"init eNB: Transmission mode %d\n", transmission_mode);
  LOG_I(PHY,"init eNB: prach_config_index %d\n", frame_parms->prach_config_common.prach_ConfigInfo.prach_ConfigIndex);
=======
>>>>>>> 55c83b00

  for (i=0; i<NUMBER_OF_UE_MAX; i++) {
    for (j=0; j<2; j++) {
      PHY_vars_eNB->dlsch[i][j] = new_eNB_dlsch(1,8,NSOFT,frame_parms->N_RB_DL,abstraction_flag);

      if (!PHY_vars_eNB->dlsch[i][j]) {
        LOG_E(PHY,"Can't get eNB dlsch structures for UE %d \n", i);
        exit(-1);
      } else {
        LOG_D(PHY,"dlsch[%d][%d] => %p\n",i,j,PHY_vars_eNB->dlsch[i][j]);
        PHY_vars_eNB->dlsch[i][j]->rnti=0;
      }
    }

    PHY_vars_eNB->ulsch[1+i] = new_eNB_ulsch(MAX_TURBO_ITERATIONS,frame_parms->N_RB_UL, abstraction_flag);

    if (!PHY_vars_eNB->ulsch[1+i]) {
      LOG_E(PHY,"Can't get eNB ulsch structures\n");
      exit(-1);
    }

    // this is the transmission mode for the signalling channels
    // this will be overwritten with the real transmission mode by the RRC once the UE is connected
    PHY_vars_eNB->transmission_mode[i] = frame_parms->nb_antennas_tx_eNB==1 ? 1 : 2;
#ifdef LOCALIZATION
    PHY_vars_eNB->ulsch[1+i]->aggregation_period_ms = 5000; // 5000 milliseconds // could be given as an argument (TBD))
    struct timeval ts;
    gettimeofday(&ts, NULL);
    PHY_vars_eNB->ulsch[1+i]->reference_timestamp_ms = ts.tv_sec * 1000 + ts.tv_usec / 1000;
    int j;

    for (j=0; j<10; j++) {
      initialize(&PHY_vars_eNB->ulsch[1+i]->loc_rss_list[j]);
      initialize(&PHY_vars_eNB->ulsch[1+i]->loc_rssi_list[j]);
      initialize(&PHY_vars_eNB->ulsch[1+i]->loc_subcarrier_rss_list[j]);
      initialize(&PHY_vars_eNB->ulsch[1+i]->loc_timing_advance_list[j]);
      initialize(&PHY_vars_eNB->ulsch[1+i]->loc_timing_update_list[j]);
    }

    initialize(&PHY_vars_eNB->ulsch[1+i]->tot_loc_rss_list);
    initialize(&PHY_vars_eNB->ulsch[1+i]->tot_loc_rssi_list);
    initialize(&PHY_vars_eNB->ulsch[1+i]->tot_loc_subcarrier_rss_list);
    initialize(&PHY_vars_eNB->ulsch[1+i]->tot_loc_timing_advance_list);
    initialize(&PHY_vars_eNB->ulsch[1+i]->tot_loc_timing_update_list);
#endif
  }

  // ULSCH for RA
  PHY_vars_eNB->ulsch[0] = new_eNB_ulsch(MAX_TURBO_ITERATIONS, frame_parms->N_RB_UL, abstraction_flag);

  if (!PHY_vars_eNB->ulsch[0]) {
    LOG_E(PHY,"Can't get eNB ulsch structures\n");
    exit(-1);
  }

  PHY_vars_eNB->dlsch_SI  = new_eNB_dlsch(1,8,NSOFT,frame_parms->N_RB_DL, abstraction_flag);
  LOG_D(PHY,"eNB %d : SI %p\n",eNB_id,PHY_vars_eNB->dlsch_SI);
  PHY_vars_eNB->dlsch_ra  = new_eNB_dlsch(1,8,NSOFT,frame_parms->N_RB_DL, abstraction_flag);
  LOG_D(PHY,"eNB %d : RA %p\n",eNB_id,PHY_vars_eNB->dlsch_ra);
  PHY_vars_eNB->dlsch_MCH = new_eNB_dlsch(1,8,NSOFT,frame_parms->N_RB_DL, 0);
  LOG_D(PHY,"eNB %d : MCH %p\n",eNB_id,PHY_vars_eNB->dlsch_MCH);


  PHY_vars_eNB->rx_total_gain_dB=130;

  for(i=0; i<NUMBER_OF_UE_MAX; i++)
    PHY_vars_eNB->mu_mimo_mode[i].dl_pow_off = 2;

  PHY_vars_eNB->check_for_total_transmissions = 0;

  PHY_vars_eNB->check_for_MUMIMO_transmissions = 0;

  PHY_vars_eNB->FULL_MUMIMO_transmissions = 0;

  PHY_vars_eNB->check_for_SUMIMO_transmissions = 0;

  PHY_vars_eNB->frame_parms.pucch_config_common.deltaPUCCH_Shift = 1;

  return (PHY_vars_eNB);
}

PHY_VARS_UE* init_lte_UE(LTE_DL_FRAME_PARMS *frame_parms,
                         uint8_t UE_id,
                         uint8_t abstraction_flag)

{

  int i,j;
  PHY_VARS_UE* PHY_vars_UE = malloc(sizeof(PHY_VARS_UE));
  memset(PHY_vars_UE,0,sizeof(PHY_VARS_UE));
  PHY_vars_UE->Mod_id=UE_id;
  memcpy(&(PHY_vars_UE->frame_parms), frame_parms, sizeof(LTE_DL_FRAME_PARMS));
  phy_init_lte_ue(PHY_vars_UE,1,abstraction_flag);

  for (i=0; i<NUMBER_OF_CONNECTED_eNB_MAX; i++) {
    for (j=0; j<2; j++) {
      PHY_vars_UE->dlsch[i][j]  = new_ue_dlsch(1,NUMBER_OF_HARQ_PID_MAX,NSOFT,MAX_TURBO_ITERATIONS,frame_parms->N_RB_DL, abstraction_flag);

      if (!PHY_vars_UE->dlsch[i][j]) {
        LOG_E(PHY,"Can't get ue dlsch structures\n");
        exit(-1);
      } else
        LOG_D(PHY,"dlsch[%d][%d] => %p\n",UE_id,i,PHY_vars_UE->dlsch[i][j]);
    }



    PHY_vars_UE->ulsch[i]  = new_ue_ulsch(frame_parms->N_RB_UL, abstraction_flag);

    if (!PHY_vars_UE->ulsch[i]) {
      LOG_E(PHY,"Can't get ue ulsch structures\n");
      exit(-1);
    }

    PHY_vars_UE->dlsch_SI[i]  = new_ue_dlsch(1,1,NSOFT,MAX_TURBO_ITERATIONS,frame_parms->N_RB_DL, abstraction_flag);
    PHY_vars_UE->dlsch_ra[i]  = new_ue_dlsch(1,1,NSOFT,MAX_TURBO_ITERATIONS,frame_parms->N_RB_DL, abstraction_flag);

    PHY_vars_UE->transmission_mode[i] = frame_parms->nb_antennas_tx_eNB==1 ? 1 : 2;
  }

  PHY_vars_UE->frame_parms.pucch_config_common.deltaPUCCH_Shift = 1;

  PHY_vars_UE->dlsch_MCH[0]  = new_ue_dlsch(1,NUMBER_OF_HARQ_PID_MAX,NSOFT,MAX_TURBO_ITERATIONS_MBSFN,frame_parms->N_RB_DL,0);

  return (PHY_vars_UE);
}
PHY_VARS_RN* init_lte_RN(LTE_DL_FRAME_PARMS *frame_parms,
                         uint8_t RN_id,
                         uint8_t eMBMS_active_state)
{

  int i;
  PHY_VARS_RN* PHY_vars_RN = malloc(sizeof(PHY_VARS_RN));
  memset(PHY_vars_RN,0,sizeof(PHY_VARS_RN));
  PHY_vars_RN->Mod_id=RN_id;

  if (eMBMS_active_state == multicast_relay) {
    for (i=0; i < 10 ; i++) { // num SF in a frame
      PHY_vars_RN->dlsch_rn_MCH[i] = new_ue_dlsch(1,1,NSOFT,MAX_TURBO_ITERATIONS_MBSFN,frame_parms->N_RB_DL, 0);
      LOG_D(PHY,"eNB %d : MCH[%d] %p\n",RN_id,i,PHY_vars_RN->dlsch_rn_MCH[i]);
    }
  } else {
    PHY_vars_RN->dlsch_rn_MCH[0] = new_ue_dlsch(1,1,NSOFT,MAX_TURBO_ITERATIONS,frame_parms->N_RB_DL, 0);
    LOG_D(PHY,"eNB %d : MCH[0] %p\n",RN_id,PHY_vars_RN->dlsch_rn_MCH[0]);
  }

  return (PHY_vars_RN);
}
void init_lte_vars(LTE_DL_FRAME_PARMS *frame_parms[MAX_NUM_CCs],
                   uint8_t frame_type,
                   uint8_t tdd_config,
                   uint8_t tdd_config_S,
                   uint8_t extended_prefix_flag,
                   uint8_t N_RB_DL,
                   uint16_t Nid_cell,
                   uint8_t cooperation_flag,
		   uint8_t nb_antenna_ports,
		   uint8_t abstraction_flag,
                   int nb_antennas_rx, 
		   int nb_antennas_tx, 
		   int nb_antennas_rx_ue,
		   uint8_t eMBMS_active_state)
{

  uint8_t eNB_id,UE_id,RN_id,CC_id;

  mac_xface = malloc(sizeof(MAC_xface));

  memset(mac_xface, 0, sizeof(MAC_xface));

  LOG_I(PHY,"init lte parms: Nid_cell %d, Frame type %d, N_RB_DL %d\n",Nid_cell,frame_type,N_RB_DL);

  for (CC_id=0; CC_id<MAX_NUM_CCs; CC_id++) {
    frame_parms[CC_id] = calloc(1, sizeof(LTE_DL_FRAME_PARMS));
    (frame_parms[CC_id])->frame_type         = frame_type;
    (frame_parms[CC_id])->tdd_config         = tdd_config;
    (frame_parms[CC_id])->tdd_config_S       = tdd_config_S;
    (frame_parms[CC_id])->N_RB_DL            = N_RB_DL;
    (frame_parms[CC_id])->N_RB_UL            = (frame_parms[CC_id])->N_RB_DL;
    (frame_parms[CC_id])->phich_config_common.phich_resource = oneSixth;
    (frame_parms[CC_id])->phich_config_common.phich_duration = normal;
    (frame_parms[CC_id])->Ncp                = extended_prefix_flag;
    (frame_parms[CC_id])->Ncp_UL             = extended_prefix_flag; 
    (frame_parms[CC_id])->Nid_cell           = Nid_cell;
    (frame_parms[CC_id])->nushift            = (Nid_cell%6);
    (frame_parms[CC_id])->nb_antennas_tx     = nb_antennas_tx;
    (frame_parms[CC_id])->nb_antennas_rx     = nb_antennas_rx;
    (frame_parms[CC_id])->nb_antennas_tx_eNB = nb_antenna_ports;
    (frame_parms[CC_id])->mode1_flag          = (frame_parms[CC_id])->nb_antennas_tx_eNB==1 ? 1 : 0;

    init_frame_parms(frame_parms[CC_id],1);

    (frame_parms[CC_id])->pusch_config_common.ul_ReferenceSignalsPUSCH.cyclicShift = 0;//n_DMRS1 set to 0
    (frame_parms[CC_id])->pusch_config_common.ul_ReferenceSignalsPUSCH.groupHoppingEnabled = 1;
    (frame_parms[CC_id])->pusch_config_common.ul_ReferenceSignalsPUSCH.sequenceHoppingEnabled = 0;
    (frame_parms[CC_id])->pusch_config_common.ul_ReferenceSignalsPUSCH.groupAssignmentPUSCH = 0;
    init_ul_hopping(frame_parms[CC_id]);
  }


  //  phy_init_top(frame_parms[0]);

  phy_init_lte_top(frame_parms[0]);

  PHY_vars_eNB_g = (PHY_VARS_eNB***)malloc(NB_eNB_INST*sizeof(PHY_VARS_eNB**));

  for (eNB_id=0; eNB_id<NB_eNB_INST; eNB_id++) {
    PHY_vars_eNB_g[eNB_id] = (PHY_VARS_eNB**) malloc(MAX_NUM_CCs*sizeof(PHY_VARS_eNB*));

    for (CC_id=0; CC_id<MAX_NUM_CCs; CC_id++) {
      PHY_vars_eNB_g[eNB_id][CC_id] = init_lte_eNB(frame_parms[CC_id],eNB_id,Nid_cell,cooperation_flag,abstraction_flag);
      PHY_vars_eNB_g[eNB_id][CC_id]->Mod_id=eNB_id;
      PHY_vars_eNB_g[eNB_id][CC_id]->CC_id=CC_id;
    }
  }


  PHY_vars_UE_g = (PHY_VARS_UE***)malloc(NB_UE_INST*sizeof(PHY_VARS_UE**));

  for (UE_id=0; UE_id<NB_UE_INST; UE_id++) {
    PHY_vars_UE_g[UE_id] = (PHY_VARS_UE**) malloc(MAX_NUM_CCs*sizeof(PHY_VARS_UE*));

    for (CC_id=0; CC_id<MAX_NUM_CCs; CC_id++) {
      (frame_parms[CC_id])->nb_antennas_tx     = 1;
      (frame_parms[CC_id])->nb_antennas_rx     = nb_antennas_rx_ue;


      PHY_vars_UE_g[UE_id][CC_id] = init_lte_UE(frame_parms[CC_id], UE_id,abstraction_flag);
      PHY_vars_UE_g[UE_id][CC_id]->Mod_id=UE_id;
      PHY_vars_UE_g[UE_id][CC_id]->CC_id=CC_id;
    }
  }

  if (NB_RN_INST > 0) {
    PHY_vars_RN_g = malloc(NB_RN_INST*sizeof(PHY_VARS_RN*));

    for (RN_id=0; RN_id<NB_RN_INST; RN_id++) {
      PHY_vars_RN_g[RN_id] = init_lte_RN(*frame_parms,RN_id,eMBMS_active_state);
    }
  }

}<|MERGE_RESOLUTION|>--- conflicted
+++ resolved
@@ -68,11 +68,9 @@
   LOG_I(PHY,"init eNB: number of ue max %d number of enb max %d number of harq pid max %d\n",
         NUMBER_OF_UE_MAX, NUMBER_OF_eNB_MAX, NUMBER_OF_HARQ_PID_MAX);
   LOG_I(PHY,"init eNB: N_RB_DL %d\n", frame_parms->N_RB_DL);
-<<<<<<< HEAD
   LOG_I(PHY,"init eNB: Transmission mode %d\n", transmission_mode);
   LOG_I(PHY,"init eNB: prach_config_index %d\n", frame_parms->prach_config_common.prach_ConfigInfo.prach_ConfigIndex);
-=======
->>>>>>> 55c83b00
+
 
   for (i=0; i<NUMBER_OF_UE_MAX; i++) {
     for (j=0; j<2; j++) {
