/*******************************************************************************
    OpenAirInterface
    Copyright(c) 1999 - 2014 Eurecom

    OpenAirInterface is free software: you can redistribute it and/or modify
    it under the terms of the GNU General Public License as published by
    the Free Software Foundation, either version 3 of the License, or
    (at your option) any later version.


    OpenAirInterface is distributed in the hope that it will be useful,
    but WITHOUT ANY WARRANTY; without even the implied warranty of
    MERCHANTABILITY or FITNESS FOR A PARTICULAR PURPOSE.  See the
    GNU General Public License for more details.

    You should have received a copy of the GNU General Public License
    along with OpenAirInterface.The full GNU General Public License is
    included in this distribution in the file called "COPYING". If not,
    see <http://www.gnu.org/licenses/>.

   Contact Information
   OpenAirInterface Admin: openair_admin@eurecom.fr
   OpenAirInterface Tech : openair_tech@eurecom.fr
   OpenAirInterface Dev  : openair4g-devel@lists.eurecom.fr

   Address      : Eurecom, Campus SophiaTech, 450 Route des Chappes, CS 50193 - 06904 Biot Sophia Antipolis cedex, FRANCE

 *******************************************************************************/

#include <string.h>
#include <math.h>
#include <unistd.h>
#include <stdint.h>
#include <stdio.h>
#include <time.h>
#include <sys/time.h>

#include "init_lte.h"

#include "PHY/extern.h"

#include "LAYER2/MAC/defs.h"
#include "LAYER2/MAC/extern.h"
#include "UTIL/LOG/log_if.h"
#include "PHY_INTERFACE/extern.h"



PHY_VARS_eNB* init_lte_eNB(LTE_DL_FRAME_PARMS *frame_parms,
                           uint8_t eNB_id,
                           uint8_t Nid_cell,
                           uint8_t cooperation_flag,
                           uint8_t abstraction_flag)
{

  int i,j;
  PHY_VARS_eNB* PHY_vars_eNB = malloc(sizeof(PHY_VARS_eNB));
  memset(PHY_vars_eNB,0,sizeof(PHY_VARS_eNB));
  PHY_vars_eNB->Mod_id=eNB_id;
  PHY_vars_eNB->cooperation_flag=cooperation_flag;
  memcpy(&(PHY_vars_eNB->lte_frame_parms), frame_parms, sizeof(LTE_DL_FRAME_PARMS));
  PHY_vars_eNB->lte_frame_parms.Nid_cell = ((Nid_cell/3)*3)+((eNB_id+Nid_cell)%3);
  PHY_vars_eNB->lte_frame_parms.nushift = PHY_vars_eNB->lte_frame_parms.Nid_cell%6;
  phy_init_lte_eNB(PHY_vars_eNB,0,cooperation_flag,abstraction_flag);

  LOG_I(PHY,"init eNB: Nid_cell %d\n", frame_parms->Nid_cell);
  LOG_I(PHY,"init eNB: frame_type %d,tdd_config %d\n", frame_parms->frame_type,frame_parms->tdd_config);
  LOG_I(PHY,"init eNB: number of ue max %d number of enb max %d number of harq pid max %d\n",
        NUMBER_OF_UE_MAX, NUMBER_OF_eNB_MAX, NUMBER_OF_HARQ_PID_MAX);
  LOG_I(PHY,"init eNB: N_RB_DL %d\n", frame_parms->N_RB_DL);

  for (i=0; i<NUMBER_OF_UE_MAX; i++) {
    for (j=0; j<2; j++) {
<<<<<<< HEAD
      PHY_vars_eNB->dlsch_eNB[i][j] = new_eNB_dlsch(1,NUMBER_OF_HARQ_PID_MAX,NSOFT,frame_parms->N_RB_DL,abstraction_flag,frame_parms);
=======
      PHY_vars_eNB->dlsch_eNB[i][j] = new_eNB_dlsch(1,8,NSOFT,frame_parms->N_RB_DL,abstraction_flag);
>>>>>>> 7390798b

      if (!PHY_vars_eNB->dlsch_eNB[i][j]) {
        LOG_E(PHY,"Can't get eNB dlsch structures for UE %d \n", i);
        exit(-1);
      } else {
        LOG_D(PHY,"dlsch_eNB[%d][%d] => %p\n",i,j,PHY_vars_eNB->dlsch_eNB[i][j]);
        PHY_vars_eNB->dlsch_eNB[i][j]->rnti=0;
      }
    }

    PHY_vars_eNB->ulsch_eNB[1+i] = new_eNB_ulsch(MAX_TURBO_ITERATIONS,frame_parms->N_RB_UL, abstraction_flag);

    if (!PHY_vars_eNB->ulsch_eNB[1+i]) {
      LOG_E(PHY,"Can't get eNB ulsch structures\n");
      exit(-1);
    }

    // this is the transmission mode for the signalling channels
    // this will be overwritten with the real transmission mode by the RRC once the UE is connected
    PHY_vars_eNB->transmission_mode[i] = frame_parms->nb_antenna_ports_eNB==1 ? 1 : 2;
#ifdef LOCALIZATION
    PHY_vars_eNB->ulsch_eNB[1+i]->aggregation_period_ms = 5000; // 5000 milliseconds // could be given as an argument (TBD))
    struct timeval ts;
    gettimeofday(&ts, NULL);
    PHY_vars_eNB->ulsch_eNB[1+i]->reference_timestamp_ms = ts.tv_sec * 1000 + ts.tv_usec / 1000;
    int j;

    for (j=0; j<10; j++) {
      initialize(&PHY_vars_eNB->ulsch_eNB[1+i]->loc_rss_list[j]);
      initialize(&PHY_vars_eNB->ulsch_eNB[1+i]->loc_rssi_list[j]);
      initialize(&PHY_vars_eNB->ulsch_eNB[1+i]->loc_subcarrier_rss_list[j]);
      initialize(&PHY_vars_eNB->ulsch_eNB[1+i]->loc_timing_advance_list[j]);
      initialize(&PHY_vars_eNB->ulsch_eNB[1+i]->loc_timing_update_list[j]);
    }

    initialize(&PHY_vars_eNB->ulsch_eNB[1+i]->tot_loc_rss_list);
    initialize(&PHY_vars_eNB->ulsch_eNB[1+i]->tot_loc_rssi_list);
    initialize(&PHY_vars_eNB->ulsch_eNB[1+i]->tot_loc_subcarrier_rss_list);
    initialize(&PHY_vars_eNB->ulsch_eNB[1+i]->tot_loc_timing_advance_list);
    initialize(&PHY_vars_eNB->ulsch_eNB[1+i]->tot_loc_timing_update_list);
#endif
  }

  // ULSCH for RA
  PHY_vars_eNB->ulsch_eNB[0] = new_eNB_ulsch(MAX_TURBO_ITERATIONS, frame_parms->N_RB_UL, abstraction_flag);

  if (!PHY_vars_eNB->ulsch_eNB[0]) {
    LOG_E(PHY,"Can't get eNB ulsch structures\n");
    exit(-1);
  }

<<<<<<< HEAD
  PHY_vars_eNB->dlsch_eNB_SI  = new_eNB_dlsch(1,1,NSOFT,frame_parms->N_RB_DL, abstraction_flag, frame_parms);
  LOG_D(PHY,"eNB %d : SI %p\n",eNB_id,PHY_vars_eNB->dlsch_eNB_SI);
  PHY_vars_eNB->dlsch_eNB_ra  = new_eNB_dlsch(1,1,NSOFT,frame_parms->N_RB_DL, abstraction_flag, frame_parms);
  LOG_D(PHY,"eNB %d : RA %p\n",eNB_id,PHY_vars_eNB->dlsch_eNB_ra);
  PHY_vars_eNB->dlsch_eNB_MCH = new_eNB_dlsch(1,NUMBER_OF_HARQ_PID_MAX,NSOFT,frame_parms->N_RB_DL, 0, frame_parms);
=======
  PHY_vars_eNB->dlsch_eNB_SI  = new_eNB_dlsch(1,8,NSOFT,frame_parms->N_RB_DL, abstraction_flag);
  LOG_D(PHY,"eNB %d : SI %p\n",eNB_id,PHY_vars_eNB->dlsch_eNB_SI);
  PHY_vars_eNB->dlsch_eNB_ra  = new_eNB_dlsch(1,8,NSOFT,frame_parms->N_RB_DL, abstraction_flag);
  LOG_D(PHY,"eNB %d : RA %p\n",eNB_id,PHY_vars_eNB->dlsch_eNB_ra);
  PHY_vars_eNB->dlsch_eNB_MCH = new_eNB_dlsch(1,8,NSOFT,frame_parms->N_RB_DL, 0);
>>>>>>> 7390798b
  LOG_D(PHY,"eNB %d : MCH %p\n",eNB_id,PHY_vars_eNB->dlsch_eNB_MCH);


  PHY_vars_eNB->rx_total_gain_eNB_dB=130;

  for(i=0; i<NUMBER_OF_UE_MAX; i++)
    PHY_vars_eNB->mu_mimo_mode[i].dl_pow_off = 2;

  PHY_vars_eNB->check_for_total_transmissions = 0;

  PHY_vars_eNB->check_for_MUMIMO_transmissions = 0;

  PHY_vars_eNB->FULL_MUMIMO_transmissions = 0;

  PHY_vars_eNB->check_for_SUMIMO_transmissions = 0;

  PHY_vars_eNB->lte_frame_parms.pucch_config_common.deltaPUCCH_Shift = 1;

  return (PHY_vars_eNB);
}

PHY_VARS_UE* init_lte_UE(LTE_DL_FRAME_PARMS *frame_parms,
                         uint8_t UE_id,
                         uint8_t abstraction_flag)

{

  int i,j;
  PHY_VARS_UE* PHY_vars_UE = malloc(sizeof(PHY_VARS_UE));
  memset(PHY_vars_UE,0,sizeof(PHY_VARS_UE));
  PHY_vars_UE->Mod_id=UE_id;
  memcpy(&(PHY_vars_UE->lte_frame_parms), frame_parms, sizeof(LTE_DL_FRAME_PARMS));
  phy_init_lte_ue(PHY_vars_UE,1,abstraction_flag);

  for (i=0; i<NUMBER_OF_CONNECTED_eNB_MAX; i++) {
    for (j=0; j<2; j++) {
      PHY_vars_UE->dlsch_ue[i][j]  = new_ue_dlsch(1,NUMBER_OF_HARQ_PID_MAX,NSOFT,MAX_TURBO_ITERATIONS,frame_parms->N_RB_DL, abstraction_flag);

      if (!PHY_vars_UE->dlsch_ue[i][j]) {
        LOG_E(PHY,"Can't get ue dlsch structures\n");
        exit(-1);
      } else
        LOG_D(PHY,"dlsch_ue[%d][%d] => %p\n",UE_id,i,PHY_vars_UE->dlsch_ue[i][j]);
    }



    PHY_vars_UE->ulsch_ue[i]  = new_ue_ulsch(frame_parms->N_RB_UL, abstraction_flag);

    if (!PHY_vars_UE->ulsch_ue[i]) {
      LOG_E(PHY,"Can't get ue ulsch structures\n");
      exit(-1);
    }

    PHY_vars_UE->dlsch_ue_SI[i]  = new_ue_dlsch(1,1,NSOFT,MAX_TURBO_ITERATIONS,frame_parms->N_RB_DL, abstraction_flag);
    PHY_vars_UE->dlsch_ue_ra[i]  = new_ue_dlsch(1,1,NSOFT,MAX_TURBO_ITERATIONS,frame_parms->N_RB_DL, abstraction_flag);

    PHY_vars_UE->transmission_mode[i] = frame_parms->nb_antenna_ports_eNB==1 ? 1 : 2;
  }

  PHY_vars_UE->lte_frame_parms.pucch_config_common.deltaPUCCH_Shift = 1;

  PHY_vars_UE->dlsch_ue_MCH[0]  = new_ue_dlsch(1,NUMBER_OF_HARQ_PID_MAX,NSOFT,MAX_TURBO_ITERATIONS_MBSFN,frame_parms->N_RB_DL,0);

  return (PHY_vars_UE);
}
PHY_VARS_RN* init_lte_RN(LTE_DL_FRAME_PARMS *frame_parms,
                         uint8_t RN_id,
                         uint8_t eMBMS_active_state)
{

  int i;
  PHY_VARS_RN* PHY_vars_RN = malloc(sizeof(PHY_VARS_RN));
  memset(PHY_vars_RN,0,sizeof(PHY_VARS_RN));
  PHY_vars_RN->Mod_id=RN_id;

  if (eMBMS_active_state == multicast_relay) {
    for (i=0; i < 10 ; i++) { // num SF in a frame
      PHY_vars_RN->dlsch_rn_MCH[i] = new_ue_dlsch(1,1,NSOFT,MAX_TURBO_ITERATIONS_MBSFN,frame_parms->N_RB_DL, 0);
      LOG_D(PHY,"eNB %d : MCH[%d] %p\n",RN_id,i,PHY_vars_RN->dlsch_rn_MCH[i]);
    }
  } else {
    PHY_vars_RN->dlsch_rn_MCH[0] = new_ue_dlsch(1,1,NSOFT,MAX_TURBO_ITERATIONS,frame_parms->N_RB_DL, 0);
    LOG_D(PHY,"eNB %d : MCH[0] %p\n",RN_id,PHY_vars_RN->dlsch_rn_MCH[0]);
  }

  return (PHY_vars_RN);
}
void init_lte_vars(LTE_DL_FRAME_PARMS *frame_parms[MAX_NUM_CCs],
                   uint8_t frame_type,
                   uint8_t tdd_config,
                   uint8_t tdd_config_S,
                   uint8_t extended_prefix_flag,
                   uint8_t N_RB_DL,
                   uint16_t Nid_cell,
                   uint8_t cooperation_flag,
		   uint8_t nb_antenna_ports,
		   uint8_t abstraction_flag,
                   int nb_antennas_rx, 
		   int nb_antennas_tx, 
		   uint8_t eMBMS_active_state)
{

  uint8_t eNB_id,UE_id,RN_id,CC_id;

  mac_xface = malloc(sizeof(MAC_xface));

  memset(mac_xface, 0, sizeof(MAC_xface));

  LOG_I(PHY,"init lte parms: Nid_cell %d, Frame type %d, N_RB_DL %d\n",Nid_cell,frame_type,N_RB_DL);

  for (CC_id=0; CC_id<MAX_NUM_CCs; CC_id++) {
    frame_parms[CC_id] = calloc(1, sizeof(LTE_DL_FRAME_PARMS));
    (frame_parms[CC_id])->frame_type         = frame_type;
    (frame_parms[CC_id])->tdd_config         = tdd_config;
    (frame_parms[CC_id])->tdd_config_S       = tdd_config_S;
    (frame_parms[CC_id])->N_RB_DL            = N_RB_DL;
    (frame_parms[CC_id])->N_RB_UL            = (frame_parms[CC_id])->N_RB_DL;
    (frame_parms[CC_id])->phich_config_common.phich_resource = oneSixth;
    (frame_parms[CC_id])->phich_config_common.phich_duration = normal;
    (frame_parms[CC_id])->Ncp                = extended_prefix_flag;
    (frame_parms[CC_id])->Ncp_UL             = extended_prefix_flag; 
    (frame_parms[CC_id])->Nid_cell           = Nid_cell;
    (frame_parms[CC_id])->nushift            = (Nid_cell%6);
    (frame_parms[CC_id])->nb_antennas_tx     = nb_antennas_tx;
    (frame_parms[CC_id])->nb_antennas_rx     = nb_antennas_rx;
    (frame_parms[CC_id])->nb_antenna_ports_eNB = nb_antenna_ports;
    (frame_parms[CC_id])->mode1_flag           = (frame_parms[CC_id])->nb_antenna_ports_eNB==1 ? 1 : 0;

    init_frame_parms(frame_parms[CC_id],1);

    (frame_parms[CC_id])->pusch_config_common.ul_ReferenceSignalsPUSCH.cyclicShift = 0;//n_DMRS1 set to 0
    (frame_parms[CC_id])->pusch_config_common.ul_ReferenceSignalsPUSCH.groupHoppingEnabled = 1;
    (frame_parms[CC_id])->pusch_config_common.ul_ReferenceSignalsPUSCH.sequenceHoppingEnabled = 0;
    (frame_parms[CC_id])->pusch_config_common.ul_ReferenceSignalsPUSCH.groupAssignmentPUSCH = 0;
    init_ul_hopping(frame_parms[CC_id]);
  }


  //  phy_init_top(frame_parms[0]);

  phy_init_lte_top(frame_parms[0]);

  PHY_vars_eNB_g = (PHY_VARS_eNB***)malloc(NB_eNB_INST*sizeof(PHY_VARS_eNB**));

  for (eNB_id=0; eNB_id<NB_eNB_INST; eNB_id++) {
    PHY_vars_eNB_g[eNB_id] = (PHY_VARS_eNB**) malloc(MAX_NUM_CCs*sizeof(PHY_VARS_eNB*));

    for (CC_id=0; CC_id<MAX_NUM_CCs; CC_id++) {
      PHY_vars_eNB_g[eNB_id][CC_id] = init_lte_eNB(frame_parms[CC_id],eNB_id,Nid_cell,cooperation_flag,abstraction_flag);
      PHY_vars_eNB_g[eNB_id][CC_id]->Mod_id=eNB_id;
      PHY_vars_eNB_g[eNB_id][CC_id]->CC_id=CC_id;
    }
  }


  PHY_vars_UE_g = (PHY_VARS_UE***)malloc(NB_UE_INST*sizeof(PHY_VARS_UE**));

  for (UE_id=0; UE_id<NB_UE_INST; UE_id++) {
    PHY_vars_UE_g[UE_id] = (PHY_VARS_UE**) malloc(MAX_NUM_CCs*sizeof(PHY_VARS_UE*));

    for (CC_id=0; CC_id<MAX_NUM_CCs; CC_id++) {
      (frame_parms[CC_id])->nb_antennas_tx     = 1;
      (frame_parms[CC_id])->nb_antennas_rx     = nb_antennas_rx;


      PHY_vars_UE_g[UE_id][CC_id] = init_lte_UE(frame_parms[CC_id], UE_id,abstraction_flag);
      PHY_vars_UE_g[UE_id][CC_id]->Mod_id=UE_id;
      PHY_vars_UE_g[UE_id][CC_id]->CC_id=CC_id;
    }
  }

  if (NB_RN_INST > 0) {
    PHY_vars_RN_g = malloc(NB_RN_INST*sizeof(PHY_VARS_RN*));

    for (RN_id=0; RN_id<NB_RN_INST; RN_id++) {
      PHY_vars_RN_g[RN_id] = init_lte_RN(*frame_parms,RN_id,eMBMS_active_state);
    }
  }

}<|MERGE_RESOLUTION|>--- conflicted
+++ resolved
@@ -71,11 +71,7 @@
 
   for (i=0; i<NUMBER_OF_UE_MAX; i++) {
     for (j=0; j<2; j++) {
-<<<<<<< HEAD
-      PHY_vars_eNB->dlsch_eNB[i][j] = new_eNB_dlsch(1,NUMBER_OF_HARQ_PID_MAX,NSOFT,frame_parms->N_RB_DL,abstraction_flag,frame_parms);
-=======
-      PHY_vars_eNB->dlsch_eNB[i][j] = new_eNB_dlsch(1,8,NSOFT,frame_parms->N_RB_DL,abstraction_flag);
->>>>>>> 7390798b
+      PHY_vars_eNB->dlsch_eNB[i][j] = new_eNB_dlsch(1,8,NSOFT,frame_parms->N_RB_DL,abstraction_flag,frame_parms);
 
       if (!PHY_vars_eNB->dlsch_eNB[i][j]) {
         LOG_E(PHY,"Can't get eNB dlsch structures for UE %d \n", i);
@@ -127,19 +123,11 @@
     exit(-1);
   }
 
-<<<<<<< HEAD
-  PHY_vars_eNB->dlsch_eNB_SI  = new_eNB_dlsch(1,1,NSOFT,frame_parms->N_RB_DL, abstraction_flag, frame_parms);
+  PHY_vars_eNB->dlsch_eNB_SI  = new_eNB_dlsch(1,8,NSOFT,frame_parms->N_RB_DL, abstraction_flag, frame_parms);
   LOG_D(PHY,"eNB %d : SI %p\n",eNB_id,PHY_vars_eNB->dlsch_eNB_SI);
-  PHY_vars_eNB->dlsch_eNB_ra  = new_eNB_dlsch(1,1,NSOFT,frame_parms->N_RB_DL, abstraction_flag, frame_parms);
+  PHY_vars_eNB->dlsch_eNB_ra  = new_eNB_dlsch(1,8,NSOFT,frame_parms->N_RB_DL, abstraction_flag, frame_parms);
   LOG_D(PHY,"eNB %d : RA %p\n",eNB_id,PHY_vars_eNB->dlsch_eNB_ra);
-  PHY_vars_eNB->dlsch_eNB_MCH = new_eNB_dlsch(1,NUMBER_OF_HARQ_PID_MAX,NSOFT,frame_parms->N_RB_DL, 0, frame_parms);
-=======
-  PHY_vars_eNB->dlsch_eNB_SI  = new_eNB_dlsch(1,8,NSOFT,frame_parms->N_RB_DL, abstraction_flag);
-  LOG_D(PHY,"eNB %d : SI %p\n",eNB_id,PHY_vars_eNB->dlsch_eNB_SI);
-  PHY_vars_eNB->dlsch_eNB_ra  = new_eNB_dlsch(1,8,NSOFT,frame_parms->N_RB_DL, abstraction_flag);
-  LOG_D(PHY,"eNB %d : RA %p\n",eNB_id,PHY_vars_eNB->dlsch_eNB_ra);
-  PHY_vars_eNB->dlsch_eNB_MCH = new_eNB_dlsch(1,8,NSOFT,frame_parms->N_RB_DL, 0);
->>>>>>> 7390798b
+  PHY_vars_eNB->dlsch_eNB_MCH = new_eNB_dlsch(1,8,NSOFT,frame_parms->N_RB_DL, 0, frame_parms);
   LOG_D(PHY,"eNB %d : MCH %p\n",eNB_id,PHY_vars_eNB->dlsch_eNB_MCH);
 
 
