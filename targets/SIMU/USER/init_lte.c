/*
 * Licensed to the OpenAirInterface (OAI) Software Alliance under one or more
 * contributor license agreements.  See the NOTICE file distributed with
 * this work for additional information regarding copyright ownership.
 * The OpenAirInterface Software Alliance licenses this file to You under
 * the OAI Public License, Version 1.0  (the "License"); you may not use this file
 * except in compliance with the License.
 * You may obtain a copy of the License at
 *
 *      http://www.openairinterface.org/?page_id=698
 *
 * Unless required by applicable law or agreed to in writing, software
 * distributed under the License is distributed on an "AS IS" BASIS,
 * WITHOUT WARRANTIES OR CONDITIONS OF ANY KIND, either express or implied.
 * See the License for the specific language governing permissions and
 * limitations under the License.
 *-------------------------------------------------------------------------------
 * For more information about the OpenAirInterface (OAI) Software Alliance:
 *      contact@openairinterface.org
 */

#include <string.h>
#include <math.h>
#include <unistd.h>
#include <stdint.h>
#include <stdio.h>
#include <time.h>
#include <sys/time.h>

#include "init_lte.h"

#include "PHY/extern.h"

#include "LAYER2/MAC/defs.h"
#include "LAYER2/MAC/extern.h"
#include "UTIL/LOG/log_if.h"
#include "PHY_INTERFACE/extern.h"


/*
PHY_VARS_eNB* init_lte_eNB(LTE_DL_FRAME_PARMS *frame_parms,
                           uint8_t eNB_id,
                           uint8_t Nid_cell,
			   node_function_t node_function,
                           uint8_t abstraction_flag)
{

  int i,j;
  PHY_VARS_eNB* PHY_vars_eNB = malloc(sizeof(PHY_VARS_eNB));
  memset(PHY_vars_eNB,0,sizeof(PHY_VARS_eNB));
  PHY_vars_eNB->Mod_id=eNB_id;
  memcpy(&(PHY_vars_eNB->frame_parms), frame_parms, sizeof(LTE_DL_FRAME_PARMS));
  PHY_vars_eNB->frame_parms.Nid_cell = ((Nid_cell/3)*3)+((eNB_id+Nid_cell)%3);
  PHY_vars_eNB->frame_parms.nushift = PHY_vars_eNB->frame_parms.Nid_cell%6;
  phy_init_lte_eNB(PHY_vars_eNB,0,abstraction_flag);

  LOG_I(PHY,"init eNB: Node Function %d\n",node_function);
  LOG_I(PHY,"init eNB: Nid_cell %d\n", frame_parms->Nid_cell);
  LOG_I(PHY,"init eNB: frame_type %d,tdd_config %d\n", frame_parms->frame_type,frame_parms->tdd_config);
  LOG_I(PHY,"init eNB: number of ue max %d number of enb max %d number of harq pid max %d\n",
        NUMBER_OF_UE_MAX, NUMBER_OF_eNB_MAX, NUMBER_OF_HARQ_PID_MAX);
  LOG_I(PHY,"init eNB: N_RB_DL %d\n", frame_parms->N_RB_DL);
  LOG_I(PHY,"init eNB: prach_config_index %d\n", frame_parms->prach_config_common.prach_ConfigInfo.prach_ConfigIndex);

  if (node_function >= NGFI_RRU_IF5)
    // For RRU, don't allocate DLSCH/ULSCH Transport channel buffers
    return (PHY_vars_eNB);


  for (i=0; i<NUMBER_OF_UE_MAX; i++) {
    LOG_I(PHY,"Allocating Transport Channel Buffers for DLSCH, UE %d\n",i);
    for (j=0; j<2; j++) {
      PHY_vars_eNB->dlsch[i][j] = new_eNB_dlsch(1,8,NSOFT,frame_parms->N_RB_DL,abstraction_flag,frame_parms);
      if (!PHY_vars_eNB->dlsch[i][j]) {
	LOG_E(PHY,"Can't get eNB dlsch structures for UE %d \n", i);
	exit(-1);
      } else {
	LOG_D(PHY,"dlsch[%d][%d] => %p\n",i,j,PHY_vars_eNB->dlsch[i][j]);
	PHY_vars_eNB->dlsch[i][j]->rnti=0;
      }
    }
    
<<<<<<< HEAD
    LOG_I(PHY,"Allocating Transport Channel Buffer for ULSCH, UE %d\n",i);
=======
    LOG_I(PHY,"Allocating Transport Channel Buffer for ULSCH, UE %d\n", i);
>>>>>>> 4d58025d
    PHY_vars_eNB->ulsch[1+i] = new_eNB_ulsch(MAX_TURBO_ITERATIONS,frame_parms->N_RB_UL, abstraction_flag);
    
    if (!PHY_vars_eNB->ulsch[1+i]) {
      LOG_E(PHY,"Can't get eNB ulsch structures\n");
      exit(-1);
    }
    
    // this is the transmission mode for the signalling channels
    // this will be overwritten with the real transmission mode by the RRC once the UE is connected
    PHY_vars_eNB->transmission_mode[i] = frame_parms->nb_antenna_ports_eNB==1 ? 1 : 2;
#ifdef LOCALIZATION
    PHY_vars_eNB->ulsch[1+i]->aggregation_period_ms = 5000; // 5000 milliseconds // could be given as an argument (TBD))
    struct timeval ts;
    gettimeofday(&ts, NULL);
    PHY_vars_eNB->ulsch[1+i]->reference_timestamp_ms = ts.tv_sec * 1000 + ts.tv_usec / 1000;
    int j;
    
    for (j=0; j<10; j++) {
      initialize(&PHY_vars_eNB->ulsch[1+i]->loc_rss_list[j]);
      initialize(&PHY_vars_eNB->ulsch[1+i]->loc_rssi_list[j]);
      initialize(&PHY_vars_eNB->ulsch[1+i]->loc_subcarrier_rss_list[j]);
      initialize(&PHY_vars_eNB->ulsch[1+i]->loc_timing_advance_list[j]);
      initialize(&PHY_vars_eNB->ulsch[1+i]->loc_timing_update_list[j]);
    }
    
    initialize(&PHY_vars_eNB->ulsch[1+i]->tot_loc_rss_list);
    initialize(&PHY_vars_eNB->ulsch[1+i]->tot_loc_rssi_list);
    initialize(&PHY_vars_eNB->ulsch[1+i]->tot_loc_subcarrier_rss_list);
    initialize(&PHY_vars_eNB->ulsch[1+i]->tot_loc_timing_advance_list);
    initialize(&PHY_vars_eNB->ulsch[1+i]->tot_loc_timing_update_list);
#endif
  }
  
  // ULSCH for RA
  PHY_vars_eNB->ulsch[0] = new_eNB_ulsch(MAX_TURBO_ITERATIONS, frame_parms->N_RB_UL, abstraction_flag);
  
  if (!PHY_vars_eNB->ulsch[0]) {
    LOG_E(PHY,"Can't get eNB ulsch structures\n");
    exit(-1);
  }
  PHY_vars_eNB->dlsch_SI  = new_eNB_dlsch(1,8,NSOFT,frame_parms->N_RB_DL, abstraction_flag, frame_parms);
  LOG_D(PHY,"eNB %d : SI %p\n",eNB_id,PHY_vars_eNB->dlsch_SI);
  PHY_vars_eNB->dlsch_ra  = new_eNB_dlsch(1,8,NSOFT,frame_parms->N_RB_DL, abstraction_flag, frame_parms);
  LOG_D(PHY,"eNB %d : RA %p\n",eNB_id,PHY_vars_eNB->dlsch_ra);
  PHY_vars_eNB->dlsch_MCH = new_eNB_dlsch(1,8,NSOFT,frame_parms->N_RB_DL, 0, frame_parms);
  LOG_D(PHY,"eNB %d : MCH %p\n",eNB_id,PHY_vars_eNB->dlsch_MCH);
  
  
  PHY_vars_eNB->rx_total_gain_dB=130;
  
  for(i=0; i<NUMBER_OF_UE_MAX; i++)
    PHY_vars_eNB->mu_mimo_mode[i].dl_pow_off = 2;
  
  PHY_vars_eNB->check_for_total_transmissions = 0;
  
  PHY_vars_eNB->check_for_MUMIMO_transmissions = 0;
  
  PHY_vars_eNB->FULL_MUMIMO_transmissions = 0;
  
  PHY_vars_eNB->check_for_SUMIMO_transmissions = 0;
  
    PHY_vars_eNB->frame_parms.pucch_config_common.deltaPUCCH_Shift = 1;

  return (PHY_vars_eNB);
}
<<<<<<< HEAD
*/


/*
=======

PHY_VARS_UE* init_lte_UE(LTE_DL_FRAME_PARMS *frame_parms,
                         uint8_t UE_id,
                         uint8_t abstraction_flag)

{

  int i,j;
  PHY_VARS_UE* PHY_vars_UE = malloc(sizeof(PHY_VARS_UE));
  memset(PHY_vars_UE,0,sizeof(PHY_VARS_UE));
  PHY_vars_UE->Mod_id=UE_id;
  memcpy(&(PHY_vars_UE->frame_parms), frame_parms, sizeof(LTE_DL_FRAME_PARMS));
  phy_init_lte_ue(PHY_vars_UE,1,abstraction_flag);

  for (i=0; i<NUMBER_OF_CONNECTED_eNB_MAX; i++) {
      for (j=0; j<2; j++) { // 2CWs
          for (int l=0; l<2; l++){ // 2Threads
              PHY_vars_UE->dlsch[l][i][j]  = new_ue_dlsch(1,NUMBER_OF_HARQ_PID_MAX,NSOFT,MAX_TURBO_ITERATIONS,frame_parms->N_RB_DL, abstraction_flag);

              if (!PHY_vars_UE->dlsch[l][i][j]) {
                  LOG_E(PHY,"Can't get ue dlsch structures\n");
                  exit(-1);
              } else
                  LOG_D(PHY,"dlsch[%d][%d] => %p\n",UE_id,i,PHY_vars_UE->dlsch[l][i][j]);
          }
      }



      PHY_vars_UE->ulsch[i]  = new_ue_ulsch(frame_parms->N_RB_UL, abstraction_flag);

      if (!PHY_vars_UE->ulsch[i]) {
          LOG_E(PHY,"Can't get ue ulsch structures\n");
          exit(-1);
      }

      PHY_vars_UE->dlsch_SI[i]  = new_ue_dlsch(1,1,NSOFT,MAX_TURBO_ITERATIONS,frame_parms->N_RB_DL, abstraction_flag);
      PHY_vars_UE->dlsch_ra[i]  = new_ue_dlsch(1,1,NSOFT,MAX_TURBO_ITERATIONS,frame_parms->N_RB_DL, abstraction_flag);

      PHY_vars_UE->transmission_mode[i] = frame_parms->nb_antenna_ports_eNB==1 ? 1 : 2;
  }

  PHY_vars_UE->frame_parms.pucch_config_common.deltaPUCCH_Shift = 1;

  PHY_vars_UE->dlsch_MCH[0]  = new_ue_dlsch(1,NUMBER_OF_HARQ_PID_MAX,NSOFT,MAX_TURBO_ITERATIONS_MBSFN,frame_parms->N_RB_DL,0);

  return (PHY_vars_UE);
}
>>>>>>> 4d58025d
PHY_VARS_RN* init_lte_RN(LTE_DL_FRAME_PARMS *frame_parms,
                         uint8_t RN_id,
                         uint8_t eMBMS_active_state)
{

  int i;
  PHY_VARS_RN* PHY_vars_RN = malloc(sizeof(PHY_VARS_RN));
  memset(PHY_vars_RN,0,sizeof(PHY_VARS_RN));
  PHY_vars_RN->Mod_id=RN_id;

  if (eMBMS_active_state == multicast_relay) {
    for (i=0; i < 10 ; i++) { // num SF in a frame
      PHY_vars_RN->dlsch_rn_MCH[i] = new_ue_dlsch(1,1,NSOFT,MAX_TURBO_ITERATIONS_MBSFN,frame_parms->N_RB_DL, 0);
      LOG_D(PHY,"eNB %d : MCH[%d] %p\n",RN_id,i,PHY_vars_RN->dlsch_rn_MCH[i]);
    }
  } else {
    PHY_vars_RN->dlsch_rn_MCH[0] = new_ue_dlsch(1,1,NSOFT,MAX_TURBO_ITERATIONS,frame_parms->N_RB_DL, 0);
    LOG_D(PHY,"eNB %d : MCH[0] %p\n",RN_id,PHY_vars_RN->dlsch_rn_MCH[0]);
  }

  return (PHY_vars_RN);
}

void init_lte_vars(LTE_DL_FRAME_PARMS *frame_parms[MAX_NUM_CCs],
                   uint8_t frame_type,
                   uint8_t tdd_config,
                   uint8_t tdd_config_S,
                   uint8_t extended_prefix_flag,
                   uint8_t N_RB_DL,
                   uint16_t Nid_cell,
                   uint8_t cooperation_flag,
		   uint8_t nb_antenna_ports,
		   uint8_t abstraction_flag,
                   int nb_antennas_rx, 
		   int nb_antennas_tx, 
		   int nb_antennas_rx_ue,
		   uint8_t eMBMS_active_state)
{

  uint8_t eNB_id,UE_id,CC_id;
  int i;


  mac_xface = malloc(sizeof(MAC_xface));

  memset(mac_xface, 0, sizeof(MAC_xface));

  LOG_I(PHY,"init lte parms: Nid_cell %d, Frame type %d, N_RB_DL %d\n",Nid_cell,frame_type,N_RB_DL);

  for (CC_id=0; CC_id<MAX_NUM_CCs; CC_id++) {
    frame_parms[CC_id] = calloc(1, sizeof(LTE_DL_FRAME_PARMS));
    (frame_parms[CC_id])->frame_type         = frame_type;
    (frame_parms[CC_id])->tdd_config         = tdd_config;
    (frame_parms[CC_id])->tdd_config_S       = tdd_config_S;
    (frame_parms[CC_id])->N_RB_DL            = N_RB_DL;
    (frame_parms[CC_id])->N_RB_UL            = (frame_parms[CC_id])->N_RB_DL;
    (frame_parms[CC_id])->phich_config_common.phich_resource = oneSixth;
    (frame_parms[CC_id])->phich_config_common.phich_duration = normal;
    (frame_parms[CC_id])->Ncp                = extended_prefix_flag;
    (frame_parms[CC_id])->Ncp_UL             = extended_prefix_flag; 
    (frame_parms[CC_id])->Nid_cell           = Nid_cell;
    (frame_parms[CC_id])->nushift            = (Nid_cell%6);
    (frame_parms[CC_id])->nb_antennas_tx     = nb_antennas_tx;
    (frame_parms[CC_id])->nb_antennas_rx     = nb_antennas_rx;
    (frame_parms[CC_id])->nb_antenna_ports_eNB = nb_antenna_ports;
    (frame_parms[CC_id])->mode1_flag           = (frame_parms[CC_id])->nb_antenna_ports_eNB==1 ? 1 : 0;

    init_frame_parms(frame_parms[CC_id],1);

    (frame_parms[CC_id])->pusch_config_common.ul_ReferenceSignalsPUSCH.cyclicShift = 0;//n_DMRS1 set to 0
    (frame_parms[CC_id])->pusch_config_common.ul_ReferenceSignalsPUSCH.groupHoppingEnabled = 1;
    (frame_parms[CC_id])->pusch_config_common.ul_ReferenceSignalsPUSCH.sequenceHoppingEnabled = 0;
    (frame_parms[CC_id])->pusch_config_common.ul_ReferenceSignalsPUSCH.groupAssignmentPUSCH = 0;
    init_ul_hopping(frame_parms[CC_id]);
  }


  //  phy_init_top(frame_parms[0]);

  phy_init_lte_top(frame_parms[0]);

  RC.nb_inst = NB_eNB_INST;
  RC.nb_CC = (int *)malloc(MAX_NUM_CCs*sizeof(int));
  RC.nb_RU = NB_RU;
  for (i=0;i<NB_eNB_INST;i++) RC.nb_CC[i] = MAX_NUM_CCs;

  RC.eNB = (PHY_VARS_eNB***)malloc(NB_eNB_INST*sizeof(PHY_VARS_eNB**));

  for (eNB_id=0; eNB_id<NB_eNB_INST; eNB_id++) {
    
    RC.eNB[eNB_id] = (PHY_VARS_eNB**) malloc(MAX_NUM_CCs*sizeof(PHY_VARS_eNB*));

    for (CC_id=0; CC_id<MAX_NUM_CCs; CC_id++) {
      RC.eNB[eNB_id][CC_id] = init_lte_eNB(frame_parms[CC_id],eNB_id,Nid_cell,eNodeB_3GPP,abstraction_flag);
      RC.eNB[eNB_id][CC_id]->Mod_id=eNB_id;
      RC.eNB[eNB_id][CC_id]->CC_id=CC_id;
    }
  }


  PHY_vars_UE_g = (PHY_VARS_UE***)malloc(NB_UE_INST*sizeof(PHY_VARS_UE**));

  for (UE_id=0; UE_id<NB_UE_INST; UE_id++) {
    PHY_vars_UE_g[UE_id] = (PHY_VARS_UE**) malloc(MAX_NUM_CCs*sizeof(PHY_VARS_UE*));

    for (CC_id=0; CC_id<MAX_NUM_CCs; CC_id++) {
      (frame_parms[CC_id])->nb_antennas_tx     = 1;
      (frame_parms[CC_id])->nb_antennas_rx     = nb_antennas_rx_ue;
      PHY_vars_UE_g[UE_id][CC_id] = init_lte_UE(frame_parms[CC_id], UE_id,abstraction_flag);
      PHY_vars_UE_g[UE_id][CC_id]->Mod_id=UE_id;
      PHY_vars_UE_g[UE_id][CC_id]->CC_id=CC_id;
    }
  }
  
//  if (NB_RN_INST > 0) {
//    PHY_vars_RN_g = malloc(NB_RN_INST*sizeof(PHY_VARS_RN*));

//    for (RN_id=0; RN_id<NB_RN_INST; RN_id++) {
//      PHY_vars_RN_g[RN_id] = init_lte_RN(*frame_parms,RN_id,eMBMS_active_state);
//    }
//  }
  
}
*/<|MERGE_RESOLUTION|>--- conflicted
+++ resolved
@@ -80,11 +80,8 @@
       }
     }
     
-<<<<<<< HEAD
+
     LOG_I(PHY,"Allocating Transport Channel Buffer for ULSCH, UE %d\n",i);
-=======
-    LOG_I(PHY,"Allocating Transport Channel Buffer for ULSCH, UE %d\n", i);
->>>>>>> 4d58025d
     PHY_vars_eNB->ulsch[1+i] = new_eNB_ulsch(MAX_TURBO_ITERATIONS,frame_parms->N_RB_UL, abstraction_flag);
     
     if (!PHY_vars_eNB->ulsch[1+i]) {
@@ -150,61 +147,10 @@
 
   return (PHY_vars_eNB);
 }
-<<<<<<< HEAD
 */
 
-
 /*
-=======
-
-PHY_VARS_UE* init_lte_UE(LTE_DL_FRAME_PARMS *frame_parms,
-                         uint8_t UE_id,
-                         uint8_t abstraction_flag)
-
-{
-
-  int i,j;
-  PHY_VARS_UE* PHY_vars_UE = malloc(sizeof(PHY_VARS_UE));
-  memset(PHY_vars_UE,0,sizeof(PHY_VARS_UE));
-  PHY_vars_UE->Mod_id=UE_id;
-  memcpy(&(PHY_vars_UE->frame_parms), frame_parms, sizeof(LTE_DL_FRAME_PARMS));
-  phy_init_lte_ue(PHY_vars_UE,1,abstraction_flag);
-
-  for (i=0; i<NUMBER_OF_CONNECTED_eNB_MAX; i++) {
-      for (j=0; j<2; j++) { // 2CWs
-          for (int l=0; l<2; l++){ // 2Threads
-              PHY_vars_UE->dlsch[l][i][j]  = new_ue_dlsch(1,NUMBER_OF_HARQ_PID_MAX,NSOFT,MAX_TURBO_ITERATIONS,frame_parms->N_RB_DL, abstraction_flag);
-
-              if (!PHY_vars_UE->dlsch[l][i][j]) {
-                  LOG_E(PHY,"Can't get ue dlsch structures\n");
-                  exit(-1);
-              } else
-                  LOG_D(PHY,"dlsch[%d][%d] => %p\n",UE_id,i,PHY_vars_UE->dlsch[l][i][j]);
-          }
-      }
-
-
-
-      PHY_vars_UE->ulsch[i]  = new_ue_ulsch(frame_parms->N_RB_UL, abstraction_flag);
-
-      if (!PHY_vars_UE->ulsch[i]) {
-          LOG_E(PHY,"Can't get ue ulsch structures\n");
-          exit(-1);
-      }
-
-      PHY_vars_UE->dlsch_SI[i]  = new_ue_dlsch(1,1,NSOFT,MAX_TURBO_ITERATIONS,frame_parms->N_RB_DL, abstraction_flag);
-      PHY_vars_UE->dlsch_ra[i]  = new_ue_dlsch(1,1,NSOFT,MAX_TURBO_ITERATIONS,frame_parms->N_RB_DL, abstraction_flag);
-
-      PHY_vars_UE->transmission_mode[i] = frame_parms->nb_antenna_ports_eNB==1 ? 1 : 2;
-  }
-
-  PHY_vars_UE->frame_parms.pucch_config_common.deltaPUCCH_Shift = 1;
-
-  PHY_vars_UE->dlsch_MCH[0]  = new_ue_dlsch(1,NUMBER_OF_HARQ_PID_MAX,NSOFT,MAX_TURBO_ITERATIONS_MBSFN,frame_parms->N_RB_DL,0);
-
-  return (PHY_vars_UE);
-}
->>>>>>> 4d58025d
+
 PHY_VARS_RN* init_lte_RN(LTE_DL_FRAME_PARMS *frame_parms,
                          uint8_t RN_id,
                          uint8_t eMBMS_active_state)
