--- conflicted
+++ resolved
@@ -65,8 +65,6 @@
 #include "PHY/TOOLS/lte_phy_scope.h"
 
 
-//#include "LAYER2/PROTO_AGENT/proto_agent.h"
-
 #ifdef SMBV
 // Rohde&Schwarz SMBV100A vector signal generator
 #include "PHY/TOOLS/smbv.h"
@@ -109,8 +107,6 @@
 
 #include "T.h"
 
-#include "LAYER2/PROTO_AGENT/proto_agent.h"
-
 /*
   DCI0_5MHz_TDD0_t          UL_alloc_pdu;
   DCI1A_5MHz_TDD_1_6_t      CCCH_alloc_pdu;
@@ -164,6 +160,8 @@
 //int32_t **rxdata;
 //int32_t **txdata;
 
+uint16_t sf_ahead=4;
+uint8_t nfapi_mode = 0;
 
 // Added for PHY abstraction
 extern node_list* ue_node_list;
@@ -289,73 +287,6 @@
 }
 
 pthread_t log_thread;
-// pthread_t async_server_thread;
-// int async_server_thread_finalize (void);
-// 
-// void
-// async_server_thread_init (void)
-// {
-//   //create log_list
-//   //log_list_init(&log_list);
-// 
-//   async_server_shutdown = 0;
-// 
-//   if ((pthread_mutex_init (&async_server_lock, NULL) != 0)
-//       || (pthread_cond_init (&async_server_notify, NULL) != 0)) {
-//     return;
-//   }
-// 
-//   if (pthread_create (&async_server_thread, NULL, proto_server_init, (void*) NULL)
-//       != 0) {
-//     async_server_thread_finalize();
-//     return;
-//   }
-// 
-// 
-// }
-// 
-// //Call it after the last LOG call
-// int
-// async_server_thread_finalize (void)
-// {
-//   int err = 0;
-// 
-// 
-//   if (pthread_mutex_lock (&async_server_lock) != 0) {
-//     return -1;
-//   }
-// 
-//   async_server_shutdown = 1;
-// 
-//   /* Wake up LOG thread */
-//   if ((pthread_cond_broadcast (&async_server_notify) != 0)
-//       || (pthread_mutex_unlock (&async_server_lock) != 0)) {
-//     err = -1;
-//   }
-// 
-//   if (pthread_join (async_server_thread, NULL) != 0) {
-//     err = -1;
-//   }
-// 
-//   if (pthread_mutex_unlock (&async_server_lock) != 0) {
-//     err = -1;
-//   }
-// 
-//   if (!err) {
-//     //log_list_free(&log_list);
-//     pthread_mutex_lock (&async_server_lock);
-//     pthread_mutex_destroy (&async_server_lock);
-//     pthread_cond_destroy (&async_server_notify);
-//   }
-// 
-// 
-//   return err;
-// }
-
-
-
-
-
 
 void
 log_thread_init (void)
@@ -448,7 +379,7 @@
       omv_data.geo[i].node_type = 0; //eNB
       enb_node_list = enb_node_list->next;
       omv_data.geo[i].Neighbors = 0;
-
+/*
       for (j = NB_RU; j < NB_UE_INST + NB_RU; j++) {
         if (is_UE_active (i, j - NB_RU) == 1) {
           omv_data.geo[i].Neighbor[omv_data.geo[i].Neighbors] = j;
@@ -458,6 +389,7 @@
 		"[RU %d][UE %d] is_UE_active(i,j) %d geo (x%d, y%d) num neighbors %d\n", i, j-NB_RU, is_UE_active(i,j-NB_RU), omv_data.geo[i].x, omv_data.geo[i].y, omv_data.geo[i].Neighbors);
         }
       }
+*/
     }
   }
 
@@ -484,7 +416,7 @@
 
       ue_node_list = ue_node_list->next;
       omv_data.geo[i].Neighbors = 0;
-
+/*
       for (j = 0; j < NB_RU; j++) {
         if (is_UE_active (j, i - NB_RU) == 1) {
           omv_data.geo[i].Neighbor[omv_data.geo[i].Neighbors] = j;
@@ -494,6 +426,7 @@
 		"[UE %d][RU %d] is_UE_active  %d geo (x%d, y%d) num neighbors %d\n", i-NB_RU, j, is_UE_active(j,i-NB_RU), omv_data.geo[i].x, omv_data.geo[i].y, omv_data.geo[i].Neighbors);
         }
       }
+*/
     }
   }
 
@@ -595,11 +528,6 @@
 	}
 	
       }
-      // UL scope at eNB 0
-      form_enb[UE_inst] = create_lte_phy_scope_enb();
-      sprintf (title, "LTE UL SCOPE UE %d to eNB %d", UE_inst, eNB_inst);
-      fl_show_form (form_enb[UE_inst]->lte_phy_scope_enb, FL_PLACE_HOTSPOT, FL_FULLBORDER, title);
-      
     }
   }
 
@@ -818,7 +746,7 @@
           int subframe_ru_mask_local = subframe_ru_mask;
           int subframe_UE_mask_local  = subframe_UE_mask;
           pthread_mutex_unlock(&subframe_mutex);
-          LOG_D(EMU,"Frame %d, Subframe %d: Checking masks %x,%x\n",frame,sf,subframe_ru_mask_local,subframe_UE_mask_local);
+          LOG_D(EMU,"Frame %d, Subframe %d, NB_RU %d, NB_UE %d: Checking masks %x,%x\n",frame,sf,NB_RU,NB_UE_INST,subframe_ru_mask_local,subframe_UE_mask_local);
           if ((subframe_ru_mask_local == ((1<<NB_RU)-1)) &&
               (subframe_UE_mask_local == ((1<<NB_UE_INST)-1)))
              all_done=1;
@@ -910,200 +838,6 @@
         log_set_instance_type (LOG_INSTANCE_UE);
 #endif
 
-
-	/*
-	clear_UE_transport_info (oai_emulation.info.nb_ue_local);
-          clear_UE_transport_info (oai_emulation.info.nb_ue_local);
-
-        for (UE_inst = oai_emulation.info.first_ue_local;
-             (UE_inst < (oai_emulation.info.first_ue_local + oai_emulation.info.nb_ue_local));
-             UE_inst++) {
-          if (oai_emulation.info.cli_start_ue[UE_inst] != 0) {
-#if defined(ENABLE_ITTI) && defined(ENABLE_USE_MME)
-
-#else
-
-            if (frame >= (UE_inst * 20)) // activate UE only after 20*UE_id frames so that different UEs turn on separately
-#endif
-            {
-              LOG_D(EMU,
-                    "PHY procedures UE %d for frame %d, slot %d (subframe TX %d, RX %d)\n",
-                    UE_inst, frame % MAX_FRAME_NUMBER, slot, next_slot >> 1,
-                    last_slot >> 1);
-
-              if (PHY_vars_UE_g[UE_inst][0]->UE_mode[0]
-                  != NOT_SYNCHED) {
-                if (frame > 0) {
-                  PHY_vars_UE_g[UE_inst][0]->frame_rx = frame % MAX_FRAME_NUMBER;
-                  PHY_vars_UE_g[UE_inst][0]->slot_rx =  last_slot;
-                  PHY_vars_UE_g[UE_inst][0]->slot_tx = next_slot;
-
-                  if (next_slot > 1)
-                    PHY_vars_UE_g[UE_inst][0]->frame_tx = frame % MAX_FRAME_NUMBER;
-                  else
-                    PHY_vars_UE_g[UE_inst][0]->frame_tx = (frame + 1) % MAX_FRAME_NUMBER;
-#ifdef OPENAIR2
-                  //Application
-                  update_otg_UE (UE_inst, oai_emulation.info.time_ms);
-
-                  //Access layer
-		  //		  PROTOCOL_CTXT_SET_BY_MODULE_ID(&ctxt, UE_inst, ENB_FLAG_NO, NOT_A_RNTI, frame, next_slot>>1, 0);
-		  PROTOCOL_CTXT_SET_BY_MODULE_ID(&ctxt, UE_inst, 0, ENB_FLAG_NO, NOT_A_RNTI, frame % MAX_FRAME_NUMBER, next_slot);
-                  pdcp_run (&ctxt);
-#endif
-
-                  for (CC_id = 0; CC_id < MAX_NUM_CCs;
-                       CC_id++) {
-                    phy_procedures_UE_lte (
-                      PHY_vars_UE_g[UE_inst][CC_id],
-		      0, abstraction_flag,
-                      normal_txrx, no_relay,
-                      NULL);
-                  }
-
-                  ue_data[UE_inst]->tx_power_dBm =
-                    PHY_vars_UE_g[UE_inst][0]->tx_power_dBm;
-                }
-              } else {
-                if (abstraction_flag == 1) {
-                  LOG_E(EMU,
-                        "sync not supported in abstraction mode (UE%d,mode%d)\n",
-                        UE_inst,
-                        PHY_vars_UE_g[UE_inst][0]->UE_mode[0]);
-                  exit (-1);
-                }
-
-                if ((frame > 0)
-                    && (last_slot
-                        == (LTE_SLOTS_PER_FRAME
-                            - 2))) {
-                  initial_sync (PHY_vars_UE_g[UE_inst][0],
-                                normal_txrx);
-
-                }
-              }
-
-#ifdef PRINT_STATS
-
-              if(last_slot==2 && frame%10==0) {
-                if (UE_stats_th[UE_inst]) {
-                  fprintf(UE_stats_th[UE_inst],"%d %d\n",frame%MAX_FRAME_NUMBER, PHY_vars_UE_g[UE_inst][0]->bitrate[0]/1000);
-                }
-              }
-
-              if (UE_stats[UE_inst]) {
-                len = dump_ue_stats (PHY_vars_UE_g[UE_inst][0], stats_buffer, 0, normal_txrx, 0);
-                rewind (UE_stats[UE_inst]);
-                fwrite (stats_buffer, 1, len, UE_stats[UE_inst]);
-                fflush(UE_stats[UE_inst]);
-              }
-
-#endif
-            }
-          }
-        }
-
-#if defined(Rel10) || defined(Rel14)
-
-        for (RN_id=oai_emulation.info.first_rn_local;
-             RN_id<oai_emulation.info.first_rn_local+oai_emulation.info.nb_rn_local;
-             RN_id++) {
-          // UE id and eNB id of the RN
-          UE_inst= oai_emulation.info.first_ue_local+oai_emulation.info.nb_ue_local + RN_id;// NB_UE_INST + RN_id
-          eNB_inst= oai_emulation.info.first_enb_local+oai_emulation.info.nb_enb_local + RN_id;// NB_eNB_INST + RN_id
-
-          // currently only works in FDD
-          if (oai_emulation.info.eMBMS_active_state == 4) {
-            r_type = multicast_relay;
-            //LOG_I(EMU,"Activating the multicast relaying\n");
-          } else {
-            LOG_E(EMU,"Not supported eMBMS option when relaying is enabled %d\n", r_type);
-            exit(-1);
-          }
-
-          PHY_vars_RN_g[RN_id]->frame = frame % MAX_FRAME_NUMBER;
-
-          if ( oai_emulation.info.frame_type == 0) {
-            // RN == UE
-            if (frame>0) {
-              if (PHY_vars_UE_g[UE_inst][0]->UE_mode[0] != NOT_SYNCHED) {
-                LOG_D(EMU,"[RN %d] PHY procedures UE %d for frame %d, slot %d (subframe TX %d, RX %d)\n",
-                      RN_id, UE_inst, frame, slot, next_slot >> 1,last_slot>>1);
-                PHY_vars_UE_g[UE_inst][0]->frame_rx = frame % MAX_FRAME_NUMBER;
-                PHY_vars_UE_g[UE_inst][0]->slot_rx = last_slot;
-                PHY_vars_UE_g[UE_inst][0]->slot_tx = next_slot;
-
-                if (next_slot>1) PHY_vars_UE_g[UE_inst][0]->frame_tx = frame % MAX_FRAME_NUMBER;
-                else PHY_vars_UE_g[UE_inst][0]->frame_tx = (frame+1) % MAX_FRAME_NUMBER;
-
-                phy_procedures_UE_lte (PHY_vars_UE_g[UE_inst][0], 0, abstraction_flag,normal_txrx,
-                                       r_type, PHY_vars_RN_g[RN_id]);
-              } else if (last_slot == (LTE_SLOTS_PER_FRAME-2)) {
-                initial_sync(PHY_vars_UE_g[UE_inst][0],normal_txrx);
-              }
-            }
-
-        emu_transport (frame % MAX_FRAME_NUMBER, sf<<1, ((sf+4)%10)<<1, subframe_select(&PHY_vars_eNB_g[0][0]->frame_parms,sf),
-                       oai_emulation.info.frame_type[0], ethernet_flag);
-
-	start_meas (&dl_chan_stats);
-	
-	for (UE_inst = 0; UE_inst < NB_UE_INST; UE_inst++)
-	  for (CC_id = 0; CC_id < MAX_NUM_CCs; CC_id++) {
-	    //#warning figure out what to do with UE frame_parms during initial_sync
-	    do_DL_sig (r_re0,
-		       r_im0,
-		       r_re,
-		       r_im,
-		       s_re,
-		       s_im,
-		       eNB2UE,
-		       enb_data,
-		       ue_data,
-		       PHY_vars_eNB_g[0][CC_id]->proc.proc_rxtx[sf&1].subframe_tx<<1,
-		       abstraction_flag,
-		       &PHY_vars_eNB_g[0][CC_id]->frame_parms,
-		       UE_inst, CC_id);
-	    do_DL_sig (r_re0,
-		       r_im0,
-		       r_re,
-		       r_im,n
-
-		       s_re,
-		       s_im,
-		       eNB2UE,
-		       enb_data,
-		       ue_data,
-		       (PHY_vars_eNB_g[0][CC_id]->proc.proc_rxtx[sf&1].subframe_tx<<1)+1,
-		       abstraction_flag,
-		       &PHY_vars_eNB_g[0][CC_id]->frame_parms,
-		       UE_inst, CC_id);
-	  }
-
-	stop_meas (&dl_chan_stats);
-        
-
-	start_meas (&ul_chan_stats);
-	
-	for (CC_id = 0; CC_id < MAX_NUM_CCs; CC_id++) {
-	  //#warning figure out what to do with UE frame_parms during initial_sync
-	  do_UL_sig (r_re0, r_im0, r_re, r_im, s_re, s_im, UE2eNB,
-		     enb_data, ue_data,
-		     PHY_vars_UE_g[0][CC_id]->proc.proc_rxtx[sf&1].subframe_tx<<1,
-		     abstraction_flag,
-		     &PHY_vars_eNB_g[0][CC_id]->frame_parms,
-		     frame % MAX_FRAME_NUMBER, CC_id);
-	  do_UL_sig (r_re0, r_im0, r_re, r_im, s_re, s_im, UE2eNB,
-		     enb_data, ue_data,
-		     (PHY_vars_UE_g[0][CC_id]->proc.proc_rxtx[sf&1].subframe_tx<<1)+1,
-		     abstraction_flag,
-		     &PHY_vars_eNB_g[0][CC_id]->frame_parms,
-		     frame % MAX_FRAME_NUMBER, CC_id);
-	}
-	
-	stop_meas (&ul_chan_stats);
-
-	*/
 
 	if ((sf == 0) && ((frame % MAX_FRAME_NUMBER) == 0) && (abstraction_flag == 0)
 	    && (oai_emulation.info.n_frames == 1)) {
@@ -1308,8 +1042,21 @@
   printf("RUs are ready, let's go\n");
 }
 
-void init_UE(int,int,int);
+void init_UE(int,int,int,int);
 void init_RU(const char*);
+
+void set_UE_defaults(int nb_ue) {
+
+  for (int UE_id = 0;UE_id<nb_ue;UE_id++) {
+    for (int CC_id = 0;CC_id<MAX_NUM_CCs;CC_id++) {
+      for (uint8_t i=0; i<RX_NB_TH_MAX; i++) {
+	PHY_vars_UE_g[UE_id][CC_id]->pdcch_vars[i][0]->dciFormat      = 0;
+	PHY_vars_UE_g[UE_id][CC_id]->pdcch_vars[i][0]->agregationLevel      = 0xFF;
+      }
+      PHY_vars_UE_g[UE_id][CC_id]->current_dlsch_cqi[0] = 10;
+    }
+  }
+}
 
 
 static void print_current_directory(void)
@@ -1342,7 +1089,6 @@
   int port,Process_Flag=0,wgt,Channel_Flag=0,temp;
 #endif
   int i;
-
 
   //default parameters
   oai_emulation.info.n_frames = MAX_FRAME_NUMBER; //1024;          //10;
@@ -1417,9 +1163,6 @@
   init_omv ();
 #endif
   //Before this call, NB_UE_INST and NB_eNB_INST are not set correctly
-
-
-
   check_and_adjust_params ();
 
   set_seed = oai_emulation.emulation_config.seed.value;
@@ -1439,15 +1182,17 @@
 
 
 
-  if (create_tasks(0, 
-		   oai_emulation.info.nb_ue_local) < 0) 
+  if (create_tasks_ue(oai_emulation.info.nb_ue_local) < 0) 
       exit(-1); // need a softer mode
 
 
   printf("Waiting for RUs to get set up\n"); 
   wait_RUs();
 
-  init_UE(NB_UE_INST,0,0);
+  init_UE(NB_UE_INST,0,0,1);
+
+  set_UE_defaults(NB_UE_INST);
+
 
   init_ocm ();
   printf("Sending sync to all threads\n");
@@ -1458,19 +1203,15 @@
   pthread_cond_broadcast(&sync_cond);
   pthread_mutex_unlock(&sync_mutex);
 
-
 #ifdef SMBV
   // Rohde&Schwarz SMBV100A vector signal generator
   smbv_init_config(smbv_fname, smbv_nframes);
   smbv_write_config_from_frame_parms(smbv_fname, &PHY_vars_eNB_g[0][0]->frame_parms);
 #endif
 
-<<<<<<< HEAD
-=======
   /* #if defined (FLEXRAN_AGENT_SB_IF)
   flexran_agent_start();
   #endif */ 
->>>>>>> cd8e8458
 
   // add events to future event list: Currently not used
   //oai_emulation.info.oeh_enabled = 1;
@@ -1488,8 +1229,6 @@
   init_slot_isr ();
 
   t = clock ();
-
-//   async_server_thread_init();
 
   LOG_N(EMU,
         ">>>>>>>>>>>>>>>>>>>>>>>>>>> OAIEMU initialization done <<<<<<<<<<<<<<<<<<<<<<<<<<\n\n");
@@ -1574,6 +1313,8 @@
     reset_meas (&PHY_vars_UE_g[UE_id][0]->ulsch_turbo_encoding_stats);
     reset_meas (&PHY_vars_UE_g[UE_id][0]->ulsch_interleaving_stats);
     reset_meas (&PHY_vars_UE_g[UE_id][0]->ulsch_multiplexing_stats);
+
+
     /*
      * L2 functions
      */
@@ -1594,6 +1335,7 @@
     reset_meas (&UE_pdcp_stats[UE_id].pdcp_ip);
     reset_meas (&UE_pdcp_stats[UE_id].ip_pdcp);
 
+    
   }
 
   for (eNB_id = 0; eNB_id < NB_eNB_INST; eNB_id++) {
@@ -2032,9 +1774,6 @@
     }
   } //End of PHY abstraction changes
 
-#ifdef OPENAIR2
-  mac_top_cleanup ();
-#endif
 
   // stop OMG
   stop_mobility_generator (omg_param_list); //omg_param_list.mobility_type
@@ -2086,3 +1825,10 @@
   return &oai_emulation;
 }
 
+
+// dummy function declarations
+
+void *rrc_enb_task(void *args_p) {
+
+
+}
