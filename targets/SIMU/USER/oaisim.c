/*******************************************************************************
 OpenAirInterface
 Copyright(c) 1999 - 2014 Eurecom

 OpenAirInterface is free software: you can redistribute it and/or modify
 it under the terms of the GNU General Public License as published by
 the Free Software Foundation, either version 3 of the License, or
 (at your option) any later version.


 OpenAirInterface is distributed in the hope that it will be useful,
 but WITHOUT ANY WARRANTY; without even the implied warranty of
 MERCHANTABILITY or FITNESS FOR A PARTICULAR PURPOSE.  See the
 GNU General Public License for more details.

 You should have received a copy of the GNU General Public License
 along with OpenAirInterface.The full GNU General Public License is
 included in this distribution in the file called "COPYING". If not,
 see <http://www.gnu.org/licenses/>.

 Contact Information
 OpenAirInterface Admin: openair_admin@eurecom.fr
 OpenAirInterface Tech : openair_tech@eurecom.fr
 OpenAirInterface Dev  : openair4g-devel@lists.eurecom.fr

 Address      : Eurecom, Campus SophiaTech, 450 Route des Chappes, CS 50193 - 06904 Biot Sophia Antipolis cedex, FRANCE

 *******************************************************************************/
/*! \file oaisim.c
* \brief oaisim top level
* \author Navid Nikaein 
* \date 2013-2015
* \version 1.0
* \company Eurecom
* \email: openair_tech@eurecom.fr
* \note
* \warning
*/

#include <string.h>
#include <math.h>
#include <unistd.h>
#include <stdint.h>
#include <stdio.h>
#include <stdlib.h>
#include <time.h>
#include <cblas.h>
#include <execinfo.h>

#include "event_handler.h"
#include "SIMULATION/RF/defs.h"
#include "PHY/types.h"
#include "PHY/defs.h"
#include "PHY/LTE_TRANSPORT/proto.h"
#include "PHY/vars.h"

#include "SIMULATION/ETH_TRANSPORT/proto.h"

//#ifdef OPENAIR2
#include "LAYER2/MAC/defs.h"
#include "LAYER2/MAC/proto.h"
#include "LAYER2/MAC/vars.h"
#include "pdcp.h"
#ifndef CELLULAR
#include "RRC/LITE/vars.h"
#endif
#include "PHY_INTERFACE/vars.h"
//#endif
#include "RRC/NAS/nas_config.h"

#ifdef IFFT_FPGA
//#include "PHY/LTE_REFSIG/mod_table.h"
#endif //IFFT_FPGA
#include "SCHED/defs.h"
#include "SCHED/vars.h"

//#ifdef XFORMS
#include "PHY/TOOLS/lte_phy_scope.h"
//#endif

#ifdef SMBV
// Rohde&Schwarz SMBV100A vector signal generator
#include "PHY/TOOLS/smbv.h"
char smbv_fname[] = "smbv_config_file.smbv";
unsigned short smbv_nframes = 4; // how many frames to configure 1,..,4
unsigned short config_frames[4] = {2,9,11,13};
unsigned char smbv_frame_cnt = 0;
uint8_t config_smbv = 0;
char smbv_ip[16];
#endif

#if defined(ENB_AGENT_SB_IF)
#   include "enb_agent.h"
#endif


#include "oaisim_functions.h"

#include "oaisim.h"
#include "oaisim_config.h"
#include "UTIL/OCG/OCG_extern.h"
#include "cor_SF_sim.h"
#include "UTIL/OMG/omg_constants.h"
#include "UTIL/FIFO/pad_list.h"
#include "enb_app.h"

#include "../PROC/interface.h"
#include "../PROC/channel_sim_proc.h"
#include "../PROC/Tsync.h"
#include "../PROC/Process.h"

#include "UTIL/LOG/vcd_signal_dumper.h"
#include "UTIL/OTG/otg_kpi.h"
#include "assertions.h"

#if defined(ENABLE_ITTI)
# include "intertask_interface.h"
# include "create_tasks.h"
#endif

#include "T.h"

/*
 DCI0_5MHz_TDD0_t          UL_alloc_pdu;
 DCI1A_5MHz_TDD_1_6_t      CCCH_alloc_pdu;
 DCI2_5MHz_2A_L10PRB_TDD_t DLSCH_alloc_pdu1;
 DCI2_5MHz_2A_M10PRB_TDD_t DLSCH_alloc_pdu2;
 */

#define UL_RB_ALLOC            computeRIV(lte_frame_parms->N_RB_UL,0,24)
#define CCCH_RB_ALLOC          computeRIV(lte_frame_parms->N_RB_UL,0,3)
#define RA_RB_ALLOC            computeRIV(lte_frame_parms->N_RB_UL,0,3)
#define DLSCH_RB_ALLOC         0x1fff

#define DECOR_DIST             100
#define SF_VAR                 10

//constant for OAISIM soft realtime calibration
//#define SF_DEVIATION_OFFSET_NS 100000        /*= 0.1ms : should be as a number of UE */
//#define SLEEP_STEP_US          100           /*  = 0.01ms could be adaptive, should be as a number of UE */
//#define K                      2             /* averaging coefficient */
//#define TARGET_SF_TIME_NS      1000000       /* 1ms = 1000000 ns */

frame_t frame = 0;
char stats_buffer[16384];
channel_desc_t *eNB2UE[NUMBER_OF_eNB_MAX][NUMBER_OF_UE_MAX][MAX_NUM_CCs];
channel_desc_t *UE2eNB[NUMBER_OF_UE_MAX][NUMBER_OF_eNB_MAX][MAX_NUM_CCs];
//Added for PHY abstraction
node_desc_t *enb_data[NUMBER_OF_eNB_MAX];
node_desc_t *ue_data[NUMBER_OF_UE_MAX];
// Added for PHY abstraction
extern node_list* ue_node_list;
extern node_list* enb_node_list;
extern int pdcp_period, omg_period;

extern double **s_re, **s_im, **r_re, **r_im, **r_re0, **r_im0;
int map1, map2;
extern double **ShaF;
double snr_dB, sinr_dB, snr_direction; //,sinr_direction;
extern double snr_step;
extern uint8_t set_sinr;
extern uint8_t ue_connection_test;
extern uint8_t set_seed;
extern uint8_t target_dl_mcs;
extern uint8_t target_ul_mcs;
extern uint8_t abstraction_flag;
extern uint8_t ethernet_flag;
extern uint16_t Nid_cell;

extern LTE_DL_FRAME_PARMS *frame_parms[MAX_NUM_CCs];

//#ifdef XFORMS
int otg_enabled;
int xforms=0;
//#endif

time_stats_t oaisim_stats;
time_stats_t oaisim_stats_f;
time_stats_t dl_chan_stats;
time_stats_t ul_chan_stats;

// this should reflect the channel models in openair1/SIMULATION/TOOLS/defs.h
mapping small_scale_names[] = { 
  { "custom", custom }, { "SCM_A", SCM_A },
  { "SCM_B", SCM_B   }, { "SCM_C", SCM_C },
  { "SCM_D", SCM_D   }, { "EPA",   EPA   },
  { "EVA",   EVA     }, { "ETU",   ETU   },
  { "MBSFN", MBSFN },   { "Rayleigh8", Rayleigh8 },
  { "Rayleigh1", Rayleigh1 }, { "Rayleigh1_800", Rayleigh1_800 },
  { "Rayleigh1_corr", Rayleigh1_corr }, { "Rayleigh1_anticorr", Rayleigh1_anticorr },
  { "Rice8", Rice8 }, { "Rice1", Rice1 }, { "Rice1_corr", Rice1_corr },
  { "Rice1_anticorr", Rice1_anticorr }, { "AWGN", AWGN }, { NULL,-1 }
};
#if !defined(ENABLE_ITTI)
static void *
sigh (void *arg);
#endif
void
oai_shutdown (void);

void
help (void)
{
  printf ("Usage: oaisim -h -a -F -C tdd_config -K [log_file] -V [vcd_file] -R N_RB_DL -e -x transmission_mode -m target_dl_mcs -r(ate_adaptation) -n n_frames -s snr_dB -k ricean_factor -t max_delay -f forgetting factor -A channel_model -z cooperation_flag -u nb_local_ue -U UE mobility -b nb_local_enb -B eNB_mobility -M ethernet_flag -p nb_master -g multicast_group -l log_level -c ocg_enable -T traffic model -D multicast network device\n");

  printf ("-h provides this help message!\n");
  printf ("-a Activates PHY abstraction mode\n");
  printf ("-A set the multipath channel simulation,  options are: SCM_A, SCM_B, SCM_C, SCM_D, EPA, EVA, ETU, Rayleigh8, Rayleigh1, Rayleigh1_corr,Rayleigh1_anticorr, Rice8,, Rice1, AWGN \n");
  printf ("-b Set the number of local eNB\n");
  printf ("-B Set the mobility model for eNB, options are: STATIC, RWP, RWALK, \n");
  printf ("-c [1,2,3,4] Activate the config generator (OCG) to process the scenario descriptor, or give the scenario manually: -c template_1.xml \n");
  printf ("-C [0-6] Sets TDD configuration\n");
  printf ("-e Activates extended prefix mode\n");
  printf ("-E Random number generator seed\n");
  printf ("-f Set the forgetting factor for time-variation\n");
  printf ("-F Activates FDD transmission (TDD is default)\n");
  printf ("-g Set multicast group ID (0,1,2,3) - valid if M is set\n");
  printf ("-G Enable background traffic \n");
  printf ("-H Enable handover operation (default disabled) \n");
  printf ("-I Enable CLI interface (to connect use telnet localhost 1352)\n");
  printf ("-k Set the Ricean factor (linear)\n");
  printf ("-K [log_file] Enable ITTI logging into log_file\n");
  printf ("-l Set the global log level (8:trace, 7:debug, 6:info, 4:warn, 3:error) \n");
  printf ("-L [0-1] 0 to disable new link adaptation, 1 to enable new link adapatation\n");
  printf ("-m Gives a fixed DL mcs for eNB scheduler\n");
  printf ("-M Set the machine ID for Ethernet-based emulation\n");
  printf ("-n Set the number of frames for the simulation\n");
  printf ("-O [enb_conf_file] eNB configuration file name\n");
  printf ("-p Set the total number of machine in emulation - valid if M is set\n");
  printf ("-P [trace type] Enable protocol analyzer. Possible values for OPT:\n");
  printf ("    - wireshark: Enable tracing of layers above PHY using an UDP socket\n");
  printf ("    - pcap:      Enable tracing of layers above PHY to a pcap file\n");
  printf ("    - tshark:    Not implemented yet\n");
  printf ("-q Enable Openair performance profiler \n");
  printf ("-Q Activate and set the MBMS service: 0 : not used (default eMBMS disabled), 1: eMBMS and RRC Connection enabled, 2: eMBMS relaying and RRC Connection enabled, 3: eMBMS enabled, RRC Connection disabled, 4: eMBMS relaying enabled, RRC Connection disabled\n");
  printf ("-R [6,15,25,50,75,100] Sets N_RB_DL\n");
  printf ("-r Activates rate adaptation (DL for now)\n");
  printf ("-s snr_dB set a fixed (average) SNR, this deactivates the openair channel model generator (OCM)\n");
  printf ("-S snir_dB set a fixed (average) SNIR, this deactivates the openair channel model generator (OCM)\n");
  printf ("-t Gives a fixed UL mcs for eNB scheduler\n");
  printf ("-T activate the traffic generator. Valide options are m2m,scbr,mcbr,bcbr,auto_pilot,bicycle_race,open_arena,team_fortress,m2m_traffic,auto_pilot_l,auto_pilot_m,auto_pilot_h,auto_pilot_e,virtual_game_l,virtual_game_m,virtual_game_h,virtual_game_f,alarm_humidity,alarm_smoke,alarm_temperature,openarena_dl,openarena_ul,voip_g711,voip_g729,video_vbr_10mbps,video_vbr_4mbps,video_vbr_2mbp,video_vbr_768kbps,video_vbr_384kbps,video_vbr_192kpbs,background_users\n");
  printf ("-u Set the number of local UE\n");
  printf ("-U Set the mobility model for UE, options are: STATIC, RWP, RWALK\n");
  printf ("-V [vcd_file] Enable VCD dump into vcd_file\n");
  printf ("-w number of CBA groups, if not specified or zero, CBA is inactive\n");
#ifdef SMBV
  printf ("-W IP address to connect to Rohde&Schwarz SMBV100A and configure SMBV from config file. -W0 uses default IP 192.168.12.201\n");
#else
  printf ("-W [Rohde&Schwarz SMBV100A functions disabled. Recompile with SMBV=1]\n");
#endif
  printf ("-x Set the transmission mode (1,2,5,6 supported for now)\n");
  printf ("-Y Set the global log verbosity (none, low, medium, high, full) \n");
  printf ("-z Set the cooperation flag (0 for no cooperation, 1 for delay diversity and 2 for distributed alamouti\n");
  printf ("-Z Reserved\n");
#if T_TRACER
  printf ("--T_port [port]    use given port\n");
  printf ("--T_nowait         don't wait for tracer, start immediately\n");
  printf ("--T_dont_fork      to ease debugging with gdb\n");
#endif
}

pthread_t log_thread;

void
log_thread_init (void)
{
  //create log_list
  //log_list_init(&log_list);
#ifndef LOG_NO_THREAD

  log_shutdown = 0;

  if ((pthread_mutex_init (&log_lock, NULL) != 0)
      || (pthread_cond_init (&log_notify, NULL) != 0)) {
    return;
  }

  if (pthread_create (&log_thread, NULL, log_thread_function, (void*) NULL)
      != 0) {
    log_thread_finalize ();
    return;
  }

#endif

}

//Call it after the last LOG call
int
log_thread_finalize (void)
{
  int err = 0;

#ifndef LOG_NO_THREAD

  if (pthread_mutex_lock (&log_lock) != 0) {
    return -1;
  }

  log_shutdown = 1;

  /* Wake up LOG thread */
  if ((pthread_cond_broadcast (&log_notify) != 0)
      || (pthread_mutex_unlock (&log_lock) != 0)) {
    err = -1;
  }

  if (pthread_join (log_thread, NULL) != 0) {
    err = -1;
  }

  if (pthread_mutex_unlock (&log_lock) != 0) {
    err = -1;
  }

  if (!err) {
    //log_list_free(&log_list);
    pthread_mutex_lock (&log_lock);
    pthread_mutex_destroy (&log_lock);
    pthread_cond_destroy (&log_notify);
  }

#endif

  return err;
}

#if defined(ENABLE_ITTI)
static void set_cli_start(module_id_t module_idP, uint8_t start)
{
  if (module_idP < NB_eNB_INST) {
    oai_emulation.info.cli_start_enb[module_idP] = start;
  } else {
    oai_emulation.info.cli_start_ue[module_idP - NB_eNB_INST] = start;
  }
}
#endif

#ifdef OPENAIR2
int omv_write(int pfd, node_list* enb_node_list, node_list* ue_node_list, Data_Flow_Unit omv_data)
{
  module_id_t i, j;
  omv_data.end = 0;

  //omv_data.total_num_nodes = NB_UE_INST + NB_eNB_INST;
  for (i = 0; i < NB_eNB_INST; i++) {
    if (enb_node_list != NULL) {
      omv_data.geo[i].x = (enb_node_list->node->x_pos < 0.0) ? 0.0 : enb_node_list->node->x_pos;
      omv_data.geo[i].y = (enb_node_list->node->y_pos < 0.0) ? 0.0 : enb_node_list->node->y_pos;
      omv_data.geo[i].z = 1.0;
      omv_data.geo[i].mobility_type = oai_emulation.info.omg_model_enb;
      omv_data.geo[i].node_type = 0; //eNB
      enb_node_list = enb_node_list->next;
      omv_data.geo[i].Neighbors = 0;

      for (j = NB_eNB_INST; j < NB_UE_INST + NB_eNB_INST; j++) {
        if (is_UE_active (i, j - NB_eNB_INST) == 1) {
          omv_data.geo[i].Neighbor[omv_data.geo[i].Neighbors] = j;
          omv_data.geo[i].Neighbors++;
          LOG_D(
            OMG,
            "[eNB %d][UE %d] is_UE_active(i,j) %d geo (x%d, y%d) num neighbors %d\n", i, j-NB_eNB_INST, is_UE_active(i,j-NB_eNB_INST), omv_data.geo[i].x, omv_data.geo[i].y, omv_data.geo[i].Neighbors);
        }
      }
    }
  }

  for (i = NB_eNB_INST; i < NB_UE_INST + NB_eNB_INST; i++) {
    if (ue_node_list != NULL) {
      omv_data.geo[i].x = (ue_node_list->node->x_pos < 0.0) ? 0.0 : ue_node_list->node->x_pos;
      omv_data.geo[i].y = (ue_node_list->node->y_pos < 0.0) ? 0.0 : ue_node_list->node->y_pos;
      omv_data.geo[i].z = 1.0;
      omv_data.geo[i].mobility_type = oai_emulation.info.omg_model_ue;
      omv_data.geo[i].node_type = 1; //UE
      //trial
      omv_data.geo[i].state = 1;
      omv_data.geo[i].rnti = 88;
      omv_data.geo[i].connected_eNB = 0;
      omv_data.geo[i].RSRP = 66;
      omv_data.geo[i].RSRQ = 55;
      omv_data.geo[i].Pathloss = 44;
      omv_data.geo[i].RSSI[0] = 33;
      omv_data.geo[i].RSSI[1] = 22;

      if ((sizeof(omv_data.geo[0].RSSI) / sizeof(omv_data.geo[0].RSSI[0])) > 2) {
        omv_data.geo[i].RSSI[2] = 11;
      }

      ue_node_list = ue_node_list->next;
      omv_data.geo[i].Neighbors = 0;

      for (j = 0; j < NB_eNB_INST; j++) {
        if (is_UE_active (j, i - NB_eNB_INST) == 1) {
          omv_data.geo[i].Neighbor[omv_data.geo[i].Neighbors] = j;
          omv_data.geo[i].Neighbors++;
          LOG_D(
            OMG,
            "[UE %d][eNB %d] is_UE_active  %d geo (x%d, y%d) num neighbors %d\n", i-NB_eNB_INST, j, is_UE_active(j,i-NB_eNB_INST), omv_data.geo[i].x, omv_data.geo[i].y, omv_data.geo[i].Neighbors);
        }
      }
    }
  }

  LOG_E(OMG, "pfd %d \n", pfd);

  if (write (pfd, &omv_data, sizeof(struct Data_Flow_Unit)) == -1)
    perror ("write omv failed");

  return 1;
}

void omv_end(int pfd, Data_Flow_Unit omv_data)
{
  omv_data.end = 1;

  if (write (pfd, &omv_data, sizeof(struct Data_Flow_Unit)) == -1)
    perror ("write omv failed");
}
#endif

#ifdef OPENAIR2
int pfd[2]; // fd for omv : fixme: this could be a local var
#endif

#ifdef OPENAIR2
static Data_Flow_Unit omv_data;
#endif //ALU
static module_id_t UE_inst = 0;
static module_id_t eNB_inst = 0;
#ifdef Rel10
static module_id_t RN_id = 0;
#endif

Packet_OTG_List_t *otg_pdcp_buffer;

typedef enum l2l1_task_state_e {
  L2L1_WAITTING, L2L1_RUNNING, L2L1_TERMINATED,
} l2l1_task_state_t;

l2l1_task_state_t l2l1_state = L2L1_WAITTING;

/*------------------------------------------------------------------------------*/
void *
l2l1_task (void *args_p)
{

  int CC_id;

  // Framing variables
  int32_t slot, last_slot, next_slot;

#ifdef Rel10
  relaying_type_t r_type = no_relay; // no relaying
#endif

  lte_subframe_t direction;

  char fname[64], vname[64];
  int sf;
  protocol_ctxt_t  ctxt;
  //#ifdef XFORMS
  // current status is that every UE has a DL scope for a SINGLE eNB (eNB_id=0)
  // at eNB 0, an UL scope for every UE
  FD_lte_phy_scope_ue *form_ue[MAX_NUM_CCs][NUMBER_OF_UE_MAX];
  FD_lte_phy_scope_enb *form_enb[NUMBER_OF_UE_MAX];
  char title[255];
  char xname[32] = "oaisim";
  int xargc = 1;
  char *xargv[1];
  //#endif

#undef PRINT_STATS /* this undef is to avoid gcc warnings */
#define PRINT_STATS
#ifdef PRINT_STATS
  int len;
  FILE *UE_stats[NUMBER_OF_UE_MAX];
  FILE *UE_stats_th[NUMBER_OF_UE_MAX];
  FILE *eNB_stats[NUMBER_OF_eNB_MAX];
  FILE *eNB_avg_thr;
  FILE *eNB_l2_stats;
  char UE_stats_filename[255];
  char eNB_stats_filename[255];
  char UE_stats_th_filename[255];
  char eNB_stats_th_filename[255];
#endif

  for (CC_id = 0; CC_id < MAX_NUM_CCs; CC_id++)
    for (eNB_inst = 0; eNB_inst < NB_eNB_INST; eNB_inst++) {
      for (sf = 0; sf < 10; sf++) {
        PHY_vars_eNB_g[eNB_inst][CC_id]->proc[sf].frame_tx = 0;
        PHY_vars_eNB_g[eNB_inst][CC_id]->proc[sf].frame_rx = 0;
        PHY_vars_eNB_g[eNB_inst][CC_id]->proc[sf].subframe_tx = (sf + 1)
            % 10;
        PHY_vars_eNB_g[eNB_inst][CC_id]->proc[sf].subframe_rx = (sf + 9)
            % 10;
      }

      PHY_vars_eNB_g[eNB_inst][CC_id]->proc[0].frame_rx = 1023;
      PHY_vars_eNB_g[eNB_inst][CC_id]->proc[9].frame_tx = 1;
    }

  //#ifdef XFORMS
  if (xforms==1) {
    xargv[0] = xname;
    fl_initialize (&xargc, xargv, NULL, 0, 0);
    eNB_inst = 0;
    for (UE_inst = 0; UE_inst < NB_UE_INST; UE_inst++) {
      for (CC_id=0;CC_id<MAX_NUM_CCs;CC_id++) {
	// DL scope at UEs
	form_ue[CC_id][UE_inst] = create_lte_phy_scope_ue();
	sprintf (title, "LTE DL SCOPE eNB %d to UE %d CC_id %d", eNB_inst, UE_inst, CC_id);
	fl_show_form (form_ue[CC_id][UE_inst]->lte_phy_scope_ue, FL_PLACE_HOTSPOT, FL_FULLBORDER, title);

	if (openair_daq_vars.use_ia_receiver == 1) {
	  fl_set_button(form_ue[CC_id][UE_inst]->button_0,1);
	  fl_set_object_label(form_ue[CC_id][UE_inst]->button_0, "IA Receiver ON");
	  fl_set_object_color(form_ue[CC_id][UE_inst]->button_0, FL_GREEN, FL_GREEN);
	}
	
      }
      // UL scope at eNB 0
      form_enb[UE_inst] = create_lte_phy_scope_enb();
      sprintf (title, "LTE UL SCOPE UE %d to eNB %d", UE_inst, eNB_inst);
      fl_show_form (form_enb[UE_inst]->lte_phy_scope_enb, FL_PLACE_HOTSPOT, FL_FULLBORDER, title);
      
    }
  }
  //#endif

#ifdef PRINT_STATS

  for (UE_inst=0; UE_inst<NB_UE_INST; UE_inst++) {
    sprintf(UE_stats_filename,"UE_stats%d.txt",UE_inst);
    UE_stats[UE_inst] = fopen (UE_stats_filename, "w");
  }

  for (eNB_inst=0; eNB_inst<NB_eNB_INST; eNB_inst++) {
    sprintf(eNB_stats_filename,"eNB_stats%d.txt",eNB_inst);
    eNB_stats[eNB_inst] = fopen (eNB_stats_filename, "w");
  }

  if(abstraction_flag==0) {
    for (UE_inst=0; UE_inst<NB_UE_INST; UE_inst++) {
      /* TODO: transmission_mode is defined per CC, we set 0 for now */
      sprintf(UE_stats_th_filename,"UE_stats_th%d_tx%d.txt",UE_inst,oai_emulation.info.transmission_mode[0]);
      UE_stats_th[UE_inst] = fopen (UE_stats_th_filename, "w");
    }

    /* TODO: transmission_mode is defined per CC, we set 0 for now */
    sprintf(eNB_stats_th_filename,"eNB_stats_th_tx%d.txt",oai_emulation.info.transmission_mode[0]);
    eNB_avg_thr = fopen (eNB_stats_th_filename, "w");
  } else {
    for (UE_inst=0; UE_inst<NB_UE_INST; UE_inst++) {
      /* TODO: transmission_mode is defined per CC, we set 0 for now */
      sprintf(UE_stats_th_filename,"UE_stats_abs_th%d_tx%d.txt",UE_inst,oai_emulation.info.transmission_mode[0]);
      UE_stats_th[UE_inst] = fopen (UE_stats_th_filename, "w");
    }

    /* TODO: transmission_mode is defined per CC, we set 0 for now */
    sprintf(eNB_stats_th_filename,"eNB_stats_abs_th_tx%d.txt",oai_emulation.info.transmission_mode[0]);
    eNB_avg_thr = fopen (eNB_stats_th_filename, "w");
  }

#ifdef OPENAIR2
  eNB_l2_stats = fopen ("eNB_l2_stats.txt", "w");
  LOG_I(EMU,"eNB_l2_stats=%p\n", eNB_l2_stats);
#endif

#endif

#if defined(ENABLE_ITTI)
  MessageDef *message_p = NULL;
  const char *msg_name = NULL;
  int result;

  itti_mark_task_ready (TASK_L2L1);
  LOG_I(EMU, "TASK_L2L1 is READY\n");

  if (oai_emulation.info.nb_enb_local > 0) {
    /* Wait for the initialize message */
    do {
      if (message_p != NULL) {
        result = itti_free (ITTI_MSG_ORIGIN_ID(message_p), message_p);
        AssertFatal (result == EXIT_SUCCESS, "Failed to free memory (%d)!\n", result);
      }

      itti_receive_msg (TASK_L2L1, &message_p);
      msg_name = ITTI_MSG_NAME (message_p);
      LOG_I(EMU, "TASK_L2L1 received %s in state L2L1_WAITTING\n", msg_name);

      switch (ITTI_MSG_ID(message_p)) {
      case INITIALIZE_MESSAGE:
        l2l1_state = L2L1_RUNNING;
        break;

      case ACTIVATE_MESSAGE:
        set_cli_start(ITTI_MSG_INSTANCE (message_p), 1);
        break;

      case DEACTIVATE_MESSAGE:
        set_cli_start(ITTI_MSG_INSTANCE (message_p), 0);
        break;

      case TERMINATE_MESSAGE:
        l2l1_state = L2L1_TERMINATED;
        break;

      default:
        LOG_E(EMU, "Received unexpected message %s\n", ITTI_MSG_NAME(message_p));
        break;
      }
    } while (l2l1_state == L2L1_WAITTING);

    result = itti_free (ITTI_MSG_ORIGIN_ID(message_p), message_p);
    AssertFatal (result == EXIT_SUCCESS, "Failed to free memory (%d)!\n", result);
  }

#endif
  start_meas (&oaisim_stats);

  for (frame = 0;
       (l2l1_state != L2L1_TERMINATED) &&
	 ((oai_emulation.info.n_frames_flag == 0) ||
	  (frame < oai_emulation.info.n_frames));
       frame++) {

#if defined(ENABLE_ITTI)

    do {
      // Checks if a message has been sent to L2L1 task
      itti_poll_msg (TASK_L2L1, &message_p);

      if (message_p != NULL) {
        msg_name = ITTI_MSG_NAME (message_p);
        LOG_I(EMU, "TASK_L2L1 received %s\n", msg_name);

        switch (ITTI_MSG_ID(message_p)) {
        case ACTIVATE_MESSAGE:
          set_cli_start(ITTI_MSG_INSTANCE (message_p), 1);
          break;

        case DEACTIVATE_MESSAGE:
          set_cli_start(ITTI_MSG_INSTANCE (message_p), 0);
          break;

        case TERMINATE_MESSAGE:
          l2l1_state = L2L1_TERMINATED;
          break;

        case MESSAGE_TEST:
          break;

        default:
          LOG_E(EMU, "Received unexpected message %s\n", ITTI_MSG_NAME(message_p));
          break;
        }

        result = itti_free (ITTI_MSG_ORIGIN_ID(message_p), message_p);
        AssertFatal (result == EXIT_SUCCESS, "Failed to free memory (%d)!\n", result);
      }
    } while(message_p != NULL);

#endif

    //Run the aperiodic user-defined events
    if (oai_emulation.info.oeh_enabled == 1)
      execute_events (frame);

    if (ue_connection_test == 1) {
      if ((frame % 20) == 0) {
        snr_dB += snr_direction;
        sinr_dB -= snr_direction;
      }

      if (snr_dB == -20) {
        snr_direction = snr_step;
      } else if (snr_dB == 20) {
        snr_direction = -snr_step;
      }
    }

    oai_emulation.info.frame = frame;
    //oai_emulation.info.time_ms += 1;
    oai_emulation.info.time_s += 0.01; // emu time in s, each frame lasts for 10 ms // JNote: TODO check the coherency of the time and frame (I corrected it to 10 (instead of 0.01)

    update_omg (frame); // frequency is defined in the omg_global params configurable by the user

    update_omg_ocm ();

#ifdef OPENAIR2

    // check if pipe is still open
    if ((oai_emulation.info.omv_enabled == 1)) {
      omv_write (pfd[1], enb_node_list, ue_node_list, omv_data);
    }

#endif
#ifdef DEBUG_OMG
    /*
     if ((((int) oai_emulation.info.time_s) % 100) == 0) {
     for (UE_inst = oai_emulation.info.first_ue_local; UE_inst < (oai_emulation.info.first_ue_local + oai_emulation.info.nb_ue_local); UE_inst++) {
     get_node_position (UE, UE_inst);
     }
     }
     */
#endif

    update_ocm ();

    for (slot = 0; slot < 20; slot++) {
      if (slot % 2 == 0)
        start_meas (&oaisim_stats_f);

      wait_for_slot_isr ();

#if defined(ENABLE_ITTI)
      itti_update_lte_time(frame % MAX_FRAME_NUMBER, slot);
#endif

      last_slot = (slot - 1) % 20;

      if (last_slot < 0)
        last_slot += 20;

      next_slot = (slot + 1) % 20;

      oai_emulation.info.time_ms = frame * 10 + (slot >> 1);

      direction = subframe_select (frame_parms[0], next_slot >> 1);

#ifdef PROC

      if(Channel_Flag==1)
        Channel_Func(s_re2,s_im2,r_re2,r_im2,r_re02,r_im02,r_re0_d,r_im0_d,r_re0_u,r_im0_u,eNB2UE,UE2eNB,enb_data,ue_data,abstraction_flag,frame_parms,slot);

      if(Channel_Flag==0)
#endif
      {
#if defined(ENABLE_ITTI)
        log_set_instance_type (LOG_INSTANCE_ENB);
#endif

        //    if ((next_slot % 2) == 0)
        if ((slot & 1) == 0)
          clear_eNB_transport_info (oai_emulation.info.nb_enb_local);

        for (eNB_inst = oai_emulation.info.first_enb_local;
             (eNB_inst
              < (oai_emulation.info.first_enb_local
                 + oai_emulation.info.nb_enb_local));
             eNB_inst++) {
          if (oai_emulation.info.cli_start_enb[eNB_inst] != 0) {
            if ((slot & 1) == 0) {
              T(T_ENB_MASTER_TICK, T_INT(eNB_inst), T_INT(frame % 1024), T_INT(slot/2));
              LOG_D(EMU,
                    "PHY procedures eNB %d for frame %d, slot %d (subframe TX %d, RX %d) TDD %d/%d Nid_cell %d\n",
                    eNB_inst,
                    frame % MAX_FRAME_NUMBER,
                    slot,
                    PHY_vars_eNB_g[eNB_inst][0]->proc[slot >> 1].subframe_tx,
                    PHY_vars_eNB_g[eNB_inst][0]->proc[slot >> 1].subframe_rx,
                    PHY_vars_eNB_g[eNB_inst][0]->lte_frame_parms.frame_type,
                    PHY_vars_eNB_g[eNB_inst][0]->lte_frame_parms.tdd_config,
                    PHY_vars_eNB_g[eNB_inst][0]->lte_frame_parms.Nid_cell);
            }

#ifdef OPENAIR2
                        //Application: traffic gen
            update_otg_eNB (eNB_inst, oai_emulation.info.time_ms);

            //IP/OTG to PDCP and PDCP to IP operation
            //        pdcp_run (frame, 1, 0, eNB_inst); //PHY_vars_eNB_g[eNB_id]->Mod_id
#endif

            // PHY_vars_eNB_g[eNB_id]->frame = frame;
            if ((slot & 1) == 0)
              phy_procedures_eNB_lte (slot >> 1,
                                      PHY_vars_eNB_g[eNB_inst],
                                      abstraction_flag, no_relay,
                                      NULL);

#ifdef PRINT_STATS

            if(last_slot==9 && frame%10==0)
              if(eNB_avg_thr)
                fprintf(eNB_avg_thr,"%d %d\n",PHY_vars_eNB_g[eNB_inst][0]->proc[slot>>1].frame_tx,
                        (PHY_vars_eNB_g[eNB_inst][0]->total_system_throughput)/((PHY_vars_eNB_g[eNB_inst][0]->proc[slot>>1].frame_tx+1)*10));

            if (eNB_stats[eNB_inst]) {
              len = dump_eNB_stats(PHY_vars_eNB_g[eNB_inst][0], stats_buffer, 0);
              rewind (eNB_stats[eNB_inst]);
              fwrite (stats_buffer, 1, len, eNB_stats[eNB_inst]);
              fflush(eNB_stats[eNB_inst]);
            }

#ifdef OPENAIR2

            if (eNB_l2_stats) {
              len = dump_eNB_l2_stats (stats_buffer, 0);
              rewind (eNB_l2_stats);
              fwrite (stats_buffer, 1, len, eNB_l2_stats);
              fflush(eNB_l2_stats);
            }

#endif
#endif
          }
        }

        // Call ETHERNET emulation here
        //emu_transport (frame, last_slot, next_slot, direction, oai_emulation.info.frame_type, ethernet_flag);

#if defined(ENABLE_ITTI)
        log_set_instance_type (LOG_INSTANCE_UE);
#endif

        if ((next_slot % 2) == 0)
          // if ((slot&1) == 0)
          clear_UE_transport_info (oai_emulation.info.nb_ue_local);

        for (UE_inst = oai_emulation.info.first_ue_local;
             (UE_inst < (oai_emulation.info.first_ue_local + oai_emulation.info.nb_ue_local));
             UE_inst++) {
          if (oai_emulation.info.cli_start_ue[UE_inst] != 0) {
#if defined(ENABLE_ITTI) && defined(ENABLE_USE_MME)

#else

            if (frame >= (UE_inst * 20)) // activate UE only after 20*UE_id frames so that different UEs turn on separately
#endif
            {
              LOG_D(EMU,
                    "PHY procedures UE %d for frame %d, slot %d (subframe TX %d, RX %d)\n",
                    UE_inst, frame % MAX_FRAME_NUMBER, slot, next_slot >> 1,
                    last_slot >> 1);

              if (PHY_vars_UE_g[UE_inst][0]->UE_mode[0]
                  != NOT_SYNCHED) {
                if (frame > 0) {
                  PHY_vars_UE_g[UE_inst][0]->frame_rx = frame % MAX_FRAME_NUMBER;
                  PHY_vars_UE_g[UE_inst][0]->slot_rx =  last_slot;
                  PHY_vars_UE_g[UE_inst][0]->slot_tx = next_slot;

                  if (next_slot > 1)
                    PHY_vars_UE_g[UE_inst][0]->frame_tx = frame % MAX_FRAME_NUMBER;
                  else
                    PHY_vars_UE_g[UE_inst][0]->frame_tx = (frame + 1) % MAX_FRAME_NUMBER;

#ifdef OPENAIR2
                  //Application
                  update_otg_UE (UE_inst, oai_emulation.info.time_ms);

                  //Access layer
<<<<<<< HEAD
		  PROTOCOL_CTXT_SET_BY_MODULE_ID(&ctxt, UE_inst, ENB_FLAG_NO, NOT_A_RNTI, frame, next_slot>>1, 0);
=======
		  PROTOCOL_CTXT_SET_BY_MODULE_ID(&ctxt, UE_inst, 0, ENB_FLAG_NO, NOT_A_RNTI, frame % MAX_FRAME_NUMBER, next_slot);
>>>>>>> d0c99c29
                  pdcp_run (&ctxt);
#endif

                  for (CC_id = 0; CC_id < MAX_NUM_CCs;
                       CC_id++) {
                    phy_procedures_UE_lte (
                      PHY_vars_UE_g[UE_inst][CC_id],
		      0, abstraction_flag,
                      normal_txrx, no_relay,
                      NULL);
                  }

                  ue_data[UE_inst]->tx_power_dBm =
                    PHY_vars_UE_g[UE_inst][0]->tx_power_dBm;
                }
              } else {
                if (abstraction_flag == 1) {
                  LOG_E(EMU,
                        "sync not supported in abstraction mode (UE%d,mode%d)\n",
                        UE_inst,
                        PHY_vars_UE_g[UE_inst][0]->UE_mode[0]);
                  exit (-1);
                }

                if ((frame > 0)
                    && (last_slot
                        == (LTE_SLOTS_PER_FRAME
                            - 2))) {
                  initial_sync (PHY_vars_UE_g[UE_inst][0],
                                normal_txrx);

                  /*
                   write_output("dlchan00.m","dlch00",&(PHY_vars_UE_g[0]->lte_ue_common_vars.dl_ch_estimates[0][0][0]),(6*(PHY_vars_UE_g[0]->lte_frame_parms.ofdm_symbol_size)),1,1);
                   if (PHY_vars_UE_g[0]->lte_frame_parms.nb_antennas_rx>1)
                   write_output("dlchan01.m","dlch01",&(PHY_vars_UE_g[0]->lte_ue_common_vars.dl_ch_estimates[0][1][0]),(6*(PHY_vars_UE_g[0]->lte_frame_parms.ofdm_symbol_size)),1,1);
                   write_output("dlchan10.m","dlch10",&(PHY_vars_UE_g[0]->lte_ue_common_vars.dl_ch_estimates[0][2][0]),(6*(PHY_vars_UE_g[0]->lte_frame_parms.ofdm_symbol_size)),1,1);
                   if (PHY_vars_UE_g[0]->lte_frame_parms.nb_antennas_rx>1)
                   write_output("dlchan11.m","dlch11",&(PHY_vars_UE_g[0]->lte_ue_common_vars.dl_ch_estimates[0][3][0]),(6*(PHY_vars_UE_g[0]->lte_frame_parms.ofdm_symbol_size)),1,1);
                   write_output("rxsig.m","rxs",PHY_vars_UE_g[0]->lte_ue_common_vars.rxdata[0],PHY_vars_UE_g[0]->lte_frame_parms.samples_per_tti*10,1,1);
                   write_output("rxsigF.m","rxsF",PHY_vars_UE_g[0]->lte_ue_common_vars.rxdataF[0],2*PHY_vars_UE_g[0]->lte_frame_parms.symbols_per_tti*PHY_vars_UE_g[0]->lte_frame_parms.ofdm_symbol_size,2,1);
                   write_output("pbch_rxF_ext0.m","pbch_ext0",PHY_vars_UE_g[0]->lte_ue_pbch_vars[0]->rxdataF_ext[0],6*12*4,1,1);
                   write_output("pbch_rxF_comp0.m","pbch_comp0",PHY_vars_UE_g[0]->lte_ue_pbch_vars[0]->rxdataF_comp[0],6*12*4,1,1);
                   write_output("pbch_rxF_llr.m","pbch_llr",PHY_vars_UE_g[0]->lte_ue_pbch_vars[0]->llr,(frame_parms->Ncp==0) ? 1920 : 1728,1,4);
                   */
                }
              }

#ifdef PRINT_STATS

              if(last_slot==2 && frame%10==0) {
                if (UE_stats_th[UE_inst]) {
                  fprintf(UE_stats_th[UE_inst],"%d %d\n",frame % MAX_FRAME_NUMBER, PHY_vars_UE_g[UE_inst][0]->bitrate[0]/1000);
                }
              }

              if (UE_stats[UE_inst]) {
                len = dump_ue_stats (PHY_vars_UE_g[UE_inst][0], stats_buffer, 0, normal_txrx, 0);
                rewind (UE_stats[UE_inst]);
                fwrite (stats_buffer, 1, len, UE_stats[UE_inst]);
                fflush(UE_stats[UE_inst]);
              }

#endif
            }
          }
        }

#ifdef Rel10

        for (RN_id=oai_emulation.info.first_rn_local;
             RN_id<oai_emulation.info.first_rn_local+oai_emulation.info.nb_rn_local;
             RN_id++) {
          // UE id and eNB id of the RN
          UE_inst= oai_emulation.info.first_ue_local+oai_emulation.info.nb_ue_local + RN_id;// NB_UE_INST + RN_id
          eNB_inst= oai_emulation.info.first_enb_local+oai_emulation.info.nb_enb_local + RN_id;// NB_eNB_INST + RN_id

          // currently only works in FDD
          if (oai_emulation.info.eMBMS_active_state == 4) {
            r_type = multicast_relay;
            //LOG_I(EMU,"Activating the multicast relaying\n");
          } else {
            LOG_E(EMU,"Not supported eMBMS option when relaying is enabled %d\n", r_type);
            exit(-1);
          }

          PHY_vars_RN_g[RN_id]->frame = frame % MAX_FRAME_NUMBER;

          if ( oai_emulation.info.frame_type == 0) {
            // RN == UE
            if (frame>0) {
              if (PHY_vars_UE_g[UE_inst][0]->UE_mode[0] != NOT_SYNCHED) {
                LOG_D(EMU,"[RN %d] PHY procedures UE %d for frame %d, slot %d (subframe TX %d, RX %d)\n",
                      RN_id, UE_inst, frame, slot, next_slot >> 1,last_slot>>1);
                PHY_vars_UE_g[UE_inst][0]->frame_rx = frame % MAX_FRAME_NUMBER;
                PHY_vars_UE_g[UE_inst][0]->slot_rx = last_slot;
                PHY_vars_UE_g[UE_inst][0]->slot_tx = next_slot;

                if (next_slot>1) PHY_vars_UE_g[UE_inst][0]->frame_tx = frame % MAX_FRAME_NUMBER;
                else PHY_vars_UE_g[UE_inst][0]->frame_tx = (frame+1) % MAX_FRAME_NUMBER;

                phy_procedures_UE_lte (PHY_vars_UE_g[UE_inst][0], 0, abstraction_flag,normal_txrx,
                                       r_type, PHY_vars_RN_g[RN_id]);
              } else if (last_slot == (LTE_SLOTS_PER_FRAME-2)) {
                initial_sync(PHY_vars_UE_g[UE_inst][0],normal_txrx);
              }
            }

            // RN == eNB
            LOG_D(EMU,"[RN %d] PHY procedures eNB %d for frame %d, slot %d (subframe TX %d, RX %d)\n",
                  RN_id, eNB_inst, frame % MAX_FRAME_NUMBER, slot, next_slot >> 1,last_slot>>1);
            phy_procedures_eNB_lte(slot>>1, PHY_vars_eNB_g[eNB_inst], abstraction_flag,
                                   r_type, PHY_vars_RN_g[RN_id]);
          } else {
            LOG_E(EMU,"TDD is not supported for multicast relaying %d\n", r_type);
            exit(-1);
          }
        }

#endif
        emu_transport (frame % MAX_FRAME_NUMBER, last_slot, next_slot, direction,
                       oai_emulation.info.frame_type[0], ethernet_flag);

        if ((direction == SF_DL)
            || (frame_parms[0]->frame_type == FDD)) {
          // consider only sec id 0
          /*  for (eNB_id=0;eNB_id<NB_eNB_INST;eNB_id++) {
           if (abstraction_flag == 0) {
           do_OFDM_mod(PHY_vars_eNB_g[eNB_id]->lte_eNB_common_vars.txdataF[0],
           PHY_vars_eNB_g[eNB_id]->lte_eNB_common_vars.txdata[0],
           frame,next_slot,
           frame_parms);
           }
           }*/
          start_meas (&dl_chan_stats);

          for (UE_inst = 0; UE_inst < NB_UE_INST; UE_inst++)
            for (CC_id = 0; CC_id < MAX_NUM_CCs; CC_id++) {
//#warning figure out what to do with UE frame_parms during initial_sync
              do_DL_sig (r_re0,
                         r_im0,
                         r_re,
                         r_im,
                         s_re,
                         s_im,
                         eNB2UE,
                         enb_data,
                         ue_data,
                         next_slot,
                         abstraction_flag,
                         &PHY_vars_eNB_g[0][CC_id]->lte_frame_parms,
                         UE_inst, CC_id);
            }

          stop_meas (&dl_chan_stats);
        }

        if ((direction == SF_UL) || (frame_parms[0]->frame_type == 0)) { //if ((subframe<2) || (subframe>4))
          start_meas (&ul_chan_stats);

          for (CC_id = 0; CC_id < MAX_NUM_CCs; CC_id++) {
//#warning figure out what to do with UE frame_parms during initial_sync
            do_UL_sig (r_re0, r_im0, r_re, r_im, s_re, s_im, UE2eNB,
                       enb_data, ue_data, next_slot,
                       abstraction_flag,
                       &PHY_vars_eNB_g[0][CC_id]->lte_frame_parms,
                       frame % MAX_FRAME_NUMBER, CC_id);
          }

          stop_meas (&ul_chan_stats);
          /*
           int ccc;
           fprintf(SINRpost,"SINRdb For eNB New Subframe : \n ");
           for(ccc = 0 ; ccc<301; ccc++)
           {
           fprintf(SINRpost,"_ %f ", SINRpost_eff[ccc]);
           }
           fprintf(SINRpost,"SINRdb For eNB : %f \n ", SINRpost_eff[ccc]);
           */
        }

        if ((direction == SF_S)) { //it must be a special subframe
          if (next_slot % 2 == 0) { //DL part
            /*  for (eNB_id=0;eNB_id<NB_eNB_INST;eNB_id++) {
             if (abstraction_flag == 0) {
             do_OFDM_mod(PHY_vars_eNB_g[eNB_id]->lte_eNB_common_vars.txdataF[0],
             PHY_vars_eNB_g[eNB_id]->lte_eNB_common_vars.txdata[0],
             frame,next_slot,
             frame_parms);
             }
             }*/
            start_meas (&dl_chan_stats);

            for (UE_inst = 0; UE_inst < NB_UE_INST; UE_inst++)
              for (CC_id = 0; CC_id < MAX_NUM_CCs; CC_id++) {
//#warning  check dimensions of r_reN,r_imN for multiple CCs
                do_DL_sig (r_re0,
                           r_im0,
                           r_re,
                           r_im,
                           s_re,
                           s_im,
                           eNB2UE,
                           enb_data,
                           ue_data,
                           next_slot,
                           abstraction_flag,
                           &PHY_vars_eNB_g[0][CC_id]->lte_frame_parms,
                           UE_inst, CC_id);
              }

            stop_meas (&dl_chan_stats);
            /*
             for (aarx=0;aarx<UE2eNB[1][0]->nb_rx;aarx++)
             for (aatx=0;aatx<UE2eNB[1][0]->nb_tx;aatx++)
             for (k=0;k<UE2eNB[1][0]->channel_length;k++)
             printf("SB(%d,%d,%d)->(%f,%f)\n",k,aarx,aatx,UE2eNB[1][0]->ch[aarx+(aatx*UE2eNB[1][0]->nb_rx)][k].r,UE2eNB[1][0]->ch[aarx+(aatx*UE2eNB[1][0]->nb_rx)][k].i);
             */
          } else { // UL part
            start_meas (&ul_chan_stats);

            for (CC_id = 0; CC_id < MAX_NUM_CCs; CC_id++) {
//#warning  check dimensions of r_reN,r_imN for multiple CCs
              do_UL_sig (r_re0,
                         r_im0,
                         r_re,
                         r_im,
                         s_re,
                         s_im,
                         UE2eNB,
                         enb_data,
                         ue_data,
                         next_slot,
                         abstraction_flag,
                         &PHY_vars_eNB_g[0][CC_id]->lte_frame_parms,
                         frame % MAX_FRAME_NUMBER, CC_id);
            }

            stop_meas (&ul_chan_stats);

            /*        int ccc;
             fprintf(SINRpost,"SINRdb For eNB New Subframe : \n ");
             for(ccc = 0 ; ccc<301; ccc++)
             {
             fprintf(SINRpost,"_ %f ", SINRpost_eff[ccc]);
             }
             fprintf(SINRpost,"SINRdb For eNB : %f \n ", SINRpost_eff[ccc]);
             }
             */
          }
        }

        if ((last_slot == 1) && ((frame % MAX_FRAME_NUMBER) == 0) && (abstraction_flag == 0)
            && (oai_emulation.info.n_frames == 1)) {

          write_output ("dlchan0.m",
                        "dlch0",
                        &(PHY_vars_UE_g[0][0]->lte_ue_common_vars.dl_ch_estimates[0][0][0]),
                        (6
                         * (PHY_vars_UE_g[0][0]->lte_frame_parms.ofdm_symbol_size)),
                        1, 1);
          write_output ("dlchan1.m",
                        "dlch1",
                        &(PHY_vars_UE_g[0][0]->lte_ue_common_vars.dl_ch_estimates[1][0][0]),
                        (6
                         * (PHY_vars_UE_g[0][0]->lte_frame_parms.ofdm_symbol_size)),
                        1, 1);
          write_output ("dlchan2.m",
                        "dlch2",
                        &(PHY_vars_UE_g[0][0]->lte_ue_common_vars.dl_ch_estimates[2][0][0]),
                        (6
                         * (PHY_vars_UE_g[0][0]->lte_frame_parms.ofdm_symbol_size)),
                        1, 1);
          write_output ("pbch_rxF_comp0.m",
                        "pbch_comp0",
                        PHY_vars_UE_g[0][0]->lte_ue_pbch_vars[0]->rxdataF_comp[0],
                        6 * 12 * 4, 1, 1);
          write_output ("pbch_rxF_llr.m", "pbch_llr",
                        PHY_vars_UE_g[0][0]->lte_ue_pbch_vars[0]->llr,
                        (frame_parms[0]->Ncp == 0) ? 1920 : 1728, 1,
                        4);
        }

        /*
         if ((last_slot==1) && (frame==1)) {
         write_output("dlsch_rxF_comp0.m","dlsch0_rxF_comp0",PHY_vars_UE->lte_ue_pdsch_vars[eNB_id]->rxdataF_comp[0],300*(-(PHY_vars_UE->lte_frame_parms.Ncp*2)+14),1,1);
         write_output("pdcch_rxF_comp0.m","pdcch0_rxF_comp0",PHY_vars_UE->lte_ue_pdcch_vars[eNB_id]->rxdataF_comp[0],4*300,1,1);
         }
         */
      } // if Channel_Flag==0

      if (slot % 2 == 1)
        stop_meas (&oaisim_stats_f);
    } //end of slot

    if ((frame >= 10) && (frame <= 11) && (abstraction_flag == 0)
#ifdef PROC
        &&(Channel_Flag==0)
#endif
       ) {
      sprintf (fname, "UEtxsig%d.m", frame % MAX_FRAME_NUMBER);
      sprintf (vname, "txs%d", frame % MAX_FRAME_NUMBER);
      write_output (fname,
                    vname,
                    PHY_vars_UE_g[0][0]->lte_ue_common_vars.txdata[0],
                    PHY_vars_UE_g[0][0]->lte_frame_parms.samples_per_tti
                    * 10,
                    1, 1);
      sprintf (fname, "eNBtxsig%d.m", frame % MAX_FRAME_NUMBER);
      sprintf (vname, "txs%d", frame % MAX_FRAME_NUMBER);
      write_output (fname,
                    vname,
                    PHY_vars_eNB_g[0][0]->lte_eNB_common_vars.txdata[0][0],
                    PHY_vars_UE_g[0][0]->lte_frame_parms.samples_per_tti
                    * 10,
                    1, 1);
      sprintf (fname, "eNBtxsigF%d.m", frame % MAX_FRAME_NUMBER);
      sprintf (vname, "txsF%d", frame % MAX_FRAME_NUMBER);
      write_output (fname,
                    vname,
                    PHY_vars_eNB_g[0][0]->lte_eNB_common_vars.txdataF[0][0],
                    PHY_vars_eNB_g[0][0]->lte_frame_parms.symbols_per_tti
                    * PHY_vars_eNB_g[0][0]->lte_frame_parms.ofdm_symbol_size,
                    1, 1);
      sprintf (fname, "UErxsig%d.m", frame % MAX_FRAME_NUMBER);
      sprintf (vname, "rxs%d", frame % MAX_FRAME_NUMBER);
      write_output (fname,
                    vname,
                    PHY_vars_UE_g[0][0]->lte_ue_common_vars.rxdata[0],
                    PHY_vars_UE_g[0][0]->lte_frame_parms.samples_per_tti
                    * 10,
                    1, 1);
      sprintf (fname, "eNBrxsig%d.m", frame % MAX_FRAME_NUMBER);
      sprintf (vname, "rxs%d", frame % MAX_FRAME_NUMBER);
      write_output (fname,
                    vname,
                    PHY_vars_eNB_g[0][0]->lte_eNB_common_vars.rxdata[0][0],
                    PHY_vars_UE_g[0][0]->lte_frame_parms.samples_per_tti
                    * 10,
                    1, 1);
    }

    //#ifdef XFORMS
    if (xforms==1) {
    eNB_inst = 0;

    for (UE_inst = 0; UE_inst < NB_UE_INST; UE_inst++) {
      for (CC_id=0;CC_id<MAX_NUM_CCs;CC_id++) {
	phy_scope_UE(form_ue[CC_id][UE_inst],
		     PHY_vars_UE_g[UE_inst][CC_id],
		     eNB_inst,
		     UE_inst,
		     7);
      }

      phy_scope_eNB(form_enb[UE_inst],
                    PHY_vars_eNB_g[eNB_inst][0],
                    UE_inst);

    }
    }
    //#endif

#ifdef SMBV

    // Rohde&Schwarz SMBV100A vector signal generator
    if ((frame % MAX_FRAME_NUMBER == config_frames[0]) || (frame % MAX_FRAME_NUMBER == config_frames[1]) || (frame % MAX_FRAME_NUMBER == config_frames[2]) || (frame % MAX_FRAME_NUMBER == config_frames[3])) {
      smbv_frame_cnt++;
    }

#endif

  }

  //end of frame

  stop_meas (&oaisim_stats);
  oai_shutdown ();

#ifdef PRINT_STATS

  for (UE_inst=0; UE_inst<NB_UE_INST; UE_inst++) {
    if (UE_stats[UE_inst])
      fclose (UE_stats[UE_inst]);

    if(UE_stats_th[UE_inst])
      fclose (UE_stats_th[UE_inst]);
  }

  for (eNB_inst=0; eNB_inst<NB_eNB_INST; eNB_inst++) {
    if (eNB_stats[eNB_inst])
      fclose (eNB_stats[eNB_inst]);
  }

  if (eNB_avg_thr)
    fclose (eNB_avg_thr);

  if (eNB_l2_stats)
    fclose (eNB_l2_stats);

#endif

#if defined(ENABLE_ITTI)
  itti_terminate_tasks(TASK_L2L1);
#endif

  return NULL;
}

#if T_TRACER
int T_wait = 1;       /* by default we wait for the tracer */
int T_port = 2021;    /* default port to listen to to wait for the tracer */
int T_dont_fork = 0;  /* default is to fork, see 'T_init' to understand */
#endif

/*------------------------------------------------------------------------------*/
int
main (int argc, char **argv)
{

  clock_t t;

#ifdef SMBV
  // Rohde&Schwarz SMBV100A vector signal generator
  strcpy(smbv_ip,DEFAULT_SMBV_IP);
#endif

#ifdef PROC
  int node_id;
  int port,Process_Flag=0,wgt,Channel_Flag=0,temp;
#endif

  //default parameters
  oai_emulation.info.n_frames = MAX_FRAME_NUMBER; //1024;          //10;
  oai_emulation.info.n_frames_flag = 0; //fixme
  snr_dB = 30;

  //Default values if not changed by the user in get_simulation_options();
  pdcp_period = 1;
  omg_period = 1;
  // start thread for log gen
  log_thread_init ();

  init_oai_emulation (); // to initialize everything !!!

  // get command-line options
  get_simulation_options (argc, argv); //Command-line options

#if T_TRACER
  T_init(T_port, T_wait, T_dont_fork);
#endif

  // Initialize VCD LOG module
  VCD_SIGNAL_DUMPER_INIT (oai_emulation.info.vcd_file);

#if !defined(ENABLE_ITTI)
  pthread_t tid;
  int err;
  sigset_t sigblock;
  sigemptyset (&sigblock);
  sigaddset (&sigblock, SIGHUP);
  sigaddset (&sigblock, SIGINT);
  sigaddset (&sigblock, SIGTERM);
  sigaddset (&sigblock, SIGQUIT);
  //sigaddset(&sigblock, SIGKILL);

  if ((err = pthread_sigmask (SIG_BLOCK, &sigblock, NULL)) != 0) {
    printf ("SIG_BLOCK error\n");
    return -1;
  }

  if (pthread_create (&tid, NULL, sigh, NULL)) {
    printf ("Pthread for tracing Signals is not created!\n");
    return -1;
  } else {
    printf ("Pthread for tracing Signals is created!\n");
  }

#endif
  // configure oaisim with OCG
  oaisim_config (); // config OMG and OCG, OPT, OTG, OLG

  if (ue_connection_test == 1) {
    snr_direction = -snr_step;
    snr_dB = 20;
    sinr_dB = -20;
  }

#ifdef OPENAIR2
  init_omv ();
#endif
  //Before this call, NB_UE_INST and NB_eNB_INST are not set correctly
  check_and_adjust_params ();

  set_seed = oai_emulation.emulation_config.seed.value;

  init_otg_pdcp_buffer ();

  init_seed (set_seed);

  init_openair1 ();

  init_openair2 ();

  init_ocm ();

#ifdef SMBV
  // Rohde&Schwarz SMBV100A vector signal generator
  smbv_init_config(smbv_fname, smbv_nframes);
  smbv_write_config_from_frame_parms(smbv_fname, &PHY_vars_eNB_g[0][0]->lte_frame_parms);
#endif

  /* #if defined (ENB_AGENT_SB_IF)
  enb_agent_start();
  #endif */ 

  // add events to future event list: Currently not used
  //oai_emulation.info.oeh_enabled = 1;
  if (oai_emulation.info.oeh_enabled == 1)
    schedule_events ();

  // oai performance profiler is enabled
  if (oai_emulation.info.opp_enabled == 1)
    reset_opp_meas ();

  init_time ();

  init_slot_isr ();

  t = clock ();

  LOG_N(EMU,
        ">>>>>>>>>>>>>>>>>>>>>>>>>>> OAIEMU initialization done <<<<<<<<<<<<<<<<<<<<<<<<<<\n\n");

#if defined(ENABLE_ITTI)

  // Handle signals until all tasks are terminated
  if (create_tasks(oai_emulation.info.nb_enb_local, oai_emulation.info.nb_ue_local) >= 0) {
    itti_wait_tasks_end();
  } else {
    exit(-1); // need a softer mode
  }

#else

  if (oai_emulation.info.nb_enb_local > 0) {
    eNB_app_task (NULL); // do nothing for the moment
  }

  l2l1_task (NULL);
#endif
  t = clock () - t;
  LOG_I(EMU, "Duration of the simulation: %f seconds\n",
        ((float) t) / CLOCKS_PER_SEC);

  LOG_N(EMU,
        ">>>>>>>>>>>>>>>>>>>>>>>>>>> OAIEMU Ending <<<<<<<<<<<<<<<<<<<<<<<<<<\n\n");

  raise (SIGINT);
  //  oai_shutdown ();

  return (0);
}

void
reset_opp_meas (void)
{
  uint8_t eNB_id = 0, UE_id = 0;

  reset_meas (&oaisim_stats);
  reset_meas (&oaisim_stats_f); // frame

  // init time stats here (including channel)
  reset_meas (&dl_chan_stats);
  reset_meas (&ul_chan_stats);

  for (UE_id = 0; UE_id < NB_UE_INST; UE_id++) {
    reset_meas (&PHY_vars_UE_g[UE_id][0]->phy_proc);
    reset_meas (&PHY_vars_UE_g[UE_id][0]->phy_proc_rx);
    reset_meas (&PHY_vars_UE_g[UE_id][0]->phy_proc_tx);

    reset_meas (&PHY_vars_UE_g[UE_id][0]->ofdm_demod_stats);
    reset_meas (&PHY_vars_UE_g[UE_id][0]->rx_dft_stats);
    reset_meas (&PHY_vars_UE_g[UE_id][0]->dlsch_channel_estimation_stats);
    reset_meas (&PHY_vars_UE_g[UE_id][0]->dlsch_freq_offset_estimation_stats);
    reset_meas (&PHY_vars_UE_g[UE_id][0]->dlsch_decoding_stats);
    reset_meas (&PHY_vars_UE_g[UE_id][0]->dlsch_rate_unmatching_stats);
    reset_meas (&PHY_vars_UE_g[UE_id][0]->dlsch_turbo_decoding_stats);
    reset_meas (&PHY_vars_UE_g[UE_id][0]->dlsch_deinterleaving_stats);
    reset_meas (&PHY_vars_UE_g[UE_id][0]->dlsch_llr_stats);
    reset_meas (&PHY_vars_UE_g[UE_id][0]->dlsch_unscrambling_stats);

    reset_meas (&PHY_vars_UE_g[UE_id][0]->dlsch_tc_init_stats);
    reset_meas (&PHY_vars_UE_g[UE_id][0]->dlsch_tc_alpha_stats);
    reset_meas (&PHY_vars_UE_g[UE_id][0]->dlsch_tc_beta_stats);
    reset_meas (&PHY_vars_UE_g[UE_id][0]->dlsch_tc_gamma_stats);
    reset_meas (&PHY_vars_UE_g[UE_id][0]->dlsch_tc_ext_stats);
    reset_meas (&PHY_vars_UE_g[UE_id][0]->dlsch_tc_intl1_stats);
    reset_meas (&PHY_vars_UE_g[UE_id][0]->dlsch_tc_intl2_stats);

    reset_meas (&PHY_vars_UE_g[UE_id][0]->tx_prach);

    reset_meas (&PHY_vars_UE_g[UE_id][0]->ofdm_mod_stats);
    reset_meas (&PHY_vars_UE_g[UE_id][0]->ulsch_encoding_stats);
    reset_meas (&PHY_vars_UE_g[UE_id][0]->ulsch_modulation_stats);
    reset_meas (&PHY_vars_UE_g[UE_id][0]->ulsch_segmentation_stats);
    reset_meas (&PHY_vars_UE_g[UE_id][0]->ulsch_rate_matching_stats);
    reset_meas (&PHY_vars_UE_g[UE_id][0]->ulsch_turbo_encoding_stats);
    reset_meas (&PHY_vars_UE_g[UE_id][0]->ulsch_interleaving_stats);
    reset_meas (&PHY_vars_UE_g[UE_id][0]->ulsch_multiplexing_stats);
    /*
     * L2 functions
     */

    // UE MAC
    reset_meas (&UE_mac_inst[UE_id].ue_scheduler); // total
    reset_meas (&UE_mac_inst[UE_id].tx_ulsch_sdu); // inlcude rlc_data_req + mac header gen
    reset_meas (&UE_mac_inst[UE_id].rx_dlsch_sdu); // include mac_rrc_data_ind or mac_rlc_status_ind+mac_rlc_data_ind and  mac header parser
    reset_meas (&UE_mac_inst[UE_id].ue_query_mch);
    reset_meas (&UE_mac_inst[UE_id].rx_mch_sdu); // include rld_data_ind+ parse mch header
    reset_meas (&UE_mac_inst[UE_id].rx_si); // include rlc_data_ind + mac header parser

    reset_meas (&UE_pdcp_stats[UE_id].pdcp_run);
    reset_meas (&UE_pdcp_stats[UE_id].data_req);
    reset_meas (&UE_pdcp_stats[UE_id].data_ind);
    reset_meas (&UE_pdcp_stats[UE_id].apply_security);
    reset_meas (&UE_pdcp_stats[UE_id].validate_security);
    reset_meas (&UE_pdcp_stats[UE_id].pdcp_ip);
    reset_meas (&UE_pdcp_stats[UE_id].ip_pdcp);

  }

  for (eNB_id = 0; eNB_id < NB_eNB_INST; eNB_id++) {

    for (UE_id = 0; UE_id < NB_UE_INST; UE_id++) {
      reset_meas (&eNB2UE[eNB_id][UE_id][0]->random_channel);
      reset_meas (&eNB2UE[eNB_id][UE_id][0]->interp_time);
      reset_meas (&eNB2UE[eNB_id][UE_id][0]->interp_freq);
      reset_meas (&eNB2UE[eNB_id][UE_id][0]->convolution);
      reset_meas (&UE2eNB[UE_id][eNB_id][0]->random_channel);
      reset_meas (&UE2eNB[UE_id][eNB_id][0]->interp_time);
      reset_meas (&UE2eNB[UE_id][eNB_id][0]->interp_freq);
      reset_meas (&UE2eNB[UE_id][eNB_id][0]->convolution);
    }

    reset_meas (&PHY_vars_eNB_g[eNB_id][0]->phy_proc);
    reset_meas (&PHY_vars_eNB_g[eNB_id][0]->phy_proc_rx);
    reset_meas (&PHY_vars_eNB_g[eNB_id][0]->phy_proc_tx);
    reset_meas (&PHY_vars_eNB_g[eNB_id][0]->rx_prach);

    reset_meas (&PHY_vars_eNB_g[eNB_id][0]->ofdm_mod_stats);
    reset_meas (&PHY_vars_eNB_g[eNB_id][0]->dlsch_encoding_stats);
    reset_meas (&PHY_vars_eNB_g[eNB_id][0]->dlsch_modulation_stats);
    reset_meas (&PHY_vars_eNB_g[eNB_id][0]->dlsch_scrambling_stats);
    reset_meas (&PHY_vars_eNB_g[eNB_id][0]->dlsch_rate_matching_stats);
    reset_meas (&PHY_vars_eNB_g[eNB_id][0]->dlsch_turbo_encoding_stats);
    reset_meas (&PHY_vars_eNB_g[eNB_id][0]->dlsch_interleaving_stats);

    reset_meas (&PHY_vars_eNB_g[eNB_id][0]->ofdm_demod_stats);
    //reset_meas(&PHY_vars_eNB_g[eNB_id]->rx_dft_stats);
    //reset_meas(&PHY_vars_eNB_g[eNB_id]->ulsch_channel_estimation_stats);
    //reset_meas(&PHY_vars_eNB_g[eNB_id]->ulsch_freq_offset_estimation_stats);
    reset_meas (&PHY_vars_eNB_g[eNB_id][0]->ulsch_decoding_stats);
    reset_meas (&PHY_vars_eNB_g[eNB_id][0]->ulsch_demodulation_stats);
    reset_meas (&PHY_vars_eNB_g[eNB_id][0]->ulsch_rate_unmatching_stats);
    reset_meas (&PHY_vars_eNB_g[eNB_id][0]->ulsch_turbo_decoding_stats);
    reset_meas (&PHY_vars_eNB_g[eNB_id][0]->ulsch_deinterleaving_stats);
    reset_meas (&PHY_vars_eNB_g[eNB_id][0]->ulsch_demultiplexing_stats);
    reset_meas (&PHY_vars_eNB_g[eNB_id][0]->ulsch_llr_stats);
    reset_meas (&PHY_vars_eNB_g[eNB_id][0]->ulsch_tc_init_stats);
    reset_meas (&PHY_vars_eNB_g[eNB_id][0]->ulsch_tc_alpha_stats);
    reset_meas (&PHY_vars_eNB_g[eNB_id][0]->ulsch_tc_beta_stats);
    reset_meas (&PHY_vars_eNB_g[eNB_id][0]->ulsch_tc_gamma_stats);
    reset_meas (&PHY_vars_eNB_g[eNB_id][0]->ulsch_tc_ext_stats);
    reset_meas (&PHY_vars_eNB_g[eNB_id][0]->ulsch_tc_intl1_stats);
    reset_meas (&PHY_vars_eNB_g[eNB_id][0]->ulsch_tc_intl2_stats);
#ifdef LOCALIZATION
    reset_meas(&PHY_vars_eNB_g[eNB_id][0]->localization_stats);
#endif

    /*
     * L2 functions
     */
    // eNB MAC
    reset_meas (&eNB_mac_inst[eNB_id].eNB_scheduler); // total
    reset_meas (&eNB_mac_inst[eNB_id].schedule_si); // only schedule + tx
    reset_meas (&eNB_mac_inst[eNB_id].schedule_ra); // only ra
    reset_meas (&eNB_mac_inst[eNB_id].schedule_ulsch); // onlu ulsch
    reset_meas (&eNB_mac_inst[eNB_id].fill_DLSCH_dci); // only dci
    reset_meas (&eNB_mac_inst[eNB_id].schedule_dlsch_preprocessor); // include rlc_data_req + MAC header gen
    reset_meas (&eNB_mac_inst[eNB_id].schedule_dlsch); // include rlc_data_req + MAC header gen + pre-processor
    reset_meas (&eNB_mac_inst[eNB_id].schedule_mch); // only embms
    reset_meas (&eNB_mac_inst[eNB_id].rx_ulsch_sdu); // include rlc_data_ind + mac header parser

    reset_meas (&eNB_pdcp_stats[eNB_id].pdcp_run);
    reset_meas (&eNB_pdcp_stats[eNB_id].data_req);
    reset_meas (&eNB_pdcp_stats[eNB_id].data_ind);
    reset_meas (&eNB_pdcp_stats[eNB_id].apply_security);
    reset_meas (&eNB_pdcp_stats[eNB_id].validate_security);
    reset_meas (&eNB_pdcp_stats[eNB_id].pdcp_ip);
    reset_meas (&eNB_pdcp_stats[eNB_id].ip_pdcp);

  }
}

void
print_opp_meas (void)
{

  uint8_t eNB_id = 0, UE_id = 0;

  print_meas (&oaisim_stats, "[OAI][total_exec_time]", &oaisim_stats,
              &oaisim_stats);
  print_meas (&oaisim_stats_f, "[OAI][SF_exec_time]", &oaisim_stats,
              &oaisim_stats_f);

  print_meas (&dl_chan_stats, "[DL][chan_stats]", &oaisim_stats,
              &oaisim_stats_f);
  print_meas (&ul_chan_stats, "[UL][chan_stats]", &oaisim_stats,
              &oaisim_stats_f);

  for (UE_id = 0; UE_id < NB_UE_INST; UE_id++) {
    for (eNB_id = 0; eNB_id < NB_eNB_INST; eNB_id++) {
      print_meas (&eNB2UE[eNB_id][UE_id][0]->random_channel,
                  "[DL][random_channel]", &oaisim_stats, &oaisim_stats_f);
      print_meas (&eNB2UE[eNB_id][UE_id][0]->interp_time,
                  "[DL][interp_time]", &oaisim_stats, &oaisim_stats_f);
      print_meas (&eNB2UE[eNB_id][UE_id][0]->interp_freq,
                  "[DL][interp_freq]", &oaisim_stats, &oaisim_stats_f);
      print_meas (&eNB2UE[eNB_id][UE_id][0]->convolution,
                  "[DL][convolution]", &oaisim_stats, &oaisim_stats_f);

      print_meas (&UE2eNB[UE_id][eNB_id][0]->random_channel,
                  "[UL][random_channel]", &oaisim_stats, &oaisim_stats_f);
      print_meas (&UE2eNB[UE_id][eNB_id][0]->interp_time,
                  "[UL][interp_time]", &oaisim_stats, &oaisim_stats_f);
      print_meas (&UE2eNB[UE_id][eNB_id][0]->interp_freq,
                  "[UL][interp_freq]", &oaisim_stats, &oaisim_stats_f);
      print_meas (&UE2eNB[UE_id][eNB_id][0]->convolution,
                  "[UL][convolution]", &oaisim_stats, &oaisim_stats_f);
    }
  }

  for (UE_id = 0; UE_id < NB_UE_INST; UE_id++) {
    print_meas (&PHY_vars_UE_g[UE_id][0]->phy_proc, "[UE][total_phy_proc]",
                &oaisim_stats, &oaisim_stats_f);

    print_meas (&PHY_vars_UE_g[UE_id][0]->phy_proc_rx,
                "[UE][total_phy_proc_rx]", &oaisim_stats, &oaisim_stats_f);
    print_meas (&PHY_vars_UE_g[UE_id][0]->ofdm_demod_stats,
                "[UE][ofdm_demod]", &oaisim_stats, &oaisim_stats_f);
    print_meas (&PHY_vars_UE_g[UE_id][0]->rx_dft_stats, "[UE][rx_dft]",
                &oaisim_stats, &oaisim_stats_f);
    print_meas (&PHY_vars_UE_g[UE_id][0]->dlsch_channel_estimation_stats,
                "[UE][channel_est]", &oaisim_stats, &oaisim_stats_f);
    print_meas (&PHY_vars_UE_g[UE_id][0]->dlsch_freq_offset_estimation_stats,
                "[UE][freq_offset]", &oaisim_stats, &oaisim_stats_f);
    print_meas (&PHY_vars_UE_g[UE_id][0]->dlsch_llr_stats, "[UE][llr]",
                &oaisim_stats, &oaisim_stats_f);
    print_meas (&PHY_vars_UE_g[UE_id][0]->dlsch_unscrambling_stats,
                "[UE][unscrambling]", &oaisim_stats, &oaisim_stats_f);
    print_meas (&PHY_vars_UE_g[UE_id][0]->dlsch_decoding_stats,
                "[UE][decoding]", &oaisim_stats, &oaisim_stats_f);
    print_meas (&PHY_vars_UE_g[UE_id][0]->dlsch_rate_unmatching_stats,
                "[UE][rate_unmatching]", &oaisim_stats, &oaisim_stats_f);
    print_meas (&PHY_vars_UE_g[UE_id][0]->dlsch_deinterleaving_stats,
                "[UE][deinterleaving]", &oaisim_stats, &oaisim_stats_f);
    print_meas (&PHY_vars_UE_g[UE_id][0]->dlsch_turbo_decoding_stats,
                "[UE][turbo_decoding]", &oaisim_stats, &oaisim_stats_f);
    print_meas (&PHY_vars_UE_g[UE_id][0]->dlsch_tc_init_stats,
                "[UE][ |_tc_init]", &oaisim_stats, &oaisim_stats_f);
    print_meas (&PHY_vars_UE_g[UE_id][0]->dlsch_tc_alpha_stats,
                "[UE][ |_tc_alpha]", &oaisim_stats, &oaisim_stats_f);
    print_meas (&PHY_vars_UE_g[UE_id][0]->dlsch_tc_beta_stats,
                "[UE][ |_tc_beta]", &oaisim_stats, &oaisim_stats_f);
    print_meas (&PHY_vars_UE_g[UE_id][0]->dlsch_tc_gamma_stats,
                "[UE][ |_tc_gamma]", &oaisim_stats, &oaisim_stats_f);
    print_meas (&PHY_vars_UE_g[UE_id][0]->dlsch_tc_ext_stats,
                "[UE][ |_tc_ext]", &oaisim_stats, &oaisim_stats_f);
    print_meas (&PHY_vars_UE_g[UE_id][0]->dlsch_tc_intl1_stats,
                "[UE][ |_tc_intl1]", &oaisim_stats, &oaisim_stats_f);
    print_meas (&PHY_vars_UE_g[UE_id][0]->dlsch_tc_intl2_stats,
                "[UE][ |_tc_intl2]", &oaisim_stats, &oaisim_stats_f);

    print_meas (&PHY_vars_UE_g[UE_id][0]->phy_proc_tx,
                "[UE][total_phy_proc_tx]", &oaisim_stats, &oaisim_stats_f);
    print_meas (&PHY_vars_UE_g[UE_id][0]->ofdm_mod_stats, "[UE][ofdm_mod]",
                &oaisim_stats, &oaisim_stats_f);
    print_meas (&PHY_vars_UE_g[UE_id][0]->ulsch_modulation_stats,
                "[UE][modulation]", &oaisim_stats, &oaisim_stats_f);
    print_meas (&PHY_vars_UE_g[UE_id][0]->ulsch_encoding_stats,
                "[UE][encoding]", &oaisim_stats, &oaisim_stats_f);
    print_meas (&PHY_vars_UE_g[UE_id][0]->ulsch_segmentation_stats,
                "[UE][segmentation]", &oaisim_stats, &oaisim_stats_f);
    print_meas (&PHY_vars_UE_g[UE_id][0]->ulsch_rate_matching_stats,
                "[UE][rate_matching]", &oaisim_stats, &oaisim_stats_f);
    print_meas (&PHY_vars_UE_g[UE_id][0]->ulsch_turbo_encoding_stats,
                "[UE][turbo_encoding]", &oaisim_stats, &oaisim_stats_f);
    print_meas (&PHY_vars_UE_g[UE_id][0]->ulsch_interleaving_stats,
                "[UE][interleaving]", &oaisim_stats, &oaisim_stats_f);
    print_meas (&PHY_vars_UE_g[UE_id][0]->ulsch_multiplexing_stats,
                "[UE][multiplexing]", &oaisim_stats, &oaisim_stats_f);

  }

  for (eNB_id = 0; eNB_id < NB_eNB_INST; eNB_id++) {
    print_meas (&PHY_vars_eNB_g[eNB_id][0]->phy_proc,
                "[eNB][total_phy_proc]", &oaisim_stats, &oaisim_stats_f);

    print_meas (&PHY_vars_eNB_g[eNB_id][0]->phy_proc_tx,
                "[eNB][total_phy_proc_tx]", &oaisim_stats, &oaisim_stats_f);
    print_meas (&PHY_vars_eNB_g[eNB_id][0]->ofdm_mod_stats,
                "[eNB][ofdm_mod]", &oaisim_stats, &oaisim_stats_f);
    print_meas (&PHY_vars_eNB_g[eNB_id][0]->dlsch_modulation_stats,
                "[eNB][modulation]", &oaisim_stats, &oaisim_stats_f);
    print_meas (&PHY_vars_eNB_g[eNB_id][0]->dlsch_scrambling_stats,
                "[eNB][scrambling]", &oaisim_stats, &oaisim_stats_f);
    print_meas (&PHY_vars_eNB_g[eNB_id][0]->dlsch_encoding_stats,
                "[eNB][encoding]", &oaisim_stats, &oaisim_stats_f);
    print_meas (&PHY_vars_eNB_g[eNB_id][0]->dlsch_interleaving_stats,
                "[eNB][|_interleaving]", &oaisim_stats, &oaisim_stats_f);
    print_meas (&PHY_vars_eNB_g[eNB_id][0]->dlsch_rate_matching_stats,
                "[eNB][|_rate_matching]", &oaisim_stats, &oaisim_stats_f);
    print_meas (&PHY_vars_eNB_g[eNB_id][0]->dlsch_turbo_encoding_stats,
                "[eNB][|_turbo_encoding]", &oaisim_stats, &oaisim_stats_f);

    print_meas (&PHY_vars_eNB_g[eNB_id][0]->phy_proc_rx,
                "[eNB][total_phy_proc_rx]", &oaisim_stats, &oaisim_stats_f);
    print_meas (&PHY_vars_eNB_g[eNB_id][0]->ofdm_demod_stats,
                "[eNB][ofdm_demod]", &oaisim_stats, &oaisim_stats_f);
    //print_meas(&PHY_vars_eNB_g[eNB_id][0]->ulsch_channel_estimation_stats,"[eNB][channel_est]");
    //print_meas(&PHY_vars_eNB_g[eNB_id][0]->ulsch_freq_offset_estimation_stats,"[eNB][freq_offset]");
    //print_meas(&PHY_vars_eNB_g[eNB_id][0]->rx_dft_stats,"[eNB][rx_dft]");
    print_meas (&PHY_vars_eNB_g[eNB_id][0]->ulsch_demodulation_stats,
                "[eNB][demodulation]", &oaisim_stats, &oaisim_stats_f);
    print_meas (&PHY_vars_eNB_g[eNB_id][0]->ulsch_decoding_stats,
                "[eNB][decoding]", &oaisim_stats, &oaisim_stats_f);
    print_meas (&PHY_vars_eNB_g[eNB_id][0]->ulsch_deinterleaving_stats,
                "[eNB][|_deinterleaving]", &oaisim_stats, &oaisim_stats_f);
    print_meas (&PHY_vars_eNB_g[eNB_id][0]->ulsch_demultiplexing_stats,
                "[eNB][|_demultiplexing]", &oaisim_stats, &oaisim_stats_f);
    print_meas (&PHY_vars_eNB_g[eNB_id][0]->ulsch_rate_unmatching_stats,
                "[eNB][|_rate_unmatching]", &oaisim_stats, &oaisim_stats_f);
    print_meas (&PHY_vars_eNB_g[eNB_id][0]->ulsch_turbo_decoding_stats,
                "[eNB][|_turbo_decoding]", &oaisim_stats, &oaisim_stats_f);
    print_meas (&PHY_vars_eNB_g[eNB_id][0]->ulsch_tc_init_stats,
                "[eNB][ |_tc_init]", &oaisim_stats, &oaisim_stats_f);
    print_meas (&PHY_vars_eNB_g[eNB_id][0]->ulsch_tc_alpha_stats,
                "[eNB][ |_tc_alpha]", &oaisim_stats, &oaisim_stats_f);
    print_meas (&PHY_vars_eNB_g[eNB_id][0]->ulsch_tc_beta_stats,
                "[eNB][ |_tc_beta]", &oaisim_stats, &oaisim_stats_f);
    print_meas (&PHY_vars_eNB_g[eNB_id][0]->ulsch_tc_gamma_stats,
                "[eNB][ |_tc_gamma]", &oaisim_stats, &oaisim_stats_f);
    print_meas (&PHY_vars_eNB_g[eNB_id][0]->ulsch_tc_ext_stats,
                "[eNB][ |_tc_ext]", &oaisim_stats, &oaisim_stats_f);
    print_meas (&PHY_vars_eNB_g[eNB_id][0]->ulsch_tc_intl1_stats,
                "[eNB][ |_tc_intl1]", &oaisim_stats, &oaisim_stats_f);
    print_meas (&PHY_vars_eNB_g[eNB_id][0]->ulsch_tc_intl2_stats,
                "[eNB][ |_tc_intl2]", &oaisim_stats, &oaisim_stats_f);

    print_meas (&PHY_vars_eNB_g[eNB_id][0]->rx_prach, "[eNB][rx_prach]",
                &oaisim_stats, &oaisim_stats_f);

#ifdef LOCALIZATION
    print_meas(&PHY_vars_eNB_g[eNB_id][0]->localization_stats, "[eNB][LOCALIZATION]",&oaisim_stats,&oaisim_stats_f);
#endif
  }

  for (UE_id = 0; UE_id < NB_UE_INST; UE_id++) {

    print_meas (&UE_mac_inst[UE_id].ue_scheduler, "[UE][mac_scheduler]",
                &oaisim_stats, &oaisim_stats_f);
    print_meas (&UE_mac_inst[UE_id].tx_ulsch_sdu, "[UE][tx_ulsch_sdu]",
                &oaisim_stats, &oaisim_stats_f);
    print_meas (&UE_mac_inst[UE_id].rx_dlsch_sdu, "[UE][rx_dlsch_sdu]",
                &oaisim_stats, &oaisim_stats_f);
    print_meas (&UE_mac_inst[UE_id].ue_query_mch, "[UE][query_MCH]",
                &oaisim_stats, &oaisim_stats_f);
    print_meas (&UE_mac_inst[UE_id].rx_mch_sdu, "[UE][rx_mch_sdu]",
                &oaisim_stats, &oaisim_stats_f);
    print_meas (&UE_mac_inst[UE_id].rx_si, "[UE][rx_si]", &oaisim_stats,
                &oaisim_stats_f);

    print_meas (&UE_pdcp_stats[UE_id].pdcp_run, "[UE][total_pdcp_run]",
                &oaisim_stats, &oaisim_stats_f);
    print_meas (&UE_pdcp_stats[UE_id].data_req, "[UE][DL][pdcp_data_req]",
                &oaisim_stats, &oaisim_stats_f);
    print_meas (&UE_pdcp_stats[UE_id].data_ind, "[UE][UL][pdcp_data_ind]",
                &oaisim_stats, &oaisim_stats_f);

    print_meas (&UE_pdcp_stats[UE_id].apply_security,
                "[UE][DL][apply_security]", &oaisim_stats, &oaisim_stats_f);
    print_meas (&UE_pdcp_stats[UE_id].validate_security,
                "[UE][UL][validate_security]", &oaisim_stats,
                &oaisim_stats_f);
    print_meas (&UE_pdcp_stats[UE_id].ip_pdcp, "[UE][DL][ip_pdcp]",
                &oaisim_stats, &oaisim_stats_f);
    print_meas (&UE_pdcp_stats[UE_id].pdcp_ip, "[UE][UL][pdcp_ip]",
                &oaisim_stats, &oaisim_stats_f);

  }

  for (eNB_id = 0; eNB_id < NB_eNB_INST; eNB_id++) {

    print_meas (&eNB_mac_inst[eNB_id].eNB_scheduler, "[eNB][mac_scheduler]",
                &oaisim_stats, &oaisim_stats_f);
    print_meas (&eNB_mac_inst[eNB_id].schedule_si, "[eNB][DL][SI]",
                &oaisim_stats, &oaisim_stats_f);
    print_meas (&eNB_mac_inst[eNB_id].schedule_ra, "[eNB][DL][RA]",
                &oaisim_stats, &oaisim_stats_f);
    print_meas (&eNB_mac_inst[eNB_id].fill_DLSCH_dci,
                "[eNB][DL/UL][fill_DCI]", &oaisim_stats, &oaisim_stats_f);
    print_meas (&eNB_mac_inst[eNB_id].schedule_dlsch_preprocessor,
                "[eNB][DL][preprocessor]", &oaisim_stats, &oaisim_stats_f);
    print_meas (&eNB_mac_inst[eNB_id].schedule_dlsch,
                "[eNB][DL][schedule_tx_dlsch]", &oaisim_stats,
                &oaisim_stats_f);
    print_meas (&eNB_mac_inst[eNB_id].schedule_mch, "[eNB][DL][mch]",
                &oaisim_stats, &oaisim_stats_f);
    print_meas (&eNB_mac_inst[eNB_id].schedule_ulsch, "[eNB][UL][ULSCH]",
                &oaisim_stats, &oaisim_stats_f);
    print_meas (&eNB_mac_inst[eNB_id].rx_ulsch_sdu,
                "[eNB][UL][rx_ulsch_sdu]", &oaisim_stats, &oaisim_stats_f);

    print_meas (&eNB_pdcp_stats[eNB_id].pdcp_run, "[eNB][pdcp_run]",
                &oaisim_stats, &oaisim_stats_f);
    print_meas (&eNB_pdcp_stats[eNB_id].data_req,
                "[eNB][DL][pdcp_data_req]", &oaisim_stats, &oaisim_stats_f);
    print_meas (&eNB_pdcp_stats[eNB_id].data_ind,
                "[eNB][UL][pdcp_data_ind]", &oaisim_stats, &oaisim_stats_f);

    print_meas (&eNB_pdcp_stats[eNB_id].apply_security,
                "[eNB][DL][apply_security]", &oaisim_stats,
                &oaisim_stats_f);
    print_meas (&eNB_pdcp_stats[eNB_id].validate_security,
                "[eNB][UL][validate_security]", &oaisim_stats,
                &oaisim_stats_f);
    print_meas (&eNB_pdcp_stats[eNB_id].ip_pdcp, "[eNB][DL][ip_pdcp]",
                &oaisim_stats, &oaisim_stats_f);
    print_meas (&eNB_pdcp_stats[eNB_id].pdcp_ip, "[eNB][UL][pdcp_ip]",
                &oaisim_stats, &oaisim_stats_f);

  }

}

#if !defined(ENABLE_ITTI)
static void *
sigh (void *arg)
{

  int signum;
  sigset_t sigcatch;
  sigemptyset (&sigcatch);
  sigaddset (&sigcatch, SIGHUP);
  sigaddset (&sigcatch, SIGINT);
  sigaddset (&sigcatch, SIGTERM);
  sigaddset (&sigcatch, SIGQUIT);

  for (;;) {
    sigwait (&sigcatch, &signum);

    //sigwait(&sigblock, &signum);
    switch (signum) {
    case SIGHUP:
    case SIGINT:
    case SIGTERM:
    case SIGQUIT:
      fprintf (stderr, "received signal %d \n", signum);
      // no need for mutx: when ITTI not used, this variable is only accessed by this function
      l2l1_state = L2L1_TERMINATED;
      break;

    default:
      fprintf (stderr, "Unexpected signal %d \n", signum);
      exit (-1);
      break;
    }
  }

  pthread_exit (NULL);
}
#endif /* !defined(ENABLE_ITTI) */

void
oai_shutdown (void)
{
  static int done = 0;

  if (done)
    return;

  free (otg_pdcp_buffer);
  otg_pdcp_buffer = 0;

#ifdef SMBV

  // Rohde&Schwarz SMBV100A vector signal generator
  if (config_smbv) {
    smbv_send_config (smbv_fname,smbv_ip);
  }

#endif

  //Perform KPI measurements
  if (oai_emulation.info.otg_enabled == 1){
    LOG_N(EMU,"calling OTG kpi gen .... \n");
    kpi_gen ();
  }
  if (oai_emulation.info.opp_enabled == 1)
    print_opp_meas ();

  // relase all rx state
  if (ethernet_flag == 1) {
    emu_transport_release ();
  }

#ifdef PROC

  if (abstraction_flag == 0 && Channel_Flag==0 && Process_Flag==0)
#else
  if (abstraction_flag == 0)
#endif
  {
    /*
     #ifdef IFFT_FPGA
     free(txdataF2[0]);
     free(txdataF2[1]);
     free(txdataF2);
     free(txdata[0]);
     free(txdata[1]);
     free(txdata);
     #endif
     */

    for (int i = 0; i < 2; i++) {
      free (s_re[i]);
      free (s_im[i]);
      free (r_re[i]);
      free (r_im[i]);
    }

    free (s_re);
    free (s_im);
    free (r_re);
    free (r_im);
    s_re = 0;
    s_im = 0;
    r_re = 0;
    r_im = 0;

    lte_sync_time_free ();
  }

  // added for PHY abstraction
  if (oai_emulation.info.ocm_enabled == 1) {
    for (eNB_inst = 0; eNB_inst < NUMBER_OF_eNB_MAX; eNB_inst++) {
      free (enb_data[eNB_inst]);
      enb_data[eNB_inst] = 0;
    }

    for (UE_inst = 0; UE_inst < NUMBER_OF_UE_MAX; UE_inst++) {
      free (ue_data[UE_inst]);
      ue_data[UE_inst] = 0;
    }
  } //End of PHY abstraction changes

#ifdef OPENAIR2
  mac_top_cleanup ();
#endif

  // stop OMG
  stop_mobility_generator (omg_param_list); //omg_param_list.mobility_type
#ifdef OPENAIR2

  if (oai_emulation.info.omv_enabled == 1)
    omv_end (pfd[1], omv_data);

#endif

  if ((oai_emulation.info.ocm_enabled == 1) && (ethernet_flag == 0)
      && (ShaF != NULL)) {
    destroyMat (ShaF, map1, map2);
    ShaF = 0;
  }

  if (opt_enabled == 1)
    terminate_opt ();

  if (oai_emulation.info.cli_enabled)
    cli_server_cleanup ();

  for (int i = 0; i < NUMBER_OF_eNB_MAX + NUMBER_OF_UE_MAX; i++)
    if (oai_emulation.info.oai_ifup[i] == 1) {
      char interfaceName[8];
      snprintf (interfaceName, sizeof(interfaceName), "oai%d", i);
      bringInterfaceUp (interfaceName, 0);
    }

  log_thread_finalize ();
  logClean ();
  VCD_SIGNAL_DUMPER_CLOSE ();

  done = 1; // prevent next invokation of this function

  LOG_N(EMU,
        ">>>>>>>>>>>>>>>>>>>>>>>>>>> OAIEMU shutdown <<<<<<<<<<<<<<<<<<<<<<<<<<\n\n");
}

eNB_MAC_INST*
get_eNB_mac_inst (module_id_t module_idP)
{
  return (&eNB_mac_inst[module_idP]);
}

OAI_Emulation*
get_OAI_emulation ()
{
  return &oai_emulation;
}<|MERGE_RESOLUTION|>--- conflicted
+++ resolved
@@ -851,11 +851,8 @@
                   update_otg_UE (UE_inst, oai_emulation.info.time_ms);
 
                   //Access layer
-<<<<<<< HEAD
-		  PROTOCOL_CTXT_SET_BY_MODULE_ID(&ctxt, UE_inst, ENB_FLAG_NO, NOT_A_RNTI, frame, next_slot>>1, 0);
-=======
+		  //		  PROTOCOL_CTXT_SET_BY_MODULE_ID(&ctxt, UE_inst, ENB_FLAG_NO, NOT_A_RNTI, frame, next_slot>>1, 0);
 		  PROTOCOL_CTXT_SET_BY_MODULE_ID(&ctxt, UE_inst, 0, ENB_FLAG_NO, NOT_A_RNTI, frame % MAX_FRAME_NUMBER, next_slot);
->>>>>>> d0c99c29
                   pdcp_run (&ctxt);
 #endif
 
