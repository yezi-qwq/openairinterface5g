--- conflicted
+++ resolved
@@ -746,11 +746,11 @@
 
           pthread_mutex_lock(&subframe_mutex);
           int subframe_ru_mask_local  = (subframe_select(&RC.ru[0]->frame_parms,(sf+4)%10)!=SF_UL) ? subframe_ru_mask : ((1<<NB_RU)-1);
-<<<<<<< HEAD
+
           int subframe_UE_mask_local  = (subframe_select(&RC.ru[0]->frame_parms,(sf+4)%10)!=SF_DL) ? subframe_UE_mask : ((1<<NB_UE_INST)-1);
-=======
-          int subframe_UE_mask_local  = (RC.ru[0]->frame_parms.frame_type == FDD || subframe_select(&RC.ru[0]->frame_parms,(sf+4)%10)!=SF_DL) ? subframe_UE_mask : ((1<<NB_UE_INST)-1);
->>>>>>> 184d51c6
+
+          //int subframe_UE_mask_local  = (RC.ru[0]->frame_parms.frame_type == FDD || subframe_select(&RC.ru[0]->frame_parms,(sf+4)%10)!=SF_DL) ? subframe_UE_mask : ((1<<NB_UE_INST)-1);
+
           pthread_mutex_unlock(&subframe_mutex);
           LOG_D(EMU,"Frame %d, Subframe %d, NB_RU %d, NB_UE %d: Checking masks %x,%x\n",frame,sf,NB_RU,NB_UE_INST,subframe_ru_mask_local,subframe_UE_mask_local);
           if ((subframe_ru_mask_local == ((1<<NB_RU)-1)) &&
