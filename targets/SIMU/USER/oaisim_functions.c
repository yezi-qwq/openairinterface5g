--- conflicted
+++ resolved
@@ -972,12 +972,8 @@
 		   enb_properties->properties[0]->nb_antenna_ports[CC_id], 
 		   abstraction_flag,
 		   enb_properties->properties[0]->nb_antennas_rx[CC_id],
-<<<<<<< HEAD
-		   enb_properties->properties[0]->nb_antennas_tx[CC_id], 
-=======
 		   enb_properties->properties[0]->nb_antennas_tx[CC_id],
 		   nb_antennas_rx_ue,
->>>>>>> eac26b01
 		   oai_emulation.info.eMBMS_active_state);
   }
 
