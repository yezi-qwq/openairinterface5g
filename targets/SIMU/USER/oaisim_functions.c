--- conflicted
+++ resolved
@@ -21,7 +21,7 @@
 
 /*! \file oaisim_functions.c
 * \brief function primitives of oaisim
-* \author Navid Nikaein 
+* \author Navid Nikaein
 * \date 2013-2015
 * \version 1.0
 * \company Eurecom
@@ -719,14 +719,9 @@
       /*
       oai_emulation.info.transmission_mode[0] = atoi (optarg);
 
-<<<<<<< HEAD
-      if ((oai_emulation.info.transmission_mode[0] != 1) && (oai_emulation.info.transmission_mode[0] != 2) && 
+      if ((oai_emulation.info.transmission_mode[0] != 1) && (oai_emulation.info.transmission_mode[0] != 2) &&
 	  (oai_emulation.info.transmission_mode[0] != 3) && (oai_emulation.info.transmission_mode[0] != 4) &&
-          (oai_emulation.info.transmission_mode[0] != 5) && (oai_emulation.info.transmission_mode[0] != 6)) {
-=======
-      if ((oai_emulation.info.transmission_mode[0] != 1) &&  (oai_emulation.info.transmission_mode[0] != 2) && (oai_emulation.info.transmission_mode[0] != 3)
-          && (oai_emulation.info.transmission_mode[0] != 5) && (oai_emulation.info.transmission_mode[0] != 6) && (oai_emulation.info.transmission_mode[0] !=7)) {
->>>>>>> 2045a493
+          (oai_emulation.info.transmission_mode[0] != 5) && (oai_emulation.info.transmission_mode[0] != 6)) && (oai_emulation.info.transmission_mode[0] !=7)) {
         printf("Unsupported transmission mode %d\n",oai_emulation.info.transmission_mode[0]);
         exit(-1);
       }
@@ -792,7 +787,7 @@
     AssertFatal (oai_emulation.info.nb_enb_local <= enb_properties->number,
                  "Number of eNB is greater than eNB defined in configuration file %s (%d/%d)!",
                  conf_config_file_name, oai_emulation.info.nb_enb_local, enb_properties->number);
-    
+
     /* Update some simulation parameters */
     oai_emulation.info.frame_type[0]           = enb_properties->properties[0]->frame_type[0];
     oai_emulation.info.tdd_config[0]           = enb_properties->properties[0]->tdd_config[0];
@@ -1030,13 +1025,13 @@
     // tell top-level we are busy
     pthread_mutex_lock(&subframe_mutex);
     subframe_eNB_mask|=(1<<eNB_id);
-    pthread_mutex_unlock(&subframe_mutex); 
-    
+    pthread_mutex_unlock(&subframe_mutex);
+
     subframe = (last_eNB_rx_timestamp[eNB_id][CC_id]/PHY_vars_eNB_g[eNB_id][CC_id]->frame_parms.samples_per_tti)%10;
     LOG_D(PHY,"eNB_trx_read generating UL subframe %d (Ts %llu, current TS %llu)\n",
 	  subframe,(unsigned long long)*ptimestamp,
 	  (unsigned long long)current_eNB_rx_timestamp[eNB_id][CC_id]);
-    
+
     do_UL_sig(UE2eNB,
 	      enb_data,
 	      ue_data,
@@ -1046,11 +1041,11 @@
 	      0,  // frame is only used for abstraction
 	      eNB_id,
 	      CC_id);
-  
+
     last_eNB_rx_timestamp[eNB_id][CC_id] += PHY_vars_eNB_g[eNB_id][CC_id]->frame_parms.samples_per_tti;
     sample_count += PHY_vars_eNB_g[eNB_id][CC_id]->frame_parms.samples_per_tti;
   }
-  
+
 
 
   return(nsamps);
@@ -1077,7 +1072,7 @@
     read_size = PHY_vars_UE_g[UE_id][CC_id]->frame_parms.samples_per_tti;
 
   while (sample_count<nsamps) {
-    while (current_UE_rx_timestamp[UE_id][CC_id] < 
+    while (current_UE_rx_timestamp[UE_id][CC_id] <
 	   (last_UE_rx_timestamp[UE_id][CC_id]+read_size)) {
       LOG_D(EMU,"UE_trx_read : current TS %d, last TS %d, sleeping\n",current_UE_rx_timestamp[UE_id][CC_id],last_UE_rx_timestamp[UE_id][CC_id]);
 
@@ -1085,8 +1080,8 @@
     }
 
     LOG_D(EMU,"UE_trx_read : current TS %d, last TS %d, sleeping\n",current_UE_rx_timestamp[UE_id][CC_id],last_UE_rx_timestamp[UE_id][CC_id]);
-      
-    // tell top-level we are busy 
+
+    // tell top-level we are busy
     pthread_mutex_lock(&subframe_mutex);
     subframe_UE_mask|=(1<<UE_id);
     pthread_mutex_unlock(&subframe_mutex);
@@ -1099,13 +1094,13 @@
 
     last_UE_rx_timestamp[UE_id][CC_id] += read_size;
     sample_count += read_size;
- 
-    if (subframe > 9) 
+
+    if (subframe > 9)
       return(nsamps);
 
     LOG_D(PHY,"UE_trx_read generating DL subframe %d (Ts %llu, current TS %llu)\n",
 	  subframe,(unsigned long long)*ptimestamp,
-	  (unsigned long long)current_UE_rx_timestamp[UE_id][CC_id]);    
+	  (unsigned long long)current_UE_rx_timestamp[UE_id][CC_id]);
     do_DL_sig(eNB2UE,
 	      enb_data,
 	      ue_data,
@@ -1178,15 +1173,15 @@
 
   // change the nb_connected_eNB
   for (CC_id=0; CC_id<MAX_NUM_CCs; CC_id++) {
-    init_lte_vars (&frame_parms[CC_id], 
-		   oai_emulation.info.frame_type[CC_id], 
-		   oai_emulation.info.tdd_config[CC_id], 
+    init_lte_vars (&frame_parms[CC_id],
+		   oai_emulation.info.frame_type[CC_id],
+		   oai_emulation.info.tdd_config[CC_id],
 		   oai_emulation.info.tdd_config_S[CC_id],
 		   oai_emulation.info.extended_prefix_flag[CC_id],
-                   oai_emulation.info.N_RB_DL[CC_id], 
-		   Nid_cell, 
-		   cooperation_flag, 
-		   enb_properties->properties[0]->nb_antenna_ports[CC_id], 
+                   oai_emulation.info.N_RB_DL[CC_id],
+		   Nid_cell,
+		   cooperation_flag,
+		   enb_properties->properties[0]->nb_antenna_ports[CC_id],
 		   abstraction_flag,
 		   enb_properties->properties[0]->nb_antennas_rx[CC_id],
 		   enb_properties->properties[0]->nb_antennas_tx[CC_id],
@@ -1281,9 +1276,9 @@
   // init_ue_status();
   for (UE_id=0; UE_id<NB_UE_INST; UE_id++) {
     for (CC_id=0; CC_id<MAX_NUM_CCs; CC_id++) {
-      
+
       PHY_vars_UE_g[UE_id][CC_id]->tx_power_max_dBm=10;
-      
+
       PHY_vars_UE_g[UE_id][CC_id]->rx_total_gain_dB=100;
 
       // update UE_mode for each eNB_id not just 0
@@ -1369,7 +1364,7 @@
     get_beta_map_up();
 #endif
     get_MIESM_param();
-    
+
     //load_pbch_desc();
   }
 
@@ -1410,7 +1405,7 @@
               map_str_to_int(small_scale_names,oai_emulation.environment_system_config.fading.small_scale.selected_option), eNB_id, UE_id);
 
 
-        eNB2UE[eNB_id][UE_id][CC_id] = 
+        eNB2UE[eNB_id][UE_id][CC_id] =
 	  new_channel_desc_scm(PHY_vars_eNB_g[eNB_id][CC_id]->frame_parms.nb_antennas_tx,
 			       PHY_vars_UE_g[UE_id][CC_id]->frame_parms.nb_antennas_rx,
 			       map_str_to_int(small_scale_names,oai_emulation.environment_system_config.fading.small_scale.selected_option),
@@ -1423,7 +1418,7 @@
         LOG_D(OCM,"[SIM] Initializing channel (%s, %d) from UE %d to eNB %d\n", oai_emulation.environment_system_config.fading.small_scale.selected_option,
               map_str_to_int(small_scale_names, oai_emulation.environment_system_config.fading.small_scale.selected_option),UE_id, eNB_id);
 
-        UE2eNB[UE_id][eNB_id][CC_id] = 
+        UE2eNB[UE_id][eNB_id][CC_id] =
 	  new_channel_desc_scm(PHY_vars_UE_g[UE_id][CC_id]->frame_parms.nb_antennas_tx,
 			       PHY_vars_eNB_g[eNB_id][CC_id]->frame_parms.nb_antennas_rx,
 			       map_str_to_int(small_scale_names, oai_emulation.environment_system_config.fading.small_scale.selected_option),
@@ -1548,7 +1543,7 @@
           //pathloss: -132.24 dBm/15kHz RE + target SNR - eNB TX power per RE
           if (eNB_id == (UE_id % NB_eNB_INST)) {
             eNB2UE[eNB_id][UE_id][CC_id]->path_loss_dB = -132.24 + snr_dB - PHY_vars_eNB_g[eNB_id][CC_id]->frame_parms.pdsch_config_common.referenceSignalPower;
-            UE2eNB[UE_id][eNB_id][CC_id]->path_loss_dB = -132.24 + snr_dB - PHY_vars_eNB_g[eNB_id][CC_id]->frame_parms.pdsch_config_common.referenceSignalPower; 
+            UE2eNB[UE_id][eNB_id][CC_id]->path_loss_dB = -132.24 + snr_dB - PHY_vars_eNB_g[eNB_id][CC_id]->frame_parms.pdsch_config_common.referenceSignalPower;
           } else {
             eNB2UE[eNB_id][UE_id][CC_id]->path_loss_dB = -132.24 + sinr_dB - PHY_vars_eNB_g[eNB_id][CC_id]->frame_parms.pdsch_config_common.referenceSignalPower;
             UE2eNB[UE_id][eNB_id][CC_id]->path_loss_dB = -132.24 + sinr_dB - PHY_vars_eNB_g[eNB_id][CC_id]->frame_parms.pdsch_config_common.referenceSignalPower;
@@ -1557,7 +1552,7 @@
           LOG_D(OCM,"Path loss from eNB %d to UE %d (CCid %d)=> %f dB (eNB TX %d, SNR %f)\n",eNB_id,UE_id,CC_id,
                 eNB2UE[eNB_id][UE_id][CC_id]->path_loss_dB,
                 PHY_vars_eNB_g[eNB_id][CC_id]->frame_parms.pdsch_config_common.referenceSignalPower,snr_dB);
-        
+
         }
       }
     }
@@ -1582,9 +1577,9 @@
 
       // generate traffic if the ue is rrc reconfigured state
       //if ((rrc_state=mac_eNB_get_rrc_status(enb_module_idP, dst_id)) > 2 /*RRC_CONNECTED*/ ) {
-      if (mac_eNB_get_rrc_status(enb_module_idP, oai_emulation.info.eNB_ue_module_id_to_rnti[enb_module_idP][dst_id]) > 2 ){ 
+      if (mac_eNB_get_rrc_status(enb_module_idP, oai_emulation.info.eNB_ue_module_id_to_rnti[enb_module_idP][dst_id]) > 2 ){
 	if_times += 1;
-	
+
         for (app_id=0; app_id<MAX_NUM_APPLICATION; app_id++) {
           otg_pkt = malloc (sizeof(Packet_otg_elt_t));
 
@@ -1726,16 +1721,16 @@
       if (mac_UE_get_rrc_status(ue_mod_idP, dst_id ) > 2 /*RRC_CONNECTED*/) {
         for (app_id=0; app_id<MAX_NUM_APPLICATION; app_id++) {
 	  Packet_otg_elt_t *otg_pkt = malloc (sizeof(Packet_otg_elt_t));
-	  
+
 	  if (otg_pkt!=NULL)
 	    memset(otg_pkt,0,sizeof(Packet_otg_elt_t));
 	  else {
 	    LOG_E(OTG,"not enough memory\n");
 	    exit(-1);
 	  }// Manage to add this packet to the tail of your list
-	  
+
 	  (otg_pkt->otg_pkt).sdu_buffer = (uint8_t*) packet_gen(src_id, dst_id, app_id, ctime, &((otg_pkt->otg_pkt).sdu_buffer_size));
-	  
+
 	  if ((otg_pkt->otg_pkt).sdu_buffer != NULL) {
 	    (otg_pkt->otg_pkt).rb_id     = DTCH-2;
 	    (otg_pkt->otg_pkt).module_id = module_id;
