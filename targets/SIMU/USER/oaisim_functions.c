/*
 * Licensed to the OpenAirInterface (OAI) Software Alliance under one or more
 * contributor license agreements.  See the NOTICE file distributed with
 * this work for additional information regarding copyright ownership.
 * The OpenAirInterface Software Alliance licenses this file to You under
 * the OAI Public License, Version 1.0  (the "License"); you may not use this file
 * except in compliance with the License.
 * You may obtain a copy of the License at
 *
 *      http://www.openairinterface.org/?page_id=698
 *
 * Unless required by applicable law or agreed to in writing, software
 * distributed under the License is distributed on an "AS IS" BASIS,
 * WITHOUT WARRANTIES OR CONDITIONS OF ANY KIND, either express or implied.
 * See the License for the specific language governing permissions and
 * limitations under the License.
 *-------------------------------------------------------------------------------
 * For more information about the OpenAirInterface (OAI) Software Alliance:
 *      contact@openairinterface.org
 */

/*! \file oaisim_functions.c
* \brief function primitives of oaisim
* \author Navid Nikaein
* \date 2013-2015
* \version 1.0
* \company Eurecom
* \email: openair_tech@eurecom.fr
* \note
* \warning
*/


#include <stdlib.h>
#include <unistd.h>
#include <stdio.h>
#include <signal.h>
#include <execinfo.h>
#include <time.h>
#include <mcheck.h>
#include <sys/timerfd.h>

#include "assertions.h"
#include "oaisim_functions.h"

#include "PHY/extern.h"
#include "LAYER2/MAC/extern.h"
#ifdef OPENAIR2
#include "LAYER2/MAC/proto.h"
#endif
#include "LAYER2/PDCP_v10.1.0/pdcp.h"
#include "LAYER2/PDCP_v10.1.0/pdcp_primitives.h"
#include "RRC/LITE/extern.h"
#include "RRC/L2_INTERFACE/openair_rrc_L2_interface.h"
#include "PHY_INTERFACE/extern.h"
//#include "ARCH/CBMIMO1/DEVICE_DRIVER/extern.h"
#include "SCHED/extern.h"
#include "SIMULATION/ETH_TRANSPORT/proto.h"
#include "UTIL/OCG/OCG_extern.h"
#include "UTIL/LOG/vcd_signal_dumper.h"
#include "UTIL/OPT/opt.h"
#include "UTIL/OTG/otg_config.h"
#include "UTIL/OTG/otg_tx.h"
#if ENABLE_RAL
#include "lteRALenb.h"
#include "lteRALue.h"
#endif

#include "cor_SF_sim.h"
#include "enb_config.h"

#if defined(ENABLE_ITTI)
# include "intertask_interface.h"
#endif

#if defined(ENABLE_USE_MME)
# include "s1ap_eNB.h"
#endif

#include "../../ARCH/COMMON/common_lib.h"
#include "../../ARCH/ETHERNET/USERSPACE/LIB/if_defs.h"

#ifdef SMBV
extern uint8_t config_smbv;
extern char smbv_ip[16];
#endif

//constant for OAISIM soft realtime calibration
#define SF_DEVIATION_OFFSET_NS 100000 //= 0.1ms : should be as a number of UE
#define SLEEP_STEP_US       100 //  = 0.01ms could be adaptive, should be as a number of UE
#define K 2                  // averaging coefficient
#define TARGET_SF_TIME_NS 1000000       // 1ms = 1000000 ns

<<<<<<< HEAD
=======
#ifndef min
#define min(a,b) ((a)<(b)?(a):(b))
#endif
>>>>>>> 4d58025d

int           otg_times             = 0;
int           if_times              = 0;
int           for_times             = 0;

uint16_t           Nid_cell              = 0; //needed by init_lte_vars
int           nb_antennas_rx_ue        = 1; // //
uint8_t            target_dl_mcs         = 16; // max mcs used by MAC scheduler
uint8_t            rate_adaptation_flag  = 0;
uint8_t        set_snr         = 0;
uint8_t            set_sinr              = 0;
double             snr_dB=0, sinr_dB=0;
uint8_t            set_seed              = 0;
uint8_t            cooperation_flag;          // for cooperative communication
uint8_t            abstraction_flag      = 0;
uint8_t            ethernet_flag         = 0;
double        snr_step              = 1.0;
uint8_t            ue_connection_test    = 0;
double        forgetting_factor     = 0.0;
uint8_t            beta_ACK              = 0;
uint8_t            beta_RI               = 0;
uint8_t            beta_CQI              = 2;
uint8_t            target_ul_mcs         = 16;
//LTE_DL_FRAME_PARMS *frame_parms[MAX_NUM_CCs];
int           map1,map2;
double      **ShaF                  = NULL;
// pointers signal buffers (s = transmit, r,r0 = receive)
double      **s_re, **s_im, **r_re, **r_im, **r_re0, **r_im0;
node_list*     ue_node_list          = NULL;
node_list*     enb_node_list         = NULL;
int           omg_period            = 10000;
int           pdcp_period           = 0;
int           cba_backoff           = 30;
// time calibration for soft realtime mode
struct timespec time_spec;
unsigned long   time_last           = 0;
unsigned long   time_now            = 0;
int             td                  = 0;
int             td_avg              = 0;
int             sleep_time_us       = 0;

int phy_test = 0;

#ifdef OPENAIR2
// omv related info
//pid_t omv_pid;
char full_name[200];
extern int pfd[2]; // fd for omv : fixme: this could be a local var
char fdstr[10];
char frames[10];
char num_enb[10];
char num_ue[10];
//area_x, area_y and area_z for omv
char x_area[20];
char y_area[20];
char z_area[20];
char nb_antenna[20];
char frame_type[10];
char tdd_config[10];
#endif

Packet_OTG_List_t *otg_pdcp_buffer = NULL;

extern node_desc_t *enb_data[NUMBER_OF_RU_MAX];
extern node_desc_t *ue_data[NUMBER_OF_UE_MAX];
extern channel_desc_t *RU2UE[NUMBER_OF_RU_MAX][NUMBER_OF_UE_MAX][MAX_NUM_CCs];
extern channel_desc_t *UE2RU[NUMBER_OF_UE_MAX][NUMBER_OF_RU_MAX][MAX_NUM_CCs];

extern mapping small_scale_names[];
#if defined(Rel10) || defined(Rel14)
extern pdcp_mbms_t pdcp_mbms_array_ue[NUMBER_OF_UE_MAX][maxServiceCount][maxSessionPerPMCH];
extern pdcp_mbms_t pdcp_mbms_array_eNB[NUMBER_OF_eNB_MAX][maxServiceCount][maxSessionPerPMCH];
#endif

extern time_stats_t dl_chan_stats;
extern time_stats_t ul_chan_stats;

extern int xforms;


extern uint32_t          downlink_frequency[MAX_NUM_CCs][4];
extern int32_t           uplink_frequency_offset[MAX_NUM_CCs][4];

int oaisim_flag=1;


void get_simulation_options(int argc, char *argv[])
{
  int                           option;

  enum long_option_e {
    LONG_OPTION_START = 0x100, /* Start after regular single char options */

    LONG_OPTION_ENB_CONF,

    LONG_OPTION_PDNC_PERIOD,
    LONG_OPTION_OMG_PERIOD,
    LONG_OPTION_OEH_ENABLED,

    LONG_OPTION_ENB_RAL_LISTENING_PORT,
    LONG_OPTION_ENB_RAL_IP_ADDRESS,
    LONG_OPTION_ENB_RAL_LINK_ID,
    LONG_OPTION_ENB_RAL_LINK_ADDRESS,

    LONG_OPTION_ENB_MIHF_REMOTE_PORT,
    LONG_OPTION_ENB_MIHF_IP_ADDRESS,
    LONG_OPTION_ENB_MIHF_ID,

    LONG_OPTION_UE_RAL_LISTENING_PORT,
    LONG_OPTION_UE_RAL_IP_ADDRESS,
    LONG_OPTION_UE_RAL_LINK_ID,
    LONG_OPTION_UE_RAL_LINK_ADDRESS,

    LONG_OPTION_UE_MIHF_REMOTE_PORT,
    LONG_OPTION_UE_MIHF_IP_ADDRESS,
    LONG_OPTION_UE_MIHF_ID,

    LONG_OPTION_MALLOC_TRACE_ENABLED,

    LONG_OPTION_CBA_BACKOFF_TIMER,

    LONG_OPTION_PHYTEST,
    LONG_OPTION_XFORMS,

#if T_TRACER
    LONG_OPTION_T_PORT,
    LONG_OPTION_T_NOWAIT,
    LONG_OPTION_T_DONT_FORK,
#endif
  };

  static struct option long_options[] = {
    {"enb-conf",               required_argument, 0, LONG_OPTION_ENB_CONF},

    {"pdcp-period",            required_argument, 0, LONG_OPTION_PDNC_PERIOD},
    {"omg-period",             required_argument, 0, LONG_OPTION_OMG_PERIOD},
    {"oeh-enabled",            no_argument, 0, LONG_OPTION_OEH_ENABLED},

    {"enb-ral-listening-port", required_argument, 0, LONG_OPTION_ENB_RAL_LISTENING_PORT},
    {"enb-ral-ip-address",     required_argument, 0, LONG_OPTION_ENB_RAL_IP_ADDRESS},
    {"enb-ral-link-id",        required_argument, 0, LONG_OPTION_ENB_RAL_LINK_ID},
    {"enb-ral-link-address",   required_argument, 0, LONG_OPTION_ENB_RAL_LINK_ADDRESS},

    {"enb-mihf-remote-port",   required_argument, 0, LONG_OPTION_ENB_MIHF_REMOTE_PORT},
    {"enb-mihf-ip-address",    required_argument, 0, LONG_OPTION_ENB_MIHF_IP_ADDRESS},
    {"enb-mihf-id",            required_argument, 0, LONG_OPTION_ENB_MIHF_ID},

    {"ue-ral-listening-port",  required_argument, 0, LONG_OPTION_UE_RAL_LISTENING_PORT},
    {"ue-ral-ip-address",      required_argument, 0, LONG_OPTION_UE_RAL_IP_ADDRESS},
    {"ue-ral-link-id",         required_argument, 0, LONG_OPTION_UE_RAL_LINK_ID},
    {"ue-ral-link-address",    required_argument, 0, LONG_OPTION_UE_RAL_LINK_ADDRESS},

    {"ue-mihf-remote-port",    required_argument, 0, LONG_OPTION_UE_MIHF_REMOTE_PORT},
    {"ue-mihf-ip-address",     required_argument, 0, LONG_OPTION_UE_MIHF_IP_ADDRESS},
    {"ue-mihf-id",             required_argument, 0, LONG_OPTION_UE_MIHF_ID},

    {"malloc-trace-enabled",   no_argument,       0, LONG_OPTION_MALLOC_TRACE_ENABLED},

    {"cba-backoff",            required_argument, 0, LONG_OPTION_CBA_BACKOFF_TIMER},

    {"phy-test", no_argument, NULL, LONG_OPTION_PHYTEST},
    {"xforms",                 no_argument,       0, LONG_OPTION_XFORMS},

#if T_TRACER
    {"T_port",                 required_argument, 0, LONG_OPTION_T_PORT},
    {"T_nowait",               no_argument,       0, LONG_OPTION_T_NOWAIT},
    {"T_dont_fork",            no_argument,       0, LONG_OPTION_T_DONT_FORK},
#endif

    {NULL, 0, NULL, 0}
  };

  while ((option = getopt_long (argc, argv, "aA:b:B:c:C:D:d:eE:f:FGg:hHi:IJ:j:k:K:l:L:m:M:n:N:oO:p:P:qQ:rR:s:S:t:T:u:U:vV:w:W:x:X:y:Y:z:Z:", long_options, NULL)) != -1) {
    switch (option) {
    case LONG_OPTION_PHYTEST:
      phy_test = 1;
      break;

    case LONG_OPTION_ENB_CONF:
      if (optarg) {
        free(RC.config_file_name); // prevent memory leak if option is used multiple times
        RC.config_file_name = strdup(optarg);
        printf("eNB configuration file is %s\n", RC.config_file_name);
      }

      break;

    case LONG_OPTION_PDNC_PERIOD:
      if (optarg) {
        pdcp_period = atoi(optarg);
        printf("PDCP period is %d\n", pdcp_period);
      }

      break;

    case LONG_OPTION_OMG_PERIOD:
      if (optarg) {
        omg_period = atoi(optarg);
        printf("OMG period is %d\n", omg_period);
      }

      break;

    case LONG_OPTION_OEH_ENABLED:
      oai_emulation.info.oeh_enabled = 1;
      break;

    case LONG_OPTION_MALLOC_TRACE_ENABLED:
      mtrace();
      break;

    case LONG_OPTION_CBA_BACKOFF_TIMER:
      oai_emulation.info.cba_backoff=atoi(optarg);
      cba_backoff=atoi(optarg);
      printf("setting CBA backoff to %d\n", cba_backoff);
      break;

#if ENABLE_RAL

    case LONG_OPTION_ENB_RAL_LISTENING_PORT:
      if (optarg) {
        g_conf_enb_ral_listening_port = strdup(optarg);
        printf("eNB RAL listening port is %s\n", g_conf_enb_ral_listening_port);
      }

      break;

    case LONG_OPTION_ENB_RAL_IP_ADDRESS:
      if (optarg) {
        g_conf_enb_ral_ip_address = strdup(optarg);
        printf("eNB RAL IP address is %s\n", g_conf_enb_ral_ip_address);
      }

      break;

    case LONG_OPTION_ENB_RAL_LINK_ADDRESS:
      if (optarg) {
        g_conf_enb_ral_link_address = strdup(optarg);
        printf("eNB RAL link address is %s\n", g_conf_enb_ral_link_address);
      }

      break;

    case LONG_OPTION_ENB_RAL_LINK_ID:
      if (optarg) {
        g_conf_enb_ral_link_id = strdup(optarg);
        printf("eNB RAL link id is %s\n", g_conf_enb_ral_link_id);
      }

      break;

    case LONG_OPTION_ENB_MIHF_REMOTE_PORT:
      if (optarg) {
        g_conf_enb_mihf_remote_port = strdup(optarg);
        printf("eNB MIH-F remote port is %s\n", g_conf_enb_mihf_remote_port);
      }

      break;

    case LONG_OPTION_ENB_MIHF_IP_ADDRESS:
      if (optarg) {
        g_conf_enb_mihf_ip_address = strdup(optarg);
        printf("eNB MIH-F IP address is %s\n", g_conf_enb_mihf_ip_address);
      }

      break;

    case LONG_OPTION_ENB_MIHF_ID:
      if (optarg) {
        g_conf_enb_mihf_id = strdup(optarg);
        printf("eNB MIH-F id is %s\n", g_conf_enb_mihf_id);
      }

      break;

    case LONG_OPTION_UE_RAL_LISTENING_PORT:
      if (optarg) {
        g_conf_ue_ral_listening_port = strdup(optarg);
        printf("UE RAL listening port is %s\n", g_conf_ue_ral_listening_port);
      }

      break;

    case LONG_OPTION_UE_RAL_IP_ADDRESS:
      if (optarg) {
        g_conf_ue_ral_ip_address = strdup(optarg);
        printf("UE RAL IP address is %s\n", g_conf_ue_ral_ip_address);
      }

      break;

    case LONG_OPTION_UE_RAL_LINK_ID:
      if (optarg) {
        g_conf_ue_ral_link_id = strdup(optarg);
        printf("UE RAL link id is %s\n", g_conf_ue_ral_link_id);
      }

      break;

    case LONG_OPTION_UE_RAL_LINK_ADDRESS:
      if (optarg) {
        g_conf_ue_ral_link_address = strdup(optarg);
        printf("UE RAL link address is %s\n", g_conf_ue_ral_link_address);
      }

      break;

    case LONG_OPTION_UE_MIHF_REMOTE_PORT:
      if (optarg) {
        g_conf_ue_mihf_remote_port = strdup(optarg);
        printf("UE MIH-F remote port is %s\n", g_conf_ue_mihf_remote_port);
      }

      break;

    case LONG_OPTION_UE_MIHF_IP_ADDRESS:
      if (optarg) {
        g_conf_ue_mihf_ip_address = strdup(optarg);
        printf("UE MIH-F IP address is %s\n", g_conf_ue_mihf_ip_address);
      }

      break;

    case LONG_OPTION_UE_MIHF_ID:
      if (optarg) {
        g_conf_ue_mihf_id = strdup(optarg);
        printf("UE MIH-F id is %s\n", g_conf_ue_mihf_id);
      }

      break;
#endif

    case LONG_OPTION_XFORMS:
      xforms=1;
      break;

#if T_TRACER
    case LONG_OPTION_T_PORT: {
      extern int T_port;
      if (optarg == NULL) abort();  /* should not happen */
      T_port = atoi(optarg);
      break;
    }

    case LONG_OPTION_T_NOWAIT: {
      extern int T_wait;
      T_wait = 0;
      break;
    }

    case LONG_OPTION_T_DONT_FORK: {
      extern int T_dont_fork;
      T_dont_fork = 1;
      break;
    }
#endif

    case 'a':
      abstraction_flag = 1;
      printf("FATAL: -a flag not functional for the moment.\nWe are working on fixing the abstraction mode.\n");
      exit(1);
      break;

    case 'A':

      //oai_emulation.info.ocm_enabled=1;
      if (optarg == NULL)
        oai_emulation.environment_system_config.fading.small_scale.selected_option="AWGN";
      else
        oai_emulation.environment_system_config.fading.small_scale.selected_option= optarg;

      //awgn_flag = 1;
      break;

    case 'b':
      oai_emulation.info.nb_enb_local = atoi (optarg);
      break;

    case 'B':
      oai_emulation.topology_config.mobility.eNB_mobility.eNB_mobility_type.selected_option = optarg;
      //oai_emulation.info.omg_model_enb = atoi (optarg);
      break;

    case 'c':
      //strcpy(oai_emulation.info.local_server, optarg);
      strncpy(oai_emulation.info.local_server, optarg, sizeof(oai_emulation.info.local_server));
      oai_emulation.info.local_server[sizeof(oai_emulation.info.local_server) - 1] = 0; // terminate string
      oai_emulation.info.ocg_enabled=1;
      break;

    case 'C':
      oai_emulation.info.tdd_config[0] = atoi (optarg);
      AssertFatal (oai_emulation.info.tdd_config[0] <= TDD_Config__subframeAssignment_sa6, "Illegal tdd_config %d (should be 0-%d)!",
                   oai_emulation.info.tdd_config[0], TDD_Config__subframeAssignment_sa6);
      break;

    case 'D':
      oai_emulation.info.multicast_ifname = strdup(optarg);
      break;

    case 'e':
      oai_emulation.info.extended_prefix_flag[0] = 1;
      break;

    case 'E':
      set_seed = 1;
      oai_emulation.info.seed = atoi (optarg);
      break;

    case 'f':
      forgetting_factor = atof (optarg);
      break;

    case 'F':                   // set FDD
      printf("Setting Frame to FDD\n");
      oai_emulation.info.frame_type[0] = 0;
      oai_emulation.info.frame_type_name[0] = "FDD";
      break;

    case 'g':
      oai_emulation.info.multicast_group = atoi (optarg);
      break;

    case 'G' :
      oai_emulation.info.otg_bg_traffic_enabled = 1;
      break;

    case 'h':
      help ();
      exit (1);
      break;

    case 'H':
      oai_emulation.info.handover_active=1;
      printf("Activate the handover procedure at RRC\n");
      break;

    case 'i':
#ifdef PROC
      Process_Flag=1;
      node_id = wgt+atoi(optarg);
      port+=atoi(optarg);
#endif
      break;

    case 'I':
      oai_emulation.info.cli_enabled = 1;
      break;

    case 'j' :
      // number of relay nodes: currently only applicable to eMBMS
      oai_emulation.info.nb_rn_local = atoi (optarg);
      break;

    case 'J':
      ue_connection_test=1;
      oai_emulation.info.ocm_enabled=0;
      snr_step = atof(optarg);
      break;

    case 'k':
      //ricean_factor = atof (optarg);
      printf("[SIM] Option k is no longer supported on the command line. Please specify your channel model in the xml template\n");
      exit(-1);
      break;

    case 'K':
      oai_emulation.info.itti_dump_file = optarg;
      break;

    case 'l':
      oai_emulation.info.g_log_level = atoi(optarg);
      break;

    case 'L':                   // set FDD
      flag_LA = atoi(optarg);
      break;

    case 'm':
      target_dl_mcs = atoi (optarg);
      printf("Max target downlink MCS used by MAC scheduler is set to %d\n", target_dl_mcs);
      break;

    case 'M':
      abstraction_flag = 1;
      ethernet_flag = 1;
      oai_emulation.info.ethernet_id = atoi (optarg);
      oai_emulation.info.master_id = oai_emulation.info.ethernet_id;
      oai_emulation.info.ethernet_flag = 1;
      break;

    case 'n':
      oai_emulation.info.n_frames = atoi (optarg);
      oai_emulation.emulation_config.emulation_time_ms= oai_emulation.info.n_frames * 10; // 10 ms frame
      //n_frames = (n_frames >1024) ? 1024: n_frames; // adjust the n_frames if higher that 1024
      oai_emulation.info.n_frames_flag = 1;
      break;

    case 'N':
      Nid_cell = atoi (optarg);

      if (Nid_cell > 503) {
        printf("Illegal Nid_cell %d (should be 0 ... 503)\n", Nid_cell);
        exit(-1);
      }

      break;

    case 'O':
      if (optarg) {
        free(RC.config_file_name); // prevent memory leak if option is used multiple times
        RC.config_file_name = strdup(optarg);
      }

      break;

    case 'o':
      oai_emulation.info.slot_isr = 1;
      break;

    case 'p':
      oai_emulation.info.nb_master = atoi (optarg);
      break;

    case 'P':
      oai_emulation.info.opt_enabled = 1;
      opt_enabled = 1;

      if (strcmp(optarg, "wireshark") == 0) {
        opt_type = OPT_WIRESHARK;
        printf("Enabling OPT for wireshark\n");
      } else if (strcmp(optarg, "pcap") == 0) {
        opt_type = OPT_PCAP;
        printf("Enabling OPT for pcap\n");
      } else {
        printf("Unrecognized option for OPT module. -> Disabling it\n");
        printf("Possible values are either wireshark or pcap\n");
        opt_type = OPT_NONE;
        oai_emulation.info.opt_enabled = 0;
        opt_enabled = 0;
      }

      oai_emulation.info.opt_mode = opt_type;
      break;

    case 'q':
      // openair performane profiler
      oai_emulation.info.opp_enabled = 1; // this var is used for OCG
      opp_enabled = 1; // this is the global var used by oaisim
      break;

    case 'Q':
      //eMBMS_active=1;
      // 0 : not used (default), 1: eMBMS and RRC enabled, 2: eMBMS relaying and RRC enabled, 3: eMBMS enabled, RRC disabled, 4: eMBMS relaying enabled, RRC disabled
      oai_emulation.info.eMBMS_active_state = atoi (optarg);
      break;

    case 'r':
      rate_adaptation_flag = 1;
      break;

    case 'R':
      oai_emulation.info.N_RB_DL[0] = atoi (optarg);

      if ((oai_emulation.info.N_RB_DL[0] != 6) && (oai_emulation.info.N_RB_DL[0] != 15) && (oai_emulation.info.N_RB_DL[0] != 25)
          && (oai_emulation.info.N_RB_DL[0] != 50) && (oai_emulation.info.N_RB_DL[0] != 75) && (oai_emulation.info.N_RB_DL[0] != 100)) {
        printf("Illegal N_RB_DL %d (should be one of 6,15,25,50,75,100)\n", oai_emulation.info.N_RB_DL[0]);
        exit (-1);
      }

      break;

    case 's':
      snr_dB = atoi (optarg);
      //      set_snr = 1;
      oai_emulation.info.ocm_enabled=0;
      break;

    case 'S':
      sinr_dB = atoi (optarg);
      set_sinr = 1;
      oai_emulation.info.ocm_enabled=0;
      break;

    case 't':
      target_ul_mcs = atoi (optarg);
      printf("Max target uplink MCS used by MAC scheduler is set to %d\n", target_ul_mcs);
      break;

    case 'T':
      oai_emulation.info.otg_enabled = 1;
      oai_emulation.info.otg_traffic = optarg;
      break;

    case 'u':
      oai_emulation.info.nb_ue_local = atoi (optarg);
      break;

    case 'U':
      oai_emulation.topology_config.mobility.UE_mobility.UE_mobility_type.selected_option = optarg;
      break;

    case 'v':
      oai_emulation.info.omv_enabled = 1;
      break;

    case 'V':
      ouput_vcd = 1;
      oai_emulation.info.vcd_enabled = 1;
      oai_emulation.info.vcd_file = optarg;
      break;

    case 'w':
      oai_emulation.info.cba_group_active = atoi (optarg);
      break;

    case 'W':
#ifdef SMBV
      config_smbv = 1;

      if(atoi(optarg)!=0)
        strcpy(smbv_ip,optarg);

#endif
      break;

    case 'x':
      /*
      oai_emulation.info.transmission_mode[0] = atoi (optarg);

      if ((oai_emulation.info.transmission_mode[0] != 1) && (oai_emulation.info.transmission_mode[0] != 2) &&
	  (oai_emulation.info.transmission_mode[0] != 3) && (oai_emulation.info.transmission_mode[0] != 4) &&
          (oai_emulation.info.transmission_mode[0] != 5) && (oai_emulation.info.transmission_mode[0] != 6)) && (oai_emulation.info.transmission_mode[0] !=7)) {
        printf("Unsupported transmission mode %d\n",oai_emulation.info.transmission_mode[0]);
        exit(-1);
      }
      */
      printf("Option -x deprecated. Please set transmission mode in eNB config file\n");
      exit(-1);

      break;

    case 'X':
#ifdef PROC
      temp=atoi(optarg);

      if(temp==0) {
        port=CHANNEL_PORT;
        Channel_Flag=1;
        Process_Flag=0;
        wgt=0;
      } else if(temp==1) {
        port=eNB_PORT;
        wgt=0;
      } else {
        port=UE_PORT;
        wgt=MAX_eNB;
      }

#endif
      break;

    case 'y':
      nb_antennas_rx_ue=atoi(optarg);

      if (nb_antennas_rx_ue>4) {
        printf("Cannot have more than 4 antennas\n");
        exit(-1);
      }

      break;

    case 'Y':
      oai_emulation.info.g_log_verbosity_option = strdup(optarg);
      break;

    case 'z':
      cooperation_flag = atoi (optarg);
      break;

    case 'Z':
      /* Sebastien ROUX: Reserved for future use (currently used in ltenow branch) */
      break;

    default:
      help ();
      exit (-1);
      break;
    }
  }

  
  if (RC.config_file_name != NULL) {
    /* Read eNB configuration file */
    RCConfig(RC.config_file_name);
    printf("returned with %d eNBs, %d rus\n",RC.nb_inst,RC.nb_RU);
    oai_emulation.info.nb_enb_local = RC.nb_inst;
    oai_emulation.info.nb_ru_local = RC.nb_RU;
   
    /*    
    for (int j=0; j<enb_properties->nb_ru; j++) {
      
      //	local_remote_radio = BBU_REMOTE_RADIO_HEAD;
      (eth_params+j)->local_if_name             = enb_properties->ru_config[j]->ru_if_name;
      (eth_params+j)->my_addr                   = enb_properties->ru_config[j]->local_address;
      (eth_params+j)->my_port                   = enb_properties->ru_config[j]->local_port;
      (eth_params+j)->remote_addr               = enb_properties->ru_config[j]->remote_address;
      (eth_params+j)->remote_port               = enb_properties->ru_config[j]->remote_port;
      
      if (enb_properties->ru_config[j]->raw == 1) {
	(eth_params+j)->transp_preference       = ETH_RAW_MODE;
	ru_if_in[j] = REMOTE_IF5;
	node_function[j] = NGFI_RRU_IF5;
      } else if (enb_properties->ru_config[j]->rawif4p5 == 1) {
	(eth_params+j)->transp_preference       = ETH_RAW_IF4p5_MODE;
	ru_if_in[j] = REMOTE_IF4p5;    
	node_function[j] = NGFI_RRU_IF4p5; 
      } else if (enb_properties->ru_config[j]->udpif4p5 == 1) {
	(eth_params+j)->transp_preference       = ETH_UDP_IF4p5_MODE;
	ru_if_in[j] = REMOTE_IF4p5;    
	node_function[j] = NGFI_RRU_IF4p5;         
      } else if (enb_properties->ru_config[j]->rawif5_mobipass == 1) {
	(eth_params+j)->transp_preference       = ETH_RAW_IF5_MOBIPASS;             
	ru_if_in[j] = REMOTE_IF5;      
	LOG_E(EMU,"Don't use 8-bit IF5 format with oaisim, please change in configuration file\n");
      } else {
	(eth_params+j)->transp_preference       = ETH_UDP_MODE;	 
	ru_if_in[j] = REMOTE_IF5;            
	node_function[j] = NGFI_RRU_IF5;
      }
      node_timing[j] = synch_to_ext_device;

      if (enb_properties->number > 0) {
	//Update some simulation parameters 
	oai_emulation.info.frame_type[0]           = enb_properties->properties[0]->frame_type[0];
	oai_emulation.info.tdd_config[0]           = enb_properties->properties[0]->tdd_config[0];
	oai_emulation.info.tdd_config_S[0]         = enb_properties->properties[0]->tdd_config_s[0];
	oai_emulation.info.extended_prefix_flag[0] = enb_properties->properties[0]->prefix_type[0];
	
	oai_emulation.info.node_function[0]        = enb_properties->properties[0]->cc_node_function[0];
	oai_emulation.info.node_timing[0]          = enb_properties->properties[0]->cc_node_timing[0];
	downlink_frequency[0][0]                   = enb_properties->properties[0]->downlink_frequency[0];
	uplink_frequency_offset[0][0]              = enb_properties->properties[0]->uplink_frequency_offset[0];
	oai_emulation.info.N_RB_DL[0]              = enb_properties->properties[0]->N_RB_DL[0];
	LOG_E(EMU,"Please use only RRU with oaisim, remove eNB descriptors in configuration file\n");
	exit(-1);
      }
      }*/
  }
  else {
    printf("Please provide a configuration file\n");
    exit(-1);
  }
}

void check_and_adjust_params(void)
{

  int32_t ret;
  int i,j;

  if (oai_emulation.info.nb_ue_local  + oai_emulation.info.nb_rn_local > NUMBER_OF_UE_MAX) {
    LOG_E(EMU,"Enter fewer than %d UEs/RNs for the moment or change the NUMBER_OF_UE_MAX\n", NUMBER_OF_UE_MAX);
    exit(EXIT_FAILURE);
  }

  if (oai_emulation.info.nb_enb_local + oai_emulation.info.nb_rn_local > NUMBER_OF_eNB_MAX) {
    LOG_E(EMU,"Enter fewer than %d eNBs/RNs for the moment or change the NUMBER_OF_UE_MAX\n", NUMBER_OF_eNB_MAX);
    exit(EXIT_FAILURE);
  }

  if (oai_emulation.info.nb_rn_local > NUMBER_OF_RN_MAX) {
    LOG_E(EMU,"Enter fewer than %d RNs for the moment or change the NUMBER_OF_RN_MAX\n", NUMBER_OF_RN_MAX);
    exit(EXIT_FAILURE);
  }

  // fix ethernet and abstraction with RRC_CELLULAR Flag
#ifdef RRC_CELLULAR
  abstraction_flag = 1;
  ethernet_flag = 1;
#endif

  if (set_sinr == 0)
    sinr_dB = snr_dB - 20;

  // setup netdevice interface (netlink socket)
  LOG_I(EMU,"[INIT] Starting NAS netlink interface\n");
  ret = netlink_init();

  if (ret < 0)
    LOG_W(EMU,"[INIT] Netlink not available, careful ...\n");

  if (ethernet_flag == 1) {
    oai_emulation.info.master[oai_emulation.info.master_id].nb_ue = oai_emulation.info.nb_ue_local + oai_emulation.info.nb_rn_local;
    oai_emulation.info.master[oai_emulation.info.master_id].nb_enb = oai_emulation.info.nb_enb_local + oai_emulation.info.nb_rn_local;

    if (oai_emulation.info.nb_rn_local>0)
      LOG_N(EMU,"Ethernet emulation is not yet tested with the relay nodes\n");

    if (!oai_emulation.info.master_id)
      oai_emulation.info.is_primary_master = 1;

    j = 1;

    for (i = 0; i < oai_emulation.info.nb_master; i++) {
      if (i != oai_emulation.info.master_id)
        oai_emulation.info.master_list = oai_emulation.info.master_list + j;

      LOG_I (EMU, "Index of master id i=%d  MASTER_LIST %d\n", i, oai_emulation.info.master_list);
      j *= 2;
    }

    LOG_I (EMU, " Total number of master %d my master id %d\n", oai_emulation.info.nb_master, oai_emulation.info.master_id);
    init_bypass ();

    while (emu_tx_status != SYNCED_TRANSPORT) {
      LOG_I (EMU, " Waiting for EMU Transport to be synced\n");
      emu_transport_sync ();    //emulation_tx_rx();
    }
  } // ethernet flag

  //
  NB_UE_INST = oai_emulation.info.nb_ue_local + oai_emulation.info.nb_ue_remote;
  NB_eNB_INST = oai_emulation.info.nb_enb_local + oai_emulation.info.nb_enb_remote;
  NB_RN_INST = oai_emulation.info.nb_rn_local + oai_emulation.info.nb_rn_remote;
  NB_RU = oai_emulation.info.nb_ru_local + oai_emulation.info.nb_ru_remote;

#if defined(PDCP_USE_NETLINK_QUEUES) && defined(OPENAIR2)
  pdcp_netlink_init();
#endif

  if (NB_RN_INST > 0 ) {
    LOG_N(EMU,"Total number of RN %d (local %d, remote %d) mobility (the same as eNB) %s  \n", NB_RN_INST,oai_emulation.info.nb_rn_local,oai_emulation.info.nb_rn_remote,
          oai_emulation.topology_config.mobility.eNB_mobility.eNB_mobility_type.selected_option);

    LOG_N(EMU,"Adjust the number of eNB inst (%d->%d) and UE inst (%d->%d)\n ",
          NB_eNB_INST, NB_eNB_INST+NB_RN_INST,
          NB_UE_INST, NB_UE_INST+NB_RN_INST);
    NB_eNB_INST+=NB_RN_INST;
    NB_UE_INST+=NB_RN_INST;
  }

  LOG_I(EMU,"Total number of UE %d (first local %d , num local %d, remote %d, relay %d) mobility %s \n",
        NB_UE_INST,oai_emulation.info.first_ue_local, oai_emulation.info.nb_ue_local,oai_emulation.info.nb_ue_remote,
        NB_RN_INST,
        oai_emulation.topology_config.mobility.UE_mobility.UE_mobility_type.selected_option);

  LOG_I(EMU,"Total number of eNB %d (local %d, remote %d, relay %d) mobility %s \n",
        NB_eNB_INST,oai_emulation.info.nb_enb_local,oai_emulation.info.nb_enb_remote,
        NB_RN_INST,
        oai_emulation.topology_config.mobility.eNB_mobility.eNB_mobility_type.selected_option);

}

#ifdef OPENAIR2
void init_omv(void)
{
  if (oai_emulation.info.omv_enabled == 1) {

    if(pipe(pfd) == -1)
      perror("pipe error \n");

    snprintf( full_name, sizeof(full_name), "%s/UTIL/OMV/OMV",getenv("OPENAIR2_DIR") );
    LOG_I(EMU,"Stating the OMV path %s pfd[0] %d pfd[1] %d \n", full_name, pfd[0],pfd[1]);

    switch(fork()) {
    case -1 :
      perror("fork failed \n");
      break;

    case 0 : // child is going to be the omv, it is the reader
      if(close(pfd[1]) == -1 ) // we close the write desc.
        perror("close on write\n" );

      sprintf(fdstr, "%d", pfd[0] );
      sprintf(num_enb, "%d", NB_eNB_INST);
      sprintf(num_ue, "%d", NB_UE_INST);
      sprintf(x_area, "%f", oai_emulation.topology_config.area.x_m );
      sprintf(y_area, "%f", oai_emulation.topology_config.area.y_m );
      sprintf(z_area, "%f", 200.0 );
      sprintf(frames, "%d", oai_emulation.info.n_frames);
      sprintf(nb_antenna, "%d", 4);
      sprintf(frame_type, "%s", (oai_emulation.info.frame_type[0] == 0) ? "FDD" : "TDD");
      sprintf(tdd_config, "%d", oai_emulation.info.tdd_config[0]);
      // execl is used to launch the visualisor
      execl(full_name,"OMV", fdstr, frames, num_enb, num_ue, x_area, y_area, z_area, nb_antenna, frame_type, tdd_config,NULL );
      perror( "error in execl the OMV" );
    }

    //parent
    if(close( pfd[0] ) == -1 ) // we close the write desc.
      perror("close on read\n" );
  }
}
#endif

void init_seed(uint8_t set_seed)
{

  if(set_seed) {

    randominit (oai_emulation.info.seed);
    set_taus_seed (oai_emulation.info.seed);

  } else {
    randominit (0);
    set_taus_seed (0);
  }
}

openair0_timestamp current_ru_rx_timestamp[NUMBER_OF_RU_MAX][MAX_NUM_CCs];
openair0_timestamp current_UE_rx_timestamp[NUMBER_OF_UE_MAX][MAX_NUM_CCs];
openair0_timestamp last_ru_rx_timestamp[NUMBER_OF_RU_MAX][MAX_NUM_CCs];
openair0_timestamp last_UE_rx_timestamp[NUMBER_OF_UE_MAX][MAX_NUM_CCs];

int ru_trx_start(openair0_device *device) {
  return(0);
}

void ru_trx_end(openair0_device *device) {
  return;
}

int ru_trx_stop(openair0_device *device) {
  return(0);
}
int UE_trx_start(openair0_device *device) {
  return(0);
}
void UE_trx_end(openair0_device *device) {
  return;
}
int UE_trx_stop(openair0_device *device) {
  return(0);
}
int ru_trx_set_freq(openair0_device *device, openair0_config_t *openair0_cfg, int dummy) {
  return(0);
}
int ru_trx_set_gains(openair0_device *device, openair0_config_t *openair0_cfg) {
  return(0);
}
int UE_trx_set_freq(openair0_device *device, openair0_config_t *openair0_cfg, int dummy) {
  return(0);
}
int UE_trx_set_gains(openair0_device *device, openair0_config_t *openair0_cfg) {
  return(0);
}

extern pthread_mutex_t subframe_mutex;
extern int subframe_ru_mask,subframe_UE_mask;

<<<<<<< HEAD
int ru_trx_read(openair0_device *device, openair0_timestamp *ptimestamp, void **buff, int nsamps, int cc) {

  int ru_id  = device->Mod_id;
=======
int eNB_trx_read(openair0_device *device, openair0_timestamp *ptimestamp, void **buff, int nsamps, int cc)
{
  int ret = nsamps;
  int eNB_id = device->Mod_id;
>>>>>>> 4d58025d
  int CC_id  = device->CC_id;

  int subframe;
  int read_samples, max_samples;
  openair0_timestamp last = last_eNB_rx_timestamp[eNB_id][CC_id];

  *ptimestamp = last_ru_rx_timestamp[ru_id][CC_id];

<<<<<<< HEAD
  LOG_D(EMU,"RU_trx_read nsamps %d TS(%llu,%llu) => subframe %d\n",nsamps,
        (unsigned long long)current_ru_rx_timestamp[ru_id][CC_id],
        (unsigned long long)last_ru_rx_timestamp[ru_id][CC_id],
	(int)((*ptimestamp/RC.ru[ru_id]->frame_parms.samples_per_tti)%10));
  // if we're at a subframe boundary generate UL signals for this ru

  while (sample_count<nsamps) {
    while (current_ru_rx_timestamp[ru_id][CC_id]<
	   (nsamps+last_ru_rx_timestamp[ru_id][CC_id])) {
      LOG_D(EMU,"RU: current TS %llu, last TS %llu, sleeping\n",current_ru_rx_timestamp[ru_id][CC_id],last_ru_rx_timestamp[ru_id][CC_id]);
      usleep(500);
    }

    
    subframe = (last_ru_rx_timestamp[ru_id][CC_id]/RC.ru[ru_id]->frame_parms.samples_per_tti)%10;
    LOG_D(EMU,"RU_trx_read generating UL subframe %d (Ts %llu, current TS %llu)\n",
	  subframe,(unsigned long long)*ptimestamp,
	  (unsigned long long)current_ru_rx_timestamp[ru_id][CC_id]);
    
    do_UL_sig(UE2RU,
	      enb_data,
	      ue_data,
	      subframe,
	      0,  // abstraction_flag
	      &RC.ru[ru_id]->frame_parms,
	      0,  // frame is only used for abstraction
	      ru_id,
	      CC_id);
  
    last_ru_rx_timestamp[ru_id][CC_id] += RC.ru[ru_id]->frame_parms.samples_per_tti;
    sample_count += RC.ru[ru_id]->frame_parms.samples_per_tti;
=======
  LOG_D(EMU,"eNB_trx_read nsamps %d TS(%"PRId64",%"PRId64") => subframe %d\n",nsamps,
        current_eNB_rx_timestamp[eNB_id][CC_id],
        last_eNB_rx_timestamp[eNB_id][CC_id],
	(int)((*ptimestamp/PHY_vars_eNB_g[eNB_id][CC_id]->frame_parms.samples_per_tti)%10));
  // if we're at a subframe boundary generate UL signals for this eNB

  while (nsamps) {
    while (current_eNB_rx_timestamp[eNB_id][CC_id] == last) {
      LOG_D(EMU,"eNB: current TS %"PRId64", last TS %"PRId64", sleeping\n",current_eNB_rx_timestamp[eNB_id][CC_id],last_eNB_rx_timestamp[eNB_id][CC_id]);
      usleep(500);
    }

    read_samples = nsamps;
    max_samples = current_eNB_rx_timestamp[eNB_id][CC_id]-last;
    if (read_samples > max_samples)
      read_samples = max_samples;

    last += read_samples;
    nsamps -= read_samples;

    if (current_eNB_rx_timestamp[eNB_id][CC_id] == last) {
      subframe = (last/PHY_vars_eNB_g[eNB_id][CC_id]->frame_parms.samples_per_tti)%10;
      //subframe = (subframe+9) % 10;

      LOG_D(PHY,"eNB_trx_read generating UL subframe %d (Ts %llu, current TS %llu)\n",
            subframe,(unsigned long long)*ptimestamp,
            (unsigned long long)current_eNB_rx_timestamp[eNB_id][CC_id]);
    
      do_UL_sig(UE2eNB,
                enb_data,
                ue_data,
                subframe,
                0,  // abstraction_flag
                &PHY_vars_eNB_g[eNB_id][CC_id]->frame_parms,
                0,  // frame is only used for abstraction
                eNB_id,
                CC_id);

      last_eNB_rx_timestamp[eNB_id][CC_id] = last;
    }
>>>>>>> 4d58025d
  }
  
  last_eNB_rx_timestamp[eNB_id][CC_id] = last;

  return ret;
}

int UE_trx_read(openair0_device *device, openair0_timestamp *ptimestamp, void **buff, int nsamps, int cc)
{
  int ret = nsamps;
  int UE_id = device->Mod_id;
  int CC_id  = device->CC_id;
<<<<<<< HEAD
  int subframe,new_subframe;
  int sample_count=0;
  int read_size;
=======
  int subframe;
  int read_samples, max_samples;
  openair0_timestamp last = last_UE_rx_timestamp[UE_id][CC_id];
>>>>>>> 4d58025d

  *ptimestamp = last_UE_rx_timestamp[UE_id][CC_id];

  LOG_D(EMU,"[TXPATH]UE_trx_read nsamps %d TS %llu (%llu) antenna %d\n",nsamps,
        (unsigned long long)current_UE_rx_timestamp[UE_id][CC_id],
        (unsigned long long)last_UE_rx_timestamp[UE_id][CC_id],
	cc);

<<<<<<< HEAD
  if (nsamps < PHY_vars_UE_g[UE_id][CC_id]->frame_parms.samples_per_tti)
    read_size = nsamps;
  else
    read_size = PHY_vars_UE_g[UE_id][CC_id]->frame_parms.samples_per_tti;

  while (sample_count<nsamps) {
    while (current_UE_rx_timestamp[UE_id][CC_id] < 
	   (last_UE_rx_timestamp[UE_id][CC_id]+read_size)) {
      LOG_D(EMU,"[TXPATH]UE_trx_read : current TS %d, last TS %d, sleeping\n",current_UE_rx_timestamp[UE_id][CC_id],last_UE_rx_timestamp[UE_id][CC_id]);
=======
  while (nsamps) {
    /* wait for all processing to be finished */
    while (1) {
      PHY_VARS_UE *UE = PHY_vars_UE_g[UE_id][0];
      int ready = 1;
      int i;
      for (i = 0; i < 2; i++)
        if (UE->proc.proc_rxtx[i].instance_cnt_rxtx >= 0) ready = 0;
      if (UE->proc.instance_cnt_synch >= 0) ready = 0;
      if (ready) break;
      usleep(500);
    }
    while (current_UE_rx_timestamp[UE_id][CC_id] == last) {
      LOG_D(EMU,"UE_trx_read : current TS %"PRId64", last TS %"PRId64", sleeping\n",current_UE_rx_timestamp[UE_id][CC_id],last_UE_rx_timestamp[UE_id][CC_id]);
>>>>>>> 4d58025d

      usleep(500);
    }

    //    LOG_D(EMU,"UE_trx_read : current TS %d, last TS %d, sleeping\n",current_UE_rx_timestamp[UE_id][CC_id],last_UE_rx_timestamp[UE_id][CC_id]);
<<<<<<< HEAD
    // if we cross a subframe-boundary
    subframe = (last_UE_rx_timestamp[UE_id][CC_id]/PHY_vars_UE_g[UE_id][CC_id]->frame_parms.samples_per_tti)%10;
    new_subframe = ((last_UE_rx_timestamp[UE_id][CC_id]+read_size)/PHY_vars_UE_g[UE_id][CC_id]->frame_parms.samples_per_tti)%10;
    if (new_subframe!=subframe) {
      // tell top-level we are busy 
      pthread_mutex_lock(&subframe_mutex);
      subframe_UE_mask|=(1<<UE_id);
      LOG_D(EMU,"Setting UE_id %d mask to busy (%d)\n",UE_id,subframe_UE_mask);
      pthread_mutex_unlock(&subframe_mutex);

    }

    LOG_D(PHY,"UE_trx_read generating DL subframe %d (Ts %llu, current TS %llu)\n",
	  subframe,(unsigned long long)*ptimestamp,
	  (unsigned long long)current_UE_rx_timestamp[UE_id][CC_id]);    
    do_DL_sig(RU2UE,
	      enb_data,
	      ue_data,
	      subframe,
	      last_UE_rx_timestamp[UE_id][CC_id]%PHY_vars_UE_g[UE_id][CC_id]->frame_parms.samples_per_tti,
	      nsamps,
	      0, //abstraction_flag,
	      &PHY_vars_UE_g[UE_id][CC_id]->frame_parms,
	      UE_id,
	      CC_id);

    LOG_D(EMU,"[TXPATH]UE_trx_read @ TS %llu (%llu)=> frame %d, subframe %d\n",
	  (unsigned long long)current_UE_rx_timestamp[UE_id][CC_id],
	  (unsigned long long)last_UE_rx_timestamp[UE_id][CC_id],
	  ((unsigned long long)last_UE_rx_timestamp[UE_id][CC_id]/(PHY_vars_UE_g[UE_id][CC_id]->frame_parms.samples_per_tti*10))&1023,
	  subframe);

    last_UE_rx_timestamp[UE_id][CC_id] += read_size;
    sample_count += read_size;
 



=======
      
    read_samples = nsamps;
    max_samples = current_UE_rx_timestamp[UE_id][CC_id]-last;
    if (read_samples > max_samples)
      read_samples = max_samples;

    last += read_samples;
    nsamps -= read_samples;

    if (current_UE_rx_timestamp[UE_id][CC_id] == last) {
      // we have one subframe here so generate the received signal
      subframe = (last/PHY_vars_UE_g[UE_id][CC_id]->frame_parms.samples_per_tti)%10;
      //subframe = (subframe+9) % 10;

      LOG_D(PHY,"UE_trx_read generating DL subframe %d (Ts %llu, current TS %llu)\n",
            subframe,(unsigned long long)*ptimestamp,
            (unsigned long long)current_UE_rx_timestamp[UE_id][CC_id]);

      do_DL_sig(eNB2UE,
                enb_data,
                ue_data,
                subframe,
                0, //abstraction_flag,
                &PHY_vars_UE_g[UE_id][CC_id]->frame_parms,
                UE_id,
                CC_id);

      last_UE_rx_timestamp[UE_id][CC_id] = last;
    }
>>>>>>> 4d58025d
  }

  last_UE_rx_timestamp[UE_id][CC_id] = last;

  return ret;
}

extern double ru_amp[NUMBER_OF_RU_MAX];

int ru_trx_write(openair0_device *device,openair0_timestamp timestamp, void **buff, int nsamps, int cc, int flags) {

  int ru_id = device->Mod_id;

  LTE_DL_FRAME_PARMS *frame_parms = &RC.ru[ru_id]->frame_parms;

  pthread_mutex_lock(&subframe_mutex);
  LOG_D(EMU,"[TXPATH] ru_trx_write: RU %d mask %d\n",ru_id,subframe_ru_mask);
  pthread_mutex_unlock(&subframe_mutex); 

  // compute amplitude of TX signal from first symbol in subframe
  // note: assumes that the packet is an entire subframe 

  ru_amp[ru_id] = 0;
  for (int aa=0; aa<RC.ru[ru_id]->nb_tx; aa++) {
    ru_amp[ru_id] += (double)signal_energy((int32_t*)buff[aa],frame_parms->ofdm_symbol_size)/(12*frame_parms->N_RB_DL);
  }
  ru_amp[ru_id] = sqrt(ru_amp[ru_id]);

  LOG_D(EMU,"Setting amp for RU %d to %f (%d)\n",ru_id,ru_amp[ru_id], dB_fixed((double)signal_energy((int32_t*)buff[0],frame_parms->ofdm_symbol_size)));
  // tell top-level we are done
  pthread_mutex_lock(&subframe_mutex);
  subframe_ru_mask|=(1<<ru_id);
  LOG_D(EMU,"Setting RU %d to busy\n",ru_id);
  pthread_mutex_unlock(&subframe_mutex);

  return(nsamps);
}

int UE_trx_write(openair0_device *device,openair0_timestamp timestamp, void **buff, int nsamps, int cc, int flags) {

  return(nsamps);
}

//void init_openair0(void);

//openair0_config_t openair0_cfg[MAX_CARDS];

/*
void init_openair0() {

  int card;
  int i;

  for (card=0; card<MAX_CARDS; card++) {

    openair0_cfg[card].configFilename = NULL;

    if(frame_parms[0]->N_RB_DL == 100) {
      if (frame_parms[0]->threequarter_fs) {
	openair0_cfg[card].sample_rate=23.04e6;
	openair0_cfg[card].samples_per_frame = 230400; 
	openair0_cfg[card].tx_bw = 10e6;
	openair0_cfg[card].rx_bw = 10e6;
      }
      else {
	openair0_cfg[card].sample_rate=30.72e6;
	openair0_cfg[card].samples_per_frame = 307200; 
	openair0_cfg[card].tx_bw = 10e6;
	openair0_cfg[card].rx_bw = 10e6;
      }
    } else if(frame_parms[0]->N_RB_DL == 50) {
      openair0_cfg[card].sample_rate=15.36e6;
      openair0_cfg[card].samples_per_frame = 153600;
      openair0_cfg[card].tx_bw = 5e6;
      openair0_cfg[card].rx_bw = 5e6;
    } else if (frame_parms[0]->N_RB_DL == 25) {
      openair0_cfg[card].sample_rate=7.68e6;
      openair0_cfg[card].samples_per_frame = 76800;
      openair0_cfg[card].tx_bw = 2.5e6;
      openair0_cfg[card].rx_bw = 2.5e6;
    } else if (frame_parms[0]->N_RB_DL == 6) {
      openair0_cfg[card].sample_rate=1.92e6;
      openair0_cfg[card].samples_per_frame = 19200;
      openair0_cfg[card].tx_bw = 1.5e6;
      openair0_cfg[card].rx_bw = 1.5e6;
    }

    if (frame_parms[0]->frame_type==TDD)
      openair0_cfg[card].duplex_mode = duplex_mode_TDD;
    else //FDD
      openair0_cfg[card].duplex_mode = duplex_mode_FDD;

    
    openair0_cfg[card].remote_addr    = (eth_params+card)->remote_addr;
    openair0_cfg[card].remote_port    = (eth_params+card)->remote_port;
    openair0_cfg[card].my_addr        = (eth_params+card)->my_addr;
    openair0_cfg[card].my_port        = (eth_params+card)->my_port;    
     
    
    printf("HW: Configuring card %d, nb_antennas_tx/rx %d/%d\n",card,
           RC.ru[0]->nb_tx,
           RC.ru[0]->nb_rx);
    openair0_cfg[card].Mod_id = 0;



    openair0_cfg[card].num_rb_dl=frame_parms[0]->N_RB_DL;
    openair0_cfg[card].tx_num_channels=min(2,RC.ru[0]->nb_tx);
    openair0_cfg[card].rx_num_channels=min(2,RC.ru[0]->nb_rx);

    for (i=0; i<4; i++) {

      openair0_cfg[card].rx_gain[i] = RC.ru[0]->rx_total_gain_dB;
      
      printf("Card %d, channel %d, Setting tx_gain %f, rx_gain %f, tx_freq %f, rx_freq %f\n",
             card,i, openair0_cfg[card].tx_gain[i],
             openair0_cfg[card].rx_gain[i],
             openair0_cfg[card].tx_freq[i],
             openair0_cfg[card].rx_freq[i]);
    }
  }
}
*/

void init_devices(void){

<<<<<<< HEAD
  module_id_t UE_id, ru_id;
  uint8_t CC_id;
  RU_t *ru;

  // allocate memory for RU if not already done
  if (RC.ru==NULL) RC.ru = (RU_t**)malloc(RC.nb_RU*sizeof(RU_t*));

  for (ru_id=0;ru_id<RC.nb_RU;ru_id++) {
    LOG_I(EMU,"Initiaizing rfdevice for RU %d\n",ru_id);
    if (RC.ru[ru_id]==NULL) RC.ru[ru_id] = (RU_t*)malloc(sizeof(RU_t));
    ru               = RC.ru[ru_id];
    ru->rfdevice.Mod_id             = ru_id;
    ru->rfdevice.CC_id              = 0;
    ru->rfdevice.trx_start_func     = ru_trx_start;
    ru->rfdevice.trx_read_func      = ru_trx_read;
    ru->rfdevice.trx_write_func     = ru_trx_write;
    ru->rfdevice.trx_end_func       = ru_trx_end;
    ru->rfdevice.trx_stop_func      = ru_trx_stop;
    ru->rfdevice.trx_set_freq_func  = ru_trx_set_freq;
    ru->rfdevice.trx_set_gains_func = ru_trx_set_gains;
    last_ru_rx_timestamp[ru_id][0] = 0;
=======
  module_id_t UE_id, eNB_id;
  uint8_t CC_id;

  for (CC_id=0; CC_id<MAX_NUM_CCs; CC_id++) {
    for (eNB_id=0;eNB_id<NB_eNB_INST;eNB_id++) {
      PHY_vars_eNB_g[eNB_id][CC_id]->rfdevice.Mod_id             = eNB_id;
      PHY_vars_eNB_g[eNB_id][CC_id]->rfdevice.CC_id              = CC_id;
      PHY_vars_eNB_g[eNB_id][CC_id]->rfdevice.trx_start_func     = eNB_trx_start;
      PHY_vars_eNB_g[eNB_id][CC_id]->rfdevice.trx_read_func      = eNB_trx_read;
      PHY_vars_eNB_g[eNB_id][CC_id]->rfdevice.trx_write_func     = eNB_trx_write;
      PHY_vars_eNB_g[eNB_id][CC_id]->rfdevice.trx_end_func       = eNB_trx_end;
      PHY_vars_eNB_g[eNB_id][CC_id]->rfdevice.trx_stop_func      = eNB_trx_stop;
      PHY_vars_eNB_g[eNB_id][CC_id]->rfdevice.trx_set_freq_func  = eNB_trx_set_freq;
      PHY_vars_eNB_g[eNB_id][CC_id]->rfdevice.trx_set_gains_func = eNB_trx_set_gains;
      current_eNB_rx_timestamp[eNB_id][CC_id] = PHY_vars_eNB_g[eNB_id][CC_id]->frame_parms.samples_per_tti;
      last_eNB_rx_timestamp[eNB_id][CC_id] = 0;
    }
    for (UE_id=0;UE_id<NB_UE_INST;UE_id++) {
      PHY_vars_UE_g[UE_id][CC_id]->rfdevice.Mod_id               = UE_id;
      PHY_vars_UE_g[UE_id][CC_id]->rfdevice.CC_id                = CC_id;
      PHY_vars_UE_g[UE_id][CC_id]->rfdevice.trx_start_func       = UE_trx_start;
      PHY_vars_UE_g[UE_id][CC_id]->rfdevice.trx_read_func        = UE_trx_read;
      PHY_vars_UE_g[UE_id][CC_id]->rfdevice.trx_write_func       = UE_trx_write;
      PHY_vars_UE_g[UE_id][CC_id]->rfdevice.trx_end_func         = UE_trx_end;
      PHY_vars_UE_g[UE_id][CC_id]->rfdevice.trx_stop_func        = UE_trx_stop;
      PHY_vars_UE_g[UE_id][CC_id]->rfdevice.trx_set_freq_func    = UE_trx_set_freq;
      PHY_vars_UE_g[UE_id][CC_id]->rfdevice.trx_set_gains_func   = UE_trx_set_gains;
      current_UE_rx_timestamp[UE_id][CC_id] = PHY_vars_UE_g[UE_id][CC_id]->frame_parms.samples_per_tti;
      last_UE_rx_timestamp[UE_id][CC_id] = 0;

    }
  }
}

void init_openair1(void)
{
  module_id_t UE_id, eNB_id = 0;
  uint8_t CC_id;
#if ENABLE_RAL
  int list_index;
#endif

  // change the nb_connected_eNB
  for (CC_id=0; CC_id<MAX_NUM_CCs; CC_id++) {
    init_lte_vars (&frame_parms[CC_id],
		   oai_emulation.info.frame_type[CC_id],
		   oai_emulation.info.tdd_config[CC_id],
		   oai_emulation.info.tdd_config_S[CC_id],
		   oai_emulation.info.extended_prefix_flag[CC_id],
                   oai_emulation.info.N_RB_DL[CC_id], 
		   enb_properties->properties[0]->Nid_cell[CC_id], 
		   cooperation_flag, 
		   enb_properties->properties[0]->nb_antenna_ports[CC_id], 
		   abstraction_flag,
		   enb_properties->properties[0]->nb_antennas_rx[CC_id],
		   enb_properties->properties[0]->nb_antennas_tx[CC_id],
		   nb_antennas_rx_ue,
		   oai_emulation.info.eMBMS_active_state);

    // This is for IF4p5 RRU, gets done by RRC configuration of eNB
    PHY_vars_eNB_g[eNB_id][CC_id]->frame_parms.prach_config_common.prach_ConfigInfo.prach_ConfigIndex = enb_properties->properties[0]->prach_config_index[CC_id];
    PHY_vars_eNB_g[eNB_id][CC_id]->frame_parms.prach_config_common.prach_ConfigInfo.prach_FreqOffset  = enb_properties->properties[0]->prach_freq_offset[CC_id];

>>>>>>> 4d58025d
  }
  if (PHY_vars_UE_g==NULL) {
    PHY_vars_UE_g = (PHY_VARS_UE ***)malloc((1+NB_UE_INST)*sizeof(PHY_VARS_UE*));
    for (UE_id=0;UE_id<NB_UE_INST;UE_id++) {
      PHY_vars_UE_g[UE_id] = (PHY_VARS_UE **)malloc((1+MAX_NUM_CCs)*sizeof(PHY_VARS_UE*));
      for (CC_id=0;CC_id<MAX_NUM_CCs;CC_id++) {
	PHY_vars_UE_g[UE_id][CC_id] = (PHY_VARS_UE *)malloc(sizeof(PHY_VARS_UE));
	PHY_vars_UE_g[UE_id][CC_id]->rfdevice.Mod_id               = UE_id;
	PHY_vars_UE_g[UE_id][CC_id]->rfdevice.CC_id                = CC_id;
	PHY_vars_UE_g[UE_id][CC_id]->rfdevice.trx_start_func       = UE_trx_start;
	PHY_vars_UE_g[UE_id][CC_id]->rfdevice.trx_read_func        = UE_trx_read;
	PHY_vars_UE_g[UE_id][CC_id]->rfdevice.trx_write_func       = UE_trx_write;
	PHY_vars_UE_g[UE_id][CC_id]->rfdevice.trx_end_func         = UE_trx_end;
	PHY_vars_UE_g[UE_id][CC_id]->rfdevice.trx_stop_func        = UE_trx_stop;
	PHY_vars_UE_g[UE_id][CC_id]->rfdevice.trx_set_freq_func    = UE_trx_set_freq;
	PHY_vars_UE_g[UE_id][CC_id]->rfdevice.trx_set_gains_func   = UE_trx_set_gains;
	last_UE_rx_timestamp[UE_id][CC_id] = 0;
	
      }
    }
  }
<<<<<<< HEAD
=======

  init_devices ();

  init_eNB(oai_emulation.info.node_function,oai_emulation.info.node_timing,NB_eNB_INST,eth_params,1,0);

  // init_ue_status();
  for (UE_id=0; UE_id<NB_UE_INST; UE_id++) {
    for (CC_id=0; CC_id<MAX_NUM_CCs; CC_id++) {

      PHY_vars_UE_g[UE_id][CC_id]->tx_power_max_dBm=10;

      PHY_vars_UE_g[UE_id][CC_id]->rx_total_gain_dB=100;

      // update UE_mode for each eNB_id not just 0
      if (abstraction_flag == 0) {
	if (phy_test==0) PHY_vars_UE_g[UE_id][CC_id]->UE_mode[0] = NOT_SYNCHED;
	else PHY_vars_UE_g[UE_id][CC_id]->UE_mode[0] = PUSCH;
      } else {
        // 0 is the index of the connected eNB
        PHY_vars_UE_g[UE_id][CC_id]->UE_mode[0] = PRACH;
      }

      if (phy_test==1)
	PHY_vars_UE_g[UE_id][CC_id]->mac_enabled=0;
      else
	PHY_vars_UE_g[UE_id][CC_id]->mac_enabled=1;

      PHY_vars_UE_g[UE_id][CC_id]->pdcch_vars[0][0]->crnti = 0x1235 + UE_id;
      PHY_vars_UE_g[UE_id][CC_id]->current_dlsch_cqi[0] = 10;

      LOG_I(EMU, "UE %d mode is initialized to %d\n", UE_id, PHY_vars_UE_g[UE_id][CC_id]->UE_mode[0] );
#if ENABLE_RAL
      PHY_vars_UE_g[UE_id][CC_id]->ral_thresholds_timed = hashtable_create (64, NULL, NULL);

      for (list_index = 0; list_index < RAL_LINK_PARAM_GEN_MAX; list_index++) {
        SLIST_INIT(&PHY_vars_UE_g[UE_id][CC_id]->ral_thresholds_gen_polled[list_index]);
      }

      for (list_index = 0; list_index < RAL_LINK_PARAM_LTE_MAX; list_index++) {
        SLIST_INIT(&PHY_vars_UE_g[UE_id][CC_id]->ral_thresholds_lte_polled[list_index]);
      }

#endif

    } // CC_id
  } // UE_id
  extern void init_UE(int);
  init_UE(NB_UE_INST);
    }

void init_openair2(void)
{
#ifdef OPENAIR2
  int CC_id;
//#warning "eNB index is hard coded to zero"

  for (CC_id=0; CC_id<MAX_NUM_CCs; CC_id++)
    l2_init (&PHY_vars_eNB_g[0][CC_id]->frame_parms,
             oai_emulation.info.eMBMS_active_state,
             NULL,
             oai_emulation.info.cba_group_active,
             oai_emulation.info.handover_active);

  mac_xface->macphy_exit = exit_fun;

#endif
>>>>>>> 4d58025d
}

void init_ocm(void)
{
  module_id_t UE_id, ru_id;
  int CC_id;

  /* Added for PHY abstraction */

  char* frame_type = "unknown";
  LTE_DL_FRAME_PARMS *fp = &RC.ru[0]->frame_parms;

  switch (fp->frame_type) {
  case FDD:
    frame_type = "FDD";
    break;

  case TDD:
    frame_type = "TDD";
    break;
  }

  if (abstraction_flag) {

    get_beta_map();
#ifdef PHY_ABSTRACTION_UL
    get_beta_map_up();
#endif
    get_MIESM_param();

    //load_pbch_desc();
  }


  for (ru_id = 0; ru_id < RC.nb_RU; ru_id++) {
    enb_data[ru_id] = (node_desc_t *)malloc(sizeof(node_desc_t));
    init_enb(enb_data[ru_id],oai_emulation.environment_system_config.antenna.eNB_antenna);
  }

  for (UE_id = 0; UE_id < NB_UE_INST; UE_id++) {
    ue_data[UE_id] = (node_desc_t *)malloc(sizeof(node_desc_t));
    init_ue(ue_data[UE_id],oai_emulation.environment_system_config.antenna.UE_antenna);
  }

  if ((oai_emulation.info.ocm_enabled == 1)&& (ethernet_flag == 0 ) &&
      (oai_emulation.environment_system_config.fading.shadowing.decorrelation_distance_m>0) &&
      (oai_emulation.environment_system_config.fading.shadowing.variance_dB>0)) {

    // init SF map here!!!
    map1 =(int)oai_emulation.topology_config.area.x_m;
    map2 =(int)oai_emulation.topology_config.area.y_m;
    ShaF = init_SF(map1,map2,oai_emulation.environment_system_config.fading.shadowing.decorrelation_distance_m,oai_emulation.environment_system_config.fading.shadowing.variance_dB);

    // size of area to generate shadow fading map
    LOG_D(EMU,"Simulation area x=%f, y=%f\n",
          oai_emulation.topology_config.area.x_m,
          oai_emulation.topology_config.area.y_m);
  }

  if (abstraction_flag == 0)
    init_channel_vars (fp, &s_re, &s_im, &r_re, &r_im, &r_re0, &r_im0);

  // initialize channel descriptors
  for (ru_id = 0; ru_id < RC.nb_RU; ru_id++) {
    for (UE_id = 0; UE_id < NB_UE_INST; UE_id++) {
      for (CC_id=0; CC_id<MAX_NUM_CCs; CC_id++) {
        LOG_D(OCM,"Initializing channel (%s, %d) from eNB %d to UE %d\n", oai_emulation.environment_system_config.fading.small_scale.selected_option,
              map_str_to_int(small_scale_names,oai_emulation.environment_system_config.fading.small_scale.selected_option), ru_id, UE_id);


<<<<<<< HEAD
        RU2UE[ru_id][UE_id][CC_id] = 
	  new_channel_desc_scm(RC.ru[ru_id]->nb_tx,
=======
        eNB2UE[eNB_id][UE_id][CC_id] =
	  new_channel_desc_scm(PHY_vars_eNB_g[eNB_id][CC_id]->frame_parms.nb_antennas_tx,
>>>>>>> 4d58025d
			       PHY_vars_UE_g[UE_id][CC_id]->frame_parms.nb_antennas_rx,
			       map_str_to_int(small_scale_names,oai_emulation.environment_system_config.fading.small_scale.selected_option),
			       N_RB2sampling_rate(RC.ru[ru_id]->frame_parms.N_RB_DL),
			       N_RB2channel_bandwidth(RC.ru[ru_id]->frame_parms.N_RB_DL),
			       forgetting_factor,
			       0,
			       0);
        random_channel(RU2UE[ru_id][UE_id][CC_id],abstraction_flag);
        LOG_D(OCM,"[SIM] Initializing channel (%s, %d) from UE %d to ru %d\n", oai_emulation.environment_system_config.fading.small_scale.selected_option,
              map_str_to_int(small_scale_names, oai_emulation.environment_system_config.fading.small_scale.selected_option),UE_id, ru_id);

<<<<<<< HEAD
        UE2RU[UE_id][ru_id][CC_id] = 
=======
        UE2eNB[UE_id][eNB_id][CC_id] =
>>>>>>> 4d58025d
	  new_channel_desc_scm(PHY_vars_UE_g[UE_id][CC_id]->frame_parms.nb_antennas_tx,
			       RC.ru[ru_id]->nb_rx,
			       map_str_to_int(small_scale_names, oai_emulation.environment_system_config.fading.small_scale.selected_option),
			       N_RB2sampling_rate(RC.ru[ru_id]->frame_parms.N_RB_UL),
			       N_RB2channel_bandwidth(RC.ru[ru_id]->frame_parms.N_RB_UL),
			       forgetting_factor,
			       0,
			       0);

        random_channel(UE2RU[UE_id][ru_id][CC_id],abstraction_flag);

        // to make channel reciprocal uncomment following line instead of previous. However this only works for SISO at the moment. For MIMO the channel would need to be transposed.
        //UE2RU[UE_id][ru_id] = RU2UE[ru_id][UE_id];
      }
    }
  }
}

void init_otg_pdcp_buffer(void)
{
  module_id_t i;
  otg_pdcp_buffer = malloc((NB_UE_INST + NB_eNB_INST) * sizeof(Packet_OTG_List_t));

  for (i = 0; i < NB_UE_INST + NB_eNB_INST; i++) {
    pkt_list_init(&(otg_pdcp_buffer[i]));
    //LOG_I(EMU,"HEAD of otg_pdcp_buffer[%d] is %p\n", i, pkt_list_get_head(&(otg_pdcp_buffer[i])));
  }
}

void update_omg (frame_t frameP)
{
  module_id_t UE_id, eNB_id;
  int new_omg_model;

  if ((frameP % omg_period) == 0 ) { // call OMG every 10ms
    update_nodes(oai_emulation.info.time_s);
    display_node_list(enb_node_list);
    display_node_list(ue_node_list);

    if (oai_emulation.info.omg_model_ue >= MAX_NUM_MOB_TYPES) { // mix mobility model
      for(UE_id=oai_emulation.info.first_ue_local; UE_id<(oai_emulation.info.first_ue_local+oai_emulation.info.nb_ue_local); UE_id++) {
        new_omg_model = randomgen(STATIC,RWALK);
        LOG_D(OMG, "[UE] Node of ID %d is changing mobility generator ->%d \n", UE_id, new_omg_model);
        // reset the mobility model for a specific node
        set_new_mob_type (UE_id, UE, new_omg_model, oai_emulation.info.time_s);
      }
    }

    if (oai_emulation.info.omg_model_enb >= MAX_NUM_MOB_TYPES) {      // mix mobility model
      for (eNB_id = oai_emulation.info.first_enb_local; eNB_id < (oai_emulation.info.first_enb_local + oai_emulation.info.nb_enb_local); eNB_id++) {
        new_omg_model = randomgen (STATIC, RWALK);
        LOG_D (OMG,"[eNB] Node of ID %d is changing mobility generator ->%d \n", eNB_id, new_omg_model);
        // reset the mobility model for a specific node
        set_new_mob_type (eNB_id, eNB, new_omg_model, oai_emulation.info.time_s);
      }
    }
  }
}

void update_omg_ocm()
{

  enb_node_list=get_current_positions(oai_emulation.info.omg_model_enb, eNB, oai_emulation.info.time_s);
  ue_node_list=get_current_positions(oai_emulation.info.omg_model_ue, UE, oai_emulation.info.time_s);

}

void update_ocm()
{
  module_id_t UE_id, ru_id;
  int CC_id;



  /* check if the openair channel model is activated used for PHY abstraction : path loss*/
  if ((oai_emulation.info.ocm_enabled == 1)&& (ethernet_flag == 0 )) {
    
    for (ru_id = 0; ru_id < RC.nb_RU; ru_id++)
      enb_data[ru_id]->tx_power_dBm = RC.ru[ru_id]->frame_parms.pdsch_config_common.referenceSignalPower;
    
    for (UE_id = 0; UE_id < NB_UE_INST; UE_id++)
      ue_data[UE_id]->tx_power_dBm = PHY_vars_UE_g[UE_id][0]->tx_power_dBm[0];

    //LOG_D(OMG," extracting position of eNb...\n");
    //display_node_list(enb_node_list);
    //  display_node_list(ue_node_list);
    extract_position(enb_node_list, enb_data, RC.nb_RU);
    //extract_position_fixed_enb(enb_data, NB_eNB_INST,frame);
    //LOG_D(OMG," extracting position of UE...\n");
    //      if (oai_emulation.info.omg_model_ue == TRACE)
    extract_position(ue_node_list, ue_data, NB_UE_INST);

    /* if (frame % 50 == 0)
       LOG_N(OCM,"Path loss for TTI %d : \n", frame);
    */
    for (CC_id=0; CC_id<MAX_NUM_CCs; CC_id++) {
      for (ru_id = 0; ru_id < RC.nb_RU; ru_id++) {
        for (UE_id = 0; UE_id < NB_UE_INST; UE_id++) {
          calc_path_loss (enb_data[ru_id], ue_data[UE_id], RU2UE[ru_id][UE_id][CC_id], oai_emulation.environment_system_config,ShaF);
          //calc_path_loss (enb_data[ru_id], ue_data[UE_id], RU2UE[ru_id][UE_id], oai_emulation.environment_system_config,0);
          UE2RU[UE_id][ru_id][CC_id]->path_loss_dB = RU2UE[ru_id][UE_id][CC_id]->path_loss_dB;
          //    if (frame % 50 == 0)
          LOG_D(OCM,"Path loss (CCid %d) between eNB %d at (%f,%f) and UE %d at (%f,%f) is %f, angle %f\n",
                CC_id,ru_id,enb_data[ru_id]->x,enb_data[ru_id]->y,UE_id,ue_data[UE_id]->x,ue_data[UE_id]->y,
                RU2UE[ru_id][UE_id][CC_id]->path_loss_dB, RU2UE[ru_id][UE_id][CC_id]->aoa);
          //double dx, dy, distance;
          //dx = enb_data[ru_id]->x - ue_data[UE_id]->x;
          //dy = enb_data[ru_id]->y - ue_data[UE_id]->y;
          //distance = sqrt(dx * dx + dy * dy);
          /*LOG_D(LOCALIZE, " OCM distance between eNB %d at (%f,%f) and UE %d at (%f,%f) is %f \n",
                  ru_id, enb_data[ru_id]->x,enb_data[ru_id]->y,
                  UE_id, ue_data[UE_id]->x,ue_data[UE_id]->y,
                  distance);*/
        }
      }
    }
  }

  else {
      for (ru_id = 0; ru_id < RC.nb_RU; ru_id++) {
        for (UE_id = 0; UE_id < NB_UE_INST; UE_id++) {
<<<<<<< HEAD
	  for (CC_id=0; CC_id<MAX_NUM_CCs; CC_id++) {

	    AssertFatal(RU2UE[ru_id][UE_id][CC_id]!=NULL,"RU2UE[%d][%d][%d] is null\n",ru_id,UE_id,CC_id);
	    AssertFatal(UE2RU[ru_id][UE_id][CC_id]!=NULL,"RU2UE[%d][%d][%d] is null\n",ru_id,UE_id,CC_id);
	    //pathloss: -132.24 dBm/15kHz RE + target SNR - eNB TX power per RE
	    if (ru_id == (UE_id % RC.nb_RU)) {
	      RU2UE[ru_id][UE_id][CC_id]->path_loss_dB = -132.24 + snr_dB - RC.ru[ru_id]->frame_parms.pdsch_config_common.referenceSignalPower;
	      UE2RU[UE_id][ru_id][CC_id]->path_loss_dB = -132.24 + snr_dB - RC.ru[ru_id]->frame_parms.pdsch_config_common.referenceSignalPower; 
	    } else {
	      RU2UE[ru_id][UE_id][CC_id]->path_loss_dB = -132.24 + sinr_dB - RC.ru[ru_id]->frame_parms.pdsch_config_common.referenceSignalPower;
	      UE2RU[UE_id][ru_id][CC_id]->path_loss_dB = -132.24 + sinr_dB - RC.ru[ru_id]->frame_parms.pdsch_config_common.referenceSignalPower;
	    }
	    
	    LOG_D(OCM,"Path loss from eNB %d to UE %d (CCid %d)=> %f dB (eNB TX %d, SNR %f)\n",ru_id,UE_id,CC_id,
		  RU2UE[ru_id][UE_id][CC_id]->path_loss_dB,
		  RC.ru[ru_id]->frame_parms.pdsch_config_common.referenceSignalPower,snr_dB);
	    
	  }
	}
=======

          //pathloss: -132.24 dBm/15kHz RE + target SNR - eNB TX power per RE
          if (eNB_id == (UE_id % NB_eNB_INST)) {
            eNB2UE[eNB_id][UE_id][CC_id]->path_loss_dB = -132.24 + snr_dB - PHY_vars_eNB_g[eNB_id][CC_id]->frame_parms.pdsch_config_common.referenceSignalPower;
            UE2eNB[UE_id][eNB_id][CC_id]->path_loss_dB = -132.24 + snr_dB - PHY_vars_eNB_g[eNB_id][CC_id]->frame_parms.pdsch_config_common.referenceSignalPower;
          } else {
            eNB2UE[eNB_id][UE_id][CC_id]->path_loss_dB = -132.24 + sinr_dB - PHY_vars_eNB_g[eNB_id][CC_id]->frame_parms.pdsch_config_common.referenceSignalPower;
            UE2eNB[UE_id][eNB_id][CC_id]->path_loss_dB = -132.24 + sinr_dB - PHY_vars_eNB_g[eNB_id][CC_id]->frame_parms.pdsch_config_common.referenceSignalPower;
          }

          LOG_D(OCM,"Path loss from eNB %d to UE %d (CCid %d)=> %f dB (eNB TX %d, SNR %f)\n",eNB_id,UE_id,CC_id,
                eNB2UE[eNB_id][UE_id][CC_id]->path_loss_dB,
                PHY_vars_eNB_g[eNB_id][CC_id]->frame_parms.pdsch_config_common.referenceSignalPower,snr_dB);

        }
>>>>>>> 4d58025d
      }
  }
}

#ifdef OPENAIR2
void update_otg_eNB(module_id_t enb_module_idP, unsigned int ctime)
{

#if defined(USER_MODE) && defined(OAI_EMU)

  //int rrc_state=0;

  if (oai_emulation.info.otg_enabled ==1 ) {

    int dst_id, app_id;
    Packet_otg_elt_t *otg_pkt;

    for (dst_id = 0; dst_id < NUMBER_OF_UE_MAX; dst_id++) {
      for_times += 1;

      // generate traffic if the ue is rrc reconfigured state
      //if ((rrc_state=mac_eNB_get_rrc_status(enb_module_idP, dst_id)) > 2 /*RRC_CONNECTED*/ ) {
      if (mac_eNB_get_rrc_status(enb_module_idP, oai_emulation.info.eNB_ue_module_id_to_rnti[enb_module_idP][dst_id]) > 2 ){
	if_times += 1;

        for (app_id=0; app_id<MAX_NUM_APPLICATION; app_id++) {
          otg_pkt = malloc (sizeof(Packet_otg_elt_t));

          (otg_pkt->otg_pkt).sdu_buffer = (uint8_t*) packet_gen(enb_module_idP, dst_id + NB_eNB_INST, app_id, ctime, &((otg_pkt->otg_pkt).sdu_buffer_size));

          if ((otg_pkt->otg_pkt).sdu_buffer != NULL) {
            otg_times += 1;
            (otg_pkt->otg_pkt).rb_id = DTCH-2; // app could be binded to a given DRB
            (otg_pkt->otg_pkt).module_id = enb_module_idP;
            (otg_pkt->otg_pkt).dst_id = dst_id;
            (otg_pkt->otg_pkt).is_ue = 0;
            (otg_pkt->otg_pkt).mode = PDCP_TRANSMISSION_MODE_DATA;
            //Adding the packet to the OTG-PDCP buffer
            pkt_list_add_tail_eurecom(otg_pkt, &(otg_pdcp_buffer[enb_module_idP]));
            LOG_D(EMU,"[eNB %d] ADD pkt to OTG buffer with size %d for dst %d on rb_id %d for app id %d \n",
                  (otg_pkt->otg_pkt).module_id, otg_pkt->otg_pkt.sdu_buffer_size, (otg_pkt->otg_pkt).dst_id,(otg_pkt->otg_pkt).rb_id, app_id);
          } else {
            free(otg_pkt);
            otg_pkt=NULL;
          }
        }
      }
    }

#if defined(Rel10) || defined(Rel14)
    mbms_service_id_t service_id;
    mbms_session_id_t session_id;
    rb_id_t           rb_id;

    // MBSM multicast traffic
    if (ctime >= 500 ) {// only generate when UE can receive MTCH (need to control this value)
      for (service_id = 0; service_id < 2 ; service_id++) { //maxServiceCount
        for (session_id = 0; session_id < 2; session_id++) { // maxSessionPerPMCH
          if (pdcp_mbms_array_eNB[enb_module_idP][service_id][session_id].instanciated_instance == TRUE) { // this service/session is configured

            otg_pkt = malloc (sizeof(Packet_otg_elt_t));
            // LOG_T(OTG,"multicast packet gen for (service/mch %d, session/lcid %d, rb_id %d)\n", service_id, session_id, service_id*maxSessionPerPMCH + session_id);
            rb_id = pdcp_mbms_array_eNB[enb_module_idP][service_id][session_id].rb_id;
            (otg_pkt->otg_pkt).sdu_buffer = (uint8_t*) packet_gen_multicast(enb_module_idP, session_id, ctime, &((otg_pkt->otg_pkt).sdu_buffer_size));

            if ((otg_pkt->otg_pkt).sdu_buffer != NULL) {
              (otg_pkt->otg_pkt).rb_id      = rb_id;
              (otg_pkt->otg_pkt).module_id  = enb_module_idP;
              (otg_pkt->otg_pkt).dst_id     = session_id;
              (otg_pkt->otg_pkt).is_ue      = FALSE;
              //Adding the packet to the OTG-PDCP buffer
              (otg_pkt->otg_pkt).mode       = PDCP_TRANSMISSION_MODE_TRANSPARENT;
              pkt_list_add_tail_eurecom(otg_pkt, &(otg_pdcp_buffer[enb_module_idP]));
              LOG_D(EMU, "[eNB %d] ADD packet (%p) multicast to OTG buffer for dst %d on rb_id %d\n",
                    (otg_pkt->otg_pkt).module_id, otg_pkt, (otg_pkt->otg_pkt).dst_id,(otg_pkt->otg_pkt).rb_id);
            } else {
              //LOG_I(EMU, "OTG returns null \n");
              free(otg_pkt);
              otg_pkt=NULL;
            }


            // old version
            /*      // MBSM multicast traffic
            #if defined(Rel10) || defined(Rel14)
            if (frame >= 46) {// only generate when UE can receive MTCH (need to control this value)
            for (service_id = 0; service_id < 2 ; service_id++) { //maxServiceCount
            for (session_id = 0; session_id < 2; session_id++) { // maxSessionPerPMCH
            //   LOG_I(OTG,"DUY:frame %d, pdcp_mbms_array[module_id][rb_id].instanciated_instance is %d\n",frame,pdcp_mbms_array[module_id][service_id*maxSessionPerPMCH + session_id].instanciated_instance);
            if ((pdcp_mbms_array[module_idP][service_id*maxSessionPerPMCH + session_id].instanciated_instance== module_idP + 1) && (eNB_flag == 1)){ // this service/session is configured
            // LOG_T(OTG,"multicast packet gen for (service/mch %d, session/lcid %d)\n", service_id, session_id);
            // Duy add
            LOG_I(OTG, "frame %d, multicast packet gen for (service/mch %d, session/lcid %d, rb_id %d)\n",frame, service_id, session_id,service_id*maxSessionPerPMCH + session_id);
            // end Duy add
            rb_id = pdcp_mbms_array[module_id][service_id*maxSessionPerPMCH + session_id].rb_id;
            otg_pkt=(uint8_t*) packet_gen_multicast(module_idP, session_id, ctime, &pkt_size);
            if (otg_pkt != NULL) {
            LOG_D(OTG,"[eNB %d] sending a multicast packet from module %d on rab id %d (src %d, dst %d) pkt size %d\n", eNB_index, module_idP, rb_id, module_idP, session_id, pkt_size);
            pdcp_data_req(module_id, frame, eNB_flag, rb_id, RLC_MUI_UNDEFINED, RLC_SDU_CONFIRM_NO, pkt_size, otg_pkt,PDCP_TM);
            free(otg_pkt);
            }
            }
            }
            }
            } // end multicast traffic
            #endif
             */


          }
        }
      }

    } // end multicast traffic

#endif
  }

#else
#if 0 //  defined(EXMIMO) || defined(OAI_USRP)
  if (otg_enabled==1) {
    ctime = frame * 100;

    for (dst_id = 0; dst_id < NUMBER_OF_UE_MAX; dst_id++) {
      if (mac_get_rrc_status(eNB_index, eNB_flag, dst_id ) > 2) {
        otg_pkt = malloc (sizeof(Packet_otg_elt_t));
        (otg_pkt->otg_pkt).sdu_buffer = packet_gen(module_instP, dst_id, ctime, &pkt_size);

        if (otg_pkt != NULL) {
          rb_id = DTCH-2;
          (otg_pkt->otg_pkt).rb_id     = rb_id;
          (otg_pkt->otg_pkt).module_id = module_idP;
          (otg_pkt->otg_pkt).is_ue     = FALSE;
          (otg_pkt->otg_pkt).mode      = PDCP_TRANSMISSION_MODE_DATA;
          //Adding the packet to the OTG-PDCP buffer
          pkt_list_add_tail_eurecom(otg_pkt, &(otg_pdcp_buffer[module_idP]));
          LOG_D(EMU, "[eNB %d] ADD pkt to OTG buffer for dst %d on rb_id %d\n", (otg_pkt->otg_pkt).module_id, (otg_pkt->otg_pkt).dst_id,(otg_pkt->otg_pkt).rb_id);
        } else {
          //LOG_I(EMU, "OTG returns null \n");
          free(otg_pkt);
          otg_pkt=NULL;
        }
      }
    }
  }

#endif
#endif
}

void update_otg_UE(module_id_t ue_mod_idP, unsigned int ctime)
{
#if defined(USER_MODE) && defined(OAI_EMU)

  int app_id;
  if (oai_emulation.info.otg_enabled ==1 ) {
    module_id_t dst_id, src_id; //dst_id = eNB_index
    module_id_t module_id = ue_mod_idP+NB_eNB_INST;

    src_id = module_id;

    for (dst_id=0; dst_id<NB_SIG_CNX_UE; dst_id++) {
      // only consider the first attached eNB
      if (mac_UE_get_rrc_status(ue_mod_idP, dst_id ) > 2 /*RRC_CONNECTED*/) {
        for (app_id=0; app_id<MAX_NUM_APPLICATION; app_id++) {
	  Packet_otg_elt_t *otg_pkt = malloc (sizeof(Packet_otg_elt_t));

	  if (otg_pkt!=NULL)
	    memset(otg_pkt,0,sizeof(Packet_otg_elt_t));
	  else {
	    LOG_E(OTG,"not enough memory\n");
	    exit(-1);
	  }// Manage to add this packet to the tail of your list

	  (otg_pkt->otg_pkt).sdu_buffer = (uint8_t*) packet_gen(src_id, dst_id, app_id, ctime, &((otg_pkt->otg_pkt).sdu_buffer_size));

	  if ((otg_pkt->otg_pkt).sdu_buffer != NULL) {
	    (otg_pkt->otg_pkt).rb_id     = DTCH-2;
	    (otg_pkt->otg_pkt).module_id = module_id;
	    (otg_pkt->otg_pkt).dst_id    = dst_id;
	    (otg_pkt->otg_pkt).is_ue     = 1;
	    //Adding the packet to the OTG-PDCP buffer
	    (otg_pkt->otg_pkt).mode      = PDCP_TRANSMISSION_MODE_DATA;
	    pkt_list_add_tail_eurecom(otg_pkt, &(otg_pdcp_buffer[module_id]));
	    LOG_D(EMU, "[UE %d] ADD pkt to OTG buffer with size %d for dst %d on rb_id %d \n",
		  (otg_pkt->otg_pkt).module_id, otg_pkt->otg_pkt.sdu_buffer_size, (otg_pkt->otg_pkt).dst_id,(otg_pkt->otg_pkt).rb_id);
	  } else {
	    free(otg_pkt);
	    otg_pkt=NULL;
	  }
	}
      }
    }
  }

#endif
}
#endif

int init_slot_isr(void)
{
  if (oai_emulation.info.slot_isr) {
    struct itimerspec its;

    int sfd;

    sfd = timerfd_create(CLOCK_REALTIME, 0);

    if (sfd == -1) {
      LOG_E(EMU, "Failed in timerfd_create (%d:%s)\n", errno, strerror(errno));
      exit(EXIT_FAILURE);
    }

    /* Start the timer */
    its.it_value.tv_sec = 0;
    its.it_value.tv_nsec = 500 * 1000;
    its.it_interval.tv_sec = its.it_value.tv_sec;
    its.it_interval.tv_nsec = its.it_value.tv_nsec;

    if (timerfd_settime(sfd, TFD_TIMER_ABSTIME, &its, NULL) == -1) {
      LOG_E(EMU, "Failed in timer_settime (%d:%s)\n", errno, strerror(errno));
      exit(EXIT_FAILURE);
    }

    oai_emulation.info.slot_sfd = sfd;
  }

  return 0;
}

void wait_for_slot_isr(void)
{
  uint64_t exp;
  ssize_t res;

  if (oai_emulation.info.slot_sfd > 0) {
    res = read(oai_emulation.info.slot_sfd, &exp, sizeof(exp));

    if ((res < 0) || (res != sizeof(exp))) {
      LOG_E(EMU, "Failed in read (%d:%s)\n", errno, strerror(errno));
      exit(EXIT_FAILURE);
    }
  }
}

void exit_fun(const char* s)
{
  void *array[10];
  size_t size;

  size = backtrace(array, 10);
  backtrace_symbols_fd(array, size, 2);

  fprintf(stderr, "Error: %s. Exiting!\n",s);
  exit (-1);
}

void init_time()
{
  clock_gettime (CLOCK_REALTIME, &time_spec);
  time_now      = (unsigned long) time_spec.tv_nsec;
  td_avg        = 0;
  sleep_time_us = SLEEP_STEP_US;
  td_avg        = TARGET_SF_TIME_NS;
}

/*
int openair0_transport_load(openair0_device *device, openair0_config_t *openair0_cfg, eth_params_t * eth_params) {

	return(0);


}

int openair0_device_load(openair0_device *device, openair0_config_t *openair0_cfg) {

	return(0);
}
*/<|MERGE_RESOLUTION|>--- conflicted
+++ resolved
@@ -91,12 +91,6 @@
 #define K 2                  // averaging coefficient
 #define TARGET_SF_TIME_NS 1000000       // 1ms = 1000000 ns
 
-<<<<<<< HEAD
-=======
-#ifndef min
-#define min(a,b) ((a)<(b)?(a):(b))
-#endif
->>>>>>> 4d58025d
 
 int           otg_times             = 0;
 int           if_times              = 0;
@@ -1048,25 +1042,18 @@
 extern pthread_mutex_t subframe_mutex;
 extern int subframe_ru_mask,subframe_UE_mask;
 
-<<<<<<< HEAD
+
 int ru_trx_read(openair0_device *device, openair0_timestamp *ptimestamp, void **buff, int nsamps, int cc) {
 
   int ru_id  = device->Mod_id;
-=======
-int eNB_trx_read(openair0_device *device, openair0_timestamp *ptimestamp, void **buff, int nsamps, int cc)
-{
-  int ret = nsamps;
-  int eNB_id = device->Mod_id;
->>>>>>> 4d58025d
   int CC_id  = device->CC_id;
 
   int subframe;
-  int read_samples, max_samples;
-  openair0_timestamp last = last_eNB_rx_timestamp[eNB_id][CC_id];
+  int sample_count=0;
 
   *ptimestamp = last_ru_rx_timestamp[ru_id][CC_id];
 
-<<<<<<< HEAD
+
   LOG_D(EMU,"RU_trx_read nsamps %d TS(%llu,%llu) => subframe %d\n",nsamps,
         (unsigned long long)current_ru_rx_timestamp[ru_id][CC_id],
         (unsigned long long)last_ru_rx_timestamp[ru_id][CC_id],
@@ -1098,69 +1085,20 @@
   
     last_ru_rx_timestamp[ru_id][CC_id] += RC.ru[ru_id]->frame_parms.samples_per_tti;
     sample_count += RC.ru[ru_id]->frame_parms.samples_per_tti;
-=======
-  LOG_D(EMU,"eNB_trx_read nsamps %d TS(%"PRId64",%"PRId64") => subframe %d\n",nsamps,
-        current_eNB_rx_timestamp[eNB_id][CC_id],
-        last_eNB_rx_timestamp[eNB_id][CC_id],
-	(int)((*ptimestamp/PHY_vars_eNB_g[eNB_id][CC_id]->frame_parms.samples_per_tti)%10));
-  // if we're at a subframe boundary generate UL signals for this eNB
-
-  while (nsamps) {
-    while (current_eNB_rx_timestamp[eNB_id][CC_id] == last) {
-      LOG_D(EMU,"eNB: current TS %"PRId64", last TS %"PRId64", sleeping\n",current_eNB_rx_timestamp[eNB_id][CC_id],last_eNB_rx_timestamp[eNB_id][CC_id]);
-      usleep(500);
-    }
-
-    read_samples = nsamps;
-    max_samples = current_eNB_rx_timestamp[eNB_id][CC_id]-last;
-    if (read_samples > max_samples)
-      read_samples = max_samples;
-
-    last += read_samples;
-    nsamps -= read_samples;
-
-    if (current_eNB_rx_timestamp[eNB_id][CC_id] == last) {
-      subframe = (last/PHY_vars_eNB_g[eNB_id][CC_id]->frame_parms.samples_per_tti)%10;
-      //subframe = (subframe+9) % 10;
-
-      LOG_D(PHY,"eNB_trx_read generating UL subframe %d (Ts %llu, current TS %llu)\n",
-            subframe,(unsigned long long)*ptimestamp,
-            (unsigned long long)current_eNB_rx_timestamp[eNB_id][CC_id]);
-    
-      do_UL_sig(UE2eNB,
-                enb_data,
-                ue_data,
-                subframe,
-                0,  // abstraction_flag
-                &PHY_vars_eNB_g[eNB_id][CC_id]->frame_parms,
-                0,  // frame is only used for abstraction
-                eNB_id,
-                CC_id);
-
-      last_eNB_rx_timestamp[eNB_id][CC_id] = last;
-    }
->>>>>>> 4d58025d
   }
   
-  last_eNB_rx_timestamp[eNB_id][CC_id] = last;
-
-  return ret;
+
+  return(nsamps);
 }
 
 int UE_trx_read(openair0_device *device, openair0_timestamp *ptimestamp, void **buff, int nsamps, int cc)
 {
-  int ret = nsamps;
   int UE_id = device->Mod_id;
   int CC_id  = device->CC_id;
-<<<<<<< HEAD
+
   int subframe,new_subframe;
   int sample_count=0;
   int read_size;
-=======
-  int subframe;
-  int read_samples, max_samples;
-  openair0_timestamp last = last_UE_rx_timestamp[UE_id][CC_id];
->>>>>>> 4d58025d
 
   *ptimestamp = last_UE_rx_timestamp[UE_id][CC_id];
 
@@ -1169,7 +1107,7 @@
         (unsigned long long)last_UE_rx_timestamp[UE_id][CC_id],
 	cc);
 
-<<<<<<< HEAD
+
   if (nsamps < PHY_vars_UE_g[UE_id][CC_id]->frame_parms.samples_per_tti)
     read_size = nsamps;
   else
@@ -1179,28 +1117,11 @@
     while (current_UE_rx_timestamp[UE_id][CC_id] < 
 	   (last_UE_rx_timestamp[UE_id][CC_id]+read_size)) {
       LOG_D(EMU,"[TXPATH]UE_trx_read : current TS %d, last TS %d, sleeping\n",current_UE_rx_timestamp[UE_id][CC_id],last_UE_rx_timestamp[UE_id][CC_id]);
-=======
-  while (nsamps) {
-    /* wait for all processing to be finished */
-    while (1) {
-      PHY_VARS_UE *UE = PHY_vars_UE_g[UE_id][0];
-      int ready = 1;
-      int i;
-      for (i = 0; i < 2; i++)
-        if (UE->proc.proc_rxtx[i].instance_cnt_rxtx >= 0) ready = 0;
-      if (UE->proc.instance_cnt_synch >= 0) ready = 0;
-      if (ready) break;
       usleep(500);
     }
-    while (current_UE_rx_timestamp[UE_id][CC_id] == last) {
-      LOG_D(EMU,"UE_trx_read : current TS %"PRId64", last TS %"PRId64", sleeping\n",current_UE_rx_timestamp[UE_id][CC_id],last_UE_rx_timestamp[UE_id][CC_id]);
->>>>>>> 4d58025d
-
-      usleep(500);
-    }
 
     //    LOG_D(EMU,"UE_trx_read : current TS %d, last TS %d, sleeping\n",current_UE_rx_timestamp[UE_id][CC_id],last_UE_rx_timestamp[UE_id][CC_id]);
-<<<<<<< HEAD
+
     // if we cross a subframe-boundary
     subframe = (last_UE_rx_timestamp[UE_id][CC_id]/PHY_vars_UE_g[UE_id][CC_id]->frame_parms.samples_per_tti)%10;
     new_subframe = ((last_UE_rx_timestamp[UE_id][CC_id]+read_size)/PHY_vars_UE_g[UE_id][CC_id]->frame_parms.samples_per_tti)%10;
@@ -1239,42 +1160,10 @@
 
 
 
-=======
-      
-    read_samples = nsamps;
-    max_samples = current_UE_rx_timestamp[UE_id][CC_id]-last;
-    if (read_samples > max_samples)
-      read_samples = max_samples;
-
-    last += read_samples;
-    nsamps -= read_samples;
-
-    if (current_UE_rx_timestamp[UE_id][CC_id] == last) {
-      // we have one subframe here so generate the received signal
-      subframe = (last/PHY_vars_UE_g[UE_id][CC_id]->frame_parms.samples_per_tti)%10;
-      //subframe = (subframe+9) % 10;
-
-      LOG_D(PHY,"UE_trx_read generating DL subframe %d (Ts %llu, current TS %llu)\n",
-            subframe,(unsigned long long)*ptimestamp,
-            (unsigned long long)current_UE_rx_timestamp[UE_id][CC_id]);
-
-      do_DL_sig(eNB2UE,
-                enb_data,
-                ue_data,
-                subframe,
-                0, //abstraction_flag,
-                &PHY_vars_UE_g[UE_id][CC_id]->frame_parms,
-                UE_id,
-                CC_id);
-
-      last_UE_rx_timestamp[UE_id][CC_id] = last;
-    }
->>>>>>> 4d58025d
-  }
-
-  last_UE_rx_timestamp[UE_id][CC_id] = last;
-
-  return ret;
+  }
+
+
+  return(nsamps);
 }
 
 extern double ru_amp[NUMBER_OF_RU_MAX];
@@ -1396,7 +1285,7 @@
 
 void init_devices(void){
 
-<<<<<<< HEAD
+
   module_id_t UE_id, ru_id;
   uint8_t CC_id;
   RU_t *ru;
@@ -1418,75 +1307,12 @@
     ru->rfdevice.trx_set_freq_func  = ru_trx_set_freq;
     ru->rfdevice.trx_set_gains_func = ru_trx_set_gains;
     last_ru_rx_timestamp[ru_id][0] = 0;
-=======
-  module_id_t UE_id, eNB_id;
-  uint8_t CC_id;
-
-  for (CC_id=0; CC_id<MAX_NUM_CCs; CC_id++) {
-    for (eNB_id=0;eNB_id<NB_eNB_INST;eNB_id++) {
-      PHY_vars_eNB_g[eNB_id][CC_id]->rfdevice.Mod_id             = eNB_id;
-      PHY_vars_eNB_g[eNB_id][CC_id]->rfdevice.CC_id              = CC_id;
-      PHY_vars_eNB_g[eNB_id][CC_id]->rfdevice.trx_start_func     = eNB_trx_start;
-      PHY_vars_eNB_g[eNB_id][CC_id]->rfdevice.trx_read_func      = eNB_trx_read;
-      PHY_vars_eNB_g[eNB_id][CC_id]->rfdevice.trx_write_func     = eNB_trx_write;
-      PHY_vars_eNB_g[eNB_id][CC_id]->rfdevice.trx_end_func       = eNB_trx_end;
-      PHY_vars_eNB_g[eNB_id][CC_id]->rfdevice.trx_stop_func      = eNB_trx_stop;
-      PHY_vars_eNB_g[eNB_id][CC_id]->rfdevice.trx_set_freq_func  = eNB_trx_set_freq;
-      PHY_vars_eNB_g[eNB_id][CC_id]->rfdevice.trx_set_gains_func = eNB_trx_set_gains;
-      current_eNB_rx_timestamp[eNB_id][CC_id] = PHY_vars_eNB_g[eNB_id][CC_id]->frame_parms.samples_per_tti;
-      last_eNB_rx_timestamp[eNB_id][CC_id] = 0;
-    }
-    for (UE_id=0;UE_id<NB_UE_INST;UE_id++) {
-      PHY_vars_UE_g[UE_id][CC_id]->rfdevice.Mod_id               = UE_id;
-      PHY_vars_UE_g[UE_id][CC_id]->rfdevice.CC_id                = CC_id;
-      PHY_vars_UE_g[UE_id][CC_id]->rfdevice.trx_start_func       = UE_trx_start;
-      PHY_vars_UE_g[UE_id][CC_id]->rfdevice.trx_read_func        = UE_trx_read;
-      PHY_vars_UE_g[UE_id][CC_id]->rfdevice.trx_write_func       = UE_trx_write;
-      PHY_vars_UE_g[UE_id][CC_id]->rfdevice.trx_end_func         = UE_trx_end;
-      PHY_vars_UE_g[UE_id][CC_id]->rfdevice.trx_stop_func        = UE_trx_stop;
-      PHY_vars_UE_g[UE_id][CC_id]->rfdevice.trx_set_freq_func    = UE_trx_set_freq;
-      PHY_vars_UE_g[UE_id][CC_id]->rfdevice.trx_set_gains_func   = UE_trx_set_gains;
-      current_UE_rx_timestamp[UE_id][CC_id] = PHY_vars_UE_g[UE_id][CC_id]->frame_parms.samples_per_tti;
-      last_UE_rx_timestamp[UE_id][CC_id] = 0;
-
-    }
-  }
-}
-
-void init_openair1(void)
-{
-  module_id_t UE_id, eNB_id = 0;
-  uint8_t CC_id;
-#if ENABLE_RAL
-  int list_index;
-#endif
-
-  // change the nb_connected_eNB
-  for (CC_id=0; CC_id<MAX_NUM_CCs; CC_id++) {
-    init_lte_vars (&frame_parms[CC_id],
-		   oai_emulation.info.frame_type[CC_id],
-		   oai_emulation.info.tdd_config[CC_id],
-		   oai_emulation.info.tdd_config_S[CC_id],
-		   oai_emulation.info.extended_prefix_flag[CC_id],
-                   oai_emulation.info.N_RB_DL[CC_id], 
-		   enb_properties->properties[0]->Nid_cell[CC_id], 
-		   cooperation_flag, 
-		   enb_properties->properties[0]->nb_antenna_ports[CC_id], 
-		   abstraction_flag,
-		   enb_properties->properties[0]->nb_antennas_rx[CC_id],
-		   enb_properties->properties[0]->nb_antennas_tx[CC_id],
-		   nb_antennas_rx_ue,
-		   oai_emulation.info.eMBMS_active_state);
-
-    // This is for IF4p5 RRU, gets done by RRC configuration of eNB
-    PHY_vars_eNB_g[eNB_id][CC_id]->frame_parms.prach_config_common.prach_ConfigInfo.prach_ConfigIndex = enb_properties->properties[0]->prach_config_index[CC_id];
-    PHY_vars_eNB_g[eNB_id][CC_id]->frame_parms.prach_config_common.prach_ConfigInfo.prach_FreqOffset  = enb_properties->properties[0]->prach_freq_offset[CC_id];
-
->>>>>>> 4d58025d
+
   }
   if (PHY_vars_UE_g==NULL) {
     PHY_vars_UE_g = (PHY_VARS_UE ***)malloc((1+NB_UE_INST)*sizeof(PHY_VARS_UE*));
     for (UE_id=0;UE_id<NB_UE_INST;UE_id++) {
+      printf("Initializing UE %d\n",UE_id);
       PHY_vars_UE_g[UE_id] = (PHY_VARS_UE **)malloc((1+MAX_NUM_CCs)*sizeof(PHY_VARS_UE*));
       for (CC_id=0;CC_id<MAX_NUM_CCs;CC_id++) {
 	PHY_vars_UE_g[UE_id][CC_id] = (PHY_VARS_UE *)malloc(sizeof(PHY_VARS_UE));
@@ -1504,75 +1330,6 @@
       }
     }
   }
-<<<<<<< HEAD
-=======
-
-  init_devices ();
-
-  init_eNB(oai_emulation.info.node_function,oai_emulation.info.node_timing,NB_eNB_INST,eth_params,1,0);
-
-  // init_ue_status();
-  for (UE_id=0; UE_id<NB_UE_INST; UE_id++) {
-    for (CC_id=0; CC_id<MAX_NUM_CCs; CC_id++) {
-
-      PHY_vars_UE_g[UE_id][CC_id]->tx_power_max_dBm=10;
-
-      PHY_vars_UE_g[UE_id][CC_id]->rx_total_gain_dB=100;
-
-      // update UE_mode for each eNB_id not just 0
-      if (abstraction_flag == 0) {
-	if (phy_test==0) PHY_vars_UE_g[UE_id][CC_id]->UE_mode[0] = NOT_SYNCHED;
-	else PHY_vars_UE_g[UE_id][CC_id]->UE_mode[0] = PUSCH;
-      } else {
-        // 0 is the index of the connected eNB
-        PHY_vars_UE_g[UE_id][CC_id]->UE_mode[0] = PRACH;
-      }
-
-      if (phy_test==1)
-	PHY_vars_UE_g[UE_id][CC_id]->mac_enabled=0;
-      else
-	PHY_vars_UE_g[UE_id][CC_id]->mac_enabled=1;
-
-      PHY_vars_UE_g[UE_id][CC_id]->pdcch_vars[0][0]->crnti = 0x1235 + UE_id;
-      PHY_vars_UE_g[UE_id][CC_id]->current_dlsch_cqi[0] = 10;
-
-      LOG_I(EMU, "UE %d mode is initialized to %d\n", UE_id, PHY_vars_UE_g[UE_id][CC_id]->UE_mode[0] );
-#if ENABLE_RAL
-      PHY_vars_UE_g[UE_id][CC_id]->ral_thresholds_timed = hashtable_create (64, NULL, NULL);
-
-      for (list_index = 0; list_index < RAL_LINK_PARAM_GEN_MAX; list_index++) {
-        SLIST_INIT(&PHY_vars_UE_g[UE_id][CC_id]->ral_thresholds_gen_polled[list_index]);
-      }
-
-      for (list_index = 0; list_index < RAL_LINK_PARAM_LTE_MAX; list_index++) {
-        SLIST_INIT(&PHY_vars_UE_g[UE_id][CC_id]->ral_thresholds_lte_polled[list_index]);
-      }
-
-#endif
-
-    } // CC_id
-  } // UE_id
-  extern void init_UE(int);
-  init_UE(NB_UE_INST);
-    }
-
-void init_openair2(void)
-{
-#ifdef OPENAIR2
-  int CC_id;
-//#warning "eNB index is hard coded to zero"
-
-  for (CC_id=0; CC_id<MAX_NUM_CCs; CC_id++)
-    l2_init (&PHY_vars_eNB_g[0][CC_id]->frame_parms,
-             oai_emulation.info.eMBMS_active_state,
-             NULL,
-             oai_emulation.info.cba_group_active,
-             oai_emulation.info.handover_active);
-
-  mac_xface->macphy_exit = exit_fun;
-
-#endif
->>>>>>> 4d58025d
 }
 
 void init_ocm(void)
@@ -1643,13 +1400,8 @@
               map_str_to_int(small_scale_names,oai_emulation.environment_system_config.fading.small_scale.selected_option), ru_id, UE_id);
 
 
-<<<<<<< HEAD
         RU2UE[ru_id][UE_id][CC_id] = 
 	  new_channel_desc_scm(RC.ru[ru_id]->nb_tx,
-=======
-        eNB2UE[eNB_id][UE_id][CC_id] =
-	  new_channel_desc_scm(PHY_vars_eNB_g[eNB_id][CC_id]->frame_parms.nb_antennas_tx,
->>>>>>> 4d58025d
 			       PHY_vars_UE_g[UE_id][CC_id]->frame_parms.nb_antennas_rx,
 			       map_str_to_int(small_scale_names,oai_emulation.environment_system_config.fading.small_scale.selected_option),
 			       N_RB2sampling_rate(RC.ru[ru_id]->frame_parms.N_RB_DL),
@@ -1661,11 +1413,8 @@
         LOG_D(OCM,"[SIM] Initializing channel (%s, %d) from UE %d to ru %d\n", oai_emulation.environment_system_config.fading.small_scale.selected_option,
               map_str_to_int(small_scale_names, oai_emulation.environment_system_config.fading.small_scale.selected_option),UE_id, ru_id);
 
-<<<<<<< HEAD
+
         UE2RU[UE_id][ru_id][CC_id] = 
-=======
-        UE2eNB[UE_id][eNB_id][CC_id] =
->>>>>>> 4d58025d
 	  new_channel_desc_scm(PHY_vars_UE_g[UE_id][CC_id]->frame_parms.nb_antennas_tx,
 			       RC.ru[ru_id]->nb_rx,
 			       map_str_to_int(small_scale_names, oai_emulation.environment_system_config.fading.small_scale.selected_option),
@@ -1787,7 +1536,6 @@
   else {
       for (ru_id = 0; ru_id < RC.nb_RU; ru_id++) {
         for (UE_id = 0; UE_id < NB_UE_INST; UE_id++) {
-<<<<<<< HEAD
 	  for (CC_id=0; CC_id<MAX_NUM_CCs; CC_id++) {
 
 	    AssertFatal(RU2UE[ru_id][UE_id][CC_id]!=NULL,"RU2UE[%d][%d][%d] is null\n",ru_id,UE_id,CC_id);
@@ -1807,23 +1555,6 @@
 	    
 	  }
 	}
-=======
-
-          //pathloss: -132.24 dBm/15kHz RE + target SNR - eNB TX power per RE
-          if (eNB_id == (UE_id % NB_eNB_INST)) {
-            eNB2UE[eNB_id][UE_id][CC_id]->path_loss_dB = -132.24 + snr_dB - PHY_vars_eNB_g[eNB_id][CC_id]->frame_parms.pdsch_config_common.referenceSignalPower;
-            UE2eNB[UE_id][eNB_id][CC_id]->path_loss_dB = -132.24 + snr_dB - PHY_vars_eNB_g[eNB_id][CC_id]->frame_parms.pdsch_config_common.referenceSignalPower;
-          } else {
-            eNB2UE[eNB_id][UE_id][CC_id]->path_loss_dB = -132.24 + sinr_dB - PHY_vars_eNB_g[eNB_id][CC_id]->frame_parms.pdsch_config_common.referenceSignalPower;
-            UE2eNB[UE_id][eNB_id][CC_id]->path_loss_dB = -132.24 + sinr_dB - PHY_vars_eNB_g[eNB_id][CC_id]->frame_parms.pdsch_config_common.referenceSignalPower;
-          }
-
-          LOG_D(OCM,"Path loss from eNB %d to UE %d (CCid %d)=> %f dB (eNB TX %d, SNR %f)\n",eNB_id,UE_id,CC_id,
-                eNB2UE[eNB_id][UE_id][CC_id]->path_loss_dB,
-                PHY_vars_eNB_g[eNB_id][CC_id]->frame_parms.pdsch_config_common.referenceSignalPower,snr_dB);
-
-        }
->>>>>>> 4d58025d
       }
   }
 }
