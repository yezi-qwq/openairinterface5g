/*
 * Licensed to the OpenAirInterface (OAI) Software Alliance under one or more
 * contributor license agreements.  See the NOTICE file distributed with
 * this work for additional information regarding copyright ownership.
 * The OpenAirInterface Software Alliance licenses this file to You under
 * the OAI Public License, Version 1.1  (the "License"); you may not use this file
 * except in compliance with the License.
 * You may obtain a copy of the License at
 *
 *      http://www.openairinterface.org/?page_id=698
 *
 * Unless required by applicable law or agreed to in writing, software
 * distributed under the License is distributed on an "AS IS" BASIS,
 * WITHOUT WARRANTIES OR CONDITIONS OF ANY KIND, either express or implied.
 * See the License for the specific language governing permissions and
 * limitations under the License.
 *-------------------------------------------------------------------------------
 * For more information about the OpenAirInterface (OAI) Software Alliance:
 *      contact@openairinterface.org
 */

/*! \file oaisim_functions.c
* \brief function primitives of oaisim
* \author Navid Nikaein
* \date 2013-2015
* \version 1.0
* \company Eurecom
* \email: openair_tech@eurecom.fr
* \note
* \warning
*/


#include <stdlib.h>
#include <unistd.h>
#include <stdio.h>
#include <signal.h>
#include <execinfo.h>
#include <time.h>
#include <mcheck.h>
#include <sys/timerfd.h>

#include "assertions.h"
#include "oaisim_functions.h"

#include "PHY/phy_extern.h"
#include "PHY/phy_extern_ue.h"
#include "LAYER2/MAC/mac_extern.h"
#include "LAYER2/MAC/mac_proto.h"
#include "LAYER2/PDCP_v10.1.0/pdcp.h"
#include "LAYER2/PDCP_v10.1.0/pdcp_primitives.h"
#include "RRC/LTE/rrc_extern.h"
#include "RRC/L2_INTERFACE/openair_rrc_L2_interface.h"
#include "PHY_INTERFACE/phy_interface_extern.h"
//#include "ARCH/CBMIMO1/DEVICE_DRIVER/extern.h"
#include "SIMULATION/ETH_TRANSPORT/proto.h"
#include "UTIL/OCG/OCG_extern.h"
#include "UTIL/LOG/vcd_signal_dumper.h"
#include "UTIL/OPT/opt.h"
#include "UTIL/OTG/otg_config.h"
#include "UTIL/OTG/otg_tx.h"
#include "cor_SF_sim.h"
#include "enb_config.h"

#if defined(ENABLE_ITTI)
# include "intertask_interface.h"
#endif

#if defined(ENABLE_USE_MME)
# include "s1ap_eNB.h"
#endif

#include "../../ARCH/COMMON/common_lib.h"
#include "../../ARCH/ETHERNET/USERSPACE/LIB/if_defs.h"

#include "ENB_APP/enb_paramdef.h"
#include "common/config/config_userapi.h"

//constant for OAISIM soft realtime calibration
#define SF_DEVIATION_OFFSET_NS 100000 //= 0.1ms : should be as a number of UE
#define SLEEP_STEP_US       100 //  = 0.01ms could be adaptive, should be as a number of UE
#define K 2                  // averaging coefficient
#define TARGET_SF_TIME_NS 1000000       // 1ms = 1000000 ns


int           otg_times             = 0;
int           if_times              = 0;
int           for_times             = 0;

uint16_t           Nid_cell              = 0; //needed by init_lte_vars
int           nb_antennas_rx_ue        = 1; // //
uint8_t            target_dl_mcs         = 16; // max mcs used by MAC scheduler
uint8_t            rate_adaptation_flag  = 0;
uint8_t        set_snr         = 0;
uint8_t            set_sinr              = 0;
double             snr_dB=0, sinr_dB=0;
uint8_t            set_seed              = 0;
uint8_t            cooperation_flag;          // for cooperative communication
uint8_t            abstraction_flag      = 0;
uint8_t            ethernet_flag         = 0;
double        snr_step              = 1.0;
uint8_t            ue_connection_test    = 0;
double        forgetting_factor     = 0.0;
uint8_t            beta_ACK              = 0;
uint8_t            beta_RI               = 0;
uint8_t            beta_CQI              = 2;
uint8_t            target_ul_mcs         = 16;
//LTE_DL_FRAME_PARMS *frame_parms[MAX_NUM_CCs];
int           map1,map2;
double      **ShaF                  = NULL;
// pointers signal buffers (s = transmit, r,r0 = receive)
double      **s_re, **s_im, **r_re, **r_im, **r_re0, **r_im0;
node_list*     ue_node_list          = NULL;
node_list*     enb_node_list         = NULL;
int           omg_period            = 10000;
int           pdcp_period           = 0;
int           cba_backoff           = 30;
// time calibration for soft realtime mode
struct timespec time_spec;
unsigned long   time_last           = 0;
unsigned long   time_now            = 0;
int             td                  = 0;
int             td_avg              = 0;
int             sleep_time_us       = 0;

int phy_test = 0;

extern node_desc_t *enb_data[NUMBER_OF_RU_MAX];
extern node_desc_t *ue_data[MAX_MOBILES_PER_ENB];
extern channel_desc_t *RU2UE[NUMBER_OF_RU_MAX][MAX_MOBILES_PER_ENB][MAX_NUM_CCs];
extern channel_desc_t *UE2RU[MAX_MOBILES_PER_ENB][NUMBER_OF_RU_MAX][MAX_NUM_CCs];

extern mapping small_scale_names[];
<<<<<<< HEAD
#if defined(Rel10) || defined(Rel14)
extern pdcp_mbms_t pdcp_mbms_array_ue[MAX_MOBILES_PER_ENB][maxServiceCount][maxSessionPerPMCH];
=======
#if (RRC_VERSION >= MAKE_VERSION(10, 0, 0))
extern pdcp_mbms_t pdcp_mbms_array_ue[NUMBER_OF_UE_MAX][maxServiceCount][maxSessionPerPMCH];
>>>>>>> c03650fd
extern pdcp_mbms_t pdcp_mbms_array_eNB[NUMBER_OF_eNB_MAX][maxServiceCount][maxSessionPerPMCH];
#endif

extern time_stats_t dl_chan_stats;
extern time_stats_t ul_chan_stats;

extern int xforms;


extern uint32_t          downlink_frequency[MAX_NUM_CCs][4];
extern int32_t           uplink_frequency_offset[MAX_NUM_CCs][4];

int oaisim_flag=1;


void RCConfig_sim(void) {

  paramlist_def_t RUParamList = {CONFIG_STRING_RU_LIST,NULL,0};


    // Get num RU instances
    config_getlist( &RUParamList,NULL,0, NULL);
    RC.nb_RU     = RUParamList.numelt;


}

void get_simulation_options(int argc, char *argv[])
{
  int                           option;

  enum long_option_e {
    LONG_OPTION_START = 0x100, /* Start after regular single char options */

    LONG_OPTION_ENB_CONF,

    LONG_OPTION_PDNC_PERIOD,
    LONG_OPTION_OMG_PERIOD,
    LONG_OPTION_OEH_ENABLED,

    LONG_OPTION_ENB_RAL_LISTENING_PORT,
    LONG_OPTION_ENB_RAL_IP_ADDRESS,
    LONG_OPTION_ENB_RAL_LINK_ID,
    LONG_OPTION_ENB_RAL_LINK_ADDRESS,

    LONG_OPTION_ENB_MIHF_REMOTE_PORT,
    LONG_OPTION_ENB_MIHF_IP_ADDRESS,
    LONG_OPTION_ENB_MIHF_ID,

    LONG_OPTION_UE_RAL_LISTENING_PORT,
    LONG_OPTION_UE_RAL_IP_ADDRESS,
    LONG_OPTION_UE_RAL_LINK_ID,
    LONG_OPTION_UE_RAL_LINK_ADDRESS,

    LONG_OPTION_UE_MIHF_REMOTE_PORT,
    LONG_OPTION_UE_MIHF_IP_ADDRESS,
    LONG_OPTION_UE_MIHF_ID,

    LONG_OPTION_MALLOC_TRACE_ENABLED,

    LONG_OPTION_CBA_BACKOFF_TIMER,

    LONG_OPTION_PHYTEST,
    LONG_OPTION_XFORMS,

#if T_TRACER
    LONG_OPTION_T_PORT,
    LONG_OPTION_T_NOWAIT,
    LONG_OPTION_T_DONT_FORK,
#endif
  };

  static struct option long_options[] = {
    {"enb-conf",               required_argument, 0, LONG_OPTION_ENB_CONF},

    {"pdcp-period",            required_argument, 0, LONG_OPTION_PDNC_PERIOD},
    {"omg-period",             required_argument, 0, LONG_OPTION_OMG_PERIOD},
    {"oeh-enabled",            no_argument, 0, LONG_OPTION_OEH_ENABLED},

    {"enb-ral-listening-port", required_argument, 0, LONG_OPTION_ENB_RAL_LISTENING_PORT},
    {"enb-ral-ip-address",     required_argument, 0, LONG_OPTION_ENB_RAL_IP_ADDRESS},
    {"enb-ral-link-id",        required_argument, 0, LONG_OPTION_ENB_RAL_LINK_ID},
    {"enb-ral-link-address",   required_argument, 0, LONG_OPTION_ENB_RAL_LINK_ADDRESS},

    {"enb-mihf-remote-port",   required_argument, 0, LONG_OPTION_ENB_MIHF_REMOTE_PORT},
    {"enb-mihf-ip-address",    required_argument, 0, LONG_OPTION_ENB_MIHF_IP_ADDRESS},
    {"enb-mihf-id",            required_argument, 0, LONG_OPTION_ENB_MIHF_ID},

    {"ue-ral-listening-port",  required_argument, 0, LONG_OPTION_UE_RAL_LISTENING_PORT},
    {"ue-ral-ip-address",      required_argument, 0, LONG_OPTION_UE_RAL_IP_ADDRESS},
    {"ue-ral-link-id",         required_argument, 0, LONG_OPTION_UE_RAL_LINK_ID},
    {"ue-ral-link-address",    required_argument, 0, LONG_OPTION_UE_RAL_LINK_ADDRESS},

    {"ue-mihf-remote-port",    required_argument, 0, LONG_OPTION_UE_MIHF_REMOTE_PORT},
    {"ue-mihf-ip-address",     required_argument, 0, LONG_OPTION_UE_MIHF_IP_ADDRESS},
    {"ue-mihf-id",             required_argument, 0, LONG_OPTION_UE_MIHF_ID},

    {"malloc-trace-enabled",   no_argument,       0, LONG_OPTION_MALLOC_TRACE_ENABLED},

    {"cba-backoff",            required_argument, 0, LONG_OPTION_CBA_BACKOFF_TIMER},

    {"phy-test", no_argument, NULL, LONG_OPTION_PHYTEST},
    {"xforms",                 no_argument,       0, LONG_OPTION_XFORMS},

#if T_TRACER
    {"T_port",                 required_argument, 0, LONG_OPTION_T_PORT},
    {"T_nowait",               no_argument,       0, LONG_OPTION_T_NOWAIT},
    {"T_dont_fork",            no_argument,       0, LONG_OPTION_T_DONT_FORK},
#endif

    {NULL, 0, NULL, 0}
  };

  while ((option = getopt_long (argc, argv, "aA:b:B:c:C:D:d:eE:f:FGg:hHi:IJ:j:k:K:l:L:m:M:n:N:oO:p:P:qQ:rR:s:S:t:T:u:U:vV:w:W:x:X:y:Y:z:Z:", long_options, NULL)) != -1) {
    switch (option) {
    case LONG_OPTION_PHYTEST:
      phy_test = 1;
      break;

    case LONG_OPTION_ENB_CONF:
      if (optarg) {
        free(RC.config_file_name); // prevent memory leak if option is used multiple times
        RC.config_file_name = strdup(optarg);
        printf("eNB configuration file is %s\n", RC.config_file_name);
      }

      break;

    case LONG_OPTION_PDNC_PERIOD:
      if (optarg) {
        pdcp_period = atoi(optarg);
        printf("PDCP period is %d\n", pdcp_period);
      }

      break;

    case LONG_OPTION_OMG_PERIOD:
      if (optarg) {
        omg_period = atoi(optarg);
        printf("OMG period is %d\n", omg_period);
      }

      break;

    case LONG_OPTION_OEH_ENABLED:
      oai_emulation.info.oeh_enabled = 1;
      break;

    case LONG_OPTION_MALLOC_TRACE_ENABLED:
      mtrace();
      break;

    case LONG_OPTION_CBA_BACKOFF_TIMER:
      oai_emulation.info.cba_backoff=atoi(optarg);
      cba_backoff=atoi(optarg);
      printf("setting CBA backoff to %d\n", cba_backoff);
      break;

#if ENABLE_RAL

    case LONG_OPTION_ENB_RAL_LISTENING_PORT:
      if (optarg) {
        g_conf_enb_ral_listening_port = strdup(optarg);
        printf("eNB RAL listening port is %s\n", g_conf_enb_ral_listening_port);
      }

      break;

    case LONG_OPTION_ENB_RAL_IP_ADDRESS:
      if (optarg) {
        g_conf_enb_ral_ip_address = strdup(optarg);
        printf("eNB RAL IP address is %s\n", g_conf_enb_ral_ip_address);
      }

      break;

    case LONG_OPTION_ENB_RAL_LINK_ADDRESS:
      if (optarg) {
        g_conf_enb_ral_link_address = strdup(optarg);
        printf("eNB RAL link address is %s\n", g_conf_enb_ral_link_address);
      }

      break;

    case LONG_OPTION_ENB_RAL_LINK_ID:
      if (optarg) {
        g_conf_enb_ral_link_id = strdup(optarg);
        printf("eNB RAL link id is %s\n", g_conf_enb_ral_link_id);
      }

      break;

    case LONG_OPTION_ENB_MIHF_REMOTE_PORT:
      if (optarg) {
        g_conf_enb_mihf_remote_port = strdup(optarg);
        printf("eNB MIH-F remote port is %s\n", g_conf_enb_mihf_remote_port);
      }

      break;

    case LONG_OPTION_ENB_MIHF_IP_ADDRESS:
      if (optarg) {
        g_conf_enb_mihf_ip_address = strdup(optarg);
        printf("eNB MIH-F IP address is %s\n", g_conf_enb_mihf_ip_address);
      }

      break;

    case LONG_OPTION_ENB_MIHF_ID:
      if (optarg) {
        g_conf_enb_mihf_id = strdup(optarg);
        printf("eNB MIH-F id is %s\n", g_conf_enb_mihf_id);
      }

      break;

    case LONG_OPTION_UE_RAL_LISTENING_PORT:
      if (optarg) {
        g_conf_ue_ral_listening_port = strdup(optarg);
        printf("UE RAL listening port is %s\n", g_conf_ue_ral_listening_port);
      }

      break;

    case LONG_OPTION_UE_RAL_IP_ADDRESS:
      if (optarg) {
        g_conf_ue_ral_ip_address = strdup(optarg);
        printf("UE RAL IP address is %s\n", g_conf_ue_ral_ip_address);
      }

      break;

    case LONG_OPTION_UE_RAL_LINK_ID:
      if (optarg) {
        g_conf_ue_ral_link_id = strdup(optarg);
        printf("UE RAL link id is %s\n", g_conf_ue_ral_link_id);
      }

      break;

    case LONG_OPTION_UE_RAL_LINK_ADDRESS:
      if (optarg) {
        g_conf_ue_ral_link_address = strdup(optarg);
        printf("UE RAL link address is %s\n", g_conf_ue_ral_link_address);
      }

      break;

    case LONG_OPTION_UE_MIHF_REMOTE_PORT:
      if (optarg) {
        g_conf_ue_mihf_remote_port = strdup(optarg);
        printf("UE MIH-F remote port is %s\n", g_conf_ue_mihf_remote_port);
      }

      break;

    case LONG_OPTION_UE_MIHF_IP_ADDRESS:
      if (optarg) {
        g_conf_ue_mihf_ip_address = strdup(optarg);
        printf("UE MIH-F IP address is %s\n", g_conf_ue_mihf_ip_address);
      }

      break;

    case LONG_OPTION_UE_MIHF_ID:
      if (optarg) {
        g_conf_ue_mihf_id = strdup(optarg);
        printf("UE MIH-F id is %s\n", g_conf_ue_mihf_id);
      }

      break;
#endif

    case LONG_OPTION_XFORMS:
      xforms=1;
      break;

#if T_TRACER
    case LONG_OPTION_T_PORT: {
      extern int T_port;
      if (optarg == NULL) abort();  /* should not happen */
      T_port = atoi(optarg);
      break;
    }

    case LONG_OPTION_T_NOWAIT: {
      extern int T_wait;
      T_wait = 0;
      break;
    }

    case LONG_OPTION_T_DONT_FORK: {
      extern int T_dont_fork;
      T_dont_fork = 1;
      break;
    }
#endif

    case 'a':
      abstraction_flag = 1;
      printf("FATAL: -a flag not functional for the moment.\nWe are working on fixing the abstraction mode.\n");
      exit(1);
      break;

    case 'A':

      //oai_emulation.info.ocm_enabled=1;
      if (optarg == NULL)
        oai_emulation.environment_system_config.fading.small_scale.selected_option="AWGN";
      else
        oai_emulation.environment_system_config.fading.small_scale.selected_option= optarg;

      //awgn_flag = 1;
      break;

    case 'b':
      oai_emulation.info.nb_enb_local = atoi (optarg);
      break;

    case 'B':
      oai_emulation.topology_config.mobility.eNB_mobility.eNB_mobility_type.selected_option = optarg;
      //oai_emulation.info.omg_model_enb = atoi (optarg);
      break;

    case 'c':
      //strcpy(oai_emulation.info.local_server, optarg);
      strncpy(oai_emulation.info.local_server, optarg, sizeof(oai_emulation.info.local_server));
      oai_emulation.info.local_server[sizeof(oai_emulation.info.local_server) - 1] = 0; // terminate string
      oai_emulation.info.ocg_enabled=1;
      break;

    case 'C':
      oai_emulation.info.tdd_config[0] = atoi (optarg);
      AssertFatal (oai_emulation.info.tdd_config[0] <= TDD_Config__subframeAssignment_sa6, "Illegal tdd_config %d (should be 0-%d)!",
                   oai_emulation.info.tdd_config[0], TDD_Config__subframeAssignment_sa6);
      break;

    case 'D':
      oai_emulation.info.multicast_ifname = strdup(optarg);
      break;

    case 'e':
      oai_emulation.info.extended_prefix_flag[0] = 1;
      break;

    case 'E':
      set_seed = 1;
      oai_emulation.info.seed = atoi (optarg);
      break;

    case 'f':
      forgetting_factor = atof (optarg);
      break;

    case 'F':                   // set FDD
      printf("Setting Frame to FDD\n");
      oai_emulation.info.frame_type[0] = 0;
      oai_emulation.info.frame_type_name[0] = "FDD";
      break;

    case 'g':
      oai_emulation.info.multicast_group = atoi (optarg);
      break;

    case 'G' :
      oai_emulation.info.otg_bg_traffic_enabled = 1;
      break;

    case 'h':
      help ();
      exit (1);
      break;

    case 'H':
      oai_emulation.info.handover_active=1;
      printf("Activate the handover procedure at RRC\n");
      break;

    case 'i':
#ifdef PROC
      Process_Flag=1;
      node_id = wgt+atoi(optarg);
      port+=atoi(optarg);
#endif
      break;

    case 'I':
      oai_emulation.info.cli_enabled = 1;
      break;

    case 'j' :
      // number of relay nodes: currently only applicable to eMBMS
      oai_emulation.info.nb_rn_local = atoi (optarg);
      break;

    case 'J':
      ue_connection_test=1;
      oai_emulation.info.ocm_enabled=0;
      snr_step = atof(optarg);
      break;

    case 'k':
      //ricean_factor = atof (optarg);
      printf("[SIM] Option k is no longer supported on the command line. Please specify your channel model in the xml template\n");
      exit(-1);
      break;

    case 'K':
      oai_emulation.info.itti_dump_file = optarg;
      break;

    case 'l':
      oai_emulation.info.g_log_level = atoi(optarg);
      break;

    case 'L':                   // set FDD
      flag_LA = atoi(optarg);
      break;

    case 'm':
      target_dl_mcs = atoi (optarg);
      printf("Max target downlink MCS used by MAC scheduler is set to %d\n", target_dl_mcs);
      break;

    case 'M':
      abstraction_flag = 1;
      ethernet_flag = 1;
      oai_emulation.info.ethernet_id = atoi (optarg);
      oai_emulation.info.master_id = oai_emulation.info.ethernet_id;
      oai_emulation.info.ethernet_flag = 1;
      break;

    case 'n':
      oai_emulation.info.n_frames = atoi (optarg);
      oai_emulation.emulation_config.emulation_time_ms= oai_emulation.info.n_frames * 10; // 10 ms frame
      //n_frames = (n_frames >1024) ? 1024: n_frames; // adjust the n_frames if higher that 1024
      oai_emulation.info.n_frames_flag = 1;
      break;

    case 'N':
      Nid_cell = atoi (optarg);

      if (Nid_cell > 503) {
        printf("Illegal Nid_cell %d (should be 0 ... 503)\n", Nid_cell);
        exit(-1);
      }

      break;

    case 'O':
      if (optarg) {
        free(RC.config_file_name); // prevent memory leak if option is used multiple times
        RC.config_file_name = strdup(optarg);
      }

      break;

    case 'o':
      oai_emulation.info.slot_isr = 1;
      break;

    case 'p':
      oai_emulation.info.nb_master = atoi (optarg);
      break;

    case 'P':
      oai_emulation.info.opt_enabled = 1;
      opt_enabled = 1;

      if (strcmp(optarg, "wireshark") == 0) {
        opt_type = OPT_WIRESHARK;
        printf("Enabling OPT for wireshark\n");
      } else if (strcmp(optarg, "pcap") == 0) {
        opt_type = OPT_PCAP;
        printf("Enabling OPT for pcap\n");
      } else {
        printf("Unrecognized option for OPT module. -> Disabling it\n");
        printf("Possible values are either wireshark or pcap\n");
        opt_type = OPT_NONE;
        oai_emulation.info.opt_enabled = 0;
        opt_enabled = 0;
      }

      oai_emulation.info.opt_mode = opt_type;
      break;

    case 'q':
      // openair performane profiler
      oai_emulation.info.opp_enabled = 1; // this var is used for OCG
      opp_enabled = 1; // this is the global var used by oaisim
      break;

    case 'Q':
      //eMBMS_active=1;
      // 0 : not used (default), 1: eMBMS and RRC enabled, 2: eMBMS relaying and RRC enabled, 3: eMBMS enabled, RRC disabled, 4: eMBMS relaying enabled, RRC disabled
      oai_emulation.info.eMBMS_active_state = atoi (optarg);
      break;

    case 'r':
      rate_adaptation_flag = 1;
      break;

    case 'R':
      oai_emulation.info.N_RB_DL[0] = atoi (optarg);

      if ((oai_emulation.info.N_RB_DL[0] != 6) && (oai_emulation.info.N_RB_DL[0] != 15) && (oai_emulation.info.N_RB_DL[0] != 25)
          && (oai_emulation.info.N_RB_DL[0] != 50) && (oai_emulation.info.N_RB_DL[0] != 75) && (oai_emulation.info.N_RB_DL[0] != 100)) {
        printf("Illegal N_RB_DL %d (should be one of 6,15,25,50,75,100)\n", oai_emulation.info.N_RB_DL[0]);
        exit (-1);
      }

      break;

    case 's':
      snr_dB = atoi (optarg);
      //      set_snr = 1;
      oai_emulation.info.ocm_enabled=0;
      break;

    case 'S':
      sinr_dB = atoi (optarg);
      set_sinr = 1;
      oai_emulation.info.ocm_enabled=0;
      break;

    case 't':
      target_ul_mcs = atoi (optarg);
      printf("Max target uplink MCS used by MAC scheduler is set to %d\n", target_ul_mcs);
      break;

    case 'T':
      oai_emulation.info.otg_enabled = 1;
      oai_emulation.info.otg_traffic = optarg;
      break;

    case 'u':
      NB_UE_INST = atoi (optarg);
      break;

    case 'U':
      oai_emulation.topology_config.mobility.UE_mobility.UE_mobility_type.selected_option = optarg;
      break;

    case 'v':
      oai_emulation.info.omv_enabled = 1;
      break;

    case 'V':
      ouput_vcd = 1;
      oai_emulation.info.vcd_enabled = 1;
      oai_emulation.info.vcd_file = optarg;
      break;

    case 'w':
      oai_emulation.info.cba_group_active = atoi (optarg);
      break;

    case 'W':
#ifdef SMBV
      config_smbv = 1;

      if(atoi(optarg)!=0)
        strcpy(smbv_ip,optarg);

#endif
      break;

    case 'x':
      /*
      oai_emulation.info.transmission_mode[0] = atoi (optarg);

      if ((oai_emulation.info.transmission_mode[0] != 1) && (oai_emulation.info.transmission_mode[0] != 2) &&
	  (oai_emulation.info.transmission_mode[0] != 3) && (oai_emulation.info.transmission_mode[0] != 4) &&
          (oai_emulation.info.transmission_mode[0] != 5) && (oai_emulation.info.transmission_mode[0] != 6)) && (oai_emulation.info.transmission_mode[0] !=7)) {
        printf("Unsupported transmission mode %d\n",oai_emulation.info.transmission_mode[0]);
        exit(-1);
      }
      */
      printf("Option -x deprecated. Please set transmission mode in eNB config file\n");
      exit(-1);

      break;

    case 'X':
#ifdef PROC
      temp=atoi(optarg);

      if(temp==0) {
        port=CHANNEL_PORT;
        Channel_Flag=1;
        Process_Flag=0;
        wgt=0;
      } else if(temp==1) {
        port=eNB_PORT;
        wgt=0;
      } else {
        port=UE_PORT;
        wgt=MAX_eNB;
      }

#endif
      break;

    case 'y':
      nb_antennas_rx_ue=atoi(optarg);

      if (nb_antennas_rx_ue>4) {
        printf("Cannot have more than 4 antennas\n");
        exit(-1);
      }

      break;

    case 'Y':
      oai_emulation.info.g_log_verbosity_option = strdup(optarg);
      break;

    case 'z':
      cooperation_flag = atoi (optarg);
      break;

    case 'Z':
      /* Sebastien ROUX: Reserved for future use (currently used in ltenow branch) */
      break;

    default:
      help ();
      exit (-1);
      break;
    }
  }

   if ( load_configmodule(argc,argv) == NULL) {
    exit_fun("[SOFTMODEM] Error, configuration module init failed\n");
  } 
 
  if (RC.config_file_name != NULL) {
    /* Read eNB configuration file */
    RCConfig_sim();
    printf("returned with %d eNBs, %d rus\n",RC.nb_inst,RC.nb_RU);
    oai_emulation.info.nb_enb_local = RC.nb_inst;
    oai_emulation.info.nb_ru_local = RC.nb_RU;
   
    /*    
    for (int j=0; j<enb_properties->nb_ru; j++) {
      
      //	local_remote_radio = BBU_REMOTE_RADIO_HEAD;
      (eth_params+j)->local_if_name             = enb_properties->ru_config[j]->ru_if_name;
      (eth_params+j)->my_addr                   = enb_properties->ru_config[j]->local_address;
      (eth_params+j)->my_port                   = enb_properties->ru_config[j]->local_port;
      (eth_params+j)->remote_addr               = enb_properties->ru_config[j]->remote_address;
      (eth_params+j)->remote_port               = enb_properties->ru_config[j]->remote_port;
      
      if (enb_properties->ru_config[j]->raw == 1) {
	(eth_params+j)->transp_preference       = ETH_RAW_MODE;
	ru_if_in[j] = REMOTE_IF5;
	node_function[j] = NGFI_RRU_IF5;
      } else if (enb_properties->ru_config[j]->rawif4p5 == 1) {
	(eth_params+j)->transp_preference       = ETH_RAW_IF4p5_MODE;
	ru_if_in[j] = REMOTE_IF4p5;    
	node_function[j] = NGFI_RRU_IF4p5; 
      } else if (enb_properties->ru_config[j]->udpif4p5 == 1) {
	(eth_params+j)->transp_preference       = ETH_UDP_IF4p5_MODE;
	ru_if_in[j] = REMOTE_IF4p5;    
	node_function[j] = NGFI_RRU_IF4p5;         
      } else if (enb_properties->ru_config[j]->rawif5_mobipass == 1) {
	(eth_params+j)->transp_preference       = ETH_RAW_IF5_MOBIPASS;             
	ru_if_in[j] = REMOTE_IF5;      
	LOG_E(EMU,"Don't use 8-bit IF5 format with oaisim, please change in configuration file\n");
      } else {
	(eth_params+j)->transp_preference       = ETH_UDP_MODE;	 
	ru_if_in[j] = REMOTE_IF5;            
	node_function[j] = NGFI_RRU_IF5;
      }
      node_timing[j] = synch_to_ext_device;

      if (enb_properties->number > 0) {
	//Update some simulation parameters 
	oai_emulation.info.frame_type[0]           = enb_properties->properties[0]->frame_type[0];
	oai_emulation.info.tdd_config[0]           = enb_properties->properties[0]->tdd_config[0];
	oai_emulation.info.tdd_config_S[0]         = enb_properties->properties[0]->tdd_config_s[0];
	oai_emulation.info.extended_prefix_flag[0] = enb_properties->properties[0]->prefix_type[0];
	
	oai_emulation.info.node_function[0]        = enb_properties->properties[0]->cc_node_function[0];
	oai_emulation.info.node_timing[0]          = enb_properties->properties[0]->cc_node_timing[0];
	downlink_frequency[0][0]                   = enb_properties->properties[0]->downlink_frequency[0];
	uplink_frequency_offset[0][0]              = enb_properties->properties[0]->uplink_frequency_offset[0];
	oai_emulation.info.N_RB_DL[0]              = enb_properties->properties[0]->N_RB_DL[0];
	LOG_E(EMU,"Please use only RRU with oaisim, remove eNB descriptors in configuration file\n");
	exit(-1);
      }
      }*/
  }
  else {
    printf("Please provide a configuration file\n");
    exit(-1);
  }
}

void check_and_adjust_params(void)
{

  int32_t ret;
  //int i,j;

  if (oai_emulation.info.nb_ue_local  + oai_emulation.info.nb_rn_local > MAX_MOBILES_PER_ENB) {
    LOG_E(EMU,"Enter fewer than %d UEs/RNs for the moment or change the MAX_MOBILES_PER_ENB\n", MAX_MOBILES_PER_ENB);
    exit(EXIT_FAILURE);
  }

  if (oai_emulation.info.nb_enb_local + oai_emulation.info.nb_rn_local > NUMBER_OF_eNB_MAX) {
    LOG_E(EMU,"Enter fewer than %d eNBs/RNs for the moment or change the MAX_MOBILES_PER_ENB\n", NUMBER_OF_eNB_MAX);
    exit(EXIT_FAILURE);
  }

  if (oai_emulation.info.nb_rn_local > NUMBER_OF_RN_MAX) {
    LOG_E(EMU,"Enter fewer than %d RNs for the moment or change the NUMBER_OF_RN_MAX\n", NUMBER_OF_RN_MAX);
    exit(EXIT_FAILURE);
  }

  // fix ethernet and abstraction with RRC_CELLULAR Flag
#ifdef RRC_CELLULAR
  abstraction_flag = 1;
  ethernet_flag = 1;
#endif

  if (set_sinr == 0)
    sinr_dB = snr_dB - 20;

  // setup netdevice interface (netlink socket)
  LOG_I(EMU,"[INIT] Starting NAS netlink interface\n");
  ret = netlink_init();

  if (ret < 0)
    LOG_W(EMU,"[INIT] Netlink not available, careful ...\n");
  /*
  if (ethernet_flag == 1) {
    oai_emulation.info.master[oai_emulation.info.master_id].nb_ue = oai_emulation.info.nb_ue_local + oai_emulation.info.nb_rn_local;
    oai_emulation.info.master[oai_emulation.info.master_id].nb_enb = oai_emulation.info.nb_enb_local + oai_emulation.info.nb_rn_local;

    if (oai_emulation.info.nb_rn_local>0)
      LOG_N(EMU,"Ethernet emulation is not yet tested with the relay nodes\n");

    if (!oai_emulation.info.master_id)
      oai_emulation.info.is_primary_master = 1;

    j = 1;

    for (i = 0; i < oai_emulation.info.nb_master; i++) {
      if (i != oai_emulation.info.master_id)
        oai_emulation.info.master_list = oai_emulation.info.master_list + j;

      LOG_I (EMU, "Index of master id i=%d  MASTER_LIST %d\n", i, oai_emulation.info.master_list);
      j *= 2;
    }

    LOG_I (EMU, " Total number of master %d my master id %d\n", oai_emulation.info.nb_master, oai_emulation.info.master_id);
    //    init_bypass ();

    while (emu_tx_status != SYNCED_TRANSPORT) {
      LOG_I (EMU, " Waiting for EMU Transport to be synced\n");
      emu_transport_sync ();    //emulation_tx_rx();
    }
  } // ethernet flag
  */
  //

  NB_RU = RC.nb_RU;

#if defined(PDCP_USE_NETLINK_QUEUES) && defined(OPENAIR2)
  pdcp_netlink_init();
#endif

}

void init_seed(uint8_t set_seed)
{

  if(set_seed) {

    randominit (oai_emulation.info.seed);
    set_taus_seed (oai_emulation.info.seed);

  } else {
    randominit (0);
    set_taus_seed (0);
  }
}

openair0_timestamp current_ru_rx_timestamp[NUMBER_OF_RU_MAX][MAX_NUM_CCs];
openair0_timestamp current_UE_rx_timestamp[MAX_MOBILES_PER_ENB][MAX_NUM_CCs];
openair0_timestamp last_ru_rx_timestamp[NUMBER_OF_RU_MAX][MAX_NUM_CCs];
openair0_timestamp last_UE_rx_timestamp[MAX_MOBILES_PER_ENB][MAX_NUM_CCs];

int ru_trx_start(openair0_device *device) {
  return(0);
}

void ru_trx_end(openair0_device *device) {
  return;
}

int ru_trx_stop(openair0_device *device) {
  return(0);
}
int UE_trx_start(openair0_device *device) {
  return(0);
}
void UE_trx_end(openair0_device *device) {
  return;
}
int UE_trx_stop(openair0_device *device) {
  return(0);
}
int ru_trx_set_freq(openair0_device *device, openair0_config_t *openair0_cfg, int dummy) {
  return(0);
}
int ru_trx_set_gains(openair0_device *device, openair0_config_t *openair0_cfg) {
  return(0);
}
int UE_trx_set_freq(openair0_device *device, openair0_config_t *openair0_cfg, int dummy) {
  return(0);
}
int UE_trx_set_gains(openair0_device *device, openair0_config_t *openair0_cfg) {
  return(0);
}

extern pthread_mutex_t subframe_mutex;
extern int subframe_ru_mask,subframe_UE_mask;


int ru_trx_read(openair0_device *device, openair0_timestamp *ptimestamp, void **buff, int nsamps, int cc) {

  int ru_id  = device->Mod_id;
  int CC_id  = device->CC_id;

  int subframe;
  int sample_count=0;

  *ptimestamp = last_ru_rx_timestamp[ru_id][CC_id];


  LOG_D(EMU,"RU_trx_read nsamps %d TS(%llu,%llu) => subframe %d\n",nsamps,
        (unsigned long long)current_ru_rx_timestamp[ru_id][CC_id],
        (unsigned long long)last_ru_rx_timestamp[ru_id][CC_id],
	(int)((*ptimestamp/RC.ru[ru_id]->frame_parms.samples_per_tti)%10));
  // if we're at a subframe boundary generate UL signals for this ru

  while (sample_count<nsamps) {
    while (current_ru_rx_timestamp[ru_id][CC_id]<
	   (nsamps+last_ru_rx_timestamp[ru_id][CC_id])) {
      LOG_D(EMU,"RU: current TS %"PRIi64", last TS %"PRIi64", sleeping\n",current_ru_rx_timestamp[ru_id][CC_id],last_ru_rx_timestamp[ru_id][CC_id]);
      usleep(500);
    }

    
    subframe = (last_ru_rx_timestamp[ru_id][CC_id]/RC.ru[ru_id]->frame_parms.samples_per_tti)%10;
    if (subframe_select(&RC.ru[ru_id]->frame_parms,subframe) != SF_DL || RC.ru[ru_id]->frame_parms.frame_type == FDD) { 
      LOG_D(EMU,"RU_trx_read generating UL subframe %d (Ts %llu, current TS %llu)\n",
	    subframe,(unsigned long long)*ptimestamp,
	    (unsigned long long)current_ru_rx_timestamp[ru_id][CC_id]);
      
      do_UL_sig(UE2RU,
		enb_data,
		ue_data,
		subframe,
		0,  // abstraction_flag
		&RC.ru[ru_id]->frame_parms,
		0,  // frame is only used for abstraction
		ru_id,
		CC_id);
    }
    last_ru_rx_timestamp[ru_id][CC_id] += RC.ru[ru_id]->frame_parms.samples_per_tti;
    sample_count += RC.ru[ru_id]->frame_parms.samples_per_tti;
  }
  

  return(nsamps);
}

int UE_trx_read(openair0_device *device, openair0_timestamp *ptimestamp, void **buff, int nsamps, int cc)
{
  int UE_id = device->Mod_id;
  int CC_id  = device->CC_id;

  int subframe;
  int sample_count=0;
  int read_size;
  int sptti = PHY_vars_UE_g[UE_id][CC_id]->frame_parms.samples_per_tti;

  *ptimestamp = last_UE_rx_timestamp[UE_id][CC_id];

  LOG_D(EMU,"UE %d DL simulation 0: UE_trx_read nsamps %d TS %llu (%llu, offset %d) antenna %d\n",
        UE_id,
        nsamps,
        (unsigned long long)current_UE_rx_timestamp[UE_id][CC_id],
        (unsigned long long)last_UE_rx_timestamp[UE_id][CC_id],
        (int)(last_UE_rx_timestamp[UE_id][CC_id]%sptti),
	cc);


  if (nsamps < sptti)
    read_size = nsamps;
  else
    read_size = sptti;

  while (sample_count<nsamps) {
    LOG_D(EMU,"UE %d: DL simulation 1: UE_trx_read : current TS now %"PRIi64", last TS %"PRIi64"\n",UE_id,current_UE_rx_timestamp[UE_id][CC_id],last_UE_rx_timestamp[UE_id][CC_id]);
    while (current_UE_rx_timestamp[UE_id][CC_id] < 
	   (last_UE_rx_timestamp[UE_id][CC_id]+read_size)) {
      LOG_D(EMU,"UE %d: DL simulation 2: UE_trx_read : current TS %"PRIi64", last TS %"PRIi64", sleeping\n",UE_id,current_UE_rx_timestamp[UE_id][CC_id],last_UE_rx_timestamp[UE_id][CC_id]);
      usleep(500);
    }
    LOG_D(EMU,"UE %d: DL simulation 3: UE_trx_read : current TS now %"PRIi64", last TS %"PRIi64"\n",UE_id,current_UE_rx_timestamp[UE_id][CC_id],last_UE_rx_timestamp[UE_id][CC_id]);

    // if we cross a subframe-boundary
    subframe = (last_UE_rx_timestamp[UE_id][CC_id]/sptti)%10;

    // tell top-level we are busy 
    pthread_mutex_lock(&subframe_mutex);
    subframe_UE_mask|=(1<<UE_id);
    LOG_D(EMU,"Setting UE_id %d mask to busy (%d)\n",UE_id,subframe_UE_mask);
    pthread_mutex_unlock(&subframe_mutex);
    
    

    LOG_D(PHY,"UE %d: DL simulation 4: UE_trx_read generating DL subframe %d (Ts %llu, current TS %llu,nsamps %d)\n",
	  UE_id,subframe,(unsigned long long)*ptimestamp,
	  (unsigned long long)current_UE_rx_timestamp[UE_id][CC_id],
	  nsamps);

    LOG_D(EMU,"UE %d: DL simulation 5: Doing DL simulation for %d samples starting in subframe %d at offset %d\n",
	  UE_id,nsamps,subframe,
	  (int)(last_UE_rx_timestamp[UE_id][CC_id]%sptti));

    do_DL_sig(RU2UE,
	      enb_data,
	      ue_data,
	      subframe,
	      last_UE_rx_timestamp[UE_id][CC_id]%sptti,
	      sptti,
	      0, //abstraction_flag,
	      &PHY_vars_UE_g[UE_id][CC_id]->frame_parms,
	      UE_id,
	      CC_id);
    LOG_D(EMU,"UE %d: DL simulation 6: UE_trx_read @ TS %"PRIi64" (%"PRIi64")=> frame %d, subframe %d\n",
	  UE_id, current_UE_rx_timestamp[UE_id][CC_id],
	  last_UE_rx_timestamp[UE_id][CC_id],
	  (int)((last_UE_rx_timestamp[UE_id][CC_id]/(sptti*10))&1023),
	  subframe);

    last_UE_rx_timestamp[UE_id][CC_id] += read_size;
    sample_count += read_size;
 



  }


  return(nsamps);
}

extern double ru_amp[NUMBER_OF_RU_MAX];

int ru_trx_write(openair0_device *device,openair0_timestamp timestamp, void **buff, int nsamps, int cc, int flags) {

  int ru_id = device->Mod_id;

  LTE_DL_FRAME_PARMS *frame_parms = &RC.ru[ru_id]->frame_parms;

  pthread_mutex_lock(&subframe_mutex);
  LOG_D(EMU,"[TXPATH] ru_trx_write: RU %d mask %d\n",ru_id,subframe_ru_mask);
  pthread_mutex_unlock(&subframe_mutex); 

  // compute amplitude of TX signal from first symbol in subframe
  // note: assumes that the packet is an entire subframe 

  ru_amp[ru_id] = 0;
  for (int aa=0; aa<RC.ru[ru_id]->nb_tx; aa++) {
    ru_amp[ru_id] += (double)signal_energy((int32_t*)buff[aa],frame_parms->ofdm_symbol_size)/(12*frame_parms->N_RB_DL);
  }
  ru_amp[ru_id] = sqrt(ru_amp[ru_id]);

  LOG_D(EMU,"Setting amp for RU %d to %f (%d)\n",ru_id,ru_amp[ru_id], dB_fixed((double)signal_energy((int32_t*)buff[0],frame_parms->ofdm_symbol_size)));
  // tell top-level we are done
  pthread_mutex_lock(&subframe_mutex);
  subframe_ru_mask|=(1<<ru_id);
  LOG_D(EMU,"Setting RU %d to busy\n",ru_id);
  pthread_mutex_unlock(&subframe_mutex);

  return(nsamps);
}

int UE_trx_write(openair0_device *device,openair0_timestamp timestamp, void **buff, int nsamps, int cc, int flags) {

  return(nsamps);
}

//void init_openair0(void);

//openair0_config_t openair0_cfg[MAX_CARDS];

/*
void init_openair0() {

  int card;
  int i;

  for (card=0; card<MAX_CARDS; card++) {

    openair0_cfg[card].configFilename = NULL;

    if(frame_parms[0]->N_RB_DL == 100) {
      if (frame_parms[0]->threequarter_fs) {
	openair0_cfg[card].sample_rate=23.04e6;
	openair0_cfg[card].samples_per_frame = 230400; 
	openair0_cfg[card].tx_bw = 10e6;
	openair0_cfg[card].rx_bw = 10e6;
      }
      else {
	openair0_cfg[card].sample_rate=30.72e6;
	openair0_cfg[card].samples_per_frame = 307200; 
	openair0_cfg[card].tx_bw = 10e6;
	openair0_cfg[card].rx_bw = 10e6;
      }
    } else if(frame_parms[0]->N_RB_DL == 50) {
      openair0_cfg[card].sample_rate=15.36e6;
      openair0_cfg[card].samples_per_frame = 153600;
      openair0_cfg[card].tx_bw = 5e6;
      openair0_cfg[card].rx_bw = 5e6;
    } else if (frame_parms[0]->N_RB_DL == 25) {
      openair0_cfg[card].sample_rate=7.68e6;
      openair0_cfg[card].samples_per_frame = 76800;
      openair0_cfg[card].tx_bw = 2.5e6;
      openair0_cfg[card].rx_bw = 2.5e6;
    } else if (frame_parms[0]->N_RB_DL == 6) {
      openair0_cfg[card].sample_rate=1.92e6;
      openair0_cfg[card].samples_per_frame = 19200;
      openair0_cfg[card].tx_bw = 1.5e6;
      openair0_cfg[card].rx_bw = 1.5e6;
    }

    if (frame_parms[0]->frame_type==TDD)
      openair0_cfg[card].duplex_mode = duplex_mode_TDD;
    else //FDD
      openair0_cfg[card].duplex_mode = duplex_mode_FDD;

    
    openair0_cfg[card].remote_addr    = (eth_params+card)->remote_addr;
    openair0_cfg[card].remote_port    = (eth_params+card)->remote_port;
    openair0_cfg[card].my_addr        = (eth_params+card)->my_addr;
    openair0_cfg[card].my_port        = (eth_params+card)->my_port;    
     
    
    printf("HW: Configuring card %d, nb_antennas_tx/rx %d/%d\n",card,
           RC.ru[0]->nb_tx,
           RC.ru[0]->nb_rx);
    openair0_cfg[card].Mod_id = 0;



    openair0_cfg[card].num_rb_dl=frame_parms[0]->N_RB_DL;
    openair0_cfg[card].tx_num_channels=min(2,RC.ru[0]->nb_tx);
    openair0_cfg[card].rx_num_channels=min(2,RC.ru[0]->nb_rx);

    for (i=0; i<4; i++) {

      openair0_cfg[card].rx_gain[i] = RC.ru[0]->rx_total_gain_dB;
      
      printf("Card %d, channel %d, Setting tx_gain %f, rx_gain %f, tx_freq %f, rx_freq %f\n",
             card,i, openair0_cfg[card].tx_gain[i],
             openair0_cfg[card].rx_gain[i],
             openair0_cfg[card].tx_freq[i],
             openair0_cfg[card].rx_freq[i]);
    }
  }
}
*/

void init_devices(void){


  module_id_t UE_id, ru_id;
  uint8_t CC_id;
  RU_t *ru;

  // allocate memory for RU if not already done
  if (RC.ru==NULL) RC.ru = (RU_t**)malloc(RC.nb_RU*sizeof(RU_t*));

  for (ru_id=0;ru_id<RC.nb_RU;ru_id++) {
    LOG_I(EMU,"Initiaizing rfdevice for RU %d\n",ru_id);
    if (RC.ru[ru_id]==NULL) RC.ru[ru_id] = (RU_t*)malloc(sizeof(RU_t));
    ru               = RC.ru[ru_id];
    ru->rfdevice.Mod_id             = ru_id;
    ru->rfdevice.CC_id              = 0;
    ru->rfdevice.trx_start_func     = ru_trx_start;
    ru->rfdevice.trx_read_func      = ru_trx_read;
    ru->rfdevice.trx_write_func     = ru_trx_write;
    ru->rfdevice.trx_end_func       = ru_trx_end;
    ru->rfdevice.trx_stop_func      = ru_trx_stop;
    ru->rfdevice.trx_set_freq_func  = ru_trx_set_freq;
    ru->rfdevice.trx_set_gains_func = ru_trx_set_gains;
    last_ru_rx_timestamp[ru_id][0] = 0;

  }
  if (PHY_vars_UE_g==NULL) {
    PHY_vars_UE_g = (PHY_VARS_UE ***)malloc((1+NB_UE_INST)*sizeof(PHY_VARS_UE*));
    for (UE_id=0;UE_id<NB_UE_INST;UE_id++) {
      printf("Initializing UE %d\n",UE_id);
      PHY_vars_UE_g[UE_id] = (PHY_VARS_UE **)malloc((1+MAX_NUM_CCs)*sizeof(PHY_VARS_UE*));
      for (CC_id=0;CC_id<MAX_NUM_CCs;CC_id++) {
	PHY_vars_UE_g[UE_id][CC_id] = (PHY_VARS_UE *)malloc(sizeof(PHY_VARS_UE));
	PHY_vars_UE_g[UE_id][CC_id]->rfdevice.Mod_id               = UE_id;
	PHY_vars_UE_g[UE_id][CC_id]->rfdevice.CC_id                = CC_id;
	PHY_vars_UE_g[UE_id][CC_id]->rfdevice.trx_start_func       = UE_trx_start;
	PHY_vars_UE_g[UE_id][CC_id]->rfdevice.trx_read_func        = UE_trx_read;
	PHY_vars_UE_g[UE_id][CC_id]->rfdevice.trx_write_func       = UE_trx_write;
	PHY_vars_UE_g[UE_id][CC_id]->rfdevice.trx_end_func         = UE_trx_end;
	PHY_vars_UE_g[UE_id][CC_id]->rfdevice.trx_stop_func        = UE_trx_stop;
	PHY_vars_UE_g[UE_id][CC_id]->rfdevice.trx_set_freq_func    = UE_trx_set_freq;
	PHY_vars_UE_g[UE_id][CC_id]->rfdevice.trx_set_gains_func   = UE_trx_set_gains;
	last_UE_rx_timestamp[UE_id][CC_id] = 0;
      }
    }
  }
}

void init_ocm(void)
{
  module_id_t UE_id, ru_id;
  int CC_id;

  /* Added for PHY abstraction */

  /* TODO: frame_type is unused, is it intended? */
  //char* frame_type = "unknown";
  LTE_DL_FRAME_PARMS *fp = &RC.ru[0]->frame_parms;

  init_channel_vars (fp, &s_re, &s_im, &r_re, &r_im, &r_re0, &r_im0);

  // initialize channel descriptors
  LOG_I(PHY,"Initializing channel descriptors (nb_RU %d, nb_UE %d)\n",RC.nb_RU,NB_UE_INST);
  for (ru_id = 0; ru_id < RC.nb_RU; ru_id++) {
    for (UE_id = 0; UE_id < NB_UE_INST; UE_id++) {
      for (CC_id=0; CC_id<MAX_NUM_CCs; CC_id++) {

	LOG_I(PHY,"Initializing channel descriptors (RU %d, UE %d) for N_RB_DL %d\n",ru_id,UE_id,
	      RC.ru[ru_id]->frame_parms.N_RB_DL);
        RU2UE[ru_id][UE_id][CC_id] = 
	  new_channel_desc_scm(RC.ru[ru_id]->nb_tx,
			       PHY_vars_UE_g[UE_id][CC_id]->frame_parms.nb_antennas_rx,
			       map_str_to_int(small_scale_names,oai_emulation.environment_system_config.fading.small_scale.selected_option),
			       N_RB2sampling_rate(RC.ru[ru_id]->frame_parms.N_RB_DL),
			       N_RB2channel_bandwidth(RC.ru[ru_id]->frame_parms.N_RB_DL),
			       forgetting_factor,
			       0,
			       0);
        random_channel(RU2UE[ru_id][UE_id][CC_id],abstraction_flag);
        LOG_D(OCM,"[SIM] Initializing channel (%s, %d) from UE %d to ru %d\n", oai_emulation.environment_system_config.fading.small_scale.selected_option,
              map_str_to_int(small_scale_names, oai_emulation.environment_system_config.fading.small_scale.selected_option),UE_id, ru_id);


        UE2RU[UE_id][ru_id][CC_id] = 
	  new_channel_desc_scm(PHY_vars_UE_g[UE_id][CC_id]->frame_parms.nb_antennas_tx,
			       RC.ru[ru_id]->nb_rx,
			       map_str_to_int(small_scale_names, oai_emulation.environment_system_config.fading.small_scale.selected_option),
			       N_RB2sampling_rate(RC.ru[ru_id]->frame_parms.N_RB_UL),
			       N_RB2channel_bandwidth(RC.ru[ru_id]->frame_parms.N_RB_UL),
			       forgetting_factor,
			       0,
			       0);

        random_channel(UE2RU[UE_id][ru_id][CC_id],abstraction_flag);

        // to make channel reciprocal uncomment following line instead of previous. However this only works for SISO at the moment. For MIMO the channel would need to be transposed.
        //UE2RU[UE_id][ru_id] = RU2UE[ru_id][UE_id];

	AssertFatal(RU2UE[ru_id][UE_id][CC_id]!=NULL,"RU2UE[%d][%d][%d] is null\n",ru_id,UE_id,CC_id);
	AssertFatal(UE2RU[UE_id][ru_id][CC_id]!=NULL,"UE2RU[%d][%d][%d] is null\n",UE_id,ru_id,CC_id);
	//pathloss: -132.24 dBm/15kHz RE + target SNR - eNB TX power per RE
	if (ru_id == (UE_id % RC.nb_RU)) {
	  RU2UE[ru_id][UE_id][CC_id]->path_loss_dB = -132.24 + snr_dB - RC.ru[ru_id]->frame_parms.pdsch_config_common.referenceSignalPower;
	  UE2RU[UE_id][ru_id][CC_id]->path_loss_dB = -132.24 + snr_dB - RC.ru[ru_id]->frame_parms.pdsch_config_common.referenceSignalPower; 
	} else {
	  RU2UE[ru_id][UE_id][CC_id]->path_loss_dB = -132.24 + sinr_dB - RC.ru[ru_id]->frame_parms.pdsch_config_common.referenceSignalPower;
	  UE2RU[UE_id][ru_id][CC_id]->path_loss_dB = -132.24 + sinr_dB - RC.ru[ru_id]->frame_parms.pdsch_config_common.referenceSignalPower;
	}
	
	LOG_D(OCM,"Path loss from eNB %d to UE %d (CCid %d)=> %f dB (eNB TX %d, SNR %f)\n",ru_id,UE_id,CC_id,
	      RU2UE[ru_id][UE_id][CC_id]->path_loss_dB,
	      RC.ru[ru_id]->frame_parms.pdsch_config_common.referenceSignalPower,snr_dB);
	

      }
    }
  }
}

/*
void update_omg (frame_t frameP)
{
  module_id_t UE_id, eNB_id;
  int new_omg_model;

  if ((frameP % omg_period) == 0 ) { // call OMG every 10ms
    update_nodes(oai_emulation.info.time_s);
    display_node_list(enb_node_list);
    display_node_list(ue_node_list);

    if (oai_emulation.info.omg_model_ue >= MAX_NUM_MOB_TYPES) { // mix mobility model
      for(UE_id=oai_emulation.info.first_ue_local; UE_id<(oai_emulation.info.first_ue_local+oai_emulation.info.nb_ue_local); UE_id++) {
        new_omg_model = randomgen(STATIC,RWALK);
        LOG_D(OMG, "[UE] Node of ID %d is changing mobility generator ->%d \n", UE_id, new_omg_model);
        // reset the mobility model for a specific node
        set_new_mob_type (UE_id, UE, new_omg_model, oai_emulation.info.time_s);
      }
    }

    if (oai_emulation.info.omg_model_enb >= MAX_NUM_MOB_TYPES) {      // mix mobility model
      for (eNB_id = oai_emulation.info.first_enb_local; eNB_id < (oai_emulation.info.first_enb_local + oai_emulation.info.nb_enb_local); eNB_id++) {
        new_omg_model = randomgen (STATIC, RWALK);
        LOG_D (OMG,"[eNB] Node of ID %d is changing mobility generator ->%d \n", eNB_id, new_omg_model);
        // reset the mobility model for a specific node
        set_new_mob_type (eNB_id, eNB, new_omg_model, oai_emulation.info.time_s);
      }
    }
  }
}

void update_omg_ocm()
{

  enb_node_list=get_current_positions(oai_emulation.info.omg_model_enb, eNB, oai_emulation.info.time_s);
  ue_node_list=get_current_positions(oai_emulation.info.omg_model_ue, UE, oai_emulation.info.time_s);

}

void update_ocm()
{
  module_id_t UE_id, ru_id;
  int CC_id;



  // check if the openair channel model is activated used for PHY abstraction : path loss
  if ((oai_emulation.info.ocm_enabled == 1)&& (ethernet_flag == 0 )) {
    
    for (ru_id = 0; ru_id < RC.nb_RU; ru_id++)
      enb_data[ru_id]->tx_power_dBm = RC.ru[ru_id]->frame_parms.pdsch_config_common.referenceSignalPower;
    
    for (UE_id = 0; UE_id < NB_UE_INST; UE_id++)
      ue_data[UE_id]->tx_power_dBm = PHY_vars_UE_g[UE_id][0]->tx_power_dBm[0];

    //LOG_D(OMG," extracting position of eNb...\n");
    //display_node_list(enb_node_list);
    //  display_node_list(ue_node_list);
    //extract_position(enb_node_list, enb_data, RC.nb_RU);
    //extract_position_fixed_enb(enb_data, NB_eNB_INST,frame);
    //LOG_D(OMG," extracting position of UE...\n");
    //      if (oai_emulation.info.omg_model_ue == TRACE)
    //extract_position(ue_node_list, ue_data, NB_UE_INST);

    for (CC_id=0; CC_id<MAX_NUM_CCs; CC_id++) {
      for (ru_id = 0; ru_id < RC.nb_RU; ru_id++) {
        for (UE_id = 0; UE_id < NB_UE_INST; UE_id++) {
          calc_path_loss (enb_data[ru_id], ue_data[UE_id], RU2UE[ru_id][UE_id][CC_id], oai_emulation.environment_system_config,ShaF);
          //calc_path_loss (enb_data[ru_id], ue_data[UE_id], RU2UE[ru_id][UE_id], oai_emulation.environment_system_config,0);
          UE2RU[UE_id][ru_id][CC_id]->path_loss_dB = RU2UE[ru_id][UE_id][CC_id]->path_loss_dB;
          //    if (frame % 50 == 0)
          LOG_D(OCM,"Path loss (CCid %d) between eNB %d at (%f,%f) and UE %d at (%f,%f) is %f, angle %f\n",
                CC_id,ru_id,enb_data[ru_id]->x,enb_data[ru_id]->y,UE_id,ue_data[UE_id]->x,ue_data[UE_id]->y,
                RU2UE[ru_id][UE_id][CC_id]->path_loss_dB, RU2UE[ru_id][UE_id][CC_id]->aoa);
          //double dx, dy, distance;
          //dx = enb_data[ru_id]->x - ue_data[UE_id]->x;
          //dy = enb_data[ru_id]->y - ue_data[UE_id]->y;
          //distance = sqrt(dx * dx + dy * dy);
          ///LOG_D(LOCALIZE, " OCM distance between eNB %d at (%f,%f) and UE %d at (%f,%f) is %f \n",
          //        ru_id, enb_data[ru_id]->x,enb_data[ru_id]->y,
          //        UE_id, ue_data[UE_id]->x,ue_data[UE_id]->y,
          //        distance);
        }
      }
    }
  }

  else {
      for (ru_id = 0; ru_id < RC.nb_RU; ru_id++) {
        for (UE_id = 0; UE_id < NB_UE_INST; UE_id++) {
	  for (CC_id=0; CC_id<MAX_NUM_CCs; CC_id++) {

	    AssertFatal(RU2UE[ru_id][UE_id][CC_id]!=NULL,"RU2UE[%d][%d][%d] is null\n",ru_id,UE_id,CC_id);
	    AssertFatal(UE2RU[UE_id][ru_id][CC_id]!=NULL,"UE2RU[%d][%d][%d] is null\n",UE_id,ru_id,CC_id);
	    //pathloss: -132.24 dBm/15kHz RE + target SNR - eNB TX power per RE
	    if (ru_id == (UE_id % RC.nb_RU)) {
	      RU2UE[ru_id][UE_id][CC_id]->path_loss_dB = -132.24 + snr_dB - RC.ru[ru_id]->frame_parms.pdsch_config_common.referenceSignalPower;
	      UE2RU[UE_id][ru_id][CC_id]->path_loss_dB = -132.24 + snr_dB - RC.ru[ru_id]->frame_parms.pdsch_config_common.referenceSignalPower; 
	    } else {
	      RU2UE[ru_id][UE_id][CC_id]->path_loss_dB = -132.24 + sinr_dB - RC.ru[ru_id]->frame_parms.pdsch_config_common.referenceSignalPower;
	      UE2RU[UE_id][ru_id][CC_id]->path_loss_dB = -132.24 + sinr_dB - RC.ru[ru_id]->frame_parms.pdsch_config_common.referenceSignalPower;
	    }
	    
	    LOG_D(OCM,"Path loss from eNB %d to UE %d (CCid %d)=> %f dB (eNB TX %d, SNR %f)\n",ru_id,UE_id,CC_id,
		  RU2UE[ru_id][UE_id][CC_id]->path_loss_dB,
		  RC.ru[ru_id]->frame_parms.pdsch_config_common.referenceSignalPower,snr_dB);
	    
	  }
	}
      }
  }
}


#ifdef OPENAIR2
void update_otg_eNB(module_id_t enb_module_idP, unsigned int ctime)
{

#if defined(USER_MODE) && defined(OAI_EMU)

  //int rrc_state=0;
  if (oai_emulation.info.otg_enabled ==1 ) {

    int dst_id, app_id;
    Packet_otg_elt_t *otg_pkt;

    for (dst_id = 0; dst_id < MAX_MOBILES_PER_ENB; dst_id++) {
      for_times += 1;

      // generate traffic if the ue is rrc reconfigured state
      //if ((rrc_state=mac_eNB_get_rrc_status(enb_module_idP, dst_id)) > 2 //RRC_CONNECTED
       {
      if (mac_eNB_get_rrc_status(enb_module_idP, oai_emulation.info.eNB_ue_module_id_to_rnti[enb_module_idP][dst_id]) > 2 ){
	if_times += 1;

        for (app_id=0; app_id<MAX_NUM_APPLICATION; app_id++) {
          otg_pkt = malloc (sizeof(Packet_otg_elt_t));

          (otg_pkt->otg_pkt).sdu_buffer = (uint8_t*) packet_gen(enb_module_idP, dst_id + NB_eNB_INST, app_id, ctime, &((otg_pkt->otg_pkt).sdu_buffer_size));

          if ((otg_pkt->otg_pkt).sdu_buffer != NULL) {
            otg_times += 1;
            (otg_pkt->otg_pkt).rb_id = DTCH-2; // app could be binded to a given DRB
            (otg_pkt->otg_pkt).module_id = enb_module_idP;
            (otg_pkt->otg_pkt).dst_id = dst_id;
            (otg_pkt->otg_pkt).is_ue = 0;
            (otg_pkt->otg_pkt).mode = PDCP_TRANSMISSION_MODE_DATA;
            //Adding the packet to the OTG-PDCP buffer
            pkt_list_add_tail_eurecom(otg_pkt, &(otg_pdcp_buffer[enb_module_idP]));
            LOG_D(EMU,"[eNB %d] ADD pkt to OTG buffer with size %d for dst %d on rb_id %d for app id %d \n",
                  (otg_pkt->otg_pkt).module_id, otg_pkt->otg_pkt.sdu_buffer_size, (otg_pkt->otg_pkt).dst_id,(otg_pkt->otg_pkt).rb_id, app_id);
          } else {
            free(otg_pkt);
            otg_pkt=NULL;
          }
        }
      }
    }

#if (RRC_VERSION >= MAKE_VERSION(10, 0, 0))
    mbms_service_id_t service_id;
    mbms_session_id_t session_id;
    rb_id_t           rb_id;

    // MBSM multicast traffic
    if (ctime >= 500 ) {// only generate when UE can receive MTCH (need to control this value)
      for (service_id = 0; service_id < 2 ; service_id++) { //maxServiceCount
        for (session_id = 0; session_id < 2; session_id++) { // maxSessionPerPMCH
          if (pdcp_mbms_array_eNB[enb_module_idP][service_id][session_id].instanciated_instance == TRUE) { // this service/session is configured

            otg_pkt = malloc (sizeof(Packet_otg_elt_t));
            // LOG_T(OTG,"multicast packet gen for (service/mch %d, session/lcid %d, rb_id %d)\n", service_id, session_id, service_id*maxSessionPerPMCH + session_id);
            rb_id = pdcp_mbms_array_eNB[enb_module_idP][service_id][session_id].rb_id;
            (otg_pkt->otg_pkt).sdu_buffer = (uint8_t*) packet_gen_multicast(enb_module_idP, session_id, ctime, &((otg_pkt->otg_pkt).sdu_buffer_size));

            if ((otg_pkt->otg_pkt).sdu_buffer != NULL) {
              (otg_pkt->otg_pkt).rb_id      = rb_id;
              (otg_pkt->otg_pkt).module_id  = enb_module_idP;
              (otg_pkt->otg_pkt).dst_id     = session_id;
              (otg_pkt->otg_pkt).is_ue      = FALSE;
              //Adding the packet to the OTG-PDCP buffer
              (otg_pkt->otg_pkt).mode       = PDCP_TRANSMISSION_MODE_TRANSPARENT;
              pkt_list_add_tail_eurecom(otg_pkt, &(otg_pdcp_buffer[enb_module_idP]));
              LOG_D(EMU, "[eNB %d] ADD packet (%p) multicast to OTG buffer for dst %d on rb_id %d\n",
                    (otg_pkt->otg_pkt).module_id, otg_pkt, (otg_pkt->otg_pkt).dst_id,(otg_pkt->otg_pkt).rb_id);
            } else {
              //LOG_I(EMU, "OTG returns null \n");
              free(otg_pkt);
              otg_pkt=NULL;
            }


            // old version
<<<<<<< HEAD
                  // MBSM multicast traffic
            #if defined(Rel10) || defined(Rel14)
=======
            /*      // MBSM multicast traffic
            #if (RRC_VERSION >= MAKE_VERSION(10, 0, 0))
>>>>>>> c03650fd
            if (frame >= 46) {// only generate when UE can receive MTCH (need to control this value)
            for (service_id = 0; service_id < 2 ; service_id++) { //maxServiceCount
            for (session_id = 0; session_id < 2; session_id++) { // maxSessionPerPMCH
            //   LOG_I(OTG,"DUY:frame %d, pdcp_mbms_array[module_id][rb_id].instanciated_instance is %d\n",frame,pdcp_mbms_array[module_id][service_id*maxSessionPerPMCH + session_id].instanciated_instance);
            if ((pdcp_mbms_array[module_idP][service_id*maxSessionPerPMCH + session_id].instanciated_instance== module_idP + 1) && (eNB_flag == 1)){ // this service/session is configured
            // LOG_T(OTG,"multicast packet gen for (service/mch %d, session/lcid %d)\n", service_id, session_id);
            // Duy add
            LOG_I(OTG, "frame %d, multicast packet gen for (service/mch %d, session/lcid %d, rb_id %d)\n",frame, service_id, session_id,service_id*maxSessionPerPMCH + session_id);
            // end Duy add
            rb_id = pdcp_mbms_array[module_id][service_id*maxSessionPerPMCH + session_id].rb_id;
            otg_pkt=(uint8_t*) packet_gen_multicast(module_idP, session_id, ctime, &pkt_size);
            if (otg_pkt != NULL) {
            LOG_D(OTG,"[eNB %d] sending a multicast packet from module %d on rab id %d (src %d, dst %d) pkt size %d\n", eNB_index, module_idP, rb_id, module_idP, session_id, pkt_size);
            pdcp_data_req(module_id, frame, eNB_flag, rb_id, RLC_MUI_UNDEFINED, RLC_SDU_CONFIRM_NO, pkt_size, otg_pkt,PDCP_TM);
            free(otg_pkt);
            }
            }
            }
            }
            } // end multicast traffic
            #endif



          }
        }
      }

    } // end multicast traffic


#endif
  }

#else
#if 0 //  defined(EXMIMO) || defined(OAI_USRP)
  if (otg_enabled==1) {
    ctime = frame * 100;

    for (dst_id = 0; dst_id < MAX_MOBILES_PER_ENB; dst_id++) {
      if (mac_get_rrc_status(eNB_index, eNB_flag, dst_id ) > 2) {
        otg_pkt = malloc (sizeof(Packet_otg_elt_t));
        (otg_pkt->otg_pkt).sdu_buffer = packet_gen(module_instP, dst_id, ctime, &pkt_size);

        if (otg_pkt != NULL) {
          rb_id = DTCH-2;
          (otg_pkt->otg_pkt).rb_id     = rb_id;
          (otg_pkt->otg_pkt).module_id = module_idP;
          (otg_pkt->otg_pkt).is_ue     = FALSE;
          (otg_pkt->otg_pkt).mode      = PDCP_TRANSMISSION_MODE_DATA;
          //Adding the packet to the OTG-PDCP buffer
          pkt_list_add_tail_eurecom(otg_pkt, &(otg_pdcp_buffer[module_idP]));
          LOG_D(EMU, "[eNB %d] ADD pkt to OTG buffer for dst %d on rb_id %d\n", (otg_pkt->otg_pkt).module_id, (otg_pkt->otg_pkt).dst_id,(otg_pkt->otg_pkt).rb_id);
        } else {
          //LOG_I(EMU, "OTG returns null \n");
          free(otg_pkt);
          otg_pkt=NULL;
        }
      }
    }
  }
#endif
}

void update_otg_UE(module_id_t ue_mod_idP, unsigned int ctime)
{
}
#endif
*/

int init_slot_isr(void)
{
  if (oai_emulation.info.slot_isr) {
    struct itimerspec its;

    int sfd;

    sfd = timerfd_create(CLOCK_REALTIME, 0);

    if (sfd == -1) {
      LOG_E(EMU, "Failed in timerfd_create (%d:%s)\n", errno, strerror(errno));
      exit(EXIT_FAILURE);
    }

    /* Start the timer */
    its.it_value.tv_sec = 0;
    its.it_value.tv_nsec = 500 * 1000;
    its.it_interval.tv_sec = its.it_value.tv_sec;
    its.it_interval.tv_nsec = its.it_value.tv_nsec;

    if (timerfd_settime(sfd, TFD_TIMER_ABSTIME, &its, NULL) == -1) {
      LOG_E(EMU, "Failed in timer_settime (%d:%s)\n", errno, strerror(errno));
      exit(EXIT_FAILURE);
    }

    oai_emulation.info.slot_sfd = sfd;
  }

  return 0;
}

void wait_for_slot_isr(void)
{
  uint64_t exp;
  ssize_t res;

  if (oai_emulation.info.slot_sfd > 0) {
    res = read(oai_emulation.info.slot_sfd, &exp, sizeof(exp));

    if ((res < 0) || (res != sizeof(exp))) {
      LOG_E(EMU, "Failed in read (%d:%s)\n", errno, strerror(errno));
      exit(EXIT_FAILURE);
    }
  }
}

void exit_fun(const char* s)
{
  void *array[10];
  size_t size;

  size = backtrace(array, 10);
  backtrace_symbols_fd(array, size, 2);

  fprintf(stderr, "Error: %s. Exiting!\n",s);
  exit (-1);
}

void init_time()
{
  clock_gettime (CLOCK_REALTIME, &time_spec);
  time_now      = (unsigned long) time_spec.tv_nsec;
  td_avg        = 0;
  sleep_time_us = SLEEP_STEP_US;
  td_avg        = TARGET_SF_TIME_NS;
}

// dummy function
int oai_nfapi_rach_ind(nfapi_rach_indication_t *rach_ind) {

   return(0);

}

/*
int openair0_transport_load(openair0_device *device, openair0_config_t *openair0_cfg, eth_params_t * eth_params) {

	return(0);


}

int openair0_device_load(openair0_device *device, openair0_config_t *openair0_cfg) {

	return(0);
}
*/<|MERGE_RESOLUTION|>--- conflicted
+++ resolved
@@ -131,13 +131,8 @@
 extern channel_desc_t *UE2RU[MAX_MOBILES_PER_ENB][NUMBER_OF_RU_MAX][MAX_NUM_CCs];
 
 extern mapping small_scale_names[];
-<<<<<<< HEAD
-#if defined(Rel10) || defined(Rel14)
+#if (RRC_VERSION >= MAKE_VERSION(10, 0, 0))
 extern pdcp_mbms_t pdcp_mbms_array_ue[MAX_MOBILES_PER_ENB][maxServiceCount][maxSessionPerPMCH];
-=======
-#if (RRC_VERSION >= MAKE_VERSION(10, 0, 0))
-extern pdcp_mbms_t pdcp_mbms_array_ue[NUMBER_OF_UE_MAX][maxServiceCount][maxSessionPerPMCH];
->>>>>>> c03650fd
 extern pdcp_mbms_t pdcp_mbms_array_eNB[NUMBER_OF_eNB_MAX][maxServiceCount][maxSessionPerPMCH];
 #endif
 
@@ -1530,13 +1525,8 @@
 
 
             // old version
-<<<<<<< HEAD
                   // MBSM multicast traffic
-            #if defined(Rel10) || defined(Rel14)
-=======
-            /*      // MBSM multicast traffic
             #if (RRC_VERSION >= MAKE_VERSION(10, 0, 0))
->>>>>>> c03650fd
             if (frame >= 46) {// only generate when UE can receive MTCH (need to control this value)
             for (service_id = 0; service_id < 2 ; service_id++) { //maxServiceCount
             for (session_id = 0; session_id < 2; session_id++) { // maxSessionPerPMCH
