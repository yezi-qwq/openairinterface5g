--- conflicted
+++ resolved
@@ -173,15 +173,15 @@
 
 extern int xforms;
 
-<<<<<<< HEAD
+
 extern uint32_t          downlink_frequency[MAX_NUM_CCs][4];
 extern int32_t           uplink_frequency_offset[MAX_NUM_CCs][4];
 
 void init_eNB(eNB_func_t node_function[], eNB_timing_t node_timing[],int nb_inst);
 void stop_eNB(int nb_inst);
-=======
+
 const Enb_properties_array_t *enb_properties;
->>>>>>> 55c83b00
+
 
 void get_simulation_options(int argc, char *argv[])
 {
