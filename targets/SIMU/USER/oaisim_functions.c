--- conflicted
+++ resolved
@@ -798,7 +798,6 @@
                  "Number of eNB is greater than eNB defined in configuration file %s (%d/%d)!",
                  conf_config_file_name, oai_emulation.info.nb_enb_local, enb_properties->number);
 
-<<<<<<< HEAD
     eth_params = (eth_params_t*)malloc(enb_properties->properties[0]->nb_rrh_gw * sizeof(eth_params_t));
     memset(eth_params, 0, enb_properties->properties[0]->nb_rrh_gw * sizeof(eth_params_t));
     
@@ -825,8 +824,6 @@
 	}
       }
     }
-=======
->>>>>>> 6ba07564
     /* Update some simulation parameters */
     oai_emulation.info.frame_type[0]           = enb_properties->properties[0]->frame_type[0];
     oai_emulation.info.tdd_config[0]           = enb_properties->properties[0]->tdd_config[0];
@@ -1119,15 +1116,9 @@
       usleep(500);
     }
 
-<<<<<<< HEAD
     //    LOG_D(EMU,"UE_trx_read : current TS %d, last TS %d, sleeping\n",current_UE_rx_timestamp[UE_id][CC_id],last_UE_rx_timestamp[UE_id][CC_id]);
       
     // tell top-level we are busy 
-=======
-    LOG_D(EMU,"UE_trx_read : current TS %d, last TS %d, sleeping\n",current_UE_rx_timestamp[UE_id][CC_id],last_UE_rx_timestamp[UE_id][CC_id]);
-
-    // tell top-level we are busy
->>>>>>> 6ba07564
     pthread_mutex_lock(&subframe_mutex);
     subframe_UE_mask|=(1<<UE_id);
     pthread_mutex_unlock(&subframe_mutex);
@@ -1303,17 +1294,10 @@
 		   oai_emulation.info.tdd_config[CC_id],
 		   oai_emulation.info.tdd_config_S[CC_id],
 		   oai_emulation.info.extended_prefix_flag[CC_id],
-<<<<<<< HEAD
                    oai_emulation.info.N_RB_DL[CC_id], 
 		   enb_properties->properties[0]->Nid_cell[CC_id], 
 		   cooperation_flag, 
 		   enb_properties->properties[0]->nb_antenna_ports[CC_id], 
-=======
-                   oai_emulation.info.N_RB_DL[CC_id],
-		   Nid_cell,
-		   cooperation_flag,
-		   enb_properties->properties[0]->nb_antenna_ports[CC_id],
->>>>>>> 6ba07564
 		   abstraction_flag,
 		   enb_properties->properties[0]->nb_antennas_rx[CC_id],
 		   enb_properties->properties[0]->nb_antennas_tx[CC_id],
