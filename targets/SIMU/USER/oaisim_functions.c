--- conflicted
+++ resolved
@@ -1054,39 +1054,6 @@
 	(*ptimestamp/PHY_vars_eNB_g[eNB_id][CC_id]->frame_parms.samples_per_tti)%10);
   // if we're at a subframe boundary generate UL signals for this eNB
 
-<<<<<<< HEAD
-  while (sample_count<nsamps) {
-    while (current_eNB_rx_timestamp[eNB_id][CC_id]<
-	   (nsamps+last_eNB_rx_timestamp[eNB_id][CC_id])) {
-      //      LOG_D(EMU,"eNB: current TS %llu, last TS %llu, sleeping\n",current_eNB_rx_timestamp[eNB_id][CC_id],last_eNB_rx_timestamp[eNB_id][CC_id]);
-      usleep(500);
-    }
-
-    // tell top-level we are busy
-    pthread_mutex_lock(&subframe_mutex);
-    subframe_eNB_mask|=(1<<eNB_id);
-    pthread_mutex_unlock(&subframe_mutex);
-
-    subframe = (last_eNB_rx_timestamp[eNB_id][CC_id]/PHY_vars_eNB_g[eNB_id][CC_id]->frame_parms.samples_per_tti)%10;
-    LOG_D(EMU,"eNB_trx_read generating UL subframe %d (Ts %llu, current TS %llu)\n",
-	  subframe,(unsigned long long)*ptimestamp,
-	  (unsigned long long)current_eNB_rx_timestamp[eNB_id][CC_id]);
-
-    do_UL_sig(UE2eNB,
-	      enb_data,
-	      ue_data,
-	      subframe,
-	      0,  // abstraction_flag
-	      &PHY_vars_eNB_g[eNB_id][CC_id]->frame_parms,
-	      0,  // frame is only used for abstraction
-	      eNB_id,
-	      CC_id);
-
-    last_eNB_rx_timestamp[eNB_id][CC_id] += PHY_vars_eNB_g[eNB_id][CC_id]->frame_parms.samples_per_tti;
-    sample_count += PHY_vars_eNB_g[eNB_id][CC_id]->frame_parms.samples_per_tti;
-  }
-
-=======
   while (nsamps) {
     while (current_eNB_rx_timestamp[eNB_id][CC_id] == last) {
       LOG_D(EMU,"eNB: current TS %llu, last TS %llu, sleeping\n",current_eNB_rx_timestamp[eNB_id][CC_id],last_eNB_rx_timestamp[eNB_id][CC_id]);
@@ -1124,7 +1091,6 @@
   }
   
   last_eNB_rx_timestamp[eNB_id][CC_id] = last;
->>>>>>> 6397e66c
 
   return ret;
 }
@@ -1145,17 +1111,6 @@
         (unsigned long long)last_UE_rx_timestamp[UE_id][CC_id],
 	cc);
 
-<<<<<<< HEAD
-  if (nsamps < PHY_vars_UE_g[UE_id][CC_id]->frame_parms.samples_per_tti)
-    read_size = nsamps;
-  else
-    read_size = PHY_vars_UE_g[UE_id][CC_id]->frame_parms.samples_per_tti;
-
-  while (sample_count<nsamps) {
-    while (current_UE_rx_timestamp[UE_id][CC_id] <
-	   (last_UE_rx_timestamp[UE_id][CC_id]+read_size)) {
-      //LOG_D(EMU,"UE_trx_read : current TS %d, last TS %d, sleeping\n",current_UE_rx_timestamp[UE_id][CC_id],last_UE_rx_timestamp[UE_id][CC_id]);
-=======
   while (nsamps) {
     /* wait for all processing to be finished */
     while (1) {
@@ -1170,45 +1125,12 @@
     }
     while (current_UE_rx_timestamp[UE_id][CC_id] == last) {
       LOG_D(EMU,"UE_trx_read : current TS %d, last TS %d, sleeping\n",current_UE_rx_timestamp[UE_id][CC_id],last_UE_rx_timestamp[UE_id][CC_id]);
->>>>>>> 6397e66c
 
       usleep(500);
     }
 
     //    LOG_D(EMU,"UE_trx_read : current TS %d, last TS %d, sleeping\n",current_UE_rx_timestamp[UE_id][CC_id],last_UE_rx_timestamp[UE_id][CC_id]);
       
-<<<<<<< HEAD
-    // tell top-level we are busy 
-    pthread_mutex_lock(&subframe_mutex);
-    subframe_UE_mask|=(1<<UE_id);
-    pthread_mutex_unlock(&subframe_mutex);
-
-
-    // otherwise we have one subframe here so generate the received signal
-    subframe = (last_UE_rx_timestamp[UE_id][CC_id]/PHY_vars_UE_g[UE_id][CC_id]->frame_parms.samples_per_tti)%10;
-    if ((last_UE_rx_timestamp[UE_id][CC_id]%PHY_vars_UE_g[UE_id][CC_id]->frame_parms.samples_per_tti) > 0)
-      subframe++;
-
-    last_UE_rx_timestamp[UE_id][CC_id] += read_size;
-    sample_count += read_size;
-
-    if (subframe > 9)
-      return(nsamps);
-
-    LOG_D(PHY,"UE_trx_read generating DL subframe %d (Ts %llu, current TS %llu)\n",
-	  subframe,(unsigned long long)*ptimestamp,
-	  (unsigned long long)current_UE_rx_timestamp[UE_id][CC_id]);
-    do_DL_sig(eNB2UE,
-	      enb_data,
-	      ue_data,
-	      subframe,
-	      0, //abstraction_flag,
-	      &PHY_vars_UE_g[UE_id][CC_id]->frame_parms,
-	      UE_id,
-	      CC_id);
-
-
-=======
     read_samples = nsamps;
     max_samples = current_UE_rx_timestamp[UE_id][CC_id]-last;
     if (read_samples > max_samples)
@@ -1237,7 +1159,6 @@
 
       last_UE_rx_timestamp[UE_id][CC_id] = last;
     }
->>>>>>> 6397e66c
   }
 
   last_UE_rx_timestamp[UE_id][CC_id] = last;
