--- conflicted
+++ resolved
@@ -8,17 +8,13 @@
 #        define NUMBER_OF_NR_RU_MAX 2
 #        ifndef PHYSIM
 #            ifndef UE_EXPANSION
-<<<<<<< HEAD
-#                    define NUMBER_OF_UE_MAX 4
-=======
 // TODO:L2 FAPI simulator.
 // UESIM_EXPANSION is used to be same value of NUMBER_OF_UE_MAX
 // in eNB and UE.
 // now , if we use --mu option in UE, compiling error will occur.
 // This problem will be fixed in the future.
-#                ifndef UESIM_EXPANSION
+#            ifndef UESIM_EXPANSION
 #                    define NUMBER_OF_UE_MAX 40
->>>>>>> b5ff5516
 #                    define NUMBER_OF_NR_UE_MAX 4
 #                    define NUMBER_OF_UCI_VARS_MAX 14
 #                    define NUMBER_OF_CONNECTED_eNB_MAX 1
