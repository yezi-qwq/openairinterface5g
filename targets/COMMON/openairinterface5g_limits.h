#ifndef OPENAIRINTERFACE5G_LIMITS_H_
#define OPENAIRINTERFACE5G_LIMITS_H_

#if 1 /*defined(CBMIMO1) || defined(EXMIMO) || defined(OAI_USRP) || defined(OAI_LMSSDR) || defined(OAI_ADRV9371_ZC706)*/
#        define NUMBER_OF_eNB_MAX 1
#        define NUMBER_OF_gNB_MAX 1
#        define NUMBER_OF_RU_MAX 2
#        define NUMBER_OF_NR_RU_MAX 2
#        ifndef PHYSIM
#            ifndef UE_EXPANSION
// TODO:L2 FAPI simulator.
// UESIM_EXPANSION is used to be same value of NUMBER_OF_UE_MAX
// in eNB and UE.
// now , if we use --mu option in UE, compiling error will occur.
// This problem will be fixed in the future.
#                ifndef UESIM_EXPANSION
<<<<<<< HEAD
#                    define NUMBER_OF_UE_MAX 16
#                    define NUMBER_OF_UCI_VARS_MAX 56
#                    define NUMBER_OF_CONNECTED_eNB_MAX 3
#                    define NUMBER_OF_CONNECTED_gNB_MAX 3
=======
#                    define NUMBER_OF_UE_MAX 4
#                    define NUMBER_OF_NR_UE_MAX 4
#                    define NUMBER_OF_UCI_VARS_MAX 14
#                    define NUMBER_OF_CONNECTED_eNB_MAX 1
#                    define NUMBER_OF_CONNECTED_gNB_MAX 1
>>>>>>> e6360d13
#            	 else
#                    define NUMBER_OF_UE_MAX 256
#                    define NUMBER_OF_UCI_VARS_MAX 256
#                    define NUMBER_OF_CONNECTED_eNB_MAX 1
#                    define NUMBER_OF_CONNECTED_gNB_MAX 3
#                endif
#            else
#                    define NUMBER_OF_UE_MAX 256
#                    define NUMBER_OF_UCI_VARS_MAX 256
#                    define NUMBER_OF_CONNECTED_eNB_MAX 1
#                    define NUMBER_OF_CONNECTED_gNB_MAX 1
#            endif
#        else
#                    define NUMBER_OF_UE_MAX 1
#                    define NUMBER_OF_UCI_VARS_MAX 56
#                    define NUMBER_OF_CONNECTED_eNB_MAX 1
#                    define NUMBER_OF_CONNECTED_gNB_MAX 1
#        endif
#else
#        define NUMBER_OF_eNB_MAX 7
#        define NUMBER_OF_gNB_MAX 7
#        define NUMBER_OF_RU_MAX 32
#        define NUMBER_OF_NR_RU_MAX 32
#        ifndef UE_EXPANSION
/* if the value of MAX_MOBILES_PER_ENB and NUMBER_OF_UE_MAX is different,
eNB process will exit because unexpected access happens.
Now some parts are using NUMBER_OF_UE_MAX
and the other are using MAX_MOBILES_PER_ENB in for-loop.
*/
#            ifndef UESIM_EXPANSION
#                define NUMBER_OF_UE_MAX 16
#                define NUMBER_OF_UCI_VARS_MAX 56
#                define NUMBER_OF_CONNECTED_eNB_MAX 3
#                define NUMBER_OF_CONNECTED_gNB_MAX 3
#            else
#                define NUMBER_OF_UE_MAX 256
#                define NUMBER_OF_UCI_VARS_MAX 256
#                define NUMBER_OF_CONNECTED_eNB_MAX 1
#                define NUMBER_OF_CONNECTED_gNB_MAX 3
#            endif
#        else
#                define NUMBER_OF_UE_MAX 256
#                define NUMBER_OF_UCI_VARS_MAX 256
#                define NUMBER_OF_CONNECTED_eNB_MAX 1
#                define NUMBER_OF_CONNECTED_gNB_MAX 1
#        endif
#        if defined(STANDALONE) && STANDALONE==1
#            undef  NUMBER_OF_eNB_MAX
#            undef  NUMBER_OF_gNB_MAX

#            undef  NUMBER_OF_UE_MAX

#            undef  NUMBER_OF_RU_MAX
#            undef  NUMBER_OF_NR_RU_MAX

#            define NUMBER_OF_eNB_MAX 3
#            define NUMBER_OF_gNB_MAX 3

#            define NUMBER_OF_UE_MAX 3

#            define NUMBER_OF_RU_MAX 3
#            define NUMBER_OF_NR_RU_MAX 3
#        endif
#        if defined(LARGE_SCALE) && LARGE_SCALE
#            undef  NUMBER_OF_eNB_MAX
#            undef  NUMBER_OF_gNB_MAX

#            undef  NUMBER_OF_UE_MAX

#            undef  NUMBER_OF_CONNECTED_eNB_MAX
#            undef  NUMBER_OF_CONNECTED_gNB_MAX

#            undef  NUMBER_OF_RU_MAX
#            undef  NUMBER_OF_NR_RU_MAX

#            define NUMBER_OF_eNB_MAX 2
#            define NUMBER_OF_gNB_MAX 2

#            define NUMBER_OF_UE_MAX 120

#            define NUMBER_OF_RU_MAX 16
#            define NUMBER_OF_NR_RU_MAX 16

#            define NUMBER_OF_CONNECTED_eNB_MAX 1 // to save some memory
#            define NUMBER_OF_CONNECTED_gNB_MAX 1
#        endif
#endif

#endif /* OPENAIRINTERFACE5G_LIMITS_H_ */<|MERGE_RESOLUTION|>--- conflicted
+++ resolved
@@ -14,18 +14,11 @@
 // now , if we use --mu option in UE, compiling error will occur.
 // This problem will be fixed in the future.
 #                ifndef UESIM_EXPANSION
-<<<<<<< HEAD
-#                    define NUMBER_OF_UE_MAX 16
-#                    define NUMBER_OF_UCI_VARS_MAX 56
-#                    define NUMBER_OF_CONNECTED_eNB_MAX 3
-#                    define NUMBER_OF_CONNECTED_gNB_MAX 3
-=======
 #                    define NUMBER_OF_UE_MAX 4
 #                    define NUMBER_OF_NR_UE_MAX 4
 #                    define NUMBER_OF_UCI_VARS_MAX 14
 #                    define NUMBER_OF_CONNECTED_eNB_MAX 1
 #                    define NUMBER_OF_CONNECTED_gNB_MAX 1
->>>>>>> e6360d13
 #            	 else
 #                    define NUMBER_OF_UE_MAX 256
 #                    define NUMBER_OF_UCI_VARS_MAX 256
