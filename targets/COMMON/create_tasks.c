/*
 * Licensed to the OpenAirInterface (OAI) Software Alliance under one or more
 * contributor license agreements.  See the NOTICE file distributed with
 * this work for additional information regarding copyright ownership.
 * The OpenAirInterface Software Alliance licenses this file to You under
 * the OAI Public License, Version 1.1  (the "License"); you may not use this file
 * except in compliance with the License.
 * You may obtain a copy of the License at
 *
 *      http://www.openairinterface.org/?page_id=698
 *
 * Unless required by applicable law or agreed to in writing, software
 * distributed under the License is distributed on an "AS IS" BASIS,
 * WITHOUT WARRANTIES OR CONDITIONS OF ANY KIND, either express or implied.
 * See the License for the specific language governing permissions and
 * limitations under the License.
 *-------------------------------------------------------------------------------
 * For more information about the OpenAirInterface (OAI) Software Alliance:
 *      contact@openairinterface.org
 */

# include "intertask_interface.h"
# include "create_tasks.h"
# include "common/utils/LOG/log.h"
# include "targets/RT/USER/lte-softmodem.h"
# include "common/ran_context.h"

#ifdef OPENAIR2
  #include "sctp_eNB_task.h"
  #include "x2ap_eNB.h"
  #include "s1ap_eNB.h"
  #include "udp_eNB_task.h"
  #include "gtpv1u_eNB_task.h"
  #if ENABLE_RAL
    #include "lteRALue.h"
    #include "lteRALenb.h"
  #endif
  #include "RRC/LTE/rrc_defs.h"
#endif
# include "f1ap_cu_task.h"
# include "f1ap_du_task.h"
# include "enb_app.h"
# include "openair2/LAYER2/MAC/mac_proto.h"
#include <executables/split_headers.h> 
#include <openair3/ocp-gtpu/gtp_itf.h>

extern RAN_CONTEXT_t RC;

int create_tasks(uint32_t enb_nb) {
  LOG_D(ENB_APP, "%s(enb_nb:%d\n", __FUNCTION__, enb_nb);
  ngran_node_t type = RC.rrc[0]->node_type;
  int rc;

  if (enb_nb == 0) return 0;

  LOG_I(ENB_APP, "Creating ENB_APP eNB Task\n");
  rc = itti_create_task (TASK_ENB_APP, eNB_app_task, NULL);
  AssertFatal(rc >= 0, "Create task for eNB APP failed\n");

  LOG_I(RRC,"Creating RRC eNB Task\n");
  rc = itti_create_task (TASK_RRC_ENB, rrc_enb_task, NULL);
  AssertFatal(rc >= 0, "Create task for RRC eNB failed\n");

<<<<<<< HEAD
  rc = itti_create_task(TASK_SCTP, sctp_eNB_task, NULL);
  AssertFatal(rc >= 0, "Create task for SCTP failed\n");

=======
  if (get_softmodem_params()->nsa || (EPC_MODE_ENABLED && split73 != SPLIT73_DU)) {
    rc = itti_create_task(TASK_SCTP, sctp_eNB_task, NULL);
    AssertFatal(rc >= 0, "Create task for SCTP failed\n");
  }
>>>>>>> f1cb957c

  if (EPC_MODE_ENABLED && !NODE_IS_DU(type) && ! ( split73==SPLIT73_DU ) ) {
    rc = itti_create_task(TASK_S1AP, s1ap_eNB_task, NULL);
    AssertFatal(rc >= 0, "Create task for S1AP failed\n");
    if (!(get_softmodem_params()->emulate_rf)){
      rc = itti_create_task(TASK_UDP, udp_eNB_task, NULL);
      AssertFatal(rc >= 0, "Create task for UDP failed\n");
    }
    rc = itti_create_task(TASK_GTPV1_U, gtpv1u_eNB_task, NULL);
    AssertFatal(rc >= 0, "Create task for GTPV1U failed\n");
  }

  if (is_x2ap_enabled()) {
      rc = itti_create_task(TASK_X2AP, x2ap_task, NULL);
      AssertFatal(rc >= 0, "Create task for X2AP failed\n");
  } else {
      LOG_I(X2AP, "X2AP is disabled.\n");
  }

  if (NODE_IS_CU(type)) {
    rc = itti_create_task(TASK_CU_F1, F1AP_CU_task, NULL);
    AssertFatal(rc >= 0, "Create task for CU F1AP failed\n");
  }

  if (NODE_IS_DU(type)) {
    rc = itti_create_task(TASK_DU_F1, F1AP_DU_task, NULL);
    AssertFatal(rc >= 0, "Create task for DU F1AP failed\n");
  }

  if (!NODE_IS_CU(type)) {
    LOG_I(MAC,"Creating MAC eNB Task\n");
    rc = itti_create_task(TASK_MAC_ENB, mac_enb_task, NULL);
    AssertFatal(rc >= 0, "Create task for MAC eNB failed\n");
  }

  return 0;
}<|MERGE_RESOLUTION|>--- conflicted
+++ resolved
@@ -61,16 +61,10 @@
   rc = itti_create_task (TASK_RRC_ENB, rrc_enb_task, NULL);
   AssertFatal(rc >= 0, "Create task for RRC eNB failed\n");
 
-<<<<<<< HEAD
-  rc = itti_create_task(TASK_SCTP, sctp_eNB_task, NULL);
-  AssertFatal(rc >= 0, "Create task for SCTP failed\n");
-
-=======
   if (get_softmodem_params()->nsa || (EPC_MODE_ENABLED && split73 != SPLIT73_DU)) {
     rc = itti_create_task(TASK_SCTP, sctp_eNB_task, NULL);
     AssertFatal(rc >= 0, "Create task for SCTP failed\n");
   }
->>>>>>> f1cb957c
 
   if (EPC_MODE_ENABLED && !NODE_IS_DU(type) && ! ( split73==SPLIT73_DU ) ) {
     rc = itti_create_task(TASK_S1AP, s1ap_eNB_task, NULL);
