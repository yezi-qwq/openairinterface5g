--- conflicted
+++ resolved
@@ -67,12 +67,8 @@
     AssertFatal(rc >= 0, "Create task for SCTP failed\n");
   }
 
-<<<<<<< HEAD
 
   if (EPC_MODE_ENABLED && !NODE_IS_DU(type) && !fs6Du ) {
-=======
-  if (EPC_MODE_ENABLED && !NODE_IS_DU(type)) {
->>>>>>> 2161ff6c
     rc = itti_create_task(TASK_S1AP, s1ap_eNB_task, NULL);
     AssertFatal(rc >= 0, "Create task for S1AP failed\n");
     if (!(get_softmodem_params()->emulate_rf)){
