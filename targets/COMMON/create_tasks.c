--- conflicted
+++ resolved
@@ -40,13 +40,9 @@
 # endif
 # include "enb_app.h"
 
-<<<<<<< HEAD
 extern int emulate_rf;
 
-int create_tasks(uint32_t enb_nb, uint32_t ue_nb)
-=======
 int create_tasks(uint32_t enb_nb)
->>>>>>> e56ae69b
 {
   LOG_D(ENB_APP, "%s(enb_nb:%d\n", __FUNCTION__, enb_nb);
 
