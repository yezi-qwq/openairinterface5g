/*
 * Licensed to the OpenAirInterface (OAI) Software Alliance under one or more
 * contributor license agreements.  See the NOTICE file distributed with
 * this work for additional information regarding copyright ownership.
 * The OpenAirInterface Software Alliance licenses this file to You under
 * the OAI Public License, Version 1.1  (the "License"); you may not use this file
 * except in compliance with the License.
 * You may obtain a copy of the License at
 *
 *      http://www.openairinterface.org/?page_id=698
 *
 * Unless required by applicable law or agreed to in writing, software
 * distributed under the License is distributed on an "AS IS" BASIS,
 * WITHOUT WARRANTIES OR CONDITIONS OF ANY KIND, either express or implied.
 * See the License for the specific language governing permissions and
 * limitations under the License.
 *-------------------------------------------------------------------------------
 * For more information about the OpenAirInterface (OAI) Software Alliance:
 *      contact@openairinterface.org
 */

#if defined(ENABLE_ITTI)
# include "intertask_interface.h"
# include "create_tasks.h"
<<<<<<< HEAD
# include "log.h"
# include "common/ran_context.h"
=======
# include "common/utils/LOG/log.h"
>>>>>>> e772899b

# ifdef OPENAIR2
#   if defined(ENABLE_USE_MME)
#     include "s1ap_eNB.h"
#     include "nas_ue_task.h"
#     include "udp_eNB_task.h"
#     include "gtpv1u_eNB_task.h"
#   else
#     define EPC_MODE_ENABLED 0
#   endif
#   include "RRC/LTE/rrc_defs.h"
# endif
# include "sctp_eNB_task.h"
# include "f1ap_cu_task.h"
# include "f1ap_du_task.h"
# include "enb_app.h"

extern RAN_CONTEXT_t RC;
extern int emulate_rf;

int create_tasks(uint32_t enb_nb)
{
  ngran_node_t type = RC.rrc[0]->node_type;
  int rc;

  itti_wait_ready(1);

  if (enb_nb > 0) {
    LOG_I(ENB_APP, "Creating ENB_APP eNB Task\n");
    if (itti_create_task (TASK_ENB_APP, eNB_app_task, NULL) < 0) {
      LOG_E(ENB_APP, "Create task for eNB APP failed\n");
      return -1;
    }
    LOG_I(RRC,"Creating RRC eNB Task\n");
    if (itti_create_task (TASK_RRC_ENB, rrc_enb_task, NULL) < 0) {
      LOG_E(RRC, "Create task for RRC eNB failed\n");
      return -1;
    }
  }
<<<<<<< HEAD

  if (enb_nb > 0) {
    /* this task needs not be started if:
     * * there is no CU/DU split
     * * ENABLE_USE_MME is not defined
     * Since we cannot express this condition on both configuration and
     * compilation defines, we always start this task.
     */
    if (itti_create_task(TASK_SCTP, sctp_eNB_task, NULL) < 0) {
      LOG_E(SCTP, "Create task for SCTP failed\n");
      return -1;
    }
  }

  switch (type) {
  case ngran_eNB_CU:
  case ngran_ng_eNB_CU:
  case ngran_gNB_CU:
=======
# if defined(ENABLE_USE_MME)
  if (EPC_MODE_ENABLED) {
      if (enb_nb > 0) {
        if (itti_create_task (TASK_SCTP, sctp_eNB_task, NULL) < 0) {
          LOG_E(SCTP, "Create task for SCTP failed\n");
          return -1;
        }

        if (itti_create_task (TASK_S1AP, s1ap_eNB_task, NULL) < 0) {
          LOG_E(S1AP, "Create task for S1AP failed\n");
          return -1;
        }
        if(!emulate_rf){
          if (itti_create_task (TASK_UDP, udp_eNB_task, NULL) < 0) {
            LOG_E(UDP_, "Create task for UDP failed\n");
            return -1;
          }
        }

        if (itti_create_task (TASK_GTPV1_U, &gtpv1u_eNB_task, NULL) < 0) {
          LOG_E(GTPU, "Create task for GTPV1U failed\n");
          return -1;
        }
      }

  } /* if (EPC_MODE_ENABLED) */
#endif
>>>>>>> e772899b
    if (enb_nb > 0) {
      rc = itti_create_task(TASK_CU_F1, F1AP_CU_task, NULL);
      AssertFatal(rc >= 0, "Create task for CU F1AP failed\n");
    }
    /* fall through */
  case ngran_eNB:
  case ngran_ng_eNB:
  case ngran_gNB:
#if defined(ENABLE_USE_MME)
    if (enb_nb > 0) {
      rc = itti_create_task(TASK_S1AP, s1ap_eNB_task, NULL);
      AssertFatal(rc >= 0, "Create task for S1AP failed\n");
      if (!emulate_rf){
        rc = itti_create_task(TASK_UDP, udp_eNB_task, NULL);
        AssertFatal(rc >= 0, "Create task for UDP failed\n");
      }
      rc = itti_create_task(TASK_GTPV1_U, &gtpv1u_eNB_task, NULL);
      AssertFatal(rc >= 0, "Create task for GTPV1U failed\n");
    }
#endif
    break;
  default:
    /* intentionally left blank */
    break;
  }
  switch (type) {
  case ngran_eNB_DU:
  case ngran_gNB_DU:
    if (enb_nb > 0) {
      rc = itti_create_task(TASK_DU_F1, F1AP_DU_task, NULL);
      AssertFatal(rc >= 0, "Create task for DU F1AP failed\n");
    }
    /* fall through */
  case ngran_eNB:
  case ngran_ng_eNB:
  case ngran_gNB:
    rc = itti_create_task (TASK_L2L1, l2l1_task, NULL);
    AssertFatal(rc >= 0, "Create task for L2L1 failed\n");
    break;
  default:
    /* intentioally left blank */
    break;
  }

  itti_wait_ready(0);
  return 0;
}
#endif<|MERGE_RESOLUTION|>--- conflicted
+++ resolved
@@ -22,12 +22,8 @@
 #if defined(ENABLE_ITTI)
 # include "intertask_interface.h"
 # include "create_tasks.h"
-<<<<<<< HEAD
-# include "log.h"
+# include "common/utils/LOG/log.h"
 # include "common/ran_context.h"
-=======
-# include "common/utils/LOG/log.h"
->>>>>>> e772899b
 
 # ifdef OPENAIR2
 #   if defined(ENABLE_USE_MME)
@@ -67,7 +63,6 @@
       return -1;
     }
   }
-<<<<<<< HEAD
 
   if (enb_nb > 0) {
     /* this task needs not be started if:
@@ -82,39 +77,11 @@
     }
   }
 
+
   switch (type) {
   case ngran_eNB_CU:
   case ngran_ng_eNB_CU:
   case ngran_gNB_CU:
-=======
-# if defined(ENABLE_USE_MME)
-  if (EPC_MODE_ENABLED) {
-      if (enb_nb > 0) {
-        if (itti_create_task (TASK_SCTP, sctp_eNB_task, NULL) < 0) {
-          LOG_E(SCTP, "Create task for SCTP failed\n");
-          return -1;
-        }
-
-        if (itti_create_task (TASK_S1AP, s1ap_eNB_task, NULL) < 0) {
-          LOG_E(S1AP, "Create task for S1AP failed\n");
-          return -1;
-        }
-        if(!emulate_rf){
-          if (itti_create_task (TASK_UDP, udp_eNB_task, NULL) < 0) {
-            LOG_E(UDP_, "Create task for UDP failed\n");
-            return -1;
-          }
-        }
-
-        if (itti_create_task (TASK_GTPV1_U, &gtpv1u_eNB_task, NULL) < 0) {
-          LOG_E(GTPU, "Create task for GTPV1U failed\n");
-          return -1;
-        }
-      }
-
-  } /* if (EPC_MODE_ENABLED) */
-#endif
->>>>>>> e772899b
     if (enb_nb > 0) {
       rc = itti_create_task(TASK_CU_F1, F1AP_CU_task, NULL);
       AssertFatal(rc >= 0, "Create task for CU F1AP failed\n");
