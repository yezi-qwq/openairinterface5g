--- conflicted
+++ resolved
@@ -36,18 +36,11 @@
         Nid_cell					              = 0;
         N_RB_DL                 			      = 25;
         Nid_cell_mbsfn          			      = 0;
-<<<<<<< HEAD
-        nb_antennas_tx          			      = 1;
-        nb_antennas_rx          			      = 1;
-        tx_gain                                               = 25;
-        rx_gain                                               = 20;
-=======
 	nb_antenna_ports				      = 2;
         nb_antennas_tx          			      = 2;
         nb_antennas_rx          			      = 2;
         tx_gain                                   = 25;
         rx_gain                                   = 20;
->>>>>>> 55c83b00
         prach_root              			      = 0;
         prach_config_index      			      = 0;
         prach_high_speed        			      = "DISABLE";
