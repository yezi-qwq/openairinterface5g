Active_gNBs = ( "gNB-Eurecom-5GNRBox");
# Asn1_verbosity, choice in: none, info, annoying
Asn1_verbosity = "none";

gNBs =
(
 {
    ////////// Identification parameters:
    gNB_ID    =  0xe00;

    cell_type =  "CELL_MACRO_GNB";

    gNB_name  =  "gNB-Eurecom-5GNRBox";

    // Tracking area code, 0x0000 and 0xfffe are reserved values
    tracking_area_code  =  1;

    plmn_list = ({mcc = 208; mnc = 93; mnc_length = 2;});	 

    tr_s_preference     = "local_mac"

    ////////// Physical parameters:

    ssb_SubcarrierOffset                                      = 0;
    pdsch_AntennaPorts                                        = 1;
    pusch_AntennaPorts                                        = 1;

    servingCellConfigCommon = (
    {
 #spCellConfigCommon

      physCellId                                                    = 0;

#  downlinkConfigCommon
    #frequencyInfoDL
      # this is 3600 MHz + 43 PRBs@30kHz SCS (same as initial BWP). points to Subcarrier 0 of RB#10 of SSB block
      absoluteFrequencySSB                                          = 641032;
      dl_frequencyBand                                                 = 78;
      # this is 3600 MHz
      dl_absoluteFrequencyPointA                                       = 640000;
      #scs-SpecificCarrierList
        dl_offstToCarrier                                              = 0;
# subcarrierSpacing
# 0=kHz15, 1=kHz30, 2=kHz60, 3=kHz120  
        dl_subcarrierSpacing                                           = 1;
        dl_carrierBandwidth                                            = 106;
     #initialDownlinkBWP
      #genericParameters
        # this is RBstart=33 (Start RB of SSB block),L=24 (275*(L-1))+RBstart
        initialDLBWPlocationAndBandwidth                                        = 6358; #6368;
# subcarrierSpacing
# 0=kHz15, 1=kHz30, 2=kHz60, 3=kHz120  
        initialDLBWPsubcarrierSpacing                                           = 1;
      #pdcch-ConfigCommon
        initialDLBWPcontrolResourceSetZero                                      = 0;
        initialDLBWPsearchSpaceZero                                             = 0;

  #uplinkConfigCommon 
     #frequencyInfoUL
      ul_frequencyBand                                                 = 78;
      #scs-SpecificCarrierList
      ul_offstToCarrier                                              = 0;
# subcarrierSpacing
# 0=kHz15, 1=kHz30, 2=kHz60, 3=kHz120  
      ul_subcarrierSpacing                                           = 1;
      ul_carrierBandwidth                                            = 106;
      pMax                                                          = 20;
     #initialUplinkBWP
      #genericParameters
        initialULBWPlocationAndBandwidth                                        = 6358; #6368;
# subcarrierSpacing
# 0=kHz15, 1=kHz30, 2=kHz60, 3=kHz120  
        initialULBWPsubcarrierSpacing                                           = 1;
      #rach-ConfigCommon
        #rach-ConfigGeneric
          prach_ConfigurationIndex                                  = 98;
#prach_msg1_FDM
#0 = one, 1=two, 2=four, 3=eight
          prach_msg1_FDM                                            = 0;
          prach_msg1_FrequencyStart                                 = 0;
          zeroCorrelationZoneConfig                                 = 13;
          preambleReceivedTargetPower                               = -118;
#preamblTransMax (0...10) = (3,4,5,6,7,8,10,20,50,100,200)
          preambleTransMax                                          = 6;
#powerRampingStep
# 0=dB0,1=dB2,2=dB4,3=dB6
        powerRampingStep                                            = 1;
#ra_ReponseWindow
#1,2,4,8,10,20,40,80
        ra_ResponseWindow                                           = 4;
#ssb_perRACH_OccasionAndCB_PreamblesPerSSB_PR
#1=oneeighth,2=onefourth,3=half,4=one,5=two,6=four,7=eight,8=sixteen
        ssb_perRACH_OccasionAndCB_PreamblesPerSSB_PR                = 4;
#oneHalf (0..15) 4,8,12,16,...60,64
        ssb_perRACH_OccasionAndCB_PreamblesPerSSB                   = 15;
#ra_ContentionResolutionTimer
#(0..7) 8,16,24,32,40,48,56,64
        ra_ContentionResolutionTimer                                = 7;
        rsrp_ThresholdSSB                                           = 19;
#prach-RootSequenceIndex_PR
#1 = 839, 2 = 139
        prach_RootSequenceIndex_PR                                  = 2;
        prach_RootSequenceIndex                                     = 1;
        # SCS for msg1, can only be 15 for 30 kHz < 6 GHz, takes precendence over the one derived from prach-ConfigIndex
        #  
        msg1_SubcarrierSpacing                                      = 1,
# restrictedSetConfig
# 0=unrestricted, 1=restricted type A, 2=restricted type B
        restrictedSetConfig                                         = 0,

        msg3_DeltaPreamble                                          = 1;
        p0_NominalWithGrant                                         =-90;

# pucch-ConfigCommon setup :
# pucchGroupHopping
# 0 = neither, 1= group hopping, 2=sequence hopping
        pucchGroupHopping                                           = 0;
        hoppingId                                                   = 40;
        p0_nominal                                                  = -90;
# ssb_PositionsInBurs_BitmapPR
# 1=short, 2=medium, 3=long
      ssb_PositionsInBurst_PR                                       = 2;
      ssb_PositionsInBurst_Bitmap                                   = 1;

# ssb_periodicityServingCell
# 0 = ms5, 1=ms10, 2=ms20, 3=ms40, 4=ms80, 5=ms160, 6=spare2, 7=spare1 
      ssb_periodicityServingCell                                    = 2;

# dmrs_TypeA_position
# 0 = pos2, 1 = pos3
      dmrs_TypeA_Position                                           = 0;

# subcarrierSpacing
# 0=kHz15, 1=kHz30, 2=kHz60, 3=kHz120  
      subcarrierSpacing                                             = 1;


  #tdd-UL-DL-ConfigurationCommon
# subcarrierSpacing
# 0=kHz15, 1=kHz30, 2=kHz60, 3=kHz120  
      referenceSubcarrierSpacing                                    = 1;
      # pattern1 
      # dl_UL_TransmissionPeriodicity
      # 0=ms0p5, 1=ms0p625, 2=ms1, 3=ms1p25, 4=ms2, 5=ms2p5, 6=ms5, 7=ms10
      dl_UL_TransmissionPeriodicity                                 = 6;
      nrofDownlinkSlots                                             = 7;
      nrofDownlinkSymbols                                           = 6;
      nrofUplinkSlots                                               = 2;
      nrofUplinkSymbols                                             = 4;

      ssPBCH_BlockPower                                             = -25;  // -25 dBm/RE is the maximum measured power from USRP corresponding to att_tx = 0 dB
  }

  );


    # ------- SCTP definitions
    SCTP :
    {
        # Number of streams to use in input/output
        SCTP_INSTREAMS  = 2;
        SCTP_OUTSTREAMS = 2;
    };


    ////////// MME parameters:
    mme_ip_address      = ( { ipv4       = "192.168.12.26";
                              ipv6       = "192:168:30::17";
                              active     = "yes";
                              preference = "ipv4";
                            }
                          );

    NETWORK_INTERFACES :
    {

        GNB_INTERFACE_NAME_FOR_S1_MME            = "eth0";
        GNB_IPV4_ADDRESS_FOR_S1_MME              = "192.168.12.111/24";
        GNB_INTERFACE_NAME_FOR_S1U               = "eth0";
        GNB_IPV4_ADDRESS_FOR_S1U                 = "192.168.12.111/24";
        GNB_PORT_FOR_S1U                         = 2152; # Spec 2152
    };
  }
);

MACRLCs = (
	{
	num_cc = 1;
	tr_s_preference = "local_L1";
	tr_n_preference = "local_RRC";
	}
);

L1s = (
{
<<<<<<< HEAD
	num_cc = 1;
	tr_n_preference = "local_mac";
=======
  num_cc = 1;
  tr_n_preference = "local_mac";
>>>>>>> 1ed58f65
  thread_pool_size = 8;
  ofdm_offset_divisor = 8; #set this to UINT_MAX for offset 0
}
);

RUs = (
    {		  
       local_rf       = "yes"
         nb_tx          = 1
         nb_rx          = 1
         att_tx         = 0
         att_rx         = 0;
         bands          = [7];
         max_pdschReferenceSignalPower = -27;
         max_rxgain                    = 114;
         eNB_instances  = [0];
         ##beamforming 1x2 matrix: 1 layer x 2 antennas
         bf_weights = [0x00007fff, 0x0000];
         ##beamforming 1x4 matrix: 1 layer x 4 antennas
         #bf_weights = [0x00007fff, 0x0000,0x0000, 0x0000];
         ## beamforming 2x2 matrix:
         # bf_weights = [0x00007fff, 0x00000000, 0x00000000, 0x00007fff];
         ## beamforming 4x4 matrix:
         #bf_weights = [0x00007fff, 0x0000, 0x0000, 0x0000, 0x00000000, 0x00007fff, 0x0000, 0x0000, 0x0000, 0x0000, 0x00007fff, 0x0000, 0x0000, 0x0000, 0x0000, 0x00007fff];
         sdr_addrs = "type=x300";
         clock_src = "external";
    }
);  

THREAD_STRUCT = (
  {
    #three config for level of parallelism "PARALLEL_SINGLE_THREAD", "PARALLEL_RU_L1_SPLIT", or "PARALLEL_RU_L1_TRX_SPLIT"
    parallel_config    = "PARALLEL_RU_L1_TRX_SPLIT";
    #two option for worker "WORKER_DISABLE" or "WORKER_ENABLE"
    worker_config      = "WORKER_ENABLE";
  }
);

security = {
  # preferred ciphering algorithms
  # the first one of the list that an UE supports in chosen
  # valid values: nea0, nea1, nea2, nea3
  ciphering_algorithms = ( "nea0" );

  # preferred integrity algorithms
  # the first one of the list that an UE supports in chosen
  # valid values: nia0, nia1, nia2, nia3
  integrity_algorithms = ( "nia2", "nia0" );

  # setting 'drb_ciphering' to "no" disables ciphering for DRBs, no matter
  # what 'ciphering_algorithms' configures; same thing for 'drb_integrity'
  drb_ciphering = "yes";
  drb_integrity = "no";
};

     log_config :
     {
       global_log_level                      ="info";
       global_log_verbosity                  ="medium";
       hw_log_level                          ="info";
       hw_log_verbosity                      ="medium";
       phy_log_level                         ="info";
       phy_log_verbosity                     ="medium";
       mac_log_level                         ="info";
       mac_log_verbosity                     ="high";
       rlc_log_level                         ="info";
       rlc_log_verbosity                     ="medium";
       pdcp_log_level                        ="info";
       pdcp_log_verbosity                    ="medium";
       rrc_log_level                         ="info";
       rrc_log_verbosity                     ="medium";
    };
<|MERGE_RESOLUTION|>--- conflicted
+++ resolved
@@ -193,13 +193,8 @@
 
 L1s = (
 {
-<<<<<<< HEAD
-	num_cc = 1;
-	tr_n_preference = "local_mac";
-=======
   num_cc = 1;
   tr_n_preference = "local_mac";
->>>>>>> 1ed58f65
   thread_pool_size = 8;
   ofdm_offset_divisor = 8; #set this to UINT_MAX for offset 0
 }
