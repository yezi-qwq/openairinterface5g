Active_gNBs = ( "gNB-Eurecom-5GNRBox");
# Asn1_verbosity, choice in: none, info, annoying
Asn1_verbosity = "none";

gNBs =
(
 {
    ////////// Identification parameters:
    gNB_ID    =  0xe00;

    cell_type =  "CELL_MACRO_GNB";

    gNB_name  =  "gNB-Eurecom-5GNRBox";

    // Tracking area code, 0x0000 and 0xfffe are reserved values
    tracking_area_code  =  "1";

    mobile_country_code =  "208";

    mobile_network_code =  "93";

    tr_s_preference     = "local_mac"

    ////////// Physical parameters:

    component_carriers = (
      {
      node_function                                                 = "3GPP_gNODEB";
      node_timing                                                   = "synch_to_ext_device";
      node_synch_ref                                                = 0;
      frame_type                                                    = "FDD";
      DL_prefix_type                                                = "NORMAL";
      UL_prefix_type                                                = "NORMAL";
      eutra_band                                                    = 22;
      downlink_frequency                                            = 3510000000L;
      uplink_frequency_offset                                       = -120000000;
      Nid_cell                                                      = 0;
      N_RB_DL                                                       = 106;
      nb_antenna_ports                                              = 1;
      nb_antennas_tx                                                = 1;
      nb_antennas_rx                                                = 1;
      tx_gain                                                       = 90;
      rx_gain                                                       = 125;
      MIB_subCarrierSpacingCommon                                   = 30;
      MIB_ssb_SubcarrierOffset                                      = 0;
      MIB_dmrs_TypeA_Position                                       = 2;
      pdcch_ConfigSIB1                                              = 0;
      SIB1_frequencyOffsetSSB                                       = "khz5";
      SIB1_ssb_PeriodicityServingCell                               = 5;
      SIB1_ss_PBCH_BlockPower                                       = -60;
      absoluteFrequencySSB                                          = 0;
      DL_FreqBandIndicatorNR                                        = 15;
      DL_absoluteFrequencyPointA                                    = 15;
      DL_offsetToCarrier                                            = 15;
<<<<<<< HEAD
      DL_SCS_SubcarrierSpacing                                      = "kHz15";
=======
      DL_SCS_SubcarrierSpacing                                      = "kHz30";
      DL_SCS_SpecificCarrier_k0                                     = 0;
>>>>>>> 3f48a5d9
      DL_carrierBandwidth                                           = 15;
      DL_locationAndBandwidth                                       = 15;
      DL_BWP_SubcarrierSpacing                                      = "kHz30";
      DL_BWP_prefix_type                                            = "NORMAL";
      UL_FreqBandIndicatorNR                                        = 15;
      UL_absoluteFrequencyPointA                                    = 13;
      UL_additionalSpectrumEmission                                 = 3;
      UL_p_Max                                                      = -1;
      UL_frequencyShift7p5khz                                       = "TRUE";
      UL_offsetToCarrier                                            = 10;
<<<<<<< HEAD
      UL_SCS_SubcarrierSpacing                                      = "kHz15";
=======
      UL_SCS_SubcarrierSpacing                                      = "kHz30";
      UL_SCS_SpecificCarrier_k0                                     = 0;
>>>>>>> 3f48a5d9
      UL_carrierBandwidth                                           = 15;
      UL_locationAndBandwidth                                       = 15;
      UL_BWP_SubcarrierSpacing                                      = "kHz30";
      UL_BWP_prefix_type                                            = "NORMAL";
      UL_timeAlignmentTimerCommon                                   = "infinity";
      ServingCellConfigCommon_n_TimingAdvanceOffset                 = "n0"
      ServingCellConfigCommon_ssb_PositionsInBurst_PR               = "shortBitmap";
      ServingCellConfigCommon_ssb_periodicityServingCell            = 10;
      ServingCellConfigCommon_dmrs_TypeA_Position                   = 2;
      NIA_SubcarrierSpacing                                         = "kHz15"; 
      ServingCellConfigCommon_ss_PBCH_BlockPower                    = -60;
      referenceSubcarrierSpacing                                    = "kHz15";
      dl_UL_TransmissionPeriodicity                                 = "ms0p5";
      nrofDownlinkSlots                                             = 10;
      nrofDownlinkSymbols                                           = 10;
      nrofUplinkSlots                                               = 10;
      nrofUplinkSymbols                                             = 10;
      rach_totalNumberOfRA_Preambles                                = 63;
      rach_ssb_perRACH_OccasionAndCB_PreamblesPerSSB_choice         = "oneEighth";
      rach_ssb_perRACH_OccasionAndCB_PreamblesPerSSB_oneEighth      = 4;
      rach_ssb_perRACH_OccasionAndCB_PreamblesPerSSB_oneFourth      = 8;
      rach_ssb_perRACH_OccasionAndCB_PreamblesPerSSB_oneHalf        = 16;
      rach_ssb_perRACH_OccasionAndCB_PreamblesPerSSB_one            = 24;
      rach_ssb_perRACH_OccasionAndCB_PreamblesPerSSB_two            = 32;
      rach_ssb_perRACH_OccasionAndCB_PreamblesPerSSB_four           = 8;
      rach_ssb_perRACH_OccasionAndCB_PreamblesPerSSB_eight          = 4;
      rach_ssb_perRACH_OccasionAndCB_PreamblesPerSSB_sixteen        = 2;
      rach_groupBconfigured                                         = "ENABLE";
      rach_ra_Msg3SizeGroupA                                        = 56;
      rach_messagePowerOffsetGroupB                                 = "dB0";
      rach_numberOfRA_PreamblesGroupA                               = 32;
      rach_ra_ContentionResolutionTimer                             = 8;
      rsrp_ThresholdSSB                                             = 64;
      rsrp_ThresholdSSB_SUL                                         = 64;
      prach_RootSequenceIndex_choice                                = "l839";
      prach_RootSequenceIndex_l839                                  = 0;
      prach_RootSequenceIndex_l139                                  = 0;
      prach_msg1_SubcarrierSpacing                                  = "kHz30";
      restrictedSetConfig                                           = "unrestrictedSet";
      msg3_transformPrecoding                                       = "ENABLE";
      prach_ConfigurationIndex                                      = 10;
      prach_msg1_FDM                                                = "one";
      prach_msg1_FrequencyStart                                     = 10;
      zeroCorrelationZoneConfig                                     = 10;
      preambleReceivedTargetPower                                   = -150;
      preambleTransMax                                              = 6;
      powerRampingStep                                              = "dB0";
      ra_ResponseWindow                                             = 8;
      groupHoppingEnabledTransformPrecoding                         = "ENABLE";
      msg3_DeltaPreamble                                            = 0;
      p0_NominalWithGrant                                           = 0;
      PUSCH_TimeDomainResourceAllocation_k2                         = 0;
      PUSCH_TimeDomainResourceAllocation_mappingType                = "typeA";
      PUSCH_TimeDomainResourceAllocation_startSymbolAndLength       = 0;
      pucch_ResourceCommon                                          = 0;
      pucch_GroupHopping                                            = "neither";
      hoppingId                                                     = 0;
      p0_nominal                                                    = -30;
      PDSCH_TimeDomainResourceAllocation_k0                         = 2;
      PDSCH_TimeDomainResourceAllocation_mappingType                = "typeA";
      PDSCH_TimeDomainResourceAllocation_startSymbolAndLength       = 0;
      rateMatchPatternId                                            = 0;
      RateMatchPattern_patternType                                  = "bitmaps";
      symbolsInResourceBlock                                        = "oneSlot";
      periodicityAndPattern                                         = 2;
      RateMatchPattern_controlResourceSet                           = 5;
      RateMatchPattern_subcarrierSpacing                            = "kHz30";
      RateMatchPattern_mode                                         = "dynamic";
      controlResourceSetZero                                        = 0;
      searchSpaceZero                                               = 0;
      searchSpaceSIB1                                               = 10;
      searchSpaceOtherSystemInformation                             = 10;
      pagingSearchSpace                                             = 10;
      ra_SearchSpace                                                = 10;
      PDCCH_common_controlResourceSetId                             = 5;
      PDCCH_common_ControlResourceSet_duration                      = 2;
      PDCCH_cce_REG_MappingType                                     = "nonInterleaved";
      PDCCH_reg_BundleSize                                          = 3;
      PDCCH_interleaverSize                                         = 3;
      PDCCH_shiftIndex                                              = 10;  
      PDCCH_precoderGranularity                                     = "sameAsREG-bundle";
      PDCCH_TCI_StateId                                             = 32;
      tci_PresentInDCI                                              = "ENABLE";
      PDCCH_DMRS_ScramblingID                                       = 0;
      SearchSpaceId                                                 = 10;
      commonSearchSpaces_controlResourceSetId                       = 5;
      SearchSpace_monitoringSlotPeriodicityAndOffset_choice         = "sl1";
      SearchSpace_monitoringSlotPeriodicityAndOffset_value          = 0;
      SearchSpace_duration                                          = 2;
      SearchSpace_nrofCandidates_aggregationLevel1                  = 0;
      SearchSpace_nrofCandidates_aggregationLevel2                  = 0;
      SearchSpace_nrofCandidates_aggregationLevel4                  = 0;
      SearchSpace_nrofCandidates_aggregationLevel8                  = 0;
      SearchSpace_nrofCandidates_aggregationLevel16                 = 0;
      SearchSpace_searchSpaceType                                   = "common";
      Common_dci_Format2_0_nrofCandidates_SFI_aggregationLevel1     = 1;
      Common_dci_Format2_0_nrofCandidates_SFI_aggregationLevel2     = 1;
      Common_dci_Format2_0_nrofCandidates_SFI_aggregationLevel4     = 1;
      Common_dci_Format2_0_nrofCandidates_SFI_aggregationLevel8     = 1;
      Common_dci_Format2_0_nrofCandidates_SFI_aggregationLevel16    = 1; 
      Common_dci_Format2_3_monitoringPeriodicity                    = 1;
      Common_dci_Format2_3_nrofPDCCH_Candidates                     = 1;
      ue_Specific__dci_Formats                                      = "formats0-0-And-1-0";
      RateMatchPatternLTE_CRS_carrierFreqDL                         = 6;
      RateMatchPatternLTE_CRS_carrierBandwidthDL                    = 6;
      RateMatchPatternLTE_CRS_nrofCRS_Ports                         = 1;
      RateMatchPatternLTE_CRS_v_Shift                               = 0;
      RateMatchPatternLTE_CRS_radioframeAllocationPeriod            = 1;
      RateMatchPatternLTE_CRS_radioframeAllocationOffset            = 0;
      RateMatchPatternLTE_CRS_subframeAllocation_choice             = "oneFrame";
      }
    );


    srb1_parameters :
    {
        # timer_poll_retransmit = (ms) [5, 10, 15, 20,... 250, 300, 350, ... 500]
        timer_poll_retransmit    = 80;

        # timer_reordering = (ms) [0,5, ... 100, 110, 120, ... ,200]
        timer_reordering         = 35;

        # timer_reordering = (ms) [0,5, ... 250, 300, 350, ... ,500]
        timer_status_prohibit    = 0;

        # poll_pdu = [4, 8, 16, 32 , 64, 128, 256, infinity(>10000)]
        poll_pdu                 =  4;

        # poll_byte = (kB) [25,50,75,100,125,250,375,500,750,1000,1250,1500,2000,3000,infinity(>10000)]
        poll_byte                =  99999;

        # max_retx_threshold = [1, 2, 3, 4 , 6, 8, 16, 32]
        max_retx_threshold       =  4;
    }

    # ------- SCTP definitions
    SCTP :
    {
        # Number of streams to use in input/output
        SCTP_INSTREAMS  = 2;
        SCTP_OUTSTREAMS = 2;
    };


    ////////// MME parameters:
    mme_ip_address      = ( { ipv4       = "192.168.12.26";
                              ipv6       = "192:168:30::17";
                              active     = "yes";
                              preference = "ipv4";
                            }
                          );

    NETWORK_INTERFACES :
    {

        GNB_INTERFACE_NAME_FOR_S1_MME            = "eth0";
        GNB_IPV4_ADDRESS_FOR_S1_MME              = "192.168.12.111/24";
        GNB_INTERFACE_NAME_FOR_S1U               = "eth0";
        GNB_IPV4_ADDRESS_FOR_S1U                 = "192.168.12.111/24";
        GNB_PORT_FOR_S1U                         = 2152; # Spec 2152
    };
  }
);

MACRLCs = (
	{
	num_cc = 1;
	tr_s_preference = "local_L1";
	tr_n_preference = "local_RRC";
        }  
);

L1s = (
    	{
	num_cc = 1;
	tr_n_preference = "local_mac";
        }  
);

RUs = (
    {		  
       local_rf       = "yes"
         nb_tx          = 1
         nb_rx          = 1
         att_tx         = 0
         att_rx         = 0;
         bands          = [7];
         max_pdschReferenceSignalPower = -27;
         max_rxgain                    = 114;
         eNB_instances  = [0];

    }
);  

NETWORK_CONTROLLER :
{
    FLEXRAN_ENABLED        = "no";
    FLEXRAN_INTERFACE_NAME = "lo";
    FLEXRAN_IPV4_ADDRESS   = "127.0.0.1";
    FLEXRAN_PORT           = 2210;
    FLEXRAN_CACHE          = "/mnt/oai_agent_cache";
    FLEXRAN_AWAIT_RECONF   = "no";
};

     log_config :
     {
       global_log_level                      ="info";
       global_log_verbosity                  ="medium";
       hw_log_level                          ="info";
       hw_log_verbosity                      ="medium";
       phy_log_level                         ="info";
       phy_log_verbosity                     ="medium";
       mac_log_level                         ="info";
       mac_log_verbosity                     ="high";
       rlc_log_level                         ="info";
       rlc_log_verbosity                     ="medium";
       pdcp_log_level                        ="info";
       pdcp_log_verbosity                    ="medium";
       rrc_log_level                         ="info";
       rrc_log_verbosity                     ="medium";
    };
<|MERGE_RESOLUTION|>--- conflicted
+++ resolved
@@ -52,12 +52,8 @@
       DL_FreqBandIndicatorNR                                        = 15;
       DL_absoluteFrequencyPointA                                    = 15;
       DL_offsetToCarrier                                            = 15;
-<<<<<<< HEAD
-      DL_SCS_SubcarrierSpacing                                      = "kHz15";
-=======
       DL_SCS_SubcarrierSpacing                                      = "kHz30";
       DL_SCS_SpecificCarrier_k0                                     = 0;
->>>>>>> 3f48a5d9
       DL_carrierBandwidth                                           = 15;
       DL_locationAndBandwidth                                       = 15;
       DL_BWP_SubcarrierSpacing                                      = "kHz30";
@@ -68,12 +64,8 @@
       UL_p_Max                                                      = -1;
       UL_frequencyShift7p5khz                                       = "TRUE";
       UL_offsetToCarrier                                            = 10;
-<<<<<<< HEAD
-      UL_SCS_SubcarrierSpacing                                      = "kHz15";
-=======
       UL_SCS_SubcarrierSpacing                                      = "kHz30";
       UL_SCS_SpecificCarrier_k0                                     = 0;
->>>>>>> 3f48a5d9
       UL_carrierBandwidth                                           = 15;
       UL_locationAndBandwidth                                       = 15;
       UL_BWP_SubcarrierSpacing                                      = "kHz30";
