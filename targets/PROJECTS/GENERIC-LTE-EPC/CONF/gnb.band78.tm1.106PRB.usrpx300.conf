--- conflicted
+++ resolved
@@ -23,10 +23,7 @@
 
     ssb_SubcarrierOffset                                      = 0;
     pdsch_AntennaPorts                                        = 1;
-<<<<<<< HEAD
-=======
     pusch_AntennaPorts                                        = 1;
->>>>>>> c19ba39e
 
     servingCellConfigCommon = (
     {
@@ -124,29 +121,15 @@
       # pusch-ConfigCommon (up to 16 elements)
         initialULBWPk2_0                      = 6;  # used for UL slot
         initialULBWPmappingType_0             = 1
-<<<<<<< HEAD
-        # this is SS=0 L=11
-        initialULBWPstartSymbolAndLength_0    = 55;
-
-        initialULBWPk2_1                      = 6;
-=======
         initialULBWPstartSymbolAndLength_0    = 41; # this is SS=0 L=13
 
         initialULBWPk2_1                      = 6;  # used for mixed slot
->>>>>>> c19ba39e
         initialULBWPmappingType_1             = 1;
         initialULBWPstartSymbolAndLength_1    = 69; # this is SS=10 L=2
 
-<<<<<<< HEAD
-        initialULBWPk2_2                      = 7;
-        initialULBWPmappingType_2             = 1;
-        # this is SS=10 L=4
-        initialULBWPstartSymbolAndLength_2    = 52;
-=======
         initialULBWPk2_2                      = 7;  # used for Msg.3 during RA
         initialULBWPmappingType_2             = 1;
         initialULBWPstartSymbolAndLength_2    = 52; # this is SS=10 L=4
->>>>>>> c19ba39e
 
         msg3_DeltaPreamble                                          = 1;
         p0_NominalWithGrant                                         =-90;
@@ -258,10 +241,6 @@
          # bf_weights = [0x00007fff, 0x00000000, 0x00000000, 0x00007fff];
          ## beamforming 4x4 matrix:
          #bf_weights = [0x00007fff, 0x0000, 0x0000, 0x0000, 0x00000000, 0x00007fff, 0x0000, 0x0000, 0x0000, 0x0000, 0x00007fff, 0x0000, 0x0000, 0x0000, 0x0000, 0x00007fff];
-<<<<<<< HEAD
-
-=======
->>>>>>> c19ba39e
          sdr_addrs = "type=x300";
          clock_src = "external";
     }
