--- conflicted
+++ resolved
@@ -184,17 +184,10 @@
     NETWORK_INTERFACES :
     {
 
-<<<<<<< HEAD
         ENB_INTERFACE_NAME_FOR_S1_MME            = "eno1";
         ENB_IPV4_ADDRESS_FOR_S1_MME              = "10.64.45.62/23";
         ENB_INTERFACE_NAME_FOR_S1U               = "eno1";
         ENB_IPV4_ADDRESS_FOR_S1U                 = "10.64.45.62/23";
-=======
-        ENB_INTERFACE_NAME_FOR_S1_MME            = "eth0";
-        ENB_IPV4_ADDRESS_FOR_S1_MME              = "192.168.12.111/24";
-        ENB_INTERFACE_NAME_FOR_S1U               = "eth0";
-        ENB_IPV4_ADDRESS_FOR_S1U                 = "192.168.12.111/24";
->>>>>>> 49829f69
         ENB_PORT_FOR_S1U                         = 2152; # Spec 2152
     }; 
     
