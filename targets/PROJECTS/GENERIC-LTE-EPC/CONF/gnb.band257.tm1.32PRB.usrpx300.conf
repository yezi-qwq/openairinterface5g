Active_gNBs = ( "gNB-Eurecom-5GNRBox");
# Asn1_verbosity, choice in: none, info, annoying
Asn1_verbosity = "none";

gNBs =
(
 {
    ////////// Identification parameters:
    gNB_ID    =  0xe00;

    cell_type =  "CELL_MACRO_GNB";

    gNB_name  =  "gNB-Eurecom-5GNRBox";

    // Tracking area code, 0x0000 and 0xfffe are reserved values
    tracking_area_code  =  1;

    plmn_list = ({mcc = 208; mnc = 93; mnc_length = 2;});	 

    tr_s_preference     = "local_mac"

    ////////// Physical parameters:

    ssb_SubcarrierOffset                                      = 0;
    pdsch_AntennaPorts                                        = 1;
<<<<<<< HEAD
    pusch_AntennaPorts                                        = 1;
=======
    pusch_TargetSNRx10                                        = 200;
    pucch_TargetSNRx10                                        = 200;
>>>>>>> 763b3c67
	
    servingCellConfigCommon = (
    {
 #spCellConfigCommon

      physCellId                                                    = 0;

#  downlinkConfigCommon
    #frequencyInfoDL
      # this is pointA + 23 PRBs@120kHz SCS (same as initial BWP)
      absoluteFrequencySSB                                          = 2071241;
      dl_frequencyBand                                                 = 257;
      # this is 27.900 GHz
      dl_absoluteFrequencyPointA                                       = 2070833;
      #scs-SpecificCarrierList
        dl_offstToCarrier                                              = 0;
# subcarrierSpacing
# 0=kHz15, 1=kHz30, 2=kHz60, 3=kHz120  
        dl_subcarrierSpacing                                           = 3;
        dl_carrierBandwidth                                            = 32;
     #initialDownlinkBWP
      #genericParameters
        # this is RBstart=0,L=50 (275*(L-1))+RBstart
        initialDLBWPlocationAndBandwidth                                        = 8525;
# subcarrierSpacing
# 0=kHz15, 1=kHz30, 2=kHz60, 3=kHz120  
        initialDLBWPsubcarrierSpacing                                           = 3;
      #pdcch-ConfigCommon
        initialDLBWPcontrolResourceSetZero                                      = 12;
        initialDLBWPsearchSpaceZero                                             = 0;
      #pdsch-ConfigCommon
        #pdschTimeDomainAllocationList (up to 16 entries)
             initialDLBWPk0_0                    = 0;
             #initialULBWPmappingType
	     #0=typeA,1=typeB
             initialDLBWPmappingType_0           = 0;
             #this is SS=2,L=3
             initialDLBWPstartSymbolAndLength_0  = 40;

             initialDLBWPk0_1                    = 0;
             initialDLBWPmappingType_1           = 0;
             #this is SS=2,L=12 
             initialDLBWPstartSymbolAndLength_1  = 53;

             initialDLBWPk0_2                    = 0;
             initialDLBWPmappingType_2           = 0;
             #this is SS=1,L=12 
             initialDLBWPstartSymbolAndLength_2  = 54;

             initialDLBWPk0_3                    = 0;
             initialDLBWPmappingType_3           = 0;
             #this is SS=1,L=4 //5 (4 is for 43, 5 is for 57)
             initialDLBWPstartSymbolAndLength_3  = 57; //43; //57;
  #uplinkConfigCommon 
     #frequencyInfoUL
      ul_frequencyBand                                                 = 257;
      #scs-SpecificCarrierList
      ul_offstToCarrier                                              = 0;
# subcarrierSpacing
# 0=kHz15, 1=kHz30, 2=kHz60, 3=kHz120  
      ul_subcarrierSpacing                                           = 3;
      ul_carrierBandwidth                                            = 32;
      pMax                                                          = 20;
     #initialUplinkBWP
      #genericParameters
        initialULBWPlocationAndBandwidth                                        = 8525;
# subcarrierSpacing
# 0=kHz15, 1=kHz30, 2=kHz60, 3=kHz120  
        initialULBWPsubcarrierSpacing                                           = 3;
      #rach-ConfigCommon
        #rach-ConfigGeneric
          prach_ConfigurationIndex                                  = 52;
#prach_msg1_FDM
#0 = one, 1=two, 2=four, 3=eight
          prach_msg1_FDM                                            = 0;
          prach_msg1_FrequencyStart                                 = 0;
          zeroCorrelationZoneConfig                                 = 13;
          preambleReceivedTargetPower                               = -118;
#preamblTransMax (0...10) = (3,4,5,6,7,8,10,20,50,100,200)
          preambleTransMax                                          = 6;
#powerRampingStep
# 0=dB0,1=dB2,2=dB4,3=dB6
        powerRampingStep                                            = 1;
#ra_ReponseWindow
#1,2,4,8,10,20,40,80
        ra_ResponseWindow                                           = 7;
#ssb_perRACH_OccasionAndCB_PreamblesPerSSB_PR
#1=oneeighth,2=onefourth,3=half,4=one,5=two,6=four,7=eight,8=sixteen
        ssb_perRACH_OccasionAndCB_PreamblesPerSSB_PR                = 3;
#oneHalf (0..15) 4,8,12,16,...60,64
        ssb_perRACH_OccasionAndCB_PreamblesPerSSB                   = 7;
#ra_ContentionResolutionTimer
#(0..7) 8,16,24,32,40,48,56,64
        ra_ContentionResolutionTimer                                = 7;
        rsrp_ThresholdSSB                                           = 19;
#prach-RootSequenceIndex_PR
#1 = 839, 2 = 139
        prach_RootSequenceIndex_PR                                  = 2;
        prach_RootSequenceIndex                                     = 1;
        # SCS for msg1, can only be 15 for 30 kHz < 6 GHz, takes precendence over the one derived from prach-ConfigIndex
        #  
        msg1_SubcarrierSpacing                                      = 3,

# restrictedSetConfig
# 0=unrestricted, 1=restricted type A, 2=restricted type B
        restrictedSetConfig                                         = 0,
      # pusch-ConfigCommon (up to 16 elements)
        initialULBWPk2_0                      = 6;
        initialULBWPmappingType_0             = 1
        # this is SS=0 L=11
        initialULBWPstartSymbolAndLength_0    = 55;

        initialULBWPk2_1                      = 6;
        initialULBWPmappingType_1             = 1;
        # this is SS=0 L=12
        initialULBWPstartSymbolAndLength_1    = 69;

        initialULBWPk2_2                      = 4;
        initialULBWPmappingType_2             = 1;
        # this is SS=10 L=4
        initialULBWPstartSymbolAndLength_2    = 52;

        msg3_DeltaPreamble                                          = 1;
        p0_NominalWithGrant                                         =-90;

# pucch-ConfigCommon setup :
# pucchGroupHopping
# 0 = neither, 1= group hopping, 2=sequence hopping
        pucchGroupHopping                                           = 0;
        hoppingId                                                   = 40;
        p0_nominal                                                  = -90;
# ssb_PositionsInBurs_BitmapPR
# 1=short, 2=medium, 3=long
      ssb_PositionsInBurst_PR                                       = 3;
      ssb_PositionsInBurst_Bitmap                                   = 0x0001000100010001L;

# ssb_periodicityServingCell
# 0 = ms5, 1=ms10, 2=ms20, 3=ms40, 4=ms80, 5=ms160, 6=spare2, 7=spare1 
      ssb_periodicityServingCell                                    = 2;

# dmrs_TypeA_position
# 0 = pos2, 1 = pos3
      dmrs_TypeA_Position                                           = 0;

# subcarrierSpacing
# 0=kHz15, 1=kHz30, 2=kHz60, 3=kHz120  
      subcarrierSpacing                                             = 3;


  #tdd-UL-DL-ConfigurationCommon
# subcarrierSpacing
# 0=kHz15, 1=kHz30, 2=kHz60, 3=kHz120  
      referenceSubcarrierSpacing                                    = 3;
      # pattern1 
      # dl_UL_TransmissionPeriodicity
      # 0=ms0p5, 1=ms0p625, 2=ms1, 3=ms1p25, 4=ms2, 5=ms2p5, 6=ms5, 7=ms10
      dl_UL_TransmissionPeriodicity                                 = 3;
      nrofDownlinkSlots                                             = 7;
      nrofDownlinkSymbols                                           = 6;
      nrofUplinkSlots                                               = 2;
      nrofUplinkSymbols                                             = 4;

  ssPBCH_BlockPower                                             = 10;
  }

  );


    # ------- SCTP definitions
    SCTP :
    {
        # Number of streams to use in input/output
        SCTP_INSTREAMS  = 2;
        SCTP_OUTSTREAMS = 2;
    };


    ////////// MME parameters:
    mme_ip_address      = ( { ipv4       = "192.168.12.26";
                              ipv6       = "192:168:30::17";
                              active     = "yes";
                              preference = "ipv4";
                            }
                          );

    NETWORK_INTERFACES :
    {

        GNB_INTERFACE_NAME_FOR_S1_MME            = "eth0";
        GNB_IPV4_ADDRESS_FOR_S1_MME              = "192.168.12.111/24";
        GNB_INTERFACE_NAME_FOR_S1U               = "eth0";
        GNB_IPV4_ADDRESS_FOR_S1U                 = "192.168.12.111/24";
        GNB_PORT_FOR_S1U                         = 2152; # Spec 2152

    };
  }
);

MACRLCs = (
	{
	num_cc = 1;
	tr_s_preference = "local_L1";
	tr_n_preference = "local_RRC";
        }  
);

L1s = (
    	{
	num_cc = 1;
	tr_n_preference = "local_mac";
        }  
);

RUs = (
    {		  
       local_rf       = "yes"
         nb_tx          = 1;
         nb_rx          = 1;
         att_tx         = 0;
         att_rx         = 0;
         bands          = [7];
         max_pdschReferenceSignalPower = -27;
         max_rxgain                    = 75;
         eNB_instances  = [0];
	 sdr_addrs = "addr=192.168.10.2,second_addr=192.168.20.2";
         if_freq = 5124520000L;
	 clock_src = "external";
	 time_src = "external";
    }
);  

THREAD_STRUCT = (
  {
    #three config for level of parallelism "PARALLEL_SINGLE_THREAD", "PARALLEL_RU_L1_SPLIT", or "PARALLEL_RU_L1_TRX_SPLIT"
    parallel_config    = "PARALLEL_RU_L1_TRX_SPLIT";
    #two option for worker "WORKER_DISABLE" or "WORKER_ENABLE"
    worker_config      = "WORKER_ENABLE";
  }
);

     log_config :
     {
       global_log_level                      ="info";
       global_log_verbosity                  ="medium";
       hw_log_level                          ="info";
       hw_log_verbosity                      ="medium";
       phy_log_level                         ="info";
       phy_log_verbosity                     ="medium";
       mac_log_level                         ="info";
       mac_log_verbosity                     ="high";
       rlc_log_level                         ="info";
       rlc_log_verbosity                     ="medium";
       pdcp_log_level                        ="info";
       pdcp_log_verbosity                    ="medium";
       rrc_log_level                         ="info";
       rrc_log_verbosity                     ="medium";
    };
<|MERGE_RESOLUTION|>--- conflicted
+++ resolved
@@ -23,12 +23,9 @@
 
     ssb_SubcarrierOffset                                      = 0;
     pdsch_AntennaPorts                                        = 1;
-<<<<<<< HEAD
     pusch_AntennaPorts                                        = 1;
-=======
     pusch_TargetSNRx10                                        = 200;
     pucch_TargetSNRx10                                        = 200;
->>>>>>> 763b3c67
 	
     servingCellConfigCommon = (
     {
