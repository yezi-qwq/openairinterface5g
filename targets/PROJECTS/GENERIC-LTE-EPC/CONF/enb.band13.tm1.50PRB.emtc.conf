--- conflicted
+++ resolved
@@ -48,15 +48,9 @@
       prach_zero_correlation                    = 1;
       prach_freq_offset                         = 1;
       pucch_delta_shift                         = 1;
-<<<<<<< HEAD
-      pucch_nRB_CQI                             = 1;
+      pucch_nRB_CQI                             = 0;
       pucch_nCS_AN                              = 0;
-      pucch_n1_AN                               = 32;
-=======
-      pucch_nRB_CQI                             = 0;
-      pucch_nCS_AN                              = 0;    
       pucch_n1_AN                               = 0;
->>>>>>> b56aef4f
       pdsch_referenceSignalPower                = -27;
       pdsch_p_b                                 = 0;
       pusch_n_SB                                = 1;
