Active_eNBs = ( "eNB_Eurecom_LTEBox");
# Asn1_verbosity, choice in: none, info, annoying
Asn1_verbosity = "none";

eNBs =
(
 {
    ////////// Identification parameters:
    eNB_ID    =  0xe00;
    
    cell_type =  "CELL_MACRO_ENB";
    
    eNB_name  =  "eNB_Eurecom_LTEBox";
    
    // Tracking area code, 0x0000 and 0xfffe are reserved values
    tracking_area_code  =  "1";
    
    mobile_country_code =  "208";
    
<<<<<<< HEAD
    mobile_network_code =  "93";
=======
    mobile_network_code =  "94";
>>>>>>> 62142b54
    
       ////////// Physical parameters:
  
    component_carriers = (
    		       	 {
  			   frame_type					      = "FDD";	
                           tdd_config 					      = 3;
                           tdd_config_s            			      = 0;
 			   prefix_type             			      = "NORMAL";
  			   eutra_band              			      = 7;
                           downlink_frequency      			      = 2680000000L;
                           uplink_frequency_offset 			      = -120000000;
  			   Nid_cell					      = 0;
                           N_RB_DL                 			      = 25;
                           Nid_cell_mbsfn          			      = 0;
			   nb_antenna_ports				      = 2;
                           nb_antennas_tx          			      = 2;
                           nb_antennas_rx          			      = 2; 
			   tx_gain                                            = 90;
			   rx_gain                                            = 125;
                           prach_root              			      = 0;
                           prach_config_index      			      = 0;
                           prach_high_speed        			      = "DISABLE";
  	                   prach_zero_correlation  			      = 1;
                           prach_freq_offset       			      = 2;
			   pucch_delta_shift       			      = 1;
                           pucch_nRB_CQI           			      = 1;
                           pucch_nCS_AN            			      = 0;
                           pucch_n1_AN             			      = 32;
                           pdsch_referenceSignalPower 			      = -26;
                           pdsch_p_b                  			      = 0;
                           pusch_n_SB                 			      = 1; 
                           pusch_enable64QAM          			      = "DISABLE";
			   pusch_hoppingMode                                  = "interSubFrame";
			   pusch_hoppingOffset                                = 0;
     	                   pusch_groupHoppingEnabled  			      = "ENABLE";
	                   pusch_groupAssignment      			      = 0;
	                   pusch_sequenceHoppingEnabled		   	      = "DISABLE";
	                   pusch_nDMRS1                                       = 1;
	                   phich_duration                                     = "NORMAL";
	                   phich_resource                                     = "ONESIXTH";
	                   srs_enable                                         = "DISABLE";
	               /*  srs_BandwidthConfig                                =;
	                   srs_SubframeConfig                                 =;
	                   srs_ackNackST                                      =;
	                   srs_MaxUpPts                                       =;*/  

	                   pusch_p0_Nominal                                   = -90; 
	                   pusch_alpha                                        = "AL1";
	                   pucch_p0_Nominal                                   = -96;
	                   msg3_delta_Preamble                                = 6;
	                   pucch_deltaF_Format1                               = "deltaF2";
	                   pucch_deltaF_Format1b                              = "deltaF3";
	                   pucch_deltaF_Format2                               = "deltaF0";
	                   pucch_deltaF_Format2a                              = "deltaF0";
  	                   pucch_deltaF_Format2b		    	      = "deltaF0";
	
                           rach_numberOfRA_Preambles                          = 64;
                           rach_preamblesGroupAConfig                         = "DISABLE";
/*
                           rach_sizeOfRA_PreamblesGroupA                      = ;
                           rach_messageSizeGroupA                             = ;
                           rach_messagePowerOffsetGroupB                      = ; 
*/
                           rach_powerRampingStep                              = 4;
	                   rach_preambleInitialReceivedTargetPower            = -108;
                           rach_preambleTransMax                              = 10;
	                   rach_raResponseWindowSize                          = 10;
	                   rach_macContentionResolutionTimer                  = 48;
	                   rach_maxHARQ_Msg3Tx                                = 4;

			   pcch_default_PagingCycle                           = 128;
			   pcch_nB                                            = "oneT";
			   bcch_modificationPeriodCoeff			      = 2;
			   ue_TimersAndConstants_t300			      = 1000;
			   ue_TimersAndConstants_t301			      = 1000;
			   ue_TimersAndConstants_t310			      = 1000;
			   ue_TimersAndConstants_t311			      = 10000;
			   ue_TimersAndConstants_n310			      = 20;
			   ue_TimersAndConstants_n311			      = 1;

			   ue_TransmissionMode	   			      = 2;

			 }
			 );


    srb1_parameters :
    {
        # timer_poll_retransmit = (ms) [5, 10, 15, 20,... 250, 300, 350, ... 500] 
        timer_poll_retransmit    = 80;
        
        # timer_reordering = (ms) [0,5, ... 100, 110, 120, ... ,200]
        timer_reordering         = 35;
        
        # timer_reordering = (ms) [0,5, ... 250, 300, 350, ... ,500]
        timer_status_prohibit    = 0;
        
        # poll_pdu = [4, 8, 16, 32 , 64, 128, 256, infinity(>10000)]
        poll_pdu                 =  4;
        
        # poll_byte = (kB) [25,50,75,100,125,250,375,500,750,1000,1250,1500,2000,3000,infinity(>10000)]
        poll_byte                =  99999;
        
        # max_retx_threshold = [1, 2, 3, 4 , 6, 8, 16, 32]
        max_retx_threshold       =  4;
    }
    
    # ------- SCTP definitions
    SCTP :
    {
        # Number of streams to use in input/output
        SCTP_INSTREAMS  = 2;
        SCTP_OUTSTREAMS = 2;
    };
    
    ////////// MME parameters:
<<<<<<< HEAD

    mme_ip_address      = ( { ipv4       = "192.168.12.11";
=======
    mme_ip_address      = ( { ipv4       = "192.168.12.70";
>>>>>>> 62142b54
                              ipv6       = "192:168:30::17";
                              active     = "yes";
                              preference = "ipv4";
                            }
                          );

    NETWORK_INTERFACES : 
    {
        ENB_INTERFACE_NAME_FOR_S1_MME            = "eth0";
        ENB_IPV4_ADDRESS_FOR_S1_MME              = "192.168.12.150/24";

        ENB_INTERFACE_NAME_FOR_S1U               = "eth0";
        ENB_IPV4_ADDRESS_FOR_S1U                 = "192.168.12.150/24";
        ENB_PORT_FOR_S1U                         = 2152; # Spec 2152
    };
    
    log_config : 
    {
	global_log_level                      ="info"; 
    	global_log_verbosity                  ="medium";
	hw_log_level                          ="info"; 
    	hw_log_verbosity                      ="medium";
	phy_log_level                         ="info"; 
    	phy_log_verbosity                     ="medium";
	mac_log_level                         ="info"; 
    	mac_log_verbosity                     ="high";
	rlc_log_level                         ="info"; 
    	rlc_log_verbosity                     ="medium";
	pdcp_log_level                        ="info"; 
    	pdcp_log_verbosity                    ="medium";
	rrc_log_level                         ="info"; 
    	rrc_log_verbosity                     ="medium";
   };	
   
  }
);<|MERGE_RESOLUTION|>--- conflicted
+++ resolved
@@ -17,11 +17,7 @@
     
     mobile_country_code =  "208";
     
-<<<<<<< HEAD
-    mobile_network_code =  "93";
-=======
     mobile_network_code =  "94";
->>>>>>> 62142b54
     
        ////////// Physical parameters:
   
@@ -139,12 +135,7 @@
     };
     
     ////////// MME parameters:
-<<<<<<< HEAD
-
-    mme_ip_address      = ( { ipv4       = "192.168.12.11";
-=======
     mme_ip_address      = ( { ipv4       = "192.168.12.70";
->>>>>>> 62142b54
                               ipv6       = "192:168:30::17";
                               active     = "yes";
                               preference = "ipv4";
