Active_gNBs = ( "gNB-Eurecom-5GNRBox");
# Asn1_verbosity, choice in: none, info, annoying
Asn1_verbosity = "none";

gNBs =
(
 {
    ////////// Identification parameters:
    gNB_ID    =  0xe00;

    cell_type =  "CELL_MACRO_GNB";

    gNB_name  =  "gNB-Eurecom-5GNRBox";

    // Tracking area code, 0x0000 and 0xfffe are reserved values
    tracking_area_code  =  1;

    plmn_list = ({mcc = 208; mnc = 93; mnc_length = 2;});	 

    tr_s_preference     = "local_mac"

    ////////// Physical parameters:

    ssb_SubcarrierOffset                                      = 0;
    pdsch_AntennaPorts                                        = 1;
    pusch_AntennaPorts                                        = 1;

    servingCellConfigCommon = (
    {
 #spCellConfigCommon

      physCellId                                                    = 0;

#  downlinkConfigCommon
    #frequencyInfoDL
      # this is 3600 MHz + 43 PRBs@30kHz SCS (same as initial BWP)
      absoluteFrequencySSB                                          = 641032;
      dl_frequencyBand                                                 = 78;
      # this is 3600 MHz
      dl_absoluteFrequencyPointA                                       = 640000;
      #scs-SpecificCarrierList
        dl_offstToCarrier                                              = 0;
# subcarrierSpacing
# 0=kHz15, 1=kHz30, 2=kHz60, 3=kHz120  
        dl_subcarrierSpacing                                           = 1;
        dl_carrierBandwidth                                            = 106;
     #initialDownlinkBWP
      #genericParameters
        # this is RBstart=41,L=24 (275*(L-1))+RBstart
        initialDLBWPlocationAndBandwidth                                        = 6366;
# subcarrierSpacing
# 0=kHz15, 1=kHz30, 2=kHz60, 3=kHz120  
        initialDLBWPsubcarrierSpacing                                           = 1;
      #pdcch-ConfigCommon
        initialDLBWPcontrolResourceSetZero                                      = 12;
        initialDLBWPsearchSpaceZero                                             = 0;
      #pdsch-ConfigCommon
        #pdschTimeDomainAllocationList (up to 16 entries)
             initialDLBWPk0_0                    = 0;
             #initialULBWPmappingType
	     #0=typeA,1=typeB
             initialDLBWPmappingType_0           = 0;
             #this is SS=1,L=13
             initialDLBWPstartSymbolAndLength_0  = 40;

             initialDLBWPk0_1                    = 0;
             initialDLBWPmappingType_1           = 0;
             #this is SS=2,L=12 
             initialDLBWPstartSymbolAndLength_1  = 53;

             initialDLBWPk0_2                    = 0;
             initialDLBWPmappingType_2           = 0;
             #this is SS=1,L=12 
             initialDLBWPstartSymbolAndLength_2  = 54;

             initialDLBWPk0_3                    = 0;
             initialDLBWPmappingType_3           = 0;
             #this is SS=1,L=5
             initialDLBWPstartSymbolAndLength_3  = 57;

  #uplinkConfigCommon 
     #frequencyInfoUL
      ul_frequencyBand                                                 = 78;
      #scs-SpecificCarrierList
      ul_offstToCarrier                                              = 0;
# subcarrierSpacing
# 0=kHz15, 1=kHz30, 2=kHz60, 3=kHz120  
      ul_subcarrierSpacing                                           = 1;
      ul_carrierBandwidth                                            = 106;
      pMax                                                          = 20;
     #initialUplinkBWP
      #genericParameters
        initialULBWPlocationAndBandwidth                                        = 6366;
# subcarrierSpacing
# 0=kHz15, 1=kHz30, 2=kHz60, 3=kHz120  
        initialULBWPsubcarrierSpacing                                           = 1;
      #rach-ConfigCommon
        #rach-ConfigGeneric
          prach_ConfigurationIndex                                  = 98;
#prach_msg1_FDM
#0 = one, 1=two, 2=four, 3=eight
          prach_msg1_FDM                                            = 0;
          prach_msg1_FrequencyStart                                 = 0;
          zeroCorrelationZoneConfig                                 = 13;
          preambleReceivedTargetPower                               = -118;
#preamblTransMax (0...10) = (3,4,5,6,7,8,10,20,50,100,200)
          preambleTransMax                                          = 6;
#powerRampingStep
# 0=dB0,1=dB2,2=dB4,3=dB6
        powerRampingStep                                            = 1;
#ra_ReponseWindow
#1,2,4,8,10,20,40,80
        ra_ResponseWindow                                           = 4;
#ssb_perRACH_OccasionAndCB_PreamblesPerSSB_PR
#1=oneeighth,2=onefourth,3=half,4=one,5=two,6=four,7=eight,8=sixteen
        ssb_perRACH_OccasionAndCB_PreamblesPerSSB_PR                = 4;
#oneHalf (0..15) 4,8,12,16,...60,64
        ssb_perRACH_OccasionAndCB_PreamblesPerSSB                   = 15;
#ra_ContentionResolutionTimer
#(0..7) 8,16,24,32,40,48,56,64
        ra_ContentionResolutionTimer                                = 7;
        rsrp_ThresholdSSB                                           = 19;
#prach-RootSequenceIndex_PR
#1 = 839, 2 = 139
        prach_RootSequenceIndex_PR                                  = 2;
        prach_RootSequenceIndex                                     = 1;
        # SCS for msg1, can only be 15 for 30 kHz < 6 GHz, takes precendence over the one derived from prach-ConfigIndex
        #  
        msg1_SubcarrierSpacing                                      = 1,
# restrictedSetConfig
# 0=unrestricted, 1=restricted type A, 2=restricted type B
        restrictedSetConfig                                         = 0,

      # pusch-ConfigCommon (up to 16 elements)
        initialULBWPk2_0                      = 6;
        initialULBWPmappingType_0             = 1
        # this is SS=0 L=11
        initialULBWPstartSymbolAndLength_0    = 55;

        initialULBWPk2_1                      = 6;
        initialULBWPmappingType_1             = 1;
        # this is SS=0 L=12
        initialULBWPstartSymbolAndLength_1    = 69;

        initialULBWPk2_2                      = 7;
        initialULBWPmappingType_2             = 1;
        # this is SS=10 L=4
        initialULBWPstartSymbolAndLength_2    = 52;

        msg3_DeltaPreamble                                          = 1;
        p0_NominalWithGrant                                         =-90;

# pucch-ConfigCommon setup :
# pucchGroupHopping
# 0 = neither, 1= group hopping, 2=sequence hopping
        pucchGroupHopping                                           = 0;
        hoppingId                                                   = 40;
        p0_nominal                                                  = -90;
# ssb_PositionsInBurs_BitmapPR
# 1=short, 2=medium, 3=long
      ssb_PositionsInBurst_PR                                       = 2;
      ssb_PositionsInBurst_Bitmap                                   = 1;

# ssb_periodicityServingCell
# 0 = ms5, 1=ms10, 2=ms20, 3=ms40, 4=ms80, 5=ms160, 6=spare2, 7=spare1 
      ssb_periodicityServingCell                                    = 2;

# dmrs_TypeA_position
# 0 = pos2, 1 = pos3
      dmrs_TypeA_Position                                           = 0;

# subcarrierSpacing
# 0=kHz15, 1=kHz30, 2=kHz60, 3=kHz120  
      subcarrierSpacing                                             = 1;


  #tdd-UL-DL-ConfigurationCommon
# subcarrierSpacing
# 0=kHz15, 1=kHz30, 2=kHz60, 3=kHz120  
      referenceSubcarrierSpacing                                    = 1;
      # pattern1 
      # dl_UL_TransmissionPeriodicity
      # 0=ms0p5, 1=ms0p625, 2=ms1, 3=ms1p25, 4=ms2, 5=ms2p5, 6=ms5, 7=ms10
      dl_UL_TransmissionPeriodicity                                 = 6;
      nrofDownlinkSlots                                             = 7;
      nrofDownlinkSymbols                                           = 6;
      nrofUplinkSlots                                               = 2;
      nrofUplinkSymbols                                             = 4;

  ssPBCH_BlockPower                                             = 10;
  }

  );


    # ------- SCTP definitions
    SCTP :
    {
        # Number of streams to use in input/output
        SCTP_INSTREAMS  = 2;
        SCTP_OUTSTREAMS = 2;
    };


    ////////// MME parameters:
    mme_ip_address      = ( { ipv4       = "192.168.12.26";
                              ipv6       = "192:168:30::17";
                              active     = "yes";
                              preference = "ipv4";
                            }
                          );

    NETWORK_INTERFACES :
    {

        GNB_INTERFACE_NAME_FOR_S1_MME            = "eth0";
        GNB_IPV4_ADDRESS_FOR_S1_MME              = "192.168.12.111/24";
        GNB_INTERFACE_NAME_FOR_S1U               = "eth0";
        GNB_IPV4_ADDRESS_FOR_S1U                 = "192.168.12.111/24";
        GNB_PORT_FOR_S1U                         = 2152; # Spec 2152
    };
  }
);

MACRLCs = (
	{
	num_cc = 1;
	tr_s_preference = "local_L1";
	tr_n_preference = "local_RRC";
	}
);

L1s = (
	{
	num_cc = 1;
	tr_n_preference = "local_mac";
	pusch_proc_threads = 8;
<<<<<<< HEAD
        }  
=======
	}
>>>>>>> fe49a225
);

RUs = (
    {		  
       local_rf       = "yes"
         nb_tx          = 1
         nb_rx          = 1
         att_tx         = 0
         att_rx         = 0;
         bands          = [7];
         max_pdschReferenceSignalPower = -27;
         max_rxgain                    = 50;
         eNB_instances  = [0];
         ##beamforming 1x2 matrix: 1 layer x 2 antennas
         #bf_weights = [0x00007fff, 0x00007fff];
         ##beamforming 1x4 matrix: 1 layer x 4 antennas
         #bf_weights = [0x00007fff, 0x0000,0x0000, 0x0000];
         ## beamforming 2x2 matrix:
         #bf_weights = [0x00007fff, 0x00000000, 0x00000000, 0x00007fff];
         ## beamforming 4x4 matrix:
         #bf_weights = [0x00007fff, 0x0000, 0x0000, 0x0000, 0x00000000, 0x00007fff, 0x0000, 0x0000, 0x0000, 0x0000, 0x00007fff, 0x0000, 0x0000, 0x0000, 0x0000, 0x00007fff];
         sdr_addrs = "addr=192.168.10.2,mgmt_addr=192.168.10.2,second_addr=192.168.20.2";
         clock_src = "external";
    }
);  

THREAD_STRUCT = (
  {
    #three config for level of parallelism "PARALLEL_SINGLE_THREAD", "PARALLEL_RU_L1_SPLIT", or "PARALLEL_RU_L1_TRX_SPLIT"
    parallel_config    = "PARALLEL_RU_L1_TRX_SPLIT";
    #two option for worker "WORKER_DISABLE" or "WORKER_ENABLE"
    worker_config      = "WORKER_ENABLE";
  }
);

     log_config :
     {
       global_log_level                      ="info";
       global_log_verbosity                  ="medium";
       hw_log_level                          ="info";
       hw_log_verbosity                      ="medium";
       phy_log_level                         ="info";
       phy_log_verbosity                     ="medium";
       mac_log_level                         ="info";
       mac_log_verbosity                     ="high";
       rlc_log_level                         ="info";
       rlc_log_verbosity                     ="medium";
       pdcp_log_level                        ="info";
       pdcp_log_verbosity                    ="medium";
       rrc_log_level                         ="info";
       rrc_log_verbosity                     ="medium";
    };
<|MERGE_RESOLUTION|>--- conflicted
+++ resolved
@@ -235,16 +235,12 @@
 	num_cc = 1;
 	tr_n_preference = "local_mac";
 	pusch_proc_threads = 8;
-<<<<<<< HEAD
-        }  
-=======
 	}
->>>>>>> fe49a225
 );
 
 RUs = (
     {		  
-       local_rf       = "yes"
+         local_rf       = "yes"
          nb_tx          = 1
          nb_rx          = 1
          att_tx         = 0
@@ -253,9 +249,9 @@
          max_pdschReferenceSignalPower = -27;
          max_rxgain                    = 50;
          eNB_instances  = [0];
-         ##beamforming 1x2 matrix: 1 layer x 2 antennas
+         ## beamforming 1x2 matrix: 1 layer x 2 antennas
          #bf_weights = [0x00007fff, 0x00007fff];
-         ##beamforming 1x4 matrix: 1 layer x 4 antennas
+         ## beamforming 1x4 matrix: 1 layer x 4 antennas
          #bf_weights = [0x00007fff, 0x0000,0x0000, 0x0000];
          ## beamforming 2x2 matrix:
          #bf_weights = [0x00007fff, 0x00000000, 0x00000000, 0x00007fff];
