Active_eNBs = ( "eNB_Eurecom_LTEBox");
# Asn1_verbosity, choice in: none, info, annoying
Asn1_verbosity = "none";

eNBs =
(
 {
    ////////// Identification parameters:
    eNB_ID    =  0xe00;

    cell_type =  "CELL_MACRO_ENB";

    eNB_name  =  "eNB_Eurecom_LTEBox";

    // Tracking area code, 0x0000 and 0xfffe are reserved values
    tracking_area_code  =  "1";

    mobile_country_code =  "208";

    mobile_network_code =  "95";

       ////////// Physical parameters:

    component_carriers = (
      {
      frame_type					      = "FDD";
      tdd_config 					      = 3;
      tdd_config_s            			      = 0;
      prefix_type             			      = "NORMAL";
      eutra_band              			      = 7;
      downlink_frequency      			      = 2685000000L;
      uplink_frequency_offset 			      = -120000000;
      Nid_cell					      = 0;
      N_RB_DL                 			      = 25;
      Nid_cell_mbsfn          			      = 0;
      nb_antennas_tx          			      = 1;
      nb_antennas_rx          			      = 1;
      tx_gain                                            = 90;
      rx_gain                                            = 125;
      prach_root              			      = 0;
      prach_config_index      			      = 0;
      prach_high_speed        			      = "DISABLE";
      prach_zero_correlation  			      = 1;
      prach_freq_offset       			      = 2;
      pucch_delta_shift       			      = 1;
      pucch_nRB_CQI           			      = 1;
      pucch_nCS_AN            			      = 0;
      pucch_n1_AN             			      = 32;
      pdsch_referenceSignalPower 			      = -29;
      pdsch_p_b                  			      = 0;
      pusch_n_SB                 			      = 1;
      pusch_enable64QAM          			      = "DISABLE";
      pusch_hoppingMode                                  = "interSubFrame";
      pusch_hoppingOffset                                = 0;
      pusch_groupHoppingEnabled  			      = "ENABLE";
      pusch_groupAssignment      			      = 0;
      pusch_sequenceHoppingEnabled		   	      = "DISABLE";
      pusch_nDMRS1                                       = 1;
      phich_duration                                     = "NORMAL";
      phich_resource                                     = "ONESIXTH";
      srs_enable                                         = "DISABLE";
      /*  srs_BandwidthConfig                                =;
      srs_SubframeConfig                                 =;
      srs_ackNackST                                      =;
      srs_MaxUpPts                                       =;*/

      pusch_p0_Nominal                                   = -90;
      pusch_alpha                                        = "AL1";
      pucch_p0_Nominal                                   = -96;
      msg3_delta_Preamble                                = 6;
      pucch_deltaF_Format1                               = "deltaF2";
      pucch_deltaF_Format1b                              = "deltaF3";
      pucch_deltaF_Format2                               = "deltaF0";
      pucch_deltaF_Format2a                              = "deltaF0";
      pucch_deltaF_Format2b		    	      = "deltaF0";

      rach_numberOfRA_Preambles                          = 64;
      rach_preamblesGroupAConfig                         = "DISABLE";
      /*
      rach_sizeOfRA_PreamblesGroupA                      = ;
      rach_messageSizeGroupA                             = ;
      rach_messagePowerOffsetGroupB                      = ;
      */
      rach_powerRampingStep                              = 4;
      rach_preambleInitialReceivedTargetPower            = -100;
      rach_preambleTransMax                              = 10;
      rach_raResponseWindowSize                          = 10;
      rach_macContentionResolutionTimer                  = 48;
      rach_maxHARQ_Msg3Tx                                = 4;

      pcch_default_PagingCycle                           = 128;
      pcch_nB                                            = "oneT";
      bcch_modificationPeriodCoeff			      = 2;
      ue_TimersAndConstants_t300			      = 1000;
      ue_TimersAndConstants_t301			      = 1000;
      ue_TimersAndConstants_t310			      = 1000;
      ue_TimersAndConstants_t311			      = 10000;
      ue_TimersAndConstants_n310			      = 20;
      ue_TimersAndConstants_n311			      = 1;

      }
    );


    srb1_parameters :
    {
        # timer_poll_retransmit = (ms) [5, 10, 15, 20,... 250, 300, 350, ... 500]
        timer_poll_retransmit    = 80;

        # timer_reordering = (ms) [0,5, ... 100, 110, 120, ... ,200]
        timer_reordering         = 35;

        # timer_reordering = (ms) [0,5, ... 250, 300, 350, ... ,500]
        timer_status_prohibit    = 0;

        # poll_pdu = [4, 8, 16, 32 , 64, 128, 256, infinity(>10000)]
        poll_pdu                 =  4;

        # poll_byte = (kB) [25,50,75,100,125,250,375,500,750,1000,1250,1500,2000,3000,infinity(>10000)]
        poll_byte                =  99999;

        # max_retx_threshold = [1, 2, 3, 4 , 6, 8, 16, 32]
        max_retx_threshold       =  4;
    }

    # ------- SCTP definitions
    SCTP :
    {
        # Number of streams to use in input/output
        SCTP_INSTREAMS  = 2;
        SCTP_OUTSTREAMS = 2;
    };


    ////////// MME parameters:
    mme_ip_address      = ( { ipv4       = "172.27.8.52";
                              ipv6       = "192:168:30::17";
                              active     = "yes";
                              preference = "ipv4";
                            }
                          );

    NETWORK_INTERFACES :
    {
        ENB_INTERFACE_NAME_FOR_S1_MME            = "eth0";
<<<<<<< HEAD
        ENB_IPV4_ADDRESS_FOR_S1_MME              = "192.168.12.213/24";

        ENB_INTERFACE_NAME_FOR_S1U               = "eth0";
        ENB_IPV4_ADDRESS_FOR_S1U                 = "192.168.12.213/24";
=======
        ENB_IPV4_ADDRESS_FOR_S1_MME              = "172.27.8.51/23";

        ENB_INTERFACE_NAME_FOR_S1U               = "eth0";
        ENB_IPV4_ADDRESS_FOR_S1U                 = "172.27.8.51/23";
>>>>>>> 16b0ec39
        ENB_PORT_FOR_S1U                         = 2152; # Spec 2152
    };

    log_config :
    {
      global_log_level                      ="info";
      global_log_verbosity                  ="medium";
      hw_log_level                          ="info";
      hw_log_verbosity                      ="medium";
      phy_log_level                         ="info";
      phy_log_verbosity                     ="medium";
      mac_log_level                         ="info";
      mac_log_verbosity                     ="high";
      rlc_log_level                         ="info";
      rlc_log_verbosity                     ="medium";
      pdcp_log_level                        ="info";
      pdcp_log_verbosity                    ="medium";
      rrc_log_level                         ="info";
      rrc_log_verbosity                     ="medium";
   };
  }
);<|MERGE_RESOLUTION|>--- conflicted
+++ resolved
@@ -133,7 +133,7 @@
 
 
     ////////// MME parameters:
-    mme_ip_address      = ( { ipv4       = "172.27.8.52";
+    mme_ip_address      = ( { ipv4       = "192.168.12.211";
                               ipv6       = "192:168:30::17";
                               active     = "yes";
                               preference = "ipv4";
@@ -143,17 +143,10 @@
     NETWORK_INTERFACES :
     {
         ENB_INTERFACE_NAME_FOR_S1_MME            = "eth0";
-<<<<<<< HEAD
         ENB_IPV4_ADDRESS_FOR_S1_MME              = "192.168.12.213/24";
 
         ENB_INTERFACE_NAME_FOR_S1U               = "eth0";
         ENB_IPV4_ADDRESS_FOR_S1U                 = "192.168.12.213/24";
-=======
-        ENB_IPV4_ADDRESS_FOR_S1_MME              = "172.27.8.51/23";
-
-        ENB_INTERFACE_NAME_FOR_S1U               = "eth0";
-        ENB_IPV4_ADDRESS_FOR_S1U                 = "172.27.8.51/23";
->>>>>>> 16b0ec39
         ENB_PORT_FOR_S1U                         = 2152; # Spec 2152
     };
 
