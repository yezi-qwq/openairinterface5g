log_config = {
  global_log_level                      ="debug";
  global_log_verbosity                  ="medium";
  hw_log_level                          ="info";
  hw_log_verbosity                      ="medium";
  phy_log_level                         ="info";
  phy_log_verbosity                     ="medium";
  mac_log_level                         ="debug";
  mac_log_verbosity                     ="medium";
  rlc_log_level                         ="info";
  rlc_log_verbosity                     ="medium";
  pdcp_log_level                        ="info";
  pdcp_log_verbosity                    ="medium";
  rrc_log_level                         ="debug";
  rrc_log_verbosity                     ="full";
};



L1s = (
<<<<<<< HEAD
  {
    num_cc = 1;
    tr_n_preference = "nfapi";
    local_n_if_name  = "lo";
    remote_n_address = "127.0.0.2"; // vnf addr
    local_n_address  = "127.0.0.1"; // pnf addr
    local_n_portc    = 50000; // pnf p5 port [!]
    remote_n_portc   = 50001; // vnf p5 port
    local_n_portd    = 50010; // pnf p7 port
    remote_n_portd   = 50011; // vnf p7 port
    thread_pool_size = 8;
  }  
=======
{
  num_cc = 1;
  tr_n_preference = "nfapi";
  local_n_if_name  = "lo";
  remote_n_address = "127.0.0.2"; // vnf addr
  local_n_address  = "127.0.0.1"; // pnf addr
  local_n_portc    = 50000; // pnf p5 port [!]
  remote_n_portc   = 50001; // vnf p5 port
  local_n_portd    = 50010; // pnf p7 port
  remote_n_portd   = 50011; // vnf p7 port
  thread_pool_size = 8;
}
>>>>>>> 1ed58f65
);

RUs = (
    {		  
       local_rf       = "yes"
       nb_tx          = 1
       nb_rx          = 1
       att_tx         = 0
       att_rx         = 0;
       bands          = [7];
       max_pdschReferenceSignalPower = -27;
       max_rxgain                    = 114;
       sdr_addrs = "type=x300"; // USRP type
       clock_src = "external";
       time_src = "external";
    }		      
);<|MERGE_RESOLUTION|>--- conflicted
+++ resolved
@@ -18,20 +18,6 @@
 
 
 L1s = (
-<<<<<<< HEAD
-  {
-    num_cc = 1;
-    tr_n_preference = "nfapi";
-    local_n_if_name  = "lo";
-    remote_n_address = "127.0.0.2"; // vnf addr
-    local_n_address  = "127.0.0.1"; // pnf addr
-    local_n_portc    = 50000; // pnf p5 port [!]
-    remote_n_portc   = 50001; // vnf p5 port
-    local_n_portd    = 50010; // pnf p7 port
-    remote_n_portd   = 50011; // vnf p7 port
-    thread_pool_size = 8;
-  }  
-=======
 {
   num_cc = 1;
   tr_n_preference = "nfapi";
@@ -44,7 +30,6 @@
   remote_n_portd   = 50011; // vnf p7 port
   thread_pool_size = 8;
 }
->>>>>>> 1ed58f65
 );
 
 RUs = (
