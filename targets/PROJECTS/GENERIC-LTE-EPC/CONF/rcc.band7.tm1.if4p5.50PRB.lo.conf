Active_eNBs = ( "eNB_Eurecom_LTEBox");
# Asn1_verbosity, choice in: none, info, annoying
Asn1_verbosity = "none";

eNBs =
(
 {
    ////////// Identification parameters:
    eNB_ID    =  0xe00;

    cell_type =  "CELL_MACRO_ENB";

    eNB_name  =  "eNB_Eurecom_LTEBox";

    // Tracking area code, 0x0000 and 0xfffe are reserved values
    tracking_area_code  =  "1";

    mobile_country_code =  "208";

    mobile_network_code =  "93";

       ////////// Physical parameters:

    component_carriers = (
      {
      node_function             = "NGFI_RCC_IF4p5";
      node_timing               = "synch_to_ext_device";
      node_synch_ref            = 0;
      frame_type					      = "FDD";
      tdd_config 					      = 3;
      tdd_config_s            			      = 0;
      prefix_type             			      = "NORMAL";
      eutra_band              			      = 7;
      downlink_frequency      			      = 2685000000L;
      uplink_frequency_offset 			      = -120000000;
      Nid_cell					      = 0;
      N_RB_DL                 			      = 50;
      Nid_cell_mbsfn          			      = 0;
      nb_antenna_ports                                = 1;
      nb_antennas_tx          			      = 1;
      nb_antennas_rx          			      = 1;
      tx_gain                                            = 90;
      rx_gain                                            = 125;
      prach_root              			      = 0;
      prach_config_index      			      = 0;
      prach_high_speed        			      = "DISABLE";
      prach_zero_correlation  			      = 1;
      prach_freq_offset       			      = 2;
      pucch_delta_shift       			      = 1;
      pucch_nRB_CQI           			      = 1;
      pucch_nCS_AN            			      = 0;
      pucch_n1_AN             			      = 32;
      pdsch_referenceSignalPower 			      = -27;
      pdsch_p_b                  			      = 0;
      pusch_n_SB                 			      = 1;
      pusch_enable64QAM          			      = "DISABLE";
      pusch_hoppingMode                                  = "interSubFrame";
      pusch_hoppingOffset                                = 0;
      pusch_groupHoppingEnabled  			      = "ENABLE";
      pusch_groupAssignment      			      = 0;
      pusch_sequenceHoppingEnabled		   	      = "DISABLE";
      pusch_nDMRS1                                       = 1;
      phich_duration                                     = "NORMAL";
      phich_resource                                     = "ONESIXTH";
      srs_enable                                         = "DISABLE";
      /*  srs_BandwidthConfig                                =;
      srs_SubframeConfig                                 =;
      srs_ackNackST                                      =;
      srs_MaxUpPts                                       =;*/

      pusch_p0_Nominal                                   = -96;
      pusch_alpha                                        = "AL1";
      pucch_p0_Nominal                                   = -104;
      msg3_delta_Preamble                                = 6;
      pucch_deltaF_Format1                               = "deltaF2";
      pucch_deltaF_Format1b                              = "deltaF3";
      pucch_deltaF_Format2                               = "deltaF0";
      pucch_deltaF_Format2a                              = "deltaF0";
      pucch_deltaF_Format2b		    	      = "deltaF0";

      rach_numberOfRA_Preambles                          = 64;
      rach_preamblesGroupAConfig                         = "DISABLE";
      /*
      rach_sizeOfRA_PreamblesGroupA                      = ;
      rach_messageSizeGroupA                             = ;
      rach_messagePowerOffsetGroupB                      = ;
      */
      rach_powerRampingStep                              = 4;
      rach_preambleInitialReceivedTargetPower            = -108;
      rach_preambleTransMax                              = 10;
      rach_raResponseWindowSize                          = 10;
      rach_macContentionResolutionTimer                  = 48;
      rach_maxHARQ_Msg3Tx                                = 4;

      pcch_default_PagingCycle                           = 128;
      pcch_nB                                            = "oneT";
      bcch_modificationPeriodCoeff			      = 2;
      ue_TimersAndConstants_t300			      = 1000;
      ue_TimersAndConstants_t301			      = 1000;
      ue_TimersAndConstants_t310			      = 1000;
      ue_TimersAndConstants_t311			      = 10000;
      ue_TimersAndConstants_n310			      = 20;
      ue_TimersAndConstants_n311			      = 1;
      ue_TransmissionMode                                    = 1;
      }
    );


    srb1_parameters :
    {
        # timer_poll_retransmit = (ms) [5, 10, 15, 20,... 250, 300, 350, ... 500]
        timer_poll_retransmit    = 80;

        # timer_reordering = (ms) [0,5, ... 100, 110, 120, ... ,200]
        timer_reordering         = 35;

        # timer_reordering = (ms) [0,5, ... 250, 300, 350, ... ,500]
        timer_status_prohibit    = 0;

        # poll_pdu = [4, 8, 16, 32 , 64, 128, 256, infinity(>10000)]
        poll_pdu                 =  4;

        # poll_byte = (kB) [25,50,75,100,125,250,375,500,750,1000,1250,1500,2000,3000,infinity(>10000)]
        poll_byte                =  99999;

        # max_retx_threshold = [1, 2, 3, 4 , 6, 8, 16, 32]
        max_retx_threshold       =  4;
    }

    # ------- SCTP definitions
    SCTP :
    {
        # Number of streams to use in input/output
        SCTP_INSTREAMS  = 2;
        SCTP_OUTSTREAMS = 2;
    };


    ////////// MME parameters:
    mme_ip_address      = ( { ipv4       = "127.0.0.3";
                              ipv6       = "192:168:30::17";
                              active     = "yes";
                              preference = "ipv4";
                            }
                          );

    NETWORK_INTERFACES :
    {

        ENB_INTERFACE_NAME_FOR_S1_MME            = "lo";
        ENB_IPV4_ADDRESS_FOR_S1_MME              = "127.0.0.2/24";
        ENB_INTERFACE_NAME_FOR_S1U               = "lo";
        ENB_IPV4_ADDRESS_FOR_S1U                 = "127.0.0.5/24";
        ENB_PORT_FOR_S1U                         = 2152; # Spec 2152
    };

<<<<<<< HEAD

=======
    rrh_gw_config = (
    {			  
      	local_if_name = "lo";			  
   	remote_address = "127.0.0.1";
    	local_address = "127.0.0.2";    
    	local_port = 50000;	#for raw option local port must be the same to remote	       
    	remote_port = 50000; 
    	rrh_gw_active = "yes";
    	tr_preference = "udp_if4p5";
    	rf_preference = "usrp_b200";
    	iq_txshift = 4;
    	tx_sample_advance = 80;	
    	tx_scheduling_advance = 9; 	                
        if_compression = "alaw";
    }
    );  
>>>>>>> 4d58025d

    log_config :
    {
      global_log_level                      ="info";
      global_log_verbosity                  ="medium";
      hw_log_level                          ="info";
      hw_log_verbosity                      ="medium";
      phy_log_level                         ="info";
      phy_log_verbosity                     ="medium";
      mac_log_level                         ="info";
      mac_log_verbosity                     ="high";
      rlc_log_level                         ="info";
      rlc_log_verbosity                     ="medium";
      pdcp_log_level                        ="info";
      pdcp_log_verbosity                    ="medium";
      rrc_log_level                         ="info";
      rrc_log_verbosity                     ="medium";
   };
  }
);

RUs = (
    {		  
      	local_if_name  = "lo";			  
      	remote_address = "127.0.0.1";
    	local_address  = "127.0.0.2"; 
    	local_portc    = 50000;	
    	remote_portc   = 50000;
    	local_portd    = 50001;	
    	remote_portd   = 50001;
	local_rf       = "no"
    	tr_preference  = "udp_if4p5"
	nb_tx          = 1
	nb_rx          = 1
	att_tx         = 0
	att_rx         = 0;
	eNB_instances  = [0];
    }
);  <|MERGE_RESOLUTION|>--- conflicted
+++ resolved
@@ -154,27 +154,6 @@
         ENB_PORT_FOR_S1U                         = 2152; # Spec 2152
     };
 
-<<<<<<< HEAD
-
-=======
-    rrh_gw_config = (
-    {			  
-      	local_if_name = "lo";			  
-   	remote_address = "127.0.0.1";
-    	local_address = "127.0.0.2";    
-    	local_port = 50000;	#for raw option local port must be the same to remote	       
-    	remote_port = 50000; 
-    	rrh_gw_active = "yes";
-    	tr_preference = "udp_if4p5";
-    	rf_preference = "usrp_b200";
-    	iq_txshift = 4;
-    	tx_sample_advance = 80;	
-    	tx_scheduling_advance = 9; 	                
-        if_compression = "alaw";
-    }
-    );  
->>>>>>> 4d58025d
-
     log_config :
     {
       global_log_level                      ="info";
