Active_eNBs = ( "eNB_Eurecom_LTEBox");
# Asn1_verbosity, choice in: none, info, annoying
Asn1_verbosity = "none";

eNBs =
(
 {
    ////////// Identification parameters:
    eNB_ID    =  0xe00;

    cell_type =  "CELL_MACRO_ENB";

    eNB_name  =  "eNB_Eurecom_LTEBox";

    // Tracking area code, 0x0000 and 0xfffe are reserved values
    tracking_area_code  =  "1";

    mobile_country_code =  "208";

    mobile_network_code =  "93";

       ////////// Physical parameters:

    component_carriers = (
      {
        node_function                                         = "eNodeB_3GPP";
	node_timing                                           = "synch_to_ext_device";
	node_synch_ref                                        = 0;
        frame_type					      = "FDD";
        tdd_config 					      = 3;
        tdd_config_s            			      = 0;
        prefix_type             			      = "NORMAL";
        eutra_band              			      = 7;
        downlink_frequency      			      = 2660000000L;
        uplink_frequency_offset 			      = -120000000;
        Nid_cell					      = 0;
        N_RB_DL                 			      = 100;
        Nid_cell_mbsfn          			      = 0;
        nb_antenna_ports				      = 1;
        nb_antennas_tx          			      = 1;
        nb_antennas_rx          			      = 1;
        tx_gain                                            = 90;
        rx_gain                                            = 125;
        prach_root              			      = 0;
        prach_config_index      			      = 0;
        prach_high_speed        			      = "DISABLE";
        prach_zero_correlation  			      = 1;
        prach_freq_offset       			      = 2;
        pucch_delta_shift       			      = 1;
        pucch_nRB_CQI           			      = 1;
        pucch_nCS_AN            			      = 0;
        pucch_n1_AN             			      = 32;
<<<<<<< HEAD
        pdsch_referenceSignalPower 			      = -29;
=======
        pdsch_referenceSignalPower 			      = -32;
>>>>>>> 410dc2ae
        pdsch_p_b                  			      = 0;
        pusch_n_SB                 			      = 1;
        pusch_enable64QAM          			      = "DISABLE";
        pusch_hoppingMode                                  = "interSubFrame";
        pusch_hoppingOffset                                = 0;
        pusch_groupHoppingEnabled  			      = "ENABLE";
        pusch_groupAssignment      			      = 0;
        pusch_sequenceHoppingEnabled		   	      = "DISABLE";
        pusch_nDMRS1                                       = 1;
        phich_duration                                     = "NORMAL";
        phich_resource                                     = "ONESIXTH";
        srs_enable                                         = "DISABLE";
        /*  srs_BandwidthConfig                                =;
        srs_SubframeConfig                                 =;
        srs_ackNackST                                      =;
        srs_MaxUpPts                                       =;*/

        pusch_p0_Nominal                                   = -96;
        pusch_alpha                                        = "AL1";
        pucch_p0_Nominal                                   = -103;
        msg3_delta_Preamble                                = 6;
        pucch_deltaF_Format1                               = "deltaF2";
        pucch_deltaF_Format1b                              = "deltaF3";
        pucch_deltaF_Format2                               = "deltaF0";
        pucch_deltaF_Format2a                              = "deltaF0";
        pucch_deltaF_Format2b		    	      = "deltaF0";

        rach_numberOfRA_Preambles                          = 64;
        rach_preamblesGroupAConfig                         = "DISABLE";
        /*
        rach_sizeOfRA_PreamblesGroupA                      = ;
        rach_messageSizeGroupA                             = ;
        rach_messagePowerOffsetGroupB                      = ;
        */
        rach_powerRampingStep                              = 4;
        rach_preambleInitialReceivedTargetPower            = -104;
        rach_preambleTransMax                              = 10;
        rach_raResponseWindowSize                          = 10;
        rach_macContentionResolutionTimer                  = 48;
        rach_maxHARQ_Msg3Tx                                = 4;

        pcch_default_PagingCycle                           = 128;
        pcch_nB                                            = "oneT";
        bcch_modificationPeriodCoeff			      = 2;
        ue_TimersAndConstants_t300			      = 1000;
        ue_TimersAndConstants_t301			      = 1000;
        ue_TimersAndConstants_t310			      = 1000;
        ue_TimersAndConstants_t311			      = 10000;
        ue_TimersAndConstants_n310			      = 20;
        ue_TimersAndConstants_n311			      = 1;

	ue_TransmissionMode	   			      = 1;
      }
    );

    srb1_parameters :
    {
        # timer_poll_retransmit = (ms) [5, 10, 15, 20,... 250, 300, 350, ... 500]
        timer_poll_retransmit    = 80;

        # timer_reordering = (ms) [0,5, ... 100, 110, 120, ... ,200]
        timer_reordering         = 35;

        # timer_reordering = (ms) [0,5, ... 250, 300, 350, ... ,500]
        timer_status_prohibit    = 0;

        # poll_pdu = [4, 8, 16, 32 , 64, 128, 256, infinity(>10000)]
        poll_pdu                 =  4;

        # poll_byte = (kB) [25,50,75,100,125,250,375,500,750,1000,1250,1500,2000,3000,infinity(>10000)]
        poll_byte                =  99999;

        # max_retx_threshold = [1, 2, 3, 4 , 6, 8, 16, 32]
        max_retx_threshold       =  4;
    }

    # ------- SCTP definitions
    SCTP :
    {
        # Number of streams to use in input/output
        SCTP_INSTREAMS  = 2;
        SCTP_OUTSTREAMS = 2;
    };

    ////////// MME parameters:
    mme_ip_address      = ( { ipv4       = "127.0.0.3";
                              ipv6       = "192:168:30::17";
                              active     = "yes";
                              preference = "ipv4";
                            }
                          );

    NETWORK_INTERFACES :
    {
        ENB_INTERFACE_NAME_FOR_S1_MME            = "lo";
        ENB_IPV4_ADDRESS_FOR_S1_MME              = "127.0.0.2/24";

        ENB_INTERFACE_NAME_FOR_S1U               = "lo";
        ENB_IPV4_ADDRESS_FOR_S1U                 = "127.0.0.4/24";
        ENB_PORT_FOR_S1U                         = 2152; # Spec 2152
    };

    log_config :
    {
      global_log_level                      ="info";
      global_log_verbosity                  ="medium";
      hw_log_level                          ="info";
      hw_log_verbosity                      ="medium";
      phy_log_level                         ="info";
      phy_log_verbosity                     ="medium";
      mac_log_level                         ="info";
      mac_log_verbosity                     ="high";
      rlc_log_level                         ="info";
      rlc_log_verbosity                     ="medium";
      pdcp_log_level                        ="info";
      pdcp_log_verbosity                    ="medium";
      rrc_log_level                         ="info";
      rrc_log_verbosity                     ="medium";
   };
  }
);<|MERGE_RESOLUTION|>--- conflicted
+++ resolved
@@ -50,11 +50,7 @@
         pucch_nRB_CQI           			      = 1;
         pucch_nCS_AN            			      = 0;
         pucch_n1_AN             			      = 32;
-<<<<<<< HEAD
-        pdsch_referenceSignalPower 			      = -29;
-=======
         pdsch_referenceSignalPower 			      = -32;
->>>>>>> 410dc2ae
         pdsch_p_b                  			      = 0;
         pusch_n_SB                 			      = 1;
         pusch_enable64QAM          			      = "DISABLE";
