Active_eNBs = ( "eNB_Eurecom_LTEBox");
# Asn1_verbosity, choice in: none, info, annoying
Asn1_verbosity = "none";

eNBs =
(
 {
    ////////// Identification parameters:
    eNB_ID    =  0xe00;

    cell_type =  "CELL_MACRO_ENB";

    eNB_name  =  "eNB_Eurecom_LTEBox";

    // Tracking area code, 0x0000 and 0xfffe are reserved values
    tracking_area_code  =  "1";

    mobile_country_code =  "208";

    mobile_network_code =  "93";

       ////////// Physical parameters:

    component_carriers = (
      {
      frame_type					      = "FDD";
      tdd_config 					      = 3;
      tdd_config_s            			      = 0;
      prefix_type             			      = "NORMAL";
      eutra_band              			      = 7;
      downlink_frequency      			      = 2660000000L;
      uplink_frequency_offset 			      = -120000000;
      Nid_cell					      = 0;
      N_RB_DL                 			      = 25;
      Nid_cell_mbsfn          			      = 0;
      nb_antennas_tx          			      = 1;
      nb_antennas_rx          			      = 1;
      tx_gain                                            = 90;
      rx_gain                                            = 125;
      prach_root              			      = 0;
      prach_config_index      			      = 0;
      prach_high_speed        			      = "DISABLE";
      prach_zero_correlation  			      = 1;
      prach_freq_offset       			      = 2;
      pucch_delta_shift       			      = 1;
      pucch_nRB_CQI           			      = 1;
      pucch_nCS_AN            			      = 0;
      pucch_n1_AN             			      = 32;
      pdsch_referenceSignalPower 			      = -29;
      pdsch_p_b                  			      = 0;
      pusch_n_SB                 			      = 1;
      pusch_enable64QAM          			      = "DISABLE";
      pusch_hoppingMode                                  = "interSubFrame";
      pusch_hoppingOffset                                = 0;
      pusch_groupHoppingEnabled  			      = "ENABLE";
      pusch_groupAssignment      			      = 0;
      pusch_sequenceHoppingEnabled		   	      = "DISABLE";
      pusch_nDMRS1                                       = 1;
      phich_duration                                     = "NORMAL";
      phich_resource                                     = "ONESIXTH";
      srs_enable                                         = "DISABLE";
      /*  srs_BandwidthConfig                                =;
      srs_SubframeConfig                                 =;
      srs_ackNackST                                      =;
      srs_MaxUpPts                                       =;*/

      pusch_p0_Nominal                                   = -90;
      pusch_alpha                                        = "AL1";
      pucch_p0_Nominal                                   = -96;
      msg3_delta_Preamble                                = 6;
      pucch_deltaF_Format1                               = "deltaF2";
      pucch_deltaF_Format1b                              = "deltaF3";
      pucch_deltaF_Format2                               = "deltaF0";
      pucch_deltaF_Format2a                              = "deltaF0";
      pucch_deltaF_Format2b		    	      = "deltaF0";

      rach_numberOfRA_Preambles                          = 64;
      rach_preamblesGroupAConfig                         = "DISABLE";
      /*
      rach_sizeOfRA_PreamblesGroupA                      = ;
      rach_messageSizeGroupA                             = ;
      rach_messagePowerOffsetGroupB                      = ;
      */
      rach_powerRampingStep                              = 4;
      rach_preambleInitialReceivedTargetPower            = -108;
      rach_preambleTransMax                              = 10;
      rach_raResponseWindowSize                          = 10;
      rach_macContentionResolutionTimer                  = 48;
      rach_maxHARQ_Msg3Tx                                = 4;

      pcch_default_PagingCycle                           = 128;
      pcch_nB                                            = "oneT";
      bcch_modificationPeriodCoeff			      = 2;
      ue_TimersAndConstants_t300			      = 1000;
      ue_TimersAndConstants_t301			      = 1000;
      ue_TimersAndConstants_t310			      = 1000;
      ue_TimersAndConstants_t311			      = 10000;
      ue_TimersAndConstants_n310			      = 20;
      ue_TimersAndConstants_n311			      = 1;

      }
    );


    srb1_parameters :
    {
        # timer_poll_retransmit = (ms) [5, 10, 15, 20,... 250, 300, 350, ... 500]
        timer_poll_retransmit    = 80;

        # timer_reordering = (ms) [0,5, ... 100, 110, 120, ... ,200]
        timer_reordering         = 35;

        # timer_reordering = (ms) [0,5, ... 250, 300, 350, ... ,500]
        timer_status_prohibit    = 0;

        # poll_pdu = [4, 8, 16, 32 , 64, 128, 256, infinity(>10000)]
        poll_pdu                 =  4;

        # poll_byte = (kB) [25,50,75,100,125,250,375,500,750,1000,1250,1500,2000,3000,infinity(>10000)]
        poll_byte                =  99999;

        # max_retx_threshold = [1, 2, 3, 4 , 6, 8, 16, 32]
        max_retx_threshold       =  4;
    }

    # ------- SCTP definitions
    SCTP :
    {
        # Number of streams to use in input/output
        SCTP_INSTREAMS  = 2;
        SCTP_OUTSTREAMS = 2;
    };


    ////////// MME parameters:
<<<<<<< HEAD
    mme_ip_address      = ( { ipv4       = "192.168.12.11";
=======
    mme_ip_address      = ( { ipv4       = "192.168.12.170";
>>>>>>> 16b0ec39
                              ipv6       = "192:168:30::17";
                              active     = "yes";
                              preference = "ipv4";
                            }
                          );

rrh_gw_config = (
 {			  
    local_if_name = "eth0";			  
    #remote_address = "169.254.10.158";	
    #local_address = "169.254.8.15";				  
<<<<<<< HEAD
    remote_address = "74:d4:35:cc:88:d1"; #bourdon
    local_address = "74:d4:35:cc:8d:15";  #papillon  
=======
    remote_address = "74:d4:35:cc:88:e3";
    local_address = "74:d4:35:cc:88:d1";    
>>>>>>> 16b0ec39
    local_port = 50000;	#for raw option local port must be the same to remote	       
    remote_port = 50000; 
    rrh_gw_active = "yes";
    tr_preference = "raw";
    rf_preference = "usrp_b200";
    iq_txshift = 4;
    tx_sample_advance = 70;	
    tx_scheduling_advance = 9; 	                
                             
}
);  

    NETWORK_INTERFACES :
    {
<<<<<<< HEAD
        ENB_INTERFACE_NAME_FOR_S1_MME            = "eth3";
        ENB_IPV4_ADDRESS_FOR_S1_MME              = "192.168.12.215/24";
=======
        ENB_INTERFACE_NAME_FOR_S1_MME            = "eth4";
        ENB_IPV4_ADDRESS_FOR_S1_MME              = "192.168.12.240/24";
>>>>>>> 16b0ec39

        ENB_INTERFACE_NAME_FOR_S1U               = "eth3";

<<<<<<< HEAD

        ENB_IPV4_ADDRESS_FOR_S1U                 = "192.168.12.215/24";
=======
        ENB_IPV4_ADDRESS_FOR_S1U                 = "192.168.12.240/24";
>>>>>>> 16b0ec39
        ENB_PORT_FOR_S1U                         = 2152; # Spec 2152
    };

    log_config :
    {
      global_log_level                      ="info";
      global_log_verbosity                  ="medium";
      hw_log_level                          ="info";
      hw_log_verbosity                      ="medium";
      phy_log_level                         ="info";
      phy_log_verbosity                     ="medium";
      mac_log_level                         ="info";
      mac_log_verbosity                     ="high";
      rlc_log_level                         ="info";
      rlc_log_verbosity                     ="medium";
      pdcp_log_level                        ="info";
      pdcp_log_verbosity                    ="medium";
      rrc_log_level                         ="info";
      rrc_log_verbosity                     ="medium";
   };
  }
);<|MERGE_RESOLUTION|>--- conflicted
+++ resolved
@@ -133,11 +133,7 @@
 
 
     ////////// MME parameters:
-<<<<<<< HEAD
     mme_ip_address      = ( { ipv4       = "192.168.12.11";
-=======
-    mme_ip_address      = ( { ipv4       = "192.168.12.170";
->>>>>>> 16b0ec39
                               ipv6       = "192:168:30::17";
                               active     = "yes";
                               preference = "ipv4";
@@ -149,13 +145,8 @@
     local_if_name = "eth0";			  
     #remote_address = "169.254.10.158";	
     #local_address = "169.254.8.15";				  
-<<<<<<< HEAD
-    remote_address = "74:d4:35:cc:88:d1"; #bourdon
-    local_address = "74:d4:35:cc:8d:15";  #papillon  
-=======
     remote_address = "74:d4:35:cc:88:e3";
     local_address = "74:d4:35:cc:88:d1";    
->>>>>>> 16b0ec39
     local_port = 50000;	#for raw option local port must be the same to remote	       
     remote_port = 50000; 
     rrh_gw_active = "yes";
@@ -170,22 +161,11 @@
 
     NETWORK_INTERFACES :
     {
-<<<<<<< HEAD
+
         ENB_INTERFACE_NAME_FOR_S1_MME            = "eth3";
         ENB_IPV4_ADDRESS_FOR_S1_MME              = "192.168.12.215/24";
-=======
-        ENB_INTERFACE_NAME_FOR_S1_MME            = "eth4";
-        ENB_IPV4_ADDRESS_FOR_S1_MME              = "192.168.12.240/24";
->>>>>>> 16b0ec39
-
         ENB_INTERFACE_NAME_FOR_S1U               = "eth3";
-
-<<<<<<< HEAD
-
         ENB_IPV4_ADDRESS_FOR_S1U                 = "192.168.12.215/24";
-=======
-        ENB_IPV4_ADDRESS_FOR_S1U                 = "192.168.12.240/24";
->>>>>>> 16b0ec39
         ENB_PORT_FOR_S1U                         = 2152; # Spec 2152
     };
 
