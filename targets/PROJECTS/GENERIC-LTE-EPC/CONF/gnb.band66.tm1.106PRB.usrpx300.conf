Active_gNBs = ( "gNB-Eurecom-5GNRBox");
# Asn1_verbosity, choice in: none, info, annoying
Asn1_verbosity = "none";

gNBs =
(
 {
    ////////// Identification parameters:
    gNB_ID    =  0xe00;

    cell_type =  "CELL_MACRO_GNB";

    gNB_name  =  "gNB-Eurecom-5GNRBox";

    // Tracking area code, 0x0000 and 0xfffe are reserved values
    tracking_area_code  =  1;

    plmn_list = ({mcc = 208; mnc = 93; mnc_length = 2;});

    tr_s_preference     = "local_mac"

    ////////// Physical parameters:

    ssb_SubcarrierOffset                                      = 0;
    pdsch_AntennaPorts                                        = 1;
    pusch_AntennaPorts                                        = 1;

    servingCellConfigCommon = (
    {
 #spCellConfigCommon

      physCellId                                                    = 0;

#  downlinkConfigCommon
    #frequencyInfoDL
      # this is 2150 MHz + 43 PRBs@30kHz SCS (same as initial BWP)
      absoluteFrequencySSB                                          = 433096;
      dl_frequencyBand                                                 = 66;
      # this is 2150 MHz
      dl_absoluteFrequencyPointA                                       = 430000;
      #scs-SpecificCarrierList
        dl_offstToCarrier                                              = 0;
# subcarrierSpacing
# 0=kHz15, 1=kHz30, 2=kHz60, 3=kHz120
        dl_subcarrierSpacing                                           = 1;
        dl_carrierBandwidth                                            = 106;
     #initialDownlinkBWP
      #genericParameters
        # this is RBstart=0,L=50 (275*(L-1))+RBstart
        initialDLBWPlocationAndBandwidth                                        = 13475;
# subcarrierSpacing
# 0=kHz15, 1=kHz30, 2=kHz60, 3=kHz120
        initialDLBWPsubcarrierSpacing                                           = 1;
      #pdcch-ConfigCommon
        initialDLBWPcontrolResourceSetZero                                      = 12;
        initialDLBWPsearchSpaceZero                                             = 0;
      #pdsch-ConfigCommon
        #pdschTimeDomainAllocationList (up to 16 entries)
        initialDLBWPk0_0                    = 0;  #for DL slot
        initialDLBWPmappingType_0           = 0;  #0=typeA,1=typeB
        initialDLBWPstartSymbolAndLength_0  = 40; #this is SS=1,L=13

        initialDLBWPk0_1                    = 0;  #for mixed slot
        initialDLBWPmappingType_1           = 0;
        initialDLBWPstartSymbolAndLength_1  = 57; #this is SS=1,L=5

  #uplinkConfigCommon
     #frequencyInfoUL
      ul_frequencyBand                                                 = 66;
      ul_absoluteFrequencyPointA                                       = 350000;
      #scs-SpecificCarrierList
      ul_offstToCarrier                                              = 0;
# subcarrierSpacing
# 0=kHz15, 1=kHz30, 2=kHz60, 3=kHz120
      ul_subcarrierSpacing                                           = 1;
      ul_carrierBandwidth                                            = 106;
      pMax                                                          = 20;
     #initialUplinkBWP
      #genericParameters
        initialULBWPlocationAndBandwidth                                        = 13475;
# subcarrierSpacing
# 0=kHz15, 1=kHz30, 2=kHz60, 3=kHz120
        initialULBWPsubcarrierSpacing                                           = 1;
      #rach-ConfigCommon
        #rach-ConfigGeneric
          prach_ConfigurationIndex                                  = 98;
#prach_msg1_FDM
#0 = one, 1=two, 2=four, 3=eight
          prach_msg1_FDM                                            = 0;
          prach_msg1_FrequencyStart                                 = 0;
          zeroCorrelationZoneConfig                                 = 13;
          preambleReceivedTargetPower                               = -118;
#preamblTransMax (0...10) = (3,4,5,6,7,8,10,20,50,100,200)
          preambleTransMax                                          = 6;
#powerRampingStep
# 0=dB0,1=dB2,2=dB4,3=dB6
        powerRampingStep                                            = 1;
#ra_ReponseWindow
#1,2,4,8,10,20,40,80
        ra_ResponseWindow                                           = 4;
#ssb_perRACH_OccasionAndCB_PreamblesPerSSB_PR
#1=oneeighth,2=onefourth,3=half,4=one,5=two,6=four,7=eight,8=sixteen
        ssb_perRACH_OccasionAndCB_PreamblesPerSSB_PR                = 4;
#oneHalf (0..15) 4,8,12,16,...60,64
        ssb_perRACH_OccasionAndCB_PreamblesPerSSB                   = 15;
#ra_ContentionResolutionTimer
#(0..7) 8,16,24,32,40,48,56,64
        ra_ContentionResolutionTimer                                = 7;
        rsrp_ThresholdSSB                                           = 19;
#prach-RootSequenceIndex_PR
#1 = 839, 2 = 139
        prach_RootSequenceIndex_PR                                  = 2;
        prach_RootSequenceIndex                                     = 1;
        # SCS for msg1, can only be 15 for 30 kHz < 6 GHz, takes precendence over the one derived from prach-ConfigIndex
        #
        msg1_SubcarrierSpacing                                      = 1,

# restrictedSetConfig
# 0=unrestricted, 1=restricted type A, 2=restricted type B
        restrictedSetConfig                                         = 0,
      # pusch-ConfigCommon (up to 16 elements)
        initialULBWPk2_0                      = 6;  # used for UL slot
        initialULBWPmappingType_0             = 1
        initialULBWPstartSymbolAndLength_0    = 41; # this is SS=0 L=13

        initialULBWPk2_1                      = 6;  # used for mixed slot
        initialULBWPmappingType_1             = 1;
        initialULBWPstartSymbolAndLength_1    = 69; # this is SS=10 L=2

        initialULBWPk2_2                      = 7;  # used for Msg.3 during RA
        initialULBWPmappingType_2             = 1;
        initialULBWPstartSymbolAndLength_2    = 52; # this is SS=10 L=4

        msg3_DeltaPreamble                                          = 1;
        p0_NominalWithGrant                                         =-90;

# pucch-ConfigCommon setup :
# pucchGroupHopping
# 0 = neither, 1= group hopping, 2=sequence hopping
        pucchGroupHopping                                           = 0;
        hoppingId                                                   = 40;
        p0_nominal                                                  = -90;
# ssb_PositionsInBurs_BitmapPR
# 1=short, 2=medium, 3=long
      ssb_PositionsInBurst_PR                                       = 2;
      ssb_PositionsInBurst_Bitmap                                   = 1;

# ssb_periodicityServingCell
# 0 = ms5, 1=ms10, 2=ms20, 3=ms40, 4=ms80, 5=ms160, 6=spare2, 7=spare1
      ssb_periodicityServingCell                                    = 2;

# dmrs_TypeA_position
# 0 = pos2, 1 = pos3
      dmrs_TypeA_Position                                           = 0;

# subcarrierSpacing
# 0=kHz15, 1=kHz30, 2=kHz60, 3=kHz120
      subcarrierSpacing                                             = 1;


  #tdd-UL-DL-ConfigurationCommon
# subcarrierSpacing
# 0=kHz15, 1=kHz30, 2=kHz60, 3=kHz120
      referenceSubcarrierSpacing                                    = 1;
      # pattern1
      # dl_UL_TransmissionPeriodicity
      # 0=ms0p5, 1=ms0p625, 2=ms1, 3=ms1p25, 4=ms2, 5=ms2p5, 6=ms5, 7=ms10
      dl_UL_TransmissionPeriodicity                                 = 6;
      nrofDownlinkSlots                                             = 7;
      nrofDownlinkSymbols                                           = 6;
      nrofUplinkSlots                                               = 2;
      nrofUplinkSymbols                                             = 4;

      ssPBCH_BlockPower                                             = -25;
  }

  );


    # ------- SCTP definitions
    SCTP :
    {
        # Number of streams to use in input/output
        SCTP_INSTREAMS  = 2;
        SCTP_OUTSTREAMS = 2;
    };


    ////////// MME parameters:
    mme_ip_address      = ( { ipv4       = "192.168.12.26";
                              ipv6       = "192:168:30::17";
                              active     = "yes";
                              preference = "ipv4";
                            }
                          );

    NETWORK_INTERFACES :
    {

        GNB_INTERFACE_NAME_FOR_S1_MME            = "eth0";
        GNB_IPV4_ADDRESS_FOR_S1_MME              = "192.168.12.111/24";
        GNB_INTERFACE_NAME_FOR_S1U               = "eth0";
        GNB_IPV4_ADDRESS_FOR_S1U                 = "192.168.12.111/24";
        GNB_PORT_FOR_S1U                         = 2152; # Spec 2152
    };
  }
);

MACRLCs = (
  {
  num_cc = 1;
  tr_s_preference = "local_L1";
  tr_n_preference = "local_RRC";
  }
);

L1s = (
  {
  num_cc = 1;
  tr_n_preference = "local_mac";
  pusch_proc_threads = 8;
  }
);

RUs = (
    {
         local_rf       = "yes"
         nb_tx          = 1;
         nb_rx          = 1;
         att_tx         = 0;
         att_rx         = 0;
         bands          = [7];
         max_pdschReferenceSignalPower = -27;
         max_rxgain                    = 114;
         eNB_instances  = [0];
<<<<<<< HEAD
         ##beamforming 1x2 matrix: 1 layer x 2 antennas
         bf_weights = [0x00007fff, 0x0000];
         ##beamforming 1x4 matrix: 1 layer x 4 antennas
         #bf_weights = [0x00007fff, 0x0000,0x0000, 0x0000];
         ## beamforming 2x2 matrix:
         # bf_weights = [0x00007fff, 0x00000000, 0x00000000, 0x00007fff];
         ## beamforming 4x4 matrix:
         #bf_weights = [0x00007fff, 0x0000, 0x0000, 0x0000, 0x00000000, 0x00007fff, 0x0000, 0x0000, 0x0000, 0x0000, 0x00007fff, 0x0000, 0x0000, 0x0000, 0x0000, 0x00007fff];

=======
         ## beamforming 1x2 matrix: 1 layer x 2 antennas
         bf_weights = [0x00007fff, 0x0000];
         ## beamforming 1x4 matrix: 1 layer x 4 antennas
         #bf_weights = [0x00007fff, 0x0000,0x0000, 0x0000];
         ## beamforming 2x2 matrix:
         #bf_weights = [0x00007fff, 0x00000000, 0x00000000, 0x00007fff];
         ## beamforming 4x4 matrix:
         #bf_weights = [0x00007fff, 0x0000, 0x0000, 0x0000, 0x00000000, 0x00007fff, 0x0000, 0x0000, 0x0000, 0x0000, 0x00007fff, 0x0000, 0x0000, 0x0000, 0x0000, 0x00007fff];
>>>>>>> c19ba39e
         sdr_addrs = "type=x300";
         clock_src = "external";
         # if_freq = 3700000000L;
         # if_offset = 1000000;
    }
);

THREAD_STRUCT = (
  {
    #three config for level of parallelism "PARALLEL_SINGLE_THREAD", "PARALLEL_RU_L1_SPLIT", or "PARALLEL_RU_L1_TRX_SPLIT"
    parallel_config    = "PARALLEL_RU_L1_TRX_SPLIT";
    #two option for worker "WORKER_DISABLE" or "WORKER_ENABLE"
    worker_config      = "WORKER_ENABLE";
  }
);

     log_config :
     {
       global_log_level                      ="info";
       global_log_verbosity                  ="medium";
       hw_log_level                          ="info";
       hw_log_verbosity                      ="medium";
       phy_log_level                         ="info";
       phy_log_verbosity                     ="medium";
       mac_log_level                         ="info";
       mac_log_verbosity                     ="high";
       rlc_log_level                         ="info";
       rlc_log_verbosity                     ="medium";
       pdcp_log_level                        ="info";
       pdcp_log_verbosity                    ="medium";
       rrc_log_level                         ="info";
       rrc_log_verbosity                     ="medium";
    };
<|MERGE_RESOLUTION|>--- conflicted
+++ resolved
@@ -233,17 +233,6 @@
          max_pdschReferenceSignalPower = -27;
          max_rxgain                    = 114;
          eNB_instances  = [0];
-<<<<<<< HEAD
-         ##beamforming 1x2 matrix: 1 layer x 2 antennas
-         bf_weights = [0x00007fff, 0x0000];
-         ##beamforming 1x4 matrix: 1 layer x 4 antennas
-         #bf_weights = [0x00007fff, 0x0000,0x0000, 0x0000];
-         ## beamforming 2x2 matrix:
-         # bf_weights = [0x00007fff, 0x00000000, 0x00000000, 0x00007fff];
-         ## beamforming 4x4 matrix:
-         #bf_weights = [0x00007fff, 0x0000, 0x0000, 0x0000, 0x00000000, 0x00007fff, 0x0000, 0x0000, 0x0000, 0x0000, 0x00007fff, 0x0000, 0x0000, 0x0000, 0x0000, 0x00007fff];
-
-=======
          ## beamforming 1x2 matrix: 1 layer x 2 antennas
          bf_weights = [0x00007fff, 0x0000];
          ## beamforming 1x4 matrix: 1 layer x 4 antennas
@@ -252,7 +241,6 @@
          #bf_weights = [0x00007fff, 0x00000000, 0x00000000, 0x00007fff];
          ## beamforming 4x4 matrix:
          #bf_weights = [0x00007fff, 0x0000, 0x0000, 0x0000, 0x00000000, 0x00007fff, 0x0000, 0x0000, 0x0000, 0x0000, 0x00007fff, 0x0000, 0x0000, 0x0000, 0x0000, 0x00007fff];
->>>>>>> c19ba39e
          sdr_addrs = "type=x300";
          clock_src = "external";
          # if_freq = 3700000000L;
