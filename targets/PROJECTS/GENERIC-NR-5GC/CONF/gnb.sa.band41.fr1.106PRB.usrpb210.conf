--- conflicted
+++ resolved
@@ -240,12 +240,8 @@
 	num_cc = 1;
 	tr_n_preference = "local_mac";
 	pusch_proc_threads = 8;
-<<<<<<< HEAD
   ofdm_offset_divisor = 8; #set this to UINT_MAX for offset 0
-	}
-=======
     }
->>>>>>> 3cfb169b
 );
 
 RUs = (
