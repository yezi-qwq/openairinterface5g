--- conflicted
+++ resolved
@@ -29,11 +29,7 @@
     ////////// Physical parameters:
 
     ssb_SubcarrierOffset                                      = 0;
-<<<<<<< HEAD
-    min_rxtxtime                                              = 6;
-=======
     min_rxtxtime                                              = 2;
->>>>>>> 114dcc6a
     do_SRS                                                    = 1;
 
      pdcch_ConfigSIB1 = (
