--- conflicted
+++ resolved
@@ -230,12 +230,7 @@
         num_cc                      = 1;
         tr_s_preference             = "local_L1";
         tr_n_preference             = "local_RRC";
-<<<<<<< HEAD
-        pusch_TargetSNRx10          = 200;
-=======
-        ulsch_max_slots_inactivity  = 10;
         pusch_TargetSNRx10          = 150;
->>>>>>> a7229937
         pucch_TargetSNRx10          = 200;
     }
 );
