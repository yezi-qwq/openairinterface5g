--- conflicted
+++ resolved
@@ -289,10 +289,5 @@
   pdcp_log_level                        ="info";
   rrc_log_level                         ="info";
   ngap_log_level                        ="debug";
-<<<<<<< HEAD
-  ngap_log_verbosity                    ="medium";
   f1ap_log_level                        ="debug";
-  f1ap_log_verbosity                    ="medium";
-=======
->>>>>>> 8c505921
 };
