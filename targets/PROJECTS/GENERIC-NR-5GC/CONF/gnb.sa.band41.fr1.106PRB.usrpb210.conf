--- conflicted
+++ resolved
@@ -61,7 +61,6 @@
         initialDLBWPsearchSpaceZero                                     = 0;
       #pdsch-ConfigCommon
         #pdschTimeDomainAllocationList (up to 16 entries)
-<<<<<<< HEAD
         initialDLBWPk0_0                    = 0;  #for DL slot
         initialDLBWPmappingType_0           = 0;  #0=typeA,1=typeB
         initialDLBWPstartSymbolAndLength_0  = 40; #this is SS=1,L=13
@@ -69,29 +68,6 @@
         initialDLBWPk0_1                    = 0;  #for mixed slot
         initialDLBWPmappingType_1           = 0;
         initialDLBWPstartSymbolAndLength_1  = 57; #this is SS=1,L=5
-=======
-             initialDLBWPk0_0                    = 0;
-             #initialULBWPmappingType
-	         #0=typeA,1=typeB
-             initialDLBWPmappingType_0           = 0;
-             #this is SS=1,L=13
-             initialDLBWPstartSymbolAndLength_0  = 40;
-
-             initialDLBWPk0_1                    = 0;
-             initialDLBWPmappingType_1           = 0;
-             #this is SS=2,L=12
-             initialDLBWPstartSymbolAndLength_1  = 53;
-
-             initialDLBWPk0_2                    = 0;
-             initialDLBWPmappingType_2           = 0;
-             #this is SS=1,L=12
-             initialDLBWPstartSymbolAndLength_2  = 54;
-
-             initialDLBWPk0_3                    = 0;
-             initialDLBWPmappingType_3           = 0;
-             #this is SS=1,L=5
-             initialDLBWPstartSymbolAndLength_3  = 57;
->>>>>>> 875e2906
 
   #uplinkConfigCommon
      #frequencyInfoUL
