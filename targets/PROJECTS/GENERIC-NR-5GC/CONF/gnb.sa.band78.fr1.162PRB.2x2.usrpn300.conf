--- conflicted
+++ resolved
@@ -27,22 +27,11 @@
 
     ////////// Physical parameters:
 
-<<<<<<< HEAD
-    ssb_SubcarrierOffset                                      = 0;
-    pdsch_AntennaPorts_N1                                     = 1;
-    pusch_AntennaPorts                                        = 2;
-    min_rxtxtime                                              = 2;
-    sib1_tda                                                  = 1;
-    do_CSIRS                                                  = 1;
-    do_SRS                                                    = 0;
-    ul_prbblacklist                                           = "79,80,81,82"
-=======
     ssb_SubcarrierOffset  = 0;
     pdsch_AntennaPorts_XP = 1;
     pusch_AntennaPorts    = 2;
     do_CSIRS              = 0;
     ul_prbblacklist       = "79,80,81,82"
->>>>>>> 5bf454c7
 
     pdcch_ConfigSIB1 = (
       {
