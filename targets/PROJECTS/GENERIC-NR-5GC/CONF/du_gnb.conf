Active_gNBs = ( "gNB-Eurecom-DU");
# Asn1_verbosity, choice in: none, info, annoying
Asn1_verbosity = "none";

gNBs =
(
 {
    ////////// Identification parameters:
    gNB_CU_ID = 0xe00;

#     cell_type =  "CELL_MACRO_GNB";

    gNB_name  =  "gNB-Eurecom-DU";

    // Tracking area code, 0x0000 and 0xfffe are reserved values
    tracking_area_code  =  1;
    plmn_list = ({
                  mcc = 208;
                  mnc = 99;
                  mnc_length = 2;
                  snssaiList = (        
                    {        
                      sst = 1;
                      sd  = 0x010203; // 0 false, else true
                    },
                    {   
                      sst = 1;
                      sd  = 0x112233; // 0 false, else true
                    }
                  );

                  });


    nr_cellid = 12345678L;

    ////////// Physical parameters:

    ssb_SubcarrierOffset                                      = 0;
<<<<<<< HEAD
=======
    pdsch_AntennaPorts                                        = 1;
    pusch_AntennaPorts                                        = 1;
    min_rxtxtime                                              = 6;
>>>>>>> 5be18253
    sib1_tda                                                  = 0;

    pdcch_ConfigSIB1 = (
      {
        controlResourceSetZero = 12;
        searchSpaceZero = 0;
      }
    );

    servingCellConfigCommon = (
    {
 #spCellConfigCommon

      physCellId                                                    = 0;

#  downlinkConfigCommon
    #frequencyInfoDL
      # this is 3600 MHz + 43 PRBs@30kHz SCS (same as initial BWP)
      absoluteFrequencySSB                                          = 641280;
      dl_frequencyBand                                                 = 78;
      # this is 3600 MHz
      dl_absoluteFrequencyPointA                                       = 640008;
      #scs-SpecificCarrierList
        dl_offstToCarrier                                              = 0;
# subcarrierSpacing
# 0=kHz15, 1=kHz30, 2=kHz60, 3=kHz120  
        dl_subcarrierSpacing                                           = 1;
        dl_carrierBandwidth                                            = 106;
     #initialDownlinkBWP
      #genericParameters
        # this is RBstart=27,L=48 (275*(L-1))+RBstart
        initialDLBWPlocationAndBandwidth                               = 28875; # 6366 12925 12956 28875 12952
# subcarrierSpacing
# 0=kHz15, 1=kHz30, 2=kHz60, 3=kHz120  
        initialDLBWPsubcarrierSpacing                                           = 1;
      #pdcch-ConfigCommon
        initialDLBWPcontrolResourceSetZero                              = 11;
        initialDLBWPsearchSpaceZero                                             = 0;

  #uplinkConfigCommon 
     #frequencyInfoUL
      ul_frequencyBand                                                 = 78;
      #scs-SpecificCarrierList
      ul_offstToCarrier                                              = 0;
# subcarrierSpacing
# 0=kHz15, 1=kHz30, 2=kHz60, 3=kHz120  
      ul_subcarrierSpacing                                           = 1;
      ul_carrierBandwidth                                            = 106;
      pMax                                                          = 20;
     #initialUplinkBWP
      #genericParameters
        initialULBWPlocationAndBandwidth                            = 28875;
# subcarrierSpacing
# 0=kHz15, 1=kHz30, 2=kHz60, 3=kHz120  
        initialULBWPsubcarrierSpacing                                           = 1;
      #rach-ConfigCommon
        #rach-ConfigGeneric
          prach_ConfigurationIndex                                  = 98;
#prach_msg1_FDM
#0 = one, 1=two, 2=four, 3=eight
          prach_msg1_FDM                                            = 0;
          prach_msg1_FrequencyStart                                 = 0;
          zeroCorrelationZoneConfig                                 = 13;
          preambleReceivedTargetPower                               = -96;
#preamblTransMax (0...10) = (3,4,5,6,7,8,10,20,50,100,200)
          preambleTransMax                                          = 6;
#powerRampingStep
# 0=dB0,1=dB2,2=dB4,3=dB6
        powerRampingStep                                            = 1;
#ra_ReponseWindow
#1,2,4,8,10,20,40,80
        ra_ResponseWindow                                           = 4;
#ssb_perRACH_OccasionAndCB_PreamblesPerSSB_PR
#1=oneeighth,2=onefourth,3=half,4=one,5=two,6=four,7=eight,8=sixteen
        ssb_perRACH_OccasionAndCB_PreamblesPerSSB_PR                = 4;
#oneHalf (0..15) 4,8,12,16,...60,64
        ssb_perRACH_OccasionAndCB_PreamblesPerSSB                   = 14;
#ra_ContentionResolutionTimer
#(0..7) 8,16,24,32,40,48,56,64
        ra_ContentionResolutionTimer                                = 7;
        rsrp_ThresholdSSB                                           = 19;
#prach-RootSequenceIndex_PR
#1 = 839, 2 = 139
        prach_RootSequenceIndex_PR                                  = 2;
        prach_RootSequenceIndex                                     = 1;
        # SCS for msg1, can only be 15 for 30 kHz < 6 GHz, takes precendence over the one derived from prach-ConfigIndex
        #  
        msg1_SubcarrierSpacing                                      = 1,
# restrictedSetConfig
# 0=unrestricted, 1=restricted type A, 2=restricted type B
        restrictedSetConfig                                         = 0,

        msg3_DeltaPreamble                                          = 1;
        p0_NominalWithGrant                                         =-90;

# pucch-ConfigCommon setup :
# pucchGroupHopping
# 0 = neither, 1= group hopping, 2=sequence hopping
        pucchGroupHopping                                           = 0;
        hoppingId                                                   = 40;
        p0_nominal                                                  = -90;
# ssb_PositionsInBurs_BitmapPR
# 1=short, 2=medium, 3=long
      ssb_PositionsInBurst_PR                                       = 2;
      ssb_PositionsInBurst_Bitmap                                   = 1;

# ssb_periodicityServingCell
# 0 = ms5, 1=ms10, 2=ms20, 3=ms40, 4=ms80, 5=ms160, 6=spare2, 7=spare1 
      ssb_periodicityServingCell                                    = 2;

# dmrs_TypeA_position
# 0 = pos2, 1 = pos3
      dmrs_TypeA_Position                                           = 0;

# subcarrierSpacing
# 0=kHz15, 1=kHz30, 2=kHz60, 3=kHz120  
      subcarrierSpacing                                             = 1;


  #tdd-UL-DL-ConfigurationCommon
# subcarrierSpacing
# 0=kHz15, 1=kHz30, 2=kHz60, 3=kHz120  
      referenceSubcarrierSpacing                                    = 1;
      # pattern1 
      # dl_UL_TransmissionPeriodicity
      # 0=ms0p5, 1=ms0p625, 2=ms1, 3=ms1p25, 4=ms2, 5=ms2p5, 6=ms5, 7=ms10
      dl_UL_TransmissionPeriodicity                                 = 6;
      nrofDownlinkSlots                                             = 7;
      nrofDownlinkSymbols                                           = 6;
      nrofUplinkSlots                                               = 2;
      nrofUplinkSymbols                                             = 4;

      ssPBCH_BlockPower                                             = -25;
     }

  );


    # ------- SCTP definitions
    SCTP :
    {
        # Number of streams to use in input/output
        SCTP_INSTREAMS  = 2;
        SCTP_OUTSTREAMS = 2;
    };
  }
);

MACRLCs = (
  {
    num_cc           = 1;
    tr_s_preference  = "local_L1";
    tr_n_preference  = "f1";
    local_n_if_name = "lo";
    local_n_address = "127.0.0.3";
    remote_n_address = "127.0.0.4";
    local_n_portc   = 500;
    local_n_portd   = 2152;
    remote_n_portc  = 501;
    remote_n_portd  = 2152;

  }
);

L1s = (
{
  num_cc = 1;
  tr_n_preference = "local_mac";
  thread_pool_size = 8;
  prach_dtx_threshold = 120;
  pucch0_dtx_threshold = 150;
  ofdm_offset_divisor = 8; #set this to UINT_MAX for offset 0
}
);

RUs = (
    {		  
       local_rf       = "yes"
         nb_tx          = 1
         nb_rx          = 1
         att_tx         = 0
         att_rx         = 0;
         bands          = [78];
         max_pdschReferenceSignalPower = -27;
         max_rxgain                    = 114;
         eNB_instances  = [0];
         #beamforming 1x4 matrix:
         bf_weights = [0x00007fff, 0x0000, 0x0000, 0x0000];
         clock_src = "internal";
    }
);  

THREAD_STRUCT = (
  {
    #three config for level of parallelism "PARALLEL_SINGLE_THREAD", "PARALLEL_RU_L1_SPLIT", or "PARALLEL_RU_L1_TRX_SPLIT"
    parallel_config    = "PARALLEL_SINGLE_THREAD";
    #two option for worker "WORKER_DISABLE" or "WORKER_ENABLE"
    worker_config      = "WORKER_ENABLE";
  }
);
rfsimulator: {
serveraddr = "server";
    serverport = "4043";
    options = (); #("saviq"); or/and "chanmod"
    modelname = "AWGN";
    IQfile = "/tmp/rfsimulator.iqs"
}

     log_config :
     {
       global_log_level                      ="info";
       hw_log_level                          ="info";
       phy_log_level                         ="info";
       mac_log_level                         ="info";
       rlc_log_level                         ="info";
       pdcp_log_level                        ="info";
       rrc_log_level                         ="info";
       f1ap_log_level                         ="debug";
       ngap_log_level                         ="debug";
    };
<|MERGE_RESOLUTION|>--- conflicted
+++ resolved
@@ -37,12 +37,7 @@
     ////////// Physical parameters:
 
     ssb_SubcarrierOffset                                      = 0;
-<<<<<<< HEAD
-=======
-    pdsch_AntennaPorts                                        = 1;
-    pusch_AntennaPorts                                        = 1;
     min_rxtxtime                                              = 6;
->>>>>>> 5be18253
     sib1_tda                                                  = 0;
 
     pdcch_ConfigSIB1 = (
