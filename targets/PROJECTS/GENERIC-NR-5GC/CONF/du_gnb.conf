--- conflicted
+++ resolved
@@ -81,10 +81,7 @@
       #pdcch-ConfigCommon
         initialDLBWPcontrolResourceSetZero                                      = 11;
         initialDLBWPsearchSpaceZero                                             = 0;
-<<<<<<< HEAD
-=======
-
->>>>>>> 355063b5
+
 
   #uplinkConfigCommon 
      #frequencyInfoUL
@@ -139,10 +136,7 @@
 # 0=unrestricted, 1=restricted type A, 2=restricted type B
         restrictedSetConfig                                         = 0,
 
-<<<<<<< HEAD
-=======
-
->>>>>>> 355063b5
+
         msg3_DeltaPreamble                                          = 1;
         p0_NominalWithGrant                                         =-90;
 
