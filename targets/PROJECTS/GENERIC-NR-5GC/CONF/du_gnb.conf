Active_gNBs = ( "gNB-Eurecom-DU");
# Asn1_verbosity, choice in: none, info, annoying
Asn1_verbosity = "none";

gNBs =
(
 {
    ////////// Identification parameters:
    gNB_CU_ID = 0xe00;

#     cell_type =  "CELL_MACRO_GNB";

    gNB_name  =  "gNB-Eurecom-DU";

    // Tracking area code, 0x0000 and 0xfffe are reserved values
    // Tracking area code, 0x0000 and 0xfffe are reserved values
    tracking_area_code  =  1;
    plmn_list = ({
                  mcc = 208;
                  mnc = 99;
                  mnc_length = 2;
                  snssaiList = (        
                    {        
                      sst = 1;
                      sd  = 0x010203; // 0 false, else true
                    },
                    {   
                      sst = 1;
                      sd  = 0x1; #112233; // 0 false, else true
                    }
                  );

                  });


    nr_cellid = 12345678L 

#     tr_s_preference     = "local_mac"

    ////////// Physical parameters:

    ssb_SubcarrierOffset                                      = 0;
    pdsch_AntennaPorts                                        = 1;
    pusch_AntennaPorts                                        = 1;
    sib1_tda                                                  = 0;


    pdcch_ConfigSIB1 = (
      {
        controlResourceSetZero = 12;
        searchSpaceZero = 0;
      }
    );

    servingCellConfigCommon = (
    {
 #spCellConfigCommon

      physCellId                                                    = 0;

#  downlinkConfigCommon
    #frequencyInfoDL
      # this is 3600 MHz + 43 PRBs@30kHz SCS (same as initial BWP)
      absoluteFrequencySSB                                          = 641280;
      dl_frequencyBand                                                 = 78;
      # this is 3600 MHz
      dl_absoluteFrequencyPointA                                       = 640008;
      #scs-SpecificCarrierList
        dl_offstToCarrier                                              = 0;
# subcarrierSpacing
# 0=kHz15, 1=kHz30, 2=kHz60, 3=kHz120  
        dl_subcarrierSpacing                                           = 1;
        dl_carrierBandwidth                                            = 106;
     #initialDownlinkBWP
      #genericParameters
        # this is RBstart=27,L=48 (275*(L-1))+RBstart
        initialDLBWPlocationAndBandwidth                                        = 12952;
# subcarrierSpacing
# 0=kHz15, 1=kHz30, 2=kHz60, 3=kHz120  
        initialDLBWPsubcarrierSpacing                                           = 1;
      #pdcch-ConfigCommon
        initialDLBWPcontrolResourceSetZero                                      = 11;
        initialDLBWPsearchSpaceZero                                             = 0;


  #uplinkConfigCommon 
     #frequencyInfoUL
      ul_frequencyBand                                                 = 78;
      #scs-SpecificCarrierList
      ul_offstToCarrier                                              = 0;
# subcarrierSpacing
# 0=kHz15, 1=kHz30, 2=kHz60, 3=kHz120  
      ul_subcarrierSpacing                                           = 1;
      ul_carrierBandwidth                                            = 106;
      pMax                                                          = 20;
     #initialUplinkBWP
      #genericParameters
        initialULBWPlocationAndBandwidth                                        = 12952;
# subcarrierSpacing
# 0=kHz15, 1=kHz30, 2=kHz60, 3=kHz120  
        initialULBWPsubcarrierSpacing                                           = 1;
      #rach-ConfigCommon
        #rach-ConfigGeneric
          prach_ConfigurationIndex                                  = 98;
#prach_msg1_FDM
#0 = one, 1=two, 2=four, 3=eight
          prach_msg1_FDM                                            = 0;
          prach_msg1_FrequencyStart                                 = 0;
          zeroCorrelationZoneConfig                                 = 13;
          preambleReceivedTargetPower                               = -118;
#preamblTransMax (0...10) = (3,4,5,6,7,8,10,20,50,100,200)
          preambleTransMax                                          = 6;
#powerRampingStep
# 0=dB0,1=dB2,2=dB4,3=dB6
        powerRampingStep                                            = 1;
#ra_ReponseWindow
#1,2,4,8,10,20,40,80
        ra_ResponseWindow                                           = 4;
#ssb_perRACH_OccasionAndCB_PreamblesPerSSB_PR
#1=oneeighth,2=onefourth,3=half,4=one,5=two,6=four,7=eight,8=sixteen
        ssb_perRACH_OccasionAndCB_PreamblesPerSSB_PR                = 3;
#oneHalf (0..15) 4,8,12,16,...60,64
        ssb_perRACH_OccasionAndCB_PreamblesPerSSB                   = 15;
#ra_ContentionResolutionTimer
#(0..7) 8,16,24,32,40,48,56,64
        ra_ContentionResolutionTimer                                = 7;
        rsrp_ThresholdSSB                                           = 19;
#prach-RootSequenceIndex_PR
#1 = 839, 2 = 139
        prach_RootSequenceIndex_PR                                  = 2;
        prach_RootSequenceIndex                                     = 1;
        # SCS for msg1, can only be 15 for 30 kHz < 6 GHz, takes precendence over the one derived from prach-ConfigIndex
        #  
        msg1_SubcarrierSpacing                                      = 1,
# restrictedSetConfig
# 0=unrestricted, 1=restricted type A, 2=restricted type B
        restrictedSetConfig                                         = 0,


        msg3_DeltaPreamble                                          = 1;
        p0_NominalWithGrant                                         =-90;

# pucch-ConfigCommon setup :
# pucchGroupHopping
# 0 = neither, 1= group hopping, 2=sequence hopping
        pucchGroupHopping                                           = 0;
        hoppingId                                                   = 40;
        p0_nominal                                                  = -90;
# ssb_PositionsInBurs_BitmapPR
# 1=short, 2=medium, 3=long
      ssb_PositionsInBurst_PR                                       = 2;
      ssb_PositionsInBurst_Bitmap                                   = 1;

# ssb_periodicityServingCell
# 0 = ms5, 1=ms10, 2=ms20, 3=ms40, 4=ms80, 5=ms160, 6=spare2, 7=spare1 
      ssb_periodicityServingCell                                    = 2;

# dmrs_TypeA_position
# 0 = pos2, 1 = pos3
      dmrs_TypeA_Position                                           = 0;

# subcarrierSpacing
# 0=kHz15, 1=kHz30, 2=kHz60, 3=kHz120  
      subcarrierSpacing                                             = 1;


  #tdd-UL-DL-ConfigurationCommon
# subcarrierSpacing
# 0=kHz15, 1=kHz30, 2=kHz60, 3=kHz120  
      referenceSubcarrierSpacing                                    = 1;
      # pattern1 
      # dl_UL_TransmissionPeriodicity
      # 0=ms0p5, 1=ms0p625, 2=ms1, 3=ms1p25, 4=ms2, 5=ms2p5, 6=ms5, 7=ms10
      dl_UL_TransmissionPeriodicity                                 = 6;
      nrofDownlinkSlots                                             = 7;
      nrofDownlinkSymbols                                           = 6;
      nrofUplinkSlots                                               = 2;
      nrofUplinkSymbols                                             = 4;

      ssPBCH_BlockPower                                             = 10;
     }

  );


    # ------- SCTP definitions
    SCTP :
    {
        # Number of streams to use in input/output
        SCTP_INSTREAMS  = 2;
        SCTP_OUTSTREAMS = 2;
    };
  }
);

MACRLCs = (
  {
    num_cc           = 1;
    tr_s_preference  = "local_L1";
    tr_n_preference  = "f1";
    local_n_if_name = "lo";
    local_n_address = "127.0.0.3";
    remote_n_address = "127.0.0.4";
    local_n_portc   = 601;
    local_n_portd   = 2152;
    remote_n_portc  = 600;
    remote_n_portd  = 2152;

  }
);

L1s = (
{
<<<<<<< HEAD
	num_cc = 1;
	tr_n_preference = "local_mac";
=======
  num_cc = 1;
  tr_n_preference = "local_mac";
>>>>>>> 1ed58f65
  thread_pool_size = 8;
}
);

RUs = (
    {		  
       local_rf       = "yes"
         nb_tx          = 1
         nb_rx          = 1
         att_tx         = 0
         att_rx         = 0;
         bands          = [7];
         max_pdschReferenceSignalPower = -27;
         max_rxgain                    = 75;
         eNB_instances  = [0];
         ##beamforming 1x2 matrix: 1 layer x 2 antennas
         bf_weights = [0x00007fff, 0x0000];
         ##beamforming 1x4 matrix: 1 layer x 4 antennas
         #bf_weights = [0x00007fff, 0x0000,0x0000, 0x0000];
         ## beamforming 2x2 matrix:
         # bf_weights = [0x00007fff, 0x00000000, 0x00000000, 0x00007fff];
         ## beamforming 4x4 matrix:
         #bf_weights = [0x00007fff, 0x0000, 0x0000, 0x0000, 0x00000000, 0x00007fff, 0x0000, 0x0000, 0x0000, 0x0000, 0x00007fff, 0x0000, 0x0000, 0x0000, 0x0000, 0x00007fff];

         sdr_addrs = "addr=192.168.10.2,mgmt_addr=192.168.10.2,second_addr=192.168.20.2";
         clock_src = "external";
    }
);  

THREAD_STRUCT = (
  {
    #three config for level of parallelism "PARALLEL_SINGLE_THREAD", "PARALLEL_RU_L1_SPLIT", or "PARALLEL_RU_L1_TRX_SPLIT"
    parallel_config    = "PARALLEL_SINGLE_THREAD";
    #two option for worker "WORKER_DISABLE" or "WORKER_ENABLE"
    worker_config      = "WORKER_ENABLE";
  }
);

     log_config :
     {
       global_log_level                      ="info";
       global_log_verbosity                  ="medium";
       hw_log_level                          ="info";
       hw_log_verbosity                      ="medium";
       phy_log_level                         ="info";
       phy_log_verbosity                     ="medium";
       mac_log_level                         ="info";
       mac_log_verbosity                     ="high";
       rlc_log_level                         ="debug";
       rlc_log_verbosity                     ="medium";
       pdcp_log_level                        ="info";
       pdcp_log_verbosity                    ="medium";
       rrc_log_level                         ="info";
       rrc_log_verbosity                     ="medium";
       f1ap_log_level                         ="debug";
       f1ap_log_verbosity                     ="medium";
       ngap_log_level                         ="debug";
       ngap_log_verbosity                     ="medium";
    };
<|MERGE_RESOLUTION|>--- conflicted
+++ resolved
@@ -211,13 +211,8 @@
 
 L1s = (
 {
-<<<<<<< HEAD
-	num_cc = 1;
-	tr_n_preference = "local_mac";
-=======
   num_cc = 1;
   tr_n_preference = "local_mac";
->>>>>>> 1ed58f65
   thread_pool_size = 8;
 }
 );
