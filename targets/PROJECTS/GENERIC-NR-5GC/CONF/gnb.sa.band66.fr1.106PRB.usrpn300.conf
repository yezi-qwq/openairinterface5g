--- conflicted
+++ resolved
@@ -36,10 +36,6 @@
     pdsch_AntennaPorts                                        = 1;
     pusch_AntennaPorts                                        = 1;
     min_rxtxtime                                              = 6;
-<<<<<<< HEAD
-    sib1_tda                                                  = 1;
-=======
->>>>>>> d11350c0
 
      pdcch_ConfigSIB1 = (
       {
