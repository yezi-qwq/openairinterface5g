--- conflicted
+++ resolved
@@ -32,12 +32,6 @@
 
     ////////// Physical parameters:
 
-<<<<<<< HEAD
-    ssb_SubcarrierOffset                                      = 0;
-    pdsch_AntennaPorts_N1                                     = 1;
-    pusch_AntennaPorts                                        = 1;
-=======
->>>>>>> 6d030ea2
     sib1_tda                                                  = 15;
     min_rxtxtime = 6;
 
