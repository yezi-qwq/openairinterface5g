--- conflicted
+++ resolved
@@ -212,11 +212,7 @@
   tr_n_preference             = "local_RRC";
   pusch_TargetSNRx10          = 150;
   pucch_TargetSNRx10          = 200;
-<<<<<<< HEAD
-  ulsch_max_frame_inactivity  = 1;
-=======
   ulsch_max_frame_inactivity  = 0;
->>>>>>> af6836d9
 }
 );
 
@@ -224,10 +220,6 @@
 {
   num_cc = 1;
   tr_n_preference       = "local_mac";
-<<<<<<< HEAD
-  pusch_proc_threads    = 8;
-=======
->>>>>>> af6836d9
   prach_dtx_threshold   = 120;
   pucch0_dtx_threshold  = 150;
   ofdm_offset_divisor   = 8; #set this to UINT_MAX for offset 0
@@ -305,9 +297,6 @@
   rrc_log_verbosity                     ="medium";
   ngap_log_level                        ="debug";
   ngap_log_verbosity                    ="medium";
-<<<<<<< HEAD
-=======
   f1ap_log_level                        ="debug";
   f1ap_log_verbosity                    ="medium";
->>>>>>> af6836d9
 };
