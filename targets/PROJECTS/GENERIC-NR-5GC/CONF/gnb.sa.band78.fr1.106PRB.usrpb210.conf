--- conflicted
+++ resolved
@@ -33,13 +33,9 @@
     ////////// Physical parameters:
 
     ssb_SubcarrierOffset                                      = 0;
-<<<<<<< HEAD
-    pdsch_AntennaPorts                                        = 1;
+    pdsch_AntennaPorts_N1                                     = 1;
     pusch_AntennaPorts                                        = 1;
     min_rxtxtime                                              = 2;
-=======
-    min_rxtxtime                                              = 6;
->>>>>>> 5a3eeac5
     sib1_tda                                                  = 0;
     do_CSIRS                                                  = 1;
     do_SRS                                                    = 0;
