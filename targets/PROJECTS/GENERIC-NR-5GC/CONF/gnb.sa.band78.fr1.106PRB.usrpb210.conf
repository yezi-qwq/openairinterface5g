Active_gNBs = ( "gNB-OAI");
# Asn1_verbosity, choice in: none, info, annoying
Asn1_verbosity = "none";

gNBs =
(
 {
    ////////// Identification parameters:
    gNB_ID    =  0xe00;
    gNB_name  =  "gNB-OAI";

    // Tracking area code, 0x0000 and 0xfffe are reserved values
    tracking_area_code  =  1;
    plmn_list = ({
                  mcc = 208;
                  mnc = 99;
                  mnc_length = 2;
                  snssaiList = (
                    {
                      sst = 1;
                      sd  = 0x1; // 0 false, else true
                    }
                  );

                  });

    nr_cellid = 12345678L;

    ////////// Physical parameters:

    ssb_SubcarrierOffset                                      = 0;
    min_rxtxtime                                              = 2;
<<<<<<< HEAD
=======
    do_CSIRS                                                  = 1;
>>>>>>> d7dae8fa
    do_SRS                                                    = 1;

     pdcch_ConfigSIB1 = (
      {
        controlResourceSetZero = 12;
        searchSpaceZero = 0;
      }
      );

    servingCellConfigCommon = (
    {
 #spCellConfigCommon

      physCellId                                                    = 0;

#  downlinkConfigCommon
    #frequencyInfoDL
      # this is 3600 MHz + 43 PRBs@30kHz SCS (same as initial BWP)
      absoluteFrequencySSB                                             = 641280;
      dl_frequencyBand                                                 = 78;
      # this is 3600 MHz
      dl_absoluteFrequencyPointA                                       = 640008;
      #scs-SpecificCarrierList
        dl_offstToCarrier                                              = 0;
# subcarrierSpacing
# 0=kHz15, 1=kHz30, 2=kHz60, 3=kHz120
        dl_subcarrierSpacing                                           = 1;
        dl_carrierBandwidth                                            = 106;
     #initialDownlinkBWP
      #genericParameters
        # this is RBstart=27,L=48 (275*(L-1))+RBstart
        initialDLBWPlocationAndBandwidth                               = 28875; # 6366 12925 12956 28875 12952
# subcarrierSpacing
# 0=kHz15, 1=kHz30, 2=kHz60, 3=kHz120
        initialDLBWPsubcarrierSpacing                                   = 1;
      #pdcch-ConfigCommon
        initialDLBWPcontrolResourceSetZero                              = 12;
        initialDLBWPsearchSpaceZero                                     = 0;

  #uplinkConfigCommon
     #frequencyInfoUL
      ul_frequencyBand                                              = 78;
      #scs-SpecificCarrierList
      ul_offstToCarrier                                             = 0;
# subcarrierSpacing
# 0=kHz15, 1=kHz30, 2=kHz60, 3=kHz120
      ul_subcarrierSpacing                                          = 1;
      ul_carrierBandwidth                                           = 106;
      pMax                                                          = 20;
     #initialUplinkBWP
      #genericParameters
        initialULBWPlocationAndBandwidth                            = 28875;
# subcarrierSpacing
# 0=kHz15, 1=kHz30, 2=kHz60, 3=kHz120
        initialULBWPsubcarrierSpacing                               = 1;
      #rach-ConfigCommon
        #rach-ConfigGeneric
          prach_ConfigurationIndex                                  = 98;
#prach_msg1_FDM
#0 = one, 1=two, 2=four, 3=eight
          prach_msg1_FDM                                            = 0;
          prach_msg1_FrequencyStart                                 = 0;
          zeroCorrelationZoneConfig                                 = 13;
          preambleReceivedTargetPower                               = -96;
#preamblTransMax (0...10) = (3,4,5,6,7,8,10,20,50,100,200)
          preambleTransMax                                          = 6;
#powerRampingStep
# 0=dB0,1=dB2,2=dB4,3=dB6
        powerRampingStep                                            = 1;
#ra_ReponseWindow
#1,2,4,8,10,20,40,80
        ra_ResponseWindow                                           = 4;
#ssb_perRACH_OccasionAndCB_PreamblesPerSSB_PR
#1=oneeighth,2=onefourth,3=half,4=one,5=two,6=four,7=eight,8=sixteen
        ssb_perRACH_OccasionAndCB_PreamblesPerSSB_PR                = 4;
#oneHalf (0..15) 4,8,12,16,...60,64
        ssb_perRACH_OccasionAndCB_PreamblesPerSSB                   = 14;
#ra_ContentionResolutionTimer
#(0..7) 8,16,24,32,40,48,56,64
        ra_ContentionResolutionTimer                                = 7;
        rsrp_ThresholdSSB                                           = 19;
#prach-RootSequenceIndex_PR
#1 = 839, 2 = 139
        prach_RootSequenceIndex_PR                                  = 2;
        prach_RootSequenceIndex                                     = 1;
        # SCS for msg1, can only be 15 for 30 kHz < 6 GHz, takes precendence over the one derived from prach-ConfigIndex
        #
        msg1_SubcarrierSpacing                                      = 1,
# restrictedSetConfig
# 0=unrestricted, 1=restricted type A, 2=restricted type B
        restrictedSetConfig                                         = 0,

        msg3_DeltaPreamble                                          = 1;
        p0_NominalWithGrant                                         =-90;

# pucch-ConfigCommon setup :
# pucchGroupHopping
# 0 = neither, 1= group hopping, 2=sequence hopping
        pucchGroupHopping                                           = 0;
        hoppingId                                                   = 40;
        p0_nominal                                                  = -90;
# ssb_PositionsInBurs_BitmapPR
# 1=short, 2=medium, 3=long
      ssb_PositionsInBurst_PR                                       = 2;
      ssb_PositionsInBurst_Bitmap                                   = 1;

# ssb_periodicityServingCell
# 0 = ms5, 1=ms10, 2=ms20, 3=ms40, 4=ms80, 5=ms160, 6=spare2, 7=spare1
      ssb_periodicityServingCell                                    = 2;

# dmrs_TypeA_position
# 0 = pos2, 1 = pos3
      dmrs_TypeA_Position                                           = 0;

# subcarrierSpacing
# 0=kHz15, 1=kHz30, 2=kHz60, 3=kHz120
      subcarrierSpacing                                             = 1;


  #tdd-UL-DL-ConfigurationCommon
# subcarrierSpacing
# 0=kHz15, 1=kHz30, 2=kHz60, 3=kHz120
      referenceSubcarrierSpacing                                    = 1;
      # pattern1
      # dl_UL_TransmissionPeriodicity
      # 0=ms0p5, 1=ms0p625, 2=ms1, 3=ms1p25, 4=ms2, 5=ms2p5, 6=ms5, 7=ms10
      dl_UL_TransmissionPeriodicity                                 = 6;
      nrofDownlinkSlots                                             = 7;
      nrofDownlinkSymbols                                           = 6;
      nrofUplinkSlots                                               = 2;
      nrofUplinkSymbols                                             = 4;

      ssPBCH_BlockPower                                             = -25;
  }

  );

# Dedicated Serving Cell Configuration
servingCellConfigDedicated = ({
  # BWP-Downlink
    # BWP 1 Configuration
      dl_bwp-Id_1 = 1;
      dl_bwp1_locationAndBandwidth = 28875; // RBstart=0, L=106 (40 MHz BW)
      # subcarrierSpacing
      # 0=kHz15, 1=kHz30, 2=kHz60, 3=kHz120
      dl_bwp1_subcarrierSpacing = 1;

    # BWP 2 Configuration
      dl_bwp-Id_2 = 2;
      dl_bwp2_locationAndBandwidth = 13750; // RBstart=0, L=51 (20 MHz BW)
      # subcarrierSpacing
      # 0=kHz15, 1=kHz30, 2=kHz60, 3=kHz120
      dl_bwp2_subcarrierSpacing = 1;

    # BWP 3 Configuration
      dl_bwp-Id_3 = 3;
      dl_bwp3_locationAndBandwidth = 6325; // RBstart=0, L=24 (10 MHz BW)
      # subcarrierSpacing
      # 0=kHz15, 1=kHz30, 2=kHz60, 3=kHz120
      dl_bwp3_subcarrierSpacing = 1;

    firstActiveDownlinkBWP-Id = 1;  #BWP-Id
    defaultDownlinkBWP-Id     = 1;  #BWP-Id

    # bwp-InactivityTimer                 ENUMERATED {ms2, ms3, ms4, ms5, ms6, ms8, ms10, ms20, ms30,
    #                                                ms40,ms50, ms60, ms80,ms100, ms200,ms300, ms500,
    #                                                ms750, ms1280, ms1920, ms2560, spare10, spare9, spare8,
    #                                                spare7, spare6, spare5, spare4, spare3, spare2, spare1 }

  # UplinkConfig
    # BWP-Uplink
      # BWP 1 Configuration
        ul_bwp-Id_1 = 1;
        ul_bwp1_locationAndBandwidth = 28875; // RBstart=0, L=106 (40 MHz BW)
        # subcarrierSpacing
        # 0=kHz15, 1=kHz30, 2=kHz60, 3=kHz120
        ul_bwp1_subcarrierSpacing = 1;

      # BWP 2 Configuration
        ul_bwp-Id_2 = 2;
        ul_bwp2_locationAndBandwidth = 13750; // RBstart=0, L=51 (20 MHz BW)
        # subcarrierSpacing
        # 0=kHz15, 1=kHz30, 2=kHz60, 3=kHz120
        ul_bwp2_subcarrierSpacing = 1;

      # BWP 3 Configuration
        ul_bwp-Id_3 = 3;
        ul_bwp3_locationAndBandwidth = 6325; // RBstart=0, L=24 (10 MHz BW)
        # subcarrierSpacing
        # 0=kHz15, 1=kHz30, 2=kHz60, 3=kHz120
        ul_bwp3_subcarrierSpacing = 1;

      firstActiveUplinkBWP-Id = 1;  #BWP-Id
  }
);

    # ------- SCTP definitions
    SCTP :
    {
        # Number of streams to use in input/output
        SCTP_INSTREAMS  = 2;
        SCTP_OUTSTREAMS = 2;
    };


    ////////// AMF parameters:
    amf_ip_address      = ( { ipv4       = "192.168.70.132";
                              ipv6       = "192:168:30::17";
                              active     = "yes";
                              preference = "ipv4";
                            }
                          );


    NETWORK_INTERFACES :
    {
        GNB_INTERFACE_NAME_FOR_NG_AMF            = "demo-oai";
        GNB_IPV4_ADDRESS_FOR_NG_AMF              = "192.168.70.129/24";
        GNB_INTERFACE_NAME_FOR_NGU               = "demo-oai";
        GNB_IPV4_ADDRESS_FOR_NGU                 = "192.168.70.129/24";
        GNB_PORT_FOR_S1U                         = 2152; # Spec 2152
    };

  }
);

MACRLCs = (
{
  num_cc                      = 1;
  tr_s_preference             = "local_L1";
  tr_n_preference             = "local_RRC";
  pusch_TargetSNRx10          = 150;
  pucch_TargetSNRx10          = 200;
  ul_prbblack_SNR_threshold   = 10;
  ulsch_max_frame_inactivity  = 0;
}
);

L1s = (
{
  num_cc = 1;
  tr_n_preference       = "local_mac";
  prach_dtx_threshold   = 120;
  pucch0_dtx_threshold  = 100;
  ofdm_offset_divisor   = 8; #set this to UINT_MAX for offset 0
}
);

RUs = (
{
  local_rf       = "yes"
  nb_tx          = 1
  nb_rx          = 1
  att_tx         = 6;
  att_rx         = 6;
  bands          = [78];
  max_pdschReferenceSignalPower = -27;
  max_rxgain                    = 114;
  eNB_instances  = [0];
  #beamforming 1x4 matrix:
  bf_weights = [0x00007fff, 0x0000, 0x0000, 0x0000];
  clock_src = "internal";
}
);

THREAD_STRUCT = (
{
  #three config for level of parallelism "PARALLEL_SINGLE_THREAD", "PARALLEL_RU_L1_SPLIT", or "PARALLEL_RU_L1_TRX_SPLIT"
  parallel_config    = "PARALLEL_SINGLE_THREAD";
  #two option for worker "WORKER_DISABLE" or "WORKER_ENABLE"
  worker_config      = "WORKER_ENABLE";
}
);

rfsimulator :
{
  serveraddr = "server";
  serverport = "4043";
  options = (); #("saviq"); or/and "chanmod"
  modelname = "AWGN";
  IQfile = "/tmp/rfsimulator.iqs";
};

security = {
  # preferred ciphering algorithms
  # the first one of the list that an UE supports in chosen
  # valid values: nea0, nea1, nea2, nea3
  ciphering_algorithms = ( "nea0" );

  # preferred integrity algorithms
  # the first one of the list that an UE supports in chosen
  # valid values: nia0, nia1, nia2, nia3
  integrity_algorithms = ( "nia2", "nia0" );

  # setting 'drb_ciphering' to "no" disables ciphering for DRBs, no matter
  # what 'ciphering_algorithms' configures; same thing for 'drb_integrity'
  drb_ciphering = "yes";
  drb_integrity = "no";
};

log_config :
{
  global_log_level                      ="info";
  hw_log_level                          ="info";
  phy_log_level                         ="info";
  mac_log_level                         ="info";
  rlc_log_level                         ="info";
  pdcp_log_level                        ="info";
  rrc_log_level                         ="info";
  ngap_log_level                        ="debug";
  f1ap_log_level                        ="debug";
};
<|MERGE_RESOLUTION|>--- conflicted
+++ resolved
@@ -30,10 +30,7 @@
 
     ssb_SubcarrierOffset                                      = 0;
     min_rxtxtime                                              = 2;
-<<<<<<< HEAD
-=======
     do_CSIRS                                                  = 1;
->>>>>>> d7dae8fa
     do_SRS                                                    = 1;
 
      pdcch_ConfigSIB1 = (
