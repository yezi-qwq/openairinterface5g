--- conflicted
+++ resolved
@@ -39,11 +39,7 @@
     tr_s_preference = "f1";
 
     local_s_if_name = "lo";
-<<<<<<< HEAD
-    local_s_address = "127.0.0.4"; #"192.168.18.207"; #"127.0.0.4";
-=======
     local_s_address = "127.0.0.4";
->>>>>>> 314760ac
     remote_s_address = "127.0.0.3";
     local_s_portc   = 501;
     local_s_portd   = 2152;
