/*
 * Copyright 2017 Cisco Systems, Inc.
 * 
 * Licensed under the Apache License, Version 2.0 (the "License");
 * you may not use this file except in compliance with the License.
 * You may obtain a copy of the License at
 * 
 * http://www.apache.org/licenses/LICENSE-2.0
 * 
 * Unless required by applicable law or agreed to in writing, software
 * distributed under the License is distributed on an "AS IS" BASIS,
 * WITHOUT WARRANTIES OR CONDITIONS OF ANY KIND, either express or implied.
 * See the License for the specific language governing permissions and
 * limitations under the License.
 */


#include <sys/select.h>
#include <sys/time.h>
#include <sys/socket.h>
#include <netinet/in.h>
#include <arpa/inet.h>
#include <stdlib.h>
#include <string.h>
#include <unistd.h>
#include <errno.h>
#include <pthread.h>
#include <stdio.h>

#include "pnf_p7.h"

#define FAPI2_IP_DSCP	0

extern uint16_t sf_ahead;
extern uint16_t slot_ahead;

//uint16_t sf_ahead=4;

void add_slot(uint16_t *frameP, uint16_t *slotP, int offset)
{
	uint16_t num_slots = 20; // set based on numerlogy (fixing for 1)

    *frameP    = (*frameP + ((*slotP + offset) / num_slots))%1024; 

    *slotP = ((*slotP + offset) % num_slots);
}

void add_sf(uint16_t *frameP, uint16_t *subframeP, int offset)
{
    *frameP    = (*frameP + ((*subframeP + offset) / 10))%1024;

    *subframeP = ((*subframeP + offset) % 10);
}

void subtract_sf(uint16_t *frameP, uint16_t *subframeP, int offset)
{
  if (*subframeP < offset)
  {
    *frameP = (*frameP+1024-1)%1024;
  }
  *subframeP = (*subframeP+10-offset)%10;
}

uint32_t sfnslot_add_slot(uint16_t sfn, uint16_t slot, int offset)
{
  uint32_t new_sfnslot;
//   uint16_t sfn = NFAPI_SFNSLOT2SFN(sfnslot);
//   uint16_t slot  = NFAPI_SFNSLOT2SLOT(sfnslot);

  //printf("%s() sfn:%u sf:%u\n", __FUNCTION__, sfn, sf);
  add_slot(&sfn, &slot, offset);

  new_sfnslot = sfn<<6|slot;

  //printf("%s() sfn:%u sf:%u offset:%d sfnsf:%d(DEC:%d) new:%d(DEC:%d)\n", __FUNCTION__, sfn, sf, offset, sfnsf, NFAPI_SFNSF2DEC(sfnsf), new_sfnsf, NFAPI_SFNSF2DEC(new_sfnsf));

  return new_sfnslot;
}

uint16_t sfnsf_add_sf(uint16_t sfnsf, int offset)
{
  uint16_t new_sfnsf;
  uint16_t sfn = NFAPI_SFNSF2SFN(sfnsf);
  uint16_t sf  = NFAPI_SFNSF2SF(sfnsf);

  //printf("%s() sfn:%u sf:%u\n", __FUNCTION__, sfn, sf);
  add_sf(&sfn, &sf, offset);

  new_sfnsf = sfn<<4|sf;

  //printf("%s() sfn:%u sf:%u offset:%d sfnsf:%d(DEC:%d) new:%d(DEC:%d)\n", __FUNCTION__, sfn, sf, offset, sfnsf, NFAPI_SFNSF2DEC(sfnsf), new_sfnsf, NFAPI_SFNSF2DEC(new_sfnsf));

  return new_sfnsf;
}

uint16_t sfnsf_subtract_sf(uint16_t sfnsf, int offset)
{
  uint16_t new_sfnsf;
  uint16_t sfn = NFAPI_SFNSF2SFN(sfnsf);
  uint16_t sf  = NFAPI_SFNSF2SF(sfnsf);

  //printf("%s() sfn:%u sf:%u\n", __FUNCTION__, sfn, sf);
  subtract_sf(&sfn, &sf, offset);

  new_sfnsf = sfn<<4|sf;

  //printf("%s() offset:%d sfnsf:%d(DEC:%d) new:%d(DEC:%d)\n", __FUNCTION__, offset, sfnsf, NFAPI_SFNSF2DEC(sfnsf), new_sfnsf, NFAPI_SFNSF2DEC(new_sfnsf));

  return new_sfnsf;
}

uint32_t pnf_get_current_time_hr(void)
{
	struct timeval now;
	(void)gettimeofday(&now, NULL);
	uint32_t time_hr = TIME2TIMEHR(now);
	return time_hr;
}

void* pnf_p7_malloc(pnf_p7_t* pnf_p7, size_t size)
{
	if(pnf_p7->_public.malloc)
	{
		return (pnf_p7->_public.malloc)(size);
	}
	else
	{
		return calloc(1, size); 
	}
}
void pnf_p7_free(pnf_p7_t* pnf_p7, void* ptr)
{
	if(pnf_p7->_public.free)
	{
		return (pnf_p7->_public.free)(ptr);
	}
	else
	{
		return free(ptr); 
	}
}

// todo : for now these just malloc/free need to move to a memory cache
nfapi_nr_dl_tti_request_t* allocate_nfapi_dl_tti_request(pnf_p7_t* pnf_p7) 
{ 
	void *ptr= pnf_p7_malloc(pnf_p7, sizeof(nfapi_nr_dl_tti_request_t));
        //printf("%s() ptr:%p\n", __FUNCTION__, ptr);
        return ptr;
}
nfapi_dl_config_request_t* allocate_nfapi_dl_config_request(pnf_p7_t* pnf_p7) 
{ 
	void *ptr= pnf_p7_malloc(pnf_p7, sizeof(nfapi_dl_config_request_t));
        //printf("%s() ptr:%p\n", __FUNCTION__, ptr);
        return ptr;
}
void deallocate_nfapi_dl_tti_request(nfapi_nr_dl_tti_request_t* req, pnf_p7_t* pnf_p7) 
{ 
  //printf("%s() SFN/SF:%d %s req:%p pdu_list:%p\n", __FUNCTION__, NFAPI_SFNSF2DEC(req->sfn_sf), pnf_p7->_public.codec_config.deallocate ? "DEALLOCATE" : "FREE", req, req->dl_config_request_body.dl_config_pdu_list);
	
	// if(pnf_p7->_public.codec_config.deallocate)
	// {	
	// 	(pnf_p7->_public.codec_config.deallocate)(req); 
	// }
	// else
	// {
	// 	free(req);
	// }

	pnf_p7_free(pnf_p7, req);
}

void deallocate_nfapi_dl_config_request(nfapi_dl_config_request_t* req, pnf_p7_t* pnf_p7) 
{ 
  //printf("%s() SFN/SF:%d %s req:%p pdu_list:%p\n", __FUNCTION__, NFAPI_SFNSF2DEC(req->sfn_sf), pnf_p7->_public.codec_config.deallocate ? "DEALLOCATE" : "FREE", req, req->dl_config_request_body.dl_config_pdu_list);
	if(pnf_p7->_public.codec_config.deallocate)
	{
		(pnf_p7->_public.codec_config.deallocate)(req->dl_config_request_body.dl_config_pdu_list);
	}
	else
	{
		free(req->dl_config_request_body.dl_config_pdu_list);
	}
        req->dl_config_request_body.dl_config_pdu_list=0;

	pnf_p7_free(pnf_p7, req);
}

nfapi_nr_ul_tti_request_t* allocate_nfapi_ul_tti_request(pnf_p7_t* pnf_p7) 
{ 
	void *ptr= pnf_p7_malloc(pnf_p7, sizeof(nfapi_nr_ul_tti_request_t));
        //printf("%s() ptr:%p\n", __FUNCTION__, ptr);
        return ptr;
}

nfapi_ul_config_request_t* allocate_nfapi_ul_config_request(pnf_p7_t* pnf_p7) 
{ 
	void *ptr= pnf_p7_malloc(pnf_p7, sizeof(nfapi_ul_config_request_t));
        //printf("%s() ptr:%p\n", __FUNCTION__, ptr);
        return ptr;
}

void deallocate_nfapi_ul_tti_request(nfapi_nr_ul_tti_request_t* req, pnf_p7_t* pnf_p7) 
{ 
  //printf("%s() SFN/SF:%d %s req:%p pdu_list:%p\n", __FUNCTION__, NFAPI_SFNSF2DEC(req->sfn_sf), pnf_p7->_public.codec_config.deallocate ? "DEALLOCATE" : "FREE", req, req->ul_config_request_body.ul_config_pdu_list);
	/*if(pnf_p7->_public.codec_config.deallocate)
	{
		(pnf_p7->_public.codec_config.deallocate)(req->pdus_list);
		(pnf_p7->_public.codec_config.deallocate)(req->groups_list);
	}
	else
	{
		free(req->pdus_list);
		free(req->groups_list);
	}
	*/
	pnf_p7_free(pnf_p7, req);
}

void deallocate_nfapi_ul_config_request(nfapi_ul_config_request_t* req, pnf_p7_t* pnf_p7) 
{ 
  //printf("%s() SFN/SF:%d %s req:%p pdu_list:%p\n", __FUNCTION__, NFAPI_SFNSF2DEC(req->sfn_sf), pnf_p7->_public.codec_config.deallocate ? "DEALLOCATE" : "FREE", req, req->ul_config_request_body.ul_config_pdu_list);
	if(pnf_p7->_public.codec_config.deallocate)
	{
		(pnf_p7->_public.codec_config.deallocate)(req->ul_config_request_body.ul_config_pdu_list);
	}
	else
	{
		free(req->ul_config_request_body.ul_config_pdu_list);
	}
        req->ul_config_request_body.ul_config_pdu_list=0;

	pnf_p7_free(pnf_p7, req);
}

nfapi_nr_ul_dci_request_t* allocate_nfapi_ul_dci_request(pnf_p7_t* pnf_p7) 
{ 
	return pnf_p7_malloc(pnf_p7, sizeof(nfapi_nr_ul_dci_request_t));
}

nfapi_hi_dci0_request_t* allocate_nfapi_hi_dci0_request(pnf_p7_t* pnf_p7) 
{ 
	return pnf_p7_malloc(pnf_p7, sizeof(nfapi_hi_dci0_request_t));
}

void deallocate_nfapi_ul_dci_request(nfapi_nr_ul_dci_request_t* req, pnf_p7_t* pnf_p7) 
{ 
  //printf("%s() SFN/SF:%d %s req:%p pdu_list:%p\n", __FUNCTION__, NFAPI_SFNSF2DEC(req->sfn_sf), pnf_p7->_public.codec_config.deallocate ? "DEALLOCATE" : "FREE", req, req->hi_dci0_request_body.hi_dci0_pdu_list);
	// if(pnf_p7->_public.codec_config.deallocate)
	// {
	// 	(pnf_p7->_public.codec_config.deallocate)(req->ul_dci_pdu_list);
	// }
	// else
	// {
	// 	free(req->ul_dci_pdu_list);
	// }

	pnf_p7_free(pnf_p7, req);
}

void deallocate_nfapi_hi_dci0_request(nfapi_hi_dci0_request_t* req, pnf_p7_t* pnf_p7) 
{ 
  //printf("%s() SFN/SF:%d %s req:%p pdu_list:%p\n", __FUNCTION__, NFAPI_SFNSF2DEC(req->sfn_sf), pnf_p7->_public.codec_config.deallocate ? "DEALLOCATE" : "FREE", req, req->hi_dci0_request_body.hi_dci0_pdu_list);
	if(pnf_p7->_public.codec_config.deallocate)
	{
		(pnf_p7->_public.codec_config.deallocate)(req->hi_dci0_request_body.hi_dci0_pdu_list);
	}
	else
	{
		free(req->hi_dci0_request_body.hi_dci0_pdu_list);
	}
        req->hi_dci0_request_body.hi_dci0_pdu_list=0;

	pnf_p7_free(pnf_p7, req);
}

nfapi_nr_tx_data_request_t* allocate_nfapi_tx_data_request(pnf_p7_t* pnf_p7) 
{ 
	return pnf_p7_malloc(pnf_p7, sizeof(nfapi_nr_tx_data_request_t));
}

nfapi_tx_request_t* allocate_nfapi_tx_request(pnf_p7_t* pnf_p7) 
{ 
	return pnf_p7_malloc(pnf_p7, sizeof(nfapi_tx_request_t));
}

//TODO: Check if deallocate_nfapi_tx_data_request defn is proper
void deallocate_nfapi_tx_data_request(nfapi_nr_tx_data_request_t* req, pnf_p7_t* pnf_p7) 
{
/*
	if(pnf_p7->_public.codec_config.deallocate)
	{
		(pnf_p7->_public.codec_config.deallocate)(req->pdu_list);
	}
	else
	{
		free(req->pdu_list);
	}
*/
	pnf_p7_free(pnf_p7, req);
}

void deallocate_nfapi_tx_request(nfapi_tx_request_t* req, pnf_p7_t* pnf_p7) 
{ 
	int i = 0;

  //printf("%s() SFN/SF:%d %s req:%p pdu[0]:data:%p\n", __FUNCTION__, NFAPI_SFNSF2DEC(req->sfn_sf), pnf_p7->_public.codec_config.deallocate ? "DEALLOCATE" : "FREE", req, req->tx_request_body.tx_pdu_list[i].segments[0].segment_data);

	for(i = 0; i < req->tx_request_body.number_of_pdus; ++i)
	{
		void* data = req->tx_request_body.tx_pdu_list[i].segments[0].segment_data;

		if(pnf_p7->_public.codec_config.deallocate)
		{
			(pnf_p7->_public.codec_config.deallocate)(data);
		}
		else
		{
			free(data);
		}
                data=0;
	}


	if(pnf_p7->_public.codec_config.deallocate)
	{
		(pnf_p7->_public.codec_config.deallocate)(req->tx_request_body.tx_pdu_list);
	}
	else
	{
		free(req->tx_request_body.tx_pdu_list);
	}
        req->tx_request_body.tx_pdu_list=0;

	pnf_p7_free(pnf_p7, req);
}

nfapi_lbt_dl_config_request_t* allocate_nfapi_lbt_dl_config_request(pnf_p7_t* pnf_p7) 
{ 
	return pnf_p7_malloc(pnf_p7, sizeof(nfapi_lbt_dl_config_request_t));
}

void deallocate_nfapi_lbt_dl_config_request(nfapi_lbt_dl_config_request_t* req, pnf_p7_t* pnf_p7) 
{ 
	if(pnf_p7->_public.codec_config.deallocate)
	{
		(pnf_p7->_public.codec_config.deallocate)(req->lbt_dl_config_request_body.lbt_dl_config_req_pdu_list);
	}
	else
	{
		free(req->lbt_dl_config_request_body.lbt_dl_config_req_pdu_list);
	}
        req->lbt_dl_config_request_body.lbt_dl_config_req_pdu_list=0;

	pnf_p7_free(pnf_p7, req);
}

nfapi_ue_release_request_t* allocate_nfapi_ue_release_request(pnf_p7_t* pnf_p7)
{
    return pnf_p7_malloc(pnf_p7, sizeof(nfapi_ue_release_request_t));
}

void deallocate_nfapi_ue_release_request(nfapi_ue_release_request_t* req, pnf_p7_t* pnf_p7)
{
	pnf_p7_free(pnf_p7, req);
}

pnf_p7_rx_message_t* pnf_p7_rx_reassembly_queue_add_segment(pnf_p7_t* pnf_p7, pnf_p7_rx_reassembly_queue_t* queue, uint32_t rx_hr_time, uint16_t sequence_number, uint16_t segment_number, uint8_t m, uint8_t* data, uint16_t data_len)
{
	pnf_p7_rx_message_t* msg = 0;
	// attempt to find a entry for this segment
	pnf_p7_rx_message_t* iterator = queue->msg_queue;
	while(iterator != 0)
	{
		if(iterator->sequence_number == sequence_number)
		{
			msg = iterator;
			break;
		}

		iterator = iterator->next;
	}
	
	// if found then copy data to message
	if(msg != 0)
	{
	
		msg->segments[segment_number].buffer = (uint8_t*)pnf_p7_malloc(pnf_p7, data_len);
		memcpy(msg->segments[segment_number].buffer, data, data_len);
		msg->segments[segment_number].length = data_len;

		msg->num_segments_received++;

		// set the segement number if we have the last segment
		if(m == 0)
			msg->num_segments_expected = segment_number + 1;
	}
	// else add new rx message entry
	else
	{
		// create a new message
		msg = (pnf_p7_rx_message_t*)(pnf_p7_malloc(pnf_p7, sizeof(pnf_p7_rx_message_t)));
		memset(msg, 0, sizeof(pnf_p7_rx_message_t));

		msg->sequence_number = sequence_number;
		msg->num_segments_expected = m ? 255 : segment_number + 1;
		msg->num_segments_received = 1;
		msg->rx_hr_time = rx_hr_time;

		msg->segments[segment_number].buffer = (uint8_t*)pnf_p7_malloc(pnf_p7, data_len);
		memcpy(msg->segments[segment_number].buffer, data, data_len);
		msg->segments[segment_number].length = data_len;

		// place the message at the head of the queue
		msg->next = queue->msg_queue;
		queue->msg_queue = msg;
	}

	return msg;
}

void pnf_p7_rx_reassembly_queue_remove_msg(pnf_p7_t* pnf_p7, pnf_p7_rx_reassembly_queue_t* queue, pnf_p7_rx_message_t* msg)
{
	// remove message if it has the same sequence number
	pnf_p7_rx_message_t* iterator = queue->msg_queue;
	pnf_p7_rx_message_t* previous = 0;

	while(iterator != 0)
	{
		if(iterator->sequence_number == msg->sequence_number)
		{
			if(previous == 0)
			{
				queue->msg_queue = iterator->next;
			}
			else
			{
				previous->next = iterator->next;
			}

			//NFAPI_TRACE(NFAPI_TRACE_INFO, "Deleting reassembly message\n");
			// delete the message
			uint16_t i;
			for(i = 0; i < 128; ++i)
			{
				if(iterator->segments[i].buffer)
					pnf_p7_free(pnf_p7, iterator->segments[i].buffer);
			}
			pnf_p7_free(pnf_p7, iterator);

			break;
		}

		previous = iterator;
		iterator = iterator->next;
	}
}

void pnf_p7_rx_reassembly_queue_remove_old_msgs(pnf_p7_t* pnf_p7, pnf_p7_rx_reassembly_queue_t* queue, uint32_t rx_hr_time, uint32_t delta)
{
	// remove all messages that are too old
	pnf_p7_rx_message_t* iterator = queue->msg_queue;
	pnf_p7_rx_message_t* previous = 0;

	while(iterator != 0)
	{
		if(rx_hr_time - iterator->rx_hr_time > delta)
		{
			if(previous == 0)
			{
				queue->msg_queue = iterator->next;
			}
			else
			{
				previous->next = iterator->next;
			}
			
			NFAPI_TRACE(NFAPI_TRACE_INFO, "Deleting stale reassembly message (%u %u %d)\n", iterator->rx_hr_time, rx_hr_time, delta);

			pnf_p7_rx_message_t* to_delete = iterator;
			iterator = iterator->next;

			// delete the message
			uint16_t i;
			for(i = 0; i < 128; ++i)
			{
				if(to_delete->segments[i].buffer)
					pnf_p7_free(pnf_p7, to_delete->segments[i].buffer);
			}
			pnf_p7_free(pnf_p7, to_delete);

		}
		else
		{
			previous = iterator;
			iterator = iterator->next;
		}
	}
}


static uint32_t get_slot_time(uint32_t now_hr, uint32_t slot_start_hr)
{
	if(now_hr < slot_start_hr)
	{
		//NFAPI_TRACE(NFAPI_TRACE_INFO, "now is earlier than start of subframe now_hr:%u sf_start_hr:%u\n", now_hr, sf_start_hr);
		return 0;
	}
	else
	{
		uint32_t now_us = TIMEHR_USEC(now_hr);
		uint32_t slot_start_us = TIMEHR_USEC(slot_start_hr);

		// if the us have wrapped adjust for it
		if(now_hr < slot_start_us)
		{
			now_us += 500000; 
		}

		return now_us - slot_start_us;
	}
}

static uint32_t get_sf_time(uint32_t now_hr, uint32_t sf_start_hr)
{
	if(now_hr < sf_start_hr)
	{
		NFAPI_TRACE(NFAPI_TRACE_INFO, "now is earlier than start of subframe\n");
		return 0;
	}
	else
	{
		uint32_t now_us = TIMEHR_USEC(now_hr);
		uint32_t sf_start_us = TIMEHR_USEC(sf_start_hr);

		// if the us have wrapped adjust for it
		if(now_hr < sf_start_us)
		{
			now_us += 1000000;
		}

		return now_us - sf_start_us;
	}
}



int pnf_p7_send_message(pnf_p7_t* pnf_p7, uint8_t* msg, uint32_t len)
{
	// todo : consider how to do this only once
	struct sockaddr_in remote_addr;
	memset((char*)&remote_addr, 0, sizeof(struct sockaddr_in));
	remote_addr.sin_family = AF_INET;
	remote_addr.sin_port = htons(pnf_p7->_public.remote_p7_port);

	
	if(inet_aton(pnf_p7->_public.remote_p7_addr, &remote_addr.sin_addr) == -1)
	{
		NFAPI_TRACE(NFAPI_TRACE_ERROR, "inet_aton failed %d\n", errno);
		return -1;
	}
	
	socklen_t remote_addr_len = sizeof(struct sockaddr_in);
	
	int sendto_result;
	
	if ((sendto_result = sendto((int)pnf_p7->p7_sock, (const char*)msg, len, 0, (const struct sockaddr*)&remote_addr, remote_addr_len)) < 0)
//if ((sendto_result = sendto((int)pnf_p7->p7_sock,"hello", 6, 0, (const struct sockaddr*)&remote_addr, remote_addr_len)) < 0)
	{
		NFAPI_TRACE(NFAPI_TRACE_ERROR, "%s %s:%d sendto(%d, %p, %d) %d failed errno: %d\n", __FUNCTION__, pnf_p7->_public.remote_p7_addr, pnf_p7->_public.remote_p7_port, (int)pnf_p7->p7_sock, (const char*)msg, len, remote_addr_len,  errno);
		return -1;
	}

	if(sendto_result != len)
	{
		NFAPI_TRACE(NFAPI_TRACE_ERROR, "%s sendto failed to send the entire message %d %d\n", __FUNCTION__, sendto_result, len);
	}
	return 0;
}

int pnf_p7_pack_and_send_p7_message(pnf_p7_t* pnf_p7, nfapi_p7_message_header_t* header, uint32_t msg_len)
{
	header->m_segment_sequence = NFAPI_P7_SET_MSS(0, 0, pnf_p7->sequence_number);

	// Need to guard against different threads calling the encode function at the same time
	if(pthread_mutex_lock(&(pnf_p7->pack_mutex)) != 0)
	{
		NFAPI_TRACE(NFAPI_TRACE_INFO, "failed to lock mutex\n");
		return -1;
	}

	int len = nfapi_p7_message_pack(header, pnf_p7->tx_message_buffer, sizeof(pnf_p7->tx_message_buffer), &pnf_p7->_public.codec_config);

	if (len < 0)
	{
		if(pthread_mutex_unlock(&(pnf_p7->pack_mutex)) != 0)
		{
			NFAPI_TRACE(NFAPI_TRACE_INFO, "failed to unlock mutex\n");
			return -1;
		}
		
		NFAPI_TRACE(NFAPI_TRACE_ERROR, "nfapi_p7_message_pack failed with return %d\n", len );
		return -1;
	}

	if(len > pnf_p7->_public.segment_size)
	{
		int msg_body_len = len - NFAPI_P7_HEADER_LENGTH ; 
		int seg_body_len = pnf_p7->_public.segment_size - NFAPI_P7_HEADER_LENGTH ; 
		int segment_count = (msg_body_len / (seg_body_len)) + ((msg_body_len % seg_body_len) ? 1 : 0); 

		int segment = 0;
		int offset = NFAPI_P7_HEADER_LENGTH;
		uint8_t buffer[pnf_p7->_public.segment_size];
		for(segment = 0; segment < segment_count; ++segment)
		{
			uint8_t last = 0;
			uint16_t size = pnf_p7->_public.segment_size - NFAPI_P7_HEADER_LENGTH;
			if(segment + 1 == segment_count)
			{
				last = 1;
				size = (msg_body_len) - (seg_body_len * segment);
			}

			uint16_t segment_size = size + NFAPI_P7_HEADER_LENGTH;

			// Update the header with the m and segement 
			memcpy(&buffer[0], pnf_p7->tx_message_buffer, NFAPI_P7_HEADER_LENGTH);

			// set the segment length
			buffer[4] = (segment_size & 0xFF00) >> 8;
			buffer[5] = (segment_size & 0xFF);

			// set the m & segment number
			buffer[6] = ((!last) << 7) + segment;

			memcpy(&buffer[NFAPI_P7_HEADER_LENGTH], pnf_p7->tx_message_buffer + offset, size);
			offset += size;

			if(pnf_p7->_public.checksum_enabled)
			{
				nfapi_p7_update_checksum(buffer, segment_size);
			}


			pnf_p7_send_message(pnf_p7, &buffer[0], segment_size);
		}
	}
	else
	{
		if(pnf_p7->_public.checksum_enabled)
		{
			nfapi_p7_update_checksum(pnf_p7->tx_message_buffer, len);
		}

		// simple case that the message fits in a single segment
		pnf_p7_send_message(pnf_p7, pnf_p7->tx_message_buffer, len);
	}

	pnf_p7->sequence_number++;
	
	if(pthread_mutex_unlock(&(pnf_p7->pack_mutex)) != 0)
	{
		NFAPI_TRACE(NFAPI_TRACE_INFO, "failed to unlock mutex\n");
		return -1;
	}

	return 0;
}


int pnf_nr_p7_pack_and_send_p7_message(pnf_p7_t* pnf_p7, nfapi_p7_message_header_t* header, uint32_t msg_len)
{
	header->m_segment_sequence = NFAPI_P7_SET_MSS(0, 0, pnf_p7->sequence_number);

	// Need to guard against different threads calling the encode function at the same time
	if(pthread_mutex_lock(&(pnf_p7->pack_mutex)) != 0)
	{
		NFAPI_TRACE(NFAPI_TRACE_INFO, "failed to lock mutex\n");
		return -1;
	}

	int len = nfapi_nr_p7_message_pack(header, pnf_p7->tx_message_buffer, sizeof(pnf_p7->tx_message_buffer), &pnf_p7->_public.codec_config);

	if (len < 0)
	{
		if(pthread_mutex_unlock(&(pnf_p7->pack_mutex)) != 0)
		{
			NFAPI_TRACE(NFAPI_TRACE_INFO, "failed to unlock mutex\n");
			return -1;
		}
		
		NFAPI_TRACE(NFAPI_TRACE_ERROR, "nfapi_p7_message_pack failed with return %d\n", len );
		return -1;
	}

	if(len > pnf_p7->_public.segment_size)
	{
		int msg_body_len = len - NFAPI_P7_HEADER_LENGTH ; 
		int seg_body_len = pnf_p7->_public.segment_size - NFAPI_P7_HEADER_LENGTH ; 
		int segment_count = (msg_body_len / (seg_body_len)) + ((msg_body_len % seg_body_len) ? 1 : 0); 

		int segment = 0;
		int offset = NFAPI_P7_HEADER_LENGTH;
		uint8_t buffer[pnf_p7->_public.segment_size];
		for(segment = 0; segment < segment_count; ++segment)
		{
			uint8_t last = 0;
			uint16_t size = pnf_p7->_public.segment_size - NFAPI_P7_HEADER_LENGTH;
			if(segment + 1 == segment_count)
			{
				last = 1;
				size = (msg_body_len) - (seg_body_len * segment);
			}

			uint16_t segment_size = size + NFAPI_P7_HEADER_LENGTH;

			// Update the header with the m and segement 
			memcpy(&buffer[0], pnf_p7->tx_message_buffer, NFAPI_P7_HEADER_LENGTH);

			// set the segment length
			buffer[4] = (segment_size & 0xFF00) >> 8;
			buffer[5] = (segment_size & 0xFF);

			// set the m & segment number
			buffer[6] = ((!last) << 7) + segment;

			memcpy(&buffer[NFAPI_P7_HEADER_LENGTH], pnf_p7->tx_message_buffer + offset, size);
			offset += size;

			if(pnf_p7->_public.checksum_enabled)
			{
				nfapi_p7_update_checksum(buffer, segment_size);
			}


			pnf_p7_send_message(pnf_p7, &buffer[0], segment_size);
		}
	}
	else
	{
		if(pnf_p7->_public.checksum_enabled)
		{
			nfapi_p7_update_checksum(pnf_p7->tx_message_buffer, len);
		}

		// simple case that the message fits in a single segment
		pnf_p7_send_message(pnf_p7, pnf_p7->tx_message_buffer, len);
	}

	pnf_p7->sequence_number++;
	
	if(pthread_mutex_unlock(&(pnf_p7->pack_mutex)) != 0)
	{
		NFAPI_TRACE(NFAPI_TRACE_INFO, "failed to unlock mutex\n");
		return -1;
	}

	return 0;
}

void pnf_pack_and_send_timing_info(pnf_p7_t* pnf_p7)
{
	nfapi_timing_info_t timing_info;
	memset(&timing_info, 0, sizeof(timing_info));
	timing_info.header.message_id = NFAPI_TIMING_INFO;
	timing_info.header.phy_id = pnf_p7->_public.phy_id;

	timing_info.last_sfn_sf = pnf_p7->sfn_sf;
	timing_info.time_since_last_timing_info = pnf_p7->timing_info_ms_counter;

	timing_info.dl_config_jitter = pnf_p7->dl_config_jitter;
	timing_info.tx_request_jitter = pnf_p7->tx_jitter;
	timing_info.ul_config_jitter = pnf_p7->ul_config_jitter;
	timing_info.hi_dci0_jitter = pnf_p7->hi_dci0_jitter;

	timing_info.dl_config_latest_delay = 0;
	timing_info.tx_request_latest_delay = 0;
	timing_info.ul_config_latest_delay = 0;
	timing_info.hi_dci0_latest_delay = 0;

	timing_info.dl_config_earliest_arrival = 0;
	timing_info.tx_request_earliest_arrival = 0;
	timing_info.ul_config_earliest_arrival = 0;
	timing_info.hi_dci0_earliest_arrival = 0;


	pnf_p7_pack_and_send_p7_message(pnf_p7, &(timing_info.header), sizeof(timing_info));

	pnf_p7->timing_info_ms_counter = 0;
}


void pnf_nr_pack_and_send_timing_info(pnf_p7_t* pnf_p7)
{
	nfapi_nr_timing_info_t timing_info;
	memset(&timing_info, 0, sizeof(timing_info));
	timing_info.header.message_id = NFAPI_TIMING_INFO;
	timing_info.header.phy_id = pnf_p7->_public.phy_id;

	timing_info.last_sfn = pnf_p7->sfn;
	timing_info.last_slot = pnf_p7->slot;
	timing_info.time_since_last_timing_info = pnf_p7->timing_info_ms_counter;

	timing_info.dl_tti_jitter = pnf_p7->dl_tti_jitter;
	timing_info.tx_data_request_jitter = pnf_p7->tx_data_jitter;
	timing_info.ul_tti_jitter = pnf_p7->ul_tti_jitter;
	timing_info.ul_dci_jitter = pnf_p7->ul_dci_jitter;

	timing_info.dl_tti_latest_delay = 0;
	timing_info.tx_data_request_latest_delay = 0;
	timing_info.ul_tti_latest_delay = 0;
	timing_info.ul_dci_latest_delay = 0;

	timing_info.dl_tti_earliest_arrival = 0;
	timing_info.tx_data_request_earliest_arrival = 0;
	timing_info.ul_tti_earliest_arrival = 0;
	timing_info.ul_dci_earliest_arrival = 0;


	pnf_nr_p7_pack_and_send_p7_message(pnf_p7, &(timing_info.header), sizeof(timing_info));

	pnf_p7->timing_info_ms_counter = 0;
}


void send_dummy_slot(pnf_p7_t* pnf_p7, uint16_t sfn, uint16_t slot)
{
  struct timespec t;
  clock_gettime( CLOCK_MONOTONIC, &t);

  //NFAPI_TRACE(NFAPI_TRACE_INFO, "%s(sfn_sf:%d) t:%ld.%09ld\n", __FUNCTION__, NFAPI_SFNSF2DEC(sfn_sf), t.tv_sec, t.tv_nsec);

	if(pnf_p7->_public.tx_data_req_fn && pnf_p7->_public.dummy_slot.tx_data_req)
	{
		pnf_p7->_public.dummy_slot.tx_data_req->SFN = sfn;
		pnf_p7->_public.dummy_slot.tx_data_req->Slot = slot;
		//NFAPI_TRACE(NFAPI_TRACE_INFO, "Dummy tx_req - enter\n");
		(pnf_p7->_public.tx_data_req_fn)(&pnf_p7->_public, pnf_p7->_public.dummy_slot.tx_data_req);
		//NFAPI_TRACE(NFAPI_TRACE_INFO, "Dummy tx_req - exit\n");
	}
	if(pnf_p7->_public.dl_tti_req_fn && pnf_p7->_public.dummy_slot.dl_tti_req)
	{
		pnf_p7->_public.dummy_slot.dl_tti_req->SFN = sfn;
		pnf_p7->_public.dummy_slot.dl_tti_req->Slot = slot;
		//NFAPI_TRACE(NFAPI_TRACE_INFO, "Dummy dl_config_req - enter\n");
		(pnf_p7->_public.dl_tti_req_fn)(NULL, &(pnf_p7->_public), pnf_p7->_public.dummy_slot.dl_tti_req);
		//NFAPI_TRACE(NFAPI_TRACE_INFO, "Dummy dl_config_req - exit\n");
	}
	if(pnf_p7->_public.ul_tti_req_fn && pnf_p7->_public.dummy_slot.ul_tti_req)
	{
		pnf_p7->_public.dummy_slot.ul_tti_req->SFN = sfn;
		pnf_p7->_public.dummy_slot.ul_tti_req->Slot = slot;
		NFAPI_TRACE(NFAPI_TRACE_INFO, "Dummy ul_config_req - enter\n");
		(pnf_p7->_public.ul_tti_req_fn)(NULL, &pnf_p7->_public, pnf_p7->_public.dummy_slot.ul_tti_req);
	}
	if(pnf_p7->_public.ul_dci_req_fn && pnf_p7->_public.dummy_slot.ul_dci_req)
	{
		pnf_p7->_public.dummy_slot.ul_dci_req->SFN = sfn;
		pnf_p7->_public.dummy_slot.ul_dci_req->Slot = slot;
		NFAPI_TRACE(NFAPI_TRACE_INFO, "Dummy hi_dci0 - enter\n");
		(pnf_p7->_public.ul_dci_req_fn)(NULL, &pnf_p7->_public, pnf_p7->_public.dummy_slot.ul_dci_req);
	}
	#if 0
	if(pnf_p7->_public.lbt_dl_config_req && pnf_p7->_public.dummy_subframe.lbt_dl_config_req) // TODO: Change later
	{
		pnf_p7->_public.dummy_slot.lbt_dl_config_req->sfn_sf = sfn;
		NFAPI_TRACE(NFAPI_TRACE_INFO, "Dummy lbt - enter\n");
		(pnf_p7->_public.lbt_dl_config_req)(&pnf_p7->_public, pnf_p7->_public.dummy_slot.lbt_dl_config_req);
	}
	#endif
}


void send_dummy_subframe(pnf_p7_t* pnf_p7, uint16_t sfn_sf)
{
  struct timespec t;
  clock_gettime( CLOCK_MONOTONIC, &t);

  //NFAPI_TRACE(NFAPI_TRACE_INFO, "%s(sfn_sf:%d) t:%ld.%09ld\n", __FUNCTION__, NFAPI_SFNSF2DEC(sfn_sf), t.tv_sec, t.tv_nsec);

	if(pnf_p7->_public.tx_req && pnf_p7->_public.dummy_subframe.tx_req)
	{
		pnf_p7->_public.dummy_subframe.tx_req->sfn_sf = sfn_sf;
		//NFAPI_TRACE(NFAPI_TRACE_INFO, "Dummy tx_req - enter\n");
		(pnf_p7->_public.tx_req)(&pnf_p7->_public, pnf_p7->_public.dummy_subframe.tx_req);
		//NFAPI_TRACE(NFAPI_TRACE_INFO, "Dummy tx_req - exit\n");
	}
	if(pnf_p7->_public.dl_config_req && pnf_p7->_public.dummy_subframe.dl_config_req)
	{
		pnf_p7->_public.dummy_subframe.dl_config_req->sfn_sf = sfn_sf;
		//NFAPI_TRACE(NFAPI_TRACE_INFO, "Dummy dl_config_req - enter\n");
		(pnf_p7->_public.dl_config_req)(NULL, &(pnf_p7->_public), pnf_p7->_public.dummy_subframe.dl_config_req);
		//NFAPI_TRACE(NFAPI_TRACE_INFO, "Dummy dl_config_req - exit\n");
	}
	if(pnf_p7->_public.ul_config_req && pnf_p7->_public.dummy_subframe.ul_config_req)
	{
		pnf_p7->_public.dummy_subframe.ul_config_req->sfn_sf = sfn_sf;
		NFAPI_TRACE(NFAPI_TRACE_INFO, "Dummy ul_config_req - enter\n");
		(pnf_p7->_public.ul_config_req)(NULL, &pnf_p7->_public, pnf_p7->_public.dummy_subframe.ul_config_req);
	}
	if(pnf_p7->_public.hi_dci0_req && pnf_p7->_public.dummy_subframe.hi_dci0_req)
	{
		pnf_p7->_public.dummy_subframe.hi_dci0_req->sfn_sf = sfn_sf;
		NFAPI_TRACE(NFAPI_TRACE_INFO, "Dummy hi_dci0 - enter\n");
		(pnf_p7->_public.hi_dci0_req)(NULL, &pnf_p7->_public, pnf_p7->_public.dummy_subframe.hi_dci0_req);
	}
	if(pnf_p7->_public.lbt_dl_config_req && pnf_p7->_public.dummy_subframe.lbt_dl_config_req)
	{
		pnf_p7->_public.dummy_subframe.lbt_dl_config_req->sfn_sf = sfn_sf;
		NFAPI_TRACE(NFAPI_TRACE_INFO, "Dummy lbt - enter\n");
		(pnf_p7->_public.lbt_dl_config_req)(&pnf_p7->_public, pnf_p7->_public.dummy_subframe.lbt_dl_config_req);
	}
}


int pnf_p7_slot_ind(pnf_p7_t* pnf_p7, uint16_t phy_id, uint16_t sfn, uint16_t slot)
{	
	//This function is aligned with rx sfn/slot

	// We could either send an event to the p7 thread have have it run the
	// subframe or we could handle it here and lock access to the subframe
	// buffers. If we do it on the p7 thread then we run the risk of blocking
	// on the udp send. 
	
	// todo : consider a more efficent lock mechasium
	//uint16_t NUM_SLOTS = 20;//10* 2^mu
	
	if(pthread_mutex_lock(&(pnf_p7->mutex)) != 0)
	{
		NFAPI_TRACE(NFAPI_TRACE_INFO, "failed to lock mutex\n");
		return -1;
	}

	// save the curren time, sfn and slot
	pnf_p7->slot_start_time_hr = pnf_get_current_time_hr();
	slot_ahead = 6;
	uint32_t sfn_slot_tx = sfnslot_add_slot(sfn, slot, slot_ahead);
	uint16_t sfn_tx = NFAPI_SFNSLOT2SFN(sfn_slot_tx);
	uint8_t slot_tx = NFAPI_SFNSLOT2SLOT(sfn_slot_tx);

	//We align the pnf_p7 sfn/slot with tx sfn/slot, and vnf is synced with pnf_p7 sfn/slot. This is so that the scheduler runs slot_ahead from rx thread.

	pnf_p7->sfn = sfn_tx;
	pnf_p7->slot = slot_tx; 

	uint32_t rx_slot_dec = NFAPI_SFNSLOT2DEC(sfn, slot);
	uint8_t buffer_index_rx = rx_slot_dec % 20; 

	uint32_t tx_slot_dec = NFAPI_SFNSLOT2DEC(sfn_tx,slot_tx);
	uint8_t buffer_index_tx = tx_slot_dec % 20;

	// If the subframe_buffer has been configured
	if(pnf_p7->_public.slot_buffer_size!= 0) // for now value is same as sf_buffer_size
	{

		// apply the shift to the incoming sfn_sf
		if(pnf_p7->slot_shift != 0) // see in vnf_build_send_dl_node_sync
		{
			uint16_t shifted_slot = slot + pnf_p7->slot_shift; 

			// adjust for wrap-around
			if(shifted_slot < 0)
				shifted_slot += NFAPI_MAX_SFNSLOTDEC;
			else if(shifted_slot > NFAPI_MAX_SFNSLOTDEC)
				shifted_slot -= NFAPI_MAX_SFNSLOTDEC;

	//		NFAPI_TRACE(NFAPI_TRACE_INFO, "Applying shift %d to sfn/slot (%d -> %d)\n", pnf_p7->sfn_slot_shift, NFAPI_SFNSF2DEC(sfn_slot), shifted_sfn_slot);
			slot = shifted_slot;

			//
			// DJP - why does the shift not apply to pnf_p7->sfn_sf???
			//

			pnf_p7->slot_shift = 0;
		}

		nfapi_pnf_p7_slot_buffer_t* rx_slot_buffer = &(pnf_p7->slot_buffer[buffer_index_rx]);

		nfapi_pnf_p7_slot_buffer_t* tx_slot_buffer = &(pnf_p7->slot_buffer[buffer_index_tx]);

                // if (0) NFAPI_TRACE(NFAPI_TRACE_INFO, "%s() shift:%d slot_buffer->sfn_sf:%d tx_slot_buffer->sfn_slot:%d sfn_sf:%d subframe_buffer[buffer_index:%u dl_config_req:%p tx_req:%p] "
                //     "TX:sfn_sf:%d:tx_buffer_index:%d[dl_config_req:%p tx_req:%p]\n", 
                //     __FUNCTION__, 
                //     pnf_p7->slot_shift, 
                //     NFAPI_SFNSLOT2DEC(rx_slot_buffer->sfn, rx_slot_buffer->slot), 
                //     NFAPI_SFNSLOT2DEC(tx_slot_buffer->sfn, tx_slot_buffer->slot), 
                //        	slot_dec,    buffer_index_rx, rx_slot_buffer->dl_tti_req, rx_slot_buffer->tx_data_req, 
                //     	tx_slot_dec, buffer_index_tx, tx_slot_buffer->dl_tti_req, tx_slot_buffer->tx_data_req);
					//TODO: Change later if required

		// todo : how to handle the messages we don't have, send dummies for
		// now

		//printf("tx_subframe_buffer->sfn_sf:%d sfn_sf_tx:%d\n", tx_subframe_buffer->sfn_sf, sfn_sf_tx);
		//printf("subframe_buffer->sfn_sf:%d sfn_sf:%d\n", subframe_buffer->sfn_sf, sfn_sf);
		//printf("tx_slot_buff_sfn - %d, tx_slot_buf_slot - %d, sfn_tx = %d, sllot_tx - %d \n",tx_slot_buffer->sfn,tx_slot_buffer->slot,sfn_tx,slot_tx);
		// if(tx_slot_buffer->slot == slot_tx && tx_slot_buffer->sfn == sfn_tx)
		// {	
		
		//checking in the tx slot buffers to see if a p7 msg is present. todo: what if it's a mixed slot? 

		if(tx_slot_buffer->tx_data_req != 0 && tx_slot_buffer->tx_data_req->SFN == sfn_tx && tx_slot_buffer->tx_data_req->Slot == slot_tx)
		{
				
			if(pnf_p7->_public.tx_data_req_fn)
			{	
				//NFAPI_TRACE(NFAPI_TRACE_INFO, "Calling tx_data_req_fn in SFN/slot %d.%d \n",sfn,slot);
				LOG_D(PHY, "Process tx_data SFN/slot %d.%d buffer index: %d \n",sfn_tx,slot_tx,buffer_index_tx);	
				(pnf_p7->_public.tx_data_req_fn)(&(pnf_p7->_public), tx_slot_buffer->tx_data_req);
			}
		}
		else 
		{
			// send dummy
			if(pnf_p7->_public.tx_data_req_fn && pnf_p7->_public.dummy_slot.tx_data_req)
			{
				pnf_p7->_public.dummy_slot.tx_data_req->SFN = sfn_tx;
				pnf_p7->_public.dummy_slot.tx_data_req->Slot = slot_tx; 
					
				(pnf_p7->_public.tx_data_req_fn)(&(pnf_p7->_public), pnf_p7->_public.dummy_slot.tx_data_req);
			}
		}
		 
		if(tx_slot_buffer->dl_tti_req != 0 && tx_slot_buffer->dl_tti_req->SFN == sfn_tx && tx_slot_buffer->dl_tti_req->Slot == slot_tx) 
		{
			if(pnf_p7->_public.dl_tti_req_fn)
			{
				LOG_D(PHY, "Process dl_tti SFN/slot %d.%d buffer index: %d \n",sfn_tx,slot_tx,buffer_index_tx);
				(pnf_p7->_public.dl_tti_req_fn)(NULL, &(pnf_p7->_public), tx_slot_buffer->dl_tti_req);
			}
		}
		else
		{
			// send dummy
			if(pnf_p7->_public.dl_tti_req_fn && pnf_p7->_public.dummy_slot.dl_tti_req)
			{   
				pnf_p7->_public.dummy_slot.dl_tti_req->SFN = sfn_tx;
				pnf_p7->_public.dummy_slot.dl_tti_req->Slot = slot_tx;
				(pnf_p7->_public.dl_tti_req_fn)(NULL, &(pnf_p7->_public), pnf_p7->_public.dummy_slot.dl_tti_req);
			}
		}


		if(tx_slot_buffer->ul_dci_req!= 0 && tx_slot_buffer->ul_dci_req->SFN == sfn_tx && tx_slot_buffer->ul_dci_req->Slot == slot_tx)
		{
			if(pnf_p7->_public.ul_dci_req_fn)
			{   
				//NFAPI_TRACE(NFAPI_TRACE_INFO, "Calling UL_dci_req_fn in SFN/slot %d.%d \n",sfn,slot);
				LOG_D(PHY, "Process ul_dci SFN/slot %d.%d buffer index: %d \n",sfn_tx,slot_tx,buffer_index_tx);
 				(pnf_p7->_public.ul_dci_req_fn)(NULL, &(pnf_p7->_public), tx_slot_buffer->ul_dci_req);
			}
		}
		else
		{
			//send dummy
			if(pnf_p7->_public.ul_dci_req_fn && pnf_p7->_public.dummy_slot.ul_dci_req)
			{
				pnf_p7->_public.dummy_slot.ul_dci_req->SFN = sfn_tx;
				pnf_p7->_public.dummy_slot.ul_dci_req->Slot = slot_tx;
				(pnf_p7->_public.ul_dci_req_fn)(NULL, &(pnf_p7->_public), pnf_p7->_public.dummy_slot.ul_dci_req);
			}
		}
		if(tx_slot_buffer->ul_tti_req != 0)
		{
			if(pnf_p7->_public.ul_tti_req_fn)
			{ 
				(pnf_p7->_public.ul_tti_req_fn)(NULL, &(pnf_p7->_public), tx_slot_buffer->ul_tti_req);
			}
		}
		else
		{
			// send dummy
			if(pnf_p7->_public.ul_tti_req_fn && pnf_p7->_public.dummy_slot.ul_tti_req)
			{
				pnf_p7->_public.dummy_slot.ul_tti_req->SFN = sfn_tx;
				pnf_p7->_public.dummy_slot.ul_tti_req->Slot = slot_tx;
				(pnf_p7->_public.ul_tti_req_fn)(NULL, &(pnf_p7->_public), pnf_p7->_public.dummy_slot.ul_tti_req);
			}
		}

		//deallocate slot buffers after passing down the PDUs to PHY processing

		if(tx_slot_buffer->dl_tti_req != 0)
		{
			deallocate_nfapi_dl_tti_request(tx_slot_buffer->dl_tti_req, pnf_p7);
			tx_slot_buffer->dl_tti_req = 0;
			LOG_D(PHY,"SFN/slot %d.%d Buffer index : %d freed \n",sfn_tx,slot_tx,buffer_index_tx);
		}

		if(tx_slot_buffer->tx_data_req != 0)
		{
			deallocate_nfapi_tx_data_request(tx_slot_buffer->tx_data_req, pnf_p7);
			tx_slot_buffer->tx_data_req = 0;
		}

		if(tx_slot_buffer->ul_dci_req != 0)
		{
			deallocate_nfapi_ul_dci_request(tx_slot_buffer->ul_dci_req, pnf_p7);
			tx_slot_buffer->ul_dci_req = 0;
		}


		//checking in the rx slot buffers to see if a p7 msg is present.

		if(rx_slot_buffer->ul_tti_req != 0 && rx_slot_buffer->ul_tti_req->SFN == sfn && rx_slot_buffer->ul_tti_req->Slot == slot)
		{
			if(pnf_p7->_public.ul_tti_req_fn)
			{ 	
				//NFAPI_TRACE(NFAPI_TRACE_INFO, "Calling UL_tti_req_fn in SFN/slot %d.%d \n",sfn,slot);
				(pnf_p7->_public.ul_tti_req_fn)(NULL, &(pnf_p7->_public), rx_slot_buffer->ul_tti_req);
			}
		}
		else
		{
			// send dummy
			if(pnf_p7->_public.ul_tti_req_fn && pnf_p7->_public.dummy_slot.ul_tti_req)
			{
				pnf_p7->_public.dummy_slot.ul_tti_req->SFN = sfn;
				pnf_p7->_public.dummy_slot.ul_tti_req->Slot = slot;
				LOG_D(PHY, "Process ul_tti SFN/slot %d.%d buffer index: %d \n",sfn,slot,buffer_index_rx);
				(pnf_p7->_public.ul_tti_req_fn)(NULL, &(pnf_p7->_public), pnf_p7->_public.dummy_slot.ul_tti_req);
			}
		}
		if(rx_slot_buffer->ul_tti_req != 0)
		{
			deallocate_nfapi_ul_tti_request(rx_slot_buffer->ul_tti_req, pnf_p7);
			rx_slot_buffer->ul_tti_req = 0;

		}

		//reset slot buffer 

		if ( rx_slot_buffer->dl_tti_req == 0 &&
			 rx_slot_buffer->tx_data_req == 0 && 
			 rx_slot_buffer->ul_tti_req == 0)
		{
			memset(&(pnf_p7->slot_buffer[buffer_index_rx]), 0, sizeof(nfapi_pnf_p7_slot_buffer_t));
			pnf_p7->slot_buffer[buffer_index_rx].sfn = -1;
			pnf_p7->slot_buffer[buffer_index_rx].slot = -1;
		}

		//printf("pnf_p7->_public.timing_info_mode_periodic:%d pnf_p7->timing_info_period_counter:%d pnf_p7->_public.timing_info_period:%d\n", pnf_p7->_public.timing_info_mode_periodic, pnf_p7->timing_info_period_counter, pnf_p7->_public.timing_info_period);
		//printf("pnf_p7->_public.timing_info_mode_aperiodic:%d pnf_p7->timing_info_aperiodic_send:%d\n", pnf_p7->_public.timing_info_mode_aperiodic, pnf_p7->timing_info_aperiodic_send);
		//printf("pnf_p7->timing_info_ms_counter:%d\n", pnf_p7->timing_info_ms_counter);

		//send the periodic timing info if configured
		if(pnf_p7->_public.timing_info_mode_periodic && (pnf_p7->timing_info_period_counter++) == pnf_p7->_public.timing_info_period)
		{
			pnf_nr_pack_and_send_timing_info(pnf_p7);

			pnf_p7->timing_info_period_counter = 0;
		}
		else if(pnf_p7->_public.timing_info_mode_aperiodic && pnf_p7->timing_info_aperiodic_send)
		{
			pnf_nr_pack_and_send_timing_info(pnf_p7);

			pnf_p7->timing_info_aperiodic_send = 0;
		}
		else
		{
			pnf_p7->timing_info_ms_counter++;
		}

	}

	if(pthread_mutex_unlock(&(pnf_p7->mutex)) != 0)
	{
		NFAPI_TRACE(NFAPI_TRACE_INFO, "failed to unlock mutex\n");
		return -1;
	}

	return 0;
}



int pnf_p7_subframe_ind(pnf_p7_t* pnf_p7, uint16_t phy_id, uint16_t sfn_sf)
{
	// We could either send an event to the p7 thread have have it run the
	// subframe or we could handle it here and lock access to the subframe
	// buffers. If we do it on the p7 thread then we run the risk of blocking
	// on the udp send. 
	//
	// todo : start a timer to give us more of the 1 ms tick before send back
	// the frame
	
	// todo : consider a more efficent lock mechasium
	if(pthread_mutex_lock(&(pnf_p7->mutex)) != 0)
	{
		NFAPI_TRACE(NFAPI_TRACE_INFO, "failed to lock mutex\n");
		return -1;
	}

#if 1
	// save the curren time and sfn_sf
	pnf_p7->sf_start_time_hr = pnf_get_current_time_hr();
	pnf_p7->sfn_sf = sfn_sf;

	uint32_t sfn_sf_tx = sfnsf_add_sf(sfn_sf, sf_ahead);
	uint32_t tx_sfn_sf_dec = NFAPI_SFNSF2DEC(sfn_sf_tx);

	// If the subframe_buffer has been configured
	if(pnf_p7->_public.subframe_buffer_size != 0)
	{

		// apply the shift to the incoming sfn_sf
		if(pnf_p7->sfn_sf_shift != 0)
		{
			int32_t sfn_sf_dec = NFAPI_SFNSF2DEC(sfn_sf);

			int32_t shifted_sfn_sf = sfn_sf_dec += pnf_p7->sfn_sf_shift;

			// adjust for wrap-around
			if(shifted_sfn_sf < 0)
				shifted_sfn_sf += NFAPI_MAX_SFNSFDEC;
			else if(shifted_sfn_sf > NFAPI_MAX_SFNSFDEC)
				shifted_sfn_sf -= NFAPI_MAX_SFNSFDEC;

			NFAPI_TRACE(NFAPI_TRACE_INFO, "Applying shift %d to sfn/sf (%d -> %d)\n", pnf_p7->sfn_sf_shift, NFAPI_SFNSF2DEC(sfn_sf), shifted_sfn_sf);
			sfn_sf = shifted_sfn_sf;

                        //
                        // DJP - why does the shift not apply to pnf_p7->sfn_sf???
                        //

			pnf_p7->sfn_sf_shift = 0;
		}

		uint32_t sfn_sf_dec = NFAPI_SFNSF2DEC(sfn_sf);
		uint8_t buffer_index = sfn_sf_dec % pnf_p7->_public.subframe_buffer_size;

		nfapi_pnf_p7_subframe_buffer_t* subframe_buffer = &(pnf_p7->subframe_buffer[buffer_index]);

		uint8_t tx_buffer_index = tx_sfn_sf_dec % pnf_p7->_public.subframe_buffer_size;
		nfapi_pnf_p7_subframe_buffer_t* tx_subframe_buffer = &(pnf_p7->subframe_buffer[tx_buffer_index]);

                //printf("sfn_sf_dec:%d tx_sfn_sf_dec:%d\n", sfn_sf_dec, tx_sfn_sf_dec);

                if (0) NFAPI_TRACE(NFAPI_TRACE_INFO, "%s() shift:%d subframe_buffer->sfn_sf:%d tx_subframe_buffer->sfn_sf:%d sfn_sf:%d subframe_buffer[buffer_index:%u dl_config_req:%p tx_req:%p] "
                    "TX:sfn_sf:%d:tx_buffer_index:%d[dl_config_req:%p tx_req:%p]\n", 
                    __FUNCTION__, 
                    pnf_p7->sfn_sf_shift, 
                    NFAPI_SFNSF2DEC(subframe_buffer->sfn_sf), 
                    NFAPI_SFNSF2DEC(tx_subframe_buffer->sfn_sf), 
                       sfn_sf_dec,    buffer_index,    subframe_buffer->dl_config_req,    subframe_buffer->tx_req, 
                    tx_sfn_sf_dec, tx_buffer_index, tx_subframe_buffer->dl_config_req, tx_subframe_buffer->tx_req);

		// if the subframe buffer sfn sf is set then we have atlease 1 message
		// from the vnf. 
		// todo : how to handle the messages we don't have, send dummies for
		// now

                //printf("tx_subframe_buffer->sfn_sf:%d sfn_sf_tx:%d\n", tx_subframe_buffer->sfn_sf, sfn_sf_tx);
                //printf("subframe_buffer->sfn_sf:%d sfn_sf:%d\n", subframe_buffer->sfn_sf, sfn_sf);
		if(tx_subframe_buffer->sfn_sf == sfn_sf_tx)
		{
			if(tx_subframe_buffer->tx_req != 0)
			{
				if(pnf_p7->_public.tx_req)
					(pnf_p7->_public.tx_req)(&(pnf_p7->_public), tx_subframe_buffer->tx_req);

				//deallocate_nfapi_tx_request(subframe_buffer->tx_req, pnf_p7);
			}
			else
			{
				// send dummy
				if(pnf_p7->_public.tx_req && pnf_p7->_public.dummy_subframe.tx_req)
				{
					pnf_p7->_public.dummy_subframe.tx_req->sfn_sf = sfn_sf_tx;
					(pnf_p7->_public.tx_req)(&(pnf_p7->_public), pnf_p7->_public.dummy_subframe.tx_req);
				}
			}

			if(tx_subframe_buffer->dl_config_req != 0)
			{
				if(pnf_p7->_public.dl_config_req)
					(pnf_p7->_public.dl_config_req)(NULL, &(pnf_p7->_public), tx_subframe_buffer->dl_config_req);

				//deallocate_nfapi_dl_config_request(subframe_buffer->dl_config_req, pnf_p7);
			}
			else
			{
				// send dummy
				if(pnf_p7->_public.dl_config_req && pnf_p7->_public.dummy_subframe.dl_config_req)
				{
					pnf_p7->_public.dummy_subframe.dl_config_req->sfn_sf = sfn_sf_tx;
					(pnf_p7->_public.dl_config_req)(NULL, &(pnf_p7->_public), pnf_p7->_public.dummy_subframe.dl_config_req);
				}
			}

			if(tx_subframe_buffer->hi_dci0_req != 0)
			{
				if(pnf_p7->_public.hi_dci0_req)
					(pnf_p7->_public.hi_dci0_req)(NULL, &(pnf_p7->_public), tx_subframe_buffer->hi_dci0_req);

				//deallocate_nfapi_hi_dci0_request(subframe_buffer->hi_dci0_req, pnf_p7);
			}
			else
			{
				//send dummy
				if(pnf_p7->_public.hi_dci0_req && pnf_p7->_public.dummy_subframe.hi_dci0_req)
				{
					pnf_p7->_public.dummy_subframe.hi_dci0_req->sfn_sf = sfn_sf_tx;
					(pnf_p7->_public.hi_dci0_req)(NULL, &(pnf_p7->_public), pnf_p7->_public.dummy_subframe.hi_dci0_req);
				}
			}

			if(tx_subframe_buffer->ue_release_req != 0)
			{
				if(pnf_p7->_public.ue_release_req)
					(pnf_p7->_public.ue_release_req)(&(pnf_p7->_public), tx_subframe_buffer->ue_release_req);
			}
			else
			{
				//send dummy
				if(pnf_p7->_public.ue_release_req && pnf_p7->_public.dummy_subframe.ue_release_req)
				{
					pnf_p7->_public.dummy_subframe.ue_release_req->sfn_sf = sfn_sf_tx;
					(pnf_p7->_public.ue_release_req)(&(pnf_p7->_public), pnf_p7->_public.dummy_subframe.ue_release_req);
				}
			}

                        if(tx_subframe_buffer->dl_config_req != 0)
                        {
                          deallocate_nfapi_dl_config_request(tx_subframe_buffer->dl_config_req, pnf_p7);
                          tx_subframe_buffer->dl_config_req = 0;
                        }
			if(tx_subframe_buffer->tx_req != 0)
                        {
                          deallocate_nfapi_tx_request(tx_subframe_buffer->tx_req, pnf_p7);
                          tx_subframe_buffer->tx_req = 0;
                        }
                        if(tx_subframe_buffer->hi_dci0_req != 0)
                        {
                          deallocate_nfapi_hi_dci0_request(tx_subframe_buffer->hi_dci0_req, pnf_p7);
                          tx_subframe_buffer->hi_dci0_req = 0;
                        }
                        if(tx_subframe_buffer->ue_release_req != 0){
                            deallocate_nfapi_ue_release_request(tx_subframe_buffer->ue_release_req, pnf_p7);
                            tx_subframe_buffer->ue_release_req = 0;
                        }
                }
		else
		{
                  // If we ever need to "send" a dummy ul_config this won't work!!!
                  send_dummy_subframe(pnf_p7, sfn_sf_tx);
		}

                if(subframe_buffer->sfn_sf == sfn_sf)
		{

			if(subframe_buffer->ul_config_req != 0)
			{
				if(pnf_p7->_public.ul_config_req)
					(pnf_p7->_public.ul_config_req)(NULL, &(pnf_p7->_public), subframe_buffer->ul_config_req);

				//deallocate_nfapi_ul_config_request(subframe_buffer->ul_config_req, pnf_p7);
			}
			else
			{
				// send dummy
				if(pnf_p7->_public.ul_config_req && pnf_p7->_public.dummy_subframe.ul_config_req)
				{
					pnf_p7->_public.dummy_subframe.ul_config_req->sfn_sf = sfn_sf;
					(pnf_p7->_public.ul_config_req)(NULL, &(pnf_p7->_public), pnf_p7->_public.dummy_subframe.ul_config_req);
				}
			}

			if(subframe_buffer->lbt_dl_config_req != 0)
			{
				if(pnf_p7->_public.lbt_dl_config_req)
					(pnf_p7->_public.lbt_dl_config_req)(&(pnf_p7->_public), subframe_buffer->lbt_dl_config_req);

				//deallocate_nfapi_lbt_dl_config_request(subframe_buffer->lbt_dl_config_req, pnf_p7);
			}
			else
			{
				// send dummy
				if(pnf_p7->_public.lbt_dl_config_req && pnf_p7->_public.dummy_subframe.lbt_dl_config_req)
				{
					pnf_p7->_public.dummy_subframe.lbt_dl_config_req->sfn_sf = sfn_sf;
					(pnf_p7->_public.lbt_dl_config_req)(&(pnf_p7->_public), pnf_p7->_public.dummy_subframe.lbt_dl_config_req);
				}

			}

                        //if(subframe_buffer->dl_config_req != 0)
                          //deallocate_nfapi_dl_config_request(subframe_buffer->dl_config_req, pnf_p7);
			//if(subframe_buffer->tx_req != 0)
                          //deallocate_nfapi_tx_request(subframe_buffer->tx_req, pnf_p7);
                        if(subframe_buffer->ul_config_req != 0)
                        {
                          deallocate_nfapi_ul_config_request(subframe_buffer->ul_config_req, pnf_p7);
                          subframe_buffer->ul_config_req = 0;

                        }
                        //if(subframe_buffer->hi_dci0_req != 0)
                          //deallocate_nfapi_hi_dci0_request(subframe_buffer->hi_dci0_req, pnf_p7);
			if(subframe_buffer->lbt_dl_config_req != 0)
                        {
                          deallocate_nfapi_lbt_dl_config_request(subframe_buffer->lbt_dl_config_req, pnf_p7);
                          subframe_buffer->lbt_dl_config_req = 0;
                        }
                } // sfn_sf match

                if (subframe_buffer->dl_config_req == 0 && subframe_buffer->tx_req == 0 && subframe_buffer->ul_config_req == 0 && subframe_buffer->lbt_dl_config_req == 0 && subframe_buffer->ue_release_req == 0)
                {
                  memset(&(pnf_p7->subframe_buffer[buffer_index]), 0, sizeof(nfapi_pnf_p7_subframe_buffer_t));
                  pnf_p7->subframe_buffer[buffer_index].sfn_sf = -1;
		}

                //printf("pnf_p7->_public.timing_info_mode_periodic:%d pnf_p7->timing_info_period_counter:%d pnf_p7->_public.timing_info_period:%d\n", pnf_p7->_public.timing_info_mode_periodic, pnf_p7->timing_info_period_counter, pnf_p7->_public.timing_info_period);
                //printf("pnf_p7->_public.timing_info_mode_aperiodic:%d pnf_p7->timing_info_aperiodic_send:%d\n", pnf_p7->_public.timing_info_mode_aperiodic, pnf_p7->timing_info_aperiodic_send);
                //printf("pnf_p7->timing_info_ms_counter:%d\n", pnf_p7->timing_info_ms_counter);

		// send the periodic timing info if configured
		if(pnf_p7->_public.timing_info_mode_periodic && (pnf_p7->timing_info_period_counter++) == pnf_p7->_public.timing_info_period)
		{
			pnf_pack_and_send_timing_info(pnf_p7);

			pnf_p7->timing_info_period_counter = 0;
		}
		else if(pnf_p7->_public.timing_info_mode_aperiodic && pnf_p7->timing_info_aperiodic_send)
		{
			pnf_pack_and_send_timing_info(pnf_p7);

			pnf_p7->timing_info_aperiodic_send = 0;
		}
		else
		{
			pnf_p7->timing_info_ms_counter++;
		}
	}
	else
	{
		//send_dummy_subframe(pnf_p7, sfn_sf_tx);
	}


        //printf("pnf_p7->tick:%d\n", pnf_p7->tick);
	if(pnf_p7->tick == 1000)
	{

		NFAPI_TRACE(NFAPI_TRACE_INFO, "[PNF P7:%d] (ONTIME/LATE) DL:(%d/%d) UL:(%d/%d) HI:(%d/%d) TX:(%d/%d)\n", pnf_p7->_public.phy_id,
					pnf_p7->stats.dl_conf_ontime, pnf_p7->stats.dl_conf_late, 
					pnf_p7->stats.ul_conf_ontime, pnf_p7->stats.ul_conf_late, 
					pnf_p7->stats.hi_dci0_ontime, pnf_p7->stats.hi_dci0_late, 
					pnf_p7->stats.tx_ontime, pnf_p7->stats.tx_late);
		pnf_p7->tick = 0;
		memset(&pnf_p7->stats, 0, sizeof(pnf_p7->stats));
	}
	pnf_p7->tick++;
#endif

	if(pthread_mutex_unlock(&(pnf_p7->mutex)) != 0)
	{
		NFAPI_TRACE(NFAPI_TRACE_INFO, "failed to unlock mutex\n");
		return -1;
	}

	return 0;
}



// return 1 if in window
// return 0 if out of window

uint8_t is_nr_p7_request_in_window(uint16_t sfn,uint16_t slot, const char* name, pnf_p7_t* phy)
{
	uint32_t recv_sfn_slot_dec = NFAPI_SFNSLOT2DEC(sfn,slot);
	uint32_t current_sfn_slot_dec = NFAPI_SFNSLOT2DEC(phy->sfn,phy->slot);
	//printf("p7_msg_sfn: %d, p7_msg_slot: %d, phy_sfn:%d , phy_slot:%d \n",sfn,slot,phy->sfn,phy->slot);
	uint8_t in_window = 0;
	uint8_t timing_window = phy->_public.slot_buffer_size;

	// if(recv_sfn_slot_dec <= current_sfn_slot_dec)
	// {
	// 	// Need to check for wrap in window
	// 	if(((recv_sfn_slot_dec + timing_window) % NFAPI_MAX_SFNSLOTDEC) < recv_sfn_slot_dec)
	// 	{
	// 		if(current_sfn_slot_dec > ((recv_sfn_slot_dec + timing_window) % NFAPI_MAX_SFNSLOTDEC))
	// 		{
	// 			// out of window
	// 			NFAPI_TRACE(NFAPI_TRACE_NOTE, "[%d] %s is late %d (with wrap)\n", current_sfn_slot_dec, name, recv_sfn_slot_dec);
	// 		}
	// 		else
	// 		{
	// 			// ok
	// 			//NFAPI_TRACE(NFAPI_TRACE_NOTE, "[%d] %s is in window %d (with wrap)\n", current_sfn_sf_dec, name, recv_sfn_sf_dec);
	// 			in_window = 1;
	// 		}
	// 	}
	// 	else
	// 	{
	// 		if((current_sfn_slot_dec - recv_sfn_slot_dec) <= timing_window)
	// 			{
	// 				// in window
	// 				//NFAPI_TRACE(NFAPI_TRACE_NOTE, "[%d] %s is in window %d\n", current_sfn_slot_dec, name, recv_sfn_slot_dec);
	// 				in_window = 1;
	// 			}
	// 		//NFAPI_TRACE(NFAPI_TRACE_NOTE, "[%d] %s is in late %d (delta:%d)\n", current_sfn_slot_dec, name, recv_sfn_slot_dec, (current_sfn_slot_dec - recv_sfn_slot_dec));
	// 	}

	// }
	// else
	// {
	// 	// Need to check it is in window
	// 	if((recv_sfn_slot_dec - current_sfn_slot_dec) <= timing_window)
	// 	{
	// 		// in window
	// 		//NFAPI_TRACE(NFAPI_TRACE_NOTE, "[%d] %s is in window %d\n", current_sfn_sf_dec, name, recv_sfn_sf_dec);
	// 		in_window = 1;
	// 	}
	// 	else
	// 	{
	// 		// too far in the future
	// 		NFAPI_TRACE(NFAPI_TRACE_NOTE, "[%d] %s is out of window %d (delta:%d) [max:%d]\n", current_sfn_slot_dec, name, recv_sfn_slot_dec,  (recv_sfn_slot_dec - current_sfn_slot_dec), timing_window);
	// 	}

	// }
	if(current_sfn_slot_dec <= recv_sfn_slot_dec + timing_window){
		in_window = 1;
		//NFAPI_TRACE(NFAPI_TRACE_NOTE, "[%d] %s is in window %d\n", current_sfn_slot_dec, name, recv_sfn_slot_dec);
	}
	else if(current_sfn_slot_dec + NFAPI_MAX_SFNSLOTDEC <= recv_sfn_slot_dec + timing_window){ //checking for wrap
		in_window = 1;
		//NFAPI_TRACE(NFAPI_TRACE_NOTE, "[%d] %s is in window %d\n", current_sfn_slot_dec, name, recv_sfn_slot_dec);
	}
  
	else
	{ 	
		
		NFAPI_TRACE(NFAPI_TRACE_NOTE, "[%d] %s is out of window %d (delta:%d) [max:%d]\n", current_sfn_slot_dec, name, recv_sfn_slot_dec,  (current_sfn_slot_dec - recv_sfn_slot_dec), timing_window);
		
	}//Need to add more cases
	

	return in_window;
}



uint8_t is_p7_request_in_window(uint16_t sfnsf, const char* name, pnf_p7_t* phy)
{
	uint32_t recv_sfn_sf_dec = NFAPI_SFNSF2DEC(sfnsf);
	uint32_t current_sfn_sf_dec = NFAPI_SFNSF2DEC(phy->sfn_sf);

	uint8_t in_window = 0;
	uint8_t timing_window = phy->_public.subframe_buffer_size;

	if(recv_sfn_sf_dec <= current_sfn_sf_dec)
	{
		// Need to check for wrap in window
		if(((current_sfn_sf_dec + timing_window) % NFAPI_MAX_SFNSFDEC) < current_sfn_sf_dec)
		{
			if(recv_sfn_sf_dec > ((current_sfn_sf_dec + timing_window) % NFAPI_MAX_SFNSFDEC))
			{
				// out of window
				NFAPI_TRACE(NFAPI_TRACE_NOTE, "[%d] %s is late %d (with wrap)\n", current_sfn_sf_dec, name, recv_sfn_sf_dec);
			}
			else
			{
				// ok
				//NFAPI_TRACE(NFAPI_TRACE_NOTE, "[%d] %s is in window %d (with wrap)\n", current_sfn_sf_dec, name, recv_sfn_sf_dec);
				in_window = 1;
			}
		}
		else
		{
			// too late
			NFAPI_TRACE(NFAPI_TRACE_NOTE, "[%d] %s is in late %d (delta:%d)\n", current_sfn_sf_dec, name, recv_sfn_sf_dec, (current_sfn_sf_dec - recv_sfn_sf_dec));
		}

	}
	else
	{
		// Need to check it is in window
		if((recv_sfn_sf_dec - current_sfn_sf_dec) <= timing_window)
		{
			// in window
			//NFAPI_TRACE(NFAPI_TRACE_NOTE, "[%d] %s is in window %d\n", current_sfn_sf_dec, name, recv_sfn_sf_dec);
			in_window = 1;
		}
		else
		{
			// too far in the future
			NFAPI_TRACE(NFAPI_TRACE_NOTE, "[%d] %s is out of window %d (delta:%d) [max:%d]\n", current_sfn_sf_dec, name, recv_sfn_sf_dec,  (recv_sfn_sf_dec - current_sfn_sf_dec), timing_window);
		}

	}

	return in_window;
}


// P7 messages 
void pnf_handle_dl_tti_request(void* pRecvMsg, int recvMsgLen, pnf_p7_t* pnf_p7)
{
	//NFAPI_TRACE(NFAPI_TRACE_INFO, "DL_CONFIG.req Received\n");
	nfapi_nr_dl_tti_request_t* req  = allocate_nfapi_dl_tti_request(pnf_p7);

	if(req == NULL)
	{
		NFAPI_TRACE(NFAPI_TRACE_INFO, "failed to allocate nfapi_dl_tti_request structure\n");
		return;
	}
	int unpack_result = nfapi_nr_p7_message_unpack(pRecvMsg, recvMsgLen, req, sizeof(nfapi_nr_dl_tti_request_t), &(pnf_p7->_public.codec_config));

	if(unpack_result == 0)
	{
		if(pthread_mutex_lock(&(pnf_p7->mutex)) != 0)
		{
			NFAPI_TRACE(NFAPI_TRACE_INFO, "failed to lock mutex\n");
			return;
		}

        if(is_nr_p7_request_in_window(req->SFN,req->Slot, "dl_tti_request", pnf_p7))
            {
                uint32_t sfn_slot_dec = NFAPI_SFNSLOT2DEC(req->SFN,req->Slot);
                uint8_t buffer_index = sfn_slot_dec % 20;

                struct timespec t;
                clock_gettime(CLOCK_MONOTONIC, &t);

                NFAPI_TRACE(NFAPI_TRACE_INFO,"%s() %ld.%09ld POPULATE DL_TTI_REQ current tx sfn/slot:%d.%d p7 msg sfn/slot: %d.%d buffer_index:%d\n", __FUNCTION__, t.tv_sec, t.tv_nsec, pnf_p7->sfn,pnf_p7->slot, req->SFN, req->Slot, buffer_index);

			// if there is already an dl_tti_req make sure we free it.
			if(pnf_p7->slot_buffer[buffer_index].dl_tti_req != 0)
			{
				NFAPI_TRACE(NFAPI_TRACE_NOTE, "%s() is_nr_p7_request_in_window()=TRUE buffer_index occupied - free it first sfn_slot:%d buffer_index:%d\n", __FUNCTION__, NFAPI_SFNSLOT2DEC(req->SFN,req->Slot), buffer_index);
				//NFAPI_TRACE(NFAPI_TRACE_NOTE, "[%d] Freeing dl_config_req at index %d (%d/%d)", 
				//			pMyPhyInfo->sfnSf, bufferIdx,
				//			SFNSF2SFN(dreq->sfn_sf), SFNSF2SF(dreq->sfn_sf));
				deallocate_nfapi_dl_tti_request(pnf_p7->slot_buffer[buffer_index].dl_tti_req, pnf_p7);
			}

			// filling dl_tti_request in slot buffer
			pnf_p7->slot_buffer[buffer_index].sfn = req->SFN;
			pnf_p7->slot_buffer[buffer_index].slot = req->Slot;
			pnf_p7->slot_buffer[buffer_index].dl_tti_req = req;

			pnf_p7->stats.dl_tti_ontime++;
		}
		else
		{
			//NFAPI_TRACE(NFAPI_TRACE_NOTE, "NOT storing dl_config_req SFN/SF %d\n", req->sfn_sf);
			deallocate_nfapi_dl_tti_request(req, pnf_p7);

			if(pnf_p7->_public.timing_info_mode_aperiodic)
			{
				pnf_p7->timing_info_aperiodic_send = 1;
			}

			pnf_p7->stats.dl_tti_late++;
		} 
		if(pthread_mutex_unlock(&(pnf_p7->mutex)) != 0)
		{
			NFAPI_TRACE(NFAPI_TRACE_INFO, "failed to unlock mutex\n");
			return;
		}
	}
	else
	{
		NFAPI_TRACE(NFAPI_TRACE_ERROR, "Failed to unpack dl_tti_req");
		deallocate_nfapi_dl_tti_request(req, pnf_p7);
	}
}


void pnf_handle_dl_config_request(void* pRecvMsg, int recvMsgLen, pnf_p7_t* pnf_p7)
{
	//NFAPI_TRACE(NFAPI_TRACE_INFO, "DL_CONFIG.req Received\n");

	nfapi_dl_config_request_t* req  = allocate_nfapi_dl_config_request(pnf_p7);

	if(req == NULL)
	{
		NFAPI_TRACE(NFAPI_TRACE_INFO, "failed to allocate nfapi_dl_config_request structure\n");
		return;
	}

	int unpack_result = nfapi_p7_message_unpack(pRecvMsg, recvMsgLen, req, sizeof(nfapi_dl_config_request_t), &(pnf_p7->_public.codec_config));

	if(unpack_result == 0)
	{
		if(pthread_mutex_lock(&(pnf_p7->mutex)) != 0)
		{
			NFAPI_TRACE(NFAPI_TRACE_INFO, "failed to lock mutex\n");
			return;
		}

                if (
                    0 && 
                    (NFAPI_SFNSF2DEC(req->sfn_sf) % 100 ==0 ||
                     NFAPI_SFNSF2DEC(req->sfn_sf) % 105 ==0 
                    )
                )
                  NFAPI_TRACE(NFAPI_TRACE_INFO, "DL_CONFIG.req sfn_sf:%d pdcch:%u dci:%u pdu:%u pdsch_rnti:%u pcfich:%u\n", 
                      NFAPI_SFNSF2DEC(req->sfn_sf),
                      req->dl_config_request_body.number_pdcch_ofdm_symbols,
                      req->dl_config_request_body.number_dci,
                      req->dl_config_request_body.number_pdu,
                      req->dl_config_request_body.number_pdsch_rnti,
                      req->dl_config_request_body.transmission_power_pcfich
                      );

                if(is_p7_request_in_window(req->sfn_sf, "dl_config_request", pnf_p7))
                {
                  uint32_t sfn_sf_dec = NFAPI_SFNSF2DEC(req->sfn_sf);
                  uint8_t buffer_index = sfn_sf_dec % pnf_p7->_public.subframe_buffer_size;

                        struct timespec t;
                        clock_gettime(CLOCK_MONOTONIC, &t);

                  NFAPI_TRACE(NFAPI_TRACE_INFO,"%s() %ld.%09ld POPULATE DL_CONFIG_REQ sfn_sf:%d buffer_index:%d\n", __FUNCTION__, t.tv_sec, t.tv_nsec, sfn_sf_dec, buffer_index);

			// if there is already an dl_config_req make sure we free it.
			if(pnf_p7->subframe_buffer[buffer_index].dl_config_req != 0)
			{
				NFAPI_TRACE(NFAPI_TRACE_NOTE, "%s() is_p7_request_in_window()=TRUE buffer_index occupied - free it first sfn_sf:%d buffer_index:%d\n", __FUNCTION__, NFAPI_SFNSF2DEC(req->sfn_sf), buffer_index);
				//NFAPI_TRACE(NFAPI_TRACE_NOTE, "[%d] Freeing dl_config_req at index %d (%d/%d)", 
				//			pMyPhyInfo->sfnSf, bufferIdx,
				//			SFNSF2SFN(dreq->sfn_sf), SFNSF2SF(dreq->sfn_sf));
				deallocate_nfapi_dl_config_request(pnf_p7->subframe_buffer[buffer_index].dl_config_req, pnf_p7);
			}

			// saving dl_config_request in subframe buffer
			pnf_p7->subframe_buffer[buffer_index].sfn_sf = req->sfn_sf;
			pnf_p7->subframe_buffer[buffer_index].dl_config_req = req;

			pnf_p7->stats.dl_conf_ontime++;
			
		}
		else
		{
			//NFAPI_TRACE(NFAPI_TRACE_NOTE, "NOT storing dl_config_req SFN/SF %d\n", req->sfn_sf);
			deallocate_nfapi_dl_config_request(req, pnf_p7);

			if(pnf_p7->_public.timing_info_mode_aperiodic)
			{
				pnf_p7->timing_info_aperiodic_send = 1;
			}

			pnf_p7->stats.dl_conf_late++;
		}

		if(pthread_mutex_unlock(&(pnf_p7->mutex)) != 0)
		{
			NFAPI_TRACE(NFAPI_TRACE_INFO, "failed to unlock mutex\n");
			return;
		}
	}
	else
	{
		NFAPI_TRACE(NFAPI_TRACE_ERROR, "Failed to unpack dl_config_req");
		deallocate_nfapi_dl_config_request(req, pnf_p7);
	}
}


void pnf_handle_ul_tti_request(void* pRecvMsg, int recvMsgLen, pnf_p7_t* pnf_p7)
{
	//NFAPI_TRACE(NFAPI_TRACE_INFO, "UL_CONFIG.req Received\n");

	nfapi_nr_ul_tti_request_t* req  = allocate_nfapi_ul_tti_request(pnf_p7);

	if(req == NULL)
	{
		NFAPI_TRACE(NFAPI_TRACE_INFO, "failed to allocate nfapi_ul_tti_request structure\n");
		return;
	}

	int unpack_result = nfapi_nr_p7_message_unpack(pRecvMsg, recvMsgLen, req, sizeof(nfapi_nr_ul_tti_request_t), &(pnf_p7->_public.codec_config));

	if(unpack_result == 0)
	{
		if(pthread_mutex_lock(&(pnf_p7->mutex)) != 0)
		{
			NFAPI_TRACE(NFAPI_TRACE_INFO, "failed to lock mutex\n");
			return;
		}

		if(is_nr_p7_request_in_window(req->SFN,req->Slot, "ul_tti_request", pnf_p7))
		{
			uint32_t sfn_slot_dec = NFAPI_SFNSLOT2DEC(req->SFN,req->Slot);
			uint8_t buffer_index = (sfn_slot_dec % 20);

                        struct timespec t;
                        clock_gettime(CLOCK_MONOTONIC, &t);

                        NFAPI_TRACE(NFAPI_TRACE_INFO,"%s() %ld.%09ld POPULATE UL_TTI_REQ current tx sfn/slot:%d.%d p7 msg sfn/slot: %d.%d buffer_index:%d\n", __FUNCTION__, t.tv_sec, t.tv_nsec, pnf_p7->sfn,pnf_p7->slot, req->SFN, req->Slot, buffer_index);

			if(pnf_p7->slot_buffer[buffer_index].ul_tti_req != 0)
			{
				//NFAPI_TRACE(NFAPI_TRACE_NOTE, "[%d] Freeing ul_config_req at index %d (%d/%d)", 
				//			pMyPhyInfo->sfnSf, bufferIdx,
				//			SFNSF2SFN(dreq->sfn_sf), SFNSF2SF(dreq->sfn_sf));

				deallocate_nfapi_ul_tti_request(pnf_p7->slot_buffer[buffer_index].ul_tti_req, pnf_p7);
			}
			
			//filling slot buffer

			pnf_p7->slot_buffer[buffer_index].sfn = req->SFN;
			pnf_p7->slot_buffer[buffer_index].slot = req->Slot;
			pnf_p7->slot_buffer[buffer_index].ul_tti_req = req;
			
			pnf_p7->stats.ul_tti_ontime++;
		}
		else
		{
			NFAPI_TRACE(NFAPI_TRACE_NOTE, "[%d] NOT storing ul_tti_req OUTSIDE OF TRANSMIT BUFFER WINDOW SFN/SLOT %d\n", NFAPI_SFNSLOT2DEC(pnf_p7->sfn,pnf_p7->slot), NFAPI_SFNSLOT2DEC(req->SFN,req->Slot));
			deallocate_nfapi_ul_tti_request(req, pnf_p7);

			if(pnf_p7->_public.timing_info_mode_aperiodic)
			{
				pnf_p7->timing_info_aperiodic_send = 1;
			}

			pnf_p7->stats.ul_tti_late++;
		}

		if(pthread_mutex_unlock(&(pnf_p7->mutex)) != 0)
		{
			NFAPI_TRACE(NFAPI_TRACE_INFO, "failed to unlock mutex\n");
			return;
		}
	}
	else
	{
		NFAPI_TRACE(NFAPI_TRACE_ERROR, "Failed to unpack ul_tti_req\n");
		deallocate_nfapi_ul_tti_request(req, pnf_p7);
	}
}

void pnf_handle_ul_config_request(void* pRecvMsg, int recvMsgLen, pnf_p7_t* pnf_p7)
{
	//NFAPI_TRACE(NFAPI_TRACE_INFO, "UL_CONFIG.req Received\n");

	nfapi_ul_config_request_t* req  = allocate_nfapi_ul_config_request(pnf_p7);

	if(req == NULL)
	{
		NFAPI_TRACE(NFAPI_TRACE_INFO, "failed to allocate nfapi_ul_config_request structure\n");
		return;
	}

	int unpack_result = nfapi_p7_message_unpack(pRecvMsg, recvMsgLen, req, sizeof(nfapi_ul_config_request_t), &(pnf_p7->_public.codec_config));

	if(unpack_result == 0)
	{
		if(pthread_mutex_lock(&(pnf_p7->mutex)) != 0)
		{
			NFAPI_TRACE(NFAPI_TRACE_INFO, "failed to lock mutex\n");
			return;
		}

		if(is_p7_request_in_window(req->sfn_sf, "ul_config_request", pnf_p7))
		{
			uint32_t sfn_sf_dec = NFAPI_SFNSF2DEC(req->sfn_sf);
			uint8_t buffer_index = sfn_sf_dec % pnf_p7->_public.subframe_buffer_size;

                        struct timespec t;
                        clock_gettime(CLOCK_MONOTONIC, &t);

                        NFAPI_TRACE(NFAPI_TRACE_INFO,"%s() %ld.%09ld POPULATE UL_CONFIG_REQ sfn_sf:%d buffer_index:%d\n", __FUNCTION__, t.tv_sec, t.tv_nsec, sfn_sf_dec, buffer_index);

			if(pnf_p7->subframe_buffer[buffer_index].ul_config_req != 0)
			{
				//NFAPI_TRACE(NFAPI_TRACE_NOTE, "[%d] Freeing ul_config_req at index %d (%d/%d)", 
				//			pMyPhyInfo->sfnSf, bufferIdx,
				//			SFNSF2SFN(dreq->sfn_sf), SFNSF2SF(dreq->sfn_sf));

				deallocate_nfapi_ul_config_request(pnf_p7->subframe_buffer[buffer_index].ul_config_req, pnf_p7);
			}

			pnf_p7->subframe_buffer[buffer_index].sfn_sf = req->sfn_sf;
			pnf_p7->subframe_buffer[buffer_index].ul_config_req = req;
			
			pnf_p7->stats.ul_conf_ontime++;
		}
		else
		{
			NFAPI_TRACE(NFAPI_TRACE_NOTE, "[%d] NOT storing ul_config_req OUTSIDE OF TRANSMIT BUFFER WINDOW SFN/SF %d\n", NFAPI_SFNSF2DEC(pnf_p7->sfn_sf), NFAPI_SFNSF2DEC(req->sfn_sf));
			deallocate_nfapi_ul_config_request(req, pnf_p7);

			if(pnf_p7->_public.timing_info_mode_aperiodic)
			{
				pnf_p7->timing_info_aperiodic_send = 1;
			}

			pnf_p7->stats.ul_conf_late++;
		}

		if(pthread_mutex_unlock(&(pnf_p7->mutex)) != 0)
		{
			NFAPI_TRACE(NFAPI_TRACE_INFO, "failed to unlock mutex\n");
			return;
		}
	}
	else
	{
		NFAPI_TRACE(NFAPI_TRACE_ERROR, "Failed to unpack ul_config_req\n");
		deallocate_nfapi_ul_config_request(req, pnf_p7);
	}
}


void pnf_handle_ul_dci_request(void* pRecvMsg, int recvMsgLen, pnf_p7_t* pnf_p7)
{
	//NFAPI_TRACE(NFAPI_TRACE_INFO, "HI_DCI0.req Received\n");

	nfapi_nr_ul_dci_request_t* req  = allocate_nfapi_ul_dci_request(pnf_p7);

	if(req == NULL)
	{
		NFAPI_TRACE(NFAPI_TRACE_INFO, "failed to allocate nfapi_ul_dci_request structure\n");
		return;
	}

	int unpack_result = nfapi_nr_p7_message_unpack(pRecvMsg, recvMsgLen, req, sizeof(nfapi_nr_ul_dci_request_t), &pnf_p7->_public.codec_config);

	if(unpack_result == 0)
	{
		if(pthread_mutex_lock(&(pnf_p7->mutex)) != 0)
		{
			NFAPI_TRACE(NFAPI_TRACE_INFO, "failed to lock mutex\n");
			return;
		}

		if(is_nr_p7_request_in_window(req->SFN,req->Slot,"ul_dci_request", pnf_p7))
		{
			uint32_t sfn_slot_dec = NFAPI_SFNSLOT2DEC(req->SFN,req->Slot);
			uint8_t buffer_index = sfn_slot_dec % 20;

			if(pnf_p7->slot_buffer[buffer_index].ul_dci_req!= 0)
			{
				//NFAPI_TRACE(NFAPI_TRACE_NOTE, "[%d] Freeing hi_dci0_req at index %d (%d/%d)", 
				//			pMyPhyInfo->sfnSf, bufferIdx,
				//			SFNSF2SFN(dreq->sfn_sf), SFNSF2SF(dreq->sfn_sf));

				deallocate_nfapi_ul_dci_request(pnf_p7->slot_buffer[buffer_index].ul_dci_req, pnf_p7);
			}

			pnf_p7->slot_buffer[buffer_index].sfn = req->SFN;
			pnf_p7->slot_buffer[buffer_index].ul_dci_req = req;

			pnf_p7->stats.ul_dci_ontime++;
			
		}
		else
		{
			//NFAPI_TRACE(NFAPI_TRACE_NOTE, "[%d] NOT storing hi_dci0_req SFN/SF %d/%d\n", pMyPhyInfo->sfnSf, SFNSF2SFN(req->sfn_sf), SFNSF2SF(req->sfn_sf));
			deallocate_nfapi_ul_dci_request(req, pnf_p7);

			if(pnf_p7->_public.timing_info_mode_aperiodic)
			{
				pnf_p7->timing_info_aperiodic_send = 1;
			}

			pnf_p7->stats.ul_dci_late++;
		}

		if(pthread_mutex_unlock(&(pnf_p7->mutex)) != 0)
		{
			NFAPI_TRACE(NFAPI_TRACE_INFO, "failed to unlock mutex\n");
			return;
		}
	}
	else
	{
		NFAPI_TRACE(NFAPI_TRACE_ERROR, "Failed to unpack UL DCI req\n");
		deallocate_nfapi_ul_dci_request(req, pnf_p7);
	}
}



void pnf_handle_hi_dci0_request(void* pRecvMsg, int recvMsgLen, pnf_p7_t* pnf_p7)

{
	//NFAPI_TRACE(NFAPI_TRACE_INFO, "HI_DCI0.req Received\n");

	nfapi_hi_dci0_request_t* req  = allocate_nfapi_hi_dci0_request(pnf_p7);

	if(req == NULL)
	{
		NFAPI_TRACE(NFAPI_TRACE_INFO, "failed to allocate nfapi_hi_dci0_request structure\n");
		return;
	}

	int unpack_result = nfapi_p7_message_unpack(pRecvMsg, recvMsgLen, req, sizeof(nfapi_hi_dci0_request_t), &pnf_p7->_public.codec_config);

	if(unpack_result == 0)
	{
		if(pthread_mutex_lock(&(pnf_p7->mutex)) != 0)
		{
			NFAPI_TRACE(NFAPI_TRACE_INFO, "failed to lock mutex\n");
			return;
		}

		if(is_p7_request_in_window(req->sfn_sf, "hi_dci0_request", pnf_p7))
		{
			uint32_t sfn_sf_dec = NFAPI_SFNSF2DEC(req->sfn_sf);
			uint8_t buffer_index = sfn_sf_dec % pnf_p7->_public.subframe_buffer_size;

			if(pnf_p7->subframe_buffer[buffer_index].hi_dci0_req!= 0)
			{
				//NFAPI_TRACE(NFAPI_TRACE_NOTE, "[%d] Freeing hi_dci0_req at index %d (%d/%d)", 
				//			pMyPhyInfo->sfnSf, bufferIdx,
				//			SFNSF2SFN(dreq->sfn_sf), SFNSF2SF(dreq->sfn_sf));

				deallocate_nfapi_hi_dci0_request(pnf_p7->subframe_buffer[buffer_index].hi_dci0_req, pnf_p7);
			}

			pnf_p7->subframe_buffer[buffer_index].sfn_sf = req->sfn_sf;
			pnf_p7->subframe_buffer[buffer_index].hi_dci0_req = req;

			pnf_p7->stats.hi_dci0_ontime++;
			
		}
		else
		{
			//NFAPI_TRACE(NFAPI_TRACE_NOTE, "[%d] NOT storing hi_dci0_req SFN/SF %d/%d\n", pMyPhyInfo->sfnSf, SFNSF2SFN(req->sfn_sf), SFNSF2SF(req->sfn_sf));
			deallocate_nfapi_hi_dci0_request(req, pnf_p7);

			if(pnf_p7->_public.timing_info_mode_aperiodic)
			{
				pnf_p7->timing_info_aperiodic_send = 1;
			}

			pnf_p7->stats.hi_dci0_late++;
		}

		if(pthread_mutex_unlock(&(pnf_p7->mutex)) != 0)
		{
			NFAPI_TRACE(NFAPI_TRACE_INFO, "failed to unlock mutex\n");
			return;
		}
	}
	else
	{
		NFAPI_TRACE(NFAPI_TRACE_ERROR, "Failed to unpack hi_dci0_req\n");
		deallocate_nfapi_hi_dci0_request(req, pnf_p7);
	}
}


void pnf_handle_tx_data_request(void* pRecvMsg, int recvMsgLen, pnf_p7_t* pnf_p7)
{
	//NFAPI_TRACE(NFAPI_TRACE_INFO, "TX.req Received\n");
	
	nfapi_nr_tx_data_request_t* req = allocate_nfapi_tx_data_request(pnf_p7);

	if(req == NULL)
	{
		NFAPI_TRACE(NFAPI_TRACE_INFO, "failed to allocate nfapi_tx_request structure\n");
		return;
	}

	int unpack_result = nfapi_nr_p7_message_unpack(pRecvMsg, recvMsgLen, req, sizeof(nfapi_nr_tx_data_request_t), &pnf_p7->_public.codec_config);
	if(unpack_result == 0)
	{
		if(pthread_mutex_lock(&(pnf_p7->mutex)) != 0)
		{
			NFAPI_TRACE(NFAPI_TRACE_INFO, "failed to lock mutex\n");
			return;
		}

		if(is_nr_p7_request_in_window(req->SFN, req->Slot,"tx_request", pnf_p7))
		{
			uint32_t sfn_slot_dec = NFAPI_SFNSLOT2DEC(req->SFN,req->Slot);
			uint8_t buffer_index = sfn_slot_dec % 20;

                        struct timespec t;
                        clock_gettime(CLOCK_MONOTONIC, &t);

                        //NFAPI_TRACE(NFAPI_TRACE_INFO,"%s() %ld.%09ld POPULATE TX_DATA_REQ sfn_sf:%d buffer_index:%d\n", __FUNCTION__, t.tv_sec, t.tv_nsec, sfn_slot_dec, buffer_index);
#if 0
                        if (0 && NFAPI_SFNSF2DEC(req->sfn_sf)%100==0) NFAPI_TRACE(NFAPI_TRACE_INFO, "%s() TX_REQ.req sfn_sf:%d pdus:%d - TX_REQ is within window\n",
                            __FUNCTION__,
                            NFAPI_SFNSF2DEC(req->sfn_sf),
                            req->tx_request_body.number_of_pdus);
#endif

			if(pnf_p7->slot_buffer[buffer_index].tx_data_req != 0)
			{
				//NFAPI_TRACE(NFAPI_TRACE_NOTE, "[%d] Freeing tx_req at index %d (%d/%d)", 
				//			pMyPhyInfo->sfnSf, bufferIdx,
				//			SFNSF2SFN(dreq->sfn_sf), SFNSF2SF(dreq->sfn_sf));

				deallocate_nfapi_tx_data_request(pnf_p7->slot_buffer[buffer_index].tx_data_req, pnf_p7);
			}

			pnf_p7->slot_buffer[buffer_index].sfn = req->SFN;
			pnf_p7->slot_buffer[buffer_index].slot = req->Slot;
			pnf_p7->slot_buffer[buffer_index].tx_data_req = req;

			pnf_p7->stats.tx_data_ontime++;
		}
		else
		{
                  NFAPI_TRACE(NFAPI_TRACE_INFO,"%s() TX_DATA_REQUEST Request is outside of window REQ:SFN_SLOT:%d CURR:SFN_SLOT:%d\n", __FUNCTION__, NFAPI_SFNSLOT2DEC(req->SFN,req->Slot), NFAPI_SFNSLOT2DEC(pnf_p7->sfn,pnf_p7->slot));

			deallocate_nfapi_tx_data_request(req, pnf_p7);

			if(pnf_p7->_public.timing_info_mode_aperiodic)
			{
				pnf_p7->timing_info_aperiodic_send = 1;
			}

			pnf_p7->stats.tx_data_late++;
		}

		if(pthread_mutex_unlock(&(pnf_p7->mutex)) != 0)
		{
			NFAPI_TRACE(NFAPI_TRACE_INFO, "failed to unlock mutex\n");
			return;
		}
	}
	else
	{
		deallocate_nfapi_tx_data_request(req, pnf_p7);
	}
}



void pnf_handle_tx_request(void* pRecvMsg, int recvMsgLen, pnf_p7_t* pnf_p7)
{
	//NFAPI_TRACE(NFAPI_TRACE_INFO, "TX.req Received\n");
	
	nfapi_tx_request_t* req = allocate_nfapi_tx_request(pnf_p7);

	if(req == NULL)
	{
		NFAPI_TRACE(NFAPI_TRACE_INFO, "failed to allocate nfapi_tx_request structure\n");
		return;
	}

	int unpack_result = nfapi_p7_message_unpack(pRecvMsg, recvMsgLen, req, sizeof(nfapi_tx_request_t), &pnf_p7->_public.codec_config);
	if(unpack_result == 0)
	{
		if(pthread_mutex_lock(&(pnf_p7->mutex)) != 0)
		{
			NFAPI_TRACE(NFAPI_TRACE_INFO, "failed to lock mutex\n");
			return;
		}

		if(is_p7_request_in_window(req->sfn_sf, "tx_request", pnf_p7))
		{
			uint32_t sfn_sf_dec = NFAPI_SFNSF2DEC(req->sfn_sf);
			uint8_t buffer_index = sfn_sf_dec % pnf_p7->_public.subframe_buffer_size;

                        struct timespec t;
                        clock_gettime(CLOCK_MONOTONIC, &t);

                        NFAPI_TRACE(NFAPI_TRACE_INFO,"%s() %ld.%09ld POPULATE TX_REQ sfn_sf:%d buffer_index:%d\n", __FUNCTION__, t.tv_sec, t.tv_nsec, sfn_sf_dec, buffer_index);

                        if (0 && NFAPI_SFNSF2DEC(req->sfn_sf)%100==0) NFAPI_TRACE(NFAPI_TRACE_INFO, "%s() TX_REQ.req sfn_sf:%d pdus:%d - TX_REQ is within window\n",
                            __FUNCTION__,
                            NFAPI_SFNSF2DEC(req->sfn_sf),
                            req->tx_request_body.number_of_pdus);

			if(pnf_p7->subframe_buffer[buffer_index].tx_req != 0)
			{
				//NFAPI_TRACE(NFAPI_TRACE_NOTE, "[%d] Freeing tx_req at index %d (%d/%d)", 
				//			pMyPhyInfo->sfnSf, bufferIdx,
				//			SFNSF2SFN(dreq->sfn_sf), SFNSF2SF(dreq->sfn_sf));

				deallocate_nfapi_tx_request(pnf_p7->subframe_buffer[buffer_index].tx_req, pnf_p7);
			}

			pnf_p7->subframe_buffer[buffer_index].sfn_sf = req->sfn_sf;
			pnf_p7->subframe_buffer[buffer_index].tx_req = req;

			pnf_p7->stats.tx_ontime++;
		}
		else
		{
                  NFAPI_TRACE(NFAPI_TRACE_INFO,"%s() TX_REQUEST Request is outside of window REQ:SFN_SF:%d CURR:SFN_SF:%d\n", __FUNCTION__, NFAPI_SFNSF2DEC(req->sfn_sf), NFAPI_SFNSF2DEC(pnf_p7->sfn_sf));

			deallocate_nfapi_tx_request(req, pnf_p7);

			if(pnf_p7->_public.timing_info_mode_aperiodic)
			{
				pnf_p7->timing_info_aperiodic_send = 1;
			}

			pnf_p7->stats.tx_late++;
		}

		if(pthread_mutex_unlock(&(pnf_p7->mutex)) != 0)
		{
			NFAPI_TRACE(NFAPI_TRACE_INFO, "failed to unlock mutex\n");
			return;
		}
	}
	else
	{
		deallocate_nfapi_tx_request(req, pnf_p7);
	}
}

void pnf_handle_lbt_dl_config_request(void* pRecvMsg, int recvMsgLen, pnf_p7_t* pnf_p7)
{
	nfapi_lbt_dl_config_request_t* req = allocate_nfapi_lbt_dl_config_request(pnf_p7);

	if(req == NULL)
	{
		NFAPI_TRACE(NFAPI_TRACE_INFO, "failed to allocate nfapi_lbt_dl_config_request structure\n");
		return;
	}

	int unpack_result = nfapi_p7_message_unpack(pRecvMsg, recvMsgLen, req, sizeof(nfapi_lbt_dl_config_request_t), &pnf_p7->_public.codec_config);

	if(unpack_result == 0)
	{
		if(pthread_mutex_lock(&(pnf_p7->mutex)) != 0)
		{
			NFAPI_TRACE(NFAPI_TRACE_INFO, "failed to lock mutex\n");
			return;
		}

		if(is_p7_request_in_window(req->sfn_sf, "lbt_dl_request", pnf_p7))
		{
			uint32_t sfn_sf_dec = NFAPI_SFNSF2DEC(req->sfn_sf);
			uint8_t buffer_index = sfn_sf_dec % pnf_p7->_public.subframe_buffer_size;

			if(pnf_p7->subframe_buffer[buffer_index].lbt_dl_config_req != 0)
			{
				//NFAPI_TRACE(NFAPI_TRACE_NOTE, "[%d] Freeing tx_req at index %d (%d/%d)", 
				//			pMyPhyInfo->sfnSf, bufferIdx,
				//			SFNSF2SFN(dreq->sfn_sf), SFNSF2SF(dreq->sfn_sf));

				deallocate_nfapi_lbt_dl_config_request(pnf_p7->subframe_buffer[buffer_index].lbt_dl_config_req, pnf_p7);
			}

			pnf_p7->subframe_buffer[buffer_index].sfn_sf = req->sfn_sf;
			pnf_p7->subframe_buffer[buffer_index].lbt_dl_config_req = req;
		}
		else
		{
			deallocate_nfapi_lbt_dl_config_request(req, pnf_p7);

			if(pnf_p7->_public.timing_info_mode_aperiodic)
			{
				pnf_p7->timing_info_aperiodic_send = 1;
			}
		}

		if(pthread_mutex_unlock(&(pnf_p7->mutex)) != 0)
		{
			NFAPI_TRACE(NFAPI_TRACE_INFO, "failed to unlock mutex\n");
			return;
		}
	}
	else
	{
		deallocate_nfapi_lbt_dl_config_request(req, pnf_p7);
	}

}

void pnf_handle_p7_vendor_extension(void* pRecvMsg, int recvMsgLen, pnf_p7_t* pnf_p7, uint16_t message_id)
{
	if(pnf_p7->_public.allocate_p7_vendor_ext)
	{
		uint16_t msg_size;
		nfapi_p7_message_header_t* msg = pnf_p7->_public.allocate_p7_vendor_ext(message_id, &msg_size);

		if(msg == 0)
		{
			NFAPI_TRACE(NFAPI_TRACE_INFO, "failed to allocate vendor extention structure\n");
			return;
		}

		int unpack_result = nfapi_p7_message_unpack(pRecvMsg, recvMsgLen, msg, msg_size, &pnf_p7->_public.codec_config);

		if(unpack_result == 0)
		{
			if(pnf_p7->_public.vendor_ext)
				pnf_p7->_public.vendor_ext(&(pnf_p7->_public), msg);
		}
		
		if(pnf_p7->_public.deallocate_p7_vendor_ext)
			pnf_p7->_public.deallocate_p7_vendor_ext(msg);
		
	}
	
}

void pnf_handle_ue_release_request(void* pRecvMsg, int recvMsgLen, pnf_p7_t* pnf_p7)
{
    nfapi_ue_release_request_t* req = allocate_nfapi_ue_release_request(pnf_p7);
    if(req == NULL)
    {
        NFAPI_TRACE(NFAPI_TRACE_ERROR, "failed to allocate nfapi_ue_release_request structure\n");
        return;
    }

    int unpack_result = nfapi_p7_message_unpack(pRecvMsg, recvMsgLen, req, sizeof(nfapi_ue_release_request_t), &pnf_p7->_public.codec_config);
    if(unpack_result == 0)
    {
        if(pthread_mutex_lock(&(pnf_p7->mutex)) != 0)
        {
            NFAPI_TRACE(NFAPI_TRACE_ERROR, "failed to lock mutex\n");
            return;
        }

        if(is_p7_request_in_window(req->sfn_sf, "ue_release_request", pnf_p7))
        {
            uint32_t sfn_sf_dec = NFAPI_SFNSF2DEC(req->sfn_sf);
            uint8_t buffer_index = sfn_sf_dec % pnf_p7->_public.subframe_buffer_size;

            struct timespec t;
            clock_gettime(CLOCK_MONOTONIC, &t);

            NFAPI_TRACE(NFAPI_TRACE_INFO,"%s() %ld.%09ld POPULATE UE_RELEASE_REQ sfn_sf:%d buffer_index:%d\n", __FUNCTION__, t.tv_sec, t.tv_nsec, sfn_sf_dec, buffer_index);

            if (0 && NFAPI_SFNSF2DEC(req->sfn_sf)%100==0) NFAPI_TRACE(NFAPI_TRACE_INFO, "%s() UE_RELEASE_REQ.req sfn_sf:%d rntis:%d - UE_RELEASE_REQ is within window\n",
                            __FUNCTION__,
                            NFAPI_SFNSF2DEC(req->sfn_sf),
                            req->ue_release_request_body.number_of_TLVs);

            if(pnf_p7->subframe_buffer[buffer_index].ue_release_req != 0)
            {
                deallocate_nfapi_ue_release_request(pnf_p7->subframe_buffer[buffer_index].ue_release_req, pnf_p7);
            }

            pnf_p7->subframe_buffer[buffer_index].sfn_sf = req->sfn_sf;
            pnf_p7->subframe_buffer[buffer_index].ue_release_req = req;

            pnf_p7->stats.tx_ontime++;
        }
        else
        {
            NFAPI_TRACE(NFAPI_TRACE_INFO,"%s() UE_RELEASE_REQUEST Request is outside of window REQ:SFN_SF:%d CURR:SFN_SF:%d\n", __FUNCTION__, NFAPI_SFNSF2DEC(req->sfn_sf), NFAPI_SFNSF2DEC(pnf_p7->sfn_sf));

            deallocate_nfapi_ue_release_request(req, pnf_p7);
            if(pnf_p7->_public.timing_info_mode_aperiodic)
            {
                pnf_p7->timing_info_aperiodic_send = 1;
            }

            pnf_p7->stats.tx_late++;
        }
        nfapi_ue_release_response_t resp;
        memset(&resp, 0, sizeof(resp));
        resp.header.message_id = NFAPI_UE_RELEASE_RESPONSE;
        resp.header.phy_id = req->header.phy_id;
        resp.error_code = NFAPI_MSG_OK;
        nfapi_pnf_ue_release_resp(&(pnf_p7->_public), &resp);
        NFAPI_TRACE(NFAPI_TRACE_INFO, "do ue_release_response\n");

        if(pthread_mutex_unlock(&(pnf_p7->mutex)) != 0)
        {
            NFAPI_TRACE(NFAPI_TRACE_ERROR, "failed to unlock mutex\n");
            return;
        }
    }
    else
    {
        deallocate_nfapi_ue_release_request(req, pnf_p7);
    }
}

uint32_t calculate_t2(uint32_t now_time_hr, uint16_t sfn_sf, uint32_t sf_start_time_hr)
{
	uint32_t sf_time_us = get_sf_time(now_time_hr, sf_start_time_hr);
	uint32_t t2 = (NFAPI_SFNSF2DEC(sfn_sf) * 1000) + sf_time_us;

        if (0)
        {
          static uint32_t prev_t2 = 0;

          NFAPI_TRACE(NFAPI_TRACE_ERROR, "%s(now_time_hr:%u sfn_sf:%d sf_start_time_Hr:%u) sf_time_us:%u t2:%u prev_t2:%u diff:%u\n",
              __FUNCTION__,
              now_time_hr, NFAPI_SFNSF2DEC(sfn_sf), sf_start_time_hr,
              sf_time_us,
              t2,
              prev_t2,
              t2-prev_t2);

          prev_t2 = t2;
        }

	return t2;
}

uint32_t calculate_nr_t2(uint32_t now_time_hr, uint16_t sfn,uint16_t slot, uint32_t slot_start_time_hr)
{
	uint32_t slot_time_us = get_slot_time(now_time_hr, slot_start_time_hr);
	uint32_t t2 = (NFAPI_SFNSLOT2DEC(sfn, slot) * 500) + slot_time_us;
	
        if (0)
        {
          static uint32_t prev_t2 = 0;

          NFAPI_TRACE(NFAPI_TRACE_ERROR, "%s(now_time_hr:%u sfn to slot:%d slot_start_time_Hr:%u) slot_time_us:%u t2:%u prev_t2:%u diff:%u\n",
              __FUNCTION__,
              now_time_hr, NFAPI_SFNSLOT2DEC(sfn, slot), slot_start_time_hr,
              slot_time_us,
              t2,
              prev_t2,
              t2-prev_t2);

          prev_t2 = t2;
        }

	return t2;
}

uint32_t calculate_t3(uint16_t sfn_sf, uint32_t sf_start_time_hr)
{
	uint32_t now_time_hr = pnf_get_current_time_hr();

	uint32_t sf_time_us = get_sf_time(now_time_hr, sf_start_time_hr);

	uint32_t t3 = (NFAPI_SFNSF2DEC(sfn_sf) * 1000) + sf_time_us;

	return t3;
}

uint32_t calculate_nr_t3(uint16_t sfn, uint16_t slot, uint32_t slot_start_time_hr)
{
	uint32_t now_time_hr = pnf_get_current_time_hr();

	uint32_t slot_time_us = get_slot_time(now_time_hr, slot_start_time_hr);

	uint32_t t3 = (NFAPI_SFNSLOT2DEC(sfn, slot) * 500) + slot_time_us;
	
	return t3;
}

void pnf_handle_dl_node_sync(void *pRecvMsg, int recvMsgLen, pnf_p7_t* pnf_p7, uint32_t rx_hr_time)
{
	nfapi_dl_node_sync_t dl_node_sync;

	//NFAPI_TRACE(NFAPI_TRACE_INFO, "DL_NODE_SYNC Received\n");

	if (pRecvMsg == NULL || pnf_p7 == NULL)
	{
		NFAPI_TRACE(NFAPI_TRACE_ERROR, "%s: NULL parameters\n", __FUNCTION__);
		return;
	}

	// unpack the message
	if (nfapi_p7_message_unpack(pRecvMsg, recvMsgLen, &dl_node_sync, sizeof(dl_node_sync), &pnf_p7->_public.codec_config) < 0)
	{
		NFAPI_TRACE(NFAPI_TRACE_ERROR, "%s: Unpack message failed, ignoring\n", __FUNCTION__);
		return;
	}

	if(pthread_mutex_lock(&(pnf_p7->mutex)) != 0)
	{
		NFAPI_TRACE(NFAPI_TRACE_INFO, "failed to lock mutex\n");
		return;
	}


	if (dl_node_sync.delta_sfn_sf != 0)
	{
		NFAPI_TRACE(NFAPI_TRACE_INFO, "Will shift SF timing by %d on next subframe\n", dl_node_sync.delta_sfn_sf);

		pnf_p7->sfn_sf_shift = dl_node_sync.delta_sfn_sf;
	}

	nfapi_ul_node_sync_t ul_node_sync;
	memset(&ul_node_sync, 0, sizeof(ul_node_sync));
	ul_node_sync.header.message_id = NFAPI_UL_NODE_SYNC;
	ul_node_sync.header.phy_id = dl_node_sync.header.phy_id;
	ul_node_sync.t1 = dl_node_sync.t1;
	ul_node_sync.t2 = calculate_t2(rx_hr_time, pnf_p7->sfn_sf, pnf_p7->sf_start_time_hr);
	ul_node_sync.t3 = calculate_t3(pnf_p7->sfn_sf, pnf_p7->sf_start_time_hr);

	if(pthread_mutex_unlock(&(pnf_p7->mutex)) != 0)
	{
		NFAPI_TRACE(NFAPI_TRACE_INFO, "failed to unlock mutex\n");
		return;
	}

	pnf_p7_pack_and_send_p7_message(pnf_p7, &(ul_node_sync.header), sizeof(ul_node_sync));
}


void pnf_nr_handle_dl_node_sync(void *pRecvMsg, int recvMsgLen, pnf_p7_t* pnf_p7, uint32_t rx_hr_time)
{	
	//printf("Received DL node sync");

	nfapi_nr_dl_node_sync_t dl_node_sync;

	//NFAPI_TRACE(NFAPI_TRACE_INFO, "DL_NODE_SYNC Received\n");

	if (pRecvMsg == NULL || pnf_p7 == NULL)
	{
		NFAPI_TRACE(NFAPI_TRACE_ERROR, "%s: NULL parameters\n", __FUNCTION__);
		return;
	}

	// unpack the message
	if (nfapi_nr_p7_message_unpack(pRecvMsg, recvMsgLen, &dl_node_sync, sizeof(dl_node_sync), &pnf_p7->_public.codec_config) < 0)
	{
		NFAPI_TRACE(NFAPI_TRACE_ERROR, "%s: Unpack message failed, ignoring\n", __FUNCTION__);
		return;
	}

	if(pthread_mutex_lock(&(pnf_p7->mutex)) != 0)
	{
		NFAPI_TRACE(NFAPI_TRACE_INFO, "failed to lock mutex\n");
		return;
	}


	if (dl_node_sync.delta_sfn_slot != 0)
	{
		NFAPI_TRACE(NFAPI_TRACE_INFO, "Will shift Slot timing by %d on next slot\n", dl_node_sync.delta_sfn_slot);

		pnf_p7->slot_shift = dl_node_sync.delta_sfn_slot;
	}

	nfapi_nr_ul_node_sync_t ul_node_sync;
	memset(&ul_node_sync, 0, sizeof(ul_node_sync));
	ul_node_sync.header.message_id = NFAPI_NR_PHY_MSG_TYPE_UL_NODE_SYNC;
	ul_node_sync.header.phy_id = dl_node_sync.header.phy_id;
	ul_node_sync.t1 = dl_node_sync.t1;
	ul_node_sync.t2 = calculate_nr_t2(rx_hr_time, pnf_p7->sfn,pnf_p7->slot, pnf_p7->slot_start_time_hr);
	ul_node_sync.t3 = calculate_nr_t3(pnf_p7->sfn,pnf_p7->slot, pnf_p7->slot_start_time_hr);

	if(pthread_mutex_unlock(&(pnf_p7->mutex)) != 0)
	{
		NFAPI_TRACE(NFAPI_TRACE_INFO, "failed to unlock mutex\n");
		return;
	}

	pnf_nr_p7_pack_and_send_p7_message(pnf_p7, &(ul_node_sync.header), sizeof(ul_node_sync));
	//printf("\nSSent UL Node Sync sfn:%d,slot:%d\n",pnf_p7->sfn,pnf_p7->slot);
}

void pnf_dispatch_p7_message(void *pRecvMsg, int recvMsgLen, pnf_p7_t* pnf_p7,  uint32_t rx_hr_time)
{
	nfapi_p7_message_header_t header;

	// validate the input params
	if(pRecvMsg == NULL || recvMsgLen < 4 || pnf_p7 == NULL)
	{
		NFAPI_TRACE(NFAPI_TRACE_ERROR, "%s: invalid input params\n", __FUNCTION__);
		return;
	}

	// unpack the message header
	if (nfapi_p7_message_header_unpack(pRecvMsg, recvMsgLen, &header, sizeof(header), &pnf_p7->_public.codec_config) < 0)
	{
		NFAPI_TRACE(NFAPI_TRACE_ERROR, "Unpack message header failed, ignoring\n");
		return;
	}

	// ensure the message is sensible
	if (recvMsgLen < 8 || pRecvMsg == NULL)
	{
		NFAPI_TRACE(NFAPI_TRACE_WARN, "Invalid message size: %d, ignoring\n", recvMsgLen);
		return;
	}

	switch (header.message_id)
	{
		case NFAPI_DL_NODE_SYNC:
			pnf_handle_dl_node_sync(pRecvMsg, recvMsgLen, pnf_p7, rx_hr_time);
			break;
		case NFAPI_DL_CONFIG_REQUEST:
			pnf_handle_dl_config_request(pRecvMsg, recvMsgLen, pnf_p7);
			break;

		case NFAPI_UL_CONFIG_REQUEST:
			pnf_handle_ul_config_request(pRecvMsg, recvMsgLen, pnf_p7);
			break;

		case NFAPI_HI_DCI0_REQUEST:
			pnf_handle_hi_dci0_request(pRecvMsg, recvMsgLen, pnf_p7);
			break;

		case NFAPI_TX_REQUEST:
			pnf_handle_tx_request(pRecvMsg, recvMsgLen, pnf_p7);
			break;
		
		case NFAPI_LBT_DL_CONFIG_REQUEST:
			pnf_handle_lbt_dl_config_request(pRecvMsg, recvMsgLen, pnf_p7);
			break;

		case NFAPI_UE_RELEASE_REQUEST:
			pnf_handle_ue_release_request(pRecvMsg, recvMsgLen, pnf_p7);
			break;

		default:
			{
				if(header.message_id >= NFAPI_VENDOR_EXT_MSG_MIN &&
				   header.message_id <= NFAPI_VENDOR_EXT_MSG_MAX)
				{
					pnf_handle_p7_vendor_extension(pRecvMsg, recvMsgLen, pnf_p7, header.message_id);
				}
				else
				{
					NFAPI_TRACE(NFAPI_TRACE_ERROR, "%s P7 Unknown message ID %d\n", __FUNCTION__, header.message_id);
				}
			}
			break;
	}
}

void pnf_nr_dispatch_p7_message(void *pRecvMsg, int recvMsgLen, pnf_p7_t* pnf_p7,  uint32_t rx_hr_time)
{
	nfapi_p7_message_header_t header;

	// validate the input params
	if(pRecvMsg == NULL || recvMsgLen < 4 || pnf_p7 == NULL)
	{
		NFAPI_TRACE(NFAPI_TRACE_ERROR, "%s: invalid input params\n", __FUNCTION__);
		return;
	}

	// unpack the message header
	if (nfapi_p7_message_header_unpack(pRecvMsg, recvMsgLen, &header, sizeof(header), &pnf_p7->_public.codec_config) < 0)
	{
		NFAPI_TRACE(NFAPI_TRACE_ERROR, "Unpack message header failed, ignoring\n");
		return;
	}

	// ensure the message is sensible
	if (recvMsgLen < 8 || pRecvMsg == NULL)
	{
		NFAPI_TRACE(NFAPI_TRACE_WARN, "Invalid message size: %d, ignoring\n", recvMsgLen);
		return;
	}

	switch (header.message_id)
	{
		case NFAPI_NR_PHY_MSG_TYPE_DL_NODE_SYNC:
			pnf_nr_handle_dl_node_sync(pRecvMsg, recvMsgLen, pnf_p7, rx_hr_time);
			break;
		case NFAPI_NR_PHY_MSG_TYPE_DL_TTI_REQUEST:
			pnf_handle_dl_tti_request(pRecvMsg, recvMsgLen, pnf_p7);
			break;
		case NFAPI_NR_PHY_MSG_TYPE_UL_TTI_REQUEST:
			pnf_handle_ul_tti_request(pRecvMsg, recvMsgLen, pnf_p7);
			break;
		case NFAPI_NR_PHY_MSG_TYPE_UL_DCI_REQUEST:
			pnf_handle_ul_dci_request(pRecvMsg, recvMsgLen, pnf_p7);
			break;
		case NFAPI_NR_PHY_MSG_TYPE_TX_DATA_REQUEST:
			pnf_handle_tx_data_request(pRecvMsg, recvMsgLen, pnf_p7);
			break;
		default:
			{
				if(header.message_id >= NFAPI_VENDOR_EXT_MSG_MIN &&
				   header.message_id <= NFAPI_VENDOR_EXT_MSG_MAX)
				{
					pnf_handle_p7_vendor_extension(pRecvMsg, recvMsgLen, pnf_p7, header.message_id);
				}
				else
				{
					NFAPI_TRACE(NFAPI_TRACE_ERROR, "%s P7 Unknown message ID %d\n", __FUNCTION__, header.message_id);
				}
			}
			break;
	}
}

void pnf_handle_p7_message(void *pRecvMsg, int recvMsgLen, pnf_p7_t* pnf_p7,  uint32_t rx_hr_time)
{
	nfapi_p7_message_header_t messageHeader;

	// validate the input params
	if(pRecvMsg == NULL || recvMsgLen < 4 || pnf_p7 == NULL)
	{
		NFAPI_TRACE(NFAPI_TRACE_ERROR, "pnf_handle_p7_message: invalid input params (%p %d %p)\n", pRecvMsg, recvMsgLen, pnf_p7);
		return;
	}

	// unpack the message header
	if (nfapi_p7_message_header_unpack(pRecvMsg, recvMsgLen, &messageHeader, sizeof(nfapi_p7_message_header_t), &pnf_p7->_public.codec_config) < 0)
	{
		NFAPI_TRACE(NFAPI_TRACE_ERROR, "Unpack message header failed, ignoring\n");
		return;
	}

	uint8_t m = NFAPI_P7_GET_MORE(messageHeader.m_segment_sequence);
	uint8_t sequence_num = NFAPI_P7_GET_SEQUENCE(messageHeader.m_segment_sequence);
	uint8_t segment_num = NFAPI_P7_GET_SEGMENT(messageHeader.m_segment_sequence);

	if(pnf_p7->_public.checksum_enabled)
	{
		uint32_t checksum = nfapi_p7_calculate_checksum(pRecvMsg, recvMsgLen);
		if(checksum != messageHeader.checksum)
		{
			NFAPI_TRACE(NFAPI_TRACE_ERROR, "Checksum verification failed %d %d\n", checksum, messageHeader.checksum);
			return;
		}
	}

	if(m == 0 && segment_num == 0)
	{
		// we have a complete message
		// ensure the message is sensible
		if (recvMsgLen < 8 || pRecvMsg == NULL)
		{
			NFAPI_TRACE(NFAPI_TRACE_WARN, "Invalid message size: %d, ignoring\n", recvMsgLen);
			return;
		}

		pnf_dispatch_p7_message(pRecvMsg, recvMsgLen, pnf_p7, rx_hr_time);
	}
	else
	{
		pnf_p7_rx_message_t* rx_msg = pnf_p7_rx_reassembly_queue_add_segment(pnf_p7, &(pnf_p7->reassembly_queue), rx_hr_time, sequence_num, segment_num, m, pRecvMsg, recvMsgLen);

		if(rx_msg->num_segments_received == rx_msg->num_segments_expected)
		{
			// send the buffer on
			uint16_t i = 0;
			uint16_t length = 0;
			for(i = 0; i < rx_msg->num_segments_expected; ++i)
			{
				length += rx_msg->segments[i].length - (i > 0 ? NFAPI_P7_HEADER_LENGTH : 0);
			}
			
			if(pnf_p7->reassemby_buffer_size < length)
			{
				pnf_p7_free(pnf_p7, pnf_p7->reassemby_buffer);
				pnf_p7->reassemby_buffer = 0;
			}

			if(pnf_p7->reassemby_buffer == 0)
			{
				NFAPI_TRACE(NFAPI_TRACE_NOTE, "Resizing PNF_P7 Reassembly buffer %d->%d\n", pnf_p7->reassemby_buffer_size, length);
				pnf_p7->reassemby_buffer = (uint8_t*)pnf_p7_malloc(pnf_p7, length);

				if(pnf_p7->reassemby_buffer == 0)
				{
					NFAPI_TRACE(NFAPI_TRACE_NOTE, "Failed to allocate PNF_P7 reassemby buffer len:%d\n", length);
					return;
				}
                                memset(pnf_p7->reassemby_buffer, 0, length);
				pnf_p7->reassemby_buffer_size = length;
			}
			
			uint16_t offset = 0;
			for(i = 0; i < rx_msg->num_segments_expected; ++i)
			{
				if(i == 0)
				{
					memcpy(pnf_p7->reassemby_buffer, rx_msg->segments[i].buffer, rx_msg->segments[i].length);
					offset += rx_msg->segments[i].length;
				}
				else
				{
					memcpy(pnf_p7->reassemby_buffer + offset, rx_msg->segments[i].buffer + NFAPI_P7_HEADER_LENGTH, rx_msg->segments[i].length - NFAPI_P7_HEADER_LENGTH);
					offset += rx_msg->segments[i].length - NFAPI_P7_HEADER_LENGTH;
				}
			}

			
			pnf_dispatch_p7_message(pnf_p7->reassemby_buffer, length, pnf_p7, rx_msg->rx_hr_time);


			// delete the structure
			pnf_p7_rx_reassembly_queue_remove_msg(pnf_p7, &(pnf_p7->reassembly_queue), rx_msg);
		}
	}

	pnf_p7_rx_reassembly_queue_remove_old_msgs(pnf_p7, &(pnf_p7->reassembly_queue), rx_hr_time, 1000);
	
}

void pnf_nr_handle_p7_message(void *pRecvMsg, int recvMsgLen, pnf_p7_t* pnf_p7,  uint32_t rx_hr_time)
{
	nfapi_p7_message_header_t messageHeader;

	// validate the input params
	if(pRecvMsg == NULL || recvMsgLen < 4 || pnf_p7 == NULL)
	{
		NFAPI_TRACE(NFAPI_TRACE_ERROR, "pnf_handle_p7_message: invalid input params (%p %d %p)\n", pRecvMsg, recvMsgLen, pnf_p7);
		return;
	}

	// unpack the message header
	if (nfapi_p7_message_header_unpack(pRecvMsg, recvMsgLen, &messageHeader, sizeof(nfapi_p7_message_header_t), &pnf_p7->_public.codec_config) < 0)
	{
		NFAPI_TRACE(NFAPI_TRACE_ERROR, "Unpack message header failed, ignoring\n");
		return;
	}

	uint8_t m = NFAPI_P7_GET_MORE(messageHeader.m_segment_sequence);
	uint8_t sequence_num = NFAPI_P7_GET_SEQUENCE(messageHeader.m_segment_sequence);
	uint8_t segment_num = NFAPI_P7_GET_SEGMENT(messageHeader.m_segment_sequence);

	if(pnf_p7->_public.checksum_enabled)
	{
		uint32_t checksum = nfapi_p7_calculate_checksum(pRecvMsg, recvMsgLen);
		if(checksum != messageHeader.checksum)
		{
			NFAPI_TRACE(NFAPI_TRACE_ERROR, "Checksum verification failed %d %d\n", checksum, messageHeader.checksum);
			return;
		}
	}

	if(m == 0 && segment_num == 0)
	{
		// we have a complete message
		// ensure the message is sensible
		if (recvMsgLen < 8 || pRecvMsg == NULL)
		{
			NFAPI_TRACE(NFAPI_TRACE_WARN, "Invalid message size: %d, ignoring\n", recvMsgLen);
			return;
		}

		pnf_nr_dispatch_p7_message(pRecvMsg, recvMsgLen, pnf_p7, rx_hr_time);
	}
	else
	{
		pnf_p7_rx_message_t* rx_msg = pnf_p7_rx_reassembly_queue_add_segment(pnf_p7, &(pnf_p7->reassembly_queue), rx_hr_time, sequence_num, segment_num, m, pRecvMsg, recvMsgLen);

		if(rx_msg->num_segments_received == rx_msg->num_segments_expected)
		{
			// send the buffer on
			uint16_t i = 0;
			uint16_t length = 0;
			for(i = 0; i < rx_msg->num_segments_expected; ++i)
			{
				length += rx_msg->segments[i].length - (i > 0 ? NFAPI_P7_HEADER_LENGTH : 0);
			}
			
			if(pnf_p7->reassemby_buffer_size < length)
			{
				pnf_p7_free(pnf_p7, pnf_p7->reassemby_buffer);
				pnf_p7->reassemby_buffer = 0;
			}

			if(pnf_p7->reassemby_buffer == 0)
			{
				NFAPI_TRACE(NFAPI_TRACE_NOTE, "Resizing PNF_P7 Reassembly buffer %d->%d\n", pnf_p7->reassemby_buffer_size, length);
				pnf_p7->reassemby_buffer = (uint8_t*)pnf_p7_malloc(pnf_p7, length);

				if(pnf_p7->reassemby_buffer == 0)
				{
					NFAPI_TRACE(NFAPI_TRACE_NOTE, "Failed to allocate PNF_P7 reassemby buffer len:%d\n", length);
					return;
				}
                                memset(pnf_p7->reassemby_buffer, 0, length);
				pnf_p7->reassemby_buffer_size = length;
			}
			
			uint16_t offset = 0;
			for(i = 0; i < rx_msg->num_segments_expected; ++i)
			{
				if(i == 0)
				{
					memcpy(pnf_p7->reassemby_buffer, rx_msg->segments[i].buffer, rx_msg->segments[i].length);
					offset += rx_msg->segments[i].length;
				}
				else
				{
					memcpy(pnf_p7->reassemby_buffer + offset, rx_msg->segments[i].buffer + NFAPI_P7_HEADER_LENGTH, rx_msg->segments[i].length - NFAPI_P7_HEADER_LENGTH);
					offset += rx_msg->segments[i].length - NFAPI_P7_HEADER_LENGTH;
				}
			}

			
			pnf_nr_dispatch_p7_message(pnf_p7->reassemby_buffer, length, pnf_p7, rx_msg->rx_hr_time);


			// delete the structure
			pnf_p7_rx_reassembly_queue_remove_msg(pnf_p7, &(pnf_p7->reassembly_queue), rx_msg);
		}
	}

	pnf_p7_rx_reassembly_queue_remove_old_msgs(pnf_p7, &(pnf_p7->reassembly_queue), rx_hr_time, 1000);
	
}


void pnf_nfapi_p7_read_dispatch_message(pnf_p7_t* pnf_p7, uint32_t now_hr_time)
{
	int recvfrom_result = 0;
	struct sockaddr_in remote_addr;
	socklen_t remote_addr_size = sizeof(remote_addr);

	do
	{
		// peek the header
		uint8_t header_buffer[NFAPI_P7_HEADER_LENGTH];
		recvfrom_result = recvfrom(pnf_p7->p7_sock, header_buffer, NFAPI_P7_HEADER_LENGTH, MSG_DONTWAIT | MSG_PEEK, (struct sockaddr*)&remote_addr, &remote_addr_size);

		if(recvfrom_result > 0)
		{
			// get the segment size
			nfapi_p7_message_header_t header;
			nfapi_p7_message_header_unpack(header_buffer, NFAPI_P7_HEADER_LENGTH, &header, 34, 0);

			// resize the buffer if we have a large segment
			if(header.message_length > pnf_p7->rx_message_buffer_size)
			{
				NFAPI_TRACE(NFAPI_TRACE_NOTE, "reallocing rx buffer %d\n", header.message_length); 
				pnf_p7->rx_message_buffer = realloc(pnf_p7->rx_message_buffer, header.message_length);
				pnf_p7->rx_message_buffer_size = header.message_length;
			}

			// read the segment
			recvfrom_result = recvfrom(pnf_p7->p7_sock, pnf_p7->rx_message_buffer, pnf_p7->rx_message_buffer_size,
                                                   MSG_DONTWAIT | MSG_TRUNC, (struct sockaddr*)&remote_addr, &remote_addr_size);

		now_hr_time = pnf_get_current_time_hr(); //DJP - moved to here - get closer timestamp???

			if(recvfrom_result > 0)
			{
				if (recvfrom_result != header.message_length)
				{
					NFAPI_TRACE(NFAPI_TRACE_ERROR, "(%d) Received unexpected number of bytes. %d != %d",
                                                    __LINE__, recvfrom_result, header.message_length);
					break;
				}
				pnf_handle_p7_message(pnf_p7->rx_message_buffer, recvfrom_result, pnf_p7, now_hr_time);
				//printf("\npnf_handle_p7_message sfn=%d,slot=%d\n",pnf_p7->sfn,pnf_p7->slot);
			}
		}
		else if(recvfrom_result == 0)
		{
			// recv zero length message
			recvfrom_result = recvfrom(pnf_p7->p7_sock, header_buffer, 0, MSG_DONTWAIT, (struct sockaddr*)&remote_addr, &remote_addr_size);
		}

		if(recvfrom_result == -1)
		{
			if(errno == EAGAIN || errno == EWOULDBLOCK)
			{
				// return to the select
				//NFAPI_TRACE(NFAPI_TRACE_WARN, "%s recvfrom would block :%d\n", __FUNCTION__, errno);
			}
			else
			{
				NFAPI_TRACE(NFAPI_TRACE_WARN, "%s recvfrom failed errno:%d\n", __FUNCTION__, errno);
			}
		}

		// need to update the time as we would only use the value from the
		// select
	}
	while(recvfrom_result > 0);
}

void pnf_nr_nfapi_p7_read_dispatch_message(pnf_p7_t* pnf_p7, uint32_t now_hr_time)
{
	int recvfrom_result = 0;
	struct sockaddr_in remote_addr;
	socklen_t remote_addr_size = sizeof(remote_addr);
	remote_addr.sin_family = 2; //hardcoded
	do
	{
		// peek the header
		uint8_t header_buffer[NFAPI_P7_HEADER_LENGTH];
		recvfrom_result = recvfrom(pnf_p7->p7_sock, header_buffer, NFAPI_P7_HEADER_LENGTH, MSG_DONTWAIT | MSG_PEEK, (struct sockaddr*)&remote_addr, &remote_addr_size);
		if(recvfrom_result > 0)
		{
			// get the segment size
			nfapi_p7_message_header_t header;
			nfapi_p7_message_header_unpack(header_buffer, NFAPI_P7_HEADER_LENGTH, &header, 34, 0);

			// resize the buffer if we have a large segment
			if(header.message_length > pnf_p7->rx_message_buffer_size)
			{
				NFAPI_TRACE(NFAPI_TRACE_NOTE, "reallocing rx buffer %d\n", header.message_length); 
				pnf_p7->rx_message_buffer = realloc(pnf_p7->rx_message_buffer, header.message_length);
				pnf_p7->rx_message_buffer_size = header.message_length;
			}

			// read the segment
			recvfrom_result = recvfrom(pnf_p7->p7_sock, pnf_p7->rx_message_buffer, header.message_length, MSG_DONTWAIT, (struct sockaddr*)&remote_addr, &remote_addr_size);

		now_hr_time = pnf_get_current_time_hr(); //DJP - moved to here - get closer timestamp???

			if(recvfrom_result > 0)
			{
				pnf_nr_handle_p7_message(pnf_p7->rx_message_buffer, recvfrom_result, pnf_p7, now_hr_time);
				//printf("\npnf_handle_p7_message sfn=%d,slot=%d\n",pnf_p7->sfn,pnf_p7->slot);
			}
		}
		else if(recvfrom_result == 0)
		{
			// recv zero length message
			recvfrom_result = recvfrom(pnf_p7->p7_sock, header_buffer, 0, MSG_DONTWAIT, (struct sockaddr*)&remote_addr, &remote_addr_size);
		}

		if(recvfrom_result == -1)
		{
			if(errno == EAGAIN || errno == EWOULDBLOCK)
			{
				// return to the select
				//NFAPI_TRACE(NFAPI_TRACE_WARN, "%s recvfrom would block :%d\n", __FUNCTION__, errno);
			}
			else
			{
				NFAPI_TRACE(NFAPI_TRACE_WARN, "%s recvfrom failed errno:%d\n", __FUNCTION__, errno);
			}
		}

		// need to update the time as we would only use the value from the
		// select
	}
	while(recvfrom_result > 0);
}


int pnf_p7_message_pump(pnf_p7_t* pnf_p7)
{

	// initialize the mutex lock
	if(pthread_mutex_init(&(pnf_p7->mutex), NULL) != 0)
	{
		NFAPI_TRACE(NFAPI_TRACE_ERROR, "After P7 mutex init: %d\n", errno);
		return -1;
	}
	
	if(pthread_mutex_init(&(pnf_p7->pack_mutex), NULL) != 0)
	{
		NFAPI_TRACE(NFAPI_TRACE_ERROR, "After P7 mutex init: %d\n", errno);
		return -1;
	}	

	// create the pnf p7 socket
	if ((pnf_p7->p7_sock = socket(PF_INET, SOCK_DGRAM, IPPROTO_UDP)) < 0)
	{
		NFAPI_TRACE(NFAPI_TRACE_ERROR, "After P7 socket errno: %d\n", errno);
		return -1;
	}
	NFAPI_TRACE(NFAPI_TRACE_INFO, "PNF P7 socket created (%d)...\n", pnf_p7->p7_sock);

	// configure the UDP socket options
	int reuseaddr_enable = 1;
	if (setsockopt(pnf_p7->p7_sock, SOL_SOCKET, SO_REUSEADDR, &reuseaddr_enable, sizeof(int)) < 0)
	{
		NFAPI_TRACE(NFAPI_TRACE_ERROR, "PNF P7 setsockopt (SOL_SOCKET, SO_REUSEADDR) failed  errno: %d\n", errno);
		return -1;
	}

/*
	int reuseport_enable = 1;
	if (setsockopt(pnf_p7->p7_sock, SOL_SOCKET, SO_REUSEPORT, &reuseport_enable, sizeof(int)) < 0)
	{
		NFAPI_TRACE(NFAPI_TRACE_ERROR, "PNF P7 setsockopt (SOL_SOCKET, SO_REUSEPORT) failed  errno: %d\n", errno);
		return -1;
	}
*/
		
	int iptos_value = FAPI2_IP_DSCP << 2;
	if (setsockopt(pnf_p7->p7_sock, IPPROTO_IP, IP_TOS, &iptos_value, sizeof(iptos_value)) < 0)
	{
		NFAPI_TRACE(NFAPI_TRACE_ERROR, "PNF P7 setsockopt (IPPROTO_IP, IP_TOS) failed errno: %d\n", errno);
		return -1;
	}

	struct sockaddr_in addr;
	memset(&addr, 0, sizeof(addr));
	addr.sin_family = AF_INET;
	addr.sin_port = pnf_p7->_public.local_p7_port;

	if(pnf_p7->_public.local_p7_addr == 0)
	{
		addr.sin_addr.s_addr = INADDR_ANY;
	}
	else
	{
		//addr.sin_addr.s_addr = inet_addr(pnf_p7->_public.local_p7_addr);
		if(inet_aton(pnf_p7->_public.local_p7_addr, &addr.sin_addr) == -1)
		{
			NFAPI_TRACE(NFAPI_TRACE_INFO, "inet_aton failed\n");
		}
	}


	NFAPI_TRACE(NFAPI_TRACE_INFO, "PNF P7 binding %d too %s:%d\n", pnf_p7->p7_sock, inet_ntoa(addr.sin_addr), ntohs(addr.sin_port));
	if (bind(pnf_p7->p7_sock, (struct sockaddr *)&addr, sizeof(addr)) < 0)
	{
		NFAPI_TRACE(NFAPI_TRACE_ERROR, "PNF_P7 bind error fd:%d errno: %d\n", pnf_p7->p7_sock, errno);
		return -1;
	}
	NFAPI_TRACE(NFAPI_TRACE_INFO, "PNF P7 bind succeeded...\n");

	while(pnf_p7->terminate == 0)
	{
		fd_set rfds;
		int selectRetval = 0;

		// select on a timeout and then get the message
		FD_ZERO(&rfds);
		FD_SET(pnf_p7->p7_sock, &rfds);

		struct timeval timeout;
		timeout.tv_sec = 1;
		timeout.tv_usec = 0;

		selectRetval = select(pnf_p7->p7_sock+1, &rfds, NULL, NULL, &timeout);

		uint32_t now_hr_time = pnf_get_current_time_hr();

		
		

		if(selectRetval == 0)
		{	
			// timeout
			continue;
		}
		else if (selectRetval == -1 && (errno == EINTR))
		{
			// interrupted by signal
			NFAPI_TRACE(NFAPI_TRACE_WARN, "PNF P7 Signal Interrupt %d\n", errno);
			continue;
		}
		else if (selectRetval == -1)
		{
			NFAPI_TRACE(NFAPI_TRACE_WARN, "PNF P7 select() failed\n");
			sleep(1);
			continue;
		}

		if(FD_ISSET(pnf_p7->p7_sock, &rfds)) 

		{
			pnf_nfapi_p7_read_dispatch_message(pnf_p7, now_hr_time);
		}
	}
		NFAPI_TRACE(NFAPI_TRACE_ERROR, "PNF_P7 Terminating..\n");

	// close the connection and socket
	if (close(pnf_p7->p7_sock) < 0)
	{
		NFAPI_TRACE(NFAPI_TRACE_ERROR, "close failed errno: %d\n", errno);
	}

	if(pthread_mutex_destroy(&(pnf_p7->pack_mutex)) != 0)
	{
		NFAPI_TRACE(NFAPI_TRACE_ERROR, "mutex destroy failed errno: %d\n", errno);
	}

	if(pthread_mutex_destroy(&(pnf_p7->mutex)) != 0)
	{
		NFAPI_TRACE(NFAPI_TRACE_ERROR, "mutex destroy failed errno: %d\n", errno);
	}

	return 0;
}

struct timespec pnf_timespec_add(struct timespec lhs, struct timespec rhs)
{
	struct timespec result;

	result.tv_sec = lhs.tv_sec + rhs.tv_sec;
	result.tv_nsec = lhs.tv_nsec + rhs.tv_nsec;

	if(result.tv_nsec > 1e9)
	{
		result.tv_sec++;
		result.tv_nsec-= 1e9;
	}

	return result;
}

struct timespec pnf_timespec_sub(struct timespec lhs, struct timespec rhs)
{
	struct timespec result;
	if ((lhs.tv_nsec-rhs.tv_nsec)<0) 
	{
		result.tv_sec = lhs.tv_sec-rhs.tv_sec-1;
		result.tv_nsec = 1000000000+lhs.tv_nsec-rhs.tv_nsec;
	} 
	else 
	{
		result.tv_sec = lhs.tv_sec-rhs.tv_sec;
		result.tv_nsec = lhs.tv_nsec-rhs.tv_nsec;
	}
	return result;
}

int pnf_nr_p7_message_pump(pnf_p7_t* pnf_p7)
{

	// initialize the mutex lock
	if(pthread_mutex_init(&(pnf_p7->mutex), NULL) != 0)
	{
		NFAPI_TRACE(NFAPI_TRACE_ERROR, "After P7 mutex init: %d\n", errno);
		return -1;
	}
	
	if(pthread_mutex_init(&(pnf_p7->pack_mutex), NULL) != 0)
	{
		NFAPI_TRACE(NFAPI_TRACE_ERROR, "After P7 mutex init: %d\n", errno);
		return -1;
	}	

	// create the pnf p7 socket
	if ((pnf_p7->p7_sock = socket(PF_INET, SOCK_DGRAM, IPPROTO_UDP)) < 0)
	{
		NFAPI_TRACE(NFAPI_TRACE_ERROR, "After P7 socket errno: %d\n", errno);
		return -1;
	}
	NFAPI_TRACE(NFAPI_TRACE_INFO, "PNF P7 socket created (%d)...\n", pnf_p7->p7_sock);

	// configure the UDP socket options
	int reuseaddr_enable = 1;
	if (setsockopt(pnf_p7->p7_sock, SOL_SOCKET, SO_REUSEADDR, &reuseaddr_enable, sizeof(int)) < 0)
	{
		NFAPI_TRACE(NFAPI_TRACE_ERROR, "PNF P7 setsockopt (SOL_SOCKET, SO_REUSEADDR) failed  errno: %d\n", errno);
		return -1;
	}

/*
	int reuseport_enable = 1;
	if (setsockopt(pnf_p7->p7_sock, SOL_SOCKET, SO_REUSEPORT, &reuseport_enable, sizeof(int)) < 0)
	{
		NFAPI_TRACE(NFAPI_TRACE_ERROR, "PNF P7 setsockopt (SOL_SOCKET, SO_REUSEPORT) failed  errno: %d\n", errno);
		return -1;
	}
*/
		
	int iptos_value = FAPI2_IP_DSCP << 2;
	if (setsockopt(pnf_p7->p7_sock, IPPROTO_IP, IP_TOS, &iptos_value, sizeof(iptos_value)) < 0)
	{
		NFAPI_TRACE(NFAPI_TRACE_ERROR, "PNF P7 setsockopt (IPPROTO_IP, IP_TOS) failed errno: %d\n", errno);
		return -1;
	}

	struct sockaddr_in addr;
	memset(&addr, 0, sizeof(addr));
	addr.sin_family = AF_INET;
	addr.sin_port = pnf_p7->_public.local_p7_port;

	if(pnf_p7->_public.local_p7_addr == 0)
	{
		addr.sin_addr.s_addr = INADDR_ANY;
	}
	else
	{
		//addr.sin_addr.s_addr = inet_addr(pnf_p7->_public.local_p7_addr);
		if(inet_aton(pnf_p7->_public.local_p7_addr, &addr.sin_addr) == -1)
		{
			NFAPI_TRACE(NFAPI_TRACE_INFO, "inet_aton failed\n");
		}
	}


	NFAPI_TRACE(NFAPI_TRACE_INFO, "PNF P7 binding %d too %s:%d\n", pnf_p7->p7_sock, inet_ntoa(addr.sin_addr), ntohs(addr.sin_port));
	if (bind(pnf_p7->p7_sock, (struct sockaddr *)&addr, sizeof(addr)) < 0)
	{
		NFAPI_TRACE(NFAPI_TRACE_ERROR, "PNF_P7 bind error fd:%d errno: %d\n", pnf_p7->p7_sock, errno);
		return -1;
	}
	NFAPI_TRACE(NFAPI_TRACE_INFO, "PNF P7 bind succeeded...\n");

	//Initializaing timing structures needed for slot ticking 

	struct timespec slot_start;
	clock_gettime(CLOCK_MONOTONIC, &slot_start);

	struct timespec pselect_start;

<<<<<<< HEAD
	struct timespec timeout;
	timeout.tv_sec = 0;
	timeout.tv_nsec = 500000;

=======
>>>>>>> f1cb957c
	struct timespec slot_duration;
	slot_duration.tv_sec = 0;
	slot_duration.tv_nsec = 0.5e6;

	//Infinite loop 

	while(pnf_p7->terminate == 0)
	{
		fd_set rfds;
		int selectRetval = 0;

		// select on a timeout and then get the message
		FD_ZERO(&rfds);
		FD_SET(pnf_p7->p7_sock, &rfds);

		struct timespec timeout;
		timeout.tv_sec = 100;
		timeout.tv_nsec = 0;
<<<<<<< HEAD
=======
		clock_gettime(CLOCK_MONOTONIC, &pselect_start);
>>>>>>> f1cb957c

		//setting the timeout

		if((pselect_start.tv_sec > slot_start.tv_sec) || ((pselect_start.tv_sec == slot_start.tv_sec) && (pselect_start.tv_nsec > slot_start.tv_nsec)))
		{
			// overran the end of the subframe we do not want to wait
			timeout.tv_sec = 0;
			timeout.tv_nsec = 0;

			//struct timespec overrun = pnf_timespec_sub(pselect_start, sf_start);
			//NFAPI_TRACE(NFAPI_TRACE_INFO, "Subframe overrun detected of %d.%d running to catchup\n", overrun.tv_sec, overrun.tv_nsec);
		}
		else
		{
			// still time before the end of the subframe wait
			timeout = pnf_timespec_sub(slot_start, pselect_start);
		}

		selectRetval = pselect(pnf_p7->p7_sock+1, &rfds, NULL, NULL, &timeout, NULL);

		uint32_t now_hr_time = pnf_get_current_time_hr();

		
		

		if(selectRetval == 0)
		{	
			// timeout

			//update slot start timing
			slot_start = pnf_timespec_add(slot_start, slot_duration);

			//increment sfn/slot
			if (++pnf_p7->slot == 20)
                        {
                                pnf_p7->slot = 0;
                                pnf_p7->sfn = (pnf_p7->sfn + 1) % 1024;
                        }

			continue;
		}
		else if (selectRetval == -1 && (errno == EINTR))
		{
			// interrupted by signal
			NFAPI_TRACE(NFAPI_TRACE_WARN, "PNF P7 Signal Interrupt %d\n", errno);
			continue;
		}
		else if (selectRetval == -1)
		{
			NFAPI_TRACE(NFAPI_TRACE_WARN, "PNF P7 select() failed\n");
			sleep(1);
			continue;
		}

		if(FD_ISSET(pnf_p7->p7_sock, &rfds)) 

		{
			pnf_nr_nfapi_p7_read_dispatch_message(pnf_p7, now_hr_time); 
		}
	}
		NFAPI_TRACE(NFAPI_TRACE_ERROR, "PNF_P7 Terminating..\n");

	// close the connection and socket
	if (close(pnf_p7->p7_sock) < 0)
	{
		NFAPI_TRACE(NFAPI_TRACE_ERROR, "close failed errno: %d\n", errno);
	}

	if(pthread_mutex_destroy(&(pnf_p7->pack_mutex)) != 0)
	{
		NFAPI_TRACE(NFAPI_TRACE_ERROR, "mutex destroy failed errno: %d\n", errno);
	}

	if(pthread_mutex_destroy(&(pnf_p7->mutex)) != 0)
	{
		NFAPI_TRACE(NFAPI_TRACE_ERROR, "mutex destroy failed errno: %d\n", errno);
	}

	return 0;
}<|MERGE_RESOLUTION|>--- conflicted
+++ resolved
@@ -3264,13 +3264,6 @@
 
 	struct timespec pselect_start;
 
-<<<<<<< HEAD
-	struct timespec timeout;
-	timeout.tv_sec = 0;
-	timeout.tv_nsec = 500000;
-
-=======
->>>>>>> f1cb957c
 	struct timespec slot_duration;
 	slot_duration.tv_sec = 0;
 	slot_duration.tv_nsec = 0.5e6;
@@ -3289,10 +3282,7 @@
 		struct timespec timeout;
 		timeout.tv_sec = 100;
 		timeout.tv_nsec = 0;
-<<<<<<< HEAD
-=======
 		clock_gettime(CLOCK_MONOTONIC, &pselect_start);
->>>>>>> f1cb957c
 
 		//setting the timeout
 
