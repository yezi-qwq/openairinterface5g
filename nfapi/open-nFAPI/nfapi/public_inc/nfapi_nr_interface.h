--- conflicted
+++ resolved
@@ -447,7 +447,6 @@
 
 //#define NFAPI_NR_DL_CONFIG_REQUEST_DCI_DL_PDU_REL15_TAG 0x????
 
-<<<<<<< HEAD
 typedef struct{
   nfapi_tl_t tl;
   uint8_t  coreset_id;
@@ -508,15 +507,6 @@
   uint16_t scrambling_id;
   nfapi_bf_vector_t   bf_vector;
 } nfapi_nr_dl_config_pdcch_parameters_rel15_t;
-=======
-typedef struct {
-  nfapi_nr_dl_config_dci_dl_pdu_rel15_t   dci_dl_pdu_rel15;
-} nfapi_nr_dl_config_dci_dl_pdu;
-
-typedef struct {
-  nfapi_nr_ul_config_dci_ul_pdu_rel15_t   dci_ul_pdu_rel15;
-} nfapi_nr_ul_config_dci_ul_pdu;
->>>>>>> 34b021e8
 
 typedef struct {
   nfapi_tl_t tl;
@@ -531,7 +521,6 @@
 } nfapi_nr_dl_config_bch_pdu;
 
 typedef struct {
-<<<<<<< HEAD
   nfapi_tl_t tl;
   nfapi_nr_search_space_t           sib1searchSpace;
   nfapi_nr_coreset_t   sib1ControlResourceSets;
@@ -546,27 +535,18 @@
   nfapi_nr_search_space_t           pagingSearchSpace;
   nfapi_nr_coreset_t   pagingControlResourceSets;
 }nfapi_nr_dl_config_pch_pdu_rel15_t;
-=======
-
-} nfapi_nr_dl_config_dlsch_pdu;
-
-typedef struct {
-  nfapi_tl_t tl;
-  nfapi_nr_SearchSpace_t           pagingSearchSpace;
-} nfapi_nr_dl_config_pch_pdu;
->>>>>>> 34b021e8
 
 typedef struct {
   
-} nfapi_nr_dl_config_nbch_pdu;
+} nfapi_nr_dl_config_nbch_pdu_rel15_t;
 
 typedef struct {
   
-} nfapi_nr_dl_config_npdcch_pdu;
+} nfapi_nr_dl_config_npdcch_pdu_rel15_t;
 
 typedef struct {
   
-} nfapi_nr_dl_config_ndlsch_pdu;
+} nfapi_nr_dl_config_ndlsch_pdu_rel15_t;
 
 typedef struct {
   nfapi_nr_dl_config_dci_dl_pdu_rel15_t     dci_dl_pdu_rel15;
@@ -579,7 +559,6 @@
   uint8_t pdu_size;
 
   union {
-<<<<<<< HEAD
   nfapi_nr_dl_config_dci_dl_pdu             dci_dl_pdu;
   nfapi_nr_dl_config_bch_pdu_rel15_t        bch_pdu_rel15;
   nfapi_nr_dl_config_dlsch_pdu_rel15_t      dlsch_pdu_rel15;
@@ -587,16 +566,6 @@
   nfapi_nr_dl_config_nbch_pdu_rel15_t       nbch_pdu_rel15;
   nfapi_nr_dl_config_npdcch_pdu_rel15_t     npdcch_pdu_rel15;
   nfapi_nr_dl_config_ndlsch_pdu_rel15_t     ndlsch_pdu_rel15;
-=======
-    nfapi_nr_dl_config_dci_dl_pdu     dci_dl_pdu;
-    nfapi_nr_ul_config_dci_ul_pdu     dci_ul_pdu;
-    nfapi_nr_dl_config_bch_pdu        bch_pdu;
-    nfapi_nr_dl_config_dlsch_pdu      dlsch_pdu;
-    nfapi_nr_dl_config_pch_pdu        pch_pdu;
-    nfapi_nr_dl_config_nbch_pdu       nbch_pdu;
-    nfapi_nr_dl_config_npdcch_pdu     npdcch_pdu;
-    nfapi_nr_dl_config_ndlsch_pdu     ndlsch_pdu;
->>>>>>> 34b021e8
   };
 } nfapi_nr_dl_config_request_pdu_t;
  
