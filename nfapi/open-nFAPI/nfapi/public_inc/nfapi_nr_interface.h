/*
                                nfapi_nr_interface.h
                             -------------------
  AUTHOR  : Raymond Knopp, Guy de Souza, WEI-TAI CHEN
  COMPANY : EURECOM, NTUST
  EMAIL   : Lionel.Gauthier@eurecom.fr, desouza@eurecom.fr, kroempa@gmail.com
*/

#ifndef _NFAPI_NR_INTERFACE_H_
#define _NFAPI_NR_INTERFACE_H_

#include "nfapi_interface.h"


#define NFAPI_NR_MAX_NB_CCE_AGGREGATION_LEVELS 5
#define NFAPI_NR_MAX_NB_TCI_STATES_PDCCH 64
#define NFAPI_NR_MAX_NB_CORESETS 12
#define NFAPI_NR_MAX_NB_SEARCH_SPACES 40

// Extension to the generic structures for single tlv values
typedef struct {
	nfapi_tl_t tl;
	int32_t value;
} nfapi_int32_tlv_t;

typedef struct {
	nfapi_tl_t tl;
	uint32_t value;
} nfapi_uint32_tlv_t;

/*typedef struct {
	nfapi_tl_t tl;
	int64_t value;
} nfapi_int64_tlv_t;*/

typedef struct {
	nfapi_tl_t tl;
	uint64_t value;
} nfapi_uint64_tlv_t;

// nFAPI enums
typedef enum {
  NFAPI_NR_DL_CONFIG_DCI_DL_PDU_TYPE = 0,
  NFAPI_NR_DL_CONFIG_BCH_PDU_TYPE,
  NFAPI_NR_DL_CONFIG_DLSCH_PDU_TYPE,
  NFAPI_NR_DL_CONFIG_PCH_PDU_TYPE,
} nfapi_nr_dl_config_pdu_type_e;

// nFAPI enums
typedef enum {
  NFAPI_NR_UL_CONFIG_PRACH_PDU_TYPE = 0,
  NFAPI_NR_UL_CONFIG_ULSCH_PDU_TYPE,
  NFAPI_NR_UL_CONFIG_UCI_PDU_TYPE,
  NFAPI_NR_UL_CONFIG_SRS_PDU_TYPE,
} nfapi_nr_ul_config_pdu_type_e;

//These TLVs are used exclusively by nFAPI
typedef struct
{
  // These TLVs are used to setup the transport connection between VNF and PNF
  // nfapi_ipv4_address_t p7_vnf_address_ipv4;
  // nfapi_ipv6_address_t p7_vnf_address_ipv6;
  // nfapi_uint16_tlv_t p7_vnf_port;

  // nfapi_ipv4_address_t p7_pnf_address_ipv4;
  // nfapi_ipv6_address_t p7_pnf_address_ipv6;
  // nfapi_uint16_tlv_t p7_pnf_port;
  
  // // These TLVs are used to setup the transport connection between VNF and PNF
  // nfapi_uint8_tlv_t dl_ue_per_sf;
  // nfapi_uint8_tlv_t ul_ue_per_sf;

  // These TLVs are used by PNF to report its RF capabilities to the VNF software
  nfapi_rf_bands_t rf_bands;

  // These TLVs are used by the VNF to configure the synchronization with the PNF.
  // nfapi_uint8_tlv_t timing_window;
  // nfapi_uint8_tlv_t timing_info_mode;
  // nfapi_uint8_tlv_t timing_info_period;

  // These TLVs are used by the VNF to configure the RF in the PNF
  // nfapi_uint16_tlv_t max_transmit_power;
  nfapi_uint32_tlv_t nrarfcn;

  // nfapi_nmm_frequency_bands_t nmm_gsm_frequency_bands;
  // nfapi_nmm_frequency_bands_t nmm_umts_frequency_bands;
  // nfapi_nmm_frequency_bands_t nmm_lte_frequency_bands;
  // nfapi_uint8_tlv_t nmm_uplink_rssi_supported;

} nfapi_nr_nfapi_t;

#define NFAPI_NR_NFAPI_P7_VNF_ADDRESS_IPV4_TAG 0x5100
#define NFAPI_NR_NFAPI_P7_VNF_ADDRESS_IPV6_TAG 0x5101
#define NFAPI_NR_NFAPI_P7_VNF_PORT_TAG 0x5102
#define NFAPI_NR_NFAPI_P7_PNF_ADDRESS_IPV4_TAG 0x5103
#define NFAPI_NR_NFAPI_P7_PNF_ADDRESS_IPV6_TAG 0x5104
#define NFAPI_NR_NFAPI_P7_PNF_PORT_TAG 0x5105

#define NFAPI_NR_NFAPI_DOWNLINK_UES_PER_SUBFRAME_TAG 0x510A
#define NFAPI_NR_NFAPI_UPLINK_UES_PER_SUBFRAME_TAG 0x510B
#define NFAPI_NR_NFAPI_RF_BANDS_TAG 0x5114
#define NFAPI_NR_NFAPI_TIMING_WINDOW_TAG 0x511E
#define NFAPI_NR_NFAPI_TIMING_INFO_MODE_TAG 0x511F
#define NFAPI_NR_NFAPI_TIMING_INFO_PERIOD_TAG 0x5120
#define NFAPI_NR_NFAPI_MAXIMUM_TRANSMIT_POWER_TAG 0x5128
#define NFAPI_NR_NFAPI_NRARFCN_TAG 0x5129
#define NFAPI_NR_NFAPI_NMM_GSM_FREQUENCY_BANDS_TAG 0x5130
#define NFAPI_NR_NFAPI_NMM_UMTS_FREQUENCY_BANDS_TAG 0x5131
#define NFAPI_NR_NFAPI_NMM_LTE_FREQUENCY_BANDS_TAG 0x5132
#define NFAPI_NR_NFAPI_NMM_UPLINK_RSSI_SUPPORTED_TAG 0x5133

// P5 Message Structures

typedef struct{
  nfapi_tl_t tl;
  uint16_t  corset_ID;                           ///// L1 parameter 'CORESET-ID'
  uint16_t  freq_dom;                       ///// L1 parameter 'CORESET-freq-dom'
  uint16_t  duration;                                       ///// L1 parameter 'CORESET-time-duration'
  uint16_t  reg_type;                            ///// L1 parameter 'CORESET-CCE-REG-mapping-type'
  uint16_t  reg_bundlesize;                                 ///// L1 parameter 'CORESET-REG-bundle-size'
  uint16_t  interleaversize;                                ///// L1 parameter 'CORESET-interleaver-size'
  uint16_t  shiftindex;                                     ///// L1 parameter 'CORESET-shift-index'
  uint16_t  precodergranularity;                            ///// L1 parameter 'CORESET-precoder-granuality'
  uint16_t  tci_stateId;                                    ///// L1 parameter 'TCI-StatesPDCCH'
  uint16_t  tci_present;                               ///// L1 parameter 'TCI-PresentInDCI'
  uint16_t  dmrs_scramblingID;                        ///// L1 parameter 'PDCCH-DMRS-Scrambling-ID'
} nfapi_nr_ControlResourcesSet_t;

typedef struct{
  nfapi_tl_t tl;
  nfapi_nr_ControlResourcesSet_t coreset;
  uint16_t  monitoringSlotPeriodicityAndOffset;             ///// L1 parameters 'Montoring-periodicity-PDCCH-slot'
  uint16_t  monitoringSymbolsWithinSlot;                    ///// L1 parameter 'Montoring-symbols-PDCCH-within-slot'
  uint16_t  nrofCand_aggLevel1;                             ///// L1 parameter 'Aggregation-level-1'
  uint16_t  nrofCand_aggLevel2;                             ///// L1 parameter 'Aggregation-level-2'
  uint16_t  nrofCand_aggLevel4;                             ///// L1 parameter 'Aggregation-level-4'
  uint16_t  nrofCand_aggLevel8;                             ///// L1 parameter 'Aggregation-level-8'
  uint16_t  nrofCand_aggLevel16;                            ///// L1 parameter 'Aggregation-level-16'
  uint16_t  sfi_agg_fmt2_0;    ///// L1 parameters 'SFI-Num-PDCCH-cand' and 'SFI-Aggregation-Level'
  uint16_t  monitoringperiodicity_fmt2_3;        ///// L1 parameter 'SRS-monitoring-periodicity'
  uint16_t  nrof_candidates_fmt_2_3;         ///// L1 parameter 'SRS-Num-PDCCH-cand'
} nfapi_nr_SearchSpace_t;


typedef struct {
  nfapi_uint16_tlv_t  numerology_index_mu;
  nfapi_uint16_tlv_t  duplex_mode;
  nfapi_uint16_tlv_t  dl_cyclic_prefix_type;
  nfapi_uint16_tlv_t  ul_cyclic_prefix_type;
} nfapi_nr_subframe_config_t;

#define NFAPI_NR_SUBFRAME_CONFIG_DUPLEX_MODE_TAG 0x5001
#define NFAPI_NR_SUBFRAME_CONFIG_PCFICH_POWER_OFFSET_TAG 0x5002
#define NFAPI_NR_SUBFRAME_CONFIG_PB_TAG 0x5003
#define NFAPI_NR_SUBFRAME_CONFIG_DL_CYCLIC_PREFIX_TYPE_TAG 0x5004
#define NFAPI_NR_SUBFRAME_CONFIG_UL_CYCLIC_PREFIX_TYPE_TAG 0x5005
#define NFAPI_NR_SUBFRAME_CONFIG_NUMEROLOGY_INDEX_MU_TAG 0x5006

typedef struct {
  nfapi_uint16_tlv_t  dl_carrier_bandwidth;
  nfapi_uint16_tlv_t  ul_carrier_bandwidth;
  nfapi_uint16_tlv_t  dl_absolutefrequencypointA;
  nfapi_uint16_tlv_t  ul_absolutefrequencypointA;
  nfapi_uint16_tlv_t  dl_offsettocarrier;
  nfapi_uint16_tlv_t  ul_offsettocarrier;
  nfapi_uint16_tlv_t  dl_subcarrierspacing;
  nfapi_uint16_tlv_t  ul_subcarrierspacing;
  nfapi_uint16_tlv_t  dl_specificcarrier_k0;
  nfapi_uint16_tlv_t  ul_specificcarrier_k0;
  nfapi_uint16_tlv_t  NIA_subcarrierspacing;
} nfapi_nr_rf_config_t;

#define NFAPI_NR_RF_CONFIG_DL_CARRIER_BANDWIDTH_TAG 0x500A
#define NFAPI_NR_RF_CONFIG_UL_CARRIER_BANDWIDTH_TAG 0x500B
#define NFAPI_NR_RF_CONFIG_DL_SUBCARRIERSPACING_TAG 0x500C
#define NFAPI_NR_RF_CONFIG_UL_SUBCARRIERSPACING_TAG 0x500D
#define NFAPI_NR_RF_CONFIG_DL_OFFSETTOCARRIER_TAG   0x500E
#define NFAPI_NR_RF_CONFIG_UL_OFFSETTOCARRIER_TAG   0x500F

typedef struct {
  nfapi_uint16_tlv_t  physical_cell_id;
  nfapi_uint16_tlv_t  half_frame_index;
  nfapi_uint16_tlv_t  ssb_subcarrier_offset;
  nfapi_uint16_tlv_t  ssb_sib1_position_in_burst; // in sib1
  nfapi_uint64_tlv_t  ssb_scg_position_in_burst;  // in servingcellconfigcommon 
  nfapi_uint16_tlv_t  ssb_periodicity;
  nfapi_uint16_tlv_t  ss_pbch_block_power;
  nfapi_uint16_tlv_t  n_ssb_crb;
} nfapi_nr_sch_config_t;

typedef struct {
  nfapi_uint16_tlv_t  dl_bandwidth;
  nfapi_uint16_tlv_t  ul_bandwidth;
  nfapi_uint16_tlv_t  dl_offset;
  nfapi_uint16_tlv_t  ul_offset;
  nfapi_uint16_tlv_t  dl_subcarrierSpacing;
  nfapi_uint16_tlv_t  ul_subcarrierSpacing;
} nfapi_nr_initialBWP_config_t;

#define NFAPI_INITIALBWP_DL_BANDWIDTH_TAG          0x5010
#define NFAPI_INITIALBWP_DL_OFFSET_TAG             0x5011
#define NFAPI_INITIALBWP_DL_SUBCARRIERSPACING_TAG  0x5012
#define NFAPI_INITIALBWP_UL_BANDWIDTH_TAG          0x5013
#define NFAPI_INITIALBWP_UL_OFFSET_TAG             0x5014
#define NFAPI_INITIALBWP_UL_SUBCARRIERSPACING_TAG  0x5015


#define NFAPI_NR_SCH_CONFIG_PHYSICAL_CELL_ID_TAG 0x501E
#define NFAPI_NR_SCH_CONFIG_HALF_FRAME_INDEX_TAG 0x501F
#define NFAPI_NR_SCH_CONFIG_SSB_SUBCARRIER_OFFSET_TAG 0x5020
#define NFAPI_NR_SCH_CONFIG_SSB_POSITION_IN_BURST 0x5021
#define NFAPI_NR_SCH_CONFIG_SSB_PERIODICITY 0x5022
#define NFAPI_NR_SCH_CONFIG_SS_PBCH_BLOCK_POWER 0x5023
#define NFAPI_NR_SCH_CONFIG_N_SSB_CRB 0x5024
#define NFAPI_NR_PDSCH_CONFIG_MAXALLOCATIONS 16
#define NFAPI_NR_PUSCH_CONFIG_MAXALLOCATIONS 16

typedef struct {
  nfapi_uint16_tlv_t  dmrs_TypeA_Position;
  nfapi_uint16_tlv_t  num_PDSCHTimeDomainResourceAllocations;
  nfapi_uint16_tlv_t  PDSCHTimeDomainResourceAllocation_k0[NFAPI_NR_PDSCH_CONFIG_MAXALLOCATIONS];         
  nfapi_uint16_tlv_t  PDSCHTimeDomainResourceAllocation_mappingType[NFAPI_NR_PDSCH_CONFIG_MAXALLOCATIONS]; 
  nfapi_uint16_tlv_t  PDSCHTimeDomainResourceAllocation_startSymbolAndLength[NFAPI_NR_PDSCH_CONFIG_MAXALLOCATIONS];
} nfapi_nr_pdsch_config_t;
#define NFAPI_NR_PDSCH_CONFIG_TAG


typedef struct {
  nfapi_uint16_tlv_t  prach_RootSequenceIndex;                                        ///// L1 parameter 'PRACHRootSequenceIndex'
  nfapi_uint16_tlv_t  prach_msg1_SubcarrierSpacing;                                   ///// L1 parameter 'prach-Msg1SubcarrierSpacing'
  nfapi_uint16_tlv_t  restrictedSetConfig;
  nfapi_uint16_tlv_t  msg3_transformPrecoding;                                        ///// L1 parameter 'msg3-tp'
  nfapi_uint16_tlv_t  ssb_perRACH_OccasionAndCB_PreamblesPerSSB;
  nfapi_uint16_tlv_t  ra_ContentionResolutionTimer;
  nfapi_uint16_tlv_t  rsrp_ThresholdSSB;
  /////////////////--------------------NR RACH-ConfigGeneric--------------------/////////////////
  nfapi_uint16_tlv_t  prach_ConfigurationIndex;                                       ///// L1 parameter 'PRACHConfigurationIndex'
  nfapi_uint16_tlv_t  prach_msg1_FDM;                                                 ///// L1 parameter 'prach-FDM'
  nfapi_uint16_tlv_t  prach_msg1_FrequencyStart;                                      ///// L1 parameter 'prach-frequency-start'
  nfapi_uint16_tlv_t  zeroCorrelationZoneConfig;
  nfapi_uint16_tlv_t  preambleReceivedTargetPower;
  nfapi_uint16_tlv_t  preambleTransMax;
  nfapi_uint16_tlv_t  powerRampingStep;
  nfapi_uint16_tlv_t  ra_ResponseWindow;
} nfapi_nr_rach_config_t;

typedef struct {
  nfapi_uint16_tlv_t  groupHoppingEnabledTransformPrecoding;                          ///// L1 parameter 'Group-hopping-enabled-Transform-precoding'
  nfapi_uint16_tlv_t  msg3_DeltaPreamble;                                             ///// L1 parameter 'Delta-preamble-msg3' 
  nfapi_uint16_tlv_t  p0_NominalWithGrant;                                            ///// L1 parameter 'p0-nominal-pusch-withgrant'
  nfapi_uint16_tlv_t  dmrs_TypeA_Position;
  nfapi_uint16_tlv_t  num_PUSCHTimeDomainResourceAllocations;
  nfapi_uint16_tlv_t  PUSCHTimeDomainResourceAllocation_k2[NFAPI_NR_PUSCH_CONFIG_MAXALLOCATIONS];                                ///// L1 parameter 'K2' 
  nfapi_uint16_tlv_t  PUSCHTimeDomainResourceAllocation_mappingType[NFAPI_NR_PUSCH_CONFIG_MAXALLOCATIONS];                       ///// L1 parameter 'Mapping-type'
  nfapi_uint16_tlv_t  PUSCHTimeDomainResourceAllocation_startSymbolAndLength[NFAPI_NR_PUSCH_CONFIG_MAXALLOCATIONS];
} nfapi_nr_pusch_config_t;

typedef struct {
  uint8_t pucch_resource_common;
  nfapi_uint16_tlv_t  pucch_GroupHopping;                                             ///// L1 parameter 'PUCCH-GroupHopping' 
  nfapi_uint16_tlv_t  p0_nominal;                                                     ///// L1 parameter 'p0-nominal-pucch'
} nfapi_nr_pucch_config_t;



typedef struct {
  nfapi_tl_t tl;

  nfapi_uint16_tlv_t  controlResourceSetZero;
  nfapi_uint16_tlv_t  searchSpaceZero;
  
  //  nfapi_nr_SearchSpace_t           sib1searchSpace;
  //  nfapi_nr_SearchSpace_t           sibssearchSpace; 
  //  nfapi_nr_SearchSpace_t           ra_SearchSpace;
}nfapi_nr_pdcch_config_t;

typedef struct {
//NR TDD-UL-DL-ConfigCommon                ///// L1 parameter 'UL-DL-configuration-common'
  nfapi_uint16_tlv_t  referenceSubcarrierSpacing;                                     ///// L1 parameter 'reference-SCS'
  nfapi_uint16_tlv_t  dl_ul_periodicity;                                  ///// L1 parameter 'DL-UL-transmission-periodicity'
  nfapi_uint16_tlv_t  nrofDownlinkSlots;                                              ///// L1 parameter 'number-of-DL-slots'
  nfapi_uint16_tlv_t  nrofDownlinkSymbols;                                            ///// L1 parameter 'number-of-DL-symbols-common'
  nfapi_uint16_tlv_t  nrofUplinkSlots;                                                ///// L1 parameter 'number-of-UL-slots'
  nfapi_uint16_tlv_t  nrofUplinkSymbols;                                              ///// L1 parameter 'number-of-UL-symbols-common'
  nfapi_uint16_tlv_t  Pattern2Present;
  nfapi_uint16_tlv_t  Pattern2_dl_ul_periodicity;                                  ///// L1 parameter 'DL-UL-transmission-periodicity'
  nfapi_uint16_tlv_t  Pattern2_nrofDownlinkSlots;                                              ///// L1 parameter 'number-of-DL-slots'
  nfapi_uint16_tlv_t  Pattern2_nrofDownlinkSymbols;                                            ///// L1 parameter 'number-of-DL-symbols-common'
  nfapi_uint16_tlv_t  Pattern2_nrofUplinkSlots;                                                ///// L1 parameter 'number-of-UL-slots'
  nfapi_uint16_tlv_t  Pattern2_nrofUplinkSymbols;                                              ///// L1 parameter 'number-of-UL-symbols-common'
} nfapi_nr_tdd_ul_dl_config_t;

typedef struct {
 //RateMatchPattern  is used to configure one rate matching pattern for PDSCH    ///// L1 parameter 'Resource-set-cekk'             
  nfapi_uint16_tlv_t  Match_Id;
  nfapi_uint16_tlv_t  patternType;
  nfapi_uint16_tlv_t  symbolsInResourceBlock;                  ///// L1 parameter 'rate-match-PDSCH-bitmap2
  nfapi_uint16_tlv_t  periodicityAndPattern;                   ///// L1 parameter 'rate-match-PDSCH-bitmap3'
  nfapi_uint16_tlv_t  controlResourceSet;
  nfapi_uint16_tlv_t  subcarrierSpacing;                       ///// L1 parameter 'resource-pattern-scs'
  nfapi_uint16_tlv_t  mode; 
} nfapi_nr_ratematchpattern_t;

typedef struct {
  //NR  RateMatchPatternLTE-CRS
  nfapi_uint16_tlv_t  carrierfreqDL;                           ///// L1 parameter 'center-subcarrier-location'
  nfapi_uint16_tlv_t  dl_bandwidth;                      ///// L1 parameter 'BW'
  nfapi_uint16_tlv_t  nrofcrs_Ports;                           ///// L1 parameter 'rate-match-resources-numb-LTE-CRS-antenna-port'
  nfapi_uint16_tlv_t  v_Shift;                                 ///// L1 parameter 'rate-match-resources-LTE-CRS-v-shift'
  nfapi_uint16_tlv_t  frame_Period;
  nfapi_uint16_tlv_t  frame_Offset;
} nfapi_nr_ratematchpattern_lte_crs_t;

typedef struct {
  nfapi_p4_p5_message_header_t              header;
  uint8_t num_tlv;
  nfapi_nr_subframe_config_t                subframe_config;
  nfapi_nr_rf_config_t                      rf_config;
  nfapi_nr_sch_config_t                     sch_config;
  nfapi_nr_initialBWP_config_t              initialBWP_config;
  nfapi_nr_pdsch_config_t                   pdsch_config;
  nfapi_nr_rach_config_t                    rach_config;
  nfapi_nr_pusch_config_t                   pusch_config;
  nfapi_nr_pucch_config_t                   pucch_config;
  nfapi_nr_pdcch_config_t                   pdcch_config;
  nfapi_nr_tdd_ul_dl_config_t               tdd_ul_dl_config;
  nfapi_nr_ratematchpattern_t               ratematchpattern;
  nfapi_nr_ratematchpattern_lte_crs_t       ratematchpattern_lte_crs;
  nfapi_nr_nfapi_t                          nfapi_config;

  nfapi_vendor_extension_tlv_t              vendor_extension;
} nfapi_nr_config_request_t;



typedef enum {
  NFAPI_NR_DL_DCI_FORMAT_1_0 = 0,
  NFAPI_NR_DL_DCI_FORMAT_1_1,
  NFAPI_NR_DL_DCI_FORMAT_2_0,
  NFAPI_NR_DL_DCI_FORMAT_2_1,
  NFAPI_NR_DL_DCI_FORMAT_2_2,
  NFAPI_NR_DL_DCI_FORMAT_2_3,
  NFAPI_NR_UL_DCI_FORMAT_0_0,
  NFAPI_NR_UL_DCI_FORMAT_0_1
} nfapi_nr_dci_format_e;

typedef enum {
	NFAPI_NR_RNTI_new = 0,
	NFAPI_NR_RNTI_C,
	NFAPI_NR_RNTI_RA,
	NFAPI_NR_RNTI_P,
	NFAPI_NR_RNTI_CS,
	NFAPI_NR_RNTI_TC,
	NFAPI_NR_RNTI_SP_CSI,
	NFAPI_NR_RNTI_SI,
	NFAPI_NR_RNTI_SFI,
	NFAPI_NR_RNTI_INT,
	NFAPI_NR_RNTI_TPC_PUSCH,
	NFAPI_NR_RNTI_TPC_PUCCH,
	NFAPI_NR_RNTI_TPC_SRS
} nfapi_nr_rnti_type_e;

typedef enum {
  NFAPI_NR_USS_FORMAT_0_0_AND_1_0,
  NFAPI_NR_USS_FORMAT_0_1_AND_1_1,
} nfapi_nr_uss_dci_formats_e;

typedef enum {
  NFAPI_NR_SEARCH_SPACE_TYPE_COMMON=0,
  NFAPI_NR_SEARCH_SPACE_TYPE_UE_SPECIFIC
} nfapi_nr_search_space_type_e;

typedef enum {
  NFAPI_NR_COMMON_SEARCH_SPACE_TYPE_0=0,
  NFAPI_NR_COMMON_SEARCH_SPACE_TYPE_0A,
  NFAPI_NR_COMMON_SEARCH_SPACE_TYPE_1,
  NFAPI_NR_COMMON_SEARCH_SPACE_TYPE_2
} nfapi_nr_common_search_space_type_e;

typedef enum {
  NFAPI_NR_SSB_AND_CSET_MUX_PATTERN_TYPE1=0,
  NFAPI_NR_SSB_AND_CSET_MUX_PATTERN_TYPE2,
  NFAPI_NR_SSB_AND_CSET_MUX_PATTERN_TYPE3
} nfapi_nr_ssb_and_cset_mux_pattern_type_e;

typedef enum {
  NFAPI_NR_CCE_REG_MAPPING_INTERLEAVED=0,
  NFAPI_NR_CCE_REG_MAPPING_NON_INTERLEAVED
} nfapi_nr_cce_reg_mapping_type_e;

typedef enum {
  NFAPI_NR_CSET_CONFIG_MIB_SIB1=0,
  NFAPI_NR_CSET_CONFIG_PDCCH_CONFIG, // implicit assumption of coreset Id other than 0
  NFAPI_NR_CSET_CONFIG_PDCCH_CONFIG_CSET_0
} nfapi_nr_coreset_config_type_e;

typedef enum {
  NFAPI_NR_CSET_SAME_AS_REG_BUNDLE=0,
  NFAPI_NR_CSET_ALL_CONTIGUOUS_RBS
} nfapi_nr_coreset_precoder_granularity_type_e;

typedef enum {
  NFAPI_NR_QCL_TYPE_A=0,
  NFAPI_NR_QCL_TYPE_B,
  NFAPI_NR_QCL_TYPE_C,
  NFAPI_NR_QCL_TYPE_D
} nfapi_nr_qcl_type_e;

typedef enum {
  NFAPI_NR_SS_PERIODICITY_SL1=1,
  NFAPI_NR_SS_PERIODICITY_SL2=2,
  NFAPI_NR_SS_PERIODICITY_SL4=4,
  NFAPI_NR_SS_PERIODICITY_SL5=5,
  NFAPI_NR_SS_PERIODICITY_SL8=8,
  NFAPI_NR_SS_PERIODICITY_SL10=10,
  NFAPI_NR_SS_PERIODICITY_SL16=16,
  NFAPI_NR_SS_PERIODICITY_SL20=20,
  NFAPI_NR_SS_PERIODICITY_SL40=40,
  NFAPI_NR_SS_PERIODICITY_SL80=80,
  NFAPI_NR_SS_PERIODICITY_SL160=160,
  NFAPI_NR_SS_PERIODICITY_SL320=320,
  NFAPI_NR_SS_PERIODICITY_SL640=640,
  NFAPI_NR_SS_PERIODICITY_SL1280=1280,
  NFAPI_NR_SS_PERIODICITY_SL2560=2560
} nfapi_nr_search_space_monitoring_periodicity_e;

typedef enum {
  NFAPI_NR_PDSCH_TIME_DOMAIN_ALLOC_TYPE_DEFAULT_A=0,
  NFAPI_NR_PDSCH_TIME_DOMAIN_ALLOC_TYPE_DEFAULT_B,
  NFAPI_NR_PDSCH_TIME_DOMAIN_ALLOC_TYPE_DEFAULT_C,
  NFAPI_NR_PDSCH_TIME_DOMAIN_ALLOC_TYPE_ALLOC_LIST
} nfapi_nr_pdsch_time_domain_alloc_type_e;

typedef enum {
  NFAPI_NR_PDSCH_MAPPING_TYPE_A=0,
  NFAPI_NR_PDSCH_MAPPING_TYPE_B
} nfapi_nr_pdsch_mapping_type_e;

typedef enum {
  NFAPI_NR_PDSCH_RBG_CONFIG_TYPE1=0,
  NFAPI_NR_PDSCH_RBG_CONFIG_TYPE2
} nfapi_nr_pdsch_rbg_config_type_e;

typedef enum {
  NFAPI_NR_PRG_GRANULARITY_2=2,
  NFAPI_NR_PRG_GRANULARITY_4=4,
  NFAPI_NR_PRG_GRANULARITY_WIDEBAND
} nfapi_nr_prg_granularity_e;

typedef enum {
  NFAPI_NR_PRB_BUNDLING_TYPE_STATIC=0,
  NFAPI_NR_PRB_BUNDLING_TYPE_DYNAMIC
} nfapi_nr_prb_bundling_type_e;

typedef enum {
  NFAPI_NR_MCS_TABLE_QAM64_LOW_SE=0,
  NFAPI_NR_MCS_TABLE_QAM256
} nfapi_nr_pdsch_mcs_table_e;

typedef enum {
  NFAPI_NR_DMRS_TYPE1=0,
  NFAPI_NR_DMRS_TYPE2
} nfapi_nr_dmrs_type_e;

// P7 Sub Structures

typedef struct {

nfapi_tl_t tl;

uint8_t format_indicator; //1 bit
uint16_t frequency_domain_assignment; //up to 16 bits
uint8_t time_domain_assignment; // 4 bits
uint8_t frequency_hopping_flag; //1 bit

uint8_t ra_preamble_index; //6 bits
uint8_t ss_pbch_index; //6 bits
uint8_t prach_mask_index; //4 bits

uint8_t vrb_to_prb_mapping; //0 or 1 bit
uint8_t mcs; //5 bits
uint8_t ndi; //1 bit
uint8_t rv; //2 bits
uint8_t harq_pid; //4 bits
uint8_t dai; //0, 2 or 4 bits
uint8_t dai1; //1 or 2 bits
uint8_t dai2; //0 or 2 bits
uint8_t tpc; //2 bits
uint8_t pucch_resource_indicator; //3 bits
uint8_t pdsch_to_harq_feedback_timing_indicator; //0, 1, 2 or 3 bits

uint8_t short_messages_indicator; //2 bits
uint8_t short_messages; //8 bits
uint8_t tb_scaling; //2 bits

uint8_t carrier_indicator; //0 or 3 bits
uint8_t bwp_indicator; //0, 1 or 2 bits
uint8_t prb_bundling_size_indicator; //0 or 1 bits
uint8_t rate_matching_indicator; //0, 1 or 2 bits
uint8_t zp_csi_rs_trigger; //0, 1 or 2 bits
uint8_t transmission_configuration_indication; //0 or 3 bits
uint8_t srs_request; //2 bits
uint8_t cbgti; //CBG Transmission Information: 0, 2, 4, 6 or 8 bits
uint8_t cbgfi; //CBG Flushing Out Information: 0 or 1 bit
uint8_t dmrs_sequence_initialization; //0 or 1 bit

uint8_t srs_resource_indicator;
uint8_t precoding_information;
uint8_t csi_request;
uint8_t ptrs_dmrs_association;
uint8_t beta_offset_indicator; //0 or 2 bits

uint8_t slot_format_indicator_count;
uint8_t *slot_format_indicators;

uint8_t pre_emption_indication_count;
uint16_t *pre_emption_indications; //14 bit

uint8_t block_number_count;
uint8_t *block_numbers;

uint8_t ul_sul_indicator; //0 or 1 bit
uint8_t antenna_ports;

uint16_t reserved; //1_0/C-RNTI:10 bits, 1_0/P-RNTI: 6 bits, 1_0/SI-&RA-RNTI: 16 bits
uint16_t padding;

} nfapi_nr_dl_config_dci_dl_pdu_rel15_t;

//#define NFAPI_NR_DL_CONFIG_REQUEST_DCI_DL_PDU_REL15_TAG 0x????

typedef struct{
  nfapi_tl_t tl;
  uint8_t  coreset_id;
  uint64_t  frequency_domain_resources;
  uint8_t  duration;
  uint8_t  cce_reg_mapping_type;
  uint8_t  reg_bundle_size;
  uint8_t  interleaver_size;
  uint8_t  shift_index;
  uint8_t  precoder_granularity;
  uint8_t  tci_state_id;
  uint8_t  tci_present_in_dci;
  uint32_t dmrs_scrambling_id;
} nfapi_nr_coreset_t;

typedef struct{
  nfapi_tl_t tl;
  uint8_t   search_space_id;
  uint8_t   coreset_id;
  uint8_t   search_space_type;
  uint8_t   duration;
  uint8_t   css_formats_0_0_and_1_0;
  uint8_t   css_format_2_0;
  uint8_t   css_format_2_1;
  uint8_t   css_format_2_2;
  uint8_t   css_format_2_3;
  uint8_t   uss_dci_formats;
<<<<<<< HEAD
  uint16_t   srs_monitoring_periodicity;
  uint16_t   slot_monitoring_periodicity;
  uint16_t   slot_monitoring_offset;
=======
  uint16_t  srs_monitoring_periodicity;
  uint16_t  slot_monitoring_periodicity;
  uint16_t  slot_monitoring_offset;
>>>>>>> 26f1e090
  uint32_t  monitoring_symbols_in_slot;
  uint16_t  number_of_candidates[NFAPI_NR_MAX_NB_CCE_AGGREGATION_LEVELS];
} nfapi_nr_search_space_t;

typedef struct {
  nfapi_tl_t tl;
  uint16_t rnti;
  uint8_t rnti_type;
  uint8_t dci_format;
  /// Number of CRB in BWP that this DCI configures 
  uint16_t n_RB_BWP;
  uint8_t config_type;
  uint8_t search_space_type;
  uint8_t common_search_space_type;  
  uint8_t aggregation_level;
  uint8_t n_rb;
  uint8_t n_symb;
  int8_t rb_offset;
  uint8_t cr_mapping_type;
  uint8_t reg_bundle_size;
  uint8_t interleaver_size;
  uint8_t shift_index;
  uint8_t mux_pattern;
  uint8_t precoder_granularity;
  uint8_t first_slot;
  uint8_t first_symbol;
  uint8_t nb_ss_sets_per_slot;
  uint8_t nb_slots;
  uint8_t sfn_mod2;
  uint16_t scrambling_id;
  nfapi_bf_vector_t   bf_vector;
} nfapi_nr_dl_config_pdcch_parameters_rel15_t;

typedef struct {
  nfapi_tl_t tl;
  uint16_t length;
  int16_t  pdu_index;
  uint16_t transmission_power;
} nfapi_nr_dl_config_bch_pdu_rel15_t;
#define NFAPI_NR_DL_CONFIG_REQUEST_BCH_PDU_REL15_TAG 0x5025

typedef struct {
  nfapi_nr_dl_config_bch_pdu_rel15_t bch_pdu_rel15;
} nfapi_nr_dl_config_bch_pdu;

typedef struct {
<<<<<<< HEAD
  nfapi_tl_t tl;
  uint16_t length;
  uint8_t pdu_index;
  uint16_t rnti;
  uint16_t nb_mod_symbols;
  uint8_t time_allocation_type;
  uint8_t freq_allocation_type;
  uint8_t start_prb;
  uint8_t n_prb;
  uint8_t start_symbol;
  uint8_t nb_symbols;
  uint8_t mcs_idx;
  uint8_t ndi;
  uint8_t nb_codewords;
  uint8_t nb_layers;
  uint16_t coding_rate;
  uint8_t modulation;
  uint8_t modulation_order;
  uint16_t transport_block_size;
  uint8_t dmrs_Type;
  uint8_t dmrs_TypeA_Position;
  uint8_t dmrs_maxLength; 
  uint8_t dmrs_AdditionalPosition;
  uint8_t time_alloc_list_flag;
  uint8_t time_alloc_list;
  uint8_t mapping_type;
  uint8_t rbg_list;
  uint8_t virtual_resource_block_assignment_flag;
  uint32_t resource_block_coding;
  uint8_t redundancy_version;
  uint8_t transport_blocks;
  uint8_t transmission_scheme;
  uint8_t number_of_subbands;
  uint8_t codebook_index[NFAPI_MAX_NUM_SUBBANDS];
  uint8_t ue_category_capacity;
  uint8_t x_overhead;
  uint8_t pa;
  uint8_t delta_power_offset_index;
  uint8_t ngap;
  uint8_t transmission_mode;
  uint8_t num_bf_prb_per_subband;
  uint8_t num_bf_vector;
  nfapi_bf_vector_t bf_vector[NFAPI_MAX_BF_VECTORS];
=======
	nfapi_tl_t tl;
	uint16_t length;
	uint8_t pdu_index;
	uint16_t rnti;
    uint16_t nb_mod_symbols;
    uint8_t time_allocation_type;
	uint8_t freq_allocation_type;
    uint8_t start_prb;
    uint8_t n_prb;
    uint8_t start_symbol;
    uint8_t nb_symbols;
    uint8_t mcs_idx;
    uint8_t ndi;
    uint8_t nb_codewords;
    uint8_t nb_layers;
    uint16_t coding_rate;
    uint8_t modulation;
    uint8_t modulation_order;
    uint16_t transport_block_size;
    uint8_t nb_re_dmrs;
    uint8_t time_alloc_list_flag;
    uint8_t time_alloc_list;
    uint8_t rbg_list;
	uint8_t virtual_resource_block_assignment_flag;
	uint32_t resource_block_coding;
	uint8_t redundancy_version;
	uint8_t transport_blocks;
	uint8_t transmission_scheme;
	uint8_t number_of_subbands;
	uint8_t codebook_index[NFAPI_MAX_NUM_SUBBANDS];
	uint8_t ue_category_capacity;
	uint8_t pa;
	uint8_t delta_power_offset_index;
	uint8_t ngap;
	uint8_t transmission_mode;
	uint8_t num_bf_prb_per_subband;
	uint8_t num_bf_vector;
	nfapi_bf_vector_t bf_vector[NFAPI_MAX_BF_VECTORS];
>>>>>>> 26f1e090
}nfapi_nr_dl_config_dlsch_pdu_rel15_t;
#define NFAPI_NR_DL_CONFIG_REQUEST_DLSCH_PDU_REL15_TAG

typedef struct {
	nfapi_nr_dl_config_dlsch_pdu_rel15_t dlsch_pdu_rel15;
} nfapi_nr_dl_config_dlsch_pdu;

typedef struct {
  nfapi_tl_t tl;
  nfapi_nr_search_space_t           pagingSearchSpace;
  nfapi_nr_coreset_t   pagingControlResourceSets;
}nfapi_nr_dl_config_pch_pdu_rel15_t;

typedef struct {
  nfapi_nr_dl_config_dci_dl_pdu_rel15_t     dci_dl_pdu_rel15;
  nfapi_nr_dl_config_pdcch_parameters_rel15_t pdcch_params_rel15;
} nfapi_nr_dl_config_dci_dl_pdu;


typedef struct {
  uint8_t pdu_type;
  uint8_t pdu_size;

  union {
  nfapi_nr_dl_config_dci_dl_pdu             dci_dl_pdu;
  nfapi_nr_dl_config_bch_pdu_rel15_t        bch_pdu_rel15;
  nfapi_nr_dl_config_dlsch_pdu              dlsch_pdu;
  nfapi_nr_dl_config_pch_pdu_rel15_t        pch_pdu_rel15;
  };
} nfapi_nr_dl_config_request_pdu_t;

 
typedef struct {
  nfapi_tl_t tl;
  uint8_t   number_dci;
  uint8_t   number_pdu;
  uint8_t   number_pdsch_rnti;
  nfapi_nr_dl_config_request_pdu_t *dl_config_pdu_list;
} nfapi_nr_dl_config_request_body_t;

typedef struct {
  nfapi_p7_message_header_t header;
  uint16_t sfn_sf;
  nfapi_nr_dl_config_request_body_t dl_config_request_body;
  nfapi_vendor_extension_tlv_t vendor_extension;
} nfapi_nr_dl_config_request_t;


typedef enum {nr_pusch_freq_hopping_disabled = 0 , 
              nr_pusch_freq_hopping_enabled = 1
              } nr_pusch_freq_hopping_t;

typedef struct{
    uint8_t aperiodicSRS_ResourceTrigger;
} nfapi_nr_ul_srs_config_t;

typedef struct {
    uint8_t bandwidth_part_ind;
    uint16_t number_rbs;
    uint16_t start_rb;
    uint8_t frame_offset;
    uint16_t number_symbols;
    uint16_t start_symbol;
    uint8_t nb_re_dmrs;
    uint8_t length_dmrs;
    nr_pusch_freq_hopping_t pusch_freq_hopping;
    uint8_t mcs;
    uint8_t Qm;
    uint8_t ndi;
    uint8_t rv;
    int8_t accumulated_delta_PUSCH;
    int8_t absolute_delta_PUSCH;
    uint8_t n_layers;
    uint8_t tpmi;
    uint8_t n_dmrs_cdm_groups;
    uint8_t dmrs_ports[4];
    uint8_t n_front_load_symb;
    nfapi_nr_ul_srs_config_t srs_config;
    uint8_t csi_reportTriggerSize;
    uint8_t maxCodeBlockGroupsPerTransportBlock;
    uint8_t ptrs_dmrs_association_port;
    uint8_t beta_offset_ind;
} nfapi_nr_ul_config_ulsch_pdu_rel15_t;





typedef struct {
  uint16_t rnti;
  nfapi_nr_ul_config_ulsch_pdu_rel15_t ulsch_pdu_rel15;
} nfapi_nr_ul_config_ulsch_pdu;

typedef struct {
  uint8_t pdu_type;
  uint8_t pdu_size;

  union {
    //    nfapi_nr_ul_config_uci_pdu uci_pdu;
    nfapi_nr_ul_config_ulsch_pdu ulsch_pdu;
    //    nfapi_nr_ul_config_srs_pdu srs_pdu;
  };
} nfapi_nr_ul_config_request_pdu_t;

typedef struct {
  nfapi_tl_t tl;
  uint8_t   number_pdu;
  nfapi_nr_ul_config_request_pdu_t *ul_config_pdu_list;
} nfapi_nr_ul_config_request_body_t;

typedef struct {
  nfapi_p7_message_header_t header;
  uint16_t sfn_sf;
  nfapi_nr_ul_config_request_body_t ul_config_request_body;
  nfapi_vendor_extension_tlv_t vendor_extension;
} nfapi_nr_ul_config_request_t;

#endif<|MERGE_RESOLUTION|>--- conflicted
+++ resolved
@@ -556,15 +556,9 @@
   uint8_t   css_format_2_2;
   uint8_t   css_format_2_3;
   uint8_t   uss_dci_formats;
-<<<<<<< HEAD
-  uint16_t   srs_monitoring_periodicity;
-  uint16_t   slot_monitoring_periodicity;
-  uint16_t   slot_monitoring_offset;
-=======
   uint16_t  srs_monitoring_periodicity;
   uint16_t  slot_monitoring_periodicity;
   uint16_t  slot_monitoring_offset;
->>>>>>> 26f1e090
   uint32_t  monitoring_symbols_in_slot;
   uint16_t  number_of_candidates[NFAPI_NR_MAX_NB_CCE_AGGREGATION_LEVELS];
 } nfapi_nr_search_space_t;
@@ -611,7 +605,6 @@
 } nfapi_nr_dl_config_bch_pdu;
 
 typedef struct {
-<<<<<<< HEAD
   nfapi_tl_t tl;
   uint16_t length;
   uint8_t pdu_index;
@@ -655,46 +648,6 @@
   uint8_t num_bf_prb_per_subband;
   uint8_t num_bf_vector;
   nfapi_bf_vector_t bf_vector[NFAPI_MAX_BF_VECTORS];
-=======
-	nfapi_tl_t tl;
-	uint16_t length;
-	uint8_t pdu_index;
-	uint16_t rnti;
-    uint16_t nb_mod_symbols;
-    uint8_t time_allocation_type;
-	uint8_t freq_allocation_type;
-    uint8_t start_prb;
-    uint8_t n_prb;
-    uint8_t start_symbol;
-    uint8_t nb_symbols;
-    uint8_t mcs_idx;
-    uint8_t ndi;
-    uint8_t nb_codewords;
-    uint8_t nb_layers;
-    uint16_t coding_rate;
-    uint8_t modulation;
-    uint8_t modulation_order;
-    uint16_t transport_block_size;
-    uint8_t nb_re_dmrs;
-    uint8_t time_alloc_list_flag;
-    uint8_t time_alloc_list;
-    uint8_t rbg_list;
-	uint8_t virtual_resource_block_assignment_flag;
-	uint32_t resource_block_coding;
-	uint8_t redundancy_version;
-	uint8_t transport_blocks;
-	uint8_t transmission_scheme;
-	uint8_t number_of_subbands;
-	uint8_t codebook_index[NFAPI_MAX_NUM_SUBBANDS];
-	uint8_t ue_category_capacity;
-	uint8_t pa;
-	uint8_t delta_power_offset_index;
-	uint8_t ngap;
-	uint8_t transmission_mode;
-	uint8_t num_bf_prb_per_subband;
-	uint8_t num_bf_vector;
-	nfapi_bf_vector_t bf_vector[NFAPI_MAX_BF_VECTORS];
->>>>>>> 26f1e090
 }nfapi_nr_dl_config_dlsch_pdu_rel15_t;
 #define NFAPI_NR_DL_CONFIG_REQUEST_DLSCH_PDU_REL15_TAG
 
