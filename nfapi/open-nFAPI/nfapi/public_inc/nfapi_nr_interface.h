/*
                                nfapi_nr_interface.h
                             -------------------
  AUTHOR  : Raymond Knopp, Guy de Souza, WEI-TAI CHEN
  COMPANY : EURECOM, NTUST
  EMAIL   : Lionel.Gauthier@eurecom.fr, desouza@eurecom.fr, kroempa@gmail.com
*/

#ifndef _NFAPI_NR_INTERFACE_H_
#define _NFAPI_NR_INTERFACE_H_

#include "nfapi_interface.h"


#define NFAPI_NR_MAX_NB_CCE_AGGREGATION_LEVELS 5
#define NFAPI_NR_MAX_NB_TCI_STATES_PDCCH 64
#define NFAPI_NR_MAX_NB_CORESETS 12
#define NFAPI_NR_MAX_NB_SEARCH_SPACES 40

// Extension to the generic structures for single tlv values
typedef struct {
	nfapi_tl_t tl;
	int32_t value;
} nfapi_int32_tlv_t;

typedef struct {
	nfapi_tl_t tl;
	uint32_t value;
} nfapi_uint32_tlv_t;

/*typedef struct {
	nfapi_tl_t tl;
	int64_t value;
} nfapi_int64_tlv_t;*/

typedef struct {
	nfapi_tl_t tl;
	uint64_t value;
} nfapi_uint64_tlv_t;

// nFAPI enums
typedef enum {
  NFAPI_NR_DL_CONFIG_DCI_DL_PDU_TYPE = 0,
  NFAPI_NR_DL_CONFIG_BCH_PDU_TYPE,
  NFAPI_NR_DL_CONFIG_DLSCH_PDU_TYPE,
  NFAPI_NR_DL_CONFIG_PCH_PDU_TYPE,
} nfapi_nr_dl_config_pdu_type_e;

// nFAPI enums
typedef enum {
  NFAPI_NR_UL_CONFIG_PRACH_PDU_TYPE = 0,
  NFAPI_NR_UL_CONFIG_ULSCH_PDU_TYPE,
  NFAPI_NR_UL_CONFIG_UCI_PDU_TYPE,
  NFAPI_NR_UL_CONFIG_SRS_PDU_TYPE,
} nfapi_nr_ul_config_pdu_type_e;

//These TLVs are used exclusively by nFAPI
typedef struct
{
  // These TLVs are used to setup the transport connection between VNF and PNF
  // nfapi_ipv4_address_t p7_vnf_address_ipv4;
  // nfapi_ipv6_address_t p7_vnf_address_ipv6;
  // nfapi_uint16_tlv_t p7_vnf_port;

  // nfapi_ipv4_address_t p7_pnf_address_ipv4;
  // nfapi_ipv6_address_t p7_pnf_address_ipv6;
  // nfapi_uint16_tlv_t p7_pnf_port;
  
  // // These TLVs are used to setup the transport connection between VNF and PNF
  // nfapi_uint8_tlv_t dl_ue_per_sf;
  // nfapi_uint8_tlv_t ul_ue_per_sf;

  // These TLVs are used by PNF to report its RF capabilities to the VNF software
  nfapi_rf_bands_t rf_bands;

  // These TLVs are used by the VNF to configure the synchronization with the PNF.
  // nfapi_uint8_tlv_t timing_window;
  // nfapi_uint8_tlv_t timing_info_mode;
  // nfapi_uint8_tlv_t timing_info_period;

  // These TLVs are used by the VNF to configure the RF in the PNF
  // nfapi_uint16_tlv_t max_transmit_power;
  nfapi_uint32_tlv_t nrarfcn;

  // nfapi_nmm_frequency_bands_t nmm_gsm_frequency_bands;
  // nfapi_nmm_frequency_bands_t nmm_umts_frequency_bands;
  // nfapi_nmm_frequency_bands_t nmm_lte_frequency_bands;
  // nfapi_uint8_tlv_t nmm_uplink_rssi_supported;

} nfapi_nr_nfapi_t;

#define NFAPI_NR_NFAPI_P7_VNF_ADDRESS_IPV4_TAG 0x5100
#define NFAPI_NR_NFAPI_P7_VNF_ADDRESS_IPV6_TAG 0x5101
#define NFAPI_NR_NFAPI_P7_VNF_PORT_TAG 0x5102
#define NFAPI_NR_NFAPI_P7_PNF_ADDRESS_IPV4_TAG 0x5103
#define NFAPI_NR_NFAPI_P7_PNF_ADDRESS_IPV6_TAG 0x5104
#define NFAPI_NR_NFAPI_P7_PNF_PORT_TAG 0x5105

#define NFAPI_NR_NFAPI_DOWNLINK_UES_PER_SUBFRAME_TAG 0x510A
#define NFAPI_NR_NFAPI_UPLINK_UES_PER_SUBFRAME_TAG 0x510B
#define NFAPI_NR_NFAPI_RF_BANDS_TAG 0x5114
#define NFAPI_NR_NFAPI_TIMING_WINDOW_TAG 0x511E
#define NFAPI_NR_NFAPI_TIMING_INFO_MODE_TAG 0x511F
#define NFAPI_NR_NFAPI_TIMING_INFO_PERIOD_TAG 0x5120
#define NFAPI_NR_NFAPI_MAXIMUM_TRANSMIT_POWER_TAG 0x5128
#define NFAPI_NR_NFAPI_NRARFCN_TAG 0x5129
#define NFAPI_NR_NFAPI_NMM_GSM_FREQUENCY_BANDS_TAG 0x5130
#define NFAPI_NR_NFAPI_NMM_UMTS_FREQUENCY_BANDS_TAG 0x5131
#define NFAPI_NR_NFAPI_NMM_LTE_FREQUENCY_BANDS_TAG 0x5132
#define NFAPI_NR_NFAPI_NMM_UPLINK_RSSI_SUPPORTED_TAG 0x5133

// P5 Message Structures

typedef struct{
  nfapi_tl_t tl;
  uint16_t  corset_ID;                           ///// L1 parameter 'CORESET-ID'
  uint16_t  freq_dom;                       ///// L1 parameter 'CORESET-freq-dom'
  uint16_t  duration;                                       ///// L1 parameter 'CORESET-time-duration'
  uint16_t  reg_type;                            ///// L1 parameter 'CORESET-CCE-REG-mapping-type'
  uint16_t  reg_bundlesize;                                 ///// L1 parameter 'CORESET-REG-bundle-size'
  uint16_t  interleaversize;                                ///// L1 parameter 'CORESET-interleaver-size'
  uint16_t  shiftindex;                                     ///// L1 parameter 'CORESET-shift-index'
  uint16_t  precodergranularity;                            ///// L1 parameter 'CORESET-precoder-granuality'
  uint16_t  tci_stateId;                                    ///// L1 parameter 'TCI-StatesPDCCH'
  uint16_t  tci_present;                               ///// L1 parameter 'TCI-PresentInDCI'
  uint16_t  dmrs_scramblingID;                        ///// L1 parameter 'PDCCH-DMRS-Scrambling-ID'
} nfapi_nr_ControlResourcesSet_t;

typedef struct{
  nfapi_tl_t tl;
  nfapi_nr_ControlResourcesSet_t coreset;
  uint16_t  monitoringSlotPeriodicityAndOffset;             ///// L1 parameters 'Montoring-periodicity-PDCCH-slot'
  uint16_t  monitoringSymbolsWithinSlot;                    ///// L1 parameter 'Montoring-symbols-PDCCH-within-slot'
  uint16_t  nrofCand_aggLevel1;                             ///// L1 parameter 'Aggregation-level-1'
  uint16_t  nrofCand_aggLevel2;                             ///// L1 parameter 'Aggregation-level-2'
  uint16_t  nrofCand_aggLevel4;                             ///// L1 parameter 'Aggregation-level-4'
  uint16_t  nrofCand_aggLevel8;                             ///// L1 parameter 'Aggregation-level-8'
  uint16_t  nrofCand_aggLevel16;                            ///// L1 parameter 'Aggregation-level-16'
  uint16_t  sfi_agg_fmt2_0;    ///// L1 parameters 'SFI-Num-PDCCH-cand' and 'SFI-Aggregation-Level'
  uint16_t  monitoringperiodicity_fmt2_3;        ///// L1 parameter 'SRS-monitoring-periodicity'
  uint16_t  nrof_candidates_fmt_2_3;         ///// L1 parameter 'SRS-Num-PDCCH-cand'
} nfapi_nr_SearchSpace_t;


typedef struct {
  nfapi_uint16_tlv_t  numerology_index_mu;
  nfapi_uint16_tlv_t  duplex_mode;
  nfapi_uint16_tlv_t  dl_cyclic_prefix_type;
  nfapi_uint16_tlv_t  ul_cyclic_prefix_type;
} nfapi_nr_subframe_config_t;

#define NFAPI_NR_SUBFRAME_CONFIG_DUPLEX_MODE_TAG 0x5001
#define NFAPI_NR_SUBFRAME_CONFIG_PCFICH_POWER_OFFSET_TAG 0x5002
#define NFAPI_NR_SUBFRAME_CONFIG_PB_TAG 0x5003
#define NFAPI_NR_SUBFRAME_CONFIG_DL_CYCLIC_PREFIX_TYPE_TAG 0x5004
#define NFAPI_NR_SUBFRAME_CONFIG_UL_CYCLIC_PREFIX_TYPE_TAG 0x5005
#define NFAPI_NR_SUBFRAME_CONFIG_NUMEROLOGY_INDEX_MU_TAG 0x5006

typedef struct {
  nfapi_uint16_tlv_t  dl_carrier_bandwidth;
  nfapi_uint16_tlv_t  ul_carrier_bandwidth;
  nfapi_uint16_tlv_t  dl_absolutefrequencypointA;
  nfapi_uint16_tlv_t  ul_absolutefrequencypointA;
  nfapi_uint16_tlv_t  dl_offsettocarrier;
  nfapi_uint16_tlv_t  ul_offsettocarrier;
  nfapi_uint16_tlv_t  dl_subcarrierspacing;
  nfapi_uint16_tlv_t  ul_subcarrierspacing;
  nfapi_uint16_tlv_t  dl_specificcarrier_k0;
  nfapi_uint16_tlv_t  ul_specificcarrier_k0;
  nfapi_uint16_tlv_t  NIA_subcarrierspacing;
} nfapi_nr_rf_config_t;

#define NFAPI_NR_RF_CONFIG_DL_CARRIER_BANDWIDTH_TAG 0x500A
#define NFAPI_NR_RF_CONFIG_UL_CARRIER_BANDWIDTH_TAG 0x500B
#define NFAPI_NR_RF_CONFIG_DL_SUBCARRIERSPACING_TAG 0x500C
#define NFAPI_NR_RF_CONFIG_UL_SUBCARRIERSPACING_TAG 0x500D
#define NFAPI_NR_RF_CONFIG_DL_OFFSETTOCARRIER_TAG   0x500E
#define NFAPI_NR_RF_CONFIG_UL_OFFSETTOCARRIER_TAG   0x500F

typedef struct {
  nfapi_uint16_tlv_t  physical_cell_id;
  nfapi_uint16_tlv_t  half_frame_index;
  nfapi_uint16_tlv_t  ssb_subcarrier_offset;
  nfapi_uint16_tlv_t  ssb_sib1_position_in_burst; // in sib1
  nfapi_uint64_tlv_t  ssb_scg_position_in_burst;  // in servingcellconfigcommon 
  nfapi_uint16_tlv_t  ssb_periodicity;
  nfapi_uint16_tlv_t  ss_pbch_block_power;
  nfapi_uint16_tlv_t  n_ssb_crb;
} nfapi_nr_sch_config_t;

typedef struct {
  nfapi_uint16_tlv_t  dl_bandwidth;
  nfapi_uint16_tlv_t  ul_bandwidth;
  nfapi_uint16_tlv_t  dl_offset;
  nfapi_uint16_tlv_t  ul_offset;
  nfapi_uint16_tlv_t  dl_subcarrierSpacing;
  nfapi_uint16_tlv_t  ul_subcarrierSpacing;
} nfapi_nr_initialBWP_config_t;

#define NFAPI_INITIALBWP_DL_BANDWIDTH_TAG          0x5010
#define NFAPI_INITIALBWP_DL_OFFSET_TAG             0x5011
#define NFAPI_INITIALBWP_DL_SUBCARRIERSPACING_TAG  0x5012
#define NFAPI_INITIALBWP_UL_BANDWIDTH_TAG          0x5013
#define NFAPI_INITIALBWP_UL_OFFSET_TAG             0x5014
#define NFAPI_INITIALBWP_UL_SUBCARRIERSPACING_TAG  0x5015


#define NFAPI_NR_SCH_CONFIG_PHYSICAL_CELL_ID_TAG 0x501E
#define NFAPI_NR_SCH_CONFIG_HALF_FRAME_INDEX_TAG 0x501F
#define NFAPI_NR_SCH_CONFIG_SSB_SUBCARRIER_OFFSET_TAG 0x5020
#define NFAPI_NR_SCH_CONFIG_SSB_POSITION_IN_BURST 0x5021
#define NFAPI_NR_SCH_CONFIG_SSB_PERIODICITY 0x5022
#define NFAPI_NR_SCH_CONFIG_SS_PBCH_BLOCK_POWER 0x5023
#define NFAPI_NR_SCH_CONFIG_N_SSB_CRB 0x5024
#define NFAPI_NR_PDSCH_CONFIG_MAXALLOCATIONS 16
#define NFAPI_NR_PUSCH_CONFIG_MAXALLOCATIONS 16

typedef struct {
  nfapi_uint16_tlv_t  dmrs_TypeA_Position;
  nfapi_uint16_tlv_t  num_PDSCHTimeDomainResourceAllocations;
  nfapi_uint16_tlv_t  PDSCHTimeDomainResourceAllocation_k0[NFAPI_NR_PDSCH_CONFIG_MAXALLOCATIONS];         
  nfapi_uint16_tlv_t  PDSCHTimeDomainResourceAllocation_mappingType[NFAPI_NR_PDSCH_CONFIG_MAXALLOCATIONS]; 
  nfapi_uint16_tlv_t  PDSCHTimeDomainResourceAllocation_startSymbolAndLength[NFAPI_NR_PDSCH_CONFIG_MAXALLOCATIONS];
} nfapi_nr_pdsch_config_t;
#define NFAPI_NR_PDSCH_CONFIG_TAG


typedef struct {
  nfapi_uint16_tlv_t  prach_RootSequenceIndex;                                        ///// L1 parameter 'PRACHRootSequenceIndex'
  nfapi_uint16_tlv_t  prach_msg1_SubcarrierSpacing;                                   ///// L1 parameter 'prach-Msg1SubcarrierSpacing'
  nfapi_uint16_tlv_t  restrictedSetConfig;
  nfapi_uint16_tlv_t  msg3_transformPrecoding;                                        ///// L1 parameter 'msg3-tp'
  nfapi_uint16_tlv_t  ssb_perRACH_OccasionAndCB_PreamblesPerSSB;
  nfapi_uint16_tlv_t  ra_ContentionResolutionTimer;
  nfapi_uint16_tlv_t  rsrp_ThresholdSSB;
  /////////////////--------------------NR RACH-ConfigGeneric--------------------/////////////////
  nfapi_uint16_tlv_t  prach_ConfigurationIndex;                                       ///// L1 parameter 'PRACHConfigurationIndex'
  nfapi_uint16_tlv_t  prach_msg1_FDM;                                                 ///// L1 parameter 'prach-FDM'
  nfapi_uint16_tlv_t  prach_msg1_FrequencyStart;                                      ///// L1 parameter 'prach-frequency-start'
  nfapi_uint16_tlv_t  zeroCorrelationZoneConfig;
  nfapi_uint16_tlv_t  preambleReceivedTargetPower;
  nfapi_uint16_tlv_t  preambleTransMax;
  nfapi_uint16_tlv_t  powerRampingStep;
  nfapi_uint16_tlv_t  ra_ResponseWindow;
} nfapi_nr_rach_config_t;

typedef struct {
  nfapi_uint16_tlv_t  groupHoppingEnabledTransformPrecoding;                          ///// L1 parameter 'Group-hopping-enabled-Transform-precoding'
  nfapi_uint16_tlv_t  msg3_DeltaPreamble;                                             ///// L1 parameter 'Delta-preamble-msg3' 
  nfapi_uint16_tlv_t  p0_NominalWithGrant;                                            ///// L1 parameter 'p0-nominal-pusch-withgrant'
  nfapi_uint16_tlv_t  dmrs_TypeA_Position;
  nfapi_uint16_tlv_t  num_PUSCHTimeDomainResourceAllocations;
  nfapi_uint16_tlv_t  PUSCHTimeDomainResourceAllocation_k2[NFAPI_NR_PUSCH_CONFIG_MAXALLOCATIONS];                                ///// L1 parameter 'K2' 
  nfapi_uint16_tlv_t  PUSCHTimeDomainResourceAllocation_mappingType[NFAPI_NR_PUSCH_CONFIG_MAXALLOCATIONS];                       ///// L1 parameter 'Mapping-type'
  nfapi_uint16_tlv_t  PUSCHTimeDomainResourceAllocation_startSymbolAndLength[NFAPI_NR_PUSCH_CONFIG_MAXALLOCATIONS];
} nfapi_nr_pusch_config_t;

typedef struct {
  uint8_t pucch_resource_common;
  nfapi_uint16_tlv_t  pucch_GroupHopping;                                             ///// L1 parameter 'PUCCH-GroupHopping' 
  nfapi_uint16_tlv_t  p0_nominal;                                                     ///// L1 parameter 'p0-nominal-pucch'
} nfapi_nr_pucch_config_t;



typedef struct {
  nfapi_tl_t tl;

  nfapi_uint16_tlv_t  controlResourceSetZero;
  nfapi_uint16_tlv_t  searchSpaceZero;
  
  //  nfapi_nr_SearchSpace_t           sib1searchSpace;
  //  nfapi_nr_SearchSpace_t           sibssearchSpace; 
  //  nfapi_nr_SearchSpace_t           ra_SearchSpace;
}nfapi_nr_pdcch_config_t;

typedef struct {
//NR TDD-UL-DL-ConfigCommon                ///// L1 parameter 'UL-DL-configuration-common'
  nfapi_uint16_tlv_t  referenceSubcarrierSpacing;                                     ///// L1 parameter 'reference-SCS'
  nfapi_uint16_tlv_t  dl_ul_periodicity;                                  ///// L1 parameter 'DL-UL-transmission-periodicity'
  nfapi_uint16_tlv_t  nrofDownlinkSlots;                                              ///// L1 parameter 'number-of-DL-slots'
  nfapi_uint16_tlv_t  nrofDownlinkSymbols;                                            ///// L1 parameter 'number-of-DL-symbols-common'
  nfapi_uint16_tlv_t  nrofUplinkSlots;                                                ///// L1 parameter 'number-of-UL-slots'
  nfapi_uint16_tlv_t  nrofUplinkSymbols;                                              ///// L1 parameter 'number-of-UL-symbols-common'
  nfapi_uint16_tlv_t  Pattern2Present;
  nfapi_uint16_tlv_t  Pattern2_dl_ul_periodicity;                                  ///// L1 parameter 'DL-UL-transmission-periodicity'
  nfapi_uint16_tlv_t  Pattern2_nrofDownlinkSlots;                                              ///// L1 parameter 'number-of-DL-slots'
  nfapi_uint16_tlv_t  Pattern2_nrofDownlinkSymbols;                                            ///// L1 parameter 'number-of-DL-symbols-common'
  nfapi_uint16_tlv_t  Pattern2_nrofUplinkSlots;                                                ///// L1 parameter 'number-of-UL-slots'
  nfapi_uint16_tlv_t  Pattern2_nrofUplinkSymbols;                                              ///// L1 parameter 'number-of-UL-symbols-common'
} nfapi_nr_tdd_ul_dl_config_t;

typedef struct {
 //RateMatchPattern  is used to configure one rate matching pattern for PDSCH    ///// L1 parameter 'Resource-set-cekk'             
  nfapi_uint16_tlv_t  Match_Id;
  nfapi_uint16_tlv_t  patternType;
  nfapi_uint16_tlv_t  symbolsInResourceBlock;                  ///// L1 parameter 'rate-match-PDSCH-bitmap2
  nfapi_uint16_tlv_t  periodicityAndPattern;                   ///// L1 parameter 'rate-match-PDSCH-bitmap3'
  nfapi_uint16_tlv_t  controlResourceSet;
  nfapi_uint16_tlv_t  subcarrierSpacing;                       ///// L1 parameter 'resource-pattern-scs'
  nfapi_uint16_tlv_t  mode; 
} nfapi_nr_ratematchpattern_t;

typedef struct {
  //NR  RateMatchPatternLTE-CRS
  nfapi_uint16_tlv_t  carrierfreqDL;                           ///// L1 parameter 'center-subcarrier-location'
  nfapi_uint16_tlv_t  dl_bandwidth;                      ///// L1 parameter 'BW'
  nfapi_uint16_tlv_t  nrofcrs_Ports;                           ///// L1 parameter 'rate-match-resources-numb-LTE-CRS-antenna-port'
  nfapi_uint16_tlv_t  v_Shift;                                 ///// L1 parameter 'rate-match-resources-LTE-CRS-v-shift'
  nfapi_uint16_tlv_t  frame_Period;
  nfapi_uint16_tlv_t  frame_Offset;
} nfapi_nr_ratematchpattern_lte_crs_t;

typedef struct {
  nfapi_p4_p5_message_header_t              header;
  uint8_t num_tlv;
  nfapi_nr_subframe_config_t                subframe_config;
  nfapi_nr_rf_config_t                      rf_config;
  nfapi_nr_sch_config_t                     sch_config;
  nfapi_nr_initialBWP_config_t              initialBWP_config;
  nfapi_nr_pdsch_config_t                   pdsch_config;
  nfapi_nr_rach_config_t                    rach_config;
  nfapi_nr_pusch_config_t                   pusch_config;
  nfapi_nr_pucch_config_t                   pucch_config;
  nfapi_nr_pdcch_config_t                   pdcch_config;
  nfapi_nr_tdd_ul_dl_config_t               tdd_ul_dl_config;
  nfapi_nr_ratematchpattern_t               ratematchpattern;
  nfapi_nr_ratematchpattern_lte_crs_t       ratematchpattern_lte_crs;
  nfapi_nr_nfapi_t                          nfapi_config;

  nfapi_vendor_extension_tlv_t              vendor_extension;
} nfapi_nr_config_request_t;



typedef enum {
  NFAPI_NR_DL_DCI_FORMAT_1_0 = 0,
  NFAPI_NR_DL_DCI_FORMAT_1_1,
  NFAPI_NR_DL_DCI_FORMAT_2_0,
  NFAPI_NR_DL_DCI_FORMAT_2_1,
  NFAPI_NR_DL_DCI_FORMAT_2_2,
  NFAPI_NR_DL_DCI_FORMAT_2_3,
  NFAPI_NR_UL_DCI_FORMAT_0_0,
  NFAPI_NR_UL_DCI_FORMAT_0_1
} nfapi_nr_dci_format_e;

typedef enum {
	NFAPI_NR_RNTI_new = 0,
	NFAPI_NR_RNTI_C,
	NFAPI_NR_RNTI_RA,
	NFAPI_NR_RNTI_P,
	NFAPI_NR_RNTI_CS,
	NFAPI_NR_RNTI_TC,
	NFAPI_NR_RNTI_SP_CSI,
	NFAPI_NR_RNTI_SI,
	NFAPI_NR_RNTI_SFI,
	NFAPI_NR_RNTI_INT,
	NFAPI_NR_RNTI_TPC_PUSCH,
	NFAPI_NR_RNTI_TPC_PUCCH,
	NFAPI_NR_RNTI_TPC_SRS
} nfapi_nr_rnti_type_e;

typedef enum {
  NFAPI_NR_USS_FORMAT_0_0_AND_1_0,
  NFAPI_NR_USS_FORMAT_0_1_AND_1_1,
} nfapi_nr_uss_dci_formats_e;

typedef enum {
  NFAPI_NR_SEARCH_SPACE_TYPE_COMMON=0,
  NFAPI_NR_SEARCH_SPACE_TYPE_UE_SPECIFIC
} nfapi_nr_search_space_type_e;

typedef enum {
  NFAPI_NR_COMMON_SEARCH_SPACE_TYPE_0=0,
  NFAPI_NR_COMMON_SEARCH_SPACE_TYPE_0A,
  NFAPI_NR_COMMON_SEARCH_SPACE_TYPE_1,
  NFAPI_NR_COMMON_SEARCH_SPACE_TYPE_2
} nfapi_nr_common_search_space_type_e;

typedef enum {
  NFAPI_NR_SSB_AND_CSET_MUX_PATTERN_TYPE1=0,
  NFAPI_NR_SSB_AND_CSET_MUX_PATTERN_TYPE2,
  NFAPI_NR_SSB_AND_CSET_MUX_PATTERN_TYPE3
} nfapi_nr_ssb_and_cset_mux_pattern_type_e;

typedef enum {
  NFAPI_NR_CCE_REG_MAPPING_INTERLEAVED=0,
  NFAPI_NR_CCE_REG_MAPPING_NON_INTERLEAVED
} nfapi_nr_cce_reg_mapping_type_e;

typedef enum {
  NFAPI_NR_CSET_CONFIG_MIB_SIB1=0,
  NFAPI_NR_CSET_CONFIG_PDCCH_CONFIG, // implicit assumption of coreset Id other than 0
  NFAPI_NR_CSET_CONFIG_PDCCH_CONFIG_CSET_0
} nfapi_nr_coreset_config_type_e;

typedef enum {
  NFAPI_NR_CSET_SAME_AS_REG_BUNDLE=0,
  NFAPI_NR_CSET_ALL_CONTIGUOUS_RBS
} nfapi_nr_coreset_precoder_granularity_type_e;

typedef enum {
  NFAPI_NR_QCL_TYPE_A=0,
  NFAPI_NR_QCL_TYPE_B,
  NFAPI_NR_QCL_TYPE_C,
  NFAPI_NR_QCL_TYPE_D
} nfapi_nr_qcl_type_e;

typedef enum {
  NFAPI_NR_SS_PERIODICITY_SL1=1,
  NFAPI_NR_SS_PERIODICITY_SL2=2,
  NFAPI_NR_SS_PERIODICITY_SL4=4,
  NFAPI_NR_SS_PERIODICITY_SL5=5,
  NFAPI_NR_SS_PERIODICITY_SL8=8,
  NFAPI_NR_SS_PERIODICITY_SL10=10,
  NFAPI_NR_SS_PERIODICITY_SL16=16,
  NFAPI_NR_SS_PERIODICITY_SL20=20,
  NFAPI_NR_SS_PERIODICITY_SL40=40,
  NFAPI_NR_SS_PERIODICITY_SL80=80,
  NFAPI_NR_SS_PERIODICITY_SL160=160,
  NFAPI_NR_SS_PERIODICITY_SL320=320,
  NFAPI_NR_SS_PERIODICITY_SL640=640,
  NFAPI_NR_SS_PERIODICITY_SL1280=1280,
  NFAPI_NR_SS_PERIODICITY_SL2560=2560
} nfapi_nr_search_space_monitoring_periodicity_e;

typedef enum {
  NFAPI_NR_PDSCH_TIME_DOMAIN_ALLOC_TYPE_DEFAULT_A=0,
  NFAPI_NR_PDSCH_TIME_DOMAIN_ALLOC_TYPE_DEFAULT_B,
  NFAPI_NR_PDSCH_TIME_DOMAIN_ALLOC_TYPE_DEFAULT_C,
  NFAPI_NR_PDSCH_TIME_DOMAIN_ALLOC_TYPE_ALLOC_LIST
} nfapi_nr_pdsch_time_domain_alloc_type_e;

typedef enum {
  NFAPI_NR_PDSCH_MAPPING_TYPE_A=0,
  NFAPI_NR_PDSCH_MAPPING_TYPE_B
} nfapi_nr_pdsch_mapping_type_e;

typedef enum {
  NFAPI_NR_PDSCH_RBG_CONFIG_TYPE1=0,
  NFAPI_NR_PDSCH_RBG_CONFIG_TYPE2
} nfapi_nr_pdsch_rbg_config_type_e;

typedef enum {
  NFAPI_NR_PRG_GRANULARITY_2=2,
  NFAPI_NR_PRG_GRANULARITY_4=4,
  NFAPI_NR_PRG_GRANULARITY_WIDEBAND
} nfapi_nr_prg_granularity_e;

typedef enum {
  NFAPI_NR_PRB_BUNDLING_TYPE_STATIC=0,
  NFAPI_NR_PRB_BUNDLING_TYPE_DYNAMIC
} nfapi_nr_prb_bundling_type_e;

typedef enum {
  NFAPI_NR_MCS_TABLE_QAM64_LOW_SE=0,
  NFAPI_NR_MCS_TABLE_QAM256
} nfapi_nr_pdsch_mcs_table_e;

typedef enum {
  NFAPI_NR_DMRS_TYPE1=0,
  NFAPI_NR_DMRS_TYPE2
} nfapi_nr_dmrs_type_e;

// P7 Sub Structures

typedef struct {

nfapi_tl_t tl;

uint8_t format_indicator; //1 bit
uint16_t frequency_domain_assignment; //up to 16 bits
uint8_t time_domain_assignment; // 4 bits
uint8_t frequency_hopping_flag; //1 bit

uint8_t ra_preamble_index; //6 bits
uint8_t ss_pbch_index; //6 bits
uint8_t prach_mask_index; //4 bits

uint8_t vrb_to_prb_mapping; //0 or 1 bit
uint8_t mcs; //5 bits
uint8_t ndi; //1 bit
uint8_t rv; //2 bits
uint8_t harq_pid; //4 bits
uint8_t dai; //0, 2 or 4 bits
uint8_t dai1; //1 or 2 bits
uint8_t dai2; //0 or 2 bits
uint8_t tpc; //2 bits
uint8_t pucch_resource_indicator; //3 bits
uint8_t pdsch_to_harq_feedback_timing_indicator; //0, 1, 2 or 3 bits

uint8_t short_messages_indicator; //2 bits
uint8_t short_messages; //8 bits
uint8_t tb_scaling; //2 bits

uint8_t carrier_indicator; //0 or 3 bits
uint8_t bwp_indicator; //0, 1 or 2 bits
uint8_t prb_bundling_size_indicator; //0 or 1 bits
uint8_t rate_matching_indicator; //0, 1 or 2 bits
uint8_t zp_csi_rs_trigger; //0, 1 or 2 bits
uint8_t transmission_configuration_indication; //0 or 3 bits
uint8_t srs_request; //2 bits
uint8_t cbgti; //CBG Transmission Information: 0, 2, 4, 6 or 8 bits
uint8_t cbgfi; //CBG Flushing Out Information: 0 or 1 bit
uint8_t dmrs_sequence_initialization; //0 or 1 bit

uint8_t srs_resource_indicator;
uint8_t precoding_information;
uint8_t csi_request;
uint8_t ptrs_dmrs_association;
uint8_t beta_offset_indicator; //0 or 2 bits

uint8_t slot_format_indicator_count;
uint8_t *slot_format_indicators;

uint8_t pre_emption_indication_count;
uint16_t *pre_emption_indications; //14 bit

uint8_t block_number_count;
uint8_t *block_numbers;

uint8_t ul_sul_indicator; //0 or 1 bit
uint8_t antenna_ports;

uint16_t reserved; //1_0/C-RNTI:10 bits, 1_0/P-RNTI: 6 bits, 1_0/SI-&RA-RNTI: 16 bits
uint16_t padding;

} nfapi_nr_dl_config_dci_dl_pdu_rel15_t;

//#define NFAPI_NR_DL_CONFIG_REQUEST_DCI_DL_PDU_REL15_TAG 0x????

typedef struct{
  nfapi_tl_t tl;
  uint8_t  coreset_id;
  uint64_t  frequency_domain_resources;
  uint8_t  duration;
  uint8_t  cce_reg_mapping_type;
  uint8_t  reg_bundle_size;
  uint8_t  interleaver_size;
  uint8_t  shift_index;
  uint8_t  precoder_granularity;
  uint8_t  tci_state_id;
  uint8_t  tci_present_in_dci;
  uint32_t dmrs_scrambling_id;
} nfapi_nr_coreset_t;

typedef struct{
  nfapi_tl_t tl;
  uint8_t   search_space_id;
  uint8_t   coreset_id;
  uint8_t   search_space_type;
  uint8_t   duration;
  uint8_t   css_formats_0_0_and_1_0;
  uint8_t   css_format_2_0;
  uint8_t   css_format_2_1;
  uint8_t   css_format_2_2;
  uint8_t   css_format_2_3;
  uint8_t   uss_dci_formats;
  uint16_t  srs_monitoring_periodicity;
  uint16_t  slot_monitoring_periodicity;
  uint16_t  slot_monitoring_offset;
  uint32_t  monitoring_symbols_in_slot;
  uint16_t  number_of_candidates[NFAPI_NR_MAX_NB_CCE_AGGREGATION_LEVELS];
} nfapi_nr_search_space_t;

typedef struct {
  nfapi_tl_t tl;
  uint16_t rnti;
  uint8_t rnti_type;
  uint8_t dci_format;
  /// Number of CRB in BWP that this DCI configures 
  uint16_t n_RB_BWP;
  uint8_t config_type;
  uint8_t search_space_type;
  uint8_t common_search_space_type;  
  uint8_t aggregation_level;
  uint8_t n_rb;
  uint8_t n_symb;
  int8_t rb_offset;
  uint8_t cr_mapping_type;
  uint8_t reg_bundle_size;
  uint8_t interleaver_size;
  uint8_t shift_index;
  uint8_t mux_pattern;
  uint8_t precoder_granularity;
  uint8_t first_slot;
  uint8_t first_symbol;
  uint8_t nb_ss_sets_per_slot;
  uint8_t nb_slots;
  uint8_t sfn_mod2;
  uint16_t scrambling_id;
  nfapi_bf_vector_t   bf_vector;
} nfapi_nr_dl_config_pdcch_parameters_rel15_t;

typedef struct {
  nfapi_tl_t tl;
  uint16_t length;
  int16_t  pdu_index;
  uint16_t transmission_power;
} nfapi_nr_dl_config_bch_pdu_rel15_t;
#define NFAPI_NR_DL_CONFIG_REQUEST_BCH_PDU_REL15_TAG 0x5025

typedef struct {
  nfapi_nr_dl_config_bch_pdu_rel15_t bch_pdu_rel15;
} nfapi_nr_dl_config_bch_pdu;

typedef struct {
  nfapi_tl_t tl;
  uint16_t length;
  uint8_t pdu_index;
  uint16_t rnti;
  uint16_t nb_mod_symbols;
  uint8_t time_allocation_type;
  uint8_t freq_allocation_type;
<<<<<<< HEAD
  uint8_t start_prb;
  uint8_t n_prb;
=======
  uint16_t start_prb;
  uint16_t n_prb;
>>>>>>> 6548ae15
  uint8_t start_symbol;
  uint8_t nb_symbols;
  uint8_t mcs_idx;
  uint8_t ndi;
  uint8_t nb_codewords;
  uint8_t nb_layers;
  uint16_t coding_rate;
  uint8_t modulation;
  uint8_t modulation_order;
  uint16_t transport_block_size;
<<<<<<< HEAD
  uint8_t dmrs_Type;
  uint8_t dmrs_TypeA_Position;
  uint8_t dmrs_maxLength; 
  uint8_t dmrs_AdditionalPosition;
  uint8_t time_alloc_list_flag;
  uint8_t time_alloc_list;
  uint8_t mapping_type;
=======
  uint8_t nb_re_dmrs;
  uint8_t time_alloc_list_flag;
  uint8_t time_alloc_list;
>>>>>>> 6548ae15
  uint8_t rbg_list;
  uint8_t virtual_resource_block_assignment_flag;
  uint32_t resource_block_coding;
  uint8_t redundancy_version;
  uint8_t transport_blocks;
  uint8_t transmission_scheme;
  uint8_t number_of_subbands;
  uint8_t codebook_index[NFAPI_MAX_NUM_SUBBANDS];
  uint8_t ue_category_capacity;
<<<<<<< HEAD
  uint8_t x_overhead;
=======
>>>>>>> 6548ae15
  uint8_t pa;
  uint8_t delta_power_offset_index;
  uint8_t ngap;
  uint8_t transmission_mode;
  uint8_t num_bf_prb_per_subband;
  uint8_t num_bf_vector;
  nfapi_bf_vector_t bf_vector[NFAPI_MAX_BF_VECTORS];
}nfapi_nr_dl_config_dlsch_pdu_rel15_t;
#define NFAPI_NR_DL_CONFIG_REQUEST_DLSCH_PDU_REL15_TAG

typedef struct {
	nfapi_nr_dl_config_dlsch_pdu_rel15_t dlsch_pdu_rel15;
} nfapi_nr_dl_config_dlsch_pdu;

typedef struct {
  nfapi_tl_t tl;
  nfapi_nr_search_space_t           pagingSearchSpace;
  nfapi_nr_coreset_t   pagingControlResourceSets;
}nfapi_nr_dl_config_pch_pdu_rel15_t;

typedef struct {
  nfapi_nr_dl_config_dci_dl_pdu_rel15_t     dci_dl_pdu_rel15;
  nfapi_nr_dl_config_pdcch_parameters_rel15_t pdcch_params_rel15;
} nfapi_nr_dl_config_dci_dl_pdu;


typedef struct {
  uint8_t pdu_type;
  uint8_t pdu_size;

  union {
  nfapi_nr_dl_config_dci_dl_pdu             dci_dl_pdu;
  nfapi_nr_dl_config_bch_pdu_rel15_t        bch_pdu_rel15;
  nfapi_nr_dl_config_dlsch_pdu              dlsch_pdu;
  nfapi_nr_dl_config_pch_pdu_rel15_t        pch_pdu_rel15;
  };
} nfapi_nr_dl_config_request_pdu_t;

 
typedef struct {
  nfapi_tl_t tl;
  uint8_t   number_dci;
  uint8_t   number_pdu;
  uint8_t   number_pdsch_rnti;
  nfapi_nr_dl_config_request_pdu_t *dl_config_pdu_list;
} nfapi_nr_dl_config_request_body_t;

typedef struct {
  nfapi_p7_message_header_t header;
  uint16_t sfn_sf;
  nfapi_nr_dl_config_request_body_t dl_config_request_body;
  nfapi_vendor_extension_tlv_t vendor_extension;
} nfapi_nr_dl_config_request_t;


typedef enum {nr_pusch_freq_hopping_disabled = 0 , 
              nr_pusch_freq_hopping_enabled = 1
              } nr_pusch_freq_hopping_t;

typedef struct{
    uint8_t aperiodicSRS_ResourceTrigger;
} nfapi_nr_ul_srs_config_t;

typedef struct {
    uint8_t bandwidth_part_ind;
    uint16_t number_rbs;
    uint16_t start_rb;
    uint8_t frame_offset;
    uint16_t number_symbols;
    uint16_t start_symbol;
    uint8_t nb_re_dmrs;
    uint8_t length_dmrs;
    nr_pusch_freq_hopping_t pusch_freq_hopping;
    uint8_t mcs;
    uint8_t Qm;
    uint8_t ndi;
    uint8_t rv;
    int8_t accumulated_delta_PUSCH;
    int8_t absolute_delta_PUSCH;
    uint8_t n_layers;
    uint8_t tpmi;
    uint8_t n_dmrs_cdm_groups;
    uint8_t dmrs_ports[4];
    uint8_t n_front_load_symb;
    nfapi_nr_ul_srs_config_t srs_config;
    uint8_t csi_reportTriggerSize;
    uint8_t maxCodeBlockGroupsPerTransportBlock;
    uint8_t ptrs_dmrs_association_port;
    uint8_t beta_offset_ind;
} nfapi_nr_ul_config_ulsch_pdu_rel15_t;





typedef struct {
  uint16_t rnti;
  nfapi_nr_ul_config_ulsch_pdu_rel15_t ulsch_pdu_rel15;
} nfapi_nr_ul_config_ulsch_pdu;

typedef struct {
  uint8_t pdu_type;
  uint8_t pdu_size;

  union {
    //    nfapi_nr_ul_config_uci_pdu uci_pdu;
    nfapi_nr_ul_config_ulsch_pdu ulsch_pdu;
    //    nfapi_nr_ul_config_srs_pdu srs_pdu;
  };
} nfapi_nr_ul_config_request_pdu_t;

typedef struct {
  nfapi_tl_t tl;
  uint8_t   number_pdu;
  nfapi_nr_ul_config_request_pdu_t *ul_config_pdu_list;
} nfapi_nr_ul_config_request_body_t;

typedef struct {
  nfapi_p7_message_header_t header;
  uint16_t sfn_sf;
  nfapi_nr_ul_config_request_body_t ul_config_request_body;
  nfapi_vendor_extension_tlv_t vendor_extension;
} nfapi_nr_ul_config_request_t;

#endif<|MERGE_RESOLUTION|>--- conflicted
+++ resolved
@@ -612,13 +612,8 @@
   uint16_t nb_mod_symbols;
   uint8_t time_allocation_type;
   uint8_t freq_allocation_type;
-<<<<<<< HEAD
-  uint8_t start_prb;
-  uint8_t n_prb;
-=======
   uint16_t start_prb;
   uint16_t n_prb;
->>>>>>> 6548ae15
   uint8_t start_symbol;
   uint8_t nb_symbols;
   uint8_t mcs_idx;
@@ -629,7 +624,6 @@
   uint8_t modulation;
   uint8_t modulation_order;
   uint16_t transport_block_size;
-<<<<<<< HEAD
   uint8_t dmrs_Type;
   uint8_t dmrs_TypeA_Position;
   uint8_t dmrs_maxLength; 
@@ -637,11 +631,6 @@
   uint8_t time_alloc_list_flag;
   uint8_t time_alloc_list;
   uint8_t mapping_type;
-=======
-  uint8_t nb_re_dmrs;
-  uint8_t time_alloc_list_flag;
-  uint8_t time_alloc_list;
->>>>>>> 6548ae15
   uint8_t rbg_list;
   uint8_t virtual_resource_block_assignment_flag;
   uint32_t resource_block_coding;
@@ -651,10 +640,7 @@
   uint8_t number_of_subbands;
   uint8_t codebook_index[NFAPI_MAX_NUM_SUBBANDS];
   uint8_t ue_category_capacity;
-<<<<<<< HEAD
   uint8_t x_overhead;
-=======
->>>>>>> 6548ae15
   uint8_t pa;
   uint8_t delta_power_offset_index;
   uint8_t ngap;
