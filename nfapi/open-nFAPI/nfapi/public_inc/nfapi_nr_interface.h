/*
                                nfapi_nr_interface.h
                             -------------------
  AUTHOR  : Raymond Knopp, Guy de Souza, WEI-TAI CHEN
  COMPANY : EURECOM, NTUST
  EMAIL   : Lionel.Gauthier@eurecom.fr, desouza@eurecom.fr, kroempa@gmail.com
*/

#ifndef _NFAPI_NR_INTERFACE_H_
#define _NFAPI_NR_INTERFACE_H_

#include "nfapi_interface.h"


#define NFAPI_NR_MAX_NB_CCE_AGGREGATION_LEVELS 5
#define NFAPI_NR_MAX_NB_TCI_STATES_PDCCH 64
#define NFAPI_NR_MAX_NB_CORESETS 12
#define NFAPI_NR_MAX_NB_SEARCH_SPACES 40

// Extension to the generic structures for single tlv values
typedef struct {
	nfapi_tl_t tl;
	int32_t value;
} nfapi_int32_tlv_t;

typedef struct {
	nfapi_tl_t tl;
	uint32_t value;
} nfapi_uint32_tlv_t;

/*typedef struct {
	nfapi_tl_t tl;
	int64_t value;
} nfapi_int64_tlv_t;*/

typedef struct {
	nfapi_tl_t tl;
	uint64_t value;
} nfapi_uint64_tlv_t;

// nFAPI enums
typedef enum {
  NFAPI_NR_DL_CONFIG_DCI_DL_PDU_TYPE = 0,
  NFAPI_NR_DL_CONFIG_BCH_PDU_TYPE,
  NFAPI_NR_DL_CONFIG_DLSCH_PDU_TYPE,
  NFAPI_NR_DL_CONFIG_PCH_PDU_TYPE,
} nfapi_nr_dl_config_pdu_type_e;

// nFAPI enums
typedef enum {
  NFAPI_NR_UL_CONFIG_PRACH_PDU_TYPE = 0,
  NFAPI_NR_UL_CONFIG_ULSCH_PDU_TYPE,
  NFAPI_NR_UL_CONFIG_UCI_PDU_TYPE,
  NFAPI_NR_UL_CONFIG_SRS_PDU_TYPE,
} nfapi_nr_ul_config_pdu_type_e;

//These TLVs are used exclusively by nFAPI
typedef struct
{
  // These TLVs are used to setup the transport connection between VNF and PNF
  // nfapi_ipv4_address_t p7_vnf_address_ipv4;
  // nfapi_ipv6_address_t p7_vnf_address_ipv6;
  // nfapi_uint16_tlv_t p7_vnf_port;

  // nfapi_ipv4_address_t p7_pnf_address_ipv4;
  // nfapi_ipv6_address_t p7_pnf_address_ipv6;
  // nfapi_uint16_tlv_t p7_pnf_port;
  
  // // These TLVs are used to setup the transport connection between VNF and PNF
  // nfapi_uint8_tlv_t dl_ue_per_sf;
  // nfapi_uint8_tlv_t ul_ue_per_sf;

  // These TLVs are used by PNF to report its RF capabilities to the VNF software
  nfapi_rf_bands_t rf_bands;

  // These TLVs are used by the VNF to configure the synchronization with the PNF.
  // nfapi_uint8_tlv_t timing_window;
  // nfapi_uint8_tlv_t timing_info_mode;
  // nfapi_uint8_tlv_t timing_info_period;

  // These TLVs are used by the VNF to configure the RF in the PNF
  // nfapi_uint16_tlv_t max_transmit_power;
  nfapi_uint32_tlv_t nrarfcn;

  // nfapi_nmm_frequency_bands_t nmm_gsm_frequency_bands;
  // nfapi_nmm_frequency_bands_t nmm_umts_frequency_bands;
  // nfapi_nmm_frequency_bands_t nmm_lte_frequency_bands;
  // nfapi_uint8_tlv_t nmm_uplink_rssi_supported;

} nfapi_nr_nfapi_t;

#define NFAPI_NR_NFAPI_P7_VNF_ADDRESS_IPV4_TAG 0x5100
#define NFAPI_NR_NFAPI_P7_VNF_ADDRESS_IPV6_TAG 0x5101
#define NFAPI_NR_NFAPI_P7_VNF_PORT_TAG 0x5102
#define NFAPI_NR_NFAPI_P7_PNF_ADDRESS_IPV4_TAG 0x5103
#define NFAPI_NR_NFAPI_P7_PNF_ADDRESS_IPV6_TAG 0x5104
#define NFAPI_NR_NFAPI_P7_PNF_PORT_TAG 0x5105

#define NFAPI_NR_NFAPI_DOWNLINK_UES_PER_SUBFRAME_TAG 0x510A
#define NFAPI_NR_NFAPI_UPLINK_UES_PER_SUBFRAME_TAG 0x510B
#define NFAPI_NR_NFAPI_RF_BANDS_TAG 0x5114
#define NFAPI_NR_NFAPI_TIMING_WINDOW_TAG 0x511E
#define NFAPI_NR_NFAPI_TIMING_INFO_MODE_TAG 0x511F
#define NFAPI_NR_NFAPI_TIMING_INFO_PERIOD_TAG 0x5120
#define NFAPI_NR_NFAPI_MAXIMUM_TRANSMIT_POWER_TAG 0x5128
#define NFAPI_NR_NFAPI_NRARFCN_TAG 0x5129
#define NFAPI_NR_NFAPI_NMM_GSM_FREQUENCY_BANDS_TAG 0x5130
#define NFAPI_NR_NFAPI_NMM_UMTS_FREQUENCY_BANDS_TAG 0x5131
#define NFAPI_NR_NFAPI_NMM_LTE_FREQUENCY_BANDS_TAG 0x5132
#define NFAPI_NR_NFAPI_NMM_UPLINK_RSSI_SUPPORTED_TAG 0x5133

// P5 Message Structures

typedef struct{
  nfapi_tl_t tl;
  uint16_t  corset_ID;                           ///// L1 parameter 'CORESET-ID'
  uint16_t  freq_dom;                       ///// L1 parameter 'CORESET-freq-dom'
  uint16_t  duration;                                       ///// L1 parameter 'CORESET-time-duration'
  uint16_t  reg_type;                            ///// L1 parameter 'CORESET-CCE-REG-mapping-type'
  uint16_t  reg_bundlesize;                                 ///// L1 parameter 'CORESET-REG-bundle-size'
  uint16_t  interleaversize;                                ///// L1 parameter 'CORESET-interleaver-size'
  uint16_t  shiftindex;                                     ///// L1 parameter 'CORESET-shift-index'
  uint16_t  precodergranularity;                            ///// L1 parameter 'CORESET-precoder-granuality'
  uint16_t  tci_stateId;                                    ///// L1 parameter 'TCI-StatesPDCCH'
  uint16_t  tci_present;                               ///// L1 parameter 'TCI-PresentInDCI'
  uint16_t  dmrs_scramblingID;                        ///// L1 parameter 'PDCCH-DMRS-Scrambling-ID'
} nfapi_nr_ControlResourcesSet_t;

typedef struct{
  nfapi_tl_t tl;
  nfapi_nr_ControlResourcesSet_t coreset;
  uint16_t  monitoringSlotPeriodicityAndOffset;             ///// L1 parameters 'Montoring-periodicity-PDCCH-slot'
  uint16_t  monitoringSymbolsWithinSlot;                    ///// L1 parameter 'Montoring-symbols-PDCCH-within-slot'
  uint16_t  nrofCand_aggLevel1;                             ///// L1 parameter 'Aggregation-level-1'
  uint16_t  nrofCand_aggLevel2;                             ///// L1 parameter 'Aggregation-level-2'
  uint16_t  nrofCand_aggLevel4;                             ///// L1 parameter 'Aggregation-level-4'
  uint16_t  nrofCand_aggLevel8;                             ///// L1 parameter 'Aggregation-level-8'
  uint16_t  nrofCand_aggLevel16;                            ///// L1 parameter 'Aggregation-level-16'
  uint16_t  sfi_agg_fmt2_0;    ///// L1 parameters 'SFI-Num-PDCCH-cand' and 'SFI-Aggregation-Level'
  uint16_t  monitoringperiodicity_fmt2_3;        ///// L1 parameter 'SRS-monitoring-periodicity'
  uint16_t  nrof_candidates_fmt_2_3;         ///// L1 parameter 'SRS-Num-PDCCH-cand'
} nfapi_nr_SearchSpace_t;


typedef struct {
  nfapi_uint16_tlv_t  numerology_index_mu;
  nfapi_uint16_tlv_t  duplex_mode;
  nfapi_uint16_tlv_t  dl_cyclic_prefix_type;
  nfapi_uint16_tlv_t  ul_cyclic_prefix_type;
} nfapi_nr_subframe_config_t;

#define NFAPI_NR_SUBFRAME_CONFIG_DUPLEX_MODE_TAG 0x5001
#define NFAPI_NR_SUBFRAME_CONFIG_PCFICH_POWER_OFFSET_TAG 0x5002
#define NFAPI_NR_SUBFRAME_CONFIG_PB_TAG 0x5003
#define NFAPI_NR_SUBFRAME_CONFIG_DL_CYCLIC_PREFIX_TYPE_TAG 0x5004
#define NFAPI_NR_SUBFRAME_CONFIG_UL_CYCLIC_PREFIX_TYPE_TAG 0x5005
#define NFAPI_NR_SUBFRAME_CONFIG_NUMEROLOGY_INDEX_MU_TAG 0x5006

typedef struct {
  nfapi_uint16_tlv_t  dl_carrier_bandwidth;
  nfapi_uint16_tlv_t  ul_carrier_bandwidth;
  nfapi_uint16_tlv_t  dl_absolutefrequencypointA;
  nfapi_uint16_tlv_t  ul_absolutefrequencypointA;
  nfapi_uint16_tlv_t  dl_offsettocarrier;
  nfapi_uint16_tlv_t  ul_offsettocarrier;
  nfapi_uint16_tlv_t  dl_subcarrierspacing;
  nfapi_uint16_tlv_t  ul_subcarrierspacing;
  nfapi_uint16_tlv_t  dl_specificcarrier_k0;
  nfapi_uint16_tlv_t  ul_specificcarrier_k0;
  nfapi_uint16_tlv_t  NIA_subcarrierspacing;
} nfapi_nr_rf_config_t;

#define NFAPI_NR_RF_CONFIG_DL_CARRIER_BANDWIDTH_TAG 0x500A
#define NFAPI_NR_RF_CONFIG_UL_CARRIER_BANDWIDTH_TAG 0x500B
#define NFAPI_NR_RF_CONFIG_DL_SUBCARRIERSPACING_TAG 0x500C
#define NFAPI_NR_RF_CONFIG_UL_SUBCARRIERSPACING_TAG 0x500D
#define NFAPI_NR_RF_CONFIG_DL_OFFSETTOCARRIER_TAG   0x500E
#define NFAPI_NR_RF_CONFIG_UL_OFFSETTOCARRIER_TAG   0x500F

typedef struct {
  nfapi_uint16_tlv_t  physical_cell_id;
  nfapi_uint16_tlv_t  half_frame_index;
  nfapi_uint16_tlv_t  ssb_subcarrier_offset;
  nfapi_uint16_tlv_t  ssb_sib1_position_in_burst; // in sib1
  nfapi_uint64_tlv_t  ssb_scg_position_in_burst;  // in servingcellconfigcommon 
  nfapi_uint16_tlv_t  ssb_periodicity;
  nfapi_uint16_tlv_t  ss_pbch_block_power;
  nfapi_uint16_tlv_t  n_ssb_crb;
} nfapi_nr_sch_config_t;

typedef struct {
  nfapi_uint16_tlv_t  dl_bandwidth;
  nfapi_uint16_tlv_t  ul_bandwidth;
  nfapi_uint16_tlv_t  dl_offset;
  nfapi_uint16_tlv_t  ul_offset;
  nfapi_uint16_tlv_t  dl_subcarrierSpacing;
  nfapi_uint16_tlv_t  ul_subcarrierSpacing;
} nfapi_nr_initialBWP_config_t;

#define NFAPI_INITIALBWP_DL_BANDWIDTH_TAG          0x5010
#define NFAPI_INITIALBWP_DL_OFFSET_TAG             0x5011
#define NFAPI_INITIALBWP_DL_SUBCARRIERSPACING_TAG  0x5012
#define NFAPI_INITIALBWP_UL_BANDWIDTH_TAG          0x5013
#define NFAPI_INITIALBWP_UL_OFFSET_TAG             0x5014
#define NFAPI_INITIALBWP_UL_SUBCARRIERSPACING_TAG  0x5015


#define NFAPI_NR_SCH_CONFIG_PHYSICAL_CELL_ID_TAG 0x501E
#define NFAPI_NR_SCH_CONFIG_HALF_FRAME_INDEX_TAG 0x501F
#define NFAPI_NR_SCH_CONFIG_SSB_SUBCARRIER_OFFSET_TAG 0x5020
#define NFAPI_NR_SCH_CONFIG_SSB_POSITION_IN_BURST 0x5021
#define NFAPI_NR_SCH_CONFIG_SSB_PERIODICITY 0x5022
#define NFAPI_NR_SCH_CONFIG_SS_PBCH_BLOCK_POWER 0x5023
#define NFAPI_NR_SCH_CONFIG_N_SSB_CRB 0x5024
#define NFAPI_NR_PDSCH_CONFIG_MAXALLOCATIONS 16
#define NFAPI_NR_PUSCH_CONFIG_MAXALLOCATIONS 16

typedef struct {
  nfapi_uint16_tlv_t  dmrs_TypeA_Position;
  nfapi_uint16_tlv_t  num_PDSCHTimeDomainResourceAllocations;
  nfapi_uint16_tlv_t  PDSCHTimeDomainResourceAllocation_k0[NFAPI_NR_PDSCH_CONFIG_MAXALLOCATIONS];         
  nfapi_uint16_tlv_t  PDSCHTimeDomainResourceAllocation_mappingType[NFAPI_NR_PDSCH_CONFIG_MAXALLOCATIONS]; 
  nfapi_uint16_tlv_t  PDSCHTimeDomainResourceAllocation_startSymbolAndLength[NFAPI_NR_PDSCH_CONFIG_MAXALLOCATIONS];
} nfapi_nr_pdsch_config_t;
#define NFAPI_NR_PDSCH_CONFIG_TAG


typedef struct {
  nfapi_uint16_tlv_t  prach_RootSequenceIndex;                                        ///// L1 parameter 'PRACHRootSequenceIndex'
  nfapi_uint16_tlv_t  prach_msg1_SubcarrierSpacing;                                   ///// L1 parameter 'prach-Msg1SubcarrierSpacing'
  nfapi_uint16_tlv_t  restrictedSetConfig;
  nfapi_uint16_tlv_t  msg3_transformPrecoding;                                        ///// L1 parameter 'msg3-tp'
  nfapi_uint16_tlv_t  ssb_perRACH_OccasionAndCB_PreamblesPerSSB;
  nfapi_uint16_tlv_t  ra_ContentionResolutionTimer;
  nfapi_uint16_tlv_t  rsrp_ThresholdSSB;
  /////////////////--------------------NR RACH-ConfigGeneric--------------------/////////////////
  nfapi_uint16_tlv_t  prach_ConfigurationIndex;                                       ///// L1 parameter 'PRACHConfigurationIndex'
  nfapi_uint16_tlv_t  prach_msg1_FDM;                                                 ///// L1 parameter 'prach-FDM'
  nfapi_uint16_tlv_t  prach_msg1_FrequencyStart;                                      ///// L1 parameter 'prach-frequency-start'
  nfapi_uint16_tlv_t  zeroCorrelationZoneConfig;
  nfapi_uint16_tlv_t  preambleReceivedTargetPower;
  nfapi_uint16_tlv_t  preambleTransMax;
  nfapi_uint16_tlv_t  powerRampingStep;
  nfapi_uint16_tlv_t  ra_ResponseWindow;
} nfapi_nr_rach_config_t;

typedef struct {
  nfapi_uint16_tlv_t  groupHoppingEnabledTransformPrecoding;                          ///// L1 parameter 'Group-hopping-enabled-Transform-precoding'
  nfapi_uint16_tlv_t  msg3_DeltaPreamble;                                             ///// L1 parameter 'Delta-preamble-msg3' 
  nfapi_uint16_tlv_t  p0_NominalWithGrant;                                            ///// L1 parameter 'p0-nominal-pusch-withgrant'
  nfapi_uint16_tlv_t  dmrs_TypeA_Position;
  nfapi_uint16_tlv_t  num_PUSCHTimeDomainResourceAllocations;
  nfapi_uint16_tlv_t  PUSCHTimeDomainResourceAllocation_k2[NFAPI_NR_PUSCH_CONFIG_MAXALLOCATIONS];                                ///// L1 parameter 'K2' 
  nfapi_uint16_tlv_t  PUSCHTimeDomainResourceAllocation_mappingType[NFAPI_NR_PUSCH_CONFIG_MAXALLOCATIONS];                       ///// L1 parameter 'Mapping-type'
  nfapi_uint16_tlv_t  PUSCHTimeDomainResourceAllocation_startSymbolAndLength[NFAPI_NR_PUSCH_CONFIG_MAXALLOCATIONS];
} nfapi_nr_pusch_config_t;

typedef struct {
  uint8_t pucch_resource_common;
  nfapi_uint16_tlv_t  pucch_GroupHopping;                                             ///// L1 parameter 'PUCCH-GroupHopping' 
  nfapi_uint16_tlv_t  p0_nominal;                                                     ///// L1 parameter 'p0-nominal-pucch'
} nfapi_nr_pucch_config_t;



typedef struct {
  nfapi_tl_t tl;

  nfapi_uint16_tlv_t  controlResourceSetZero;
  nfapi_uint16_tlv_t  searchSpaceZero;
  
  //  nfapi_nr_SearchSpace_t           sib1searchSpace;
  //  nfapi_nr_SearchSpace_t           sibssearchSpace; 
  //  nfapi_nr_SearchSpace_t           ra_SearchSpace;
}nfapi_nr_pdcch_config_t;

typedef struct {
//NR TDD-UL-DL-ConfigCommon                ///// L1 parameter 'UL-DL-configuration-common'
  nfapi_uint16_tlv_t  referenceSubcarrierSpacing;                                     ///// L1 parameter 'reference-SCS'
  nfapi_uint16_tlv_t  dl_ul_periodicity;                                  ///// L1 parameter 'DL-UL-transmission-periodicity'
  nfapi_uint16_tlv_t  nrofDownlinkSlots;                                              ///// L1 parameter 'number-of-DL-slots'
  nfapi_uint16_tlv_t  nrofDownlinkSymbols;                                            ///// L1 parameter 'number-of-DL-symbols-common'
  nfapi_uint16_tlv_t  nrofUplinkSlots;                                                ///// L1 parameter 'number-of-UL-slots'
  nfapi_uint16_tlv_t  nrofUplinkSymbols;                                              ///// L1 parameter 'number-of-UL-symbols-common'
  nfapi_uint16_tlv_t  Pattern2Present;
  nfapi_uint16_tlv_t  Pattern2_dl_ul_periodicity;                                  ///// L1 parameter 'DL-UL-transmission-periodicity'
  nfapi_uint16_tlv_t  Pattern2_nrofDownlinkSlots;                                              ///// L1 parameter 'number-of-DL-slots'
  nfapi_uint16_tlv_t  Pattern2_nrofDownlinkSymbols;                                            ///// L1 parameter 'number-of-DL-symbols-common'
  nfapi_uint16_tlv_t  Pattern2_nrofUplinkSlots;                                                ///// L1 parameter 'number-of-UL-slots'
  nfapi_uint16_tlv_t  Pattern2_nrofUplinkSymbols;                                              ///// L1 parameter 'number-of-UL-symbols-common'
} nfapi_nr_tdd_ul_dl_config_t;

typedef struct {
 //RateMatchPattern  is used to configure one rate matching pattern for PDSCH    ///// L1 parameter 'Resource-set-cekk'             
  nfapi_uint16_tlv_t  Match_Id;
  nfapi_uint16_tlv_t  patternType;
  nfapi_uint16_tlv_t  symbolsInResourceBlock;                  ///// L1 parameter 'rate-match-PDSCH-bitmap2
  nfapi_uint16_tlv_t  periodicityAndPattern;                   ///// L1 parameter 'rate-match-PDSCH-bitmap3'
  nfapi_uint16_tlv_t  controlResourceSet;
  nfapi_uint16_tlv_t  subcarrierSpacing;                       ///// L1 parameter 'resource-pattern-scs'
  nfapi_uint16_tlv_t  mode; 
} nfapi_nr_ratematchpattern_t;

typedef struct {
  //NR  RateMatchPatternLTE-CRS
  nfapi_uint16_tlv_t  carrierfreqDL;                           ///// L1 parameter 'center-subcarrier-location'
  nfapi_uint16_tlv_t  dl_bandwidth;                      ///// L1 parameter 'BW'
  nfapi_uint16_tlv_t  nrofcrs_Ports;                           ///// L1 parameter 'rate-match-resources-numb-LTE-CRS-antenna-port'
  nfapi_uint16_tlv_t  v_Shift;                                 ///// L1 parameter 'rate-match-resources-LTE-CRS-v-shift'
  nfapi_uint16_tlv_t  frame_Period;
  nfapi_uint16_tlv_t  frame_Offset;
} nfapi_nr_ratematchpattern_lte_crs_t;

typedef struct {
  nfapi_p4_p5_message_header_t              header;
  uint8_t num_tlv;
  nfapi_nr_subframe_config_t                subframe_config;
  nfapi_nr_rf_config_t                      rf_config;
  nfapi_nr_sch_config_t                     sch_config;
  nfapi_nr_initialBWP_config_t              initialBWP_config;
  nfapi_nr_pdsch_config_t                   pdsch_config;
  nfapi_nr_rach_config_t                    rach_config;
  nfapi_nr_pusch_config_t                   pusch_config;
  nfapi_nr_pucch_config_t                   pucch_config;
  nfapi_nr_pdcch_config_t                   pdcch_config;
  nfapi_nr_tdd_ul_dl_config_t               tdd_ul_dl_config;
  nfapi_nr_ratematchpattern_t               ratematchpattern;
  nfapi_nr_ratematchpattern_lte_crs_t       ratematchpattern_lte_crs;
  nfapi_nr_nfapi_t                          nfapi_config;

  nfapi_vendor_extension_tlv_t              vendor_extension;
} nfapi_nr_config_request_t;



typedef enum {
  NFAPI_NR_DL_DCI_FORMAT_1_0 = 0,
  NFAPI_NR_DL_DCI_FORMAT_1_1,
  NFAPI_NR_DL_DCI_FORMAT_2_0,
  NFAPI_NR_DL_DCI_FORMAT_2_1,
  NFAPI_NR_DL_DCI_FORMAT_2_2,
  NFAPI_NR_DL_DCI_FORMAT_2_3,
  NFAPI_NR_UL_DCI_FORMAT_0_0,
  NFAPI_NR_UL_DCI_FORMAT_0_1
} nfapi_nr_dci_format_e;

typedef enum {
	NFAPI_NR_RNTI_new = 0,
	NFAPI_NR_RNTI_C,
	NFAPI_NR_RNTI_RA,
	NFAPI_NR_RNTI_P,
	NFAPI_NR_RNTI_CS,
	NFAPI_NR_RNTI_TC,
	NFAPI_NR_RNTI_SP_CSI,
	NFAPI_NR_RNTI_SI,
	NFAPI_NR_RNTI_SFI,
	NFAPI_NR_RNTI_INT,
	NFAPI_NR_RNTI_TPC_PUSCH,
	NFAPI_NR_RNTI_TPC_PUCCH,
	NFAPI_NR_RNTI_TPC_SRS
} nfapi_nr_rnti_type_e;

typedef enum {
  NFAPI_NR_USS_FORMAT_0_0_AND_1_0,
  NFAPI_NR_USS_FORMAT_0_1_AND_1_1,
} nfapi_nr_uss_dci_formats_e;

typedef enum {
  NFAPI_NR_SEARCH_SPACE_TYPE_COMMON=0,
  NFAPI_NR_SEARCH_SPACE_TYPE_UE_SPECIFIC
} nfapi_nr_search_space_type_e;

typedef enum {
  NFAPI_NR_COMMON_SEARCH_SPACE_TYPE_0=0,
  NFAPI_NR_COMMON_SEARCH_SPACE_TYPE_0A,
  NFAPI_NR_COMMON_SEARCH_SPACE_TYPE_1,
  NFAPI_NR_COMMON_SEARCH_SPACE_TYPE_2
} nfapi_nr_common_search_space_type_e;

typedef enum {
  NFAPI_NR_SSB_AND_CSET_MUX_PATTERN_TYPE1=0,
  NFAPI_NR_SSB_AND_CSET_MUX_PATTERN_TYPE2,
  NFAPI_NR_SSB_AND_CSET_MUX_PATTERN_TYPE3
} nfapi_nr_ssb_and_cset_mux_pattern_type_e;

typedef enum {
  NFAPI_NR_CCE_REG_MAPPING_INTERLEAVED=0,
  NFAPI_NR_CCE_REG_MAPPING_NON_INTERLEAVED
} nfapi_nr_cce_reg_mapping_type_e;

typedef enum {
  NFAPI_NR_CSET_CONFIG_MIB_SIB1=0,
  NFAPI_NR_CSET_CONFIG_PDCCH_CONFIG, // implicit assumption of coreset Id other than 0
  NFAPI_NR_CSET_CONFIG_PDCCH_CONFIG_CSET_0
} nfapi_nr_coreset_config_type_e;

typedef enum {
  NFAPI_NR_CSET_SAME_AS_REG_BUNDLE=0,
  NFAPI_NR_CSET_ALL_CONTIGUOUS_RBS
} nfapi_nr_coreset_precoder_granularity_type_e;

typedef enum {
  NFAPI_NR_QCL_TYPE_A=0,
  NFAPI_NR_QCL_TYPE_B,
  NFAPI_NR_QCL_TYPE_C,
  NFAPI_NR_QCL_TYPE_D
} nfapi_nr_qcl_type_e;

typedef enum {
  NFAPI_NR_SS_PERIODICITY_SL1=1,
  NFAPI_NR_SS_PERIODICITY_SL2=2,
  NFAPI_NR_SS_PERIODICITY_SL4=4,
  NFAPI_NR_SS_PERIODICITY_SL5=5,
  NFAPI_NR_SS_PERIODICITY_SL8=8,
  NFAPI_NR_SS_PERIODICITY_SL10=10,
  NFAPI_NR_SS_PERIODICITY_SL16=16,
  NFAPI_NR_SS_PERIODICITY_SL20=20,
  NFAPI_NR_SS_PERIODICITY_SL40=40,
  NFAPI_NR_SS_PERIODICITY_SL80=80,
  NFAPI_NR_SS_PERIODICITY_SL160=160,
  NFAPI_NR_SS_PERIODICITY_SL320=320,
  NFAPI_NR_SS_PERIODICITY_SL640=640,
  NFAPI_NR_SS_PERIODICITY_SL1280=1280,
  NFAPI_NR_SS_PERIODICITY_SL2560=2560
} nfapi_nr_search_space_monitoring_periodicity_e;

typedef enum {
  NFAPI_NR_PDSCH_TIME_DOMAIN_ALLOC_TYPE_DEFAULT_A=0,
  NFAPI_NR_PDSCH_TIME_DOMAIN_ALLOC_TYPE_DEFAULT_B,
  NFAPI_NR_PDSCH_TIME_DOMAIN_ALLOC_TYPE_DEFAULT_C,
  NFAPI_NR_PDSCH_TIME_DOMAIN_ALLOC_TYPE_ALLOC_LIST
} nfapi_nr_pdsch_time_domain_alloc_type_e;

typedef enum {
  NFAPI_NR_PDSCH_MAPPING_TYPE_A=0,
  NFAPI_NR_PDSCH_MAPPING_TYPE_B
} nfapi_nr_pdsch_mapping_type_e;

typedef enum {
  NFAPI_NR_PDSCH_RBG_CONFIG_TYPE1=0,
  NFAPI_NR_PDSCH_RBG_CONFIG_TYPE2
} nfapi_nr_pdsch_rbg_config_type_e;

typedef enum {
  NFAPI_NR_PRG_GRANULARITY_2=2,
  NFAPI_NR_PRG_GRANULARITY_4=4,
  NFAPI_NR_PRG_GRANULARITY_WIDEBAND
} nfapi_nr_prg_granularity_e;

typedef enum {
  NFAPI_NR_PRB_BUNDLING_TYPE_STATIC=0,
  NFAPI_NR_PRB_BUNDLING_TYPE_DYNAMIC
} nfapi_nr_prb_bundling_type_e;

typedef enum {
  NFAPI_NR_MCS_TABLE_QAM64_LOW_SE=0,
  NFAPI_NR_MCS_TABLE_QAM256
} nfapi_nr_pdsch_mcs_table_e;

typedef enum {
  NFAPI_NR_DMRS_TYPE1=0,
  NFAPI_NR_DMRS_TYPE2
} nfapi_nr_dmrs_type_e;

// P7 Sub Structures

typedef struct {

nfapi_tl_t tl;

uint8_t format_indicator; //1 bit
uint16_t frequency_domain_assignment; //up to 16 bits
uint8_t time_domain_assignment; // 4 bits
uint8_t frequency_hopping_flag; //1 bit

uint8_t ra_preamble_index; //6 bits
uint8_t ss_pbch_index; //6 bits
uint8_t prach_mask_index; //4 bits

uint8_t vrb_to_prb_mapping; //0 or 1 bit
uint8_t mcs; //5 bits
uint8_t ndi; //1 bit
uint8_t rv; //2 bits
uint8_t harq_pid; //4 bits
uint8_t dai; //0, 2 or 4 bits
uint8_t dai1; //1 or 2 bits
uint8_t dai2; //0 or 2 bits
uint8_t tpc; //2 bits
uint8_t pucch_resource_indicator; //3 bits
uint8_t pdsch_to_harq_feedback_timing_indicator; //0, 1, 2 or 3 bits

uint8_t short_messages_indicator; //2 bits
uint8_t short_messages; //8 bits
uint8_t tb_scaling; //2 bits

uint8_t carrier_indicator; //0 or 3 bits
uint8_t bwp_indicator; //0, 1 or 2 bits
uint8_t prb_bundling_size_indicator; //0 or 1 bits
uint8_t rate_matching_indicator; //0, 1 or 2 bits
uint8_t zp_csi_rs_trigger; //0, 1 or 2 bits
uint8_t transmission_configuration_indication; //0 or 3 bits
uint8_t srs_request; //2 bits
uint8_t cbgti; //CBG Transmission Information: 0, 2, 4, 6 or 8 bits
uint8_t cbgfi; //CBG Flushing Out Information: 0 or 1 bit
uint8_t dmrs_sequence_initialization; //0 or 1 bit

uint8_t srs_resource_indicator;
uint8_t precoding_information;
uint8_t csi_request;
uint8_t ptrs_dmrs_association;
uint8_t beta_offset_indicator; //0 or 2 bits

uint8_t slot_format_indicator_count;
uint8_t *slot_format_indicators;

uint8_t pre_emption_indication_count;
uint16_t *pre_emption_indications; //14 bit

uint8_t block_number_count;
uint8_t *block_numbers;

uint8_t ul_sul_indicator; //0 or 1 bit
uint8_t antenna_ports;

uint16_t reserved; //1_0/C-RNTI:10 bits, 1_0/P-RNTI: 6 bits, 1_0/SI-&RA-RNTI: 16 bits
uint16_t padding;

} nfapi_nr_dl_config_dci_dl_pdu_rel15_t;

//#define NFAPI_NR_DL_CONFIG_REQUEST_DCI_DL_PDU_REL15_TAG 0x????

typedef struct{
  nfapi_tl_t tl;
  uint8_t  coreset_id;
  uint64_t  frequency_domain_resources;
  uint8_t  duration;
  uint8_t  cce_reg_mapping_type;
  uint8_t  reg_bundle_size;
  uint8_t  interleaver_size;
  uint8_t  shift_index;
  uint8_t  precoder_granularity;
  uint8_t  tci_state_id;
  uint8_t  tci_present_in_dci;
  uint32_t dmrs_scrambling_id;
} nfapi_nr_coreset_t;

typedef struct{
  nfapi_tl_t tl;
  uint8_t   search_space_id;
  uint8_t   coreset_id;
  uint8_t   search_space_type;
  uint8_t   duration;
  uint8_t   css_formats_0_0_and_1_0;
  uint8_t   css_format_2_0;
  uint8_t   css_format_2_1;
  uint8_t   css_format_2_2;
  uint8_t   css_format_2_3;
  uint8_t   uss_dci_formats;
  uint16_t  srs_monitoring_periodicity;
  uint16_t  slot_monitoring_periodicity;
  uint16_t  slot_monitoring_offset;
  uint32_t  monitoring_symbols_in_slot;
  uint16_t  number_of_candidates[NFAPI_NR_MAX_NB_CCE_AGGREGATION_LEVELS];
} nfapi_nr_search_space_t;

typedef struct {
  nfapi_tl_t tl;
  uint16_t rnti;
  uint8_t rnti_type;
  uint8_t dci_format;
  /// Number of CRB in BWP that this DCI configures 
  uint16_t n_RB_BWP;
  uint8_t config_type;
  uint8_t search_space_type;
  uint8_t common_search_space_type;  
  uint8_t aggregation_level;
  uint8_t n_rb;
  uint8_t n_symb;
  int8_t rb_offset;
  uint8_t cr_mapping_type;
  uint8_t reg_bundle_size;
  uint8_t interleaver_size;
  uint8_t shift_index;
  uint8_t mux_pattern;
  uint8_t precoder_granularity;
  uint8_t first_slot;
  uint8_t first_symbol;
  uint8_t nb_ss_sets_per_slot;
  uint8_t nb_slots;
  uint8_t sfn_mod2;
  uint16_t scrambling_id;
  nfapi_bf_vector_t   bf_vector;
} nfapi_nr_dl_config_pdcch_parameters_rel15_t;

typedef struct {
  nfapi_tl_t tl;
  uint16_t length;
  int16_t  pdu_index;
  uint16_t transmission_power;
} nfapi_nr_dl_config_bch_pdu_rel15_t;
#define NFAPI_NR_DL_CONFIG_REQUEST_BCH_PDU_REL15_TAG 0x5025

typedef struct {
  nfapi_nr_dl_config_bch_pdu_rel15_t bch_pdu_rel15;
} nfapi_nr_dl_config_bch_pdu;

typedef struct {
  nfapi_tl_t tl;
  uint16_t length;
  uint8_t pdu_index;
  uint16_t rnti;
  uint16_t nb_mod_symbols;
  uint8_t time_allocation_type;
  uint8_t freq_allocation_type;
  uint16_t start_prb;
  uint16_t n_prb;
  uint8_t start_symbol;
  uint8_t nb_symbols;
  uint8_t mcs_idx;
  uint8_t mcs_table;
  uint8_t ndi;
  uint8_t nb_codewords;
  uint8_t nb_layers;
  uint16_t coding_rate;
  uint8_t modulation;
  uint8_t modulation_order;
<<<<<<< HEAD
  uint16_t transport_block_size;
  uint8_t dmrs_Type;
  uint8_t dmrs_TypeA_Position;
  uint8_t dmrs_maxLength; 
  uint8_t dmrs_AdditionalPosition;
=======
  uint32_t transport_block_size;
  uint8_t nb_re_dmrs;
>>>>>>> 615f2787
  uint8_t time_alloc_list_flag;
  uint8_t time_alloc_list;
  uint8_t mapping_type;
  uint8_t rbg_list;
  uint8_t virtual_resource_block_assignment_flag;
  uint32_t resource_block_coding;
  uint8_t redundancy_version;
  uint8_t transport_blocks;
  uint8_t transmission_scheme;
  uint8_t number_of_subbands;
  uint8_t codebook_index[NFAPI_MAX_NUM_SUBBANDS];
  uint8_t ue_category_capacity;
  uint8_t x_overhead;
  uint8_t pa;
  uint8_t delta_power_offset_index;
  uint8_t ngap;
  uint8_t transmission_mode;
  uint8_t num_bf_prb_per_subband;
  uint8_t num_bf_vector;
  nfapi_bf_vector_t bf_vector[NFAPI_MAX_BF_VECTORS];
}nfapi_nr_dl_config_dlsch_pdu_rel15_t;
#define NFAPI_NR_DL_CONFIG_REQUEST_DLSCH_PDU_REL15_TAG

typedef struct {
	nfapi_nr_dl_config_dlsch_pdu_rel15_t dlsch_pdu_rel15;
} nfapi_nr_dl_config_dlsch_pdu;

typedef struct {
  nfapi_tl_t tl;
  nfapi_nr_search_space_t           pagingSearchSpace;
  nfapi_nr_coreset_t   pagingControlResourceSets;
}nfapi_nr_dl_config_pch_pdu_rel15_t;

typedef struct {
  nfapi_nr_dl_config_dci_dl_pdu_rel15_t     dci_dl_pdu_rel15;
  nfapi_nr_dl_config_pdcch_parameters_rel15_t pdcch_params_rel15;
} nfapi_nr_dl_config_dci_dl_pdu;


typedef struct {
  uint8_t pdu_type;
  uint8_t pdu_size;

  union {
  nfapi_nr_dl_config_dci_dl_pdu             dci_dl_pdu;
  nfapi_nr_dl_config_bch_pdu_rel15_t        bch_pdu_rel15;
  nfapi_nr_dl_config_dlsch_pdu              dlsch_pdu;
  nfapi_nr_dl_config_pch_pdu_rel15_t        pch_pdu_rel15;
  };
} nfapi_nr_dl_config_request_pdu_t;

 
typedef struct {
  nfapi_tl_t tl;
  uint8_t   number_dci;
  uint8_t   number_pdu;
  uint8_t   number_pdsch_rnti;
  nfapi_nr_dl_config_request_pdu_t *dl_config_pdu_list;
} nfapi_nr_dl_config_request_body_t;

typedef struct {
  nfapi_p7_message_header_t header;
  uint16_t sfn_sf;
  nfapi_nr_dl_config_request_body_t dl_config_request_body;
  nfapi_vendor_extension_tlv_t vendor_extension;
} nfapi_nr_dl_config_request_t;


typedef enum {nr_pusch_freq_hopping_disabled = 0 , 
              nr_pusch_freq_hopping_enabled = 1
              } nr_pusch_freq_hopping_t;

typedef struct{
    uint8_t aperiodicSRS_ResourceTrigger;
} nfapi_nr_ul_srs_config_t;

typedef struct {
    uint8_t bandwidth_part_ind;
    uint16_t number_rbs;
    uint16_t start_rb;
    uint8_t frame_offset;
    uint16_t number_symbols;
    uint16_t start_symbol;
    uint8_t nb_re_dmrs;
    uint8_t length_dmrs;
    nr_pusch_freq_hopping_t pusch_freq_hopping;
    uint8_t mcs;
    uint8_t Qm;
    uint16_t R;
    uint8_t ndi;
    uint8_t rv;
    int8_t accumulated_delta_PUSCH;
    int8_t absolute_delta_PUSCH;
    uint8_t n_layers;
    uint8_t tpmi;
    uint8_t n_dmrs_cdm_groups;
    uint8_t dmrs_ports[4];
    uint8_t n_front_load_symb;
    nfapi_nr_ul_srs_config_t srs_config;
    uint8_t csi_reportTriggerSize;
    uint8_t maxCodeBlockGroupsPerTransportBlock;
    uint8_t ptrs_dmrs_association_port;
    uint8_t beta_offset_ind;
} nfapi_nr_ul_config_ulsch_pdu_rel15_t;





typedef struct {
  uint16_t rnti;
  nfapi_nr_ul_config_ulsch_pdu_rel15_t ulsch_pdu_rel15;
} nfapi_nr_ul_config_ulsch_pdu;

typedef struct {
  uint8_t pdu_type;
  uint8_t pdu_size;

  union {
    //    nfapi_nr_ul_config_uci_pdu uci_pdu;
    nfapi_nr_ul_config_ulsch_pdu ulsch_pdu;
    //    nfapi_nr_ul_config_srs_pdu srs_pdu;
  };
} nfapi_nr_ul_config_request_pdu_t;

typedef struct {
  nfapi_tl_t tl;
  uint8_t   number_pdu;
  nfapi_nr_ul_config_request_pdu_t *ul_config_pdu_list;
} nfapi_nr_ul_config_request_body_t;

typedef struct {
  nfapi_p7_message_header_t header;
  uint16_t sfn_sf;
  nfapi_nr_ul_config_request_body_t ul_config_request_body;
  nfapi_vendor_extension_tlv_t vendor_extension;
} nfapi_nr_ul_config_request_t;

#endif<|MERGE_RESOLUTION|>--- conflicted
+++ resolved
@@ -624,16 +624,11 @@
   uint16_t coding_rate;
   uint8_t modulation;
   uint8_t modulation_order;
-<<<<<<< HEAD
-  uint16_t transport_block_size;
+  uint32_t transport_block_size;
   uint8_t dmrs_Type;
   uint8_t dmrs_TypeA_Position;
   uint8_t dmrs_maxLength; 
   uint8_t dmrs_AdditionalPosition;
-=======
-  uint32_t transport_block_size;
-  uint8_t nb_re_dmrs;
->>>>>>> 615f2787
   uint8_t time_alloc_list_flag;
   uint8_t time_alloc_list;
   uint8_t mapping_type;
