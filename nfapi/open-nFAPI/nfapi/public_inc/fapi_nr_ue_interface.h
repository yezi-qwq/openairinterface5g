/*
 * Copyright 2017 Cisco Systems, Inc.
 *
 * Licensed under the Apache License, Version 2.0 (the "License");
 * you may not use this file except in compliance with the License.
 * You may obtain a copy of the License at
 *
 * http://www.apache.org/licenses/LICENSE-2.0
 *
 * Unless required by applicable law or agreed to in writing, software
 * distributed under the License is distributed on an "AS IS" BASIS,
 * WITHOUT WARRANTIES OR CONDITIONS OF ANY KIND, either express or implied.
 * See the License for the specific language governing permissions and
 * limitations under the License.
 */


#ifndef _FAPI_NR_UE_INTERFACE_H_
#define _FAPI_NR_UE_INTERFACE_H_

#include "stddef.h"
#include "platform_types.h"
#include "fapi_nr_ue_constants.h"
#include "PHY/impl_defs_nr.h"

/*
  typedef unsigned int	   uint32_t;
  typedef unsigned short	   uint16_t;
  typedef unsigned char	   uint8_t;
  typedef signed int		   int32_t;
  typedef signed short	   int16_t;
  typedef signed char		   int8_t;
*/

typedef struct {
  uint8_t identifier_dci_formats          ; // 0  IDENTIFIER_DCI_FORMATS:
  uint8_t carrier_ind                     ; // 1  CARRIER_IND: 0 or 3 bits, as defined in Subclause x.x of [5, TS38.213]
  uint8_t sul_ind_0_1                     ; // 2  SUL_IND_0_1:
  uint8_t slot_format_ind                 ; // 3  SLOT_FORMAT_IND: size of DCI format 2_0 is configurable by higher layers up to 128 bits, according to Subclause 11.1.1 of [5, TS 38.213]
  uint8_t pre_emption_ind                 ; // 4  PRE_EMPTION_IND: size of DCI format 2_1 is configurable by higher layers up to 126 bits, according to Subclause 11.2 of [5, TS 38.213]. Each pre-emption indication is 14 bits
  uint8_t block_number                    ; // 5  BLOCK_NUMBER: starting position of a block is determined by the parameter startingBitOfFormat2_3
  uint8_t close_loop_ind                  ; // 6  CLOSE_LOOP_IND:
  uint8_t bandwidth_part_ind              ; // 7  BANDWIDTH_PART_IND:
  uint8_t short_message_ind               ; // 8  SHORT_MESSAGE_IND:
  uint8_t short_messages                  ; // 9  SHORT_MESSAGES:
  uint16_t freq_dom_resource_assignment_UL; // 10 FREQ_DOM_RESOURCE_ASSIGNMENT_UL: PUSCH hopping with resource allocation type 1 not considered
  //    (NOTE 1) If DCI format 0_0 is monitored in common search space
  //    and if the number of information bits in the DCI format 0_0 prior to padding
  //    is larger than the payload size of the DCI format 1_0 monitored in common search space
  //    the bitwidth of the frequency domain resource allocation field in the DCI format 0_0
  //    is reduced such that the size of DCI format 0_0 equals to the size of the DCI format 1_0
  uint16_t freq_dom_resource_assignment_DL; // 11 FREQ_DOM_RESOURCE_ASSIGNMENT_DL:
  uint8_t time_dom_resource_assignment    ; // 12 TIME_DOM_RESOURCE_ASSIGNMENT: 0, 1, 2, 3, or 4 bits as defined in Subclause 6.1.2.1 of [6, TS 38.214]. The bitwidth for this field is determined as log2(I) bits,
  //    where I the number of entries in the higher layer parameter pusch-AllocationList
  uint8_t vrb_to_prb_mapping              ; // 13 VRB_TO_PRB_MAPPING: 0 bit if only resource allocation type 0
  uint8_t prb_bundling_size_ind           ; // 14 PRB_BUNDLING_SIZE_IND:0 bit if the higher layer parameter PRB_bundling is not configured or is set to 'static', or 1 bit if the higher layer parameter PRB_bundling is set to 'dynamic' according to Subclause 5.1.2.3 of [6, TS 38.214]
  uint8_t rate_matching_ind               ; // 15 RATE_MATCHING_IND: 0, 1, or 2 bits according to higher layer parameter rate-match-PDSCH-resource-set
  uint8_t zp_csi_rs_trigger               ; // 16 ZP_CSI_RS_TRIGGER:
  uint8_t freq_hopping_flag               ; // 17 FREQ_HOPPING_FLAG: 0 bit if only resource allocation type 0
  uint8_t tb1_mcs                         ; // 18 TB1_MCS:
  uint8_t tb1_ndi                         ; // 19 TB1_NDI:
  uint8_t tb1_rv                          ; // 20 TB1_RV:
  uint8_t tb2_mcs                         ; // 21 TB2_MCS:
  uint8_t tb2_ndi                         ; // 22 TB2_NDI:
  uint8_t tb2_rv                          ; // 23 TB2_RV:
  uint8_t mcs                             ; // 24 MCS:
  uint8_t ndi                             ; // 25 NDI:
  uint8_t rv                              ; // 26 RV:
  uint8_t harq_process_number             ; // 27 HARQ_PROCESS_NUMBER:
  uint8_t dai                             ; // 28 DAI: For format1_1: 4 if more than one serving cell are configured in the DL and the higher layer parameter HARQ-ACK-codebook=dynamic, where the 2 MSB bits are the counter DAI and the 2 LSB bits are the total DAI
  //    2 if one serving cell is configured in the DL and the higher layer parameter HARQ-ACK-codebook=dynamic, where the 2 bits are the counter DAI
  //    0 otherwise
  uint8_t first_dai                       ; // 29 FIRST_DAI: (1 or 2 bits) 1 bit for semi-static HARQ-ACK
  uint8_t second_dai                      ; // 30 SECOND_DAI: (0 or 2 bits) 2 bits for dynamic HARQ-ACK codebook with two HARQ-ACK sub-codebooks
  uint8_t tb_scaling                      ; // 31 TB_SCALING:
  uint8_t tpc_pusch                       ; // 32 TPC_PUSCH:
  uint8_t tpc_pucch                       ; // 33 TPC_PUCCH:
  uint8_t pucch_resource_ind              ; // 34 PUCCH_RESOURCE_IND:
  uint8_t pdsch_to_harq_feedback_time_ind ; // 35 PDSCH_TO_HARQ_FEEDBACK_TIME_IND:
  uint8_t srs_resource_ind                ; // 36 SRS_RESOURCE_IND:
  uint8_t precod_nbr_layers               ; // 37 PRECOD_NBR_LAYERS:
  uint8_t antenna_ports                   ; // 38 ANTENNA_PORTS:
  uint8_t tci                             ; // 39 TCI: 0 bit if higher layer parameter tci-PresentInDCI is not enabled; otherwise 3 bits
  uint8_t srs_request                     ; // 40 SRS_REQUEST:
  uint8_t tpc_cmd                         ; // 41 TPC_CMD:
  uint8_t csi_request                     ; // 42 CSI_REQUEST:
  uint8_t cbgti                           ; // 43 CBGTI: 0, 2, 4, 6, or 8 bits determined by higher layer parameter maxCodeBlockGroupsPerTransportBlock for the PDSCH
  uint8_t cbgfi                           ; // 44 CBGFI: 0 or 1 bit determined by higher layer parameter codeBlockGroupFlushIndicator
  uint8_t ptrs_dmrs                       ; // 45 PTRS_DMRS:
  uint8_t beta_offset_ind                 ; // 46 BETA_OFFSET_IND:
  uint8_t dmrs_seq_ini                    ; // 47 DMRS_SEQ_INI: 1 bit if the cell has two ULs and the number of bits for DCI format 1_0 before padding
  //    is larger than the number of bits for DCI format 0_0 before padding; 0 bit otherwise
  uint8_t ul_sch_ind                      ; // 48 UL_SCH_IND:  value of "1" indicates UL-SCH shall be transmitted on the PUSCH and a value of "0" indicates UL-SCH shall not be transmitted on the PUSCH
  uint16_t padding_nr_dci                 ; // 49 PADDING_NR_DCI: (Note 2) If DCI format 0_0 is monitored in common search space
  //    and if the number of information bits in the DCI format 0_0 prior to padding
  //    is less than the payload size of the DCI format 1_0 monitored in common search space
  //    zeros shall be appended to the DCI format 0_0
  //    until the payload size equals that of the DCI format 1_0
  uint8_t sul_ind_0_0                     ; // 50 SUL_IND_0_0:
  uint8_t ra_preamble_index               ; // 51 RA_PREAMBLE_INDEX:
  uint8_t sul_ind_1_0                     ; // 52 SUL_IND_1_0:
  uint8_t ss_pbch_index                   ; // 53 SS_PBCH_INDEX
  uint8_t prach_mask_index                ; // 54 PRACH_MASK_INDEX
  uint8_t reserved_nr_dci                 ; // 55 RESERVED_NR_DCI
} fapi_nr_dci_pdu_rel15_t;



typedef struct {
  uint8_t uci_format;
  uint8_t uci_channel;
  uint8_t harq_ack_bits;
  uint32_t harq_ack;
  uint8_t csi_bits;
  uint32_t csi;
  uint8_t sr_bits;
  uint32_t sr;
} fapi_nr_uci_pdu_rel15_t;

    

typedef struct {
  /// frequency_domain_resource;
  //uint32_t rb_start;
  //uint32_t rb_end;
  uint64_t frequency_domain_resource;
  uint16_t rb_offset;

  uint8_t duration;
  uint8_t cce_reg_mapping_type;                   //  interleaved or noninterleaved
  uint8_t cce_reg_interleaved_reg_bundle_size;    //  valid if CCE to REG mapping type is interleaved type
  uint8_t cce_reg_interleaved_interleaver_size;   //  valid if CCE to REG mapping type is interleaved type
  uint8_t cce_reg_interleaved_shift_index;        //  valid if CCE to REG mapping type is interleaved type
  uint8_t precoder_granularity;
  uint16_t pdcch_dmrs_scrambling_id;

  uint8_t tci_state_pdcch;
  uint8_t tci_present_in_dci;
} fapi_nr_coreset_t;

//
// Top level FAPI messages
//



//
// P7
//

<<<<<<< HEAD
	typedef struct {
		uint16_t rnti;
		uint8_t dci_format;
		// n_CCE index of first CCE for PDCCH reception
		int n_CCE;
		// N_CCE is L, or number of CCEs for DCI
		int N_CCE;
        fapi_nr_dci_pdu_rel15_t dci;
	} fapi_nr_dci_indication_pdu_t;
=======
typedef struct {
  uint16_t rnti;
  uint8_t dci_format;
  fapi_nr_dci_pdu_rel15_t dci;
} fapi_nr_dci_indication_pdu_t;
>>>>>>> 6868e745


///
typedef struct {
  uint32_t sfn_slot;
  uint16_t number_of_dcis;
  fapi_nr_dci_indication_pdu_t dci_list[10];
} fapi_nr_dci_indication_t;


typedef struct {
  uint32_t pdu_length;
  uint8_t* pdu;
} fapi_nr_pdsch_pdu_t;

typedef struct {
  uint8_t* pdu;   //  3bytes
  uint8_t additional_bits;
  uint8_t ssb_index;
  uint8_t ssb_length;
  uint16_t cell_id;

} fapi_nr_mib_pdu_t;

typedef struct {
  uint32_t pdu_length;
  uint8_t* pdu;
  uint32_t sibs_mask;
} fapi_nr_sib_pdu_t;

typedef struct {
  uint8_t pdu_type;
  union {
    fapi_nr_pdsch_pdu_t pdsch_pdu;
    fapi_nr_mib_pdu_t mib_pdu;
    fapi_nr_sib_pdu_t sib_pdu;
  };
} fapi_nr_rx_indication_body_t;

///
typedef struct {
  uint32_t sfn_slot;
  uint16_t number_pdus;
  fapi_nr_rx_indication_body_t *rx_indication_body;
} fapi_nr_rx_indication_t;

typedef struct {
  uint8_t ul_cqi;
  uint16_t timing_advance;
  uint16_t rnti;
} fapi_nr_tx_config_t;

typedef struct {
  uint16_t pdu_length;
  uint16_t pdu_index;
  uint8_t* pdu;
} fapi_nr_tx_request_body_t;

///
typedef struct {
  uint32_t sfn_slot;
  fapi_nr_tx_config_t tx_config;
  uint16_t number_of_pdus;
  fapi_nr_tx_request_body_t *tx_request_body;
} fapi_nr_tx_request_t;

<<<<<<< HEAD
    typedef struct {
        uint8_t preamble_index;
        uint8_t prach_configuration_index;
        uint16_t preamble_length;
        uint8_t power_ramping_step;
        uint16_t preamble_received_target_power;
        uint8_t msg1_fdm;
        uint8_t msg1_frequency_start;
        uint8_t zero_correlation_zone_config;
        uint8_t subcarrier_spacing;
        uint8_t restrictedset_config;
        uint16_t root_sequence_index;
        uint16_t rsrp_threshold_ssb;
        uint16_t rsrp_threshold_sul;
        uint16_t prach_freq_offset;
    } fapi_nr_ul_config_prach_pdu;

    typedef struct {

        pucch_format_nr_t      format;              /* format   0    1    2    3    4    */
        uint8_t                initialCyclicShift;  /*          x    x                   */
        uint8_t                nrofSymbols;         /*          x    x    x    x    x    */
        uint8_t                startingSymbolIndex; /*          x    x    x    x    x    */
        uint8_t                timeDomainOCC;       /*               x                   */
        uint8_t                nrofPRBs;            /*                    x    x         */
        uint16_t               startingPRB;         /*                                     maxNrofPhysicalResourceBlocks  = 275 */
        uint8_t                occ_length;          /*                              x    */
        uint8_t                occ_Index;           /*                              x    */

        feature_status_t       intraSlotFrequencyHopping;
        uint16_t               secondHopPRB;

        /*
         -- Enabling inter-slot frequency hopping when PUCCH Format 1, 3 or 4 is repeated over multiple slots.
         -- The field is not applicable for format 2.
         */
        feature_status_t       interslotFrequencyHopping;
        /*
            -- Enabling 2 DMRS symbols per hop of a PUCCH Format 3 or 4 if both hops are more than X symbols when FH is enabled (X=4).
            -- Enabling 4 DMRS sybmols for a PUCCH Format 3 or 4 with more than 2X+1 symbols when FH is disabled (X=4).
            -- Corresponds to L1 parameter 'PUCCH-F3-F4-additional-DMRS' (see 38.213, section 9.2.1)
            -- The field is not applicable for format 1 and 2.
        */
        enable_feature_t       additionalDMRS;
        /*
            -- Max coding rate to determine how to feedback UCI on PUCCH for format 2, 3 or 4
            -- Corresponds to L1 parameter 'PUCCH-F2-maximum-coderate', 'PUCCH-F3-maximum-coderate' and 'PUCCH-F4-maximum-coderate'
            -- (see 38.213, section 9.2.5)
            -- The field is not applicable for format 1.
         */
        PUCCH_MaxCodeRate_t    maxCodeRate;
        /*
            -- Number of slots with the same PUCCH F1, F3 or F4. When the field is absent the UE applies the value n1.
            -- Corresponds to L1 parameter 'PUCCH-F1-number-of-slots', 'PUCCH-F3-number-of-slots' and 'PUCCH-F4-number-of-slots'
            -- (see 38.213, section 9.2.6)
            -- The field is not applicable for format 2.
         */
        uint8_t                nrofSlots;
        /*
            -- Enabling pi/2 BPSK for UCI symbols instead of QPSK for PUCCH.
            -- Corresponds to L1 parameter 'PUCCH-PF3-PF4-pi/2PBSK' (see 38.213, section 9.2.5)
            -- The field is not applicable for format 1 and 2.
         */
        feature_status_t       pi2PBSK;
        /*
            -- Enabling simultaneous transmission of CSI and HARQ-ACK feedback with or without SR with PUCCH Format 2, 3 or 4
            -- Corresponds to L1 parameter 'PUCCH-F2-Simultaneous-HARQ-ACK-CSI', 'PUCCH-F3-Simultaneous-HARQ-ACK-CSI' and
            -- 'PUCCH-F4-Simultaneous-HARQ-ACK-CSI' (see 38.213, section 9.2.5)
            -- When the field is absent the UE applies the value OFF
            -- The field is not applicable for format 1.
         */
        enable_feature_t       simultaneousHARQ_ACK_CSI;
        /*
              -- Configuration of group- and sequence hopping for all the PUCCH formats 0, 1, 3 and 4. "neither" implies neither group
              -- or sequence hopping is enabled. "enable" enables group hopping and disables sequence hopping. "disable"” disables group
              -- hopping and enables sequence hopping. Corresponds to L1 parameter 'PUCCH-GroupHopping' (see 38.211, section 6.4.1.3)
              pucch-GroupHopping            ENUMERATED { neither, enable, disable },
         */
        pucch_GroupHopping_t   pucch_GroupHopping;
        /*
              -- Cell-Specific scrambling ID for group hoppping and sequence hopping if enabled.
              -- Corresponds to L1 parameter 'HoppingID' (see 38.211, section 6.3.2.2)
              hoppingId               BIT STRING (SIZE (10))                              OPTIONAL,   -- Need R
         */
        uint16_t               hoppingId;
        /*
              -- Power control parameter P0 for PUCCH transmissions. Value in dBm. Only even values (step size 2) allowed.
              -- Corresponds to L1 parameter 'p0-nominal-pucch' (see 38.213, section 7.2)
              p0-nominal                INTEGER (-202..24)                                OPTIONAL,   -- Need R
         */
        int8_t                 p0_nominal;

        int8_t                 deltaF_PUCCH_f[NUMBER_PUCCH_FORMAT_NR];
        uint8_t                p0_PUCCH_Id;     /* INTEGER (1..8)     */
        int8_t                 p0_PUCCH_Value;
        // pathlossReferenceRSs        SEQUENCE (SIZE (1..maxNrofPUCCH-PathlossReferenceRSs)) OF PUCCH-PathlossReferenceRS OPTIONAL, -- Need M
        int8_t                 twoPUCCH_PC_AdjustmentStates;

    } fapi_nr_ul_config_pucch_pdu;

    typedef enum {pusch_freq_hopping_disabled = 0 , pusch_freq_hopping_enabled = 1}pusch_freq_hopping_t;
    typedef struct{
    uint8_t aperiodicSRS_ResourceTrigger;
    } fapi_nr_ul_srs_config_t;
    typedef struct {
        uint8_t bandwidth_part_ind;
        uint16_t number_rbs;
        uint16_t start_rb;
        uint8_t frame_offset;
        uint16_t number_symbols;
        uint16_t start_symbol;
        pusch_freq_hopping_t pusch_freq_hopping;
        uint8_t mcs;
        uint8_t ndi;
        uint8_t rv;
        uint8_t harq_process_nbr;
        int8_t accumulated_delta_PUSCH;
        int8_t absolute_delta_PUSCH;
        uint8_t n_layers;
        uint8_t tpmi;
        uint8_t n_dmrs_cdm_groups;
        uint8_t dmrs_ports[4];
        uint8_t n_front_load_symb;
        fapi_nr_ul_srs_config_t srs_config;
        uint8_t csi_reportTriggerSize;
        uint8_t maxCodeBlockGroupsPerTransportBlock;
        uint8_t ptrs_dmrs_association_port;
        uint8_t beta_offset_ind;
    } fapi_nr_ul_config_pusch_pdu_rel15_t;

    typedef struct {
        uint16_t rnti;
        fapi_nr_ul_config_pusch_pdu_rel15_t ulsch_pdu_rel15;
    } fapi_nr_ul_config_pusch_pdu;

    typedef struct {

    } fapi_nr_ul_config_srs_pdu;

	typedef struct {
		uint8_t pdu_type;
		union {
            fapi_nr_ul_config_prach_pdu prach_config_pdu;
            fapi_nr_ul_config_pucch_pdu pucch_config_pdu;
            fapi_nr_ul_config_pusch_pdu ulsch_config_pdu;
            fapi_nr_ul_config_srs_pdu srs_config_pdu;
		};
	} fapi_nr_ul_config_request_pdu_t;

typedef struct {
	uint32_t sfn_slot;
    uint8_t number_pdus;
    fapi_nr_ul_config_request_pdu_t ul_config_list[FAPI_NR_UL_CONFIG_LIST_NUM];
=======
typedef struct {
  uint8_t preamble_index;
  uint8_t prach_configuration_index;
  uint16_t preamble_length;
  uint8_t power_ramping_step;
  uint16_t preamble_received_target_power;
  uint8_t msg1_fdm;
  uint8_t msg1_frequency_start;
  uint8_t zero_correlation_zone_config;
  uint8_t subcarrier_spacing;
  uint8_t restrictedset_config;
  uint16_t root_sequence_index;
  uint16_t rsrp_threshold_ssb;
  uint16_t rsrp_threshold_sul;
} fapi_nr_ul_config_prach_pdu;

typedef struct {

} fapi_nr_ul_config_pucch_pdu;
typedef enum {pusch_freq_hopping_disabled = 0 , pusch_freq_hopping_enabled = 1}pusch_freq_hopping_t;
typedef struct{
  uint8_t aperiodicSRS_ResourceTrigger;
} fapi_nr_ul_srs_config_t;
typedef struct {
  uint8_t bandwidth_part_ind;
  uint16_t number_rbs;
  uint16_t start_rb;
  uint8_t frame_offset;
  uint16_t number_symbols;
  uint16_t start_symbol;
  pusch_freq_hopping_t pusch_freq_hopping;
  uint8_t mcs;
  uint8_t ndi;
  uint8_t rv;
  uint8_t harq_process_nbr;
  int8_t accumulated_delta_PUSCH;
  int8_t absolute_delta_PUSCH;
  uint8_t n_layers;
  uint8_t tpmi;
  uint8_t n_dmrs_cdm_groups;
  uint8_t dmrs_ports[4];
  uint8_t n_front_load_symb;
  fapi_nr_ul_srs_config_t srs_config;
  uint8_t csi_reportTriggerSize;
  uint8_t maxCodeBlockGroupsPerTransportBlock;
  uint8_t ptrs_dmrs_association_port;
  uint8_t beta_offset_ind;
} fapi_nr_ul_config_pusch_pdu_rel15_t;

typedef struct {
  uint16_t rnti;
  fapi_nr_ul_config_pusch_pdu_rel15_t ulsch_pdu_rel15;
} fapi_nr_ul_config_pusch_pdu;

typedef struct {

} fapi_nr_ul_config_srs_pdu;

typedef struct {
  uint8_t pdu_type;
  union {
    fapi_nr_ul_config_prach_pdu prach_config_pdu;
    fapi_nr_ul_config_pucch_pdu pucch_config_pdu;
    fapi_nr_ul_config_pusch_pdu ulsch_config_pdu;
    fapi_nr_ul_config_srs_pdu srs_config_pdu;
  };
} fapi_nr_ul_config_request_pdu_t;

typedef struct {
  uint32_t sfn_slot;
  uint8_t number_pdus;
  fapi_nr_ul_config_request_pdu_t ul_config_list[FAPI_NR_UL_CONFIG_LIST_NUM];
>>>>>>> 6868e745
} fapi_nr_ul_config_request_t;


typedef struct {
  uint16_t rnti;
  
  fapi_nr_coreset_t coreset;
  uint16_t N_RB_BWP;
  uint32_t duration;
  uint8_t number_of_candidates[5];    //  aggregation level 1, 2, 4, 8, 16 
  uint16_t monitoring_symbols_within_slot;
  //  DCI foramt-specific
  uint8_t format_2_0_number_of_candidates[5];    //  aggregation level 1, 2, 4, 8, 16
  uint8_t format_2_3_monitorying_periodicity;
  uint8_t format_2_3_number_of_candidates;
} fapi_nr_dl_config_dci_dl_pdu_rel15_t;

typedef struct {
  fapi_nr_dl_config_dci_dl_pdu_rel15_t dci_config_rel15;
} fapi_nr_dl_config_dci_pdu;
typedef struct{
  uint8_t aperiodicSRS_ResourceTrigger;
} fapi_nr_dl_srs_config_t;

typedef enum{vrb_to_prb_mapping_non_interleaved = 0, vrb_to_prb_mapping_interleaved = 1} vrb_to_prb_mapping_t;
//typedef fapi_nr_dci_pdu_rel15_t fapi_nr_dl_config_dlsch_pdu_rel15_t;
typedef struct {
  uint8_t bandwidth_part_ind;
  uint16_t number_rbs;
  uint16_t start_rb;
  uint8_t frame_offset;
  uint16_t number_symbols;
  uint16_t start_symbol;
  uint8_t prb_bundling_size_ind;
  uint8_t rate_matching_ind;
  uint8_t zp_csi_rs_trigger;
  uint8_t mcs;
  uint8_t ndi;
  uint8_t rv;
  uint8_t tb2_mcs;
  uint8_t tb2_ndi;
  uint8_t tb2_rv;
  uint8_t harq_process_nbr;
  vrb_to_prb_mapping_t vrb_to_prb_mapping;
  uint8_t dai;
  double scaling_factor_S;
  int8_t accumulated_delta_PUCCH;
  uint8_t pucch_resource_id;
  uint8_t pdsch_to_harq_feedback_time_ind;
  uint8_t n_dmrs_cdm_groups;
  uint8_t dmrs_ports[10];
  uint8_t n_front_load_symb;
  uint8_t tci_state;
  fapi_nr_dl_srs_config_t srs_config;
  uint8_t cbgti;
  uint8_t codeBlockGroupFlushIndicator;
  //  to be check the fields needed to L1 with NR_DL_UE_HARQ_t and NR_UE_DLSCH_t
} fapi_nr_dl_config_dlsch_pdu_rel15_t;

typedef struct {
  uint16_t rnti;
  fapi_nr_dl_config_dlsch_pdu_rel15_t dlsch_config_rel15;
} fapi_nr_dl_config_dlsch_pdu;

typedef struct {
  uint8_t pdu_type;
  union {
    fapi_nr_dl_config_dci_pdu dci_config_pdu;
    fapi_nr_dl_config_dlsch_pdu dlsch_config_pdu;
  };
} fapi_nr_dl_config_request_pdu_t;

typedef struct {
  uint32_t sfn_slot;
  uint8_t number_pdus;
  fapi_nr_dl_config_request_pdu_t dl_config_list[FAPI_NR_DL_CONFIG_LIST_NUM];
} fapi_nr_dl_config_request_t;


//
// P5
//

    

typedef struct {
  fapi_nr_coreset_t coreset;

  uint8_t monitoring_slot_peridicity;
  uint8_t monitoring_slot_offset;
  uint16_t duration;
  uint16_t monitoring_symbols_within_slot;
  uint8_t number_of_candidates[5];            //  aggregation level 1, 2, 4, 8, 16

  uint8_t dci_2_0_number_of_candidates[5];    //  aggregation level 1, 2, 4, 8, 16
  uint8_t dci_2_3_monitorying_periodicity;
  uint8_t dci_2_3_number_of_candidates;
        
} fapi_nr_search_space_t;

typedef struct {
  fapi_nr_search_space_t search_space_sib1;
  fapi_nr_search_space_t search_space_others_sib;
  fapi_nr_search_space_t search_space_paging;
  //fapi_nr_coreset_t      coreset_ra;         //  common coreset
  fapi_nr_search_space_t search_space_ra;    
} fapi_nr_pdcch_config_common_t;

typedef struct {
  uint8_t k0;
  uint8_t mapping_type;
  uint8_t symbol_starting;
  uint8_t symbol_length;
} fapi_nr_pdsch_time_domain_resource_allocation_t;

typedef struct {
  fapi_nr_pdsch_time_domain_resource_allocation_t allocation_list[FAPI_NR_MAX_NUM_DL_ALLOCATIONS];
} fapi_nr_pdsch_config_common_t;

typedef struct {
  uint8_t prach_configuration_index;
  uint8_t msg1_fdm;
  uint8_t msg1_frequency_start;
  uint8_t zero_correlation_zone_config;
  uint8_t preamble_received_target_power;
  uint8_t preamble_transmission_max;
  uint8_t power_ramping_step;
  uint8_t ra_window_size;

  uint8_t total_number_of_preamble;
  uint8_t ssb_occasion_per_rach;
  uint8_t cb_preamble_per_ssb;

  uint8_t group_a_msg3_size;
  uint8_t group_a_number_of_preamble;
  uint8_t group_b_power_offset;
  uint8_t contention_resolution_timer;
  uint8_t rsrp_threshold_ssb;
  uint8_t rsrp_threshold_ssb_sul;
  uint8_t prach_length;   //  l839, l139
  uint8_t prach_root_sequence_index;  //  0 - 837 for l839, 0 - 137 for l139
  uint8_t msg1_subcarrier_spacing;
  uint8_t restrictedset_config;
  uint8_t msg3_transform_precoding;
} fapi_nr_rach_config_common_t;

typedef struct {
  uint8_t k2;
  uint8_t mapping_type;
  uint8_t symbol_starting;
  uint8_t symbol_length;
} fapi_nr_pusch_time_domain_resource_allocation_t;
      
typedef struct {
  uint8_t group_hopping_enabled_transform_precoding;
  fapi_nr_pusch_time_domain_resource_allocation_t allocation_list[FAPI_NR_MAX_NUM_UL_ALLOCATIONS];
  uint8_t msg3_delta_preamble;
  uint8_t p0_nominal_with_grant;
} fapi_nr_pusch_config_common_t;

typedef struct {
  uint8_t pucch_resource_common;
  uint8_t pucch_group_hopping;
  uint8_t hopping_id;
  uint8_t p0_nominal;
} fapi_nr_pucch_config_common_t;

typedef struct {

  uint8_t subcarrier_spacing_common;
  uint8_t ssb_subcarrier_offset;
  uint8_t dmrs_type_a_position;
  uint8_t pdcch_config_sib1;
  uint8_t cell_barred;
  uint8_t intra_frequency_reselection;

  uint16_t system_frame_number;
  uint8_t ssb_index;
  uint8_t half_frame_bit;
} fapi_nr_pbch_config_t;

typedef struct {
        
  fapi_nr_pdcch_config_common_t pdcch_config_common;
  fapi_nr_pdsch_config_common_t pdsch_config_common;
        
} fapi_nr_dl_bwp_common_config_t;



typedef struct {
  uint16_t int_rnti;
  uint8_t time_frequency_set;
  uint8_t dci_payload_size;
  uint8_t serving_cell_id[FAPI_NR_MAX_NUM_SERVING_CELLS];    //  interrupt configuration per serving cell
  uint8_t position_in_dci[FAPI_NR_MAX_NUM_SERVING_CELLS];    //  interrupt configuration per serving cell
} fapi_nr_downlink_preemption_t;

typedef struct {
  uint8_t tpc_index;
  uint8_t tpc_index_sul;
  uint8_t target_cell;
} fapi_nr_pusch_tpc_command_config_t;

typedef struct {
  uint8_t tpc_index_pcell;
  uint8_t tpc_index_pucch_scell;
} fapi_nr_pucch_tpc_command_config_t;

typedef struct {
  uint8_t starting_bit_of_format_2_3;
  uint8_t feild_type_format_2_3;
} fapi_nr_srs_tpc_command_config_t;

typedef struct {
  fapi_nr_downlink_preemption_t downlink_preemption;
  fapi_nr_pusch_tpc_command_config_t tpc_pusch;
  fapi_nr_pucch_tpc_command_config_t tpc_pucch;
  fapi_nr_srs_tpc_command_config_t tpc_srs;
} fapi_nr_pdcch_config_dedicated_t;

typedef struct {
  uint8_t dmrs_type;
  uint8_t dmrs_addition_position;
  uint8_t max_length;
  uint16_t scrambling_id0;
  uint16_t scrambling_id1;
  uint8_t ptrs_frequency_density[2];      //  phase tracking rs
  uint8_t ptrs_time_density[3];           //  phase tracking rs
  uint8_t ptrs_epre_ratio;                //  phase tracking rs
  uint8_t ptrs_resource_element_offset;   //  phase tracking rs
} fapi_nr_dmrs_downlink_config_t;

typedef struct {
  uint8_t bwp_or_cell_level;
  uint8_t pattern_type;
  uint32_t resource_blocks[9];        //  bitmaps type 275 bits
  uint8_t slot_type;                  //  bitmaps type one/two slot(s)
  uint32_t symbols_in_resouece_block; //  bitmaps type 14/28 bits
  uint8_t periodic;                   //  bitmaps type 
  uint32_t pattern[2];                //  bitmaps type 2/4/5/8/10/20/40 bits

  fapi_nr_coreset_t coreset;         //  coreset

  uint8_t subcarrier_spacing;
  uint8_t mode;
} fapi_nr_rate_matching_pattern_group_t;

typedef struct {
  //  resource mapping
  uint8_t row;    //  row1/row2/row4/other
  uint16_t frequency_domain_allocation; //    4/12/3/6 bits
  uint8_t number_of_ports;
  uint8_t first_ofdm_symbol_in_time_domain;
  uint8_t first_ofdm_symbol_in_time_domain2;
  uint8_t cdm_type;
  uint8_t density;            //  .5/1/3
  uint8_t density_dot5_type;  //  even/odd PRBs
        
  uint8_t frequency_band_starting_rb;     //  freqBand
  uint8_t frequency_band_number_of_rb;    //  freqBand

  //  periodicityAndOffset
  uint8_t periodicity;    //  slot4/5/8/10/16/20/32/40/64/80/160/320/640
  uint32_t offset;        //  0..639 bits
} fapi_nr_zp_csi_rs_resource_t;

typedef struct {
  uint16_t data_scrambling_id_pdsch;
  fapi_nr_dmrs_downlink_config_t dmrs_dl_for_pdsch_mapping_type_a;
  fapi_nr_dmrs_downlink_config_t dmrs_dl_for_pdsch_mapping_type_b; 
  uint8_t vrb_to_prb_interleaver;
  uint8_t resource_allocation;
  fapi_nr_pdsch_time_domain_resource_allocation_t allocation_list[FAPI_NR_MAX_NUM_DL_ALLOCATIONS];
  uint8_t pdsch_aggregation_factor;
  fapi_nr_rate_matching_pattern_group_t rate_matching_pattern_group1;
  fapi_nr_rate_matching_pattern_group_t rate_matching_pattern_group2;
  uint8_t rbg_size;
  uint8_t mcs_table;
  uint8_t max_num_of_code_word_scheduled_by_dci;
  uint8_t bundle_size;        //  prb_bundling static
  uint8_t bundle_size_set1;   //  prb_bundling dynamic 
  uint8_t bundle_size_set2;   //  prb_bundling dynamic
  fapi_nr_zp_csi_rs_resource_t periodically_zp_csi_rs_resource_set[FAPI_NR_MAX_NUM_ZP_CSI_RS_RESOURCE_PER_SET];
} fapi_nr_pdsch_config_dedicated_t;

typedef struct {
  uint16_t starting_prb;
  uint8_t intra_slot_frequency_hopping;
  uint16_t second_hop_prb;
  uint8_t format;                 //  pucch format 0..4
  uint8_t initial_cyclic_shift;
  uint8_t number_of_symbols;
  uint8_t starting_symbol_index;
  uint8_t time_domain_occ;
  uint8_t number_of_prbs;
  uint8_t occ_length;
  uint8_t occ_index;
} fapi_nr_pucch_resource_t;

typedef struct {
  uint8_t periodicity;
  uint8_t number_of_harq_process;
  fapi_nr_pucch_resource_t n1_pucch_an;
} fapi_nr_sps_config_t;

typedef struct {
  uint8_t beam_failure_instance_max_count;
  uint8_t beam_failure_detection_timer;
} fapi_nr_radio_link_monitoring_config_t;

typedef struct {
  fapi_nr_pdcch_config_dedicated_t pdcch_config_dedicated;
  fapi_nr_pdsch_config_dedicated_t pdsch_config_dedicated;
  fapi_nr_sps_config_t sps_config;
  fapi_nr_radio_link_monitoring_config_t radio_link_monitoring_config;

} fapi_nr_dl_bwp_dedicated_config_t;

typedef struct {
  fapi_nr_rach_config_common_t  rach_config_common;
  fapi_nr_pusch_config_common_t pusch_config_common;
  fapi_nr_pucch_config_common_t pucch_config_common;

} fapi_nr_ul_bwp_common_config_t;
        
typedef struct {
  uint8_t inter_slot_frequency_hopping;
  uint8_t additional_dmrs;
  uint8_t max_code_rate;
  uint8_t number_of_slots;
  uint8_t pi2bpsk;
  uint8_t simultaneous_harq_ack_csi;
} fapi_nr_pucch_format_config_t;

typedef struct {
  fapi_nr_pucch_format_config_t format1;
  fapi_nr_pucch_format_config_t format2;
  fapi_nr_pucch_format_config_t format3;
  fapi_nr_pucch_format_config_t format4;
  fapi_nr_pucch_resource_t multi_csi_pucch_resources[2];
  uint8_t dl_data_to_ul_ack[8];
  //  pucch power control
  uint8_t deltaF_pucch_f0;
  uint8_t deltaF_pucch_f1;
  uint8_t deltaF_pucch_f2;
  uint8_t deltaF_pucch_f3;
  uint8_t deltaF_pucch_f4;
  uint8_t two_pucch_pc_adjusment_states;
} fapi_nr_pucch_config_dedicated_t;

typedef struct {
  uint8_t dmrs_type;
  uint8_t dmrs_addition_position;
  uint8_t ptrs_uplink_config; // to indicate if PTRS Uplink is configured of not
  uint8_t ptrs_type;  //cp-OFDM, dft-S-OFDM
  uint16_t ptrs_frequency_density[2];
  uint8_t ptrs_time_density[3];
  uint8_t ptrs_max_number_of_ports;
  uint8_t ptrs_resource_element_offset;
  uint8_t ptrs_power;
  uint16_t ptrs_sample_density[5];
  uint8_t ptrs_time_density_transform_precoding;

  uint8_t max_length;
  uint16_t scrambling_id0;
  uint16_t scrambling_id1;
  uint8_t npusch_identity;
  uint8_t disable_sequence_group_hopping;
  uint8_t sequence_hopping_enable;
} fapi_nr_dmrs_uplink_config_t;

typedef struct {
  uint8_t tpc_accmulation;
  uint8_t msg3_alpha;
  uint8_t p0_nominal_with_grant;
  uint8_t two_pusch_pc_adjustments_states;
  uint8_t delta_mcs;
} fapi_nr_pusch_power_control_t;

typedef enum {tx_config_codebook = 1, tx_config_nonCodebook = 2} tx_config_t;
typedef enum {transform_precoder_disabled = 0, transform_precoder_enabled = 1} transform_precoder_t;
typedef enum {
  codebook_subset_fullyAndPartialAndNonCoherent = 1,
  codebook_subset_partialAndNonCoherent = 2,
  codebook_subset_nonCoherent = 3} codebook_subset_t;
typedef struct {
  uint16_t data_scrambling_identity;
  tx_config_t tx_config;
  fapi_nr_dmrs_uplink_config_t dmrs_ul_for_pusch_mapping_type_a;
  fapi_nr_dmrs_uplink_config_t dmrs_ul_for_pusch_mapping_type_b;
  fapi_nr_pusch_power_control_t pusch_power_control;
  uint8_t frequency_hopping;
  uint16_t frequency_hopping_offset_lists[4];
  uint8_t resource_allocation;
  fapi_nr_pusch_time_domain_resource_allocation_t allocation_list[FAPI_NR_MAX_NUM_UL_ALLOCATIONS];
  uint8_t pusch_aggregation_factor;
  uint8_t mcs_table;
  uint8_t mcs_table_transform_precoder;
  transform_precoder_t transform_precoder;
  codebook_subset_t codebook_subset;
  uint8_t max_rank;
  uint8_t rbg_size;

  //uci-OnPUSCH
  uint8_t uci_on_pusch_type;  //dynamic, semi-static
  uint8_t beta_offset_ack_index1[4];
  uint8_t beta_offset_ack_index2[4];
  uint8_t beta_offset_ack_index3[4];
  uint8_t beta_offset_csi_part1_index1[4];
  uint8_t beta_offset_csi_part1_index2[4];
  uint8_t beta_offset_csi_part2_index1[4];
  uint8_t beta_offset_csi_part2_index2[4];

  uint8_t tp_pi2BPSK;
} fapi_nr_pusch_config_dedicated_t;

typedef struct {
  uint8_t frequency_hopping;
  fapi_nr_dmrs_uplink_config_t cg_dmrs_configuration;
  uint8_t mcs_table;
  uint8_t mcs_table_transform_precoder;

  //uci-OnPUSCH
  uint8_t uci_on_pusch_type;  //dynamic, semi-static
  uint8_t beta_offset_ack_index1[4];
  uint8_t beta_offset_ack_index2[4];
  uint8_t beta_offset_ack_index3[4];
  uint8_t beta_offset_csi_part1_index1[4];
  uint8_t beta_offset_csi_part1_index2[4];
  uint8_t beta_offset_csi_part2_index1[4];
  uint8_t beta_offset_csi_part2_index2[4];

  uint8_t resource_allocation;
  //  rgb-Size structure missing in spec.
  uint8_t power_control_loop_to_use;
  //  p0-PUSCH-Alpha
  uint8_t p0;
  uint8_t alpha;

  uint8_t transform_precoder;
  uint8_t number_of_harq_process;
  uint8_t rep_k;
  uint8_t rep_k_rv;
  uint8_t periodicity;
  uint8_t configured_grant_timer;
  //  rrc-ConfiguredUplinkGrant
  uint16_t time_domain_offset;
  uint8_t time_domain_allocation;
  uint32_t frequency_domain_allocation;
  uint8_t antenna_ports;
  uint8_t dmrs_seq_initialization;
  uint8_t precoding_and_number_of_layers;
  uint8_t srs_resource_indicator;
  uint8_t mcs_and_tbs;
  uint8_t frequency_hopping_offset;
  uint8_t path_loss_reference_index;

} fapi_nr_configured_grant_config_t;

typedef struct {
  uint8_t qcl_type1_serving_cell_index;
  uint8_t qcl_type1_bwp_id;
  uint8_t qcl_type1_rs_type;  //  csi-rs or ssb
  uint8_t qcl_type1_nzp_csi_rs_resource_id;
  uint8_t qcl_type1_ssb_index;
  uint8_t qcl_type1_type;
        
  uint8_t qcl_type2_serving_cell_index;
  uint8_t qcl_type2_bwp_id;
  uint8_t qcl_type2_rs_type;  //  csi-rs or ssb
  uint8_t qcl_type2_nzp_csi_rs_resource_id;
  uint8_t qcl_type2_ssb_index;
  uint8_t qcl_type2_type;

} fapi_nr_tci_state_t;

typedef struct {
  uint8_t root_sequence_index;
  //  rach genertic
  uint8_t prach_configuration_index;
  uint8_t msg1_fdm;
  uint8_t msg1_frequency_start;
  uint8_t zero_correlation_zone_config;
  uint8_t preamble_received_target_power;
  uint8_t preamble_transmission_max;
  uint8_t power_ramping_step;
  uint8_t ra_window_size;

  uint8_t rsrp_threshold_ssb;
  //  PRACH-ResourceDedicatedBFR
  uint8_t bfr_ssb_index[FAPI_NR_MAX_NUM_CANDIDATE_BEAMS];
  uint8_t bfr_ssb_ra_preamble_index[FAPI_NR_MAX_NUM_CANDIDATE_BEAMS];
  // NZP-CSI-RS-Resource
  uint8_t bfr_csi_rs_nzp_resource_mapping[FAPI_NR_MAX_NUM_CANDIDATE_BEAMS];
  uint8_t bfr_csi_rs_power_control_offset[FAPI_NR_MAX_NUM_CANDIDATE_BEAMS];
  uint8_t bfr_csi_rs_power_control_offset_ss[FAPI_NR_MAX_NUM_CANDIDATE_BEAMS];
  uint16_t bfr_csi_rs_scrambling_id[FAPI_NR_MAX_NUM_CANDIDATE_BEAMS];
  uint8_t bfr_csi_rs_resource_periodicity[FAPI_NR_MAX_NUM_CANDIDATE_BEAMS];
  uint16_t bfr_csi_rs_resource_offset[FAPI_NR_MAX_NUM_CANDIDATE_BEAMS];
  fapi_nr_tci_state_t qcl_infomation_periodic_csi_rs[FAPI_NR_MAX_NUM_CANDIDATE_BEAMS];

  uint8_t bfr_csirs_ra_occasions[FAPI_NR_MAX_NUM_CANDIDATE_BEAMS];
  uint8_t bfr_csirs_ra_preamble_index[FAPI_NR_MAX_NUM_CANDIDATE_BEAMS][FAPI_NR_MAX_RA_OCCASION_PER_CSIRS];

  uint8_t ssb_per_rach_occasion;
  uint8_t ra_ssb_occasion_mask_index;
  fapi_nr_search_space_t recovery_search_space;
  //  RA-Prioritization
  uint8_t power_ramping_step_high_priority;
  uint8_t scaling_factor_bi;
  uint8_t beam_failure_recovery_timer;
} fapi_nr_beam_failure_recovery_config_t;

typedef struct {
  fapi_nr_pucch_config_dedicated_t pucch_config_dedicated;
  fapi_nr_pusch_config_dedicated_t pusch_config_dedicated;
  fapi_nr_configured_grant_config_t configured_grant_config;
  //  SRS-Config
  uint8_t srs_tpc_accumulation;
  fapi_nr_beam_failure_recovery_config_t beam_failure_recovery_config;
        
} fapi_nr_ul_bwp_dedicated_config_t;

#define FAPI_NR_CONFIG_REQUEST_MASK_PBCH                0x01
#define FAPI_NR_CONFIG_REQUEST_MASK_DL_BWP_COMMON       0x02
#define FAPI_NR_CONFIG_REQUEST_MASK_UL_BWP_COMMON       0x04
#define FAPI_NR_CONFIG_REQUEST_MASK_DL_BWP_DEDICATED    0x08
#define FAPI_NR_CONFIG_REQUEST_MASK_UL_BWP_DEDICATED    0x10

typedef struct {
  uint32_t config_mask;

  fapi_nr_pbch_config_t pbch_config;  //  MIB

  fapi_nr_dl_bwp_common_config_t     dl_bwp_common;
  fapi_nr_dl_bwp_dedicated_config_t  dl_bwp_dedicated;

  fapi_nr_ul_bwp_common_config_t     ul_bwp_common;
  fapi_nr_ul_bwp_dedicated_config_t  ul_bwp_dedicated;

} fapi_nr_config_request_t;

#endif<|MERGE_RESOLUTION|>--- conflicted
+++ resolved
@@ -148,23 +148,15 @@
 // P7
 //
 
-<<<<<<< HEAD
-	typedef struct {
-		uint16_t rnti;
-		uint8_t dci_format;
-		// n_CCE index of first CCE for PDCCH reception
-		int n_CCE;
-		// N_CCE is L, or number of CCEs for DCI
-		int N_CCE;
-        fapi_nr_dci_pdu_rel15_t dci;
-	} fapi_nr_dci_indication_pdu_t;
-=======
 typedef struct {
   uint16_t rnti;
   uint8_t dci_format;
+  // n_CCE index of first CCE for PDCCH reception
+  int n_CCE;
+  // N_CCE is L, or number of CCEs for DCI
+  int N_CCE;
   fapi_nr_dci_pdu_rel15_t dci;
 } fapi_nr_dci_indication_pdu_t;
->>>>>>> 6868e745
 
 
 ///
@@ -231,7 +223,6 @@
   fapi_nr_tx_request_body_t *tx_request_body;
 } fapi_nr_tx_request_t;
 
-<<<<<<< HEAD
     typedef struct {
         uint8_t preamble_index;
         uint8_t prach_configuration_index;
@@ -249,7 +240,7 @@
         uint16_t prach_freq_offset;
     } fapi_nr_ul_config_prach_pdu;
 
-    typedef struct {
+typedef struct {
 
         pucch_format_nr_t      format;              /* format   0    1    2    3    4    */
         uint8_t                initialCyclicShift;  /*          x    x                   */
@@ -362,79 +353,6 @@
         uint8_t beta_offset_ind;
     } fapi_nr_ul_config_pusch_pdu_rel15_t;
 
-    typedef struct {
-        uint16_t rnti;
-        fapi_nr_ul_config_pusch_pdu_rel15_t ulsch_pdu_rel15;
-    } fapi_nr_ul_config_pusch_pdu;
-
-    typedef struct {
-
-    } fapi_nr_ul_config_srs_pdu;
-
-	typedef struct {
-		uint8_t pdu_type;
-		union {
-            fapi_nr_ul_config_prach_pdu prach_config_pdu;
-            fapi_nr_ul_config_pucch_pdu pucch_config_pdu;
-            fapi_nr_ul_config_pusch_pdu ulsch_config_pdu;
-            fapi_nr_ul_config_srs_pdu srs_config_pdu;
-		};
-	} fapi_nr_ul_config_request_pdu_t;
-
-typedef struct {
-	uint32_t sfn_slot;
-    uint8_t number_pdus;
-    fapi_nr_ul_config_request_pdu_t ul_config_list[FAPI_NR_UL_CONFIG_LIST_NUM];
-=======
-typedef struct {
-  uint8_t preamble_index;
-  uint8_t prach_configuration_index;
-  uint16_t preamble_length;
-  uint8_t power_ramping_step;
-  uint16_t preamble_received_target_power;
-  uint8_t msg1_fdm;
-  uint8_t msg1_frequency_start;
-  uint8_t zero_correlation_zone_config;
-  uint8_t subcarrier_spacing;
-  uint8_t restrictedset_config;
-  uint16_t root_sequence_index;
-  uint16_t rsrp_threshold_ssb;
-  uint16_t rsrp_threshold_sul;
-} fapi_nr_ul_config_prach_pdu;
-
-typedef struct {
-
-} fapi_nr_ul_config_pucch_pdu;
-typedef enum {pusch_freq_hopping_disabled = 0 , pusch_freq_hopping_enabled = 1}pusch_freq_hopping_t;
-typedef struct{
-  uint8_t aperiodicSRS_ResourceTrigger;
-} fapi_nr_ul_srs_config_t;
-typedef struct {
-  uint8_t bandwidth_part_ind;
-  uint16_t number_rbs;
-  uint16_t start_rb;
-  uint8_t frame_offset;
-  uint16_t number_symbols;
-  uint16_t start_symbol;
-  pusch_freq_hopping_t pusch_freq_hopping;
-  uint8_t mcs;
-  uint8_t ndi;
-  uint8_t rv;
-  uint8_t harq_process_nbr;
-  int8_t accumulated_delta_PUSCH;
-  int8_t absolute_delta_PUSCH;
-  uint8_t n_layers;
-  uint8_t tpmi;
-  uint8_t n_dmrs_cdm_groups;
-  uint8_t dmrs_ports[4];
-  uint8_t n_front_load_symb;
-  fapi_nr_ul_srs_config_t srs_config;
-  uint8_t csi_reportTriggerSize;
-  uint8_t maxCodeBlockGroupsPerTransportBlock;
-  uint8_t ptrs_dmrs_association_port;
-  uint8_t beta_offset_ind;
-} fapi_nr_ul_config_pusch_pdu_rel15_t;
-
 typedef struct {
   uint16_t rnti;
   fapi_nr_ul_config_pusch_pdu_rel15_t ulsch_pdu_rel15;
@@ -458,7 +376,6 @@
   uint32_t sfn_slot;
   uint8_t number_pdus;
   fapi_nr_ul_config_request_pdu_t ul_config_list[FAPI_NR_UL_CONFIG_LIST_NUM];
->>>>>>> 6868e745
 } fapi_nr_ul_config_request_t;
 
 
