/*
 * Copyright 2017 Cisco Systems, Inc.
 *
 * Licensed under the Apache License, Version 2.0 (the "License");
 * you may not use this file except in compliance with the License.
 * You may obtain a copy of the License at
 *
 * http://www.apache.org/licenses/LICENSE-2.0
 *
 * Unless required by applicable law or agreed to in writing, software
 * distributed under the License is distributed on an "AS IS" BASIS,
 * WITHOUT WARRANTIES OR CONDITIONS OF ANY KIND, either express or implied.
 * See the License for the specific language governing permissions and
 * limitations under the License.
 */


#ifndef _FAPI_NR_UE_INTERFACE_H_
#define _FAPI_NR_UE_INTERFACE_H_

#include "stddef.h"
#include "platform_types.h"
#include "fapi_nr_ue_constants.h"

/*
typedef unsigned int	   uint32_t;
typedef unsigned short	   uint16_t;
typedef unsigned char	   uint8_t;
typedef signed int		   int32_t;
typedef signed short	   int16_t;
typedef signed char		   int8_t;
*/

typedef struct {
    uint8_t identifier_dci_formats          ; // 0  IDENTIFIER_DCI_FORMATS:
    uint8_t carrier_ind                     ; // 1  CARRIER_IND: 0 or 3 bits, as defined in Subclause x.x of [5, TS38.213]
    uint8_t sul_ind_0_1                     ; // 2  SUL_IND_0_1:
    uint8_t slot_format_ind                 ; // 3  SLOT_FORMAT_IND: size of DCI format 2_0 is configurable by higher layers up to 128 bits, according to Subclause 11.1.1 of [5, TS 38.213]
    uint8_t pre_emption_ind                 ; // 4  PRE_EMPTION_IND: size of DCI format 2_1 is configurable by higher layers up to 126 bits, according to Subclause 11.2 of [5, TS 38.213]. Each pre-emption indication is 14 bits
    uint8_t block_number                    ; // 5  BLOCK_NUMBER: starting position of a block is determined by the parameter startingBitOfFormat2_3
    uint8_t close_loop_ind                  ; // 6  CLOSE_LOOP_IND:
    uint8_t bandwidth_part_ind              ; // 7  BANDWIDTH_PART_IND:
    uint8_t short_message_ind               ; // 8  SHORT_MESSAGE_IND:
    uint8_t short_messages                  ; // 9  SHORT_MESSAGES:
    uint16_t freq_dom_resource_assignment_UL; // 10 FREQ_DOM_RESOURCE_ASSIGNMENT_UL: PUSCH hopping with resource allocation type 1 not considered
                                              //    (NOTE 1) If DCI format 0_0 is monitored in common search space
                                              //    and if the number of information bits in the DCI format 0_0 prior to padding
                                              //    is larger than the payload size of the DCI format 1_0 monitored in common search space
                                              //    the bitwidth of the frequency domain resource allocation field in the DCI format 0_0
                                              //    is reduced such that the size of DCI format 0_0 equals to the size of the DCI format 1_0
    uint16_t freq_dom_resource_assignment_DL; // 11 FREQ_DOM_RESOURCE_ASSIGNMENT_DL:
    uint8_t time_dom_resource_assignment    ; // 12 TIME_DOM_RESOURCE_ASSIGNMENT: 0, 1, 2, 3, or 4 bits as defined in Subclause 6.1.2.1 of [6, TS 38.214]. The bitwidth for this field is determined as log2(I) bits,
                                              //    where I the number of entries in the higher layer parameter pusch-AllocationList
    uint8_t vrb_to_prb_mapping              ; // 13 VRB_TO_PRB_MAPPING: 0 bit if only resource allocation type 0
    uint8_t prb_bundling_size_ind           ; // 14 PRB_BUNDLING_SIZE_IND:0 bit if the higher layer parameter PRB_bundling is not configured or is set to 'static', or 1 bit if the higher layer parameter PRB_bundling is set to 'dynamic' according to Subclause 5.1.2.3 of [6, TS 38.214]
    uint8_t rate_matching_ind               ; // 15 RATE_MATCHING_IND: 0, 1, or 2 bits according to higher layer parameter rate-match-PDSCH-resource-set
    uint8_t zp_csi_rs_trigger               ; // 16 ZP_CSI_RS_TRIGGER:
    uint8_t freq_hopping_flag               ; // 17 FREQ_HOPPING_FLAG: 0 bit if only resource allocation type 0
    uint8_t tb1_mcs                         ; // 18 TB1_MCS:
    uint8_t tb1_ndi                         ; // 19 TB1_NDI:
    uint8_t tb1_rv                          ; // 20 TB1_RV:
    uint8_t tb2_mcs                         ; // 21 TB2_MCS:
    uint8_t tb2_ndi                         ; // 22 TB2_NDI:
    uint8_t tb2_rv                          ; // 23 TB2_RV:
    uint8_t mcs                             ; // 24 MCS:
    uint8_t ndi                             ; // 25 NDI:
    uint8_t rv                              ; // 26 RV:
    uint8_t harq_process_number             ; // 27 HARQ_PROCESS_NUMBER:
    uint8_t dai                             ; // 28 DAI: For format1_1: 4 if more than one serving cell are configured in the DL and the higher layer parameter HARQ-ACK-codebook=dynamic, where the 2 MSB bits are the counter DAI and the 2 LSB bits are the total DAI
                                              //    2 if one serving cell is configured in the DL and the higher layer parameter HARQ-ACK-codebook=dynamic, where the 2 bits are the counter DAI
                                              //    0 otherwise
    uint8_t first_dai                       ; // 29 FIRST_DAI: (1 or 2 bits) 1 bit for semi-static HARQ-ACK
    uint8_t second_dai                      ; // 30 SECOND_DAI: (0 or 2 bits) 2 bits for dynamic HARQ-ACK codebook with two HARQ-ACK sub-codebooks
    uint8_t tb_scaling                      ; // 31 TB_SCALING:
    uint8_t tpc_pusch                       ; // 32 TPC_PUSCH:
    uint8_t tpc_pucch                       ; // 33 TPC_PUCCH:
    uint8_t pucch_resource_ind              ; // 34 PUCCH_RESOURCE_IND:
    uint8_t pdsch_to_harq_feedback_time_ind ; // 35 PDSCH_TO_HARQ_FEEDBACK_TIME_IND:
    uint8_t srs_resource_ind                ; // 36 SRS_RESOURCE_IND:
    uint8_t precod_nbr_layers               ; // 37 PRECOD_NBR_LAYERS:
    uint8_t antenna_ports                   ; // 38 ANTENNA_PORTS:
    uint8_t tci                             ; // 39 TCI: 0 bit if higher layer parameter tci-PresentInDCI is not enabled; otherwise 3 bits
    uint8_t srs_request                     ; // 40 SRS_REQUEST:
    uint8_t tpc_cmd                         ; // 41 TPC_CMD:
    uint8_t csi_request                     ; // 42 CSI_REQUEST:
    uint8_t cbgti                           ; // 43 CBGTI: 0, 2, 4, 6, or 8 bits determined by higher layer parameter maxCodeBlockGroupsPerTransportBlock for the PDSCH
    uint8_t cbgfi                           ; // 44 CBGFI: 0 or 1 bit determined by higher layer parameter codeBlockGroupFlushIndicator
    uint8_t ptrs_dmrs                       ; // 45 PTRS_DMRS:
    uint8_t beta_offset_ind                 ; // 46 BETA_OFFSET_IND:
    uint8_t dmrs_seq_ini                    ; // 47 DMRS_SEQ_INI: 1 bit if the cell has two ULs and the number of bits for DCI format 1_0 before padding
                                              //    is larger than the number of bits for DCI format 0_0 before padding; 0 bit otherwise
    uint8_t ul_sch_ind                      ; // 48 UL_SCH_IND:  value of "1" indicates UL-SCH shall be transmitted on the PUSCH and a value of "0" indicates UL-SCH shall not be transmitted on the PUSCH
    uint16_t padding_nr_dci                 ; // 49 PADDING_NR_DCI: (Note 2) If DCI format 0_0 is monitored in common search space
                                              //    and if the number of information bits in the DCI format 0_0 prior to padding
                                              //    is less than the payload size of the DCI format 1_0 monitored in common search space
                                              //    zeros shall be appended to the DCI format 0_0
                                              //    until the payload size equals that of the DCI format 1_0
    uint8_t sul_ind_0_0                     ; // 50 SUL_IND_0_0:
    uint8_t ra_preamble_index               ; // 51 RA_PREAMBLE_INDEX:
    uint8_t sul_ind_1_0                     ; // 52 SUL_IND_1_0:
    uint8_t ss_pbch_index                   ; // 53 SS_PBCH_INDEX
    uint8_t prach_mask_index                ; // 54 PRACH_MASK_INDEX
    uint8_t reserved_nr_dci                 ; // 55 RESERVED_NR_DCI
} fapi_nr_dci_pdu_rel15_t;



typedef struct {
    uint8_t uci_format;
    uint8_t uci_channel;
    uint8_t harq_ack_bits;
    uint32_t harq_ack;
    uint8_t csi_bits;
    uint32_t csi;
    uint8_t sr_bits;
    uint32_t sr;
} fapi_nr_uci_pdu_rel15_t;

    

    typedef struct {
        /// frequency_domain_resource;
        //uint32_t rb_start;
        //uint32_t rb_end;
        uint64_t frequency_domain_resource;
        uint16_t rb_offset;

        uint8_t duration;
        uint8_t cce_reg_mapping_type;                   //  interleaved or noninterleaved
        uint8_t cce_reg_interleaved_reg_bundle_size;    //  valid if CCE to REG mapping type is interleaved type
        uint8_t cce_reg_interleaved_interleaver_size;   //  valid if CCE to REG mapping type is interleaved type
        uint8_t cce_reg_interleaved_shift_index;        //  valid if CCE to REG mapping type is interleaved type
        uint8_t precoder_granularity;
        uint16_t pdcch_dmrs_scrambling_id;

        uint8_t tci_state_pdcch;
        uint8_t tci_present_in_dci;
    } fapi_nr_coreset_t;

//
// Top level FAPI messages
//



//
// P7
//

	typedef struct {
		uint16_t rnti;
		uint8_t dci_format;
        fapi_nr_dci_pdu_rel15_t dci;
	} fapi_nr_dci_indication_pdu_t;


///
typedef struct {
  	uint32_t sfn_slot;
    uint16_t number_of_dcis;
  	fapi_nr_dci_indication_pdu_t dci_list[10];
} fapi_nr_dci_indication_t;


    typedef struct {
        uint32_t pdu_length;
        uint8_t* pdu;
    } fapi_nr_pdsch_pdu_t;

    typedef struct {
        uint8_t* pdu;   //  3bytes
        uint8_t additional_bits;
        uint8_t ssb_index;
        uint8_t ssb_length;
        uint16_t cell_id;

    } fapi_nr_mib_pdu_t;

    typedef struct {
        uint32_t pdu_length;
        uint8_t* pdu;
        uint32_t sibs_mask;
    } fapi_nr_sib_pdu_t;

	typedef struct {
        uint8_t pdu_type;
        union {
            fapi_nr_pdsch_pdu_t pdsch_pdu;
            fapi_nr_mib_pdu_t mib_pdu;
            fapi_nr_sib_pdu_t sib_pdu;
        };
	} fapi_nr_rx_indication_body_t;

///
typedef struct {
	uint32_t sfn_slot;
    uint16_t number_pdus;
	fapi_nr_rx_indication_body_t *rx_indication_body;
} fapi_nr_rx_indication_t;

	typedef struct {
		uint8_t ul_cqi;
		uint16_t timing_advance;
        uint16_t rnti;
	} fapi_nr_tx_config_t;

	typedef struct {
		uint16_t pdu_length;
        uint16_t pdu_index;
        uint8_t* pdu;
	} fapi_nr_tx_request_body_t;

///
typedef struct {
	uint32_t sfn_slot;
    fapi_nr_tx_config_t tx_config;
    uint16_t number_of_pdus;
	fapi_nr_tx_request_body_t *tx_request_body;
} fapi_nr_tx_request_t;

    typedef struct {
        uint8_t preamble_index;
        uint8_t prach_configuration_index;
        uint16_t preamble_length;
        uint8_t power_ramping_step;
        uint16_t preamble_received_target_power;
        uint8_t msg1_fdm;
        uint8_t msg1_frequency_start;
        uint8_t zero_correlation_zone_config;
        uint8_t subcarrier_spacing;
        uint8_t restrictedset_config;
        uint16_t root_sequence_index;
        uint16_t rsrp_threshold_ssb;
        uint16_t rsrp_threshold_sul;
    } fapi_nr_ul_config_prach_pdu;

    typedef struct {

    } fapi_nr_ul_config_pucch_pdu;
    typedef enum {pusch_freq_hopping_disabled = 0 , pusch_freq_hopping_enabled = 1}pusch_freq_hopping_t;
    typedef struct{
    uint8_t aperiodicSRS_ResourceTrigger;
    } fapi_nr_ul_srs_config_t;
    typedef struct {
        uint8_t bandwidth_part_ind;
        uint16_t number_rbs;
        uint16_t start_rb;
        uint8_t frame_offset;
        uint16_t number_symbols;
        uint16_t start_symbol;
        pusch_freq_hopping_t pusch_freq_hopping;
        uint8_t mcs;
<<<<<<< HEAD
        uint8_t tpc_command;
        uint8_t rv;
=======
        uint8_t ndi;
        uint8_t rv;
        uint8_t harq_process_nbr;
        int8_t accumulated_delta_PUSCH;
        int8_t absolute_delta_PUSCH;
        uint8_t n_layers;
        uint8_t tpmi;
        uint8_t n_dmrs_cdm_groups;
        uint8_t dmrs_ports[4];
        uint8_t n_front_load_symb;
        fapi_nr_ul_srs_config_t srs_config;
        uint8_t csi_reportTriggerSize;
        uint8_t maxCodeBlockGroupsPerTransportBlock;
        uint8_t ptrs_dmrs_association_port;
        uint8_t beta_offset_ind;
>>>>>>> 3f48a5d9
    } fapi_nr_ul_config_pusch_pdu_rel15_t;

    typedef struct {
        uint16_t rnti;
        fapi_nr_ul_config_pusch_pdu_rel15_t ulsch_pdu_rel15;
    } fapi_nr_ul_config_pusch_pdu;

    typedef struct {

    } fapi_nr_ul_config_srs_pdu;

	typedef struct {
		uint8_t pdu_type;
		union {
            fapi_nr_ul_config_prach_pdu prach_config_pdu;
            fapi_nr_ul_config_pucch_pdu pucch_config_pdu;
            fapi_nr_ul_config_pusch_pdu ulsch_config_pdu;
            fapi_nr_ul_config_srs_pdu srs_config_pdu;
		};
	} fapi_nr_ul_config_request_pdu_t;

typedef struct {
	uint32_t sfn_slot;
    uint8_t number_pdus;
    fapi_nr_ul_config_request_pdu_t ul_config_list[FAPI_NR_UL_CONFIG_LIST_NUM];
} fapi_nr_ul_config_request_t;


    typedef struct {
        uint16_t rnti;

        fapi_nr_coreset_t coreset;
        uint32_t duration;
        uint8_t number_of_candidates[5];    //  aggregation level 1, 2, 4, 8, 16 
        uint16_t monitoring_symbols_within_slot;
        //  DCI foramt-specific
        uint8_t format_2_0_number_of_candidates[5];    //  aggregation level 1, 2, 4, 8, 16
        uint8_t format_2_3_monitorying_periodicity;
        uint8_t format_2_3_number_of_candidates;
    } fapi_nr_dl_config_dci_dl_pdu_rel15_t;

    typedef struct {
        fapi_nr_dl_config_dci_dl_pdu_rel15_t dci_config_rel15;
    } fapi_nr_dl_config_dci_pdu;
    typedef struct{
    uint8_t aperiodicSRS_ResourceTrigger;
    } fapi_nr_dl_srs_config_t;

<<<<<<< HEAD
=======
    typedef enum{vrb_to_prb_mapping_non_interleaved = 0, vrb_to_prb_mapping_interleaved = 1} vrb_to_prb_mapping_t;
    //typedef fapi_nr_dci_pdu_rel15_t fapi_nr_dl_config_dlsch_pdu_rel15_t;
>>>>>>> 3f48a5d9
    typedef struct {
        uint8_t bandwidth_part_ind;
        uint16_t number_rbs;
        uint16_t start_rb;
        uint8_t frame_offset;
        uint16_t number_symbols;
        uint16_t start_symbol;
        uint8_t prb_bundling_size_ind;
        uint8_t rate_matching_ind;
        uint8_t zp_csi_rs_trigger;
        uint8_t mcs;
        uint8_t ndi;
        uint8_t rv;
<<<<<<< HEAD
        uint8_t harq_pid;
        uint8_t ndi;
        //  TODO: check the fields needed to L1 with NR_DL_UE_HARQ_t and NR_UE_DLSCH_t
=======
        uint8_t tb2_mcs;
        uint8_t tb2_ndi;
        uint8_t tb2_rv;
        uint8_t harq_process_nbr;
        vrb_to_prb_mapping_t vrb_to_prb_mapping;
        uint8_t dai;
        double scaling_factor_S;
        int8_t accumulated_delta_PUCCH;
        uint8_t pucch_resource_id;
        uint8_t pdsch_to_harq_feedback_time_ind;
        uint8_t n_dmrs_cdm_groups;
        uint8_t dmrs_ports[10];
        uint8_t n_front_load_symb;
        uint8_t tci_state;
        fapi_nr_dl_srs_config_t srs_config;
        uint8_t cbgti;
        uint8_t codeBlockGroupFlushIndicator;
        //  to be check the fields needed to L1 with NR_DL_UE_HARQ_t and NR_UE_DLSCH_t
>>>>>>> 3f48a5d9
    } fapi_nr_dl_config_dlsch_pdu_rel15_t;

    typedef struct {
        uint16_t rnti;
        fapi_nr_dl_config_dlsch_pdu_rel15_t dlsch_config_rel15;
    } fapi_nr_dl_config_dlsch_pdu;

	typedef struct {
		uint8_t pdu_type;
		union {
            fapi_nr_dl_config_dci_pdu dci_config_pdu;
            fapi_nr_dl_config_dlsch_pdu dlsch_config_pdu;
		};
	} fapi_nr_dl_config_request_pdu_t;

typedef struct {
	uint32_t sfn_slot;
    uint8_t number_pdus;
	fapi_nr_dl_config_request_pdu_t dl_config_list[FAPI_NR_DL_CONFIG_LIST_NUM];
} fapi_nr_dl_config_request_t;


//
// P5
//

    

    typedef struct {
        fapi_nr_coreset_t coreset;

        uint8_t monitoring_slot_peridicity;
        uint8_t monitoring_slot_offset;
        uint16_t duration;
        uint16_t monitoring_symbols_within_slot;
        uint8_t number_of_candidates[5];            //  aggregation level 1, 2, 4, 8, 16

        uint8_t dci_2_0_number_of_candidates[5];    //  aggregation level 1, 2, 4, 8, 16
        uint8_t dci_2_3_monitorying_periodicity;
        uint8_t dci_2_3_number_of_candidates;
        
    } fapi_nr_search_space_t;

    typedef struct {
        fapi_nr_search_space_t search_space_sib1;
        fapi_nr_search_space_t search_space_others_sib;
        fapi_nr_search_space_t search_space_paging;
        //fapi_nr_coreset_t      coreset_ra;         //  common coreset
        fapi_nr_search_space_t search_space_ra;    
    } fapi_nr_pdcch_config_common_t;

    typedef struct {
        uint8_t k0;
        uint8_t mapping_type;
        uint8_t symbol_starting;
        uint8_t symbol_length;
    } fapi_nr_pdsch_time_domain_resource_allocation_t;

    typedef struct {
        fapi_nr_pdsch_time_domain_resource_allocation_t allocation_list[FAPI_NR_MAX_NUM_DL_ALLOCATIONS];
    } fapi_nr_pdsch_config_common_t;

    typedef struct {
        uint8_t prach_configuration_index;
        uint8_t msg1_fdm;
        uint8_t msg1_frequency_start;
        uint8_t zero_correlation_zone_config;
        uint8_t preamble_received_target_power;
        uint8_t preamble_transmission_max;
        uint8_t power_ramping_step;
        uint8_t ra_window_size;

        uint8_t total_number_of_preamble;
        uint8_t ssb_occasion_per_rach;
        uint8_t cb_preamble_per_ssb;

        uint8_t group_a_msg3_size;
        uint8_t group_a_number_of_preamble;
        uint8_t group_b_power_offset;
        uint8_t contention_resolution_timer;
        uint8_t rsrp_threshold_ssb;
        uint8_t rsrp_threshold_ssb_sul;
        uint8_t prach_length;   //  l839, l139
        uint8_t prach_root_sequence_index;  //  0 - 837 for l839, 0 - 137 for l139
        uint8_t msg1_subcarrier_spacing;
        uint8_t restrictedset_config;
        uint8_t msg3_transform_precoding;
    } fapi_nr_rach_config_common_t;

    typedef struct {
        uint8_t k2;
        uint8_t mapping_type;
        uint8_t symbol_starting;
        uint8_t symbol_length;
    } fapi_nr_pusch_time_domain_resource_allocation_t;
      
    typedef struct {
        uint8_t group_hopping_enabled_transform_precoding;
        fapi_nr_pusch_time_domain_resource_allocation_t allocation_list[FAPI_NR_MAX_NUM_UL_ALLOCATIONS];
        uint8_t msg3_delta_preamble;
        uint8_t p0_nominal_with_grant;
    } fapi_nr_pusch_config_common_t;

    typedef struct {
        uint8_t pucch_resource_common;
        uint8_t pucch_group_hopping;
        uint8_t hopping_id;
        uint8_t p0_nominal;
    } fapi_nr_pucch_config_common_t;

    typedef struct {

        uint8_t subcarrier_spacing_common;
        uint8_t ssb_subcarrier_offset;
        uint8_t dmrs_type_a_position;
        uint8_t pdcch_config_sib1;
        uint8_t cell_barred;
        uint8_t intra_frequency_reselection;

        uint16_t system_frame_number;
        uint8_t ssb_index;
        uint8_t half_frame_bit;
    } fapi_nr_pbch_config_t;

    typedef struct {
        
        fapi_nr_pdcch_config_common_t pdcch_config_common;
        fapi_nr_pdsch_config_common_t pdsch_config_common;
        
    } fapi_nr_dl_bwp_common_config_t;



    typedef struct {
        uint16_t int_rnti;
        uint8_t time_frequency_set;
        uint8_t dci_payload_size;
        uint8_t serving_cell_id[FAPI_NR_MAX_NUM_SERVING_CELLS];    //  interrupt configuration per serving cell
        uint8_t position_in_dci[FAPI_NR_MAX_NUM_SERVING_CELLS];    //  interrupt configuration per serving cell
    } fapi_nr_downlink_preemption_t;

    typedef struct {
        uint8_t tpc_index;
        uint8_t tpc_index_sul;
        uint8_t target_cell;
    } fapi_nr_pusch_tpc_command_config_t;

    typedef struct {
        uint8_t tpc_index_pcell;
        uint8_t tpc_index_pucch_scell;
    } fapi_nr_pucch_tpc_command_config_t;

    typedef struct {
        uint8_t starting_bit_of_format_2_3;
        uint8_t feild_type_format_2_3;
    } fapi_nr_srs_tpc_command_config_t;

    typedef struct {
        fapi_nr_downlink_preemption_t downlink_preemption;
        fapi_nr_pusch_tpc_command_config_t tpc_pusch;
        fapi_nr_pucch_tpc_command_config_t tpc_pucch;
        fapi_nr_srs_tpc_command_config_t tpc_srs;
    } fapi_nr_pdcch_config_dedicated_t;

    typedef struct {
        uint8_t dmrs_type;
        uint8_t dmrs_addition_position;
        uint8_t max_length;
        uint16_t scrambling_id0;
        uint16_t scrambling_id1;
        uint8_t ptrs_frequency_density[2];      //  phase tracking rs
        uint8_t ptrs_time_density[3];           //  phase tracking rs
        uint8_t ptrs_epre_ratio;                //  phase tracking rs
        uint8_t ptrs_resource_element_offset;   //  phase tracking rs
    } fapi_nr_dmrs_downlink_config_t;

    typedef struct {
        uint8_t bwp_or_cell_level;
        uint8_t pattern_type;
        uint32_t resource_blocks[9];        //  bitmaps type 275 bits
        uint8_t slot_type;                  //  bitmaps type one/two slot(s)
        uint32_t symbols_in_resouece_block; //  bitmaps type 14/28 bits
        uint8_t periodic;                   //  bitmaps type 
        uint32_t pattern[2];                //  bitmaps type 2/4/5/8/10/20/40 bits

        fapi_nr_coreset_t coreset;         //  coreset

        uint8_t subcarrier_spacing;
        uint8_t mode;
    } fapi_nr_rate_matching_pattern_group_t;

    typedef struct {
        //  resource mapping
        uint8_t row;    //  row1/row2/row4/other
        uint16_t frequency_domain_allocation; //    4/12/3/6 bits
        uint8_t number_of_ports;
        uint8_t first_ofdm_symbol_in_time_domain;
        uint8_t first_ofdm_symbol_in_time_domain2;
        uint8_t cdm_type;
        uint8_t density;            //  .5/1/3
        uint8_t density_dot5_type;  //  even/odd PRBs
        
        uint8_t frequency_band_starting_rb;     //  freqBand
        uint8_t frequency_band_number_of_rb;    //  freqBand

        //  periodicityAndOffset
        uint8_t periodicity;    //  slot4/5/8/10/16/20/32/40/64/80/160/320/640
        uint32_t offset;        //  0..639 bits
    } fapi_nr_zp_csi_rs_resource_t;

    typedef struct {
        uint16_t data_scrambling_id_pdsch;
        fapi_nr_dmrs_downlink_config_t dmrs_dl_for_pdsch_mapping_type_a;
        fapi_nr_dmrs_downlink_config_t dmrs_dl_for_pdsch_mapping_type_b; 
        uint8_t vrb_to_prb_interleaver;
        uint8_t resource_allocation;
        fapi_nr_pdsch_time_domain_resource_allocation_t allocation_list[FAPI_NR_MAX_NUM_DL_ALLOCATIONS];
        uint8_t pdsch_aggregation_factor;
        fapi_nr_rate_matching_pattern_group_t rate_matching_pattern_group1;
        fapi_nr_rate_matching_pattern_group_t rate_matching_pattern_group2;
        uint8_t rbg_size;
        uint8_t mcs_table;
        uint8_t max_num_of_code_word_scheduled_by_dci;
        uint8_t bundle_size;        //  prb_bundling static
        uint8_t bundle_size_set1;   //  prb_bundling dynamic 
        uint8_t bundle_size_set2;   //  prb_bundling dynamic
        fapi_nr_zp_csi_rs_resource_t periodically_zp_csi_rs_resource_set[FAPI_NR_MAX_NUM_ZP_CSI_RS_RESOURCE_PER_SET];
    } fapi_nr_pdsch_config_dedicated_t;

    typedef struct {
        uint16_t starting_prb;
        uint8_t intra_slot_frequency_hopping;
        uint16_t second_hop_prb;
        uint8_t format;                 //  pucch format 0..4
        uint8_t initial_cyclic_shift;
        uint8_t number_of_symbols;
        uint8_t starting_symbol_index;
        uint8_t time_domain_occ;
        uint8_t number_of_prbs;
        uint8_t occ_length;
        uint8_t occ_index;
    } fapi_nr_pucch_resource_t;

    typedef struct {
        uint8_t periodicity;
        uint8_t number_of_harq_process;
        fapi_nr_pucch_resource_t n1_pucch_an;
    } fapi_nr_sps_config_t;

    typedef struct {
        uint8_t beam_failure_instance_max_count;
        uint8_t beam_failure_detection_timer;
    } fapi_nr_radio_link_monitoring_config_t;

    typedef struct {
        fapi_nr_pdcch_config_dedicated_t pdcch_config_dedicated;
        fapi_nr_pdsch_config_dedicated_t pdsch_config_dedicated;
        fapi_nr_sps_config_t sps_config;
        fapi_nr_radio_link_monitoring_config_t radio_link_monitoring_config;

    } fapi_nr_dl_bwp_dedicated_config_t;

    typedef struct {
        fapi_nr_rach_config_common_t  rach_config_common;
        fapi_nr_pusch_config_common_t pusch_config_common;
        fapi_nr_pucch_config_common_t pucch_config_common;

    } fapi_nr_ul_bwp_common_config_t;
        
    typedef struct {
        uint8_t inter_slot_frequency_hopping;
        uint8_t additional_dmrs;
        uint8_t max_code_rate;
        uint8_t number_of_slots;
        uint8_t pi2bpsk;
        uint8_t simultaneous_harq_ack_csi;
    } fapi_nr_pucch_format_config_t;

    typedef struct {
        fapi_nr_pucch_format_config_t format1;
        fapi_nr_pucch_format_config_t format2;
        fapi_nr_pucch_format_config_t format3;
        fapi_nr_pucch_format_config_t format4;
        fapi_nr_pucch_resource_t multi_csi_pucch_resources[2];
        uint8_t dl_data_to_ul_ack[8];
        //  pucch power control
        uint8_t deltaF_pucch_f0;
        uint8_t deltaF_pucch_f1;
        uint8_t deltaF_pucch_f2;
        uint8_t deltaF_pucch_f3;
        uint8_t deltaF_pucch_f4;
        uint8_t two_pucch_pc_adjusment_states;
    } fapi_nr_pucch_config_dedicated_t;

    typedef struct {
        uint8_t dmrs_type;
        uint8_t dmrs_addition_position;
        uint8_t ptrs_uplink_config; // to indicate if PTRS Uplink is configured of not
        uint8_t ptrs_type;  //cp-OFDM, dft-S-OFDM
        uint16_t ptrs_frequency_density[2];
        uint8_t ptrs_time_density[3];
        uint8_t ptrs_max_number_of_ports;
        uint8_t ptrs_resource_element_offset;
        uint8_t ptrs_power;
        uint16_t ptrs_sample_density[5];
        uint8_t ptrs_time_density_transform_precoding;

        uint8_t max_length;
        uint16_t scrambling_id0;
        uint16_t scrambling_id1;
        uint8_t npusch_identity;
        uint8_t disable_sequence_group_hopping;
        uint8_t sequence_hopping_enable;
    } fapi_nr_dmrs_uplink_config_t;

    typedef struct {
        uint8_t tpc_accmulation;
        uint8_t msg3_alpha;
        uint8_t p0_nominal_with_grant;
        uint8_t two_pusch_pc_adjustments_states;
        uint8_t delta_mcs;
    } fapi_nr_pusch_power_control_t;

    typedef enum {tx_config_codebook = 1, tx_config_nonCodebook = 2} tx_config_t;
    typedef enum {transform_precoder_disabled = 0, transform_precoder_enabled = 1} transform_precoder_t;
    typedef enum {
      codebook_subset_fullyAndPartialAndNonCoherent = 1,
      codebook_subset_partialAndNonCoherent = 2,
      codebook_subset_nonCoherent = 3} codebook_subset_t;
    typedef struct {
        uint16_t data_scrambling_identity;
        tx_config_t tx_config;
        fapi_nr_dmrs_uplink_config_t dmrs_ul_for_pusch_mapping_type_a;
        fapi_nr_dmrs_uplink_config_t dmrs_ul_for_pusch_mapping_type_b;
        fapi_nr_pusch_power_control_t pusch_power_control;
        uint8_t frequency_hopping;
        uint16_t frequency_hopping_offset_lists[4];
        uint8_t resource_allocation;
        fapi_nr_pusch_time_domain_resource_allocation_t allocation_list[FAPI_NR_MAX_NUM_UL_ALLOCATIONS];
        uint8_t pusch_aggregation_factor;
        uint8_t mcs_table;
        uint8_t mcs_table_transform_precoder;
        transform_precoder_t transform_precoder;
        codebook_subset_t codebook_subset;
        uint8_t max_rank;
        uint8_t rbg_size;

        //uci-OnPUSCH
        uint8_t uci_on_pusch_type;  //dynamic, semi-static
        uint8_t beta_offset_ack_index1[4];
        uint8_t beta_offset_ack_index2[4];
        uint8_t beta_offset_ack_index3[4];
        uint8_t beta_offset_csi_part1_index1[4];
        uint8_t beta_offset_csi_part1_index2[4];
        uint8_t beta_offset_csi_part2_index1[4];
        uint8_t beta_offset_csi_part2_index2[4];

        uint8_t tp_pi2BPSK;
    } fapi_nr_pusch_config_dedicated_t;

    typedef struct {
        uint8_t frequency_hopping;
        fapi_nr_dmrs_uplink_config_t cg_dmrs_configuration;
        uint8_t mcs_table;
        uint8_t mcs_table_transform_precoder;

        //uci-OnPUSCH
        uint8_t uci_on_pusch_type;  //dynamic, semi-static
        uint8_t beta_offset_ack_index1[4];
        uint8_t beta_offset_ack_index2[4];
        uint8_t beta_offset_ack_index3[4];
        uint8_t beta_offset_csi_part1_index1[4];
        uint8_t beta_offset_csi_part1_index2[4];
        uint8_t beta_offset_csi_part2_index1[4];
        uint8_t beta_offset_csi_part2_index2[4];

        uint8_t resource_allocation;
        //  rgb-Size structure missing in spec.
        uint8_t power_control_loop_to_use;
        //  p0-PUSCH-Alpha
        uint8_t p0;
        uint8_t alpha;

        uint8_t transform_precoder;
        uint8_t number_of_harq_process;
        uint8_t rep_k;
        uint8_t rep_k_rv;
        uint8_t periodicity;
        uint8_t configured_grant_timer;
        //  rrc-ConfiguredUplinkGrant
        uint16_t time_domain_offset;
        uint8_t time_domain_allocation;
        uint32_t frequency_domain_allocation;
        uint8_t antenna_ports;
        uint8_t dmrs_seq_initialization;
        uint8_t precoding_and_number_of_layers;
        uint8_t srs_resource_indicator;
        uint8_t mcs_and_tbs;
        uint8_t frequency_hopping_offset;
        uint8_t path_loss_reference_index;

    } fapi_nr_configured_grant_config_t;

    typedef struct {
        uint8_t qcl_type1_serving_cell_index;
        uint8_t qcl_type1_bwp_id;
        uint8_t qcl_type1_rs_type;  //  csi-rs or ssb
        uint8_t qcl_type1_nzp_csi_rs_resource_id;
        uint8_t qcl_type1_ssb_index;
        uint8_t qcl_type1_type;
        
        uint8_t qcl_type2_serving_cell_index;
        uint8_t qcl_type2_bwp_id;
        uint8_t qcl_type2_rs_type;  //  csi-rs or ssb
        uint8_t qcl_type2_nzp_csi_rs_resource_id;
        uint8_t qcl_type2_ssb_index;
        uint8_t qcl_type2_type;

    } fapi_nr_tci_state_t;

    typedef struct {
        uint8_t root_sequence_index;
        //  rach genertic
        uint8_t prach_configuration_index;
        uint8_t msg1_fdm;
        uint8_t msg1_frequency_start;
        uint8_t zero_correlation_zone_config;
        uint8_t preamble_received_target_power;
        uint8_t preamble_transmission_max;
        uint8_t power_ramping_step;
        uint8_t ra_window_size;

        uint8_t rsrp_threshold_ssb;
        //  PRACH-ResourceDedicatedBFR
        uint8_t bfr_ssb_index[FAPI_NR_MAX_NUM_CANDIDATE_BEAMS];
        uint8_t bfr_ssb_ra_preamble_index[FAPI_NR_MAX_NUM_CANDIDATE_BEAMS];
        // NZP-CSI-RS-Resource
        uint8_t bfr_csi_rs_nzp_resource_mapping[FAPI_NR_MAX_NUM_CANDIDATE_BEAMS];
        uint8_t bfr_csi_rs_power_control_offset[FAPI_NR_MAX_NUM_CANDIDATE_BEAMS];
        uint8_t bfr_csi_rs_power_control_offset_ss[FAPI_NR_MAX_NUM_CANDIDATE_BEAMS];
        uint16_t bfr_csi_rs_scrambling_id[FAPI_NR_MAX_NUM_CANDIDATE_BEAMS];
        uint8_t bfr_csi_rs_resource_periodicity[FAPI_NR_MAX_NUM_CANDIDATE_BEAMS];
        uint16_t bfr_csi_rs_resource_offset[FAPI_NR_MAX_NUM_CANDIDATE_BEAMS];
        fapi_nr_tci_state_t qcl_infomation_periodic_csi_rs[FAPI_NR_MAX_NUM_CANDIDATE_BEAMS];

        uint8_t bfr_csirs_ra_occasions[FAPI_NR_MAX_NUM_CANDIDATE_BEAMS];
        uint8_t bfr_csirs_ra_preamble_index[FAPI_NR_MAX_NUM_CANDIDATE_BEAMS][FAPI_NR_MAX_RA_OCCASION_PER_CSIRS];

        uint8_t ssb_per_rach_occasion;
        uint8_t ra_ssb_occasion_mask_index;
        fapi_nr_search_space_t recovery_search_space;
        //  RA-Prioritization
        uint8_t power_ramping_step_high_priority;
        uint8_t scaling_factor_bi;
        uint8_t beam_failure_recovery_timer;
    } fapi_nr_beam_failure_recovery_config_t;

    typedef struct {
        fapi_nr_pucch_config_dedicated_t pucch_config_dedicated;
        fapi_nr_pusch_config_dedicated_t pusch_config_dedicated;
        fapi_nr_configured_grant_config_t configured_grant_config;
        //  SRS-Config
        uint8_t srs_tpc_accumulation;
        fapi_nr_beam_failure_recovery_config_t beam_failure_recovery_config;
        
    } fapi_nr_ul_bwp_dedicated_config_t;

#define FAPI_NR_CONFIG_REQUEST_MASK_PBCH                0x01
#define FAPI_NR_CONFIG_REQUEST_MASK_DL_BWP_COMMON       0x02
#define FAPI_NR_CONFIG_REQUEST_MASK_UL_BWP_COMMON       0x04
#define FAPI_NR_CONFIG_REQUEST_MASK_DL_BWP_DEDICATED    0x08
#define FAPI_NR_CONFIG_REQUEST_MASK_UL_BWP_DEDICATED    0x10

typedef struct {
    uint32_t config_mask;

    fapi_nr_pbch_config_t pbch_config;  //  MIB

    fapi_nr_dl_bwp_common_config_t     dl_bwp_common;
    fapi_nr_dl_bwp_dedicated_config_t  dl_bwp_dedicated;

    fapi_nr_ul_bwp_common_config_t     ul_bwp_common;
    fapi_nr_ul_bwp_dedicated_config_t  ul_bwp_dedicated;

} fapi_nr_config_request_t;

#endif<|MERGE_RESOLUTION|>--- conflicted
+++ resolved
@@ -250,10 +250,6 @@
         uint16_t start_symbol;
         pusch_freq_hopping_t pusch_freq_hopping;
         uint8_t mcs;
-<<<<<<< HEAD
-        uint8_t tpc_command;
-        uint8_t rv;
-=======
         uint8_t ndi;
         uint8_t rv;
         uint8_t harq_process_nbr;
@@ -269,7 +265,6 @@
         uint8_t maxCodeBlockGroupsPerTransportBlock;
         uint8_t ptrs_dmrs_association_port;
         uint8_t beta_offset_ind;
->>>>>>> 3f48a5d9
     } fapi_nr_ul_config_pusch_pdu_rel15_t;
 
     typedef struct {
@@ -318,11 +313,8 @@
     uint8_t aperiodicSRS_ResourceTrigger;
     } fapi_nr_dl_srs_config_t;
 
-<<<<<<< HEAD
-=======
     typedef enum{vrb_to_prb_mapping_non_interleaved = 0, vrb_to_prb_mapping_interleaved = 1} vrb_to_prb_mapping_t;
     //typedef fapi_nr_dci_pdu_rel15_t fapi_nr_dl_config_dlsch_pdu_rel15_t;
->>>>>>> 3f48a5d9
     typedef struct {
         uint8_t bandwidth_part_ind;
         uint16_t number_rbs;
@@ -336,11 +328,6 @@
         uint8_t mcs;
         uint8_t ndi;
         uint8_t rv;
-<<<<<<< HEAD
-        uint8_t harq_pid;
-        uint8_t ndi;
-        //  TODO: check the fields needed to L1 with NR_DL_UE_HARQ_t and NR_UE_DLSCH_t
-=======
         uint8_t tb2_mcs;
         uint8_t tb2_ndi;
         uint8_t tb2_rv;
@@ -359,7 +346,6 @@
         uint8_t cbgti;
         uint8_t codeBlockGroupFlushIndicator;
         //  to be check the fields needed to L1 with NR_DL_UE_HARQ_t and NR_UE_DLSCH_t
->>>>>>> 3f48a5d9
     } fapi_nr_dl_config_dlsch_pdu_rel15_t;
 
     typedef struct {
