<<<<<<< HEAD
/*
 * Copyright 2017 Cisco Systems, Inc.
 * 
 * Licensed under the Apache License, Version 2.0 (the "License");
 * you may not use this file except in compliance with the License.
 * You may obtain a copy of the License at
 * 
 * http://www.apache.org/licenses/LICENSE-2.0
 * 
 * Unless required by applicable law or agreed to in writing, software
 * distributed under the License is distributed on an "AS IS" BASIS,
 * WITHOUT WARRANTIES OR CONDITIONS OF ANY KIND, either express or implied.
 * See the License for the specific language governing permissions and
 * limitations under the License.
 */


#include <assert.h>
#include <signal.h>
#include <sys/time.h>
#include <sys/socket.h>
#include <sys/types.h>
#include <netinet/in.h>
#include <arpa/inet.h>
#include <zlib.h>
#include <sched.h>
#include <time.h>
#include <stdio.h>
#include <stdlib.h>
#include <string.h>
#include <unistd.h>
#include <errno.h>
#include <pthread.h>
#include <stdint.h>

#include <nfapi_interface.h>
#include <nfapi.h>
#include <debug.h>
#include "nfapi_nr_interface_scf.h"

extern int nfapi_unpack_p7_vendor_extension(nfapi_p7_message_header_t* header, uint8_t **ppReadPackedMsg, void* user_data);
extern int nfapi_pack_p7_vendor_extension(nfapi_p7_message_header_t* header, uint8_t **ppWritePackedMsg, void* user_data);

uint32_t nfapi_calculate_checksum(uint8_t* buffer, uint16_t len)
{
	uint32_t chksum = 0;
	// calcaulte upto the checksum
	chksum = crc32(chksum, buffer, 8);
	
	// skip the checksum
	uint8_t zeros[4] = {0, 0, 0, 0};
	chksum = crc32(chksum, zeros, 4);
	
	// continu with the rest of the mesage
	chksum = crc32(chksum, &buffer[NFAPI_P7_HEADER_LENGTH], len - NFAPI_P7_HEADER_LENGTH);
	
	// return the inverse
	return ~(chksum);
}

int nfapi_p7_update_checksum(uint8_t* buffer, uint32_t len)
{
	uint32_t checksum = nfapi_calculate_checksum(buffer, len);

	uint8_t* p_write = &buffer[8];
	return (push32(checksum, &p_write, buffer + len) > 0 ? 0 : -1);
}

int nfapi_p7_update_transmit_timestamp(uint8_t* buffer, uint32_t timestamp)
{
	uint8_t* p_write = &buffer[12];
	return (push32(timestamp, &p_write, buffer + 16) > 0 ? 0 : -1);
}

uint32_t nfapi_p7_calculate_checksum(uint8_t* buffer, uint32_t len)
{
	return nfapi_calculate_checksum(buffer, len);
}

void* nfapi_p7_allocate(size_t size, nfapi_p7_codec_config_t* config)
{
	if(size == 0)
		return 0;

       void* buffer_p = NULL;
	if(config && config->allocate)
	{
               buffer_p = (config->allocate)(size);
               if(buffer_p != NULL){
               memset(buffer_p,0,size);
               }
               return buffer_p;
	}
	else
	{
               buffer_p = calloc(1, size);
               return buffer_p;
	}
}

void nfapi_p7_deallocate(void* ptr, nfapi_p7_codec_config_t* config)
{
	if(ptr == NULL)
		return;

	if(config && config->deallocate)
	{
		return (config->deallocate)(ptr);
	}
	else
	{
		return free(ptr);
	}
}
// Pack routines


static uint8_t pack_dl_config_dci_dl_pdu_rel8_value(void* tlv, uint8_t **ppWritePackedMsg, uint8_t *end)
{
	nfapi_dl_config_dci_dl_pdu_rel8_t* value = (nfapi_dl_config_dci_dl_pdu_rel8_t*)tlv;
	
        //NFAPI_TRACE(NFAPI_TRACE_ERROR, "%s() dci_format:%u\n", __FUNCTION__, value->dci_format);

	return ( push8(value->dci_format, ppWritePackedMsg, end) &&
			 push8(value->cce_idx, ppWritePackedMsg, end) &&
			 push8(value->aggregation_level, ppWritePackedMsg, end) &&
			 push16(value->rnti, ppWritePackedMsg, end) &&
			 push8(value->resource_allocation_type, ppWritePackedMsg, end) &&
			 push8(value->virtual_resource_block_assignment_flag, ppWritePackedMsg, end) &&
			 push32(value->resource_block_coding, ppWritePackedMsg, end) &&
			 push8(value->mcs_1, ppWritePackedMsg, end) &&
			 push8(value->redundancy_version_1, ppWritePackedMsg, end) &&
			 push8(value->new_data_indicator_1, ppWritePackedMsg, end) &&
			 push8(value->transport_block_to_codeword_swap_flag, ppWritePackedMsg, end) &&
			 push8(value->mcs_2, ppWritePackedMsg, end) &&
			 push8(value->redundancy_version_2, ppWritePackedMsg, end) &&
			 push8(value->new_data_indicator_2, ppWritePackedMsg, end) &&
			 push8(value->harq_process, ppWritePackedMsg, end) &&
			 push8(value->tpmi, ppWritePackedMsg, end) &&
			 push8(value->pmi, ppWritePackedMsg, end) &&
			 push8(value->precoding_information, ppWritePackedMsg, end) &&
			 push8(value->tpc, ppWritePackedMsg, end) &&
			 push8(value->downlink_assignment_index, ppWritePackedMsg, end) &&
			 push8(value->ngap, ppWritePackedMsg, end) &&
			 push8(value->transport_block_size_index, ppWritePackedMsg, end) &&
			 push8(value->downlink_power_offset, ppWritePackedMsg, end) &&
			 push8(value->allocate_prach_flag, ppWritePackedMsg, end) &&
			 push8(value->preamble_index, ppWritePackedMsg, end) &&
			 push8(value->prach_mask_index, ppWritePackedMsg, end) &&
			 push8(value->rnti_type, ppWritePackedMsg, end) &&
			 push16(value->transmission_power, ppWritePackedMsg, end));
}

static uint8_t pack_dl_config_dci_dl_pdu_rel9_value(void* tlv, uint8_t **ppWritePackedMsg, uint8_t *end)
{
	nfapi_dl_config_dci_dl_pdu_rel9_t* value = (nfapi_dl_config_dci_dl_pdu_rel9_t*)tlv;

	return( push8(value->mcch_flag, ppWritePackedMsg, end) &&
			push8(value->mcch_change_notification, ppWritePackedMsg, end) &&
			push8(value->scrambling_identity, ppWritePackedMsg, end));
}

static uint8_t pack_dl_config_dci_dl_pdu_rel10_value(void* tlv, uint8_t **ppWritePackedMsg, uint8_t *end)
{
	nfapi_dl_config_dci_dl_pdu_rel10_t* value = (nfapi_dl_config_dci_dl_pdu_rel10_t*)tlv;
	
	return ( push8(value->cross_carrier_scheduling_flag, ppWritePackedMsg, end) &&
			 push8(value->carrier_indicator, ppWritePackedMsg, end) &&
			 push8(value->srs_flag, ppWritePackedMsg, end) &&
			 push8(value->srs_request, ppWritePackedMsg, end) &&
			 push8(value->antenna_ports_scrambling_and_layers, ppWritePackedMsg, end) &&
			 push8(value->total_dci_length_including_padding, ppWritePackedMsg, end) && 
			 push8(value->n_dl_rb, ppWritePackedMsg, end));
}

static uint8_t pack_dl_config_dci_dl_pdu_rel11_value(void* tlv, uint8_t **ppWritePackedMsg, uint8_t *end)
{
	nfapi_dl_config_dci_dl_pdu_rel11_t* value = (nfapi_dl_config_dci_dl_pdu_rel11_t*)tlv;
	
	return ( push8(value->harq_ack_resource_offset, ppWritePackedMsg, end) &&
		 	 push8(value->pdsch_re_mapping_quasi_co_location_indicator, ppWritePackedMsg, end));
}

static uint8_t pack_dl_config_dci_dl_pdu_rel12_value(void* tlv, uint8_t **ppWritePackedMsg, uint8_t *end)
{
	nfapi_dl_config_dci_dl_pdu_rel12_t* value = (nfapi_dl_config_dci_dl_pdu_rel12_t*)tlv;
	
	return ( push8(value->primary_cell_type, ppWritePackedMsg, end) &&
			 push8(value->ul_dl_configuration_flag, ppWritePackedMsg, end) &&
			 push8(value->number_ul_dl_configurations, ppWritePackedMsg, end) &&
			 pusharray8(value->ul_dl_configuration_indication, NFAPI_MAX_UL_DL_CONFIGURATIONS, value->number_ul_dl_configurations, ppWritePackedMsg, end));
}

static uint8_t pack_tpm_value(nfapi_dl_config_dci_dl_tpm_t* value, uint8_t **ppWritePackedMsg, uint8_t *end)
{
	if (!( push8(value->num_prb_per_subband, ppWritePackedMsg, end) &&
	       push8(value->number_of_subbands, ppWritePackedMsg, end) &&
	       push8(value->num_antennas, ppWritePackedMsg, end)))
		return 0;
	
	uint8_t idx = 0;
	for(idx = 0; idx < value->number_of_subbands; ++idx)
	{
		nfapi_dl_config_dci_dl_tpm_subband_info_t* subband_info = &(value->subband_info[idx]);
		
		if(!(push8(subband_info->subband_index, ppWritePackedMsg, end) &&
			 push8(subband_info->scheduled_ues, ppWritePackedMsg, end)))
			return 0;	
		

		uint8_t antenna_idx = 0;
		uint8_t scheduled_ue_idx = 0;
		
		for(antenna_idx = 0; antenna_idx < value->num_antennas; ++antenna_idx)
		{
			for(scheduled_ue_idx = 0; scheduled_ue_idx < subband_info->scheduled_ues; ++scheduled_ue_idx)
			{
				if(!push16(subband_info->precoding_value[antenna_idx][scheduled_ue_idx], ppWritePackedMsg, end))
					return 0;
			}
		}

	}
	
	
	return 1;			
	
}

static uint8_t pack_dl_tti_csi_rs_pdu_rel15_value(void* tlv, uint8_t **ppWritePackedMsg, uint8_t *end)
{
	nfapi_nr_dl_tti_csi_rs_pdu_rel15_t* value = (nfapi_nr_dl_tti_csi_rs_pdu_rel15_t*)tlv;

	return(
		push16(value->bwp_size, ppWritePackedMsg, end) &&
		push16(value->bwp_start, ppWritePackedMsg, end) &&

		push8(value->subcarrier_spacing, ppWritePackedMsg, end) &&
		push8(value->cyclic_prefix, ppWritePackedMsg, end) &&

		push16(value->start_rb, ppWritePackedMsg, end) &&
		push16(value->nr_of_rbs, ppWritePackedMsg, end) &&

		push8(value->csi_type, ppWritePackedMsg, end) &&
		push8(value->row, ppWritePackedMsg, end) &&

		push16(value->freq_domain, ppWritePackedMsg, end) &&
		push8(value->symb_l0, ppWritePackedMsg, end) &&

		push8(value->symb_l1, ppWritePackedMsg, end) &&
		push8(value->cdm_type, ppWritePackedMsg, end) &&

		push8(value->freq_density, ppWritePackedMsg, end) &&
		push16(value->scramb_id, ppWritePackedMsg, end) &&

		push8(value->power_control_offset, ppWritePackedMsg, end) &&
		push8(value->power_control_offset_ss, ppWritePackedMsg, end)
	);

}


static uint8_t pack_dl_tti_pdcch_pdu_rel15_value(void* tlv, uint8_t **ppWritePackedMsg, uint8_t *end)
{
	nfapi_nr_dl_tti_pdcch_pdu_rel15_t* value = (nfapi_nr_dl_tti_pdcch_pdu_rel15_t*)tlv;
	
	for(uint8_t i = 0; i < MAX_DCI_CORESET; ++i)
	{
		if(!(push16(value->dci_pdu[i].RNTI, ppWritePackedMsg, end) &&
		push16(value->dci_pdu[i].ScramblingId, ppWritePackedMsg, end) &&

		push16(value->dci_pdu[i].ScramblingRNTI, ppWritePackedMsg, end) &&
		push8(value->dci_pdu[i].CceIndex, ppWritePackedMsg, end) &&
		push8(value->dci_pdu[i].AggregationLevel, ppWritePackedMsg, end) &&
		push8(value->dci_pdu[i].beta_PDCCH_1_0, ppWritePackedMsg, end) &&

		push8(value->dci_pdu[i].powerControlOffsetSS, ppWritePackedMsg, end) &&
		push16(value->dci_pdu[i].PayloadSizeBits, ppWritePackedMsg, end) &&
		pusharray8(value->dci_pdu[i].Payload, value->dci_pdu[i].PayloadSizeBits, value->dci_pdu[i].PayloadSizeBits, ppWritePackedMsg, end)))
		return 0;
	}

	// TODO: resolve the packaging of array (currently sending a single element)
	return(
		push16(value->BWPSize, ppWritePackedMsg, end) &&
		push16(value->BWPStart, ppWritePackedMsg, end) &&
		push8(value->SubcarrierSpacing, ppWritePackedMsg, end) &&
		push8(value->CyclicPrefix, ppWritePackedMsg, end) &&

		push8(value->StartSymbolIndex, ppWritePackedMsg, end) &&
		push8(value->DurationSymbols, ppWritePackedMsg, end) &&
		pusharray8(value->FreqDomainResource, 6, 6, ppWritePackedMsg, end) &&
		push8(value->CceRegMappingType, ppWritePackedMsg, end) &&

		push8(value->RegBundleSize, ppWritePackedMsg, end) &&
		push8(value->InterleaverSize, ppWritePackedMsg, end) &&
		push8(value->CoreSetType, ppWritePackedMsg, end) &&
		push16(value->ShiftIndex, ppWritePackedMsg, end) &&

		push8(value->precoderGranularity, ppWritePackedMsg, end) &&
		push16(value->numDlDci, ppWritePackedMsg, end));

}


static uint8_t pack_dl_tti_pdsch_pdu_rel15_value(void* tlv, uint8_t **ppWritePackedMsg, uint8_t *end)
{
	nfapi_nr_dl_tti_pdsch_pdu_rel15_t* value = (nfapi_nr_dl_tti_pdsch_pdu_rel15_t*)tlv;

	// TODO: resolve the packaging of array (currently sending a single element)
	return(
		push16(value->pduBitmap, ppWritePackedMsg, end) &&
		push16(value->rnti, ppWritePackedMsg, end) &&
		push16(value->pduIndex, ppWritePackedMsg, end) &&
		push16(value->BWPSize, ppWritePackedMsg, end) &&
		
		push16(value->BWPStart, ppWritePackedMsg, end) &&
		push8(value->SubcarrierSpacing, ppWritePackedMsg, end) &&
		push8(value->CyclicPrefix, ppWritePackedMsg, end) &&
		push8(value->NrOfCodewords, ppWritePackedMsg, end) &&
		
		pusharray16(value->targetCodeRate, 2, 1, ppWritePackedMsg, end) &&
		pusharray8(value->qamModOrder, 2, 1, ppWritePackedMsg, end) &&
		pusharray8(value->mcsIndex, 2, 1, ppWritePackedMsg, end) &&
        pusharray8(value->mcsTable, 2, 1, ppWritePackedMsg, end) &&
		
		pusharray8(value->rvIndex, 2, 1, ppWritePackedMsg, end) &&
	    pusharray32(value->TBSize, 2, 1, ppWritePackedMsg, end) &&
	    push16(value->dataScramblingId, ppWritePackedMsg, end) &&
		push8(value->nrOfLayers, ppWritePackedMsg, end) &&
		
		push8(value->transmissionScheme, ppWritePackedMsg, end) &&
		push8(value->refPoint, ppWritePackedMsg, end) &&
		push16(value->dlDmrsSymbPos, ppWritePackedMsg, end) &&
		push8(value->dmrsConfigType, ppWritePackedMsg, end) &&
		
		push16(value->dlDmrsScramblingId, ppWritePackedMsg, end) &&
		push8(value->SCID, ppWritePackedMsg, end) &&
		push8(value->numDmrsCdmGrpsNoData, ppWritePackedMsg, end) &&
		push16(value->dmrsPorts, ppWritePackedMsg, end) &&

		push8(value->resourceAlloc, ppWritePackedMsg, end) &&
		push16(value->rbStart, ppWritePackedMsg, end) &&
		push16(value->rbSize, ppWritePackedMsg, end) &&

		push8(value->VRBtoPRBMapping, ppWritePackedMsg, end) &&
		push8(value->StartSymbolIndex, ppWritePackedMsg, end) &&
		push8(value->NrOfSymbols, ppWritePackedMsg, end) &&
		push8(value->PTRSPortIndex, ppWritePackedMsg, end) &&

		push8(value->PTRSTimeDensity, ppWritePackedMsg, end) &&
		push8(value->PTRSFreqDensity, ppWritePackedMsg, end) &&
		push8(value->PTRSReOffset, ppWritePackedMsg, end) 	
	);

}


static uint8_t pack_dl_tti_ssb_pdu_rel15_value(void* tlv, uint8_t **ppWritePackedMsg, uint8_t *end)
{
	nfapi_nr_dl_tti_ssb_pdu_rel15_t* value = (nfapi_nr_dl_tti_ssb_pdu_rel15_t*)tlv;

	return(
		push16(value->PhysCellId, ppWritePackedMsg, end) &&
		push8(value->BetaPss, ppWritePackedMsg, end) &&
		push8(value->SsbBlockIndex, ppWritePackedMsg, end) &&
		push8(value->SsbSubcarrierOffset, ppWritePackedMsg, end) &&
		push16(value->ssbOffsetPointA, ppWritePackedMsg, end) &&
		push8(value->bchPayloadFlag, ppWritePackedMsg, end) &&
		push32(value->bchPayload, ppWritePackedMsg, end) &&
		push8(value->ssbRsrp, ppWritePackedMsg, end)
		// TODO: pack precoding_and_beamforming too
	);

}

static uint8_t pack_dl_config_dci_dl_pdu_rel13_value(void* tlv, uint8_t **ppWritePackedMsg, uint8_t *end)
{
	nfapi_dl_config_dci_dl_pdu_rel13_t* value = (nfapi_dl_config_dci_dl_pdu_rel13_t*)tlv;

	return( push8(value->laa_end_partial_sf_flag, ppWritePackedMsg, end) &&
			push8(value->laa_end_partial_sf_configuration, ppWritePackedMsg, end) &&
			push8(value->initial_lbt_sf, ppWritePackedMsg, end) &&
			push8(value->codebook_size_determination, ppWritePackedMsg, end) &&
			push8(value->drms_table_flag, ppWritePackedMsg, end) &&
			push8(value->tpm_struct_flag, ppWritePackedMsg, end) &&
			(value->tpm_struct_flag == 1 ? pack_tpm_value(&(value->tpm), ppWritePackedMsg, end) : 1));
}

static uint8_t pack_dl_config_bch_pdu_rel8_value(void* tlv, uint8_t **ppWritePackedMsg, uint8_t *end)
{
	nfapi_dl_config_bch_pdu_rel8_t* value = (nfapi_dl_config_bch_pdu_rel8_t*)tlv;
	
        //NFAPI_TRACE(NFAPI_TRACE_ERROR, "%s()\n", __FUNCTION__);

	return( push16(value->length, ppWritePackedMsg, end) &&
			push16(value->pdu_index, ppWritePackedMsg, end) &&
			push16(value->transmission_power, ppWritePackedMsg, end));
}
static uint8_t pack_dl_config_mch_pdu_rel8_value(void* tlv, uint8_t **ppWritePackedMsg, uint8_t *end)
{
	nfapi_dl_config_mch_pdu_rel8_t* value = (nfapi_dl_config_mch_pdu_rel8_t*)tlv;

	return ( push16(value->length, ppWritePackedMsg, end) &&
			 push16(value->pdu_index, ppWritePackedMsg, end) &&
			 push16(value->rnti, ppWritePackedMsg, end) &&
			 push8(value->resource_allocation_type, ppWritePackedMsg, end) &&
			 push32(value->resource_block_coding, ppWritePackedMsg, end) &&
			 push8(value->modulation, ppWritePackedMsg, end) &&
			 push16(value->transmission_power, ppWritePackedMsg, end) &&
			 push16(value->mbsfn_area_id, ppWritePackedMsg, end));
}

static uint8_t pack_bf_vector_info(void* elem, uint8_t **ppWritePackedMsg, uint8_t *end)
{
	nfapi_bf_vector_t* bf = (nfapi_bf_vector_t*)elem;

	return ( push8(bf->subband_index, ppWritePackedMsg, end) &&
			 push8(bf->num_antennas, ppWritePackedMsg, end) &&
			 pusharray16(bf->bf_value, NFAPI_MAX_NUM_ANTENNAS, bf->num_antennas, ppWritePackedMsg, end));

	
}
static uint8_t pack_dl_config_dlsch_pdu_rel8_value(void* tlv, uint8_t **ppWritePackedMsg, uint8_t *end)
{
	nfapi_dl_config_dlsch_pdu_rel8_t* value = (nfapi_dl_config_dlsch_pdu_rel8_t*)tlv;

	return ( push16(value->length, ppWritePackedMsg, end) && 
			 push16(value->pdu_index, ppWritePackedMsg, end) &&
			 push16(value->rnti, ppWritePackedMsg, end) &&
			 push8(value->resource_allocation_type, ppWritePackedMsg, end) &&
			 push8(value->virtual_resource_block_assignment_flag, ppWritePackedMsg, end) &&
			 push32(value->resource_block_coding, ppWritePackedMsg, end) &&
			 push8(value->modulation, ppWritePackedMsg, end) &&
			 push8(value->redundancy_version, ppWritePackedMsg, end) &&
			 push8(value->transport_blocks, ppWritePackedMsg, end) &&
			 push8(value->transport_block_to_codeword_swap_flag, ppWritePackedMsg, end) &&
			 push8(value->transmission_scheme, ppWritePackedMsg, end) &&
			 push8(value->number_of_layers, ppWritePackedMsg, end) &&
			 push8(value->number_of_subbands, ppWritePackedMsg, end) &&
			 pusharray8(value->codebook_index, NFAPI_MAX_NUM_SUBBANDS, value->number_of_subbands, ppWritePackedMsg, end) &&
			 push8(value->ue_category_capacity, ppWritePackedMsg, end) &&
			 push8(value->pa, ppWritePackedMsg, end) &&
			 push8(value->delta_power_offset_index, ppWritePackedMsg, end) &&
			 push8(value->ngap, ppWritePackedMsg, end) &&
			 push8(value->nprb, ppWritePackedMsg, end) &&
			 push8(value->transmission_mode, ppWritePackedMsg, end) &&
			 push8(value->num_bf_prb_per_subband, ppWritePackedMsg, end) &&
			 push8(value->num_bf_vector, ppWritePackedMsg, end) &&
			 packarray(value->bf_vector, sizeof(nfapi_bf_vector_t), NFAPI_MAX_BF_VECTORS, value->num_bf_vector, ppWritePackedMsg, end, &pack_bf_vector_info));

}
static uint8_t pack_dl_config_dlsch_pdu_rel9_value(void* tlv, uint8_t **ppWritePackedMsg, uint8_t *end)
{
	nfapi_dl_config_dlsch_pdu_rel9_t* value = (nfapi_dl_config_dlsch_pdu_rel9_t*)tlv;
	return ( push8(value->nscid, ppWritePackedMsg, end) );
}
static uint8_t pack_dl_config_dlsch_pdu_rel10_value(void* tlv, uint8_t **ppWritePackedMsg, uint8_t *end)
{
	nfapi_dl_config_dlsch_pdu_rel10_t* value = (nfapi_dl_config_dlsch_pdu_rel10_t*)tlv;
	
	return ( push8(value->csi_rs_flag, ppWritePackedMsg, end) &&
			 push8(value->csi_rs_resource_config_r10, ppWritePackedMsg, end) &&
			 push16(value->csi_rs_zero_tx_power_resource_config_bitmap_r10, ppWritePackedMsg, end) &&
			 push8(value->csi_rs_number_nzp_configuration, ppWritePackedMsg, end) &&
			 pusharray8(value->csi_rs_resource_config, NFAPI_MAX_CSI_RS_RESOURCE_CONFIG, value->csi_rs_number_nzp_configuration, ppWritePackedMsg, end) &&
			 push8(value->pdsch_start, ppWritePackedMsg, end));
}
static uint8_t pack_dl_config_dlsch_pdu_rel11_value(void* tlv, uint8_t **ppWritePackedMsg, uint8_t *end)
{
	nfapi_dl_config_dlsch_pdu_rel11_t* value = (nfapi_dl_config_dlsch_pdu_rel11_t*)tlv;
	
	return( push8(value->drms_config_flag, ppWritePackedMsg, end) &&
			push16(value->drms_scrambling, ppWritePackedMsg, end) &&
			push8(value->csi_config_flag, ppWritePackedMsg, end) &&
			push16(value->csi_scrambling, ppWritePackedMsg, end) &&
			push8(value->pdsch_re_mapping_flag, ppWritePackedMsg, end) &&
			push8(value->pdsch_re_mapping_atenna_ports, ppWritePackedMsg, end) &&
			push8(value->pdsch_re_mapping_freq_shift, ppWritePackedMsg, end));
}
static uint8_t pack_dl_config_dlsch_pdu_rel12_value(void* tlv, uint8_t **ppWritePackedMsg, uint8_t *end)
{
	nfapi_dl_config_dlsch_pdu_rel12_t* value = (nfapi_dl_config_dlsch_pdu_rel12_t*)tlv;

	return( push8(value->altcqi_table_r12, ppWritePackedMsg, end) &&
			push8(value->maxlayers, ppWritePackedMsg, end) &&
			push8(value->n_dl_harq, ppWritePackedMsg, end));
}
static uint8_t pack_dl_config_dlsch_pdu_rel13_value(void* tlv, uint8_t **ppWritePackedMsg, uint8_t *end)
{
	nfapi_dl_config_dlsch_pdu_rel13_t* value = (nfapi_dl_config_dlsch_pdu_rel13_t*)tlv;
	
	return( push8(value->dwpts_symbols, ppWritePackedMsg, end) &&
			push8(value->initial_lbt_sf, ppWritePackedMsg, end) &&
			push8(value->ue_type, ppWritePackedMsg, end) &&
			push8(value->pdsch_payload_type, ppWritePackedMsg, end) &&
			push16(value->initial_transmission_sf_io, ppWritePackedMsg, end) &&
			push8(value->drms_table_flag, ppWritePackedMsg, end));
}
static uint8_t pack_dl_config_pch_pdu_rel8_value(void* tlv, uint8_t **ppWritePackedMsg, uint8_t *end)
{
	nfapi_dl_config_pch_pdu_rel8_t* value = (nfapi_dl_config_pch_pdu_rel8_t*)tlv;
	
	return( push16(value->length, ppWritePackedMsg, end) &&
			push16(value->pdu_index, ppWritePackedMsg, end) &&
			push16(value->p_rnti, ppWritePackedMsg, end) &&
			push8(value->resource_allocation_type, ppWritePackedMsg, end) &&
			push8(value->virtual_resource_block_assignment_flag, ppWritePackedMsg, end) &&
			push32(value->resource_block_coding, ppWritePackedMsg, end) &&
			push8(value->mcs, ppWritePackedMsg, end) &&
			push8(value->redundancy_version, ppWritePackedMsg, end) &&
			push8(value->number_of_transport_blocks, ppWritePackedMsg, end) &&
			push8(value->transport_block_to_codeword_swap_flag, ppWritePackedMsg, end) &&
			push8(value->transmission_scheme, ppWritePackedMsg, end) &&
			push8(value->number_of_layers, ppWritePackedMsg, end) &&
			push8(value->codebook_index, ppWritePackedMsg, end) &&
			push8(value->ue_category_capacity, ppWritePackedMsg, end) &&
			push8(value->pa, ppWritePackedMsg, end) &&
			push16(value->transmission_power, ppWritePackedMsg, end) &&
			push8(value->nprb, ppWritePackedMsg, end) &&
			push8(value->ngap, ppWritePackedMsg, end));
}
static uint8_t pack_dl_config_pch_pdu_rel13_value(void* tlv, uint8_t **ppWritePackedMsg, uint8_t *end)
{
	nfapi_dl_config_pch_pdu_rel13_t* value = (nfapi_dl_config_pch_pdu_rel13_t*)tlv;

	return ( push8(value->ue_mode, ppWritePackedMsg, end) &&
		 	 push16(value->initial_transmission_sf_io, ppWritePackedMsg, end));
}
static uint8_t pack_dl_config_prs_pdu_rel9_value(void* tlv, uint8_t **ppWritePackedMsg, uint8_t *end)
{
	nfapi_dl_config_prs_pdu_rel9_t* value = (nfapi_dl_config_prs_pdu_rel9_t*)tlv;

	return( push16(value->transmission_power, ppWritePackedMsg, end) &&
			push8(value->prs_bandwidth, ppWritePackedMsg, end) &&
			push8(value->prs_cyclic_prefix_type, ppWritePackedMsg, end) &&
			push8(value->prs_muting, ppWritePackedMsg, end));
}
static uint8_t pack_dl_config_csi_rs_pdu_rel10_value(void* tlv, uint8_t **ppWritePackedMsg, uint8_t *end)
{
	nfapi_dl_config_csi_rs_pdu_rel10_t* value = (nfapi_dl_config_csi_rs_pdu_rel10_t*)tlv;

	return( push8(value->csi_rs_antenna_port_count_r10, ppWritePackedMsg, end) &&
			push8(value->csi_rs_resource_config_r10, ppWritePackedMsg, end) &&
			push16(value->transmission_power, ppWritePackedMsg, end) &&
			push16(value->csi_rs_zero_tx_power_resource_config_bitmap_r10, ppWritePackedMsg, end) &&
			push8(value->csi_rs_number_of_nzp_configuration, ppWritePackedMsg, end) &&
			pusharray8(value->csi_rs_resource_config, NFAPI_MAX_CSI_RS_RESOURCE_CONFIG, value->csi_rs_number_of_nzp_configuration, ppWritePackedMsg, end));
}
static uint8_t pack_dl_config_csi_rs_pdu_rel13_value(void* tlv, uint8_t **ppWritePackedMsg, uint8_t *end)
{
	nfapi_dl_config_csi_rs_pdu_rel13_t* value = (nfapi_dl_config_csi_rs_pdu_rel13_t*)tlv;

	if(!(push8(value->csi_rs_class, ppWritePackedMsg, end) &&
		 	 push8(value->cdm_type, ppWritePackedMsg, end) &&
		 	 push8(value->num_bf_vector, ppWritePackedMsg, end)))
	{
		return 0;
	}

	uint16_t i; 
	for(i = 0; i < value->num_bf_vector; ++i)
	{
		if(!(push8(value->bf_vector[i].csi_rs_resource_index, ppWritePackedMsg, end) &&
		     pusharray16(value->bf_vector[i].bf_value, NFAPI_MAX_ANTENNA_PORT_COUNT, NFAPI_MAX_ANTENNA_PORT_COUNT, ppWritePackedMsg, end)))
			return 0;
	}

	return 1;
}
static uint8_t pack_bf_vector(nfapi_bf_vector_t* vector, uint8_t **ppWritePackedMsg, uint8_t *end)
{
	return ( push8(vector->subband_index, ppWritePackedMsg, end) &&
			 push8(vector->num_antennas, ppWritePackedMsg, end) &&
		 	 pusharray16(vector->bf_value, NFAPI_MAX_NUM_ANTENNAS, vector->num_antennas, ppWritePackedMsg, end));
}

static uint8_t pack_dl_config_epdcch_parameters_rel11_value(void* tlv, uint8_t **ppWritePackedMsg, uint8_t *end)
{
	nfapi_dl_config_epdcch_parameters_rel11_t* value = (nfapi_dl_config_epdcch_parameters_rel11_t*)tlv;

	return ( push8(value->epdcch_resource_assignment_flag, ppWritePackedMsg, end) &&
			push16(value->epdcch_id, ppWritePackedMsg, end) &&
			push8(value->epdcch_start_symbol, ppWritePackedMsg, end) &&
			push8(value->epdcch_num_prb, ppWritePackedMsg, end) &&
			pusharray8(value->epdcch_prb_index, NFAPI_MAX_EPDCCH_PRB, value->epdcch_num_prb, ppWritePackedMsg, end) &&
			pack_bf_vector(&value->bf_vector, ppWritePackedMsg, end));
}
static uint8_t pack_dl_config_epdcch_parameters_rel13_value(void* tlv, uint8_t **ppWritePackedMsg, uint8_t *end)
{
	nfapi_dl_config_epdcch_parameters_rel13_t* value = (nfapi_dl_config_epdcch_parameters_rel13_t*)tlv;
	
	return (push8(value->dwpts_symbols, ppWritePackedMsg, end) &&
		 	push8(value->initial_lbt_sf, ppWritePackedMsg, end));
}
static uint8_t pack_dl_config_mpdcch_pdu_rel13_value(void* tlv, uint8_t **ppWritePackedMsg, uint8_t *end)
{
	nfapi_dl_config_mpdcch_pdu_rel13_t* value = (nfapi_dl_config_mpdcch_pdu_rel13_t*)tlv;
	
	return ( push8(value->mpdcch_narrow_band, ppWritePackedMsg, end) &&
			 push8(value->number_of_prb_pairs, ppWritePackedMsg, end) &&
			 push8(value->resource_block_assignment, ppWritePackedMsg, end) &&
			 push8(value->mpdcch_tansmission_type, ppWritePackedMsg, end) &&
			 push8(value->start_symbol, ppWritePackedMsg, end) &&
			 push8(value->ecce_index, ppWritePackedMsg, end) &&
			 push8(value->aggregation_level, ppWritePackedMsg, end) &&
			 push8(value->rnti_type, ppWritePackedMsg, end) &&
			 push16(value->rnti, ppWritePackedMsg, end) &&
			 push8(value->ce_mode, ppWritePackedMsg, end) &&
			 push16(value->drms_scrambling_init, ppWritePackedMsg, end) &&
			 push16(value->initial_transmission_sf_io, ppWritePackedMsg, end) &&
			 push16(value->transmission_power, ppWritePackedMsg, end) &&
			 push8(value->dci_format, ppWritePackedMsg, end) &&
			 push16(value->resource_block_coding, ppWritePackedMsg, end) &&
			 push8(value->mcs, ppWritePackedMsg, end) &&
			 push8(value->pdsch_reptition_levels, ppWritePackedMsg, end) &&
			 push8(value->redundancy_version, ppWritePackedMsg, end) &&
			 push8(value->new_data_indicator, ppWritePackedMsg, end) &&
			 push8(value->harq_process, ppWritePackedMsg, end) &&
			 push8(value->tpmi_length, ppWritePackedMsg, end) &&
			 push8(value->tpmi, ppWritePackedMsg, end) &&
			 push8(value->pmi_flag, ppWritePackedMsg, end) &&
			 push8(value->pmi, ppWritePackedMsg, end) &&
			 push8(value->harq_resource_offset, ppWritePackedMsg, end) &&
			 push8(value->dci_subframe_repetition_number, ppWritePackedMsg, end) &&
			 push8(value->tpc, ppWritePackedMsg, end) &&
			 push8(value->downlink_assignment_index_length, ppWritePackedMsg, end) &&
			 push8(value->downlink_assignment_index, ppWritePackedMsg, end) &&
			 push8(value->allocate_prach_flag, ppWritePackedMsg, end) &&
			 push8(value->preamble_index, ppWritePackedMsg, end) &&
			 push8(value->prach_mask_index, ppWritePackedMsg, end) &&
			 push8(value->starting_ce_level, ppWritePackedMsg, end) &&
			 push8(value->srs_request, ppWritePackedMsg, end) &&
			 push8(value->antenna_ports_and_scrambling_identity_flag, ppWritePackedMsg, end) &&
			 push8(value->antenna_ports_and_scrambling_identity, ppWritePackedMsg, end) &&
			 push8(value->frequency_hopping_enabled_flag, ppWritePackedMsg, end) &&
			 push8(value->paging_direct_indication_differentiation_flag, ppWritePackedMsg, end) &&
			 push8(value->direct_indication, ppWritePackedMsg, end) &&
			 push8(value->total_dci_length_including_padding, ppWritePackedMsg, end) &&
			 push8(value->number_of_tx_antenna_ports, ppWritePackedMsg, end) &&
			 pusharray16(value->precoding_value, NFAPI_MAX_TX_PHYSICAL_ANTENNA_PORTS, value->number_of_tx_antenna_ports, ppWritePackedMsg, end));
}


static uint8_t pack_dl_config_nbch_pdu_rel13_value(void* tlv, uint8_t **ppWritePackedMsg, uint8_t *end)
{
	nfapi_dl_config_nbch_pdu_rel13_t* value = (nfapi_dl_config_nbch_pdu_rel13_t*)tlv;
	
	return (push16(value->length, ppWritePackedMsg, end) &&
		 	push16(value->pdu_index, ppWritePackedMsg, end) &&
		 	push16(value->transmission_power, ppWritePackedMsg, end) &&
		 	push16(value->hyper_sfn_2_lsbs, ppWritePackedMsg, end));
}


static uint8_t pack_dl_config_npdcch_pdu_rel13_value(void* tlv, uint8_t **ppWritePackedMsg, uint8_t *end)
{
	nfapi_dl_config_npdcch_pdu_rel13_t* value = (nfapi_dl_config_npdcch_pdu_rel13_t*)tlv;
	
	return (push16(value->length, ppWritePackedMsg, end) &&
			push16(value->pdu_index, ppWritePackedMsg, end) &&
			push8(value->ncce_index, ppWritePackedMsg, end) &&
			push8(value->aggregation_level, ppWritePackedMsg, end) &&
			push8(value->start_symbol, ppWritePackedMsg, end) &&
			push8(value->rnti_type, ppWritePackedMsg, end) &&
			push16(value->rnti, ppWritePackedMsg, end) &&
			push8(value->scrambling_reinitialization_batch_index, ppWritePackedMsg, end) &&
			push8(value->nrs_antenna_ports_assumed_by_the_ue, ppWritePackedMsg, end) &&
			push8(value->dci_format, ppWritePackedMsg, end) &&
			push8(value->scheduling_delay, ppWritePackedMsg, end) &&
			push8(value->resource_assignment, ppWritePackedMsg, end) &&
			push8(value->repetition_number, ppWritePackedMsg, end) &&
			push8(value->mcs, ppWritePackedMsg, end) &&
			push8(value->new_data_indicator, ppWritePackedMsg, end) &&
			push8(value->harq_ack_resource, ppWritePackedMsg, end) &&
			push8(value->npdcch_order_indication, ppWritePackedMsg, end) &&
			push8(value->starting_number_of_nprach_repetitions, ppWritePackedMsg, end) &&
			push8(value->subcarrier_indication_of_nprach, ppWritePackedMsg, end) &&
			push8(value->paging_direct_indication_differentation_flag, ppWritePackedMsg, end) &&
			push8(value->direct_indication, ppWritePackedMsg, end) &&
			push8(value->dci_subframe_repetition_number, ppWritePackedMsg, end) &&
			push8(value->total_dci_length_including_padding, ppWritePackedMsg, end));
}

static uint8_t pack_dl_config_ndlsch_pdu_rel13_value(void* tlv, uint8_t **ppWritePackedMsg, uint8_t *end)
{
	nfapi_dl_config_ndlsch_pdu_rel13_t* value = (nfapi_dl_config_ndlsch_pdu_rel13_t*)tlv;
	
	return (push16(value->length, ppWritePackedMsg, end) &&
			push16(value->pdu_index, ppWritePackedMsg, end) &&
			push8(value->start_symbol, ppWritePackedMsg, end) &&
			push8(value->rnti_type, ppWritePackedMsg, end) &&
			push16(value->rnti, ppWritePackedMsg, end) &&
			push16(value->resource_assignment, ppWritePackedMsg, end) &&
			push16(value->repetition_number, ppWritePackedMsg, end) &&
			push8(value->modulation, ppWritePackedMsg, end) &&
			push8(value->number_of_subframes_for_resource_assignment, ppWritePackedMsg, end) &&
			push8(value->scrambling_sequence_initialization_cinit, ppWritePackedMsg, end) &&
			push16(value->sf_idx, ppWritePackedMsg, end) &&
			push8(value->nrs_antenna_ports_assumed_by_the_ue, ppWritePackedMsg, end));
}

static uint8_t pack_dl_tti_request_body_value(void* tlv, uint8_t **ppWritePackedMsg, uint8_t *end)
{
	nfapi_nr_dl_tti_request_pdu_t* value = (nfapi_nr_dl_tti_request_pdu_t*)tlv;

	if(!(push16(value->PDUSize, ppWritePackedMsg, end) &&
	 	 push16(value->PDUType, ppWritePackedMsg, end) ))
		  return 0;


	// first match the pdu type, then call the respective function
	switch(value->PDUType)
	{
		case NFAPI_NR_DL_TTI_CSI_RS_PDU_TYPE:
		{
			if(!(pack_dl_tti_csi_rs_pdu_rel15_value(&value->csi_rs_pdu.csi_rs_pdu_rel15,ppWritePackedMsg,end)))
				return 0;
		}
		break;

		case NFAPI_NR_DL_TTI_PDCCH_PDU_TYPE:
		{
			if(!(pack_dl_tti_pdcch_pdu_rel15_value(&value->pdcch_pdu.pdcch_pdu_rel15,ppWritePackedMsg,end)))
				return 0;
		}
		break;
		case NFAPI_NR_DL_TTI_PDSCH_PDU_TYPE:
		{
			if(!(pack_dl_tti_pdsch_pdu_rel15_value(&value->pdsch_pdu.pdsch_pdu_rel15,ppWritePackedMsg,end)))
				return 0;
		}
		break;
		case NFAPI_NR_DL_TTI_SSB_PDU_TYPE:
		{
			if(!(pack_dl_tti_ssb_pdu_rel15_value(&value->ssb_pdu.ssb_pdu_rel15,ppWritePackedMsg,end)))
				return 0;
		}
		break;

		default:
		{
			NFAPI_TRACE(NFAPI_TRACE_ERROR, "FIXME : Invalid DL_TTI pdu type %d \n", value->PDUType );
		}
		break;
	}

	return 1;
}

static uint8_t pack_dl_config_request_body_value(void* tlv, uint8_t **ppWritePackedMsg, uint8_t *end)
{
	nfapi_dl_config_request_body_t* value = (nfapi_dl_config_request_body_t*)tlv;

        //NFAPI_TRACE(NFAPI_TRACE_ERROR, "%s() dci:%u pdu:%u pdsch:%u rnti:%u pcfich:%u\n", __FUNCTION__, value->number_dci, value->number_pdu, value->number_pdsch_rnti, value->transmission_power_pcfich);

	if(!(push8(value->number_pdcch_ofdm_symbols, ppWritePackedMsg, end) &&
		 push8(value->number_dci, ppWritePackedMsg, end) &&
		 push16(value->number_pdu, ppWritePackedMsg, end) &&
		 push8(value->number_pdsch_rnti, ppWritePackedMsg, end) &&
		 push16(value->transmission_power_pcfich, ppWritePackedMsg, end)))
	{
		return 0;
	}

	uint16_t i = 0;
	uint16_t total_number_of_pdus = value->number_pdu;
	for(; i < total_number_of_pdus; ++i)
	{
		nfapi_dl_config_request_pdu_t* pdu = &(value->dl_config_pdu_list[i]);

		if(push8(pdu->pdu_type, ppWritePackedMsg, end) == 0)
			return 0;

		// Put a 0 size in and then determine the size after the pdu 
		// has been writen and write the calculated size
		uint8_t* pWritePackedMsgPduSize = *ppWritePackedMsg;
		pdu->pdu_size = 0;
		if(push8(pdu->pdu_size, ppWritePackedMsg, end) == 0)
			return 0;

		switch(pdu->pdu_type)
		{
			case NFAPI_DL_CONFIG_DCI_DL_PDU_TYPE:
				{
                                  //NFAPI_TRACE(NFAPI_TRACE_ERROR, "%s() NFAPI_DL_CONFIG_DCI_DL_PDU_TYPE\n", __FUNCTION__);

					if(!(pack_tlv(NFAPI_DL_CONFIG_REQUEST_DCI_DL_PDU_REL8_TAG, &pdu->dci_dl_pdu.dci_dl_pdu_rel8, ppWritePackedMsg, end, &pack_dl_config_dci_dl_pdu_rel8_value) &&
					pack_tlv(NFAPI_DL_CONFIG_REQUEST_DCI_DL_PDU_REL9_TAG, &pdu->dci_dl_pdu.dci_dl_pdu_rel9, ppWritePackedMsg, end, &pack_dl_config_dci_dl_pdu_rel9_value) &&
					pack_tlv(NFAPI_DL_CONFIG_REQUEST_DCI_DL_PDU_REL10_TAG, &pdu->dci_dl_pdu.dci_dl_pdu_rel10, ppWritePackedMsg, end, &pack_dl_config_dci_dl_pdu_rel10_value) &&
					pack_tlv(NFAPI_DL_CONFIG_REQUEST_DCI_DL_PDU_REL11_TAG, &pdu->dci_dl_pdu.dci_dl_pdu_rel11, ppWritePackedMsg, end, &pack_dl_config_dci_dl_pdu_rel11_value) &&
					pack_tlv(NFAPI_DL_CONFIG_REQUEST_DCI_DL_PDU_REL12_TAG, &pdu->dci_dl_pdu.dci_dl_pdu_rel12, ppWritePackedMsg, end, &pack_dl_config_dci_dl_pdu_rel12_value) &&
					pack_tlv(NFAPI_DL_CONFIG_REQUEST_DCI_DL_PDU_REL13_TAG, &pdu->dci_dl_pdu.dci_dl_pdu_rel13, ppWritePackedMsg, end, &pack_dl_config_dci_dl_pdu_rel13_value)))
					{
						return 0;
					}
				}
				break;
			case NFAPI_DL_CONFIG_BCH_PDU_TYPE:
				{
                                  //NFAPI_TRACE(NFAPI_TRACE_ERROR, "%s() NFAPI_DL_CONFIG_BCH_PDU_TYPE\n", __FUNCTION__);

					if(!(pack_tlv(NFAPI_DL_CONFIG_REQUEST_BCH_PDU_REL8_TAG, &pdu->bch_pdu.bch_pdu_rel8, ppWritePackedMsg, end, &pack_dl_config_bch_pdu_rel8_value)))
						return 0;
				}
				break;
			case NFAPI_DL_CONFIG_MCH_PDU_TYPE:
				{
					if(!(pack_tlv(NFAPI_DL_CONFIG_REQUEST_MCH_PDU_REL8_TAG, &pdu->mch_pdu.mch_pdu_rel8, ppWritePackedMsg, end, &pack_dl_config_mch_pdu_rel8_value)))
						return 0;
				}
				break;
			case NFAPI_DL_CONFIG_DLSCH_PDU_TYPE:
				{
					if(!(pack_tlv(NFAPI_DL_CONFIG_REQUEST_DLSCH_PDU_REL8_TAG, &pdu->dlsch_pdu.dlsch_pdu_rel8, ppWritePackedMsg, end, &pack_dl_config_dlsch_pdu_rel8_value) &&
					pack_tlv(NFAPI_DL_CONFIG_REQUEST_DLSCH_PDU_REL9_TAG, &pdu->dlsch_pdu.dlsch_pdu_rel9, ppWritePackedMsg, end, &pack_dl_config_dlsch_pdu_rel9_value) &&
					pack_tlv(NFAPI_DL_CONFIG_REQUEST_DLSCH_PDU_REL10_TAG, &pdu->dlsch_pdu.dlsch_pdu_rel10, ppWritePackedMsg, end, &pack_dl_config_dlsch_pdu_rel10_value) &&
					pack_tlv(NFAPI_DL_CONFIG_REQUEST_DLSCH_PDU_REL11_TAG, &pdu->dlsch_pdu.dlsch_pdu_rel11, ppWritePackedMsg, end, &pack_dl_config_dlsch_pdu_rel11_value) &&
					pack_tlv(NFAPI_DL_CONFIG_REQUEST_DLSCH_PDU_REL12_TAG, &pdu->dlsch_pdu.dlsch_pdu_rel12, ppWritePackedMsg, end, &pack_dl_config_dlsch_pdu_rel12_value) &&
					pack_tlv(NFAPI_DL_CONFIG_REQUEST_DLSCH_PDU_REL13_TAG, &pdu->dlsch_pdu.dlsch_pdu_rel13, ppWritePackedMsg, end, &pack_dl_config_dlsch_pdu_rel13_value)))
						return 0;
				}
				break;
			case NFAPI_DL_CONFIG_PCH_PDU_TYPE:
				{
					if(!(pack_tlv(NFAPI_DL_CONFIG_REQUEST_PCH_PDU_REL8_TAG, &pdu->pch_pdu.pch_pdu_rel8, ppWritePackedMsg, end, &pack_dl_config_pch_pdu_rel8_value) &&
					pack_tlv(NFAPI_DL_CONFIG_REQUEST_PCH_PDU_REL13_TAG, &pdu->pch_pdu.pch_pdu_rel13, ppWritePackedMsg, end, &pack_dl_config_pch_pdu_rel13_value)))
						return 0;
				}
				break;
			case NFAPI_DL_CONFIG_PRS_PDU_TYPE:
				{
					if(!(pack_tlv(NFAPI_DL_CONFIG_REQUEST_PRS_PDU_REL9_TAG, &pdu->prs_pdu.prs_pdu_rel9, ppWritePackedMsg, end, &pack_dl_config_prs_pdu_rel9_value)))
						return 0;
				}
				break;
			case NFAPI_DL_CONFIG_CSI_RS_PDU_TYPE:
				{
					if(!(pack_tlv(NFAPI_DL_CONFIG_REQUEST_CSI_RS_PDU_REL10_TAG, &pdu->csi_rs_pdu.csi_rs_pdu_rel10, ppWritePackedMsg, end,  &pack_dl_config_csi_rs_pdu_rel10_value) &&
						 pack_tlv(NFAPI_DL_CONFIG_REQUEST_CSI_RS_PDU_REL13_TAG, &pdu->csi_rs_pdu.csi_rs_pdu_rel13, ppWritePackedMsg, end,  &pack_dl_config_csi_rs_pdu_rel13_value)))
						return 0;
				}
				break;
			case NFAPI_DL_CONFIG_EPDCCH_DL_PDU_TYPE:
				{
					if(!(pack_tlv(NFAPI_DL_CONFIG_REQUEST_EPDCCH_PDU_REL8_TAG, &pdu->epdcch_pdu.epdcch_pdu_rel8, ppWritePackedMsg, end, &pack_dl_config_dci_dl_pdu_rel8_value) &&
						 pack_tlv(NFAPI_DL_CONFIG_REQUEST_EPDCCH_PDU_REL9_TAG, &pdu->epdcch_pdu.epdcch_pdu_rel9, ppWritePackedMsg, end, &pack_dl_config_dci_dl_pdu_rel9_value) &&
						 pack_tlv(NFAPI_DL_CONFIG_REQUEST_EPDCCH_PDU_REL10_TAG, &pdu->epdcch_pdu.epdcch_pdu_rel10, ppWritePackedMsg, end, &pack_dl_config_dci_dl_pdu_rel10_value) &&
						 pack_tlv(NFAPI_DL_CONFIG_REQUEST_EPDCCH_PDU_REL11_TAG, &pdu->epdcch_pdu.epdcch_pdu_rel11, ppWritePackedMsg, end, &pack_dl_config_dci_dl_pdu_rel11_value) &&
						 pack_tlv(NFAPI_DL_CONFIG_REQUEST_EPDCCH_PDU_REL12_TAG, &pdu->epdcch_pdu.epdcch_pdu_rel12, ppWritePackedMsg, end, &pack_dl_config_dci_dl_pdu_rel12_value) &&
						 pack_tlv(NFAPI_DL_CONFIG_REQUEST_EPDCCH_PDU_REL13_TAG, &pdu->epdcch_pdu.epdcch_pdu_rel13, ppWritePackedMsg, end, &pack_dl_config_dci_dl_pdu_rel13_value) &&
						 pack_tlv(NFAPI_DL_CONFIG_REQUEST_EPDCCH_PARAM_REL11_TAG, &pdu->epdcch_pdu.epdcch_params_rel11, ppWritePackedMsg, end, &pack_dl_config_epdcch_parameters_rel11_value) &
						 pack_tlv(NFAPI_DL_CONFIG_REQUEST_EPDCCH_PARAM_REL13_TAG, &pdu->epdcch_pdu.epdcch_params_rel13, ppWritePackedMsg, end, &pack_dl_config_epdcch_parameters_rel13_value)))
						return 0;
				}
				break;
			case NFAPI_DL_CONFIG_MPDCCH_PDU_TYPE:
				{
					if(!(pack_tlv(NFAPI_DL_CONFIG_REQUEST_MPDCCH_PDU_REL13_TAG, &pdu->mpdcch_pdu.mpdcch_pdu_rel13, ppWritePackedMsg, end, &pack_dl_config_mpdcch_pdu_rel13_value)))
						return 0;
				}
				break;
			case NFAPI_DL_CONFIG_NBCH_PDU_TYPE:
				{
					if(!(pack_tlv(NFAPI_DL_CONFIG_REQUEST_NBCH_PDU_REL13_TAG, &pdu->nbch_pdu.nbch_pdu_rel13, ppWritePackedMsg, end, &pack_dl_config_nbch_pdu_rel13_value)))
						return 0;
				}
				break;
			case NFAPI_DL_CONFIG_NPDCCH_PDU_TYPE:
				{
					if(!(pack_tlv(NFAPI_DL_CONFIG_REQUEST_NPDCCH_PDU_REL13_TAG, &pdu->npdcch_pdu.npdcch_pdu_rel13, ppWritePackedMsg, end, &pack_dl_config_npdcch_pdu_rel13_value)))
						return 0;
				}
				break;
			case NFAPI_DL_CONFIG_NDLSCH_PDU_TYPE:
				{
					if(!(pack_tlv(NFAPI_DL_CONFIG_REQUEST_NDLSCH_PDU_REL13_TAG, &pdu->ndlsch_pdu.ndlsch_pdu_rel13, ppWritePackedMsg, end, &pack_dl_config_ndlsch_pdu_rel13_value)))
						return 0;
				}
				break;
			default:
				{
					NFAPI_TRACE(NFAPI_TRACE_ERROR, "FIXME : Invalid pdu type %d \n", pdu->pdu_type );
				}
				break;
		};

		// add 1 for the pdu_type. The delta will include the pdu_size
		pdu->pdu_size = 1 + (*ppWritePackedMsg - pWritePackedMsgPduSize);
		push8(pdu->pdu_size, &pWritePackedMsgPduSize, end);
	}

	return 1;
}

static uint8_t pack_dl_tti_request(void *msg, uint8_t **ppWritePackedMsg, uint8_t *end, nfapi_p7_codec_config_t* config)
{
	nfapi_nr_dl_tti_request_t *pNfapiMsg = (nfapi_nr_dl_tti_request_t*)msg;

	if (!(push16(pNfapiMsg->SFN , ppWritePackedMsg, end) &&
		push16(pNfapiMsg->Slot , ppWritePackedMsg, end) &&
		push8(pNfapiMsg->dl_tti_request_body.nGroup , ppWritePackedMsg, end) &&
		push8(pNfapiMsg->dl_tti_request_body.nPDUs , ppWritePackedMsg, end) &&
		pusharray8(pNfapiMsg->dl_tti_request_body.nUe ,256,pNfapiMsg->dl_tti_request_body.nGroup, ppWritePackedMsg, end)
		//pusharray8(pNfapiMsg->PduIdx[0] ,256,256, ppWritePackedMsg, end)
		))
			return 0;

	int arr[12];
	for(int i=0;i<pNfapiMsg->dl_tti_request_body.nGroup;i++)
	{
		for(int j=0;j<pNfapiMsg->dl_tti_request_body.nUe[i];j++)
		{
			arr[j] = pNfapiMsg->dl_tti_request_body.PduIdx[i][j];
		}
		if(!(pusharrays32(arr,12,pNfapiMsg->dl_tti_request_body.nUe[i],ppWritePackedMsg, end)))
		return 0;
	}

	for(int i=0;i<pNfapiMsg->dl_tti_request_body.nPDUs;i++)	
	{
		if(!pack_dl_tti_request_body_value(&pNfapiMsg->dl_tti_request_body.dl_tti_pdu_list[i],ppWritePackedMsg,end))
		return 0;
	}

return 1;
}

static uint8_t pack_dl_config_request(void *msg, uint8_t **ppWritePackedMsg, uint8_t *end, nfapi_p7_codec_config_t* config)
{
	nfapi_dl_config_request_t *pNfapiMsg = (nfapi_dl_config_request_t*)msg;
	
	//return ( push16(pNfapiMsg->sfn_sf, ppWritePackedMsg, end) &&
			 //pack_tlv(NFAPI_DL_CONFIG_REQUEST_BODY_TAG, &pNfapiMsg->dl_config_request_body, ppWritePackedMsg, end, &pack_dl_config_request_body_value) &&
			 //pack_p7_vendor_extension_tlv(pNfapiMsg->vendor_extension, ppWritePackedMsg, end, config));
        { 
          uint8_t x = push16(pNfapiMsg->sfn_sf, ppWritePackedMsg, end);
          uint8_t y = pack_tlv(NFAPI_DL_CONFIG_REQUEST_BODY_TAG, &pNfapiMsg->dl_config_request_body, ppWritePackedMsg, end, &pack_dl_config_request_body_value);
          uint8_t z = pack_p7_vendor_extension_tlv(pNfapiMsg->vendor_extension, ppWritePackedMsg, end, config);

          if (!x || !y || !z)
          {
            NFAPI_TRACE(NFAPI_TRACE_INFO, "%s() NFAPI_DL_CONFIG_REQUEST x:%u y:%u z:%u \n", __FUNCTION__,x,y,z);
          }

          return x && y && z;
        }
}

static uint8_t pack_ul_config_request_ulsch_rel8_value(void *tlv, uint8_t **ppWritePackedMsg, uint8_t * end)
{
	nfapi_ul_config_ulsch_pdu_rel8_t* ulsch_pdu_rel8 = (nfapi_ul_config_ulsch_pdu_rel8_t*)tlv;
	
	return( push32(ulsch_pdu_rel8->handle, ppWritePackedMsg, end) &&
			push16(ulsch_pdu_rel8->size, ppWritePackedMsg, end) &&
			push16(ulsch_pdu_rel8->rnti, ppWritePackedMsg, end) &&
			push8(ulsch_pdu_rel8->resource_block_start, ppWritePackedMsg, end) &&
			push8(ulsch_pdu_rel8->number_of_resource_blocks, ppWritePackedMsg, end) &&
			push8(ulsch_pdu_rel8->modulation_type, ppWritePackedMsg, end) &&
			push8(ulsch_pdu_rel8->cyclic_shift_2_for_drms, ppWritePackedMsg, end) &&
			push8(ulsch_pdu_rel8->frequency_hopping_enabled_flag, ppWritePackedMsg, end) &&
			push8(ulsch_pdu_rel8->frequency_hopping_bits, ppWritePackedMsg, end) &&
			push8(ulsch_pdu_rel8->new_data_indication, ppWritePackedMsg, end) &&
			push8(ulsch_pdu_rel8->redundancy_version, ppWritePackedMsg, end) &&
			push8(ulsch_pdu_rel8->harq_process_number, ppWritePackedMsg, end) &&
			push8(ulsch_pdu_rel8->ul_tx_mode, ppWritePackedMsg, end) &&
			push8(ulsch_pdu_rel8->current_tx_nb, ppWritePackedMsg, end) &&
			push8(ulsch_pdu_rel8->n_srs, ppWritePackedMsg, end));
}
static uint8_t pack_ul_config_request_ulsch_rel10_value(void *tlv, uint8_t **ppWritePackedMsg, uint8_t *end)
{
	nfapi_ul_config_ulsch_pdu_rel10_t* ulsch_pdu_rel10 = (nfapi_ul_config_ulsch_pdu_rel10_t*)tlv;
	
	return (push8(ulsch_pdu_rel10->resource_allocation_type, ppWritePackedMsg, end) &&
			push32(ulsch_pdu_rel10->resource_block_coding, ppWritePackedMsg, end) &&
			push8(ulsch_pdu_rel10->transport_blocks, ppWritePackedMsg, end) &&
			push8(ulsch_pdu_rel10->transmission_scheme, ppWritePackedMsg, end) &&
			push8(ulsch_pdu_rel10->number_of_layers, ppWritePackedMsg, end) &&
			push8(ulsch_pdu_rel10->codebook_index, ppWritePackedMsg, end) &&
			push8(ulsch_pdu_rel10->disable_sequence_hopping_flag, ppWritePackedMsg, end));
}

static uint8_t pack_ul_config_request_ulsch_rel11_value(void *tlv, uint8_t **ppWritePackedMsg, uint8_t *end)
{
	nfapi_ul_config_ulsch_pdu_rel11_t* ulsch_pdu_rel11 = (nfapi_ul_config_ulsch_pdu_rel11_t*)tlv;
	
	return (push8(ulsch_pdu_rel11->virtual_cell_id_enabled_flag, ppWritePackedMsg, end) &&
			push16(ulsch_pdu_rel11->npusch_identity, ppWritePackedMsg, end) &&
			push8(ulsch_pdu_rel11->dmrs_config_flag, ppWritePackedMsg, end) &&
			push16(ulsch_pdu_rel11->ndmrs_csh_identity, ppWritePackedMsg, end));
}

static uint8_t pack_ul_config_request_ulsch_rel13_value(void *tlv, uint8_t **ppWritePackedMsg, uint8_t *end)
{
	nfapi_ul_config_ulsch_pdu_rel13_t* ulsch_pdu_rel13 = (nfapi_ul_config_ulsch_pdu_rel13_t*)tlv;

	return (push8(ulsch_pdu_rel13->ue_type, ppWritePackedMsg, end) &&
			push16(ulsch_pdu_rel13->total_number_of_repetitions, ppWritePackedMsg, end) &&
			push16(ulsch_pdu_rel13->repetition_number, ppWritePackedMsg, end) &&
			push16(ulsch_pdu_rel13->initial_transmission_sf_io, ppWritePackedMsg, end) &&
			push8(ulsch_pdu_rel13->empty_symbols_due_to_re_tunning, ppWritePackedMsg, end));
}

//Pack fns for ul_tti PDUS


static uint8_t pack_ul_tti_request_prach_pdu(nfapi_nr_prach_pdu_t* prach_pdu, uint8_t **ppWritePackedMsg, uint8_t *end)
{
	return(
		push16(prach_pdu->phys_cell_id, ppWritePackedMsg, end) &&
		push8(prach_pdu->num_prach_ocas, ppWritePackedMsg, end) &&
		push8(prach_pdu->prach_format, ppWritePackedMsg, end) &&
		push8(prach_pdu->num_ra, ppWritePackedMsg, end) &&
		push8(prach_pdu->prach_start_symbol, ppWritePackedMsg, end) &&
		push16(prach_pdu->num_cs, ppWritePackedMsg, end)
		// TODO: ignoring beamforming tlv for now
	);
	
}

static uint8_t pack_ul_tti_request_pucch_pdu(nfapi_nr_pucch_pdu_t* pucch_pdu, uint8_t **ppWritePackedMsg, uint8_t *end)
{
	return(
		push16(pucch_pdu->rnti, ppWritePackedMsg, end) &&
		push32(pucch_pdu->handle, ppWritePackedMsg, end) &&
		push16(pucch_pdu->bwp_size, ppWritePackedMsg, end) &&
		push16(pucch_pdu->bwp_start, ppWritePackedMsg, end) &&
		push8(pucch_pdu->subcarrier_spacing, ppWritePackedMsg, end) &&
		push8(pucch_pdu->cyclic_prefix, ppWritePackedMsg, end) &&
		push8(pucch_pdu->format_type, ppWritePackedMsg, end) &&
		push8(pucch_pdu->multi_slot_tx_indicator, ppWritePackedMsg, end) &&
		push16(pucch_pdu->prb_start, ppWritePackedMsg, end) &&
		push16(pucch_pdu->prb_size, ppWritePackedMsg, end) &&
		push8(pucch_pdu->start_symbol_index, ppWritePackedMsg, end) &&
		push8(pucch_pdu->nr_of_symbols, ppWritePackedMsg, end) &&
		push8(pucch_pdu->freq_hop_flag, ppWritePackedMsg, end) &&
		push16(pucch_pdu->second_hop_prb, ppWritePackedMsg, end) &&
		push8(pucch_pdu->group_hop_flag, ppWritePackedMsg, end) &&
		push8(pucch_pdu->sequence_hop_flag, ppWritePackedMsg, end) &&
		push16(pucch_pdu->hopping_id, ppWritePackedMsg, end) &&
		push16(pucch_pdu->initial_cyclic_shift, ppWritePackedMsg, end) &&
		push16(pucch_pdu->data_scrambling_id, ppWritePackedMsg, end) &&
		push8(pucch_pdu->time_domain_occ_idx, ppWritePackedMsg, end) &&
		push8(pucch_pdu->pre_dft_occ_idx, ppWritePackedMsg, end) &&
		push8(pucch_pdu->pre_dft_occ_len, ppWritePackedMsg, end) &&
		push8(pucch_pdu->add_dmrs_flag, ppWritePackedMsg, end) &&
		push16(pucch_pdu->dmrs_scrambling_id, ppWritePackedMsg, end) &&
		push8(pucch_pdu->dmrs_cyclic_shift, ppWritePackedMsg, end) &&
		push8(pucch_pdu->sr_flag, ppWritePackedMsg, end) &&
		push8(pucch_pdu->bit_len_harq, ppWritePackedMsg, end) &&
		push16(pucch_pdu->bit_len_csi_part1, ppWritePackedMsg, end) &&
		push16(pucch_pdu->bit_len_csi_part2, ppWritePackedMsg, end) 
		// TODO: ignoring beamforming tlv for now
	);
	
}


static uint8_t pack_ul_tti_request_pusch_pdu(nfapi_nr_pusch_pdu_t* pusch_pdu, uint8_t **ppWritePackedMsg, uint8_t *end)
{ 
	
	if (!(
	push16(pusch_pdu->pdu_bit_map, ppWritePackedMsg, end) &&
	push16(pusch_pdu->rnti, ppWritePackedMsg, end) &&
	push32(pusch_pdu->handle, ppWritePackedMsg, end) &&
	push16(pusch_pdu->bwp_size, ppWritePackedMsg, end) &&
	push16(pusch_pdu->bwp_start, ppWritePackedMsg, end) &&
	push8(pusch_pdu->subcarrier_spacing, ppWritePackedMsg, end) &&
	push8(pusch_pdu->cyclic_prefix, ppWritePackedMsg, end) &&
	push16(pusch_pdu->target_code_rate, ppWritePackedMsg, end) &&
	push8(pusch_pdu->qam_mod_order, ppWritePackedMsg, end) &&
	push8(pusch_pdu->mcs_index, ppWritePackedMsg, end) &&
	push8(pusch_pdu->mcs_table, ppWritePackedMsg, end) &&
	push8(pusch_pdu->transform_precoding, ppWritePackedMsg, end) &&
	push16(pusch_pdu->data_scrambling_id, ppWritePackedMsg, end) &&
	push8(pusch_pdu->nrOfLayers, ppWritePackedMsg, end) &&
	push16(pusch_pdu->ul_dmrs_symb_pos, ppWritePackedMsg, end) &&
	push8(pusch_pdu->dmrs_config_type, ppWritePackedMsg, end) &&
	push16(pusch_pdu->ul_dmrs_scrambling_id, ppWritePackedMsg, end) &&
	push8(pusch_pdu->scid, ppWritePackedMsg, end) &&
	push8(pusch_pdu->num_dmrs_cdm_grps_no_data, ppWritePackedMsg, end) &&
	push16(pusch_pdu->dmrs_ports, ppWritePackedMsg, end) &&
	push8(pusch_pdu->resource_alloc, ppWritePackedMsg, end) &&
	push8(pusch_pdu->resource_alloc,ppWritePackedMsg, end) &&
	push16(pusch_pdu->dmrs_ports, ppWritePackedMsg, end) &&
	push16(pusch_pdu->rb_start, ppWritePackedMsg, end) &&
	push16(pusch_pdu->rb_size, ppWritePackedMsg, end) &&
	push8(pusch_pdu->vrb_to_prb_mapping, ppWritePackedMsg, end) &&
	push8(pusch_pdu->frequency_hopping, ppWritePackedMsg, end) &&
	push16(pusch_pdu->tx_direct_current_location, ppWritePackedMsg, end) &&
	push8(pusch_pdu->uplink_frequency_shift_7p5khz, ppWritePackedMsg, end) &&
	push8(pusch_pdu->start_symbol_index, ppWritePackedMsg, end) &&
	push8(pusch_pdu->nr_of_symbols, ppWritePackedMsg, end) 
	// TODO: ignoring beamforming tlv for now 
	))
		return 0;


	//Pack Optional Data only included if indicated in pduBitmap
	switch(pusch_pdu->pdu_bit_map){
		case PUSCH_PDU_BITMAP_PUSCH_DATA:
		{
			// pack optional TLVs
			return(
				push8(pusch_pdu->pusch_data.rv_index, ppWritePackedMsg, end) &&
				push8(pusch_pdu->pusch_data.harq_process_id, ppWritePackedMsg, end) &&
				push32(pusch_pdu->pusch_data.tb_size, ppWritePackedMsg, end) &&
				push16(pusch_pdu->pusch_data.num_cb, ppWritePackedMsg, end) &&
				pusharray8(pusch_pdu->pusch_data.cb_present_and_position,1,1,ppWritePackedMsg, end)
			);
		}
		break;

		case PUSCH_PDU_BITMAP_PUSCH_UCI:
		{
			return(
				push16(pusch_pdu->pusch_uci.harq_ack_bit_length, ppWritePackedMsg, end) &&
				push16(pusch_pdu->pusch_uci.csi_part1_bit_length, ppWritePackedMsg, end) &&
				push16(pusch_pdu->pusch_uci.csi_part2_bit_length, ppWritePackedMsg, end) &&
				push8(pusch_pdu->pusch_uci.alpha_scaling, ppWritePackedMsg, end) &&
				push8(pusch_pdu->pusch_uci.beta_offset_harq_ack, ppWritePackedMsg, end) &&
				push8(pusch_pdu->pusch_uci.beta_offset_csi1, ppWritePackedMsg, end) &&
				push8(pusch_pdu->pusch_uci.beta_offset_csi2, ppWritePackedMsg, end)
			);
		}
		break;

		case PUSCH_PDU_BITMAP_PUSCH_PTRS:
		{
			return(
				push8(pusch_pdu->pusch_ptrs.num_ptrs_ports, ppWritePackedMsg, end) &&
				push8(pusch_pdu->pusch_ptrs.ptrs_ports_list->ptrs_dmrs_port, ppWritePackedMsg, end) &&
				push16(pusch_pdu->pusch_ptrs.ptrs_ports_list->ptrs_port_index, ppWritePackedMsg, end) &&
				push8(pusch_pdu->pusch_ptrs.ptrs_ports_list->ptrs_re_offset, ppWritePackedMsg, end) &&
				push8(pusch_pdu->pusch_ptrs.ptrs_time_density, ppWritePackedMsg, end) &&
				push8(pusch_pdu->pusch_ptrs.ptrs_freq_density, ppWritePackedMsg, end) &&
				push8(pusch_pdu->pusch_ptrs.ul_ptrs_power, ppWritePackedMsg, end)
			);
		}
		break;

		case PUSCH_PDU_BITMAP_DFTS_OFDM:
		{
			return(
				push8(pusch_pdu->dfts_ofdm.low_papr_group_number, ppWritePackedMsg, end) &&
				push16(pusch_pdu->dfts_ofdm.low_papr_sequence_number, ppWritePackedMsg, end) &&
				push8(pusch_pdu->dfts_ofdm.ul_ptrs_sample_density, ppWritePackedMsg, end) &&
				push8(pusch_pdu->dfts_ofdm.ul_ptrs_time_density_transform_precoding, ppWritePackedMsg, end)
			);
		}
		break;

		default:
		{
			NFAPI_TRACE(NFAPI_TRACE_INFO, "Invalid pdu bitmap %d \n", pusch_pdu->pdu_bit_map );
		}
	}

	return 1;
}

static uint8_t pack_ul_tti_request_srs_pdu(nfapi_nr_srs_pdu_t* srs_pdu, uint8_t **ppWritePackedMsg, uint8_t *end)
{
	return(
		push16(srs_pdu->rnti, ppWritePackedMsg, end) &&
		push32(srs_pdu->handle, ppWritePackedMsg, end) &&
		push16(srs_pdu->bwp_size, ppWritePackedMsg, end) &&
		push16(srs_pdu->bwp_start, ppWritePackedMsg, end) &&
		push8(srs_pdu->subcarrier_spacing, ppWritePackedMsg, end) &&
		push8(srs_pdu->cyclic_prefix, ppWritePackedMsg, end) &&
		push8(srs_pdu->num_ant_ports, ppWritePackedMsg, end) &&
		push8(srs_pdu->num_symbols, ppWritePackedMsg, end) &&
		push8(srs_pdu->num_repetitions, ppWritePackedMsg, end) &&
		push8(srs_pdu->time_start_position, ppWritePackedMsg, end) &&
		push8(srs_pdu->config_index, ppWritePackedMsg, end) &&
		push16(srs_pdu->sequence_id, ppWritePackedMsg, end) &&
		push8(srs_pdu->bandwidth_index, ppWritePackedMsg, end) &&
		push8(srs_pdu->comb_size, ppWritePackedMsg, end) &&
		push8(srs_pdu->comb_offset, ppWritePackedMsg, end) &&
		push8(srs_pdu->cyclic_shift, ppWritePackedMsg, end) &&
		push8(srs_pdu->frequency_position, ppWritePackedMsg, end) &&
		push8(srs_pdu->frequency_shift, ppWritePackedMsg, end) &&
		push8(srs_pdu->frequency_hopping, ppWritePackedMsg, end) &&
		push8(srs_pdu->group_or_sequence_hopping, ppWritePackedMsg, end) &&
		push8(srs_pdu->resource_type, ppWritePackedMsg, end) &&
		push16(srs_pdu->t_srs, ppWritePackedMsg, end) &&
		push16(srs_pdu->t_offset, ppWritePackedMsg, end) 

		// TODO: ignoring beamforming tlv for now
	);
	
}

static uint8_t pack_ul_config_request_ulsch_pdu(nfapi_ul_config_ulsch_pdu* ulsch_pdu, uint8_t **ppWritePackedMsg, uint8_t *end)
{
	return ( pack_tlv(NFAPI_UL_CONFIG_REQUEST_ULSCH_PDU_REL8_TAG, &ulsch_pdu->ulsch_pdu_rel8, ppWritePackedMsg, end, &pack_ul_config_request_ulsch_rel8_value) &&
			pack_tlv(NFAPI_UL_CONFIG_REQUEST_ULSCH_PDU_REL10_TAG, &ulsch_pdu->ulsch_pdu_rel10, ppWritePackedMsg, end, &pack_ul_config_request_ulsch_rel10_value) &&
			pack_tlv(NFAPI_UL_CONFIG_REQUEST_ULSCH_PDU_REL11_TAG, &ulsch_pdu->ulsch_pdu_rel11, ppWritePackedMsg, end, &pack_ul_config_request_ulsch_rel11_value) &&
			pack_tlv(NFAPI_UL_CONFIG_REQUEST_ULSCH_PDU_REL13_TAG, &ulsch_pdu->ulsch_pdu_rel13, ppWritePackedMsg, end, &pack_ul_config_request_ulsch_rel13_value));
}

static uint8_t pack_ul_config_request_cqi_ri_rel8_value(void *tlv, uint8_t **ppWritePackedMsg, uint8_t *end)
{
	nfapi_ul_config_cqi_ri_information_rel8_t* cqi_ri_info_rel8 = (nfapi_ul_config_cqi_ri_information_rel8_t*)tlv;

	return ( push8(cqi_ri_info_rel8->dl_cqi_pmi_size_rank_1, ppWritePackedMsg, end) &&
			 push8(cqi_ri_info_rel8->dl_cqi_pmi_size_rank_greater_1, ppWritePackedMsg, end) &&
			 push8(cqi_ri_info_rel8->ri_size, ppWritePackedMsg, end) &&
			 push8(cqi_ri_info_rel8->delta_offset_cqi, ppWritePackedMsg, end) &&
			 push8(cqi_ri_info_rel8->delta_offset_ri, ppWritePackedMsg, end));
}

static uint8_t pack_ul_config_request_cqi_ri_rel9_value(void *tlv, uint8_t **ppWritePackedMsg, uint8_t *end)
{
	nfapi_ul_config_cqi_ri_information_rel9_t* cqi_ri_info_rel9 = (nfapi_ul_config_cqi_ri_information_rel9_t*)tlv;

	if(!(push8(cqi_ri_info_rel9->report_type, ppWritePackedMsg, end) &&
		 push8(cqi_ri_info_rel9->delta_offset_cqi, ppWritePackedMsg, end) &&
		 push8(cqi_ri_info_rel9->delta_offset_ri, ppWritePackedMsg, end)))
	{
		return 0;
	}

	switch(cqi_ri_info_rel9->report_type)
	{
		case NFAPI_CSI_REPORT_TYPE_PERIODIC:
			{
				if(!(push8(cqi_ri_info_rel9->periodic_cqi_pmi_ri_report.dl_cqi_pmi_ri_size, ppWritePackedMsg, end) &&
					 push8(cqi_ri_info_rel9->periodic_cqi_pmi_ri_report.control_type, ppWritePackedMsg, end)))
				{
					return 0;
				}
			}
			break;
		case NFAPI_CSI_REPORT_TYPE_APERIODIC:
			{
				if(push8(cqi_ri_info_rel9->aperiodic_cqi_pmi_ri_report.number_of_cc, ppWritePackedMsg, end) == 0)
					return 0;

				uint8_t i;
				for(i = 0; i < cqi_ri_info_rel9->aperiodic_cqi_pmi_ri_report.number_of_cc; ++i)
				{
					if(push8(cqi_ri_info_rel9->aperiodic_cqi_pmi_ri_report.cc[i].ri_size, ppWritePackedMsg, end) == 0)
						return 0;

                                        uint8_t j;
                                        for(j = 0; j < 8; ++j)
					{
                                              if(push8(cqi_ri_info_rel9->aperiodic_cqi_pmi_ri_report.cc[i].dl_cqi_pmi_size[j], ppWritePackedMsg, end) == 0)
							return 0;
					}
				}
			}
			break;
		default:
			{
				NFAPI_TRACE(NFAPI_TRACE_ERROR, "FIXME : Invalid report type %d \n", cqi_ri_info_rel9->report_type );
			}
			break;
	};

	return 1;
}

static uint8_t pack_ul_config_request_cqi_ri_rel13_value(void *tlv, uint8_t **ppWritePackedMsg, uint8_t *end)
{
	nfapi_ul_config_cqi_ri_information_rel13_t* cqi_ri_info_rel13 = (nfapi_ul_config_cqi_ri_information_rel13_t*)tlv;

	switch(cqi_ri_info_rel13->report_type)
	{
		case NFAPI_CSI_REPORT_TYPE_PERIODIC:
			{
				if(push16(cqi_ri_info_rel13->periodic_cqi_pmi_ri_report.dl_cqi_pmi_ri_size_2, ppWritePackedMsg, end) == 0)
					return 0;
			}
			break;
		case NFAPI_CSI_REPORT_TYPE_APERIODIC:
			{
				// No parameters
			}
			break;
		default:
			{
				NFAPI_TRACE(NFAPI_TRACE_ERROR, "FIXME : Invalid report type %d \n", cqi_ri_info_rel13->report_type );
			}
			break;
	};

	return 1;
}

static uint8_t pack_ul_config_request_cqi_ri_information(nfapi_ul_config_cqi_ri_information* cqi_ri_info, uint8_t **ppWritePackedMsg, uint8_t *end)
{
	return (pack_tlv(NFAPI_UL_CONFIG_REQUEST_CQI_RI_INFORMATION_REL8_TAG, &cqi_ri_info->cqi_ri_information_rel8, ppWritePackedMsg, end, &pack_ul_config_request_cqi_ri_rel8_value) &&
			pack_tlv(NFAPI_UL_CONFIG_REQUEST_CQI_RI_INFORMATION_REL9_TAG, &cqi_ri_info->cqi_ri_information_rel9, ppWritePackedMsg, end, &pack_ul_config_request_cqi_ri_rel9_value) &&
			pack_tlv(NFAPI_UL_CONFIG_REQUEST_CQI_RI_INFORMATION_REL13_TAG, &cqi_ri_info->cqi_ri_information_rel13, ppWritePackedMsg, end, &pack_ul_config_request_cqi_ri_rel13_value));

}

static uint8_t pack_ul_config_request_init_tx_params_rel8_value(void *tlv, uint8_t **ppWritePackedMsg, uint8_t *end)
{
	nfapi_ul_config_initial_transmission_parameters_rel8_t* init_tx_params_rel8 = (nfapi_ul_config_initial_transmission_parameters_rel8_t*)tlv;
	
	return (push8(init_tx_params_rel8->n_srs_initial, ppWritePackedMsg, end) &&
		 	push8(init_tx_params_rel8->initial_number_of_resource_blocks, ppWritePackedMsg, end));
}

static uint8_t pack_ul_config_request_initial_transmission_parameters(nfapi_ul_config_initial_transmission_parameters* init_tx_params, uint8_t **ppWritePackedMsg, uint8_t *end)
{
	return pack_tlv(NFAPI_UL_CONFIG_REQUEST_INITIAL_TRANSMISSION_PARAMETERS_REL8_TAG, &init_tx_params->initial_transmission_parameters_rel8, ppWritePackedMsg, end, &pack_ul_config_request_init_tx_params_rel8_value);
}

static uint8_t pack_ul_config_request_ulsch_harq_info_rel10_value(void *tlv, uint8_t **ppWritePackedMsg, uint8_t *end)
{
	nfapi_ul_config_ulsch_harq_information_rel10_t* harq_info_rel10 = (nfapi_ul_config_ulsch_harq_information_rel10_t*)tlv;
	
	return (push8(harq_info_rel10->harq_size, ppWritePackedMsg, end) &&
			push8(harq_info_rel10->delta_offset_harq, ppWritePackedMsg, end) &&
			push8(harq_info_rel10->ack_nack_mode, ppWritePackedMsg, end));
}
static uint8_t pack_ul_config_request_ulsch_harq_info_rel13_value(void *tlv, uint8_t **ppWritePackedMsg, uint8_t *end)
{
	nfapi_ul_config_ulsch_harq_information_rel13_t* harq_info_rel13 = (nfapi_ul_config_ulsch_harq_information_rel13_t*)tlv;
	
	return (push16(harq_info_rel13->harq_size_2, ppWritePackedMsg, end) &&
		 	push8(harq_info_rel13->delta_offset_harq_2, ppWritePackedMsg, end));
}

static uint8_t pack_ul_config_request_ulsch_harq_information(nfapi_ul_config_ulsch_harq_information* harq_info, uint8_t **ppWritePackedMsg, uint8_t *end)
{
	return ( pack_tlv(NFAPI_UL_CONFIG_REQUEST_ULSCH_HARQ_INFORMATION_REL10_TAG, &harq_info->harq_information_rel10, ppWritePackedMsg, end, &pack_ul_config_request_ulsch_harq_info_rel10_value) &&
			 pack_tlv(NFAPI_UL_CONFIG_REQUEST_ULSCH_HARQ_INFORMATION_REL13_TAG, &harq_info->harq_information_rel13, ppWritePackedMsg, end, &pack_ul_config_request_ulsch_harq_info_rel13_value));
}

static uint8_t pack_ul_config_request_ue_info_rel8_value(void *tlv, uint8_t **ppWritePackedMsg, uint8_t *end)
{
	nfapi_ul_config_ue_information_rel8_t* ue_info_rel8 = (nfapi_ul_config_ue_information_rel8_t*)tlv;
	
	return ( push32(ue_info_rel8->handle, ppWritePackedMsg, end) &&
		 	 push16(ue_info_rel8->rnti, ppWritePackedMsg, end));
}
static uint8_t pack_ul_config_request_ue_info_rel11_value(void *tlv, uint8_t **ppWritePackedMsg, uint8_t *end)
{
	nfapi_ul_config_ue_information_rel11_t* ue_info_rel11 = (nfapi_ul_config_ue_information_rel11_t*)tlv;

	return ( push8(ue_info_rel11->virtual_cell_id_enabled_flag, ppWritePackedMsg, end) &&
		 	 push16(ue_info_rel11->npusch_identity, ppWritePackedMsg, end));
}
static uint8_t pack_ul_config_request_ue_info_rel13_value(void *tlv, uint8_t **ppWritePackedMsg, uint8_t *end)
{
	nfapi_ul_config_ue_information_rel13_t* ue_info_rel13 = (nfapi_ul_config_ue_information_rel13_t*)tlv;

	return ( push8(ue_info_rel13->ue_type, ppWritePackedMsg, end) &&
			 push8(ue_info_rel13->empty_symbols, ppWritePackedMsg, end) &&
			 push16(ue_info_rel13->total_number_of_repetitions, ppWritePackedMsg, end) &&
			 push16(ue_info_rel13->repetition_number, ppWritePackedMsg, end));
}

static uint8_t pack_ul_config_request_ue_information(nfapi_ul_config_ue_information* ue_info, uint8_t **ppWritePackedMsg, uint8_t *end)
{
	return ( pack_tlv(NFAPI_UL_CONFIG_REQUEST_UE_INFORMATION_REL8_TAG, &ue_info->ue_information_rel8, ppWritePackedMsg, end, &pack_ul_config_request_ue_info_rel8_value) &&
	pack_tlv(NFAPI_UL_CONFIG_REQUEST_UE_INFORMATION_REL11_TAG, &ue_info->ue_information_rel11, ppWritePackedMsg, end, &pack_ul_config_request_ue_info_rel11_value) &&
	pack_tlv(NFAPI_UL_CONFIG_REQUEST_UE_INFORMATION_REL13_TAG, &ue_info->ue_information_rel13, ppWritePackedMsg, end, &pack_ul_config_request_ue_info_rel13_value));
}

static uint8_t pack_ul_config_request_harq_info_rel10_tdd_value(void *tlv, uint8_t **ppWritePackedMsg, uint8_t *end)
{
	nfapi_ul_config_harq_information_rel10_tdd_t* harq_info_rel10_tdd = (nfapi_ul_config_harq_information_rel10_tdd_t*)tlv;

	return ( push8(harq_info_rel10_tdd->harq_size, ppWritePackedMsg, end) &&
			push8(harq_info_rel10_tdd->ack_nack_mode, ppWritePackedMsg, end) &&
			push8(harq_info_rel10_tdd->number_of_pucch_resources, ppWritePackedMsg, end) &&
			push16(harq_info_rel10_tdd->n_pucch_1_0, ppWritePackedMsg, end) &&
			push16(harq_info_rel10_tdd->n_pucch_1_1, ppWritePackedMsg, end) &&
			push16(harq_info_rel10_tdd->n_pucch_1_2, ppWritePackedMsg, end) &&
			push16(harq_info_rel10_tdd->n_pucch_1_3, ppWritePackedMsg, end));
}
static uint8_t pack_ul_config_request_harq_info_rel8_fdd_value(void *tlv, uint8_t **ppWritePackedMsg, uint8_t *end)
{
	nfapi_ul_config_harq_information_rel8_fdd_t* harq_info_rel8_fdd = (nfapi_ul_config_harq_information_rel8_fdd_t*)tlv;

	return ( push16(harq_info_rel8_fdd->n_pucch_1_0, ppWritePackedMsg, end) &&
			push8(harq_info_rel8_fdd->harq_size, ppWritePackedMsg, end));
}
static uint8_t pack_ul_config_request_harq_info_rel9_fdd_value(void *tlv, uint8_t **ppWritePackedMsg, uint8_t *end)
{
	nfapi_ul_config_harq_information_rel9_fdd_t* harq_info_rel9_fdd = (nfapi_ul_config_harq_information_rel9_fdd_t*)tlv;
	
	return ( push8(harq_info_rel9_fdd->harq_size, ppWritePackedMsg, end) &&
			push8(harq_info_rel9_fdd->ack_nack_mode, ppWritePackedMsg, end) &&
			push8(harq_info_rel9_fdd->number_of_pucch_resources, ppWritePackedMsg, end) &&
			push16(harq_info_rel9_fdd->n_pucch_1_0, ppWritePackedMsg, end) &&
			push16(harq_info_rel9_fdd->n_pucch_1_1, ppWritePackedMsg, end) &&
			push16(harq_info_rel9_fdd->n_pucch_1_2, ppWritePackedMsg, end) &&
			push16(harq_info_rel9_fdd->n_pucch_1_3, ppWritePackedMsg, end));
}
static uint8_t pack_ul_config_request_harq_info_rel11_value(void *tlv, uint8_t **ppWritePackedMsg, uint8_t *end)
{
	nfapi_ul_config_harq_information_rel11_t* harq_info_rel11 = (nfapi_ul_config_harq_information_rel11_t*)tlv;
	
	return ( push8(harq_info_rel11->num_ant_ports, ppWritePackedMsg, end) &&
			push16(harq_info_rel11->n_pucch_2_0, ppWritePackedMsg, end) &&
			push16(harq_info_rel11->n_pucch_2_1, ppWritePackedMsg, end) &&
			push16(harq_info_rel11->n_pucch_2_2, ppWritePackedMsg, end) &&
			push16(harq_info_rel11->n_pucch_2_3, ppWritePackedMsg, end));
}
static uint8_t pack_ul_config_request_harq_info_rel13_value(void *tlv, uint8_t **ppWritePackedMsg, uint8_t *end)
{
	nfapi_ul_config_harq_information_rel13_t* harq_info_rel13 = (nfapi_ul_config_harq_information_rel13_t*)tlv;
	
	return ( push16(harq_info_rel13->harq_size_2, ppWritePackedMsg, end) &&
			push8(harq_info_rel13->starting_prb, ppWritePackedMsg, end) &&
			push8(harq_info_rel13->n_prb, ppWritePackedMsg, end) &&
			push8(harq_info_rel13->cdm_index, ppWritePackedMsg, end) &&
			push8(harq_info_rel13->n_srs, ppWritePackedMsg, end));
}

static uint8_t pack_ul_config_request_harq_information(nfapi_ul_config_harq_information* harq_info, uint8_t **ppWritePackedMsg, uint8_t *end)
{
	return ( pack_tlv(NFAPI_UL_CONFIG_REQUEST_HARQ_INFORMATION_REL10_TDD_TAG, &harq_info->harq_information_rel10_tdd, ppWritePackedMsg, end, &pack_ul_config_request_harq_info_rel10_tdd_value) &&
	pack_tlv(NFAPI_UL_CONFIG_REQUEST_HARQ_INFORMATION_REL8_FDD_TAG, &harq_info->harq_information_rel8_fdd, ppWritePackedMsg, end, &pack_ul_config_request_harq_info_rel8_fdd_value) &&
	pack_tlv(NFAPI_UL_CONFIG_REQUEST_HARQ_INFORMATION_REL9_FDD_TAG, &harq_info->harq_information_rel9_fdd, ppWritePackedMsg, end, &pack_ul_config_request_harq_info_rel9_fdd_value) &&
	pack_tlv(NFAPI_UL_CONFIG_REQUEST_HARQ_INFORMATION_REL11_TAG, &harq_info->harq_information_rel11, ppWritePackedMsg, end, &pack_ul_config_request_harq_info_rel11_value) &&
	pack_tlv(NFAPI_UL_CONFIG_REQUEST_HARQ_INFORMATION_REL13_TAG, &harq_info->harq_information_rel13, ppWritePackedMsg, end, &pack_ul_config_request_harq_info_rel13_value));

}

static uint8_t pack_ul_config_request_cqi_info_rel8_value(void *tlv, uint8_t **ppWritePackedMsg, uint8_t *end)
{
	nfapi_ul_config_cqi_information_rel8_t* cqi_info_rel8 = (nfapi_ul_config_cqi_information_rel8_t*)tlv;

	return ( push16(cqi_info_rel8->pucch_index, ppWritePackedMsg, end) &&
			 push8(cqi_info_rel8->dl_cqi_pmi_size, ppWritePackedMsg, end));
}
static uint8_t pack_ul_config_request_cqi_info_rel10_value(void *tlv, uint8_t **ppWritePackedMsg, uint8_t *end)
{
	nfapi_ul_config_cqi_information_rel10_t* cqi_info_rel10 = (nfapi_ul_config_cqi_information_rel10_t*)tlv;
	
	return ( push8(cqi_info_rel10->number_of_pucch_resource, ppWritePackedMsg, end) &&
			 push16(cqi_info_rel10->pucch_index_p1, ppWritePackedMsg, end));
}
static uint8_t pack_ul_config_request_cqi_info_rel13_value(void *tlv, uint8_t **ppWritePackedMsg, uint8_t *end)
{
	nfapi_ul_config_cqi_information_rel13_t* cqi_info_rel13 = (nfapi_ul_config_cqi_information_rel13_t*)tlv;
	
	return ( push8(cqi_info_rel13->csi_mode, ppWritePackedMsg, end) &&
			push16(cqi_info_rel13->dl_cqi_pmi_size_2, ppWritePackedMsg, end) &&
			push8(cqi_info_rel13->starting_prb, ppWritePackedMsg, end) &&
			push8(cqi_info_rel13->n_prb, ppWritePackedMsg, end) &&
			push8(cqi_info_rel13->cdm_index, ppWritePackedMsg, end) &&
			push8(cqi_info_rel13->n_srs, ppWritePackedMsg, end));
}

static uint8_t pack_ul_config_request_cqi_information(nfapi_ul_config_cqi_information* cqi_info, uint8_t **ppWritePackedMsg, uint8_t *end)
{
	return ( pack_tlv(NFAPI_UL_CONFIG_REQUEST_CQI_INFORMATION_REL8_TAG, &cqi_info->cqi_information_rel8, ppWritePackedMsg, end, &pack_ul_config_request_cqi_info_rel8_value) && 
	pack_tlv(NFAPI_UL_CONFIG_REQUEST_CQI_INFORMATION_REL10_TAG, &cqi_info->cqi_information_rel10, ppWritePackedMsg, end, &pack_ul_config_request_cqi_info_rel10_value) &&
	pack_tlv(NFAPI_UL_CONFIG_REQUEST_CQI_INFORMATION_REL13_TAG, &cqi_info->cqi_information_rel13, ppWritePackedMsg, end, &pack_ul_config_request_cqi_info_rel13_value));

}

static uint8_t pack_ul_config_request_sr_info_rel8_value(void *tlv, uint8_t **ppWritePackedMsg, uint8_t *end)
{
	nfapi_ul_config_sr_information_rel8_t* sr_info_rel8 = (nfapi_ul_config_sr_information_rel8_t*)tlv;
	return push16(sr_info_rel8->pucch_index, ppWritePackedMsg, end);
}
static uint8_t pack_ul_config_request_sr_info_rel10_value(void *tlv, uint8_t **ppWritePackedMsg, uint8_t *end)
{
	nfapi_ul_config_sr_information_rel10_t* sr_info_rel10 = (nfapi_ul_config_sr_information_rel10_t*)tlv;

	return ( push8(sr_info_rel10->number_of_pucch_resources, ppWritePackedMsg, end) &&
		 	 push16(sr_info_rel10->pucch_index_p1, ppWritePackedMsg, end));
}

static uint8_t pack_ul_config_request_sr_information(nfapi_ul_config_sr_information* sr_info, uint8_t **ppWritePackedMsg, uint8_t *end)
{
	return ( pack_tlv(NFAPI_UL_CONFIG_REQUEST_SR_INFORMATION_REL8_TAG, &sr_info->sr_information_rel8, ppWritePackedMsg, end, &pack_ul_config_request_sr_info_rel8_value) &&
	pack_tlv(NFAPI_UL_CONFIG_REQUEST_SR_INFORMATION_REL10_TAG, &sr_info->sr_information_rel10, ppWritePackedMsg, end, &pack_ul_config_request_sr_info_rel10_value));
}

static uint8_t pack_ul_config_request_srs_pdu_rel8_value(void *tlv, uint8_t **ppWritePackedMsg, uint8_t *end)
{
	nfapi_ul_config_srs_pdu_rel8_t* srs_pdu_rel8 = (nfapi_ul_config_srs_pdu_rel8_t*)tlv;
	
	return (push32(srs_pdu_rel8->handle, ppWritePackedMsg, end) &&
			push16(srs_pdu_rel8->size, ppWritePackedMsg, end) &&
			push16(srs_pdu_rel8->rnti, ppWritePackedMsg, end) &&
			push8(srs_pdu_rel8->srs_bandwidth, ppWritePackedMsg, end) &&
			push8(srs_pdu_rel8->frequency_domain_position, ppWritePackedMsg, end) &&
			push8(srs_pdu_rel8->srs_hopping_bandwidth, ppWritePackedMsg, end) &&
			push8(srs_pdu_rel8->transmission_comb, ppWritePackedMsg, end) &&
			push16(srs_pdu_rel8->i_srs, ppWritePackedMsg, end) &&
			push8(srs_pdu_rel8->sounding_reference_cyclic_shift, ppWritePackedMsg, end));
}

static uint8_t pack_ul_config_request_srs_pdu_rel10_value(void *tlv, uint8_t **ppWritePackedMsg, uint8_t *end)
{
	nfapi_ul_config_srs_pdu_rel10_t* srs_pdu_rel10 = (nfapi_ul_config_srs_pdu_rel10_t*)tlv;
	return push8(srs_pdu_rel10->antenna_port, ppWritePackedMsg, end);
}

static uint8_t pack_ul_config_request_srs_pdu_rel13_value(void *tlv, uint8_t **ppWritePackedMsg, uint8_t *end)
{
	nfapi_ul_config_srs_pdu_rel13_t* srs_pdu_rel13 = (nfapi_ul_config_srs_pdu_rel13_t*)tlv;
	
	return ( push8(srs_pdu_rel13->number_of_combs, ppWritePackedMsg, end));
}

static uint8_t pack_ul_config_request_nb_harq_rel13_value(void *tlv, uint8_t **ppWritePackedMsg, uint8_t *end)
{
	nfapi_ul_config_nb_harq_information_rel13_fdd_t* nb_harq_pdu_rel13 = (nfapi_ul_config_nb_harq_information_rel13_fdd_t*)tlv;
	
	return ( push8(nb_harq_pdu_rel13->harq_ack_resource, ppWritePackedMsg, end));
}

static uint8_t pack_ul_config_request_nulsch_pdu_rel13_value(void *tlv, uint8_t **ppWritePackedMsg, uint8_t *end)
{
	nfapi_ul_config_nulsch_pdu_rel13_t* nulsch_pdu_rel13 = (nfapi_ul_config_nulsch_pdu_rel13_t*)tlv;
	
	return (push8(nulsch_pdu_rel13->nulsch_format, ppWritePackedMsg, end) &&
		    push32(nulsch_pdu_rel13->handle, ppWritePackedMsg, end) &&
		    push16(nulsch_pdu_rel13->size, ppWritePackedMsg, end) &&
		    push16(nulsch_pdu_rel13->rnti, ppWritePackedMsg, end) &&
		    push8(nulsch_pdu_rel13->subcarrier_indication, ppWritePackedMsg, end) &&
		    push8(nulsch_pdu_rel13->resource_assignment, ppWritePackedMsg, end) &&
		    push8(nulsch_pdu_rel13->mcs, ppWritePackedMsg, end) &&
		    push8(nulsch_pdu_rel13->redudancy_version, ppWritePackedMsg, end) &&
		    push8(nulsch_pdu_rel13->repetition_number, ppWritePackedMsg, end) &&
		    push8(nulsch_pdu_rel13->new_data_indication, ppWritePackedMsg, end) &&
		    push8(nulsch_pdu_rel13->n_srs, ppWritePackedMsg, end) &&
		    push16(nulsch_pdu_rel13->scrambling_sequence_initialization_cinit, ppWritePackedMsg, end) &&
		    push16(nulsch_pdu_rel13->sf_idx, ppWritePackedMsg, end) && 
		    pack_ul_config_request_ue_information(&(nulsch_pdu_rel13->ue_information), ppWritePackedMsg, end) &&
		    pack_tlv(NFAPI_UL_CONFIG_REQUEST_NB_HARQ_INFORMATION_REL13_FDD_TAG, &nulsch_pdu_rel13->nb_harq_information.nb_harq_information_rel13_fdd, ppWritePackedMsg, end, &pack_ul_config_request_nb_harq_rel13_value));
}
static uint8_t pack_ul_config_request_nrach_pdu_rel13_value(void *tlv, uint8_t **ppWritePackedMsg, uint8_t *end)
{
	nfapi_ul_config_nrach_pdu_rel13_t* nrach_pdu_rel13 = (nfapi_ul_config_nrach_pdu_rel13_t*)tlv;
	
	return ( push8(nrach_pdu_rel13->nprach_config_0, ppWritePackedMsg, end) &&
			 push8(nrach_pdu_rel13->nprach_config_1, ppWritePackedMsg, end) &&
			 push8(nrach_pdu_rel13->nprach_config_2, ppWritePackedMsg, end));
	
}

static uint8_t pack_ul_tti_pdu_list_value(void* tlv, uint8_t **ppWritePackedMsg, uint8_t *end)
{
	nfapi_nr_ul_tti_request_number_of_pdus_t* value = (nfapi_nr_ul_tti_request_number_of_pdus_t*)tlv;

	if(!(push16(value->pdu_size, ppWritePackedMsg, end) &&
	 	 push16(value->pdu_type, ppWritePackedMsg, end) ))
		  return 0;


	// first match the pdu type, then call the respective function
	switch(value->pdu_type)
	{
		case NFAPI_NR_UL_CONFIG_PRACH_PDU_TYPE:
		{
			if(!pack_ul_tti_request_prach_pdu(&value->prach_pdu, ppWritePackedMsg, end))
				return 0;
		}
		break;

		case NFAPI_NR_UL_CONFIG_PUCCH_PDU_TYPE:
		{
			if(!pack_ul_tti_request_pucch_pdu(&value->pucch_pdu, ppWritePackedMsg, end))
				return 0;
		}
		break;
		case NFAPI_NR_UL_CONFIG_PUSCH_PDU_TYPE:
		{
			if(!pack_ul_tti_request_pusch_pdu(&value->pusch_pdu, ppWritePackedMsg, end))
				return 0;
		}
		break;
		case NFAPI_NR_UL_CONFIG_SRS_PDU_TYPE:
		{
			if(!pack_ul_tti_request_srs_pdu(&value->srs_pdu, ppWritePackedMsg, end))
				return 0;
		}
		break;

		default:
		{
			NFAPI_TRACE(NFAPI_TRACE_ERROR, "FIXME : Invalid UL_TTI pdu type %d \n", value->pdu_type );
		}
		break;
	}

	return 1;
}

static uint8_t pack_ul_tti_groups_list_value(void* tlv, uint8_t **ppWritePackedMsg, uint8_t *end)
{
	nfapi_nr_ul_tti_request_number_of_groups_t* value = (nfapi_nr_ul_tti_request_number_of_groups_t*)tlv;

	if(!push8(value->n_ue, ppWritePackedMsg, end))
		return 0;
	for(int i=0; i<value->n_ue;i++)
	{
		if(!push8(value->ue_list[i].pdu_idx, ppWritePackedMsg, end))
		return 0;
	}
	return 1;
}

static uint8_t pack_ul_config_request_body_value(void* tlv, uint8_t **ppWritePackedMsg, uint8_t *end)
{
	nfapi_ul_config_request_body_t* value = (nfapi_ul_config_request_body_t*)tlv;

	if(!(push8(value->number_of_pdus, ppWritePackedMsg, end) &&
	 	 push8(value->rach_prach_frequency_resources, ppWritePackedMsg, end) &&
		 push8(value->srs_present, ppWritePackedMsg, end)))
		return 0;

	uint16_t i = 0;
	for(i = 0; i < value->number_of_pdus; ++i)
	{
		nfapi_ul_config_request_pdu_t* pdu = &(value->ul_config_pdu_list[i]);

		if(push8(pdu->pdu_type, ppWritePackedMsg, end) == 0)
			return 0;

		// Put a 0 size in and then determine the size after the pdu 
		// has been writen and write the calculated size
		uint8_t* pWritePackedMsgPduSize = *ppWritePackedMsg;
		pdu->pdu_size = 0;
		if(push8(pdu->pdu_size, ppWritePackedMsg, end) == 0)
			return 0;

		switch(pdu->pdu_type)
		{
			case NFAPI_UL_CONFIG_ULSCH_PDU_TYPE:
				{
					if(!pack_ul_config_request_ulsch_pdu(&(pdu->ulsch_pdu), ppWritePackedMsg, end))
						return 0;
				}
				break;
			case NFAPI_UL_CONFIG_ULSCH_CQI_RI_PDU_TYPE:
				{
					if(!(pack_ul_config_request_ulsch_pdu(&(pdu->ulsch_cqi_ri_pdu.ulsch_pdu), ppWritePackedMsg, end) &&
						 pack_ul_config_request_cqi_ri_information(&(pdu->ulsch_cqi_ri_pdu.cqi_ri_information), ppWritePackedMsg, end) &&
						 pack_ul_config_request_initial_transmission_parameters(&(pdu->ulsch_cqi_ri_pdu.initial_transmission_parameters), ppWritePackedMsg, end)))
						return 0;
				}
				break;
			case NFAPI_UL_CONFIG_ULSCH_HARQ_PDU_TYPE:
				{
					if(!(pack_ul_config_request_ulsch_pdu(&(pdu->ulsch_harq_pdu.ulsch_pdu), ppWritePackedMsg, end) &&
						 pack_ul_config_request_ulsch_harq_information(&(pdu->ulsch_harq_pdu.harq_information), ppWritePackedMsg, end) &&
						 pack_ul_config_request_initial_transmission_parameters(&(pdu->ulsch_harq_pdu.initial_transmission_parameters), ppWritePackedMsg, end)))
						return 0;
				}
				break;
			case NFAPI_UL_CONFIG_ULSCH_CQI_HARQ_RI_PDU_TYPE:
				{
					if(!(pack_ul_config_request_ulsch_pdu(&(pdu->ulsch_cqi_harq_ri_pdu.ulsch_pdu), ppWritePackedMsg, end) &&
						 pack_ul_config_request_cqi_ri_information(&(pdu->ulsch_cqi_harq_ri_pdu.cqi_ri_information), ppWritePackedMsg, end) &&
						 pack_ul_config_request_ulsch_harq_information(&(pdu->ulsch_cqi_harq_ri_pdu.harq_information), ppWritePackedMsg, end) &&
						 pack_ul_config_request_initial_transmission_parameters(&(pdu->ulsch_cqi_harq_ri_pdu.initial_transmission_parameters), ppWritePackedMsg, end)))
						return 0;
				}
				break;
			case NFAPI_UL_CONFIG_UCI_CQI_PDU_TYPE:
				{
					if(!(pack_ul_config_request_ue_information(&(pdu->uci_cqi_pdu.ue_information), ppWritePackedMsg, end) &&
						 pack_ul_config_request_cqi_information(&(pdu->uci_cqi_pdu.cqi_information), ppWritePackedMsg, end)))
						return 0;
				}
				break;
			case NFAPI_UL_CONFIG_UCI_SR_PDU_TYPE:
				{
					if(!(pack_ul_config_request_ue_information(&(pdu->uci_sr_pdu.ue_information), ppWritePackedMsg, end) &&
						 pack_ul_config_request_sr_information(&(pdu->uci_sr_pdu.sr_information), ppWritePackedMsg, end)))
						return 0;
				}
				break;
			case NFAPI_UL_CONFIG_UCI_HARQ_PDU_TYPE:
				{
					if(!(pack_ul_config_request_ue_information(&(pdu->uci_harq_pdu.ue_information), ppWritePackedMsg, end) &&
	 					 pack_ul_config_request_harq_information(&(pdu->uci_harq_pdu.harq_information), ppWritePackedMsg, end)))
						return 0;
				}
				break;
			case NFAPI_UL_CONFIG_UCI_SR_HARQ_PDU_TYPE:
				{
					if(!(pack_ul_config_request_ue_information(&(pdu->uci_sr_harq_pdu.ue_information), ppWritePackedMsg, end) &&
						 pack_ul_config_request_sr_information(&(pdu->uci_sr_harq_pdu.sr_information), ppWritePackedMsg, end) &&
						 pack_ul_config_request_harq_information(&(pdu->uci_sr_harq_pdu.harq_information), ppWritePackedMsg, end)))
						return 0;
				}
				break;
			case NFAPI_UL_CONFIG_UCI_CQI_HARQ_PDU_TYPE:
				{
					if(!(pack_ul_config_request_ue_information(&(pdu->uci_cqi_harq_pdu.ue_information), ppWritePackedMsg, end) &&
						 pack_ul_config_request_cqi_information(&(pdu->uci_cqi_harq_pdu.cqi_information), ppWritePackedMsg, end) &&
						 pack_ul_config_request_harq_information(&(pdu->uci_cqi_harq_pdu.harq_information), ppWritePackedMsg, end)))
						return 0;
				}
				break;
			case NFAPI_UL_CONFIG_UCI_CQI_SR_PDU_TYPE:
				{
					if(!(pack_ul_config_request_ue_information(&(pdu->uci_cqi_sr_pdu.ue_information), ppWritePackedMsg, end) &&
						 pack_ul_config_request_cqi_information(&(pdu->uci_cqi_sr_pdu.cqi_information), ppWritePackedMsg, end) &&
						 pack_ul_config_request_sr_information(&(pdu->uci_cqi_sr_pdu.sr_information), ppWritePackedMsg, end)))
						return 0;
				}
				break;
			case NFAPI_UL_CONFIG_UCI_CQI_SR_HARQ_PDU_TYPE:
				{
					if(!(pack_ul_config_request_ue_information(&(pdu->uci_cqi_sr_harq_pdu.ue_information), ppWritePackedMsg, end) &&
						 pack_ul_config_request_cqi_information(&(pdu->uci_cqi_sr_harq_pdu.cqi_information), ppWritePackedMsg, end) &&
						 pack_ul_config_request_sr_information(&(pdu->uci_cqi_sr_harq_pdu.sr_information), ppWritePackedMsg, end) &&
						 pack_ul_config_request_harq_information(&(pdu->uci_cqi_sr_harq_pdu.harq_information), ppWritePackedMsg, end)))
						return 0;
				}
				break;
			case NFAPI_UL_CONFIG_SRS_PDU_TYPE:
				{
					if(!(pack_tlv(NFAPI_UL_CONFIG_REQUEST_SRS_PDU_REL8_TAG, &pdu->srs_pdu.srs_pdu_rel8, ppWritePackedMsg, end, &pack_ul_config_request_srs_pdu_rel8_value) &&
						 pack_tlv(NFAPI_UL_CONFIG_REQUEST_SRS_PDU_REL10_TAG, &pdu->srs_pdu.srs_pdu_rel10, ppWritePackedMsg, end, &pack_ul_config_request_srs_pdu_rel10_value) &&
						 pack_tlv(NFAPI_UL_CONFIG_REQUEST_SRS_PDU_REL13_TAG, &pdu->srs_pdu.srs_pdu_rel13, ppWritePackedMsg, end, &pack_ul_config_request_srs_pdu_rel13_value)))
						return 0;
				}
				break;
			case NFAPI_UL_CONFIG_HARQ_BUFFER_PDU_TYPE:
				{
					if(!(pack_ul_config_request_ue_information(&(pdu->harq_buffer_pdu.ue_information), ppWritePackedMsg, end)))
						return 0;
				}
				break;
			case NFAPI_UL_CONFIG_ULSCH_UCI_CSI_PDU_TYPE:
				{
					if(!(pack_ul_config_request_ulsch_pdu(&(pdu->ulsch_uci_csi_pdu.ulsch_pdu), ppWritePackedMsg, end) &&
						 pack_ul_config_request_cqi_information(&(pdu->ulsch_uci_csi_pdu.csi_information), ppWritePackedMsg, end)))
						return 0;
				}
				break;
			case NFAPI_UL_CONFIG_ULSCH_UCI_HARQ_PDU_TYPE:
				{
					if(!(pack_ul_config_request_ulsch_pdu(&(pdu->ulsch_uci_harq_pdu.ulsch_pdu), ppWritePackedMsg, end) &&
						 pack_ul_config_request_harq_information(&(pdu->ulsch_uci_harq_pdu.harq_information), ppWritePackedMsg, end)))
						return 0;
				}
				break;
			case NFAPI_UL_CONFIG_ULSCH_CSI_UCI_HARQ_PDU_TYPE:
				{
					if(!(pack_ul_config_request_ulsch_pdu(&(pdu->ulsch_csi_uci_harq_pdu.ulsch_pdu), ppWritePackedMsg, end) &&
						 pack_ul_config_request_cqi_information(&(pdu->ulsch_csi_uci_harq_pdu.csi_information), ppWritePackedMsg, end) &&
						 pack_ul_config_request_harq_information(&(pdu->ulsch_csi_uci_harq_pdu.harq_information), ppWritePackedMsg, end)))
						return 0;
				}
				break;
			case NFAPI_UL_CONFIG_NULSCH_PDU_TYPE:
				{
					if(!(pack_tlv(NFAPI_UL_CONFIG_REQUEST_NULSCH_PDU_REL13_TAG, &pdu->nulsch_pdu.nulsch_pdu_rel13, ppWritePackedMsg, end, &pack_ul_config_request_nulsch_pdu_rel13_value)))	
						return 0;
				}
				break;
			case NFAPI_UL_CONFIG_NRACH_PDU_TYPE:
				{
					if(!(pack_tlv(NFAPI_UL_CONFIG_REQUEST_NRACH_PDU_REL13_TAG, &pdu->nrach_pdu.nrach_pdu_rel13, ppWritePackedMsg, end, &pack_ul_config_request_nrach_pdu_rel13_value)))
						return 0;
				}
				break;				
			default:
				{
					NFAPI_TRACE(NFAPI_TRACE_ERROR, "FIXME : Invalid pdu type %d \n", pdu->pdu_type );
				}
				break;
		};

		// add 1 for the pdu_type. The delta will include the pdu_size
		pdu->pdu_size = 1 + (*ppWritePackedMsg - pWritePackedMsgPduSize);
		push8(pdu->pdu_size, &pWritePackedMsgPduSize, end);
		
	}
	return 1;
}

static uint8_t pack_ul_tti_request(void *msg, uint8_t **ppWritePackedMsg, uint8_t *end, nfapi_p7_codec_config_t* config)
{
	nfapi_nr_ul_tti_request_t *pNfapiMsg = (nfapi_nr_ul_tti_request_t*)msg;

	if (!(push16(pNfapiMsg->SFN , ppWritePackedMsg, end) &&
		push16(pNfapiMsg->Slot , ppWritePackedMsg, end) &&
		push8(pNfapiMsg->n_pdus , ppWritePackedMsg, end) &&
		push8(pNfapiMsg->rach_present, ppWritePackedMsg, end) &&
		push8(pNfapiMsg->n_ulsch, ppWritePackedMsg, end) &&
		push8(pNfapiMsg->n_ulcch, ppWritePackedMsg, end) &&
		push8(pNfapiMsg->n_group, ppWritePackedMsg, end) ))
			return 0;
		
	for(int i=0; i<pNfapiMsg->n_pdus; i++)
	{
		if(!pack_ul_tti_pdu_list_value(&pNfapiMsg->pdus_list[i], ppWritePackedMsg, end))
			return 0;
	}

	for(int i=0; i<pNfapiMsg->n_group; i++)
	{
		if(!pack_ul_tti_groups_list_value(&pNfapiMsg->groups_list[i], ppWritePackedMsg, end))
			return 0;

	}

	return 1;
}

static uint8_t pack_ul_config_request(void *msg, uint8_t **ppWritePackedMsg, uint8_t *end, nfapi_p7_codec_config_t* config)
{
	nfapi_ul_config_request_t *pNfapiMsg = (nfapi_ul_config_request_t*)msg;
	
	return ( push16(pNfapiMsg->sfn_sf, ppWritePackedMsg, end) &&
			 pack_tlv(NFAPI_UL_CONFIG_REQUEST_BODY_TAG, &pNfapiMsg->ul_config_request_body, ppWritePackedMsg, end, &pack_ul_config_request_body_value) &&
			 pack_p7_vendor_extension_tlv(pNfapiMsg->vendor_extension, ppWritePackedMsg, end, config)) ;
}

static uint8_t pack_hi_dci0_hi_rel8_pdu_value(void *tlv, uint8_t **ppWritePackedMsg, uint8_t *end)
{
	nfapi_hi_dci0_hi_pdu_rel8_t* hi_pdu_rel8 = (nfapi_hi_dci0_hi_pdu_rel8_t*)tlv;
	
	return ( push8(hi_pdu_rel8->resource_block_start, ppWritePackedMsg, end) &&
			 push8(hi_pdu_rel8->cyclic_shift_2_for_drms, ppWritePackedMsg, end) &&
			 push8(hi_pdu_rel8->hi_value, ppWritePackedMsg, end) &&
			 push8(hi_pdu_rel8->i_phich, ppWritePackedMsg, end) &&
			 push16(hi_pdu_rel8->transmission_power, ppWritePackedMsg, end));
}

static uint8_t pack_hi_dci0_hi_rel10_pdu_value(void *tlv, uint8_t **ppWritePackedMsg, uint8_t *end)
{
	nfapi_hi_dci0_hi_pdu_rel10_t* hi_pdu_rel10 = (nfapi_hi_dci0_hi_pdu_rel10_t*)tlv;
	
	return ( push8(hi_pdu_rel10->flag_tb2, ppWritePackedMsg, end) &&
			 push8(hi_pdu_rel10->hi_value_2, ppWritePackedMsg, end));
}

static uint8_t pack_hi_dci0_dci_rel8_pdu_value(void *tlv, uint8_t **ppWritePackedMsg, uint8_t *end)
{
	nfapi_hi_dci0_dci_pdu_rel8_t* dci_pdu_rel8 = (nfapi_hi_dci0_dci_pdu_rel8_t*)tlv;
	
	return ( push8(dci_pdu_rel8->dci_format, ppWritePackedMsg, end) &&
			 push8(dci_pdu_rel8->cce_index, ppWritePackedMsg, end) &&
			 push8(dci_pdu_rel8->aggregation_level, ppWritePackedMsg, end) &&
			 push16(dci_pdu_rel8->rnti, ppWritePackedMsg, end) &&
			 push8(dci_pdu_rel8->resource_block_start, ppWritePackedMsg, end) &&
			 push8(dci_pdu_rel8->number_of_resource_block, ppWritePackedMsg, end) &&
			 push8(dci_pdu_rel8->mcs_1, ppWritePackedMsg, end) &&
			 push8(dci_pdu_rel8->cyclic_shift_2_for_drms, ppWritePackedMsg, end) &&
			 push8(dci_pdu_rel8->frequency_hopping_enabled_flag, ppWritePackedMsg, end) &&
			 push8(dci_pdu_rel8->frequency_hopping_bits, ppWritePackedMsg, end) &&
			 push8(dci_pdu_rel8->new_data_indication_1, ppWritePackedMsg, end) &&
			 push8(dci_pdu_rel8->ue_tx_antenna_seleciton, ppWritePackedMsg, end) &&
			 push8(dci_pdu_rel8->tpc, ppWritePackedMsg, end) &&
			 push8(dci_pdu_rel8->cqi_csi_request, ppWritePackedMsg, end) &&
			 push8(dci_pdu_rel8->ul_index, ppWritePackedMsg, end) &&
			 push8(dci_pdu_rel8->dl_assignment_index, ppWritePackedMsg, end) &&
			 push32(dci_pdu_rel8->tpc_bitmap, ppWritePackedMsg, end) &&
			 push16(dci_pdu_rel8->transmission_power, ppWritePackedMsg, end));
}

static uint8_t pack_hi_dci0_dci_rel10_pdu_value(void *tlv, uint8_t **ppWritePackedMsg, uint8_t *end)
{
	nfapi_hi_dci0_dci_pdu_rel10_t* dci_pdu_rel10 = (nfapi_hi_dci0_dci_pdu_rel10_t*)tlv;
	
	return ( push8(dci_pdu_rel10->cross_carrier_scheduling_flag, ppWritePackedMsg, end) &&
			 push8(dci_pdu_rel10->carrier_indicator, ppWritePackedMsg, end) &&
			 push8(dci_pdu_rel10->size_of_cqi_csi_feild, ppWritePackedMsg, end) &&
			 push8(dci_pdu_rel10->srs_flag, ppWritePackedMsg, end) &&
			 push8(dci_pdu_rel10->srs_request, ppWritePackedMsg, end) &&
			 push8(dci_pdu_rel10->resource_allocation_flag, ppWritePackedMsg, end) &&
			 push8(dci_pdu_rel10->resource_allocation_type, ppWritePackedMsg, end) &&
			 push32(dci_pdu_rel10->resource_block_coding, ppWritePackedMsg, end) &&
			 push8(dci_pdu_rel10->mcs_2, ppWritePackedMsg, end) &&
			 push8(dci_pdu_rel10->new_data_indication_2, ppWritePackedMsg, end) &&
			 push8(dci_pdu_rel10->number_of_antenna_ports, ppWritePackedMsg, end) &&
			 push8(dci_pdu_rel10->tpmi, ppWritePackedMsg, end) &&
			 push8(dci_pdu_rel10->total_dci_length_including_padding, ppWritePackedMsg, end) &&
			 push8(dci_pdu_rel10->n_ul_rb, ppWritePackedMsg, end));
}

static uint8_t pack_hi_dci0_dci_rel12_pdu_value(void *tlv, uint8_t **ppWritePackedMsg, uint8_t *end)
{
	nfapi_hi_dci0_dci_pdu_rel12_t* dci_pdu_rel12 = (nfapi_hi_dci0_dci_pdu_rel12_t*)tlv;
	
	return ( push8(dci_pdu_rel12->pscch_resource, ppWritePackedMsg, end) &&
			 push8(dci_pdu_rel12->time_resource_pattern, ppWritePackedMsg, end));
}

static uint8_t pack_hi_dci0_mpdcch_dci_rel13_pdu_value(void *tlv, uint8_t **ppWritePackedMsg, uint8_t *end)
{
	nfapi_hi_dci0_mpdcch_dci_pdu_rel13_t* mpdcch_dci_pdu_rel13 = (nfapi_hi_dci0_mpdcch_dci_pdu_rel13_t*)tlv;
	
	return ( push8(mpdcch_dci_pdu_rel13->mpdcch_narrowband, ppWritePackedMsg, end) &&
			 push8(mpdcch_dci_pdu_rel13->number_of_prb_pairs, ppWritePackedMsg, end) &&
			 push8(mpdcch_dci_pdu_rel13->resource_block_assignment, ppWritePackedMsg, end) &&
			 push8(mpdcch_dci_pdu_rel13->mpdcch_transmission_type, ppWritePackedMsg, end) &&
			 push8(mpdcch_dci_pdu_rel13->start_symbol, ppWritePackedMsg, end) &&
			 push8(mpdcch_dci_pdu_rel13->ecce_index, ppWritePackedMsg, end) &&
			 push8(mpdcch_dci_pdu_rel13->aggreagation_level, ppWritePackedMsg, end) &&
			 push8(mpdcch_dci_pdu_rel13->rnti_type, ppWritePackedMsg, end) &&
			 push16(mpdcch_dci_pdu_rel13->rnti, ppWritePackedMsg, end) &&
			 push8(mpdcch_dci_pdu_rel13->ce_mode, ppWritePackedMsg, end) &&
			 push16(mpdcch_dci_pdu_rel13->drms_scrambling_init, ppWritePackedMsg, end) &&
			 push16(mpdcch_dci_pdu_rel13->initial_transmission_sf_io, ppWritePackedMsg, end) &&
			 push16(mpdcch_dci_pdu_rel13->transmission_power, ppWritePackedMsg, end) &&
			 push8(mpdcch_dci_pdu_rel13->dci_format, ppWritePackedMsg, end) &&
			 push8(mpdcch_dci_pdu_rel13->resource_block_start, ppWritePackedMsg, end) &&
			 push8(mpdcch_dci_pdu_rel13->number_of_resource_blocks, ppWritePackedMsg, end) &&
			 push8(mpdcch_dci_pdu_rel13->mcs, ppWritePackedMsg, end) &&
			 push8(mpdcch_dci_pdu_rel13->pusch_repetition_levels, ppWritePackedMsg, end) &&
			 push8(mpdcch_dci_pdu_rel13->frequency_hopping_flag, ppWritePackedMsg, end) &&
			 push8(mpdcch_dci_pdu_rel13->new_data_indication, ppWritePackedMsg, end) &&
			 push8(mpdcch_dci_pdu_rel13->harq_process, ppWritePackedMsg, end) &&
			 push8(mpdcch_dci_pdu_rel13->redudency_version, ppWritePackedMsg, end) &&
			 push8(mpdcch_dci_pdu_rel13->tpc, ppWritePackedMsg, end) &&
			 push8(mpdcch_dci_pdu_rel13->csi_request, ppWritePackedMsg, end) &&
			 push8(mpdcch_dci_pdu_rel13->ul_inex, ppWritePackedMsg, end) &&
			 push8(mpdcch_dci_pdu_rel13->dai_presence_flag, ppWritePackedMsg, end) &&
			 push8(mpdcch_dci_pdu_rel13->dl_assignment_index, ppWritePackedMsg, end) &&
			 push8(mpdcch_dci_pdu_rel13->srs_request, ppWritePackedMsg, end) &&
			 push8(mpdcch_dci_pdu_rel13->dci_subframe_repetition_number, ppWritePackedMsg, end) &&
			 push32(mpdcch_dci_pdu_rel13->tcp_bitmap, ppWritePackedMsg, end) &&
			 push8(mpdcch_dci_pdu_rel13->total_dci_length_include_padding, ppWritePackedMsg, end) &&
			 push8(mpdcch_dci_pdu_rel13->number_of_tx_antenna_ports, ppWritePackedMsg, end) &&
			 pusharray16(mpdcch_dci_pdu_rel13->precoding_value, NFAPI_MAX_TX_PHYSICAL_ANTENNA_PORTS, mpdcch_dci_pdu_rel13->number_of_tx_antenna_ports, ppWritePackedMsg, end));
	
}

static uint8_t pack_hi_dci0_npdcch_dci_rel13_pdu_value(void *tlv, uint8_t **ppWritePackedMsg, uint8_t *end)
{
	nfapi_hi_dci0_npdcch_dci_pdu_rel13_t* npdcch_dci_pdu_rel13 = (nfapi_hi_dci0_npdcch_dci_pdu_rel13_t*)tlv;
	
	return ( push8(npdcch_dci_pdu_rel13->ncce_index, ppWritePackedMsg, end) &&
			 push8(npdcch_dci_pdu_rel13->aggregation_level, ppWritePackedMsg, end) &&
			 push8(npdcch_dci_pdu_rel13->start_symbol, ppWritePackedMsg, end) &&
			 push16(npdcch_dci_pdu_rel13->rnti, ppWritePackedMsg, end) &&
			 push8(npdcch_dci_pdu_rel13->scrambling_reinitialization_batch_index, ppWritePackedMsg, end) &&
			 push8(npdcch_dci_pdu_rel13->nrs_antenna_ports_assumed_by_the_ue, ppWritePackedMsg, end) &&
			 push8(npdcch_dci_pdu_rel13->subcarrier_indication, ppWritePackedMsg, end) &&
			 push8(npdcch_dci_pdu_rel13->resource_assignment, ppWritePackedMsg, end) &&
			 push8(npdcch_dci_pdu_rel13->scheduling_delay, ppWritePackedMsg, end) &&
			 push8(npdcch_dci_pdu_rel13->mcs, ppWritePackedMsg, end) &&
			 push8(npdcch_dci_pdu_rel13->redudancy_version, ppWritePackedMsg, end) &&
			 push8(npdcch_dci_pdu_rel13->repetition_number, ppWritePackedMsg, end) &&
			 push8(npdcch_dci_pdu_rel13->new_data_indicator, ppWritePackedMsg, end) &&
			 push8(npdcch_dci_pdu_rel13->dci_subframe_repetition_number, ppWritePackedMsg, end));
}


static uint8_t pack_hi_dci0_request_body_value(void *tlv, uint8_t **ppWritePackedMsg, uint8_t *end)
{
	nfapi_hi_dci0_request_body_t* value = (nfapi_hi_dci0_request_body_t*)tlv;

	if(!(push16(value->sfnsf, ppWritePackedMsg, end) &&
		 push8(value->number_of_dci, ppWritePackedMsg, end) &&
		 push8(value->number_of_hi, ppWritePackedMsg, end)))
		return 0;

	uint16_t i = 0;
	uint16_t total_number_of_pdus = value->number_of_dci + value->number_of_hi;
	for(i = 0; i < total_number_of_pdus; ++i)
	{
		nfapi_hi_dci0_request_pdu_t* pdu = &(value->hi_dci0_pdu_list[i]);

		if(push8(pdu->pdu_type, ppWritePackedMsg, end) == 0)
			return 0;

		// Put a 0 size in and then determine the size after the pdu 
		// has been writen and write the calculated size
		uint8_t* pWritePackedMsgPduSize = *ppWritePackedMsg;
		pdu->pdu_size = 0;
		if(push8(pdu->pdu_size, ppWritePackedMsg, end) == 0)
			return 0;

		switch(pdu->pdu_type)
		{
			case NFAPI_HI_DCI0_HI_PDU_TYPE:
				{
					if(!(pack_tlv(NFAPI_HI_DCI0_REQUEST_HI_PDU_REL8_TAG, &pdu->hi_pdu.hi_pdu_rel8, ppWritePackedMsg, end, pack_hi_dci0_hi_rel8_pdu_value) &&
						 pack_tlv(NFAPI_HI_DCI0_REQUEST_HI_PDU_REL10_TAG, &pdu->hi_pdu.hi_pdu_rel10, ppWritePackedMsg, end, pack_hi_dci0_hi_rel10_pdu_value)))
						return 0;
				}
				break;
			case NFAPI_HI_DCI0_DCI_PDU_TYPE:
				{
					if(!(pack_tlv(NFAPI_HI_DCI0_REQUEST_DCI_PDU_REL8_TAG, &pdu->dci_pdu.dci_pdu_rel8, ppWritePackedMsg, end, pack_hi_dci0_dci_rel8_pdu_value) &&
						 pack_tlv(NFAPI_HI_DCI0_REQUEST_DCI_PDU_REL10_TAG, &pdu->dci_pdu.dci_pdu_rel10, ppWritePackedMsg, end, pack_hi_dci0_dci_rel10_pdu_value) &&
						 pack_tlv(NFAPI_HI_DCI0_REQUEST_DCI_PDU_REL12_TAG, &pdu->dci_pdu.dci_pdu_rel12, ppWritePackedMsg, end, pack_hi_dci0_dci_rel12_pdu_value)))
						return 0;
				}
				break;
			case NFAPI_HI_DCI0_EPDCCH_DCI_PDU_TYPE:
				{
					if(!(pack_tlv(NFAPI_HI_DCI0_REQUEST_EPDCCH_DCI_PDU_REL8_TAG, &pdu->epdcch_dci_pdu.epdcch_dci_pdu_rel8, ppWritePackedMsg, end, pack_hi_dci0_dci_rel8_pdu_value) &&
						 pack_tlv(NFAPI_HI_DCI0_REQUEST_EPDCCH_DCI_PDU_REL10_TAG, &pdu->epdcch_dci_pdu.epdcch_dci_pdu_rel10, ppWritePackedMsg, end, pack_hi_dci0_dci_rel10_pdu_value) &&
						 pack_tlv(NFAPI_HI_DCI0_REQUEST_EPDCCH_PARAMETERS_REL11_TAG, &pdu->epdcch_dci_pdu.epdcch_parameters_rel11, ppWritePackedMsg, end, pack_dl_config_epdcch_parameters_rel11_value)))
						return 0;
				}
				break;
			case NFAPI_HI_DCI0_MPDCCH_DCI_PDU_TYPE:
				{
					if(!(pack_tlv(NFAPI_HI_DCI0_REQUEST_MPDCCH_DCI_PDU_REL13_TAG, &pdu->mpdcch_dci_pdu.mpdcch_dci_pdu_rel13, ppWritePackedMsg, end, pack_hi_dci0_mpdcch_dci_rel13_pdu_value)))
						return 0;
				}
				break;
			case NFAPI_HI_DCI0_NPDCCH_DCI_PDU_TYPE:
				{
					if(!(pack_tlv(NFAPI_HI_DCI0_REQUEST_NPDCCH_DCI_PDU_REL13_TAG, &pdu->npdcch_dci_pdu.npdcch_dci_pdu_rel13, ppWritePackedMsg, end, pack_hi_dci0_npdcch_dci_rel13_pdu_value)))
						return 0;
				}
				break;				
			default:
				{
					NFAPI_TRACE(NFAPI_TRACE_ERROR, "FIXME : Invalid pdu type %d \n", pdu->pdu_type );
				}
				break;
		};

		// add 1 for the pdu_type. The delta will include the pdu_size
		pdu->pdu_size = 1 + (*ppWritePackedMsg - pWritePackedMsgPduSize);
		push8(pdu->pdu_size, &pWritePackedMsgPduSize, end);
		
	}

	return 1;
}

static uint8_t pack_ul_dci_pdu_list_value(void* tlv, uint8_t **ppWritePackedMsg, uint8_t *end)
{
	nfapi_nr_ul_dci_request_pdus_t* value = (nfapi_nr_ul_dci_request_pdus_t*)tlv;
	
	for(uint8_t i = 0; i < MAX_DCI_CORESET; ++i)
	{
		if(!(push16(value->pdcch_pdu.pdcch_pdu_rel15.dci_pdu[i].RNTI, ppWritePackedMsg, end) &&
		push16(value->pdcch_pdu.pdcch_pdu_rel15.dci_pdu[i].ScramblingId, ppWritePackedMsg, end) &&

		push16(value->pdcch_pdu.pdcch_pdu_rel15.dci_pdu[i].ScramblingRNTI, ppWritePackedMsg, end) &&
		push8(value->pdcch_pdu.pdcch_pdu_rel15.dci_pdu[i].CceIndex, ppWritePackedMsg, end) &&
		push8(value->pdcch_pdu.pdcch_pdu_rel15.dci_pdu[i].AggregationLevel, ppWritePackedMsg, end) &&
		push8(value->pdcch_pdu.pdcch_pdu_rel15.dci_pdu[i].beta_PDCCH_1_0, ppWritePackedMsg, end) &&

		push8(value->pdcch_pdu.pdcch_pdu_rel15.dci_pdu[i].powerControlOffsetSS, ppWritePackedMsg, end) &&
		push16(value->pdcch_pdu.pdcch_pdu_rel15.dci_pdu[i].PayloadSizeBits, ppWritePackedMsg, end) &&
		
		pusharray8(value->pdcch_pdu.pdcch_pdu_rel15.dci_pdu[i].Payload, value->pdcch_pdu.pdcch_pdu_rel15.dci_pdu[i].PayloadSizeBits, value->pdcch_pdu.pdcch_pdu_rel15.dci_pdu[i].PayloadSizeBits, ppWritePackedMsg, end)))

		return 0;
	}

	return (push16(value->PDUType, ppWritePackedMsg, end) &&
	   	    push16(value->PDUSize, ppWritePackedMsg, end) &&
			push16(value->pdcch_pdu.pdcch_pdu_rel15.BWPSize, ppWritePackedMsg, end) &&
			push16(value->pdcch_pdu.pdcch_pdu_rel15.BWPStart, ppWritePackedMsg, end) &&
			push8(value->pdcch_pdu.pdcch_pdu_rel15.SubcarrierSpacing, ppWritePackedMsg, end) &&
			push8(value->pdcch_pdu.pdcch_pdu_rel15.CyclicPrefix, ppWritePackedMsg, end) &&

			push8(value->pdcch_pdu.pdcch_pdu_rel15.StartSymbolIndex, ppWritePackedMsg, end) &&
			push8(value->pdcch_pdu.pdcch_pdu_rel15.DurationSymbols, ppWritePackedMsg, end) &&
			pusharray8(value->pdcch_pdu.pdcch_pdu_rel15.FreqDomainResource, 6, 6, ppWritePackedMsg, end) &&
			push8(value->pdcch_pdu.pdcch_pdu_rel15.CceRegMappingType, ppWritePackedMsg, end) &&

			push8(value->pdcch_pdu.pdcch_pdu_rel15.RegBundleSize, ppWritePackedMsg, end) &&
			push8(value->pdcch_pdu.pdcch_pdu_rel15.InterleaverSize, ppWritePackedMsg, end) &&
			push8(value->pdcch_pdu.pdcch_pdu_rel15.CoreSetType, ppWritePackedMsg, end) &&
			push16(value->pdcch_pdu.pdcch_pdu_rel15.ShiftIndex, ppWritePackedMsg, end) &&
			push8(value->pdcch_pdu.pdcch_pdu_rel15.precoderGranularity, ppWritePackedMsg, end) &&
			push16(value->pdcch_pdu.pdcch_pdu_rel15.numDlDci, ppWritePackedMsg, end));

}

static uint8_t pack_ul_dci_request(void *msg, uint8_t **ppWritePackedMsg, uint8_t *end, nfapi_p7_codec_config_t* config)
{
	nfapi_nr_ul_dci_request_t *pNfapiMsg = (nfapi_nr_ul_dci_request_t*)msg;
	
	if (!(push16(pNfapiMsg->SFN, ppWritePackedMsg, end) &&
		     push16(pNfapiMsg->Slot, ppWritePackedMsg, end) &&
			 push8(pNfapiMsg->numPdus, ppWritePackedMsg, end)
        ))
		return 0;

	for(int i=0; i<pNfapiMsg->numPdus; i++)
	{
		if(!pack_ul_dci_pdu_list_value(&pNfapiMsg->ul_dci_pdu_list[i], ppWritePackedMsg, end))
			return 0;
	}
	return 1;


}

static uint8_t pack_hi_dci0_request(void *msg, uint8_t **ppWritePackedMsg, uint8_t *end, nfapi_p7_codec_config_t* config)
{
	nfapi_hi_dci0_request_t *pNfapiMsg = (nfapi_hi_dci0_request_t*)msg;
	
	return ( push16(pNfapiMsg->sfn_sf, ppWritePackedMsg, end) &&
			 pack_tlv(NFAPI_HI_DCI0_REQUEST_BODY_TAG, &pNfapiMsg->hi_dci0_request_body, ppWritePackedMsg, end, &pack_hi_dci0_request_body_value) &&
			 pack_p7_vendor_extension_tlv(pNfapiMsg->vendor_extension, ppWritePackedMsg, end, config));
}

//pack_tx_data_pdu_list_value
static uint8_t pack_tx_data_pdu_list_value(void* tlv, uint8_t **ppWritePackedMsg, uint8_t *end)
{
	nfapi_nr_pdu_t* value = (nfapi_nr_pdu_t*)tlv;
	
	if(!(push32(value->num_TLV, ppWritePackedMsg, end) &&
	    push16(value->PDU_index, ppWritePackedMsg, end) &&
		push16(value->PDU_length, ppWritePackedMsg, end)
	 ))
		return 0;

	uint16_t i = 0;
	uint16_t total_number_of_tlvs = value->num_TLV;
	for(; i < total_number_of_tlvs; ++i)
	{
		
		if (!(push16(value->TLVs[i].length, ppWritePackedMsg, end) &&
			push16(value->TLVs[i].tag, ppWritePackedMsg, end)))
			return 0;

		switch(value->TLVs[i].tag)
		{
			case 0:
			{
				if(!pusharray32(value->TLVs[i].value.direct, 16384, value->TLVs[i].length, ppWritePackedMsg, end))
					return 0;
				break;

			}

			case 1:
			{
				if(!pusharray32(value->TLVs[i].value.ptr, value->TLVs[i].length , value->TLVs[i].length, ppWritePackedMsg, end))
					return 0;
				break;

			}
				
			default:
			{
				NFAPI_TRACE(NFAPI_TRACE_ERROR, "FIXME : Invalid tag value %d \n", value->TLVs[i].tag );
				break;
			}
				
		}		
	}
	return 1;
}

static uint8_t pack_tx_request_body_value(void* tlv, uint8_t **ppWritePackedMsg, uint8_t *end)
{
	nfapi_tx_request_body_t* value = (nfapi_tx_request_body_t*)tlv;
	
	if(push16(value->number_of_pdus, ppWritePackedMsg, end) == 0)
		return 0;

	uint16_t i = 0;
	uint16_t total_number_of_pdus = value->number_of_pdus;
	for(; i < total_number_of_pdus; ++i)
	{
		nfapi_tx_request_pdu_t* pdu = &(value->tx_pdu_list[i]);
				
		if(!(push16(pdu->pdu_length, ppWritePackedMsg, end) &&
			 push16(pdu->pdu_index, ppWritePackedMsg, end)))
			return 0;

		uint8_t j;
		for(j = 0; j < pdu->num_segments; ++j)
		{
			// Use -1 as it is unbounded 
			// DJP - does not handle -1
                        // DJP - if(pusharray8(pdu->segments[j].segment_data, (uint32_t)(-1), pdu->segments[j].segment_length, ppWritePackedMsg, end) == 0)
			int push_ret = pusharray8(pdu->segments[j].segment_data, 65535, pdu->segments[j].segment_length, ppWritePackedMsg, end);
                        
                        if (pdu->segments[j].segment_length == 3)
                        {
                          NFAPI_TRACE(NFAPI_TRACE_INFO, "%s() BCH? segment_data:%x %x %x\n", __FUNCTION__, 
                          pdu->segments[j].segment_data[0], 
                          pdu->segments[j].segment_data[1], 
                          pdu->segments[j].segment_data[2]
                          );
                        }
                        //NFAPI_TRACE(NFAPI_TRACE_INFO, "%s() segment_data:%p segment_length:%u pusharray8()=%d\n", __FUNCTION__, pdu->segments[j].segment_data, pdu->segments[j].segment_length, push_ret);

                        if (push_ret == 0)
			{
				return 0;
			}
		}
	}

	return 1;
}

static uint8_t pack_tx_data_request(void *msg, uint8_t **ppWritePackedMsg, uint8_t *end, nfapi_p7_codec_config_t* config)
{
	nfapi_nr_tx_data_request_t *pNfapiMsg = (nfapi_nr_tx_data_request_t*)msg;
	
	if (!(
	 push16(pNfapiMsg->SFN, ppWritePackedMsg, end) &&
	 push16(pNfapiMsg->Slot, ppWritePackedMsg, end) &&
	 push16(pNfapiMsg->Number_of_PDUs, ppWritePackedMsg, end)
	))
	return 0;

	for(int i=0; i<pNfapiMsg->Number_of_PDUs; i++)
	{
		if(!pack_tx_data_pdu_list_value(&pNfapiMsg->pdu_list[i], ppWritePackedMsg, end))
			return 0;
	}

    return 1;
}

static uint8_t pack_tx_request(void *msg, uint8_t **ppWritePackedMsg, uint8_t *end, nfapi_p7_codec_config_t* config)
{
	nfapi_tx_request_t *pNfapiMsg = (nfapi_tx_request_t*)msg;
	
	int x = push16(pNfapiMsg->sfn_sf, ppWritePackedMsg, end);
        int y = pack_tlv(NFAPI_TX_REQUEST_BODY_TAG, &pNfapiMsg->tx_request_body, ppWritePackedMsg, end, &pack_tx_request_body_value);
        int z = pack_p7_vendor_extension_tlv(pNfapiMsg->vendor_extension, ppWritePackedMsg, end, config);

        //NFAPI_TRACE(NFAPI_TRACE_INFO, "%s() x:%d y:%d z:%d\n", __FUNCTION__, x, y, z);

        return x && y && z;
}

static uint8_t pack_release_request_body_value(void* tlv, uint8_t **ppWritePackedMsg, uint8_t *end)
{
  nfapi_ue_release_request_body_t* value = (nfapi_ue_release_request_body_t*)tlv;
  if(push16(value->number_of_TLVs, ppWritePackedMsg, end) == 0){
    return 0;
  }

  uint8_t j;
  uint16_t num = value->number_of_TLVs;
  for(j = 0; j < num; ++j){
    if(push16(value->ue_release_request_TLVs_list[j].rnti, ppWritePackedMsg, end) == 0){
      return 0;
    }
  }
  return 1;
}

static uint8_t pack_ue_release_request(void *msg, uint8_t **ppWritePackedMsg, uint8_t *end, nfapi_p7_codec_config_t* config)
{
  nfapi_ue_release_request_t *pNfapiMsg = (nfapi_ue_release_request_t*)msg;
  int x = push16(pNfapiMsg->sfn_sf, ppWritePackedMsg, end);
  int y = pack_tlv(NFAPI_UE_RELEASE_BODY_TAG, &pNfapiMsg->ue_release_request_body, ppWritePackedMsg, end, &pack_release_request_body_value);
  int z = pack_p7_vendor_extension_tlv(pNfapiMsg->vendor_extension, ppWritePackedMsg, end, config);
  return x && y && z;
}

static uint8_t pack_ue_release_response(void *msg, uint8_t **ppWritePackedMsg, uint8_t *end, nfapi_p7_codec_config_t* config)
{

	nfapi_ue_release_response_t *pNfapiMsg = (nfapi_ue_release_response_t*)msg;

	int x = push32(pNfapiMsg->error_code, ppWritePackedMsg, end);
	int z = pack_p7_vendor_extension_tlv(pNfapiMsg->vendor_extension, ppWritePackedMsg, end, config);
	return x && z;
}

static uint8_t pack_rx_ue_information_value(void* tlv, uint8_t **ppWritePackedMsg, uint8_t *end)
{
	nfapi_rx_ue_information* value = (nfapi_rx_ue_information*)tlv;
	
	return ( push32(value->handle, ppWritePackedMsg, end) &&
			 push16(value->rnti, ppWritePackedMsg, end) );
}

static uint8_t unpack_rx_ue_information_value(void* tlv, uint8_t **ppReadPackedMsg, uint8_t *end)
{
	nfapi_rx_ue_information* value = (nfapi_rx_ue_information*)tlv;
	
	return ( pull32(ppReadPackedMsg, &value->handle, end) &&
			 pull16(ppReadPackedMsg, &value->rnti, end));
}

static uint8_t pack_harq_indication_tdd_harq_data_bundling(nfapi_harq_indication_tdd_harq_data_bundling_t* data, uint8_t **ppWritePackedMsg, uint8_t *end)
{
	return ( push8(data->value_0, ppWritePackedMsg, end) &&
			 push8(data->value_1, ppWritePackedMsg, end));
}

static uint8_t pack_harq_indication_tdd_harq_data_multiplexing(nfapi_harq_indication_tdd_harq_data_multiplexing_t* data, uint8_t **ppWritePackedMsg, uint8_t *end)
{
	return ( push8(data->value_0, ppWritePackedMsg, end) &&
			 push8(data->value_1, ppWritePackedMsg, end) &&
			 push8(data->value_2, ppWritePackedMsg, end) &&
			 push8(data->value_3, ppWritePackedMsg, end));
}

static uint8_t pack_harq_indication_tdd_harq_data_special_bundling(nfapi_harq_indication_tdd_harq_data_special_bundling_t* data, uint8_t **ppWritePackedMsg, uint8_t *end)
{
	return ( push8(data->value_0, ppWritePackedMsg, end) );
}

static uint8_t pack_harq_indication_tdd_harq_data(nfapi_harq_indication_tdd_harq_data_t* data, uint8_t **ppWritePackedMsg, uint8_t *end)
{
	return ( push8(data->value_0, ppWritePackedMsg, end) );
}

static uint8_t pack_harq_indication_tdd_rel8_value(void* tlv, uint8_t **ppWritePackedMsg, uint8_t *end)
{
	nfapi_harq_indication_tdd_rel8_t* harq_indication_tdd_rel8 = (nfapi_harq_indication_tdd_rel8_t*)tlv;
	
	if(!(push8(harq_indication_tdd_rel8->mode, ppWritePackedMsg, end) &&
		 push8(harq_indication_tdd_rel8->number_of_ack_nack, ppWritePackedMsg, end)))
			return 0;

	uint8_t result = 0;
	switch(harq_indication_tdd_rel8->mode)
	{
		case NFAPI_HARQ_INDICATION_TDD_HARQ_ACK_NACK_FORMAT_BUNDLING:
			result = pack_harq_indication_tdd_harq_data_bundling(&harq_indication_tdd_rel8->harq_data.bundling, ppWritePackedMsg, end);
			break;
		case NFAPI_HARQ_INDICATION_TDD_HARQ_ACK_NACK_FORMAT_MULIPLEXING:
			result = pack_harq_indication_tdd_harq_data_multiplexing(&harq_indication_tdd_rel8->harq_data.multiplex, ppWritePackedMsg, end);
			break;
		case NFAPI_HARQ_INDICATION_TDD_HARQ_ACK_NACK_FORMAT_SPECIAL_BUNDLING:
			result = pack_harq_indication_tdd_harq_data_special_bundling(&harq_indication_tdd_rel8->harq_data.special_bundling, ppWritePackedMsg, end);
			break;
		case NFAPI_HARQ_INDICATION_TDD_HARQ_ACK_NACK_FORMAT_CHANNEL_SELECTION:
		case NFAPI_HARQ_INDICATION_TDD_HARQ_ACK_NACK_FORMAT_FORMAT_3:
			result = 1;
			break;			
		default:
			// err....
			break;
	}

	return result;
	
}

static uint8_t pack_harq_indication_tdd_rel9_value(void* tlv, uint8_t **ppWritePackedMsg, uint8_t *end)
{
	nfapi_harq_indication_tdd_rel9_t* harq_indication_tdd_rel9 = (nfapi_harq_indication_tdd_rel9_t*)tlv;
	
	if(!(push8(harq_indication_tdd_rel9->mode, ppWritePackedMsg, end) &&
		 push8(harq_indication_tdd_rel9->number_of_ack_nack, ppWritePackedMsg, end)))
		return 0;

	uint8_t idx; 
	for(idx = 0; idx < harq_indication_tdd_rel9->number_of_ack_nack; ++idx)
	{
		uint8_t result = 0;

		switch(harq_indication_tdd_rel9->mode)
		{
			case NFAPI_HARQ_INDICATION_TDD_HARQ_ACK_NACK_FORMAT_BUNDLING:
				result = pack_harq_indication_tdd_harq_data(&(harq_indication_tdd_rel9->harq_data[idx].bundling), ppWritePackedMsg, end);
				break;
			case NFAPI_HARQ_INDICATION_TDD_HARQ_ACK_NACK_FORMAT_MULIPLEXING:
				result = pack_harq_indication_tdd_harq_data(&harq_indication_tdd_rel9->harq_data[idx].multiplex, ppWritePackedMsg, end);
				break;
			case NFAPI_HARQ_INDICATION_TDD_HARQ_ACK_NACK_FORMAT_SPECIAL_BUNDLING:
				result = pack_harq_indication_tdd_harq_data_special_bundling(&harq_indication_tdd_rel9->harq_data[idx].special_bundling, ppWritePackedMsg, end);
				break;
			case NFAPI_HARQ_INDICATION_TDD_HARQ_ACK_NACK_FORMAT_CHANNEL_SELECTION:
				result = pack_harq_indication_tdd_harq_data(&harq_indication_tdd_rel9->harq_data[idx].channel_selection, ppWritePackedMsg, end);
				break;
			case NFAPI_HARQ_INDICATION_TDD_HARQ_ACK_NACK_FORMAT_FORMAT_3:
				result = pack_harq_indication_tdd_harq_data(&harq_indication_tdd_rel9->harq_data[idx].format_3, ppWritePackedMsg, end);
				break;
			default:
				// err....
				break;
		}

		if(result == 0)
			return 0;
	}

	return 1;
}

static uint8_t pack_harq_indication_tdd_rel13_value(void* tlv, uint8_t **ppWritePackedMsg, uint8_t *end)
{
	nfapi_harq_indication_tdd_rel13_t* harq_indication_tdd_rel13 = (nfapi_harq_indication_tdd_rel13_t*)tlv;
	
	if(!(push8(harq_indication_tdd_rel13->mode, ppWritePackedMsg, end) &&
		 push16(harq_indication_tdd_rel13->number_of_ack_nack, ppWritePackedMsg, end)))
		return 0;

	uint8_t idx; 
	for(idx = 0; idx < harq_indication_tdd_rel13->number_of_ack_nack; ++idx)
	{
		uint8_t result = 0;
		switch(harq_indication_tdd_rel13->mode)
		{
			case NFAPI_HARQ_INDICATION_TDD_HARQ_ACK_NACK_FORMAT_BUNDLING:
				result = pack_harq_indication_tdd_harq_data(&harq_indication_tdd_rel13->harq_data[idx].bundling, ppWritePackedMsg, end);
				break;
			case NFAPI_HARQ_INDICATION_TDD_HARQ_ACK_NACK_FORMAT_MULIPLEXING:
				result = pack_harq_indication_tdd_harq_data(&harq_indication_tdd_rel13->harq_data[idx].multiplex, ppWritePackedMsg, end);
				break;
			case NFAPI_HARQ_INDICATION_TDD_HARQ_ACK_NACK_FORMAT_SPECIAL_BUNDLING:
				result = pack_harq_indication_tdd_harq_data_special_bundling(&harq_indication_tdd_rel13->harq_data[idx].special_bundling, ppWritePackedMsg, end);
				break;
			case NFAPI_HARQ_INDICATION_TDD_HARQ_ACK_NACK_FORMAT_CHANNEL_SELECTION:
				result = pack_harq_indication_tdd_harq_data(&harq_indication_tdd_rel13->harq_data[idx].channel_selection, ppWritePackedMsg, end);
				break;
			case NFAPI_HARQ_INDICATION_TDD_HARQ_ACK_NACK_FORMAT_FORMAT_3:
				result = pack_harq_indication_tdd_harq_data(&harq_indication_tdd_rel13->harq_data[idx].format_3, ppWritePackedMsg, end);
				break;
			case NFAPI_HARQ_INDICATION_TDD_HARQ_ACK_NACK_FORMAT_FORMAT_4:
				result = pack_harq_indication_tdd_harq_data(&harq_indication_tdd_rel13->harq_data[idx].format_4, ppWritePackedMsg, end);
				break;
			case NFAPI_HARQ_INDICATION_TDD_HARQ_ACK_NACK_FORMAT_FORMAT_5:
				result = pack_harq_indication_tdd_harq_data(&harq_indication_tdd_rel13->harq_data[idx].format_5, ppWritePackedMsg, end);
				break;
			default:
				// err....
				break;
		}

		if(result == 0)
			return 0;
	}

	return 1;
}

static uint8_t pack_harq_indication_fdd_rel8_value(void* tlv, uint8_t **ppWritePackedMsg, uint8_t *end)
{
	nfapi_harq_indication_fdd_rel8_t* harq_indication_fdd_rel8 = (nfapi_harq_indication_fdd_rel8_t*)tlv;
	
	return ( push8(harq_indication_fdd_rel8->harq_tb1, ppWritePackedMsg, end) &&
			 push8(harq_indication_fdd_rel8->harq_tb2, ppWritePackedMsg, end));
}

static uint8_t pack_harq_indication_fdd_rel9_value(void* tlv, uint8_t **ppWritePackedMsg, uint8_t *end)
{
	nfapi_harq_indication_fdd_rel9_t* harq_indication_fdd_rel9 = (nfapi_harq_indication_fdd_rel9_t*)tlv;
	
	return ( push8(harq_indication_fdd_rel9->mode, ppWritePackedMsg, end) &&
			 push8(harq_indication_fdd_rel9->number_of_ack_nack, ppWritePackedMsg, end) &&
			 pusharray8(harq_indication_fdd_rel9->harq_tb_n, NFAPI_HARQ_ACK_NACK_REL9_MAX, harq_indication_fdd_rel9->number_of_ack_nack, ppWritePackedMsg, end));
}

static uint8_t pack_harq_indication_fdd_rel13_value(void* tlv, uint8_t **ppWritePackedMsg, uint8_t *end)
{
	nfapi_harq_indication_fdd_rel13_t* harq_indication_fdd_rel13 = (nfapi_harq_indication_fdd_rel13_t*)tlv;
	
	return ( push8(harq_indication_fdd_rel13->mode, ppWritePackedMsg, end) &&
			 push16(harq_indication_fdd_rel13->number_of_ack_nack, ppWritePackedMsg, end) &&
			 pusharray8(harq_indication_fdd_rel13->harq_tb_n, NFAPI_HARQ_ACK_NACK_REL13_MAX, harq_indication_fdd_rel13->number_of_ack_nack, ppWritePackedMsg, end));
}

static uint8_t pack_ul_cqi_information_value(void* tlv, uint8_t **ppWritePackedMsg, uint8_t *end)
{
	nfapi_ul_cqi_information_t* value = (nfapi_ul_cqi_information_t*)tlv;
	
	return ( push8(value->ul_cqi, ppWritePackedMsg, end) &&
			 push8(value->channel, ppWritePackedMsg, end));

}

static uint8_t pack_harq_indication_body_value(void *tlv, uint8_t **ppWritePackedMsg, uint8_t *end)
{
	nfapi_harq_indication_body_t* value = (nfapi_harq_indication_body_t*)tlv;
	
	if(push16(value->number_of_harqs, ppWritePackedMsg, end) == 0)
		return 0;

	uint16_t i = 0;
	uint16_t total_number_of_pdus = value->number_of_harqs;
	assert(total_number_of_pdus <= NFAPI_HARQ_IND_MAX_PDU);
	for(; i < total_number_of_pdus; ++i)
	{
		nfapi_harq_indication_pdu_t* pdu = &(value->harq_pdu_list[i]);

		uint8_t* instance_length_p = *ppWritePackedMsg;
		if(!push16(pdu->instance_length, ppWritePackedMsg, end))
			return 0;

		if(!(pack_tlv(NFAPI_RX_UE_INFORMATION_TAG, &pdu->rx_ue_information, ppWritePackedMsg, end, pack_rx_ue_information_value) &&
			 pack_tlv(NFAPI_HARQ_INDICATION_TDD_REL8_TAG, &pdu->harq_indication_tdd_rel8, ppWritePackedMsg, end, pack_harq_indication_tdd_rel8_value) &&
			 pack_tlv(NFAPI_HARQ_INDICATION_TDD_REL9_TAG, &pdu->harq_indication_tdd_rel9, ppWritePackedMsg, end, pack_harq_indication_tdd_rel9_value) &&
			 pack_tlv(NFAPI_HARQ_INDICATION_TDD_REL13_TAG, &pdu->harq_indication_tdd_rel13, ppWritePackedMsg, end, pack_harq_indication_tdd_rel13_value) &&
			 pack_tlv(NFAPI_HARQ_INDICATION_FDD_REL8_TAG, &pdu->harq_indication_fdd_rel8, ppWritePackedMsg, end, pack_harq_indication_fdd_rel8_value) &&
			 pack_tlv(NFAPI_HARQ_INDICATION_FDD_REL9_TAG, &pdu->harq_indication_fdd_rel9, ppWritePackedMsg, end, pack_harq_indication_fdd_rel9_value) &&
			 pack_tlv(NFAPI_HARQ_INDICATION_FDD_REL13_TAG, &pdu->harq_indication_fdd_rel13, ppWritePackedMsg, end, pack_harq_indication_fdd_rel13_value) &&
			 pack_tlv(NFAPI_UL_CQI_INFORMATION_TAG, &pdu->ul_cqi_information, ppWritePackedMsg, end, pack_ul_cqi_information_value)))
			return 0;

		// calculate the instance length subtracting the size of the instance
		// length feild
		uint16_t instance_length = *ppWritePackedMsg - instance_length_p - 2;
		push16(instance_length, &instance_length_p, end);
	}

	return 1;
}

static uint8_t pack_harq_indication(void *msg, uint8_t **ppWritePackedMsg, uint8_t *end, nfapi_p7_codec_config_t* config)
{
	nfapi_harq_indication_t *pNfapiMsg = (nfapi_harq_indication_t*)msg;
	
	return ( push16(pNfapiMsg->sfn_sf, ppWritePackedMsg, end) &&
			 pack_tlv(NFAPI_HARQ_INDICATION_BODY_TAG, &pNfapiMsg->harq_indication_body, ppWritePackedMsg, end, pack_harq_indication_body_value) &&
			 pack_p7_vendor_extension_tlv(pNfapiMsg->vendor_extension, ppWritePackedMsg, end, config));
}

static uint8_t pack_crc_indication_rel8_body(void *tlv, uint8_t **ppWritePackedMsg, uint8_t *end)
{
	nfapi_crc_indication_rel8_t* crc_indication_rel8 = (nfapi_crc_indication_rel8_t*)tlv;
	
	return ( push8(crc_indication_rel8->crc_flag, ppWritePackedMsg, end) );
}

static uint8_t pack_crc_indication_body_value(void* tlv, uint8_t **ppWritePackedMsg, uint8_t *end)
{
	nfapi_crc_indication_body_t* value = (nfapi_crc_indication_body_t*)tlv;
	
	if(push16(value->number_of_crcs, ppWritePackedMsg, end) == 0)
		return 0;

	uint16_t i = 0;
	uint16_t total_number_of_pdus = value->number_of_crcs;
	assert(total_number_of_pdus <= NFAPI_CRC_IND_MAX_PDU);
	for(; i < total_number_of_pdus; ++i)
	{
		nfapi_crc_indication_pdu_t* pdu = &(value->crc_pdu_list[i]);
		
		uint8_t* instance_length_p = *ppWritePackedMsg;
		if(!push16(pdu->instance_length, ppWritePackedMsg, end))
			return 0;
		
		if(!(pack_tlv(NFAPI_RX_UE_INFORMATION_TAG, &pdu->rx_ue_information, ppWritePackedMsg, end, pack_rx_ue_information_value) &&
			 pack_tlv(NFAPI_CRC_INDICATION_REL8_TAG, &pdu->crc_indication_rel8, ppWritePackedMsg, end, pack_crc_indication_rel8_body)))
			return 0;

		// calculate the instance length subtracting the size of the instance
		// length feild
		uint16_t instance_length = *ppWritePackedMsg - instance_length_p - 2;
		push16(instance_length, &instance_length_p, end);
	}
	return 1;
}

static uint8_t pack_crc_indication(void *msg, uint8_t **ppWritePackedMsg, uint8_t *end, nfapi_p7_codec_config_t* config)
{
	nfapi_crc_indication_t *pNfapiMsg = (nfapi_crc_indication_t*)msg;
	
	return ( push16(pNfapiMsg->sfn_sf, ppWritePackedMsg, end) &&
			 pack_tlv(NFAPI_CRC_INDICATION_BODY_TAG, &pNfapiMsg->crc_indication_body, ppWritePackedMsg, end, &pack_crc_indication_body_value) &&
			 pack_p7_vendor_extension_tlv(pNfapiMsg->vendor_extension, ppWritePackedMsg, end, config));

}
static uint8_t pack_rx_indication_rel8_value(void *tlv, uint8_t **ppWritePackedMsg, uint8_t *end)
{
	nfapi_rx_indication_rel8_t* value = (nfapi_rx_indication_rel8_t*)tlv;
	
	return ( push16(value->length, ppWritePackedMsg, end) &&
			 push16(value->offset, ppWritePackedMsg, end) &&
			 push8(value->ul_cqi, ppWritePackedMsg, end) &&
			 push16(value->timing_advance, ppWritePackedMsg, end));
}
static uint8_t pack_rx_indication_rel9_value(void *tlv, uint8_t **ppWritePackedMsg, uint8_t *end)
{
	nfapi_rx_indication_rel9_t* value = (nfapi_rx_indication_rel9_t*)tlv;
	
	return ( push16(value->timing_advance_r9, ppWritePackedMsg, end));
}

static uint8_t pack_rx_ulsch_indication_body_value(void *tlv, uint8_t **ppWritePackedMsg, uint8_t *end)
{
	nfapi_rx_indication_body_t* value = (nfapi_rx_indication_body_t*)tlv;

        //NFAPI_TRACE(NFAPI_TRACE_DEBUG, "RX ULSCH BODY\n");

	if( push16(value->number_of_pdus, ppWritePackedMsg, end) == 0)
		return 0;

	// need to calculate the data offset's. 
	uint16_t i = 0;
	uint16_t offset = 2; // taking into account the number_of_pdus
	uint16_t total_number_of_pdus = value->number_of_pdus;
        //NFAPI_TRACE(NFAPI_TRACE_DEBUG, "ULSCH:pdus:%d\n", total_number_of_pdus);

	assert(total_number_of_pdus <= NFAPI_RX_IND_MAX_PDU);
	for(i = 0; i < total_number_of_pdus; ++i)
	{
		nfapi_rx_indication_pdu_t* pdu = &(value->rx_pdu_list[i]);
		if(pdu->rx_ue_information.tl.tag == NFAPI_RX_UE_INFORMATION_TAG)
		{
                  //NFAPI_TRACE(NFAPI_TRACE_DEBUG, "NFAPI_RX_UE_INFORMATION_TAG\n");
			offset += 4 + 6;
		}
				
		if(pdu->rx_indication_rel8.tl.tag == NFAPI_RX_INDICATION_REL8_TAG)
		{
                  //NFAPI_TRACE(NFAPI_TRACE_DEBUG, "NFAPI_RX_INDICATION_REL8_TAG\n");
			offset += 4 + 7;
		}

		if(pdu->rx_indication_rel9.tl.tag == NFAPI_RX_INDICATION_REL9_TAG)
		{
                  //NFAPI_TRACE(NFAPI_TRACE_DEBUG, "NFAPI_RX_INDICATION_REL9_TAG\n");
			offset += 4 + 2;
		}
	}

	// Now update the structure to include the offset
	assert(total_number_of_pdus <= NFAPI_RX_IND_MAX_PDU);
	for(i =0; i < total_number_of_pdus; ++i)
	{
		nfapi_rx_indication_pdu_t* pdu = &(value->rx_pdu_list[i]);
				
		if(pdu->rx_indication_rel8.tl.tag == NFAPI_RX_INDICATION_REL8_TAG)
		{
			if(pdu->rx_indication_rel8.offset == 1)
			{
				pdu->rx_indication_rel8.offset = offset;
				offset += pdu->rx_indication_rel8.length;
			}
		}
	}
	
	// Write out the pdu
        assert(total_number_of_pdus <= NFAPI_RX_IND_MAX_PDU);
	for(i = 0; i < total_number_of_pdus; ++i)
	{
		nfapi_rx_indication_pdu_t* pdu = &(value->rx_pdu_list[i]);
		if(!(pack_tlv(NFAPI_RX_UE_INFORMATION_TAG, &pdu->rx_ue_information, ppWritePackedMsg, end, pack_rx_ue_information_value) &&
			 pack_tlv(NFAPI_RX_INDICATION_REL8_TAG, &pdu->rx_indication_rel8, ppWritePackedMsg, end, pack_rx_indication_rel8_value) &&
			 pack_tlv(NFAPI_RX_INDICATION_REL9_TAG, &pdu->rx_indication_rel9, ppWritePackedMsg, end, pack_rx_indication_rel9_value)))
			return 0;
	}

	// Write out the pdu data
        assert(total_number_of_pdus <= NFAPI_RX_IND_MAX_PDU);
	for(i = 0; i < total_number_of_pdus; ++i)
	{
		uint16_t length = 0;
		nfapi_rx_indication_pdu_t* pdu = &(value->rx_pdu_list[i]);

		if(pdu->rx_indication_rel8.tl.tag == NFAPI_RX_INDICATION_REL8_TAG)
		{
			length = pdu->rx_indication_rel8.length;
		}

		if( pusharray8(value->rx_pdu_list[i].rx_ind_data, NFAPI_RX_IND_DATA_MAX, length, ppWritePackedMsg, end) == 0)
			return 0;
	}
	return 1;
}


static uint8_t pack_rx_ulsch_indication(void *msg, uint8_t **ppWritePackedMsg, uint8_t *end, nfapi_p7_codec_config_t* config)
{
	nfapi_rx_indication_t *pNfapiMsg = (nfapi_rx_indication_t*)msg;
	
	return ( push16(pNfapiMsg->sfn_sf, ppWritePackedMsg, end) &&
			 pack_tlv(NFAPI_RX_INDICATION_BODY_TAG, &pNfapiMsg->rx_indication_body, ppWritePackedMsg, end, pack_rx_ulsch_indication_body_value) &&
			 pack_p7_vendor_extension_tlv(pNfapiMsg->vendor_extension, ppWritePackedMsg, end, config));
}

static uint8_t pack_preamble_pdu_rel8_value(void* tlv, uint8_t **ppWritePackedMsg, uint8_t *end)
{
	nfapi_preamble_pdu_rel8_t* preamble_rel8 = (nfapi_preamble_pdu_rel8_t*)tlv;
	
	return ( push16(preamble_rel8->rnti, ppWritePackedMsg, end) &&
			 push8(preamble_rel8->preamble, ppWritePackedMsg, end) &&
			 push16(preamble_rel8->timing_advance, ppWritePackedMsg, end));
}
static uint8_t pack_preamble_pdu_rel9_value(void* tlv, uint8_t **ppWritePackedMsg, uint8_t *end)
{
	nfapi_preamble_pdu_rel9_t* preamble_rel9 = (nfapi_preamble_pdu_rel9_t*)tlv;
	
	return ( push16(preamble_rel9->timing_advance_r9, ppWritePackedMsg, end) );
}
static uint8_t pack_preamble_pdu_rel13_value(void* tlv, uint8_t **ppWritePackedMsg, uint8_t *end)
{
	nfapi_preamble_pdu_rel13_t* preamble_rel13 = (nfapi_preamble_pdu_rel13_t*)tlv;
	
	return ( push8(preamble_rel13->rach_resource_type, ppWritePackedMsg, end) );
}

static uint8_t pack_rach_indication_body_value(void* tlv, uint8_t **ppWritePackedMsg, uint8_t *end)
{
	nfapi_rach_indication_body_t* value = (nfapi_rach_indication_body_t*)tlv;
	
	if( push16(value->number_of_preambles, ppWritePackedMsg, end) == 0)
		return 0;

	uint16_t i = 0;
	uint16_t total_number_of_pdus = value->number_of_preambles;
	for(; i < total_number_of_pdus; ++i)
	{
		nfapi_preamble_pdu_t* pdu = &(value->preamble_list[i]);
		
		uint8_t* instance_length_p = *ppWritePackedMsg;
		if(!push16(pdu->instance_length, ppWritePackedMsg, end))
			return 0;
		
		if(!(pack_tlv(NFAPI_PREAMBLE_REL8_TAG, &pdu->preamble_rel8, ppWritePackedMsg, end, pack_preamble_pdu_rel8_value) &&
			 pack_tlv(NFAPI_PREAMBLE_REL9_TAG, &pdu->preamble_rel9, ppWritePackedMsg, end, pack_preamble_pdu_rel9_value) &&
			 pack_tlv(NFAPI_PREAMBLE_REL13_TAG, &pdu->preamble_rel13, ppWritePackedMsg, end, pack_preamble_pdu_rel13_value)))
			return 0;

		// calculate the instance length subtracting the size of the instance
		// length feild
		uint16_t instance_length = *ppWritePackedMsg - instance_length_p - 2;
		push16(instance_length, &instance_length_p, end);
	}

	return 1;
}

static uint8_t pack_rach_indication(void *msg, uint8_t **ppWritePackedMsg, uint8_t *end, nfapi_p7_codec_config_t* config)
{
	nfapi_rach_indication_t *pNfapiMsg = (nfapi_rach_indication_t*)msg;
	
	return ( push16(pNfapiMsg->sfn_sf, ppWritePackedMsg, end) &&
			 pack_tlv(NFAPI_RACH_INDICATION_BODY_TAG, &pNfapiMsg->rach_indication_body, ppWritePackedMsg, end, pack_rach_indication_body_value) &&
			 pack_p7_vendor_extension_tlv(pNfapiMsg->vendor_extension, ppWritePackedMsg, end, config));
}

static uint8_t pack_srs_indication_fdd_rel8_value(void* tlv, uint8_t **ppWritePackedMsg, uint8_t *end)
{
	nfapi_srs_indication_fdd_rel8_t* srs_pdu_rel8 = (nfapi_srs_indication_fdd_rel8_t*)tlv;
	
	return ( push16(srs_pdu_rel8->doppler_estimation, ppWritePackedMsg, end) &&
			 push16(srs_pdu_rel8->timing_advance, ppWritePackedMsg, end) &&
			 push8(srs_pdu_rel8->number_of_resource_blocks, ppWritePackedMsg, end) &&
			 push8(srs_pdu_rel8->rb_start, ppWritePackedMsg, end) &&
			 pusharray8(srs_pdu_rel8->snr, NFAPI_NUM_RB_MAX, srs_pdu_rel8->number_of_resource_blocks, ppWritePackedMsg, end));
}

static uint8_t pack_srs_indication_fdd_rel9_value(void* tlv, uint8_t **ppWritePackedMsg, uint8_t *end)
{
	nfapi_srs_indication_fdd_rel9_t* srs_pdu_rel9 = (nfapi_srs_indication_fdd_rel9_t*)tlv;
	
	return ( push16(srs_pdu_rel9->timing_advance_r9, ppWritePackedMsg, end) );
}

static uint8_t pack_srs_indication_tdd_rel10_value(void* tlv, uint8_t **ppWritePackedMsg, uint8_t *end)
{
	nfapi_srs_indication_ttd_rel10_t* srs_pdu_rel10 = (nfapi_srs_indication_ttd_rel10_t*)tlv;
	
	return ( push8(srs_pdu_rel10->uppts_symbol, ppWritePackedMsg, end) );
	
}

static uint8_t pack_srs_indication_fdd_rel11_value(void* tlv, uint8_t **ppWritePackedMsg, uint8_t *end)
{
	nfapi_srs_indication_fdd_rel11_t* srs_pdu_rel11 = (nfapi_srs_indication_fdd_rel11_t*)tlv;
	
	return ( push16(srs_pdu_rel11->ul_rtoa, ppWritePackedMsg, end) ) ;
}

static uint8_t pack_tdd_channel_measurement_value(void* tlv, uint8_t **ppWritePackedMsg, uint8_t *end)
{
	nfapi_tdd_channel_measurement_t* value = (nfapi_tdd_channel_measurement_t*)tlv;

	if(!(push8(value->num_prb_per_subband, ppWritePackedMsg, end) &&
		 push8(value->number_of_subbands, ppWritePackedMsg, end) &&
		 push8(value->num_atennas, ppWritePackedMsg, end)))
		return 0;

	uint8_t idx = 0;
	for(idx = 0; idx < value->number_of_subbands; ++idx)
	{
		if(!(push8(value->subands[idx].subband_index, ppWritePackedMsg, end) &&
			 pusharray16(value->subands[idx].channel, NFAPI_MAX_NUM_PHYSICAL_ANTENNAS, value->num_atennas, ppWritePackedMsg, end)))
			return 0;
	}

	return 1;
}

static uint8_t pack_srs_indication_body_value(void *tlv, uint8_t **ppWritePackedMsg,  uint8_t *end)
{
	nfapi_srs_indication_body_t *value = (nfapi_srs_indication_body_t*)tlv;

	if( push8(value->number_of_ues, ppWritePackedMsg, end) == 0)
		return 0;

	uint16_t i = 0;
	uint16_t total_number_of_pdus = value->number_of_ues;
	for(; i < total_number_of_pdus; ++i)
	{
		nfapi_srs_indication_pdu_t* pdu = &(value->srs_pdu_list[i]);
		
		uint8_t* instance_length_p = *ppWritePackedMsg;
		if(!push16(pdu->instance_length, ppWritePackedMsg, end))
			return 0;
		
		if(!(pack_tlv(NFAPI_RX_UE_INFORMATION_TAG, &pdu->rx_ue_information, ppWritePackedMsg, end, &pack_rx_ue_information_value) &&
			 pack_tlv(NFAPI_SRS_INDICATION_FDD_REL8_TAG, &pdu->srs_indication_fdd_rel8, ppWritePackedMsg, end, &pack_srs_indication_fdd_rel8_value) &&
			 pack_tlv(NFAPI_SRS_INDICATION_FDD_REL9_TAG, &pdu->srs_indication_fdd_rel9, ppWritePackedMsg, end, &pack_srs_indication_fdd_rel9_value) &&
			 pack_tlv(NFAPI_SRS_INDICATION_TDD_REL10_TAG, &pdu->srs_indication_tdd_rel10, ppWritePackedMsg, end, &pack_srs_indication_tdd_rel10_value) &&
			 pack_tlv(NFAPI_SRS_INDICATION_FDD_REL11_TAG, &pdu->srs_indication_fdd_rel11, ppWritePackedMsg, end, &pack_srs_indication_fdd_rel11_value) &&
			 pack_tlv(NFAPI_TDD_CHANNEL_MEASUREMENT_TAG, &pdu->tdd_channel_measurement, ppWritePackedMsg, end, &pack_tdd_channel_measurement_value)))
			return 0;

		// calculate the instance length subtracting the size of the instance
		// length feild
		uint16_t instance_length = *ppWritePackedMsg - instance_length_p - 2;
		push16(instance_length, &instance_length_p, end);
	}

	return 1;
}

static uint8_t pack_srs_indication(void *msg, uint8_t **ppWritePackedMsg, uint8_t *end, nfapi_p7_codec_config_t* config)
{
	nfapi_srs_indication_t *pNfapiMsg = (nfapi_srs_indication_t*)msg;
	
	return ( push16(pNfapiMsg->sfn_sf, ppWritePackedMsg, end) &&
			 pack_tlv(NFAPI_SRS_INDICATION_BODY_TAG, &pNfapiMsg->srs_indication_body, ppWritePackedMsg, end, &pack_srs_indication_body_value) &&
			 pack_p7_vendor_extension_tlv(pNfapiMsg->vendor_extension, ppWritePackedMsg, end, config));

}

static uint8_t pack_sr_indication_body_value(void *tlv, uint8_t **ppWritePackedMsg, uint8_t *end)
{
	nfapi_sr_indication_body_t* value = (nfapi_sr_indication_body_t*)tlv;

	if(push16(value->number_of_srs, ppWritePackedMsg, end) == 0)
		return 0;

	uint16_t i = 0;
	uint16_t total_number_of_pdus = value->number_of_srs;
	assert(total_number_of_pdus <= NFAPI_SR_IND_MAX_PDU);
	for(; i < total_number_of_pdus; ++i)
	{
		nfapi_sr_indication_pdu_t* pdu = &(value->sr_pdu_list[i]);

		uint8_t* instance_length_p = *ppWritePackedMsg;
		if(!push16(pdu->instance_length, ppWritePackedMsg, end))
			return 0;

		if(!(pack_tlv(NFAPI_RX_UE_INFORMATION_TAG, &pdu->rx_ue_information, ppWritePackedMsg, end, pack_rx_ue_information_value) &&
			 pack_tlv(NFAPI_UL_CQI_INFORMATION_TAG, &pdu->ul_cqi_information, ppWritePackedMsg, end, pack_ul_cqi_information_value)))
			return 0;

		// calculate the instance length subtracting the size of the instance
		// length feild
		uint16_t instance_length = *ppWritePackedMsg - instance_length_p - 2;
		push16(instance_length, &instance_length_p, end);
	}
	return 1;
}

static uint8_t pack_sr_indication(void *msg, uint8_t **ppWritePackedMsg, uint8_t *end, nfapi_p7_codec_config_t* config)
{
	nfapi_sr_indication_t *pNfapiMsg = (nfapi_sr_indication_t*)msg;
	
	return ( push16(pNfapiMsg->sfn_sf, ppWritePackedMsg, end) &&
			 pack_tlv(NFAPI_SR_INDICATION_BODY_TAG, &pNfapiMsg->sr_indication_body, ppWritePackedMsg, end, &pack_sr_indication_body_value) &&
			 pack_p7_vendor_extension_tlv(pNfapiMsg->vendor_extension, ppWritePackedMsg, end, config));

}

static uint8_t pack_cqi_indication_rel8_value(void *tlv, uint8_t **ppWritePackedMsg, uint8_t *end)
{
	nfapi_cqi_indication_rel8_t* cqi_pdu_rel8 = (nfapi_cqi_indication_rel8_t*)tlv;
	
	return ( push16(cqi_pdu_rel8->length, ppWritePackedMsg, end) &&
			 push16(cqi_pdu_rel8->data_offset, ppWritePackedMsg, end) &&
			 push8(cqi_pdu_rel8->ul_cqi, ppWritePackedMsg, end) &&
			 push8(cqi_pdu_rel8->ri, ppWritePackedMsg, end) &&
			 push16(cqi_pdu_rel8->timing_advance, ppWritePackedMsg, end));
}

static uint8_t pack_cqi_indication_rel9_value(void *tlv, uint8_t **ppWritePackedMsg, uint8_t *end)
{
	nfapi_cqi_indication_rel9_t* cqi_pdu_rel9 = (nfapi_cqi_indication_rel9_t*)tlv;
	
	return  ( push16(cqi_pdu_rel9->length, ppWritePackedMsg, end) &&
			  push16(cqi_pdu_rel9->data_offset, ppWritePackedMsg, end) &&
			  push8(cqi_pdu_rel9->ul_cqi, ppWritePackedMsg, end) &&
			  push8(cqi_pdu_rel9->number_of_cc_reported, ppWritePackedMsg, end) &&
			  pusharray8(cqi_pdu_rel9->ri, NFAPI_CC_MAX, cqi_pdu_rel9->number_of_cc_reported, ppWritePackedMsg, end) &&
			  push16(cqi_pdu_rel9->timing_advance, ppWritePackedMsg, end) &&
			  push16(cqi_pdu_rel9->timing_advance_r9, ppWritePackedMsg, end));
}

static uint8_t pack_cqi_indication_body_value(void *tlv, uint8_t **ppWritePackedMsg, uint8_t *end)
{
	nfapi_cqi_indication_body_t* value = (nfapi_cqi_indication_body_t*)tlv;

	if( push16(value->number_of_cqis, ppWritePackedMsg, end) == 0)
		return 0;

	// need to calculate the data offset's. This very bittle due the hardcoding
	// of the sizes. can not use the sizeof as we have an array for the Rel9
	// info
	uint16_t i = 0;
	uint16_t offset = 2; // taking into account the number_of_cqis
	uint16_t total_number_of_pdus = value->number_of_cqis;
	assert(total_number_of_pdus <= NFAPI_CQI_IND_MAX_PDU);
	for(i = 0; i < total_number_of_pdus; ++i)
	{
		nfapi_cqi_indication_pdu_t* pdu = &(value->cqi_pdu_list[i]);
		
		offset += 2; // for the instance length
		
		if(pdu->rx_ue_information.tl.tag == NFAPI_RX_UE_INFORMATION_TAG)
		{
			offset += 4 + 6; // sizeof(nfapi_rx_ue_information) - sizeof(nfapi_tl_t)
		}
				
		if(pdu->cqi_indication_rel8.tl.tag == NFAPI_CQI_INDICATION_REL8_TAG)
		{
			offset += 4 + 8;
		}

		if(pdu->cqi_indication_rel9.tl.tag == NFAPI_CQI_INDICATION_REL9_TAG)
		{
			offset += 4 + 10 + pdu->cqi_indication_rel9.number_of_cc_reported;
		}

		if(pdu->ul_cqi_information.tl.tag == NFAPI_UL_CQI_INFORMATION_TAG)
		{
			offset += 4 + 2;
		}
	}

	// Now update the structure to include the offset
	assert(total_number_of_pdus <= NFAPI_CQI_IND_MAX_PDU);
	for(i =0; i < total_number_of_pdus; ++i)
	{
		nfapi_cqi_indication_pdu_t* pdu = &(value->cqi_pdu_list[i]);
				
		if(pdu->cqi_indication_rel8.tl.tag == NFAPI_CQI_INDICATION_REL8_TAG)
		{
			if(pdu->cqi_indication_rel8.data_offset == 1)
			{
				pdu->cqi_indication_rel8.data_offset = offset;
				offset += pdu->cqi_indication_rel8.length;
			}
		}

		if(pdu->cqi_indication_rel9.tl.tag == NFAPI_CQI_INDICATION_REL9_TAG)
		{
			if(pdu->cqi_indication_rel9.data_offset == 1)
			{
				pdu->cqi_indication_rel9.data_offset = offset;
				offset += pdu->cqi_indication_rel9.length;
			}
		}

	}
	
	// Write out the cqi information
	assert(total_number_of_pdus <= NFAPI_CQI_IND_MAX_PDU);
	for(i = 0; i < total_number_of_pdus; ++i)
	{
		nfapi_cqi_indication_pdu_t* pdu = &(value->cqi_pdu_list[i]);

		uint8_t* instance_length_p = *ppWritePackedMsg;
		if(!push16(pdu->instance_length, ppWritePackedMsg, end))
			return 0;
		
		if(!(pack_tlv(NFAPI_RX_UE_INFORMATION_TAG, &pdu->rx_ue_information, ppWritePackedMsg, end ,pack_rx_ue_information_value) &&
			 pack_tlv(NFAPI_CQI_INDICATION_REL8_TAG, &pdu->cqi_indication_rel8, ppWritePackedMsg, end, pack_cqi_indication_rel8_value) &&
			 pack_tlv(NFAPI_CQI_INDICATION_REL9_TAG, &pdu->cqi_indication_rel9, ppWritePackedMsg, end, pack_cqi_indication_rel9_value) &&
			 pack_tlv(NFAPI_UL_CQI_INFORMATION_TAG, &pdu->ul_cqi_information, ppWritePackedMsg, end, pack_ul_cqi_information_value)))
			return 0;

		// calculate the instance length subtracting the size of the instance
		// length feild
		uint16_t instance_length = *ppWritePackedMsg - instance_length_p - 2;
		push16(instance_length, &instance_length_p, end);
		
	}

	// Write out the cqi raw data
	assert(total_number_of_pdus <= NFAPI_CQI_IND_MAX_PDU);
	for(i = 0; i < total_number_of_pdus; ++i)
	{
		uint16_t length = 0;
		nfapi_cqi_indication_pdu_t* pdu = &(value->cqi_pdu_list[i]);

		if(pdu->cqi_indication_rel8.tl.tag == NFAPI_CQI_INDICATION_REL8_TAG)
		{
			length = pdu->cqi_indication_rel8.length;
		}

		if(pdu->cqi_indication_rel9.tl.tag == NFAPI_CQI_INDICATION_REL9_TAG)
		{
			length = pdu->cqi_indication_rel9.length;
		}

		if( pusharray8(value->cqi_raw_pdu_list[i].pdu, NFAPI_CQI_RAW_MAX_LEN, length, ppWritePackedMsg, end) == 0)
			return 0;
	}

	return 1; 
}

static uint8_t pack_cqi_indication(void *msg, uint8_t **ppWritePackedMsg, uint8_t *end, nfapi_p7_codec_config_t* config)
{
	nfapi_cqi_indication_t *pNfapiMsg = (nfapi_cqi_indication_t*)msg;
	
	return ( push16(pNfapiMsg->sfn_sf, ppWritePackedMsg, end) &&
			 pack_tlv(NFAPI_CQI_INDICATION_BODY_TAG, &pNfapiMsg->cqi_indication_body, ppWritePackedMsg, end, pack_cqi_indication_body_value) &&
			 pack_p7_vendor_extension_tlv(pNfapiMsg->vendor_extension, ppWritePackedMsg, end, config));

}

static uint8_t pack_lbt_pdsch_req_pdu_rel13_value(void* tlv, uint8_t **ppWritePackedMsg, uint8_t *end)
{
	nfapi_lbt_pdsch_req_pdu_rel13_t* value = (nfapi_lbt_pdsch_req_pdu_rel13_t*)tlv;
	
	return ( push32(value->handle, ppWritePackedMsg, end) &&
			 push32(value->mp_cca, ppWritePackedMsg, end) &&
			 push32(value->n_cca, ppWritePackedMsg, end) &&
			 push32(value->offset, ppWritePackedMsg, end) &&
			 push32(value->lte_txop_sf, ppWritePackedMsg, end) &&
			 push16(value->txop_sfn_sf_end, ppWritePackedMsg, end) &&
			 push32(value->lbt_mode, ppWritePackedMsg, end));
}

static uint8_t pack_lbt_drs_req_pdu_rel13_value(void* tlv, uint8_t **ppWritePackedMsg, uint8_t *end)
{
	nfapi_lbt_drs_req_pdu_rel13_t* value = (nfapi_lbt_drs_req_pdu_rel13_t*)tlv;
	
	return ( push32(value->handle, ppWritePackedMsg, end) &&
			 push32(value->offset, ppWritePackedMsg, end) &&
			 push16(value->sfn_sf_end, ppWritePackedMsg, end) &&
			 push32(value->lbt_mode, ppWritePackedMsg, end));
}

static uint8_t pack_lbt_dl_config_request_body_value(void* tlv, uint8_t **ppWritePackedMsg, uint8_t *end)
{
	nfapi_lbt_dl_config_request_body_t* value = (nfapi_lbt_dl_config_request_body_t*)tlv;
	
	if( push16(value->number_of_pdus, ppWritePackedMsg, end) == 0)
		return 0;

	uint16_t i = 0;
	uint16_t total_number_of_pdus = value->number_of_pdus;
	for(; i < total_number_of_pdus; ++i)
	{
		nfapi_lbt_dl_config_request_pdu_t* pdu = &(value->lbt_dl_config_req_pdu_list[i]);
		
		if( push8(pdu->pdu_type, ppWritePackedMsg, end) == 0)
			return 0;

		// Put a 0 size in and then determine the size after the pdu 
		// has been writen and write the calculated size
		uint8_t* pWritePackedMsgPduSize = *ppWritePackedMsg;
		pdu->pdu_size = 0;
		if( push8(pdu->pdu_size, ppWritePackedMsg, end) == 0)
			return 0;

		switch(pdu->pdu_type)
		{
			case NFAPI_LBT_DL_CONFIG_REQUEST_PDSCH_PDU_TYPE:
				{
					if( pack_tlv(NFAPI_LBT_PDSCH_REQ_PDU_REL13_TAG, &pdu->lbt_pdsch_req_pdu.lbt_pdsch_req_pdu_rel13, ppWritePackedMsg, end, pack_lbt_pdsch_req_pdu_rel13_value) == 0)
						return 0;
				}
				break;
			case NFAPI_LBT_DL_CONFIG_REQUEST_DRS_PDU_TYPE:
				{
					if(pack_tlv(NFAPI_LBT_DRS_REQ_PDU_REL13_TAG, &pdu->lbt_drs_req_pdu.lbt_drs_req_pdu_rel13, ppWritePackedMsg, end, pack_lbt_drs_req_pdu_rel13_value) == 0)
						return 0;
				}
				break;
			default:
				{
					NFAPI_TRACE(NFAPI_TRACE_ERROR, "LBT_DL_CONFIG.request invalid pdu type %d \n", pdu->pdu_type );
				}
				break;
		};

		// add 1 for the pdu_type. The delta will include the pdu_size
		pdu->pdu_size = 1 + (*ppWritePackedMsg - pWritePackedMsgPduSize);
		push8(pdu->pdu_size, &pWritePackedMsgPduSize, end);
	}

	return 1;
}

static uint8_t pack_lbt_pdsch_rsp_pdu_rel13_value(void* tlv, uint8_t **ppWritePackedMsg, uint8_t *end)
{
	nfapi_lbt_pdsch_rsp_pdu_rel13_t* value = (nfapi_lbt_pdsch_rsp_pdu_rel13_t*)tlv;
	
	return ( push32(value->handle, ppWritePackedMsg, end) &&
			 push32(value->result, ppWritePackedMsg, end) &&
			 push32(value->lte_txop_symbols, ppWritePackedMsg, end) &&
			 push32(value->initial_partial_sf, ppWritePackedMsg, end));
}

static uint8_t pack_lbt_drs_rsp_pdu_rel13_value(void* tlv, uint8_t **ppWritePackedMsg, uint8_t *end)
{
	nfapi_lbt_drs_rsp_pdu_rel13_t* value = (nfapi_lbt_drs_rsp_pdu_rel13_t*)tlv;
	
	return ( push32(value->handle, ppWritePackedMsg, end) &&
			 push32(value->result, ppWritePackedMsg, end));
}

static uint8_t pack_lbt_dl_config_request(void *msg, uint8_t **ppWritePackedMsg, uint8_t *end, nfapi_p7_codec_config_t* config)
{
	nfapi_lbt_dl_config_request_t *pNfapiMsg = (nfapi_lbt_dl_config_request_t*)msg;
	
	return ( push16(pNfapiMsg->sfn_sf, ppWritePackedMsg, end) &&
			 pack_tlv(NFAPI_LBT_DL_CONFIG_REQUEST_BODY_TAG, &pNfapiMsg->lbt_dl_config_request_body, ppWritePackedMsg, end, &pack_lbt_dl_config_request_body_value) &&
			 pack_p7_vendor_extension_tlv(pNfapiMsg->vendor_extension, ppWritePackedMsg, end, config));
}

static uint8_t pack_lbt_dl_config_indication_value(void* tlv, uint8_t **ppWritePackedMsg, uint8_t *end)
{
	nfapi_lbt_dl_indication_body_t* value = (nfapi_lbt_dl_indication_body_t*)tlv;
	
	if( push16(value->number_of_pdus, ppWritePackedMsg, end) == 0)
		return 0;

	uint16_t i = 0;
	uint16_t total_number_of_pdus = value->number_of_pdus;
	for(; i < total_number_of_pdus; ++i)
	{
		nfapi_lbt_dl_indication_pdu_t* pdu = &(value->lbt_indication_pdu_list[i]);
		
		if( push8(pdu->pdu_type, ppWritePackedMsg, end) == 0)
			return 0;

		// Put a 0 size in and then determine the size after the pdu 
		// has been writen and write the calculated size
		uint8_t* pWritePackedMsgPduSize = *ppWritePackedMsg;
		pdu->pdu_size = 0;
		
		if(push8(pdu->pdu_size, ppWritePackedMsg, end) == 0)
			return 0;

		switch(pdu->pdu_type)
		{
			case NFAPI_LBT_DL_RSP_PDSCH_PDU_TYPE:
				{
					if( pack_tlv(NFAPI_LBT_PDSCH_RSP_PDU_REL13_TAG, &pdu->lbt_pdsch_rsp_pdu.lbt_pdsch_rsp_pdu_rel13, ppWritePackedMsg, end, pack_lbt_pdsch_rsp_pdu_rel13_value) == 0)
						return 0;
				}
				break;
			case NFAPI_LBT_DL_RSP_DRS_PDU_TYPE:
				{
					if( pack_tlv(NFAPI_LBT_DRS_RSP_PDU_REL13_TAG, &pdu->lbt_drs_rsp_pdu.lbt_drs_rsp_pdu_rel13, ppWritePackedMsg, end, pack_lbt_drs_rsp_pdu_rel13_value) == 0)
						return 0;
				}
				break;
			default:
				{
					NFAPI_TRACE(NFAPI_TRACE_ERROR, "LBT_DL.indication body invalid pdu type %d \n", pdu->pdu_type );
				}
				break;
		};

		// add 1 for the pdu_type. The delta will include the pdu_size
		pdu->pdu_size = 1 + (*ppWritePackedMsg - pWritePackedMsgPduSize);
		push8(pdu->pdu_size, &pWritePackedMsgPduSize, end);
	}

	return 1;
}

static uint8_t pack_lbt_dl_indication(void *msg, uint8_t **ppWritePackedMsg, uint8_t *end, nfapi_p7_codec_config_t* config)
{
	nfapi_lbt_dl_indication_t *pNfapiMsg = (nfapi_lbt_dl_indication_t*)msg;
	
	return ( push16(pNfapiMsg->sfn_sf, ppWritePackedMsg, end) &&
			 pack_tlv(NFAPI_LBT_DL_INDICATION_BODY_TAG, &pNfapiMsg->lbt_dl_indication_body, ppWritePackedMsg, end, &pack_lbt_dl_config_indication_value) &&
			 pack_p7_vendor_extension_tlv(pNfapiMsg->vendor_extension, ppWritePackedMsg, end, config));
}

static uint8_t pack_nb_harq_indication_fdd_rel13_value(void* tlv, uint8_t **ppWritePackedMsg, uint8_t *end)
{
	nfapi_nb_harq_indication_fdd_rel13_t* nb_harq_indication_fdd_rel13 = (nfapi_nb_harq_indication_fdd_rel13_t*)tlv;
	
	return ( push8(nb_harq_indication_fdd_rel13->harq_tb1, ppWritePackedMsg, end) );
}

static uint8_t pack_nb_harq_indication_body_value(void* tlv, uint8_t **ppWritePackedMsg, uint8_t *end)
{
	nfapi_nb_harq_indication_body_t* value = (nfapi_nb_harq_indication_body_t*)tlv;
	
	if( push16(value->number_of_harqs, ppWritePackedMsg, end) == 0)
		return 0;

	uint16_t i = 0;
	uint16_t total_number_of_harqs = value->number_of_harqs;
	for(; i < total_number_of_harqs; ++i)
	{
		nfapi_nb_harq_indication_pdu_t* pdu = &(value->nb_harq_pdu_list[i]);
		
		uint8_t* instance_length_p = *ppWritePackedMsg;
		if(!push16(pdu->instance_length, ppWritePackedMsg, end))
			return 0;

		if(!(pack_tlv(NFAPI_RX_UE_INFORMATION_TAG, &pdu->rx_ue_information, ppWritePackedMsg, end, pack_rx_ue_information_value) &&
			 pack_tlv(NFAPI_NB_HARQ_INDICATION_FDD_REL13_TAG, &pdu->nb_harq_indication_fdd_rel13, ppWritePackedMsg, end, pack_nb_harq_indication_fdd_rel13_value) &&
			 pack_tlv(NFAPI_UL_CQI_INFORMATION_TAG, &pdu->ul_cqi_information, ppWritePackedMsg, end, pack_ul_cqi_information_value)))
			return 0;
			
		// calculate the instance length subtracting the size of the instance
		// length feild
		uint16_t instance_length = *ppWritePackedMsg - instance_length_p - 2;
		push16(instance_length, &instance_length_p, end);
	}

	return 1;
}


static uint8_t pack_nb_harq_indication(void *msg, uint8_t **ppWritePackedMsg, uint8_t *end, nfapi_p7_codec_config_t* config)
{
	nfapi_nb_harq_indication_t *pNfapiMsg = (nfapi_nb_harq_indication_t*)msg;
	
	return ( push16(pNfapiMsg->sfn_sf, ppWritePackedMsg, end) &&
			 pack_tlv(NFAPI_NB_HARQ_INDICATION_BODY_TAG, &pNfapiMsg->nb_harq_indication_body, ppWritePackedMsg, end, &pack_nb_harq_indication_body_value) &&
			 pack_p7_vendor_extension_tlv(pNfapiMsg->vendor_extension, ppWritePackedMsg, end, config));
}

static uint8_t pack_nrach_indication_rel13_value(void* tlv, uint8_t **ppWritePackedMsg, uint8_t *end)
{
	nfapi_nrach_indication_pdu_rel13_t* nrach_indication_fdd_rel13 = (nfapi_nrach_indication_pdu_rel13_t*)tlv;
	
	return ( push16(nrach_indication_fdd_rel13->rnti, ppWritePackedMsg, end) &&
			 push8(nrach_indication_fdd_rel13->initial_sc, ppWritePackedMsg, end) &&
			 push16(nrach_indication_fdd_rel13->timing_advance, ppWritePackedMsg, end) &&
			 push8(nrach_indication_fdd_rel13->nrach_ce_level, ppWritePackedMsg, end));
}


static uint8_t pack_nrach_indication_body_value(void* tlv, uint8_t **ppWritePackedMsg, uint8_t *end)
{
	nfapi_nrach_indication_body_t* value = (nfapi_nrach_indication_body_t*)tlv;
	
	if( push8(value->number_of_initial_scs_detected, ppWritePackedMsg, end) == 0)
		return 0;

	uint16_t i = 0;
	uint16_t total_number_of_initial_scs_detected = value->number_of_initial_scs_detected;
	for(; i < total_number_of_initial_scs_detected; ++i)
	{
		nfapi_nrach_indication_pdu_t* pdu = &(value->nrach_pdu_list[i]);
		
		//uint8_t* instance_length_p = *ppWritePackedMsg;
		//if(!push16(pdu->instance_length, ppWritePackedMsg, end))
		//	return 0;

		if(!(pack_tlv(NFAPI_NRACH_INDICATION_REL13_TAG, &pdu->nrach_indication_rel13, ppWritePackedMsg, end, pack_nrach_indication_rel13_value)))
			return 0;
			
		// calculate the instance length subtracting the size of the instance
		// length feild
		//uint16_t instance_length = *ppWritePackedMsg - instance_length_p - 2;
		//push16(instance_length, &instance_length_p, end);
	}

	return 1;
}

static uint8_t pack_nrach_indication(void *msg, uint8_t **ppWritePackedMsg, uint8_t *end, nfapi_p7_codec_config_t* config)
{
	nfapi_nrach_indication_t *pNfapiMsg = (nfapi_nrach_indication_t*)msg;
	
	return ( push16(pNfapiMsg->sfn_sf, ppWritePackedMsg, end) &&
			 pack_tlv(NFAPI_NRACH_INDICATION_BODY_TAG, &pNfapiMsg->nrach_indication_body, ppWritePackedMsg, end, &pack_nrach_indication_body_value) &&
			 pack_p7_vendor_extension_tlv(pNfapiMsg->vendor_extension, ppWritePackedMsg, end, config));
}

static uint8_t pack_nr_dl_node_sync(void *msg, uint8_t **ppWritePackedMsg, uint8_t *end, nfapi_p7_codec_config_t* config)
{
	nfapi_nr_dl_node_sync_t *pNfapiMsg = (nfapi_nr_dl_node_sync_t*)msg;

	return ( push32(pNfapiMsg->t1, ppWritePackedMsg, end) &&
			 pushs32(pNfapiMsg->delta_sfn_slot, ppWritePackedMsg, end) &&
			 pack_p7_vendor_extension_tlv(pNfapiMsg->vendor_extension, ppWritePackedMsg, end, config));
}

static uint8_t pack_dl_node_sync(void *msg, uint8_t **ppWritePackedMsg, uint8_t *end, nfapi_p7_codec_config_t* config)
{
	nfapi_dl_node_sync_t *pNfapiMsg = (nfapi_dl_node_sync_t*)msg;

	return ( push32(pNfapiMsg->t1, ppWritePackedMsg, end) &&
			 pushs32(pNfapiMsg->delta_sfn_sf, ppWritePackedMsg, end) &&
			 pack_p7_vendor_extension_tlv(pNfapiMsg->vendor_extension, ppWritePackedMsg, end, config));
}

static uint8_t pack_nr_ul_node_sync(void *msg, uint8_t **ppWritePackedMsg, uint8_t *end, nfapi_p7_codec_config_t* config)
{
	nfapi_nr_ul_node_sync_t *pNfapiMsg = (nfapi_nr_ul_node_sync_t*)msg;

	return (push32(pNfapiMsg->t1, ppWritePackedMsg, end) &&
			push32(pNfapiMsg->t2, ppWritePackedMsg, end) &&
			push32(pNfapiMsg->t3, ppWritePackedMsg, end) &&
			pack_p7_vendor_extension_tlv(pNfapiMsg->vendor_extension, ppWritePackedMsg, end, config));
}

static uint8_t pack_ul_node_sync(void *msg, uint8_t **ppWritePackedMsg, uint8_t *end, nfapi_p7_codec_config_t* config)
{
	nfapi_ul_node_sync_t *pNfapiMsg = (nfapi_ul_node_sync_t*)msg;

	return (push32(pNfapiMsg->t1, ppWritePackedMsg, end) &&
			push32(pNfapiMsg->t2, ppWritePackedMsg, end) &&
			push32(pNfapiMsg->t3, ppWritePackedMsg, end) &&
			pack_p7_vendor_extension_tlv(pNfapiMsg->vendor_extension, ppWritePackedMsg, end, config));
}

static uint8_t pack_timing_info(void *msg, uint8_t **ppWritePackedMsg, uint8_t *end, nfapi_p7_codec_config_t* config)
{
	nfapi_timing_info_t *pNfapiMsg = (nfapi_timing_info_t*)msg;

	return (push32(pNfapiMsg->last_sfn_sf, ppWritePackedMsg, end) &&
			push32(pNfapiMsg->time_since_last_timing_info, ppWritePackedMsg, end) &&
			push32(pNfapiMsg->dl_config_jitter, ppWritePackedMsg, end) &&
			push32(pNfapiMsg->tx_request_jitter, ppWritePackedMsg, end) &&
			push32(pNfapiMsg->ul_config_jitter, ppWritePackedMsg, end) &&
			push32(pNfapiMsg->hi_dci0_jitter, ppWritePackedMsg, end) &&
			pushs32(pNfapiMsg->dl_config_latest_delay, ppWritePackedMsg, end) &&
			pushs32(pNfapiMsg->tx_request_latest_delay, ppWritePackedMsg, end) &&
			pushs32(pNfapiMsg->ul_config_latest_delay, ppWritePackedMsg, end) &&
			pushs32(pNfapiMsg->hi_dci0_latest_delay, ppWritePackedMsg, end) &&
			pushs32(pNfapiMsg->dl_config_earliest_arrival, ppWritePackedMsg, end) &&
			pushs32(pNfapiMsg->tx_request_earliest_arrival, ppWritePackedMsg, end) &&
			pushs32(pNfapiMsg->ul_config_earliest_arrival, ppWritePackedMsg, end) &&
			pushs32(pNfapiMsg->hi_dci0_earliest_arrival, ppWritePackedMsg, end) &&
			pack_p7_vendor_extension_tlv(pNfapiMsg->vendor_extension, ppWritePackedMsg, end, config));
}

static uint8_t pack_nr_timing_info(void *msg, uint8_t **ppWritePackedMsg, uint8_t *end, nfapi_p7_codec_config_t* config)
{
	nfapi_nr_timing_info_t *pNfapiMsg = (nfapi_nr_timing_info_t*)msg;
    
	return (push32(pNfapiMsg->last_sfn, ppWritePackedMsg, end) &&
			push32(pNfapiMsg->last_slot, ppWritePackedMsg, end) &&
			push32(pNfapiMsg->time_since_last_timing_info, ppWritePackedMsg, end) &&
			push32(pNfapiMsg->dl_tti_jitter, ppWritePackedMsg, end) &&
			push32(pNfapiMsg->tx_data_request_jitter, ppWritePackedMsg, end) &&
			push32(pNfapiMsg->ul_tti_jitter, ppWritePackedMsg, end) &&
			push32(pNfapiMsg->ul_dci_jitter, ppWritePackedMsg, end) &&
			pushs32(pNfapiMsg->dl_tti_latest_delay, ppWritePackedMsg, end) &&
			pushs32(pNfapiMsg->tx_data_request_latest_delay, ppWritePackedMsg, end) &&
			pushs32(pNfapiMsg->ul_tti_latest_delay, ppWritePackedMsg, end) &&
			pushs32(pNfapiMsg->ul_dci_latest_delay, ppWritePackedMsg, end) &&
			pushs32(pNfapiMsg->dl_tti_earliest_arrival, ppWritePackedMsg, end) &&
			pushs32(pNfapiMsg->tx_data_request_earliest_arrival, ppWritePackedMsg, end) &&
			pushs32(pNfapiMsg->ul_tti_earliest_arrival, ppWritePackedMsg, end) &&
			pushs32(pNfapiMsg->ul_dci_earliest_arrival, ppWritePackedMsg, end) &&
			pack_p7_vendor_extension_tlv(pNfapiMsg->vendor_extension, ppWritePackedMsg, end, config));
}


//NR UPLINK indication function packing

//RX DATA INDICATION 

static uint8_t pack_nr_rx_data_indication_body(void* tlv, uint8_t **ppWritePackedMsg, uint8_t *end)
{
	nfapi_nr_rx_data_pdu_t* value = (nfapi_nr_rx_data_pdu_t*)tlv;

	if(!(push32(value->handle, ppWritePackedMsg, end) &&
	 	 push16(value->rnti, ppWritePackedMsg, end) &&
		 push8(value->harq_id, ppWritePackedMsg, end) &&
		 push16(value->pdu_length, ppWritePackedMsg, end) &&
		 push8(value->ul_cqi, ppWritePackedMsg, end) &&
		 push16(value->timing_advance, ppWritePackedMsg, end) && 
		 push16(value->rssi, ppWritePackedMsg, end) 
		 ))
		return 0;

        if(pusharray8(value->pdu, value->pdu_length, value->pdu_length, ppWritePackedMsg, end) == 0)
		return 0;

	return 1;
}

static uint8_t pack_nr_rx_data_indication(void *msg, uint8_t **ppWritePackedMsg, uint8_t *end, nfapi_p7_codec_config_t* config)
{
	nfapi_nr_rx_data_indication_t *pNfapiMsg = (nfapi_nr_rx_data_indication_t*)msg;

	if (!(push16(pNfapiMsg->sfn , ppWritePackedMsg, end) &&
		push16(pNfapiMsg->slot , ppWritePackedMsg, end) &&
		push16(pNfapiMsg->number_of_pdus, ppWritePackedMsg, end)
		))
		return 0;

	for (int i = 0; i < pNfapiMsg->number_of_pdus; i++)
	{
		if(!pack_nr_rx_data_indication_body(&(pNfapiMsg->pdu_list[i]), ppWritePackedMsg, end))
		        return 0;
	}

        return 1;
}

//NR CRC INDICATION

static uint8_t pack_nr_crc_indication_body(nfapi_nr_crc_t* value, uint8_t **ppWritePackedMsg, uint8_t *end)
{

	if(!(push32(value->handle, ppWritePackedMsg, end) &&
	 	 push16(value->rnti, ppWritePackedMsg, end) &&
		 push8(value->harq_id, ppWritePackedMsg, end) &&
		 push8(value->tb_crc_status, ppWritePackedMsg, end) &&
		 push16(value->num_cb, ppWritePackedMsg, end) &&
		 //pusharray8(value->cb_crc_status, (int)(value->num_cb / 8) + 1, (int)(value->num_cb / 8) + 1, ppWritePackedMsg, end) && //length is ceil(NumCb/8)
		 push8(value->ul_cqi, ppWritePackedMsg, end) && 
		 push16(value->timing_advance, ppWritePackedMsg, end) &&
		 push16(value->rssi, ppWritePackedMsg, end)
		 ))
		  return 0;

	return 1;
}

static uint8_t pack_nr_crc_indication(void *msg, uint8_t **ppWritePackedMsg, uint8_t *end, nfapi_p7_codec_config_t* config)
{
	nfapi_nr_crc_indication_t *pNfapiMsg = (nfapi_nr_crc_indication_t*)msg;

	if (!(push16(pNfapiMsg->sfn , ppWritePackedMsg, end) &&
		push16(pNfapiMsg->slot , ppWritePackedMsg, end) &&
		push16(pNfapiMsg->number_crcs, ppWritePackedMsg, end)
		))
			return 0;

	for (int i = 0; i < pNfapiMsg->number_crcs; i++)
	{
		if(!pack_nr_crc_indication_body(&pNfapiMsg->crc_list[i], ppWritePackedMsg, end))
		return 0;
	}

return 1;
}

//SRS INDICATION

static uint8_t pack_nr_srs_indication_body(void* tlv, uint8_t **ppWritePackedMsg, uint8_t *end)
{
	nfapi_nr_srs_indication_pdu_t* value = (nfapi_nr_srs_indication_pdu_t*)tlv;

	if(!(push32(value->handle, ppWritePackedMsg, end) &&
	 	 push16(value->rnti, ppWritePackedMsg, end) &&
		 push16(value->timing_advance, ppWritePackedMsg, end) &&
		 push8(value->num_symbols, ppWritePackedMsg, end) &&
		 push8(value->wide_band_snr, ppWritePackedMsg, end) &&
		 push8(value->num_reported_symbols, ppWritePackedMsg, end) && 
		 push8(value->reported_symbol_list->num_rbs, ppWritePackedMsg, end)
		 ))
		  return 0;
	for(int i = 0; i < value->reported_symbol_list->num_rbs; i++)
	{
		if(!(push8(value->reported_symbol_list->rb_list->rb_snr, ppWritePackedMsg, end)
			))
			return 0;
	}
	return 1;
}

static uint8_t pack_nr_srs_indication(void *msg, uint8_t **ppWritePackedMsg, uint8_t *end, nfapi_p7_codec_config_t* config)
{
	nfapi_nr_srs_indication_t *pNfapiMsg = (nfapi_nr_srs_indication_t*)msg;

	if (!(push16(pNfapiMsg->sfn , ppWritePackedMsg, end) &&
		push16(pNfapiMsg->slot , ppWritePackedMsg, end) &&
		push16(pNfapiMsg->number_of_pdus, ppWritePackedMsg, end)
		))
			return 0;

	for(int i=0; i<pNfapiMsg->number_of_pdus;i++)	
	{
		if(!pack_nr_srs_indication_body(&(pNfapiMsg->pdu_list[i]),ppWritePackedMsg,end))
		return 0;
	}

return 1;
}

//RACH INDICATION

static uint8_t pack_nr_rach_indication_body(void* tlv, uint8_t **ppWritePackedMsg, uint8_t *end)
{
	nfapi_nr_prach_indication_pdu_t* value = (nfapi_nr_prach_indication_pdu_t*)tlv;

	if(!(push16(value->phy_cell_id, ppWritePackedMsg, end) &&
	 	 push8(value->symbol_index, ppWritePackedMsg, end) &&
		 push8(value->slot_index, ppWritePackedMsg, end) &&
		 push8(value->freq_index, ppWritePackedMsg, end) &&
		 push8(value->avg_rssi, ppWritePackedMsg, end) &&
		 push8(value->avg_snr, ppWritePackedMsg, end) && 
		 push8(value->num_preamble, ppWritePackedMsg, end)
		 ))
		  return 0;
	for(int i = 0; i < value->num_preamble; i++)
	{
		if(!(push8(value->preamble_list[i].preamble_index, ppWritePackedMsg, end) &&
			push16(value->preamble_list[i].timing_advance, ppWritePackedMsg, end) &&
			push32(value->preamble_list[i].preamble_pwr, ppWritePackedMsg, end)
			))
			return 0;
	}
	return 1;
}

static uint8_t pack_nr_rach_indication(void *msg, uint8_t **ppWritePackedMsg, uint8_t *end, nfapi_p7_codec_config_t* config)
{
	nfapi_nr_rach_indication_t *pNfapiMsg = (nfapi_nr_rach_indication_t*)msg;

	if (!(push16(pNfapiMsg->sfn , ppWritePackedMsg, end) &&
		push16(pNfapiMsg->slot , ppWritePackedMsg, end) &&
		push8(pNfapiMsg->number_of_pdus, ppWritePackedMsg, end)
		))
			return 0;

	for(int i=0; i<pNfapiMsg->number_of_pdus;i++)	
	{
		if(!pack_nr_rach_indication_body(&(pNfapiMsg->pdu_list[i]),ppWritePackedMsg,end))
		return 0;
	}

return 1;
}


//UCI INDICATION

static uint8_t pack_nr_uci_pucch_0_1(void* tlv, uint8_t **ppWritePackedMsg, uint8_t *end) {
	nfapi_nr_uci_pucch_pdu_format_0_1_t* value = (nfapi_nr_uci_pucch_pdu_format_0_1_t*)tlv;

	if(!(push8(value->pduBitmap, ppWritePackedMsg, end) &&
	 	 push32(value->handle, ppWritePackedMsg, end) &&
		 push16(value->rnti, ppWritePackedMsg, end) &&
		 push8(value->pucch_format, ppWritePackedMsg, end) &&
		 push8(value->ul_cqi, ppWritePackedMsg, end) &&
		 push16(value->timing_advance, ppWritePackedMsg, end) &&
		 push16(value->rssi, ppWritePackedMsg, end)
		 ))
		  return 0;
	if (value->pduBitmap & 0x01) { //SR
		if (!(push8(value->sr->sr_indication, ppWritePackedMsg, end) &&
		 push8(value->sr->sr_confidence_level, ppWritePackedMsg, end)
		 ))
		  return 0;
	}

	if (((value->pduBitmap >> 1) & 0x01)) { //HARQ
		if (!(push8(value->harq->num_harq, ppWritePackedMsg, end) &&
		 push8(value->harq->harq_confidence_level, ppWritePackedMsg, end)
		 ))
			return 0;
		for (int i = 0; i < value->harq->num_harq; i++)
		{
			if (!(push8(value->harq->harq_list[i].harq_value, ppWritePackedMsg, end)
			))
			        return 0;
		}
	}

	return 1;
}

static uint8_t pack_nr_uci_pucch_2_3_4(void* tlv, uint8_t **ppWritePackedMsg, uint8_t *end) {
	nfapi_nr_uci_pucch_pdu_format_2_3_4_t* value = (nfapi_nr_uci_pucch_pdu_format_2_3_4_t*) tlv;

	if(!(push8(value->pduBitmap, ppWritePackedMsg, end) &&
	 	 push32(value->handle, ppWritePackedMsg, end) &&
		 push16(value->rnti, ppWritePackedMsg, end) &&
		 push8(value->pucch_format, ppWritePackedMsg, end) &&
		 push8(value->ul_cqi, ppWritePackedMsg, end) &&
		 push16(value->timing_advance, ppWritePackedMsg, end) && 
		 push16(value->rssi, ppWritePackedMsg, end)
		 ))
		  return 0;

	if (value->pduBitmap & 0x01) { //SR
		if(!(push8(value->sr.sr_bit_len, ppWritePackedMsg, end) &&
	 	 pusharray8(value->sr.sr_payload, (int)(value->sr.sr_bit_len / 8) + 1, (int)(value->sr.sr_bit_len / 8) + 1, ppWritePackedMsg, end) 
		 ))
		  return 0;
	}

	if (((value->pduBitmap >> 1) & 0x01)) { //HARQ
		if(!(push8(value->harq.harq_crc, ppWritePackedMsg, end) &&
			push8(value->harq.harq_bit_len, ppWritePackedMsg, end) &&
	 	 	pusharray8(value->harq.harq_payload, (int)(value->harq.harq_bit_len / 8) + 1, (int)(value->harq.harq_bit_len / 8) + 1, ppWritePackedMsg, end) 
			))
			return 0;
	}

	if (((value->pduBitmap >> 2) & 0x01)) { //CSI-1
		if(!(push8(value->csi_part1.csi_part1_crc, ppWritePackedMsg, end) &&
			push8(value->csi_part1.csi_part1_bit_len, ppWritePackedMsg, end) &&
	 	 	pusharray8(value->csi_part1.csi_part1_payload, (int)(value->csi_part1.csi_part1_bit_len / 8) + 1, (int)(value->csi_part1.csi_part1_bit_len / 8) + 1, ppWritePackedMsg, end) 
			))
			return 0;
	}

	if (((value->pduBitmap >> 3) & 0x01)) { //CSI-2
		if(!(push8(value->csi_part2.csi_part2_crc, ppWritePackedMsg, end) &&
			push8(value->csi_part2.csi_part2_bit_len, ppWritePackedMsg, end) &&
	 	 	pusharray8(value->csi_part2.csi_part2_payload, (int)(value->csi_part2.csi_part2_bit_len / 8) + 1, (int)(value->csi_part2.csi_part2_bit_len / 8) + 1, ppWritePackedMsg, end) 
			))
			return 0;
	}

	return 1;
}

static uint8_t pack_nr_uci_indication_body(void* tlv, uint8_t **ppWritePackedMsg, uint8_t *end)
{
	nfapi_nr_uci_t* value = (nfapi_nr_uci_t*)tlv;

	if(!(push16(value->pdu_type, ppWritePackedMsg, end) &&
		push16(value->pdu_size, ppWritePackedMsg, end)
		))
		return 0;
	
	switch (value->pdu_type) {
                case NFAPI_NR_UCI_PUSCH_PDU_TYPE:
                        NFAPI_TRACE(NFAPI_TRACE_WARN, "Unhandled NFAPI_NR_UCI_PUSCH_PDU_TYPE \n");
                        break;

                case NFAPI_NR_UCI_FORMAT_0_1_PDU_TYPE: {
                        nfapi_nr_uci_pucch_pdu_format_0_1_t *uci_pdu = &value->pucch_pdu_format_0_1;
                        if (!pack_nr_uci_pucch_0_1(uci_pdu, ppWritePackedMsg, end))
                                return 0;
                        break;
                }
                case NFAPI_NR_UCI_FORMAT_2_3_4_PDU_TYPE: {
                        nfapi_nr_uci_pucch_pdu_format_2_3_4_t *uci_pdu = &value->pucch_pdu_format_2_3_4;
                        if (!pack_nr_uci_pucch_2_3_4(uci_pdu, ppWritePackedMsg, end))
                                return 0;
                        break;
                }
	}

	return 1;
}

static uint8_t pack_nr_uci_indication(void *msg, uint8_t **ppWritePackedMsg, uint8_t *end, nfapi_p7_codec_config_t* config)
{
	nfapi_nr_uci_indication_t *pNfapiMsg = (nfapi_nr_uci_indication_t*)msg;

	if (!(push16(pNfapiMsg->sfn , ppWritePackedMsg, end) &&
		push16(pNfapiMsg->slot , ppWritePackedMsg, end) &&
		push16(pNfapiMsg->num_ucis, ppWritePackedMsg, end)
		))
			return 0;

	for (int i = 0; i < pNfapiMsg->num_ucis; i++)
	{
		if (!pack_nr_uci_indication_body(&(pNfapiMsg->uci_list[i]), ppWritePackedMsg, end))
		        return 0;
	}

return 1;
}

// Main pack function - public

int nfapi_nr_p7_message_pack(void *pMessageBuf, void *pPackedBuf, uint32_t packedBufLen, nfapi_p7_codec_config_t* config)
{
	nfapi_p7_message_header_t *pMessageHeader = pMessageBuf;
	uint8_t *pWritePackedMessage = pPackedBuf;
	uint8_t *pPackedLengthField = &pWritePackedMessage[4];
	uint8_t *end = pPackedBuf + packedBufLen;

	if (pMessageBuf == NULL || pPackedBuf == NULL)
	{
		NFAPI_TRACE(NFAPI_TRACE_ERROR, "P7 Pack supplied pointers are null\n");
		return -1;
	}
	// process the header
	if(!(push16(pMessageHeader->phy_id, &pWritePackedMessage, end) &&
		 push16(pMessageHeader->message_id, &pWritePackedMessage, end) &&
		 push16(0/*pMessageHeader->message_length*/, &pWritePackedMessage, end) &&
		 push16(pMessageHeader->m_segment_sequence, &pWritePackedMessage, end) &&
		 push32(0/*pMessageHeader->checksum*/, &pWritePackedMessage, end) &&
		 push32(pMessageHeader->transmit_timestamp, &pWritePackedMessage, end)))
	{
		NFAPI_TRACE(NFAPI_TRACE_ERROR, "P7 Pack header failed\n");
		return -1;
	}

        if (pMessageHeader->message_id != NFAPI_TIMING_INFO)
        {
          //NFAPI_TRACE(NFAPI_TRACE_INFO, "%s() message_id:0x%04x phy_id:%u m_segment_sequence:%u timestamp:%u\n", __FUNCTION__, pMessageHeader->message_id, pMessageHeader->phy_id, pMessageHeader->m_segment_sequence, pMessageHeader->transmit_timestamp);
        }
	// look for the specific message
	uint8_t result = 0;
	switch (pMessageHeader->message_id)
	{
		case NFAPI_NR_PHY_MSG_TYPE_DL_TTI_REQUEST:
			result = pack_dl_tti_request(pMessageHeader, &pWritePackedMessage, end, config);
			break;

		case NFAPI_NR_PHY_MSG_TYPE_UL_TTI_REQUEST:
			result = pack_ul_tti_request(pMessageHeader, &pWritePackedMessage, end, config);
			break;
		case NFAPI_NR_PHY_MSG_TYPE_TX_DATA_REQUEST:
			result = pack_tx_data_request(pMessageHeader, &pWritePackedMessage, end, config);
			break;
		case NFAPI_NR_PHY_MSG_TYPE_UL_DCI_REQUEST:
			result = pack_ul_dci_request(pMessageHeader, &pWritePackedMessage, end, config);
			break;
		
		case NFAPI_UE_RELEASE_REQUEST:
			result =pack_ue_release_request(pMessageHeader, &pWritePackedMessage, end, config);
			break;

		case NFAPI_UE_RELEASE_RESPONSE:
			result =pack_ue_release_response(pMessageHeader, &pWritePackedMessage, end, config);
			break;

		case NFAPI_NR_PHY_MSG_TYPE_RX_DATA_INDICATION:
			result = pack_nr_rx_data_indication(pMessageHeader, &pWritePackedMessage, end, config);
			break;

		case NFAPI_NR_PHY_MSG_TYPE_CRC_INDICATION:
			result = pack_nr_crc_indication(pMessageHeader, &pWritePackedMessage, end, config);
			break;

		case NFAPI_NR_PHY_MSG_TYPE_UCI_INDICATION:
			result = pack_nr_uci_indication(pMessageHeader, &pWritePackedMessage, end, config);
			break;

		case NFAPI_NR_PHY_MSG_TYPE_RACH_INDICATION:
			result = pack_nr_rach_indication(pMessageHeader, &pWritePackedMessage, end, config);
			break;

		case NFAPI_NR_PHY_MSG_TYPE_SRS_INDICATION:
			result = pack_nr_srs_indication(pMessageHeader, &pWritePackedMessage, end, config);
			break;

		case NFAPI_NR_PHY_MSG_TYPE_DL_NODE_SYNC:
			result = pack_nr_dl_node_sync(pMessageHeader, &pWritePackedMessage, end, config);
			break;

		case NFAPI_NR_PHY_MSG_TYPE_UL_NODE_SYNC:
			result = pack_nr_ul_node_sync(pMessageHeader, &pWritePackedMessage, end, config);
			break;

		case NFAPI_TIMING_INFO:
			result = pack_nr_timing_info(pMessageHeader, &pWritePackedMessage, end, config);
			break;

		default:
			{
				if(pMessageHeader->message_id >= NFAPI_VENDOR_EXT_MSG_MIN &&
				   pMessageHeader->message_id <= NFAPI_VENDOR_EXT_MSG_MAX)
				{
					if(config && config->pack_p7_vendor_extension)
					{
						result = (config->pack_p7_vendor_extension)(pMessageHeader, &pWritePackedMessage, end, config);
					}
					else
					{
						NFAPI_TRACE(NFAPI_TRACE_ERROR, "%s VE NFAPI message ID %d. No ve ecoder provided\n", __FUNCTION__, pMessageHeader->message_id);
					}
				}
				else
				{
					NFAPI_TRACE(NFAPI_TRACE_ERROR, "%s NFAPI Unknown message ID %d\n", __FUNCTION__, pMessageHeader->message_id);
				}
			}
			break;
	}

	if(result == 0)
	{
		NFAPI_TRACE(NFAPI_TRACE_ERROR, "P7 Pack failed to pack message\n");
		return -1;
	}

	// check for a valid message length
	uintptr_t msgHead = (uintptr_t)pPackedBuf;
	uintptr_t msgEnd = (uintptr_t)pWritePackedMessage;
	uint32_t packedMsgLen = msgEnd - msgHead;
	uint16_t packedMsgLen16;
	if (packedMsgLen > 0xFFFF || packedMsgLen > packedBufLen)
	{
		NFAPI_TRACE(NFAPI_TRACE_ERROR, "Packed message length error %d, buffer supplied %d\n", packedMsgLen, packedBufLen);
		return -1;
	}
	else
	{
		packedMsgLen16 = (uint16_t)packedMsgLen;
	}

	// Update the message length in the header
	pMessageHeader->message_length = packedMsgLen16;
	
	if(!push16(packedMsgLen16, &pPackedLengthField, end))
		return -1;
		
	if(1)
	{
		//quick test
		if(pMessageHeader->message_length != packedMsgLen)
		{
			NFAPI_TRACE(NFAPI_TRACE_ERROR, "nfapi packedMsgLen(%d) != message_length(%d) id %d\n", packedMsgLen, pMessageHeader->message_length, pMessageHeader->message_id);
		}
	}

	return (packedMsgLen);
}

int nfapi_p7_message_pack(void *pMessageBuf, void *pPackedBuf, uint32_t packedBufLen, nfapi_p7_codec_config_t* config)
{
	nfapi_p7_message_header_t *pMessageHeader = pMessageBuf;
	uint8_t *pWritePackedMessage = pPackedBuf;
	uint8_t *pPackedLengthField = &pWritePackedMessage[4];
	uint8_t *end = pPackedBuf + packedBufLen;

	if (pMessageBuf == NULL || pPackedBuf == NULL)
	{
		NFAPI_TRACE(NFAPI_TRACE_ERROR, "P7 Pack supplied pointers are null\n");
		return -1;
	}
	// process the header
	if(!(push16(pMessageHeader->phy_id, &pWritePackedMessage, end) &&
		 push16(pMessageHeader->message_id, &pWritePackedMessage, end) &&
		 push16(0/*pMessageHeader->message_length*/, &pWritePackedMessage, end) &&
		 push16(pMessageHeader->m_segment_sequence, &pWritePackedMessage, end) &&
		 push32(0/*pMessageHeader->checksum*/, &pWritePackedMessage, end) &&
		 push32(pMessageHeader->transmit_timestamp, &pWritePackedMessage, end)))
	{
		NFAPI_TRACE(NFAPI_TRACE_ERROR, "P7 Pack header failed\n");
		return -1;
	}

        if (pMessageHeader->message_id != NFAPI_TIMING_INFO)
        {
          //NFAPI_TRACE(NFAPI_TRACE_INFO, "%s() message_id:0x%04x phy_id:%u m_segment_sequence:%u timestamp:%u\n", __FUNCTION__, pMessageHeader->message_id, pMessageHeader->phy_id, pMessageHeader->m_segment_sequence, pMessageHeader->transmit_timestamp);
        }
	// look for the specific message
	uint8_t result = 0;
	switch (pMessageHeader->message_id)
	{
		case NFAPI_DL_CONFIG_REQUEST:
			result = pack_dl_config_request(pMessageHeader, &pWritePackedMessage, end, config);
			break;

		case NFAPI_UL_CONFIG_REQUEST:
			result = pack_ul_config_request(pMessageHeader, &pWritePackedMessage, end, config);
			break;
        case NFAPI_TX_REQUEST:
			result = pack_tx_request(pMessageHeader, &pWritePackedMessage, end, config);
			break;
		case NFAPI_HI_DCI0_REQUEST:
			result = pack_hi_dci0_request(pMessageHeader, &pWritePackedMessage, end, config);
			break;
		
		case NFAPI_UE_RELEASE_REQUEST:
			result =pack_ue_release_request(pMessageHeader, &pWritePackedMessage, end, config);
			break;

		case NFAPI_UE_RELEASE_RESPONSE:
			result =pack_ue_release_response(pMessageHeader, &pWritePackedMessage, end, config);
			break;

		case NFAPI_HARQ_INDICATION:
			result = pack_harq_indication(pMessageHeader, &pWritePackedMessage, end, config);
			break;

		case NFAPI_CRC_INDICATION:
			result = pack_crc_indication(pMessageHeader, &pWritePackedMessage, end, config);
			break;

		case NFAPI_RX_ULSCH_INDICATION:
			result = pack_rx_ulsch_indication(pMessageHeader, &pWritePackedMessage, end, config);
			break;

		case NFAPI_RACH_INDICATION:
			result = pack_rach_indication(pMessageHeader, &pWritePackedMessage, end, config);
			break;

		case NFAPI_SRS_INDICATION:
			result = pack_srs_indication(pMessageHeader, &pWritePackedMessage, end, config);
			break;

		case NFAPI_RX_SR_INDICATION:
			result = pack_sr_indication(pMessageHeader, &pWritePackedMessage, end, config);
			break;

		case NFAPI_RX_CQI_INDICATION:
			result = pack_cqi_indication(pMessageHeader, &pWritePackedMessage, end, config);
			break;

		case NFAPI_LBT_DL_CONFIG_REQUEST:
			result = pack_lbt_dl_config_request(pMessageHeader, &pWritePackedMessage, end, config);
			break;

		case NFAPI_LBT_DL_INDICATION:
			result = pack_lbt_dl_indication(pMessageHeader, &pWritePackedMessage, end, config);
			break;

		case NFAPI_NB_HARQ_INDICATION:
			result = pack_nb_harq_indication(pMessageHeader, &pWritePackedMessage, end, config);
			break;

		case NFAPI_NRACH_INDICATION:
			result = pack_nrach_indication(pMessageHeader, &pWritePackedMessage, end, config);
			break;

		case NFAPI_DL_NODE_SYNC:
			result = pack_dl_node_sync(pMessageHeader, &pWritePackedMessage, end, config);
			break;

		case NFAPI_UL_NODE_SYNC:
			result = pack_ul_node_sync(pMessageHeader, &pWritePackedMessage, end, config);
			break;

		case NFAPI_TIMING_INFO:
			result = pack_timing_info(pMessageHeader, &pWritePackedMessage, end, config);
			break;

		default:
			{
				if(pMessageHeader->message_id >= NFAPI_VENDOR_EXT_MSG_MIN &&
				   pMessageHeader->message_id <= NFAPI_VENDOR_EXT_MSG_MAX)
				{
					if(config && config->pack_p7_vendor_extension)
					{
						result = (config->pack_p7_vendor_extension)(pMessageHeader, &pWritePackedMessage, end, config);
					}
					else
					{
						NFAPI_TRACE(NFAPI_TRACE_ERROR, "%s VE NFAPI message ID %d. No ve ecoder provided\n", __FUNCTION__, pMessageHeader->message_id);
					}
				}
				else
				{
					NFAPI_TRACE(NFAPI_TRACE_ERROR, "%s NFAPI Unknown message ID %d\n", __FUNCTION__, pMessageHeader->message_id);
				}
			}
			break;
	}

	if(result == 0)
	{
		NFAPI_TRACE(NFAPI_TRACE_ERROR, "P7 Pack failed to pack message\n");
		return -1;
	}

	// check for a valid message length
	uintptr_t msgHead = (uintptr_t)pPackedBuf;
	uintptr_t msgEnd = (uintptr_t)pWritePackedMessage;
	uint32_t packedMsgLen = msgEnd - msgHead;
	uint16_t packedMsgLen16;
	if (packedMsgLen > 0xFFFF || packedMsgLen > packedBufLen)
	{
		NFAPI_TRACE(NFAPI_TRACE_ERROR, "Packed message length error %d, buffer supplied %d\n", packedMsgLen, packedBufLen);
		return -1;
	}
	else
	{
		packedMsgLen16 = (uint16_t)packedMsgLen;
	}

	// Update the message length in the header
	pMessageHeader->message_length = packedMsgLen16;
	
	if(!push16(packedMsgLen16, &pPackedLengthField, end))
		return -1;
		
	if(1)
	{
		//quick test
		if(pMessageHeader->message_length != packedMsgLen)
		{
			NFAPI_TRACE(NFAPI_TRACE_ERROR, "nfapi packedMsgLen(%d) != message_length(%d) id %d\n", packedMsgLen, pMessageHeader->message_length, pMessageHeader->message_id);
		}
	}

	return (packedMsgLen);
}

// Unpack routines
// NR:
static uint8_t unpack_dl_tti_csi_rs_pdu_rel15_value(void* tlv, uint8_t **ppReadPackedMsg, uint8_t *end)
{
	nfapi_nr_dl_tti_csi_rs_pdu_rel15_t* value = (nfapi_nr_dl_tti_csi_rs_pdu_rel15_t*)tlv;

	return(
		pull16(ppReadPackedMsg, &value->bwp_size, end) &&
		pull16(ppReadPackedMsg, &value->bwp_start, end) &&

		pull8(ppReadPackedMsg, &value->subcarrier_spacing, end) &&
		pull8(ppReadPackedMsg, &value->cyclic_prefix, end) &&

		pull16(ppReadPackedMsg, &value->start_rb, end) &&
		pull16(ppReadPackedMsg, &value->nr_of_rbs, end) &&

		pull8(ppReadPackedMsg, &value->csi_type, end) &&
		pull8(ppReadPackedMsg, &value->row, end) &&

		pull16(ppReadPackedMsg, &value->freq_domain, end) &&
		pull8(ppReadPackedMsg, &value->symb_l0, end) &&

		pull8(ppReadPackedMsg, &value->symb_l1, end) &&
		pull8(ppReadPackedMsg, &value->cdm_type, end) &&

		pull8(ppReadPackedMsg, &value->freq_density, end) &&
		pull16(ppReadPackedMsg, &value->scramb_id, end) &&

		pull8(ppReadPackedMsg, &value->power_control_offset, end) &&
		pull8(ppReadPackedMsg, &value->power_control_offset_ss, end)
	);

}


static uint8_t unpack_dl_tti_pdcch_pdu_rel15_value(void* tlv, uint8_t **ppReadPackedMsg, uint8_t *end)
{
	nfapi_nr_dl_tti_pdcch_pdu_rel15_t* value = (nfapi_nr_dl_tti_pdcch_pdu_rel15_t*)tlv;
	
	for(uint8_t i = 0; i < MAX_DCI_CORESET; ++i)
	{
		if(!(pull16(ppReadPackedMsg, &value->dci_pdu[i].RNTI, end) &&
		pull16(ppReadPackedMsg, &value->dci_pdu[i].ScramblingId, end) &&

		pull16(ppReadPackedMsg, &value->dci_pdu[i].ScramblingRNTI, end) &&
		pull8(ppReadPackedMsg, &value->dci_pdu[i].CceIndex, end) &&
		pull8(ppReadPackedMsg, &value->dci_pdu[i].AggregationLevel, end) &&
		pull8(ppReadPackedMsg, &value->dci_pdu[i].beta_PDCCH_1_0, end) &&

		pull8(ppReadPackedMsg, &value->dci_pdu[i].powerControlOffsetSS, end) &&
		pull16(ppReadPackedMsg, &value->dci_pdu[i].PayloadSizeBits, end) &&
		
		pullarray8(ppReadPackedMsg, value->dci_pdu[i].Payload, value->dci_pdu[i].PayloadSizeBits, value->dci_pdu[i].PayloadSizeBits, end)))
			
		return 0;
	}

	// TODO: resolve the packaging of array (currently sending a single element)
	return(
		pull16(ppReadPackedMsg, &value->BWPSize, end) &&
		pull16(ppReadPackedMsg, &value->BWPStart, end) &&
		pull8(ppReadPackedMsg, &value->SubcarrierSpacing, end) &&
		pull8(ppReadPackedMsg, &value->CyclicPrefix, end) &&

		pull8(ppReadPackedMsg, &value->StartSymbolIndex, end) &&
		pull8(ppReadPackedMsg, &value->DurationSymbols, end) &&
		pullarray8(ppReadPackedMsg, value->FreqDomainResource, 6, 6, end) &&
		pull8(ppReadPackedMsg, &value->CceRegMappingType, end) &&

		pull8(ppReadPackedMsg, &value->RegBundleSize, end) &&
		pull8(ppReadPackedMsg, &value->InterleaverSize, end) &&
		pull8(ppReadPackedMsg, &value->CoreSetType, end) &&
		pull16(ppReadPackedMsg, &value->ShiftIndex, end) &&

		pull8(ppReadPackedMsg, &value->precoderGranularity, end) &&
		pull16(ppReadPackedMsg, &value->numDlDci, end));

}


static uint8_t unpack_dl_tti_pdsch_pdu_rel15_value(void* tlv, uint8_t **ppReadPackedMsg, uint8_t *end)
{
	nfapi_nr_dl_tti_pdsch_pdu_rel15_t* value = (nfapi_nr_dl_tti_pdsch_pdu_rel15_t*)tlv;

	// TODO: resolve the packaging of array (currently sending a single element)
	return(
		pull16(ppReadPackedMsg, &value->pduBitmap, end) &&
		pull16(ppReadPackedMsg, &value->rnti, end) &&
		pull16(ppReadPackedMsg, &value->pduIndex, end) &&
		pull16(ppReadPackedMsg, &value->BWPSize, end) &&
		
		pull16(ppReadPackedMsg, &value->BWPStart, end) &&
		pull8(ppReadPackedMsg, &value->SubcarrierSpacing, end) &&
		pull8(ppReadPackedMsg, &value->CyclicPrefix, end) &&
		pull8(ppReadPackedMsg, &value->NrOfCodewords, end) &&
		
		pullarray16(ppReadPackedMsg, value->targetCodeRate, 2, 1, end) &&
		pullarray8(ppReadPackedMsg, value->qamModOrder, 2, 1, end) &&
		pullarray8(ppReadPackedMsg, value->mcsIndex, 2, 1, end) &&
        pullarray8(ppReadPackedMsg, value->mcsTable, 2, 1, end) &&
		
		pullarray8(ppReadPackedMsg, value->rvIndex, 2, 1, end) &&
	    pullarray32(ppReadPackedMsg, value->TBSize, 2, 1, end) &&
	    pull16(ppReadPackedMsg, &value->dataScramblingId, end) &&
		pull8(ppReadPackedMsg, &value->nrOfLayers, end) &&
		
		pull8(ppReadPackedMsg, &value->transmissionScheme, end) &&
		pull8(ppReadPackedMsg, &value->refPoint, end) &&
		pull16(ppReadPackedMsg, &value->dlDmrsSymbPos, end) &&
		pull8(ppReadPackedMsg, &value->dmrsConfigType, end) &&
		
		pull16(ppReadPackedMsg, &value->dlDmrsScramblingId, end) &&
		pull8(ppReadPackedMsg, &value->SCID, end) &&
		pull8(ppReadPackedMsg, &value->numDmrsCdmGrpsNoData, end) &&
		pull16(ppReadPackedMsg, &value->dmrsPorts, end) &&

		pull8(ppReadPackedMsg, &value->resourceAlloc, end) &&
		pull16(ppReadPackedMsg, &value->rbStart, end) &&
		pull16(ppReadPackedMsg, &value->rbSize, end) &&

		pull8(ppReadPackedMsg, &value->VRBtoPRBMapping, end) &&
		pull8(ppReadPackedMsg, &value->StartSymbolIndex, end) &&
		pull8(ppReadPackedMsg, &value->NrOfSymbols, end) &&
		pull8(ppReadPackedMsg, &value->PTRSPortIndex, end) &&

		pull8(ppReadPackedMsg, &value->PTRSTimeDensity, end) &&
		pull8(ppReadPackedMsg, &value->PTRSFreqDensity, end) &&
		pull8(ppReadPackedMsg, &value->PTRSReOffset, end) 	
	);

}


static uint8_t unpack_dl_tti_ssb_pdu_rel15_value(void* tlv, uint8_t **ppReadPackedMsg, uint8_t *end)
{
	nfapi_nr_dl_tti_ssb_pdu_rel15_t* value = (nfapi_nr_dl_tti_ssb_pdu_rel15_t*)tlv;

	return(
		pull16(ppReadPackedMsg, &value->PhysCellId, end) &&
		pull8(ppReadPackedMsg, &value->BetaPss, end) &&
		pull8(ppReadPackedMsg, &value->SsbBlockIndex, end) &&
		pull8(ppReadPackedMsg, &value->SsbSubcarrierOffset, end) &&
		pull16(ppReadPackedMsg, &value->ssbOffsetPointA, end) &&
		pull8(ppReadPackedMsg, &value->bchPayloadFlag, end) &&
		pull32(ppReadPackedMsg, &value->bchPayload, end) &&
		pull8(ppReadPackedMsg, &value->ssbRsrp, end)
		// TODO: pack precoding_and_beamforming too
	);

}


// LTE:
static uint8_t unpack_dl_config_dci_dl_pdu_rel8_value(void *tlv, uint8_t **ppReadPackedMsg, uint8_t *end)
{
	nfapi_dl_config_dci_dl_pdu_rel8_t* dci_dl_pdu_rel8 = (nfapi_dl_config_dci_dl_pdu_rel8_t*)tlv; 

	return (pull8(ppReadPackedMsg, &dci_dl_pdu_rel8->dci_format, end) &&
			pull8(ppReadPackedMsg, &dci_dl_pdu_rel8->cce_idx, end) &&
			pull8(ppReadPackedMsg, &dci_dl_pdu_rel8->aggregation_level, end) &&
			pull16(ppReadPackedMsg, &dci_dl_pdu_rel8->rnti, end) &&
			pull8(ppReadPackedMsg, &dci_dl_pdu_rel8->resource_allocation_type, end) &&
			pull8(ppReadPackedMsg, &dci_dl_pdu_rel8->virtual_resource_block_assignment_flag, end) &&
			pull32(ppReadPackedMsg, &dci_dl_pdu_rel8->resource_block_coding, end) &&
			pull8(ppReadPackedMsg, &dci_dl_pdu_rel8->mcs_1, end) &&
			pull8(ppReadPackedMsg, &dci_dl_pdu_rel8->redundancy_version_1, end) &&
			pull8(ppReadPackedMsg, &dci_dl_pdu_rel8->new_data_indicator_1, end) &&
			pull8(ppReadPackedMsg, &dci_dl_pdu_rel8->transport_block_to_codeword_swap_flag, end) &&
			pull8(ppReadPackedMsg, &dci_dl_pdu_rel8->mcs_2, end) &&
			pull8(ppReadPackedMsg, &dci_dl_pdu_rel8->redundancy_version_2, end) &&
			pull8(ppReadPackedMsg, &dci_dl_pdu_rel8->new_data_indicator_2, end) &&
			pull8(ppReadPackedMsg, &dci_dl_pdu_rel8->harq_process, end) &&
			pull8(ppReadPackedMsg, &dci_dl_pdu_rel8->tpmi, end) &&
			pull8(ppReadPackedMsg, &dci_dl_pdu_rel8->pmi, end) &&
			pull8(ppReadPackedMsg, &dci_dl_pdu_rel8->precoding_information, end) &&
			pull8(ppReadPackedMsg, &dci_dl_pdu_rel8->tpc, end) &&
			pull8(ppReadPackedMsg, &dci_dl_pdu_rel8->downlink_assignment_index, end) &&
			pull8(ppReadPackedMsg, &dci_dl_pdu_rel8->ngap, end) &&
			pull8(ppReadPackedMsg, &dci_dl_pdu_rel8->transport_block_size_index, end) &&
			pull8(ppReadPackedMsg, &dci_dl_pdu_rel8->downlink_power_offset, end) &&
			pull8(ppReadPackedMsg, &dci_dl_pdu_rel8->allocate_prach_flag, end) &&
			pull8(ppReadPackedMsg, &dci_dl_pdu_rel8->preamble_index, end) &&
			pull8(ppReadPackedMsg, &dci_dl_pdu_rel8->prach_mask_index, end) &&
			pull8(ppReadPackedMsg, &dci_dl_pdu_rel8->rnti_type, end) &&
			pull16(ppReadPackedMsg, &dci_dl_pdu_rel8->transmission_power, end));

}

static uint8_t unpack_dl_config_dci_dl_pdu_rel9_value(void *tlv, uint8_t **ppReadPackedMsg, uint8_t *end)
{
	nfapi_dl_config_dci_dl_pdu_rel9_t* dci_dl_pdu_rel9 = (nfapi_dl_config_dci_dl_pdu_rel9_t*)tlv;
	
	return ( pull8(ppReadPackedMsg, &dci_dl_pdu_rel9->mcch_flag, end) &&
			 pull8(ppReadPackedMsg, &dci_dl_pdu_rel9->mcch_change_notification, end) &&
			 pull8(ppReadPackedMsg, &dci_dl_pdu_rel9->scrambling_identity, end));
}

static uint8_t unpack_dl_config_dci_dl_pdu_rel10_value(void *tlv, uint8_t **ppReadPackedMsg, uint8_t *end)
{
	nfapi_dl_config_dci_dl_pdu_rel10_t* dci_dl_pdu_rel10 = (nfapi_dl_config_dci_dl_pdu_rel10_t*)tlv;

	return (pull8(ppReadPackedMsg, &dci_dl_pdu_rel10->cross_carrier_scheduling_flag, end) &&
			pull8(ppReadPackedMsg, &dci_dl_pdu_rel10->carrier_indicator, end) &&
			pull8(ppReadPackedMsg, &dci_dl_pdu_rel10->srs_flag, end) &&
			pull8(ppReadPackedMsg, &dci_dl_pdu_rel10->srs_request, end) &&
			pull8(ppReadPackedMsg, &dci_dl_pdu_rel10->antenna_ports_scrambling_and_layers, end) &&
			pull8(ppReadPackedMsg, &dci_dl_pdu_rel10->total_dci_length_including_padding, end) &&
			pull8(ppReadPackedMsg, &dci_dl_pdu_rel10->n_dl_rb, end));
}

static uint8_t unpack_dl_config_dci_dl_pdu_rel11_value(void *tlv, uint8_t **ppReadPackedMsg, uint8_t *end)
{
	nfapi_dl_config_dci_dl_pdu_rel11_t* dci_dl_pdu_rel11 = (nfapi_dl_config_dci_dl_pdu_rel11_t*)tlv;
	
	return (pull8(ppReadPackedMsg, &dci_dl_pdu_rel11->harq_ack_resource_offset, end) && 
			pull8(ppReadPackedMsg, &dci_dl_pdu_rel11->pdsch_re_mapping_quasi_co_location_indicator, end));
}

static uint8_t unpack_dl_config_dci_dl_pdu_rel12_value(void *tlv, uint8_t **ppReadPackedMsg, uint8_t *end)
{
	nfapi_dl_config_dci_dl_pdu_rel12_t* dci_dl_pdu_rel12 = (nfapi_dl_config_dci_dl_pdu_rel12_t*)tlv;
	
	return (pull8(ppReadPackedMsg, &dci_dl_pdu_rel12->primary_cell_type, end) &&
			pull8(ppReadPackedMsg, &dci_dl_pdu_rel12->ul_dl_configuration_flag, end) &&
			pull8(ppReadPackedMsg, &dci_dl_pdu_rel12->number_ul_dl_configurations, end) &&
			pullarray8(ppReadPackedMsg, dci_dl_pdu_rel12->ul_dl_configuration_indication, NFAPI_MAX_UL_DL_CONFIGURATIONS, dci_dl_pdu_rel12->number_ul_dl_configurations, end));
}

static uint8_t unpack_tpm_value(uint8_t **ppReadPackedMsg, nfapi_dl_config_dci_dl_tpm_t *value, uint8_t *end)
{
	if(!(pull8(ppReadPackedMsg, &value->num_prb_per_subband, end) && 
		 pull8(ppReadPackedMsg, &value->number_of_subbands, end) &&
		 pull8(ppReadPackedMsg, &value->num_antennas, end)))
		return 0;
	
	
	uint8_t idx = 0;
	for(idx = 0; idx < value->number_of_subbands; ++idx)
	{
		nfapi_dl_config_dci_dl_tpm_subband_info_t* subband_info = &(value->subband_info[idx]);
		
		if(!(pull8(ppReadPackedMsg, &subband_info->subband_index, end) &&
			 pull8(ppReadPackedMsg, &subband_info->scheduled_ues, end)))
			return 0;
			
		uint8_t antenna_idx = 0;
		uint8_t scheduled_ue_idx = 0;
		
		for(antenna_idx = 0; antenna_idx < value->num_antennas; ++antenna_idx)
		{
			for(scheduled_ue_idx = 0; scheduled_ue_idx < subband_info->scheduled_ues; ++scheduled_ue_idx)
			{
				if(!pull16(ppReadPackedMsg, &(subband_info->precoding_value[antenna_idx][scheduled_ue_idx]), end))
					return 0;
			}
		}

	}
	
	
	return 1;
			
}


static uint8_t unpack_dl_config_dci_dl_pdu_rel13_value(void *tlv, uint8_t **ppReadPackedMsg, uint8_t *end)
{
	nfapi_dl_config_dci_dl_pdu_rel13_t* dci_dl_pdu_rel13 = (nfapi_dl_config_dci_dl_pdu_rel13_t*)tlv;
	
	// If the length is greater than 5 then the TPM struct flag and possiably the TPM structure have been 
	// added
	uint8_t tpm_struct_flag_present = dci_dl_pdu_rel13->tl.length > 5;
	dci_dl_pdu_rel13->tpm_struct_flag = 0;
	
	return (pull8(ppReadPackedMsg, &dci_dl_pdu_rel13->laa_end_partial_sf_flag, end) &&
			pull8(ppReadPackedMsg, &dci_dl_pdu_rel13->laa_end_partial_sf_configuration, end) &&
			pull8(ppReadPackedMsg, &dci_dl_pdu_rel13->initial_lbt_sf, end) &&
			pull8(ppReadPackedMsg, &dci_dl_pdu_rel13->codebook_size_determination, end) &&
			pull8(ppReadPackedMsg, &dci_dl_pdu_rel13->drms_table_flag, end) && 
			( (tpm_struct_flag_present == 1) ? pull8(ppReadPackedMsg, &dci_dl_pdu_rel13->tpm_struct_flag, end) : 1) &&
			( (tpm_struct_flag_present == 1 &&  dci_dl_pdu_rel13->tpm_struct_flag == 1) ? unpack_tpm_value(ppReadPackedMsg, &dci_dl_pdu_rel13->tpm, end) : 1));
			
}

static uint8_t unpack_dl_config_bch_pdu_rel8_value(void *tlv, uint8_t **ppReadPackedMsg, uint8_t *end)
{
	nfapi_dl_config_bch_pdu_rel8_t* bch_pdu_rel8 = (nfapi_dl_config_bch_pdu_rel8_t*)tlv;
	
	return ( pull16(ppReadPackedMsg, &bch_pdu_rel8->length, end) &&
			 pull16(ppReadPackedMsg, (uint16_t *)&bch_pdu_rel8->pdu_index, end) &&
			 pull16(ppReadPackedMsg, &bch_pdu_rel8->transmission_power, end));
}

static uint8_t unpack_dl_config_mch_pdu_rel8_value(void *tlv, uint8_t **ppReadPackedMsg, uint8_t *end)
{
	nfapi_dl_config_mch_pdu_rel8_t* mch_pdu_rel8 = (nfapi_dl_config_mch_pdu_rel8_t*)tlv;
	
	return (pull16(ppReadPackedMsg, &mch_pdu_rel8->length, end) &&
			pull16(ppReadPackedMsg, (uint16_t *)&mch_pdu_rel8->pdu_index, end) &&
			pull16(ppReadPackedMsg, &mch_pdu_rel8->rnti, end) &&
			pull8(ppReadPackedMsg, &mch_pdu_rel8->resource_allocation_type, end) &&
			pull32(ppReadPackedMsg, &mch_pdu_rel8->resource_block_coding, end) &&
			pull8(ppReadPackedMsg, &mch_pdu_rel8->modulation, end) &&
			pull16(ppReadPackedMsg, &mch_pdu_rel8->transmission_power, end) &&
			pull16(ppReadPackedMsg, &mch_pdu_rel8->mbsfn_area_id, end));
}

static uint8_t unpack_dl_config_dlsch_pdu_rel8_value(void *tlv, uint8_t **ppReadPackedMsg, uint8_t *end)
{
	nfapi_dl_config_dlsch_pdu_rel8_t* dlsch_pdu_rel8 = (nfapi_dl_config_dlsch_pdu_rel8_t*)tlv;
	
	if (!(pull16(ppReadPackedMsg, &dlsch_pdu_rel8->length, end) &&
		  pull16(ppReadPackedMsg, (uint16_t *)&dlsch_pdu_rel8->pdu_index, end) &&
		  pull16(ppReadPackedMsg, &dlsch_pdu_rel8->rnti, end) &&
		  pull8(ppReadPackedMsg, &dlsch_pdu_rel8->resource_allocation_type, end) &&
		  pull8(ppReadPackedMsg, &dlsch_pdu_rel8->virtual_resource_block_assignment_flag, end) &&
		  pull32(ppReadPackedMsg, &dlsch_pdu_rel8->resource_block_coding, end) &&
		  pull8(ppReadPackedMsg, &dlsch_pdu_rel8->modulation, end) &&
		  pull8(ppReadPackedMsg, &dlsch_pdu_rel8->redundancy_version, end) &&
		  pull8(ppReadPackedMsg, &dlsch_pdu_rel8->transport_blocks, end) &&
		  pull8(ppReadPackedMsg, &dlsch_pdu_rel8->transport_block_to_codeword_swap_flag, end) &&
		  pull8(ppReadPackedMsg, &dlsch_pdu_rel8->transmission_scheme, end) &&
		  pull8(ppReadPackedMsg, &dlsch_pdu_rel8->number_of_layers, end) &&
		  pull8(ppReadPackedMsg, &dlsch_pdu_rel8->number_of_subbands, end) &&
		  pullarray8(ppReadPackedMsg, dlsch_pdu_rel8->codebook_index, NFAPI_MAX_NUM_SUBBANDS, dlsch_pdu_rel8->number_of_subbands, end) &&
		  pull8(ppReadPackedMsg, &dlsch_pdu_rel8->ue_category_capacity, end) &&
		  pull8(ppReadPackedMsg, &dlsch_pdu_rel8->pa, end) &&
		  pull8(ppReadPackedMsg, &dlsch_pdu_rel8->delta_power_offset_index, end) &&
		  pull8(ppReadPackedMsg, &dlsch_pdu_rel8->ngap, end) &&
		  pull8(ppReadPackedMsg, &dlsch_pdu_rel8->nprb, end) &&
		  pull8(ppReadPackedMsg, &dlsch_pdu_rel8->transmission_mode, end) &&
		  pull8(ppReadPackedMsg, &dlsch_pdu_rel8->num_bf_prb_per_subband, end) &&
		  pull8(ppReadPackedMsg, &dlsch_pdu_rel8->num_bf_vector, end)))
		return 0;

	uint16_t j = 0;
	for(j = 0; j < dlsch_pdu_rel8->num_bf_vector; ++j)
	{								
		if(!(pull8(ppReadPackedMsg, &dlsch_pdu_rel8->bf_vector[j].subband_index, end) &&
			 pull8(ppReadPackedMsg, &dlsch_pdu_rel8->bf_vector[j].num_antennas, end) &&
			 pullarray16(ppReadPackedMsg, dlsch_pdu_rel8->bf_vector[j].bf_value, NFAPI_MAX_NUM_ANTENNAS, dlsch_pdu_rel8->bf_vector[j].num_antennas, end)))
			return 0;
	}
	return 1;
}
static uint8_t unpack_dl_config_dlsch_pdu_rel9_value(void *tlv, uint8_t **ppReadPackedMsg, uint8_t *end)
{
	nfapi_dl_config_dlsch_pdu_rel9_t* dlsch_pdu_rel9 = (nfapi_dl_config_dlsch_pdu_rel9_t*)tlv;
	return ( pull8(ppReadPackedMsg, &dlsch_pdu_rel9->nscid, end) );
}
static uint8_t unpack_dl_config_dlsch_pdu_rel10_value(void *tlv, uint8_t **ppReadPackedMsg, uint8_t *end)
{
	nfapi_dl_config_dlsch_pdu_rel10_t* dlsch_pdu_rel10 = (nfapi_dl_config_dlsch_pdu_rel10_t*)tlv;
	
	return ( pull8(ppReadPackedMsg, &dlsch_pdu_rel10->csi_rs_flag, end) &&
			 pull8(ppReadPackedMsg, &dlsch_pdu_rel10->csi_rs_resource_config_r10, end) &&
			 pull16(ppReadPackedMsg, &dlsch_pdu_rel10->csi_rs_zero_tx_power_resource_config_bitmap_r10, end) &&
			 pull8(ppReadPackedMsg, &dlsch_pdu_rel10->csi_rs_number_nzp_configuration, end) &&
			 pullarray8(ppReadPackedMsg, dlsch_pdu_rel10->csi_rs_resource_config, NFAPI_MAX_CSI_RS_RESOURCE_CONFIG, dlsch_pdu_rel10->csi_rs_number_nzp_configuration, end) &&
			 pull8(ppReadPackedMsg, &dlsch_pdu_rel10->pdsch_start, end)) ;
}
static uint8_t unpack_dl_config_dlsch_pdu_rel11_value(void *tlv, uint8_t **ppReadPackedMsg, uint8_t *end)
{
	nfapi_dl_config_dlsch_pdu_rel11_t* dlsch_pdu_rel11 = (nfapi_dl_config_dlsch_pdu_rel11_t*)tlv;
	
	return ( pull8(ppReadPackedMsg, &dlsch_pdu_rel11->drms_config_flag, end) &&
			 pull16(ppReadPackedMsg, &dlsch_pdu_rel11->drms_scrambling, end) &&
			 pull8(ppReadPackedMsg, &dlsch_pdu_rel11->csi_config_flag, end) &&
			 pull16(ppReadPackedMsg, &dlsch_pdu_rel11->csi_scrambling, end) &&
			 pull8(ppReadPackedMsg, &dlsch_pdu_rel11->pdsch_re_mapping_flag, end) &&
			 pull8(ppReadPackedMsg, &dlsch_pdu_rel11->pdsch_re_mapping_atenna_ports, end) &&
			 pull8(ppReadPackedMsg, &dlsch_pdu_rel11->pdsch_re_mapping_freq_shift, end));
}
static uint8_t unpack_dl_config_dlsch_pdu_rel12_value(void *tlv, uint8_t **ppReadPackedMsg, uint8_t *end)
{
	nfapi_dl_config_dlsch_pdu_rel12_t* dlsch_pdu_rel12 = (nfapi_dl_config_dlsch_pdu_rel12_t*)tlv;
	
	return ( pull8(ppReadPackedMsg, &dlsch_pdu_rel12->altcqi_table_r12, end) &&
			 pull8(ppReadPackedMsg, &dlsch_pdu_rel12->maxlayers, end) &&
			 pull8(ppReadPackedMsg, &dlsch_pdu_rel12->n_dl_harq, end));
}
static uint8_t unpack_dl_config_dlsch_pdu_rel13_value(void *tlv, uint8_t **ppReadPackedMsg, uint8_t *end)
{
	nfapi_dl_config_dlsch_pdu_rel13_t* dlsch_pdu_rel13 = (nfapi_dl_config_dlsch_pdu_rel13_t*)tlv;
	
	return ( pull8(ppReadPackedMsg, &dlsch_pdu_rel13->dwpts_symbols, end) &&
			 pull8(ppReadPackedMsg, &dlsch_pdu_rel13->initial_lbt_sf, end) &&
			 pull8(ppReadPackedMsg, &dlsch_pdu_rel13->ue_type, end) &&
			 pull8(ppReadPackedMsg, &dlsch_pdu_rel13->pdsch_payload_type, end) &&
			 pull16(ppReadPackedMsg, &dlsch_pdu_rel13->initial_transmission_sf_io, end) &&
			 pull8(ppReadPackedMsg, &dlsch_pdu_rel13->drms_table_flag, end));
}

static uint8_t unpack_dl_config_pch_pdu_rel8_value(void *tlv, uint8_t **ppReadPackedMsg, uint8_t *end)
{
	nfapi_dl_config_pch_pdu_rel8_t* pch_pdu_rel8 = (nfapi_dl_config_pch_pdu_rel8_t*)tlv;
	
	return ( pull16(ppReadPackedMsg, &pch_pdu_rel8->length, end) &&
			 pull16(ppReadPackedMsg, (uint16_t *)&pch_pdu_rel8->pdu_index, end) &&
			 pull16(ppReadPackedMsg, &pch_pdu_rel8->p_rnti, end) &&
			 pull8(ppReadPackedMsg, &pch_pdu_rel8->resource_allocation_type, end) &&
			 pull8(ppReadPackedMsg, &pch_pdu_rel8->virtual_resource_block_assignment_flag, end) &&
			 pull32(ppReadPackedMsg, &pch_pdu_rel8->resource_block_coding, end) &&
			 pull8(ppReadPackedMsg, &pch_pdu_rel8->mcs, end) &&
			 pull8(ppReadPackedMsg, &pch_pdu_rel8->redundancy_version, end) &&
			 pull8(ppReadPackedMsg, &pch_pdu_rel8->number_of_transport_blocks, end) &&
			 pull8(ppReadPackedMsg, &pch_pdu_rel8->transport_block_to_codeword_swap_flag, end) &&
			 pull8(ppReadPackedMsg, &pch_pdu_rel8->transmission_scheme, end) &&
			 pull8(ppReadPackedMsg, &pch_pdu_rel8->number_of_layers, end) &&
			 pull8(ppReadPackedMsg, &pch_pdu_rel8->codebook_index, end) &&
			 pull8(ppReadPackedMsg, &pch_pdu_rel8->ue_category_capacity, end) &&
			 pull8(ppReadPackedMsg, &pch_pdu_rel8->pa, end) &&
			 pull16(ppReadPackedMsg, &pch_pdu_rel8->transmission_power, end) &&
			 pull8(ppReadPackedMsg, &pch_pdu_rel8->nprb, end) &&
			 pull8(ppReadPackedMsg, &pch_pdu_rel8->ngap, end));
}
static uint8_t unpack_dl_config_pch_pdu_rel13_value(void *tlv, uint8_t **ppReadPackedMsg, uint8_t *end)
{
	nfapi_dl_config_pch_pdu_rel13_t* pch_pdu_rel13 = (nfapi_dl_config_pch_pdu_rel13_t*)tlv;
	
	return ( pull8(ppReadPackedMsg, &pch_pdu_rel13->ue_mode, end) &&
			 pull16(ppReadPackedMsg, &pch_pdu_rel13->initial_transmission_sf_io, end));
}

static uint8_t unpack_dl_config_prs_pdu_rel9_value(void *tlv, uint8_t **ppReadPackedMsg, uint8_t *end)
{
	nfapi_dl_config_prs_pdu_rel9_t* prs_pdu_rel9 = (nfapi_dl_config_prs_pdu_rel9_t*)tlv;
	
	return ( pull16(ppReadPackedMsg, &prs_pdu_rel9->transmission_power, end) &&
			 pull8(ppReadPackedMsg, &prs_pdu_rel9->prs_bandwidth, end) &&
			 pull8(ppReadPackedMsg, &prs_pdu_rel9->prs_cyclic_prefix_type, end) &&
			 pull8(ppReadPackedMsg, &prs_pdu_rel9->prs_muting, end));
}

static uint8_t unpack_dl_config_csi_rs_pdu_rel10_value(void *tlv, uint8_t **ppReadPackedMsg, uint8_t *end)
{
	nfapi_dl_config_csi_rs_pdu_rel10_t* csi_rs_pdu_rel10 = (nfapi_dl_config_csi_rs_pdu_rel10_t*)tlv;
	
	return ( pull8(ppReadPackedMsg, &csi_rs_pdu_rel10->csi_rs_antenna_port_count_r10, end) &&
			 pull8(ppReadPackedMsg, &csi_rs_pdu_rel10->csi_rs_resource_config_r10, end) &&
			 pull16(ppReadPackedMsg, &csi_rs_pdu_rel10->transmission_power, end) &&
			 pull16(ppReadPackedMsg, &csi_rs_pdu_rel10->csi_rs_zero_tx_power_resource_config_bitmap_r10, end) &&
			 pull8(ppReadPackedMsg, &csi_rs_pdu_rel10->csi_rs_number_of_nzp_configuration, end) &&
			 pullarray8(ppReadPackedMsg, csi_rs_pdu_rel10->csi_rs_resource_config, NFAPI_MAX_CSI_RS_RESOURCE_CONFIG, csi_rs_pdu_rel10->csi_rs_number_of_nzp_configuration, end));
}

static uint8_t unpack_dl_config_csi_rs_pdu_rel13_value(void *tlv, uint8_t **ppReadPackedMsg, uint8_t *end)
{
	nfapi_dl_config_csi_rs_pdu_rel13_t* csi_rs_pdu_rel13 = (nfapi_dl_config_csi_rs_pdu_rel13_t*)tlv;
	
	if (!(pull8(ppReadPackedMsg, &csi_rs_pdu_rel13->csi_rs_class, end) &&
		  pull8(ppReadPackedMsg, &csi_rs_pdu_rel13->cdm_type, end) &&
		  pull8(ppReadPackedMsg, &csi_rs_pdu_rel13->num_bf_vector, end)))
		return 0;

	
	uint16_t idx =0;
	for(idx = 0; idx < csi_rs_pdu_rel13->num_bf_vector; ++idx)
	{
		if(!(pull8(ppReadPackedMsg, &csi_rs_pdu_rel13->bf_vector[idx].csi_rs_resource_index, end)))
			return 0;
		NFAPI_TRACE(NFAPI_TRACE_ERROR, "FIXME : HOW TO DECODE BF VALUE \n");
		//pullarray16(ppReadPackedMsg, &csi_rs_pdu_rel13->bf_vector[idx].bf_vector, ??);
	}
	return 1;
}

static uint8_t unpack_dl_config_epdcch_params_rel11_value(void *tlv, uint8_t **ppReadPackedMsg, uint8_t *end)
{
	nfapi_dl_config_epdcch_parameters_rel11_t* epdcch_params_rel11 = (nfapi_dl_config_epdcch_parameters_rel11_t*)tlv;
	
	return (pull8(ppReadPackedMsg, &epdcch_params_rel11->epdcch_resource_assignment_flag, end) &&
			pull16(ppReadPackedMsg, &epdcch_params_rel11->epdcch_id, end) &&
			pull8(ppReadPackedMsg, &epdcch_params_rel11->epdcch_start_symbol, end) &&
			pull8(ppReadPackedMsg, &epdcch_params_rel11->epdcch_num_prb, end) &&
			pullarray8(ppReadPackedMsg, epdcch_params_rel11->epdcch_prb_index, NFAPI_MAX_EPDCCH_PRB, epdcch_params_rel11->epdcch_num_prb, end) &&
			pull8(ppReadPackedMsg, &epdcch_params_rel11->bf_vector.subband_index, end) &&
			pull8(ppReadPackedMsg, &epdcch_params_rel11->bf_vector.num_antennas, end) &&
			pullarray16(ppReadPackedMsg, epdcch_params_rel11->bf_vector.bf_value, NFAPI_MAX_NUM_ANTENNAS, epdcch_params_rel11->bf_vector.num_antennas, end));
}

static uint8_t unpack_dl_config_epdcch_params_rel13_value(void *tlv, uint8_t **ppReadPackedMsg, uint8_t *end)
{
	nfapi_dl_config_epdcch_parameters_rel13_t* epdcch_params_rel13 = (nfapi_dl_config_epdcch_parameters_rel13_t*)tlv;
	
	return ( pull8(ppReadPackedMsg, &epdcch_params_rel13->dwpts_symbols, end) &&
			 pull8(ppReadPackedMsg, &epdcch_params_rel13->initial_lbt_sf, end));
}

static uint8_t unpack_dl_config_mpdcch_pdu_rel13_value(void *tlv, uint8_t **ppReadPackedMsg, uint8_t *end)
{
	nfapi_dl_config_mpdcch_pdu_rel13_t* mpdcch_params_rel13 = (nfapi_dl_config_mpdcch_pdu_rel13_t*)tlv;
	
	
	return ( pull8(ppReadPackedMsg, &mpdcch_params_rel13->mpdcch_narrow_band, end) &&
			 pull8(ppReadPackedMsg, &mpdcch_params_rel13->number_of_prb_pairs, end) &&
			 pull8(ppReadPackedMsg, &mpdcch_params_rel13->resource_block_assignment, end) &&
			 pull8(ppReadPackedMsg, &mpdcch_params_rel13->mpdcch_tansmission_type, end) &&
			 pull8(ppReadPackedMsg, &mpdcch_params_rel13->start_symbol, end) &&
			 pull8(ppReadPackedMsg, &mpdcch_params_rel13->ecce_index, end) &&
			 pull8(ppReadPackedMsg, &mpdcch_params_rel13->aggregation_level, end) &&
			 pull8(ppReadPackedMsg, &mpdcch_params_rel13->rnti_type, end) &&
			 pull16(ppReadPackedMsg, &mpdcch_params_rel13->rnti, end) &&
			 pull8(ppReadPackedMsg, &mpdcch_params_rel13->ce_mode, end) &&
			 pull16(ppReadPackedMsg, &mpdcch_params_rel13->drms_scrambling_init, end) &&
			 pull16(ppReadPackedMsg, &mpdcch_params_rel13->initial_transmission_sf_io, end) &&
			 pull16(ppReadPackedMsg, &mpdcch_params_rel13->transmission_power, end) &&
			 pull8(ppReadPackedMsg, &mpdcch_params_rel13->dci_format, end) &&
			 pull16(ppReadPackedMsg, &mpdcch_params_rel13->resource_block_coding, end) &&
			 pull8(ppReadPackedMsg, &mpdcch_params_rel13->mcs, end) &&
			 pull8(ppReadPackedMsg, &mpdcch_params_rel13->pdsch_reptition_levels, end) &&
			 pull8(ppReadPackedMsg, &mpdcch_params_rel13->redundancy_version, end) &&
			 pull8(ppReadPackedMsg, &mpdcch_params_rel13->new_data_indicator, end) &&
			 pull8(ppReadPackedMsg, &mpdcch_params_rel13->harq_process, end) &&
			 pull8(ppReadPackedMsg, &mpdcch_params_rel13->tpmi_length, end) &&
			 pull8(ppReadPackedMsg, &mpdcch_params_rel13->tpmi, end) &&
			 pull8(ppReadPackedMsg, &mpdcch_params_rel13->pmi_flag, end) &&
			 pull8(ppReadPackedMsg, &mpdcch_params_rel13->pmi, end) &&
			 pull8(ppReadPackedMsg, &mpdcch_params_rel13->harq_resource_offset, end) &&
			 pull8(ppReadPackedMsg, &mpdcch_params_rel13->dci_subframe_repetition_number, end) &&
			 pull8(ppReadPackedMsg, &mpdcch_params_rel13->tpc, end) &&
			 pull8(ppReadPackedMsg, &mpdcch_params_rel13->downlink_assignment_index_length, end) &&
			 pull8(ppReadPackedMsg, &mpdcch_params_rel13->downlink_assignment_index, end) &&
			 pull8(ppReadPackedMsg, &mpdcch_params_rel13->allocate_prach_flag, end) &&
			 pull8(ppReadPackedMsg, &mpdcch_params_rel13->preamble_index, end) &&
			 pull8(ppReadPackedMsg, &mpdcch_params_rel13->prach_mask_index, end) &&
			 pull8(ppReadPackedMsg, &mpdcch_params_rel13->starting_ce_level, end) &&
			 pull8(ppReadPackedMsg, &mpdcch_params_rel13->srs_request, end) &&
			 pull8(ppReadPackedMsg, &mpdcch_params_rel13->antenna_ports_and_scrambling_identity_flag, end) &&
			 pull8(ppReadPackedMsg, &mpdcch_params_rel13->antenna_ports_and_scrambling_identity, end) &&
			 pull8(ppReadPackedMsg, &mpdcch_params_rel13->frequency_hopping_enabled_flag, end) &&
			 pull8(ppReadPackedMsg, &mpdcch_params_rel13->paging_direct_indication_differentiation_flag, end) &&
			 pull8(ppReadPackedMsg, &mpdcch_params_rel13->direct_indication, end) &&
			 pull8(ppReadPackedMsg, &mpdcch_params_rel13->total_dci_length_including_padding, end) &&
			 pull8(ppReadPackedMsg, &mpdcch_params_rel13->number_of_tx_antenna_ports, end) &&
			 pullarray16(ppReadPackedMsg, mpdcch_params_rel13->precoding_value, NFAPI_MAX_TX_PHYSICAL_ANTENNA_PORTS, mpdcch_params_rel13->number_of_tx_antenna_ports, end));
}


static uint8_t unpack_dl_config_nbch_pdu_rel13_value(void *tlv, uint8_t **ppReadPackedMsg, uint8_t *end)
{
	nfapi_dl_config_nbch_pdu_rel13_t* nbch_params_rel13 = (nfapi_dl_config_nbch_pdu_rel13_t*)tlv;
	
	return ( pull16(ppReadPackedMsg, &nbch_params_rel13->length, end) &&
			 pull16(ppReadPackedMsg, (uint16_t *)&nbch_params_rel13->pdu_index, end) &&
			 pull16(ppReadPackedMsg, &nbch_params_rel13->transmission_power, end) &&
			 pull16(ppReadPackedMsg, &nbch_params_rel13->hyper_sfn_2_lsbs, end));
}

static uint8_t unpack_dl_config_npdcch_pdu_rel13_value(void *tlv, uint8_t **ppReadPackedMsg, uint8_t *end)
{
	nfapi_dl_config_npdcch_pdu_rel13_t* npdcch_params_rel13 = (nfapi_dl_config_npdcch_pdu_rel13_t*)tlv;
	
	return ( pull16(ppReadPackedMsg, &npdcch_params_rel13->length, end) &&
			 pull16(ppReadPackedMsg, (uint16_t *)&npdcch_params_rel13->pdu_index, end) &&
			 pull8(ppReadPackedMsg, &npdcch_params_rel13->ncce_index, end) &&
			 pull8(ppReadPackedMsg, &npdcch_params_rel13->aggregation_level, end) &&
			 pull8(ppReadPackedMsg, &npdcch_params_rel13->start_symbol, end) &&
			 pull8(ppReadPackedMsg, &npdcch_params_rel13->rnti_type, end) &&
			 pull16(ppReadPackedMsg, &npdcch_params_rel13->rnti, end) &&
			 pull8(ppReadPackedMsg, &npdcch_params_rel13->scrambling_reinitialization_batch_index, end) &&
			 pull8(ppReadPackedMsg, &npdcch_params_rel13->nrs_antenna_ports_assumed_by_the_ue, end) &&
			 pull8(ppReadPackedMsg, &npdcch_params_rel13->dci_format, end) &&
			 pull8(ppReadPackedMsg, &npdcch_params_rel13->scheduling_delay, end) &&
			 pull8(ppReadPackedMsg, &npdcch_params_rel13->resource_assignment, end) &&
			 pull8(ppReadPackedMsg, &npdcch_params_rel13->repetition_number, end) &&
			 pull8(ppReadPackedMsg, &npdcch_params_rel13->mcs, end) &&
			 pull8(ppReadPackedMsg, &npdcch_params_rel13->new_data_indicator, end) &&
			 pull8(ppReadPackedMsg, &npdcch_params_rel13->harq_ack_resource, end) &&
			 pull8(ppReadPackedMsg, &npdcch_params_rel13->npdcch_order_indication, end) &&
			 pull8(ppReadPackedMsg, &npdcch_params_rel13->starting_number_of_nprach_repetitions, end) &&
			 pull8(ppReadPackedMsg, &npdcch_params_rel13->subcarrier_indication_of_nprach, end) &&
			 pull8(ppReadPackedMsg, &npdcch_params_rel13->paging_direct_indication_differentation_flag, end) &&
			 pull8(ppReadPackedMsg, &npdcch_params_rel13->direct_indication, end) &&
			 pull8(ppReadPackedMsg, &npdcch_params_rel13->dci_subframe_repetition_number, end) &&
			 pull8(ppReadPackedMsg, &npdcch_params_rel13->total_dci_length_including_padding, end));
}

static uint8_t unpack_dl_config_ndlsch_pdu_rel13_value(void *tlv, uint8_t **ppReadPackedMsg, uint8_t *end)
{
	nfapi_dl_config_ndlsch_pdu_rel13_t* ndlsch_params_rel13 = (nfapi_dl_config_ndlsch_pdu_rel13_t*)tlv;
	
	return ( pull16(ppReadPackedMsg, &ndlsch_params_rel13->length, end) &&
			 pull16(ppReadPackedMsg, (uint16_t *)&ndlsch_params_rel13->pdu_index, end) &&
			 pull8(ppReadPackedMsg, &ndlsch_params_rel13->start_symbol, end) &&
			 pull8(ppReadPackedMsg, &ndlsch_params_rel13->rnti_type, end) &&
			 pull16(ppReadPackedMsg, &ndlsch_params_rel13->rnti, end) &&
			 pull16(ppReadPackedMsg, &ndlsch_params_rel13->resource_assignment, end) &&
			 pull16(ppReadPackedMsg, &ndlsch_params_rel13->repetition_number, end) &&
			 pull8(ppReadPackedMsg, &ndlsch_params_rel13->modulation, end) &&
			 pull8(ppReadPackedMsg, &ndlsch_params_rel13->number_of_subframes_for_resource_assignment, end) &&
			 pull8(ppReadPackedMsg, &ndlsch_params_rel13->scrambling_sequence_initialization_cinit, end) &&
			 pull16(ppReadPackedMsg, &ndlsch_params_rel13->sf_idx, end) &&
			 pull8(ppReadPackedMsg, &ndlsch_params_rel13->nrs_antenna_ports_assumed_by_the_ue, end));
}


static uint8_t unpack_dl_tti_request_body_value(uint8_t **ppReadPackedMsg, uint8_t *end, void *msg)
{
	nfapi_nr_dl_tti_request_pdu_t* value = (nfapi_nr_dl_tti_request_pdu_t*)msg;

	if(!(pull32(ppReadPackedMsg, &value->PDUSize, end) &&
	 	 pull16(ppReadPackedMsg, &value->PDUType, end) ))
		  return 0;


	// first match the pdu type, then call the respective function
	switch(value->PDUType)
	{
		case NFAPI_NR_DL_TTI_CSI_RS_PDU_TYPE:
		{
			if(!(unpack_dl_tti_csi_rs_pdu_rel15_value(&value->csi_rs_pdu.csi_rs_pdu_rel15,ppReadPackedMsg,end)))
				return 0;
		}
		break;

		case NFAPI_NR_DL_TTI_PDCCH_PDU_TYPE:
		{
			if(!(unpack_dl_tti_pdcch_pdu_rel15_value(&value->pdcch_pdu.pdcch_pdu_rel15,ppReadPackedMsg,end)))
				return 0;
		}
		break;
		case NFAPI_NR_DL_TTI_PDSCH_PDU_TYPE:
		{
			if(!(unpack_dl_tti_pdsch_pdu_rel15_value(&value->pdsch_pdu.pdsch_pdu_rel15,ppReadPackedMsg,end)))
				return 0;
		}
		break;
		case NFAPI_NR_DL_TTI_SSB_PDU_TYPE:
		{
			if(!(unpack_dl_tti_ssb_pdu_rel15_value(&value->ssb_pdu.ssb_pdu_rel15,ppReadPackedMsg,end)))
				return 0;
		}
		break;

		default:
		{
			NFAPI_TRACE(NFAPI_TRACE_ERROR, "FIXME : Invalid DL_TTI pdu type %d \n", value->PDUType );
		}
		break;
	}

	return 1;
}




static uint8_t unpack_dl_config_request_body_value(void *tlv, uint8_t **ppReadPackedMsg, uint8_t *end, nfapi_p7_codec_config_t* config)
{
	nfapi_dl_config_request_body_t* value = (nfapi_dl_config_request_body_t*)tlv;

	if(!(pull8(ppReadPackedMsg, &value->number_pdcch_ofdm_symbols, end) &&
		 pull8(ppReadPackedMsg, &value->number_dci, end) &&
		 pull16(ppReadPackedMsg, &value->number_pdu, end) &&
		 pull8(ppReadPackedMsg, &value->number_pdsch_rnti, end) &&
		 pull16(ppReadPackedMsg, &value->transmission_power_pcfich, end)))
		return 0;

	if(value->number_pdu > NFAPI_DL_CONFIG_MAX_PDU)
	{
		NFAPI_TRACE(NFAPI_TRACE_ERROR, "%s number of dl config pdu's exceed maxium (count:%d max:%d)\n", __FUNCTION__, value->number_pdu, NFAPI_DL_CONFIG_MAX_PDU);
		return 0;		
	}

	if(value->number_pdu)
	{
		value->dl_config_pdu_list = (nfapi_dl_config_request_pdu_t*)nfapi_p7_allocate(sizeof(nfapi_dl_config_request_pdu_t) * value->number_pdu, config);
		if(value->dl_config_pdu_list == NULL)
		{
			NFAPI_TRACE(NFAPI_TRACE_ERROR, "%s failed to allocate dl config pdu list (count:%d)\n", __FUNCTION__, value->number_pdu);
			return 0;
		}
	}
	else
	{
		value->dl_config_pdu_list = 0;
	}

	uint16_t i;
	uint16_t total_number_of_pdus = value->number_pdu;
	for(i = 0; i < total_number_of_pdus; ++i)
	{
		nfapi_dl_config_request_pdu_t* pdu = &(value->dl_config_pdu_list[i]);
		
		if(!(pull8(ppReadPackedMsg, &pdu->pdu_type, end) &&
			 pull8(ppReadPackedMsg, &pdu->pdu_size, end)))
			return 0;
					
		uint8_t *packedPduEnd = (*ppReadPackedMsg) + pdu->pdu_size - 2;

		if(packedPduEnd > end)
		{
			// pdu end of beyond buffer end
			return 0;
		}

		switch(pdu->pdu_type)
		{
			case NFAPI_DL_CONFIG_DCI_DL_PDU_TYPE:
				{
					unpack_tlv_t unpack_fns[] =
					{
						{ NFAPI_DL_CONFIG_REQUEST_DCI_DL_PDU_REL8_TAG, &pdu->dci_dl_pdu.dci_dl_pdu_rel8, &unpack_dl_config_dci_dl_pdu_rel8_value},
						{ NFAPI_DL_CONFIG_REQUEST_DCI_DL_PDU_REL9_TAG, &pdu->dci_dl_pdu.dci_dl_pdu_rel9, &unpack_dl_config_dci_dl_pdu_rel9_value},
						{ NFAPI_DL_CONFIG_REQUEST_DCI_DL_PDU_REL10_TAG, &pdu->dci_dl_pdu.dci_dl_pdu_rel10, &unpack_dl_config_dci_dl_pdu_rel10_value},
						{ NFAPI_DL_CONFIG_REQUEST_DCI_DL_PDU_REL11_TAG, &pdu->dci_dl_pdu.dci_dl_pdu_rel11, &unpack_dl_config_dci_dl_pdu_rel11_value},
						{ NFAPI_DL_CONFIG_REQUEST_DCI_DL_PDU_REL12_TAG, &pdu->dci_dl_pdu.dci_dl_pdu_rel12, &unpack_dl_config_dci_dl_pdu_rel12_value},
						{ NFAPI_DL_CONFIG_REQUEST_DCI_DL_PDU_REL13_TAG, &pdu->dci_dl_pdu.dci_dl_pdu_rel13, &unpack_dl_config_dci_dl_pdu_rel13_value},
					};

					unpack_tlv_list(unpack_fns, sizeof(unpack_fns)/sizeof(unpack_tlv_t), ppReadPackedMsg, packedPduEnd, 0, 0);
				}
				break;
			case NFAPI_DL_CONFIG_BCH_PDU_TYPE:
				{
					unpack_tlv_t unpack_fns[] =
					{
						{ NFAPI_DL_CONFIG_REQUEST_BCH_PDU_REL8_TAG, &pdu->bch_pdu.bch_pdu_rel8, &unpack_dl_config_bch_pdu_rel8_value},
					};

					unpack_tlv_list(unpack_fns, sizeof(unpack_fns)/sizeof(unpack_tlv_t), ppReadPackedMsg, packedPduEnd, 0, 0);
				}
				break;
			case NFAPI_DL_CONFIG_MCH_PDU_TYPE:
				{
					unpack_tlv_t unpack_fns[] =
					{
						{ NFAPI_DL_CONFIG_REQUEST_MCH_PDU_REL8_TAG, &pdu->mch_pdu.mch_pdu_rel8, &unpack_dl_config_mch_pdu_rel8_value},
					};

					unpack_tlv_list(unpack_fns, sizeof(unpack_fns)/sizeof(unpack_tlv_t), ppReadPackedMsg, packedPduEnd, 0, 0);
				}
				break;
			case NFAPI_DL_CONFIG_DLSCH_PDU_TYPE:
				{
					unpack_tlv_t unpack_fns[] =
					{
						{ NFAPI_DL_CONFIG_REQUEST_DLSCH_PDU_REL8_TAG, &pdu->dlsch_pdu.dlsch_pdu_rel8, &unpack_dl_config_dlsch_pdu_rel8_value},
						{ NFAPI_DL_CONFIG_REQUEST_DLSCH_PDU_REL9_TAG, &pdu->dlsch_pdu.dlsch_pdu_rel9, &unpack_dl_config_dlsch_pdu_rel9_value},
						{ NFAPI_DL_CONFIG_REQUEST_DLSCH_PDU_REL10_TAG, &pdu->dlsch_pdu.dlsch_pdu_rel10, &unpack_dl_config_dlsch_pdu_rel10_value},
						{ NFAPI_DL_CONFIG_REQUEST_DLSCH_PDU_REL11_TAG, &pdu->dlsch_pdu.dlsch_pdu_rel11, &unpack_dl_config_dlsch_pdu_rel11_value},
						{ NFAPI_DL_CONFIG_REQUEST_DLSCH_PDU_REL12_TAG, &pdu->dlsch_pdu.dlsch_pdu_rel12, &unpack_dl_config_dlsch_pdu_rel12_value},
						{ NFAPI_DL_CONFIG_REQUEST_DLSCH_PDU_REL13_TAG, &pdu->dlsch_pdu.dlsch_pdu_rel13, &unpack_dl_config_dlsch_pdu_rel13_value},
					};

					unpack_tlv_list(unpack_fns, sizeof(unpack_fns)/sizeof(unpack_tlv_t), ppReadPackedMsg, packedPduEnd, 0, 0);
				}
				break;
			case NFAPI_DL_CONFIG_PCH_PDU_TYPE:
				{
					unpack_tlv_t unpack_fns[] =
					{
						{ NFAPI_DL_CONFIG_REQUEST_PCH_PDU_REL8_TAG, &pdu->pch_pdu.pch_pdu_rel8, &unpack_dl_config_pch_pdu_rel8_value},
						{ NFAPI_DL_CONFIG_REQUEST_PCH_PDU_REL13_TAG, &pdu->pch_pdu.pch_pdu_rel13, &unpack_dl_config_pch_pdu_rel13_value},
					};

					unpack_tlv_list(unpack_fns, sizeof(unpack_fns)/sizeof(unpack_tlv_t), ppReadPackedMsg, packedPduEnd, 0, 0);
				}
				break;
			case NFAPI_DL_CONFIG_PRS_PDU_TYPE:
				{
					unpack_tlv_t unpack_fns[] =
					{
						{ NFAPI_DL_CONFIG_REQUEST_PRS_PDU_REL9_TAG, &pdu->prs_pdu.prs_pdu_rel9, &unpack_dl_config_prs_pdu_rel9_value},
					};

					unpack_tlv_list(unpack_fns, sizeof(unpack_fns)/sizeof(unpack_tlv_t), ppReadPackedMsg, packedPduEnd, 0, 0);
				}
				break;
			case NFAPI_DL_CONFIG_CSI_RS_PDU_TYPE:
				{
					unpack_tlv_t unpack_fns[] =
					{
						{ NFAPI_DL_CONFIG_REQUEST_CSI_RS_PDU_REL10_TAG, &pdu->csi_rs_pdu.csi_rs_pdu_rel10, &unpack_dl_config_csi_rs_pdu_rel10_value},
						{ NFAPI_DL_CONFIG_REQUEST_CSI_RS_PDU_REL13_TAG, &pdu->csi_rs_pdu.csi_rs_pdu_rel13, &unpack_dl_config_csi_rs_pdu_rel13_value},
					};

					unpack_tlv_list(unpack_fns, sizeof(unpack_fns)/sizeof(unpack_tlv_t), ppReadPackedMsg, packedPduEnd, 0, 0);
				}
				break;
			case NFAPI_DL_CONFIG_EPDCCH_DL_PDU_TYPE:
				{
					unpack_tlv_t unpack_fns[] =
					{
						{ NFAPI_DL_CONFIG_REQUEST_EPDCCH_PDU_REL8_TAG, &pdu->epdcch_pdu.epdcch_pdu_rel8, &unpack_dl_config_dci_dl_pdu_rel8_value},
						{ NFAPI_DL_CONFIG_REQUEST_EPDCCH_PDU_REL9_TAG, &pdu->epdcch_pdu.epdcch_pdu_rel9, &unpack_dl_config_dci_dl_pdu_rel9_value},
						{ NFAPI_DL_CONFIG_REQUEST_EPDCCH_PDU_REL10_TAG, &pdu->epdcch_pdu.epdcch_pdu_rel10, &unpack_dl_config_dci_dl_pdu_rel10_value},
						{ NFAPI_DL_CONFIG_REQUEST_EPDCCH_PDU_REL11_TAG, &pdu->epdcch_pdu.epdcch_pdu_rel11, &unpack_dl_config_dci_dl_pdu_rel11_value},
						{ NFAPI_DL_CONFIG_REQUEST_EPDCCH_PDU_REL12_TAG, &pdu->epdcch_pdu.epdcch_pdu_rel12, &unpack_dl_config_dci_dl_pdu_rel12_value},
						{ NFAPI_DL_CONFIG_REQUEST_EPDCCH_PDU_REL13_TAG, &pdu->epdcch_pdu.epdcch_pdu_rel13, &unpack_dl_config_dci_dl_pdu_rel13_value},
						{ NFAPI_DL_CONFIG_REQUEST_EPDCCH_PARAM_REL11_TAG, &pdu->epdcch_pdu.epdcch_params_rel11, &unpack_dl_config_epdcch_params_rel11_value},
						{ NFAPI_DL_CONFIG_REQUEST_EPDCCH_PARAM_REL13_TAG, &pdu->epdcch_pdu.epdcch_params_rel13, &unpack_dl_config_epdcch_params_rel13_value},
					};

					unpack_tlv_list(unpack_fns, sizeof(unpack_fns)/sizeof(unpack_tlv_t), ppReadPackedMsg, packedPduEnd, 0, 0);
				}
				break;
			case NFAPI_DL_CONFIG_MPDCCH_PDU_TYPE:
				{
					unpack_tlv_t unpack_fns[] =
					{
						{ NFAPI_DL_CONFIG_REQUEST_MPDCCH_PDU_REL13_TAG, &pdu->mpdcch_pdu.mpdcch_pdu_rel13, &unpack_dl_config_mpdcch_pdu_rel13_value},
					};

					unpack_tlv_list(unpack_fns, sizeof(unpack_fns)/sizeof(unpack_tlv_t), ppReadPackedMsg, packedPduEnd, 0, 0);
				}
				break;
			case NFAPI_DL_CONFIG_NBCH_PDU_TYPE:
				{
					unpack_tlv_t unpack_fns[] =
					{
						{ NFAPI_DL_CONFIG_REQUEST_NBCH_PDU_REL13_TAG, &pdu->nbch_pdu.nbch_pdu_rel13, &unpack_dl_config_nbch_pdu_rel13_value},
					};

					unpack_tlv_list(unpack_fns, sizeof(unpack_fns)/sizeof(unpack_tlv_t), ppReadPackedMsg, packedPduEnd, 0, 0);
				}
				break;
			case NFAPI_DL_CONFIG_NPDCCH_PDU_TYPE:
				{
					unpack_tlv_t unpack_fns[] =
					{
						{ NFAPI_DL_CONFIG_REQUEST_NPDCCH_PDU_REL13_TAG, &pdu->npdcch_pdu.npdcch_pdu_rel13, &unpack_dl_config_npdcch_pdu_rel13_value},
					};

					unpack_tlv_list(unpack_fns, sizeof(unpack_fns)/sizeof(unpack_tlv_t), ppReadPackedMsg, packedPduEnd, 0, 0);
				
				}
				break;
			case NFAPI_DL_CONFIG_NDLSCH_PDU_TYPE:
				{
					unpack_tlv_t unpack_fns[] =
					{
						{ NFAPI_DL_CONFIG_REQUEST_NDLSCH_PDU_REL13_TAG, &pdu->ndlsch_pdu.ndlsch_pdu_rel13, &unpack_dl_config_ndlsch_pdu_rel13_value},
					};

					unpack_tlv_list(unpack_fns, sizeof(unpack_fns)/sizeof(unpack_tlv_t), ppReadPackedMsg, packedPduEnd, 0, 0);
				
				}
				break;
			default:
				// Need to log an error
				break;
		}
	}

	return 1;
}


static uint8_t unpack_dl_tti_request(uint8_t **ppReadPackedMsg, uint8_t *end, void *msg, nfapi_p7_codec_config_t* config)
{
	nfapi_nr_dl_tti_request_t *pNfapiMsg = (nfapi_nr_dl_tti_request_t*)msg;

	if (!(pull16(ppReadPackedMsg,&pNfapiMsg->SFN, end) &&
		pull16(ppReadPackedMsg, &pNfapiMsg->Slot, end) &&
		pull8(ppReadPackedMsg, &pNfapiMsg->dl_tti_request_body.nGroup, end) &&
		pull8(ppReadPackedMsg, &pNfapiMsg->dl_tti_request_body.nPDUs, end) &&
		pullarray8(ppReadPackedMsg,pNfapiMsg->dl_tti_request_body.nUe ,256,pNfapiMsg->dl_tti_request_body.nGroup, end)
		//pusharray8(pNfapiMsg->PduIdx[0] ,256,256, ppWritePackedMsg, end)
		))
			return 0;
	
	int arr[12];
	for(int i=0;i<pNfapiMsg->dl_tti_request_body.nGroup;i++)
	{
		for(int j=0;j<pNfapiMsg->dl_tti_request_body.nUe[i];j++)
		{
			arr[j] = pNfapiMsg->dl_tti_request_body.PduIdx[i][j];
		}
		if(!(pullarrays32(ppReadPackedMsg,arr,12,pNfapiMsg->dl_tti_request_body.nUe[i], end)))
		return 0;
	}

	for(int i=0;i<pNfapiMsg->dl_tti_request_body.nPDUs;i++)	
	{
		if(!unpack_dl_tti_request_body_value(ppReadPackedMsg, end, &pNfapiMsg->dl_tti_request_body.dl_tti_pdu_list[i]))
		return 0;
	}

return 1;
}


static uint8_t unpack_ul_tti_request_prach_pdu(void *tlv, uint8_t **ppReadPackedMsg, uint8_t *end)
{
	nfapi_nr_prach_pdu_t* prach_pdu = (nfapi_nr_prach_pdu_t*)tlv;

	return(
	pull16(ppReadPackedMsg, &prach_pdu->phys_cell_id, end) &&
	pull8(ppReadPackedMsg, &prach_pdu->num_prach_ocas, end) &&
	pull8(ppReadPackedMsg, &prach_pdu->prach_format, end) &&
	pull8(ppReadPackedMsg, &prach_pdu->num_ra, end) &&
	pull8(ppReadPackedMsg, &prach_pdu->prach_start_symbol, end) &&
	pull16(ppReadPackedMsg, &prach_pdu->num_cs, end)
	// TODO: ignoring beamforming tlv for now
	);
}


static uint8_t unpack_ul_tti_request_pucch_pdu(void *tlv, uint8_t **ppReadPackedMsg, uint8_t *end)
{
	nfapi_nr_pucch_pdu_t* pucch_pdu = (nfapi_nr_pucch_pdu_t*)tlv;
	
	return(
		pull16(ppReadPackedMsg, &pucch_pdu->rnti, end) &&
		pull32(ppReadPackedMsg, &pucch_pdu->handle, end) &&
		pull16(ppReadPackedMsg, &pucch_pdu->bwp_size, end) &&
		pull16(ppReadPackedMsg, &pucch_pdu->bwp_start, end) &&
		pull8(ppReadPackedMsg, &pucch_pdu->subcarrier_spacing, end) &&
		pull8(ppReadPackedMsg, &pucch_pdu->cyclic_prefix, end) &&
		pull8(ppReadPackedMsg, &pucch_pdu->format_type, end) &&
		pull8(ppReadPackedMsg, &pucch_pdu->multi_slot_tx_indicator, end) &&
		pull16(ppReadPackedMsg, &pucch_pdu->prb_start, end) &&
		pull16(ppReadPackedMsg, &pucch_pdu->prb_size, end) &&
		pull8(ppReadPackedMsg, &pucch_pdu->start_symbol_index, end) &&
		pull8(ppReadPackedMsg, &pucch_pdu->nr_of_symbols, end) &&
		pull8(ppReadPackedMsg, &pucch_pdu->freq_hop_flag, end) &&
		pull16(ppReadPackedMsg, &pucch_pdu->second_hop_prb, end) &&
		pull8(ppReadPackedMsg, &pucch_pdu->group_hop_flag, end) &&
		pull8(ppReadPackedMsg, &pucch_pdu->sequence_hop_flag, end) &&
		pull16(ppReadPackedMsg, &pucch_pdu->hopping_id, end) &&
		pull16(ppReadPackedMsg, &pucch_pdu->initial_cyclic_shift, end) &&
		pull16(ppReadPackedMsg, &pucch_pdu->data_scrambling_id, end) &&
		pull8(ppReadPackedMsg, &pucch_pdu->time_domain_occ_idx, end) &&
		pull8(ppReadPackedMsg, &pucch_pdu->pre_dft_occ_idx, end) &&
		pull8(ppReadPackedMsg, &pucch_pdu->pre_dft_occ_len, end) &&
		pull8(ppReadPackedMsg, &pucch_pdu->add_dmrs_flag, end) &&
		pull16(ppReadPackedMsg, &pucch_pdu->dmrs_scrambling_id, end) &&
		pull8(ppReadPackedMsg, &pucch_pdu->dmrs_cyclic_shift, end) &&
		pull8(ppReadPackedMsg, &pucch_pdu->sr_flag, end) &&
		pull8(ppReadPackedMsg, &pucch_pdu->bit_len_harq, end) &&
		pull16(ppReadPackedMsg, &pucch_pdu->bit_len_csi_part1, end) &&
		pull16(ppReadPackedMsg, &pucch_pdu->bit_len_csi_part2, end) 
		// TODO: ignoring beamforming tlv for now
	);
}


static uint8_t unpack_ul_tti_request_pusch_pdu(void *tlv, uint8_t **ppReadPackedMsg, uint8_t *end)
{
	nfapi_nr_pusch_pdu_t* pusch_pdu = (nfapi_nr_pusch_pdu_t*)tlv;
	
	if (!(
	pull16(ppReadPackedMsg, &pusch_pdu->pdu_bit_map, end) &&
	pull16(ppReadPackedMsg, &pusch_pdu->rnti, end) &&
	pull32(ppReadPackedMsg, &pusch_pdu->handle, end) &&
	pull16(ppReadPackedMsg, &pusch_pdu->bwp_size, end) &&
	pull16(ppReadPackedMsg, &pusch_pdu->bwp_start, end) &&
	pull8(ppReadPackedMsg, &pusch_pdu->subcarrier_spacing, end) &&
	pull8(ppReadPackedMsg, &pusch_pdu->cyclic_prefix, end) &&
	pull16(ppReadPackedMsg, &pusch_pdu->target_code_rate,  end) &&
	pull8(ppReadPackedMsg, &pusch_pdu->qam_mod_order,  end) &&
	pull8(ppReadPackedMsg, &pusch_pdu->mcs_index,  end) &&
	pull8(ppReadPackedMsg, &pusch_pdu->mcs_table, end) &&
	pull8(ppReadPackedMsg, &pusch_pdu->transform_precoding, end) &&
	pull16(ppReadPackedMsg, &pusch_pdu->data_scrambling_id, end) &&
	pull8(ppReadPackedMsg, &pusch_pdu->nrOfLayers, end) &&
	pull16(ppReadPackedMsg, &pusch_pdu->ul_dmrs_symb_pos, end) &&
	pull8(ppReadPackedMsg, &pusch_pdu->dmrs_config_type, end) &&
	pull16(ppReadPackedMsg, &pusch_pdu->ul_dmrs_scrambling_id, end) &&
	pull8(ppReadPackedMsg, &pusch_pdu->scid, end) &&
	pull8(ppReadPackedMsg, &pusch_pdu->num_dmrs_cdm_grps_no_data, end) &&
	pull16(ppReadPackedMsg, &pusch_pdu->dmrs_ports, end) &&
	pull8(ppReadPackedMsg, &pusch_pdu->resource_alloc, end) &&
	pull8(ppReadPackedMsg, &pusch_pdu->resource_alloc,end) &&
	pull16(ppReadPackedMsg, &pusch_pdu->dmrs_ports, end) &&
	pull16(ppReadPackedMsg, &pusch_pdu->rb_start, end) &&
	pull16(ppReadPackedMsg, &pusch_pdu->rb_size, end) &&
	pull8(ppReadPackedMsg, &pusch_pdu->vrb_to_prb_mapping, end) &&
	pull8(ppReadPackedMsg, &pusch_pdu->frequency_hopping, end) &&
	pull16(ppReadPackedMsg, &pusch_pdu->tx_direct_current_location, end) &&
	pull8(ppReadPackedMsg, &pusch_pdu->uplink_frequency_shift_7p5khz, end) &&
	pull8(ppReadPackedMsg, &pusch_pdu->start_symbol_index, end) &&
	pull8(ppReadPackedMsg, &pusch_pdu->nr_of_symbols, end) 
	// TODO: ignoring beamforming tlv for now 
	))
		return 0;


	//Pack Optional Data only included if indicated in pduBitmap
	switch(pusch_pdu->pdu_bit_map){
		case PUSCH_PDU_BITMAP_PUSCH_DATA:
		{
			// pack optional TLVs
			return(
				pull8(ppReadPackedMsg, &pusch_pdu->pusch_data.rv_index, end) &&
				pull8(ppReadPackedMsg, &pusch_pdu->pusch_data.harq_process_id, end) &&
				pull32(ppReadPackedMsg, &pusch_pdu->pusch_data.tb_size, end) &&
				pull16(ppReadPackedMsg, &pusch_pdu->pusch_data.num_cb, end) &&
				pullarray8(ppReadPackedMsg, pusch_pdu->pusch_data.cb_present_and_position,1,1,end)
			);
		}
		break;

		case PUSCH_PDU_BITMAP_PUSCH_UCI:
		{
			return(
				pull16(ppReadPackedMsg, &pusch_pdu->pusch_uci.harq_ack_bit_length, end) &&
				pull16(ppReadPackedMsg, &pusch_pdu->pusch_uci.csi_part1_bit_length, end) &&
				pull16(ppReadPackedMsg, &pusch_pdu->pusch_uci.csi_part2_bit_length, end) &&
				pull8(ppReadPackedMsg, &pusch_pdu->pusch_uci.alpha_scaling, end) &&
				pull8(ppReadPackedMsg, &pusch_pdu->pusch_uci.beta_offset_harq_ack, end) &&
				pull8(ppReadPackedMsg, &pusch_pdu->pusch_uci.beta_offset_csi1, end) &&
				pull8(ppReadPackedMsg, &pusch_pdu->pusch_uci.beta_offset_csi2, end)
			);
		}
		break;

		case PUSCH_PDU_BITMAP_PUSCH_PTRS:
		{
			return(
				pull8(ppReadPackedMsg, &pusch_pdu->pusch_ptrs.num_ptrs_ports, end) &&
				pull8(ppReadPackedMsg, &pusch_pdu->pusch_ptrs.ptrs_ports_list->ptrs_dmrs_port, end) &&
+               pull16(ppReadPackedMsg, &pusch_pdu->pusch_ptrs.ptrs_ports_list->ptrs_port_index, end) &&
+               pull8(ppReadPackedMsg, &pusch_pdu->pusch_ptrs.ptrs_ports_list->ptrs_re_offset, end) &&
				pull8(ppReadPackedMsg, &pusch_pdu->pusch_ptrs.ptrs_time_density, end) &&
				pull8(ppReadPackedMsg, &pusch_pdu->pusch_ptrs.ptrs_freq_density, end) &&
				pull8(ppReadPackedMsg, &pusch_pdu->pusch_ptrs.ul_ptrs_power, end)
			);
		}
		break;

		case PUSCH_PDU_BITMAP_DFTS_OFDM:
		{
			return(
				pull8(ppReadPackedMsg, &pusch_pdu->dfts_ofdm.low_papr_group_number, end) &&
				pull16(ppReadPackedMsg, &pusch_pdu->dfts_ofdm.low_papr_sequence_number, end) &&
				pull8(ppReadPackedMsg, &pusch_pdu->dfts_ofdm.ul_ptrs_sample_density, end) &&
				pull8(ppReadPackedMsg, &pusch_pdu->dfts_ofdm.ul_ptrs_time_density_transform_precoding, end)
			);
		}
		break;

		default:
		{
			NFAPI_TRACE(NFAPI_TRACE_INFO, "Invalid pdu bitmap %d \n", pusch_pdu->pdu_bit_map );
		}
	}

	return 1;
}


static uint8_t unpack_ul_tti_request_srs_pdu(void *tlv, uint8_t **ppReadPackedMsg, uint8_t *end)
{
	nfapi_nr_srs_pdu_t* srs_pdu = (nfapi_nr_srs_pdu_t*)tlv;
	
	return(
		pull16(ppReadPackedMsg, &srs_pdu->rnti, end) &&
		pull32(ppReadPackedMsg, &srs_pdu->handle, end) &&
		pull16(ppReadPackedMsg, &srs_pdu->bwp_size, end) &&
		pull16(ppReadPackedMsg, &srs_pdu->bwp_start, end) &&
		pull8(ppReadPackedMsg, &srs_pdu->subcarrier_spacing, end) &&
		pull8(ppReadPackedMsg, &srs_pdu->cyclic_prefix, end) &&
		pull8(ppReadPackedMsg, &srs_pdu->num_ant_ports, end) &&
		pull8(ppReadPackedMsg, &srs_pdu->num_symbols,  end) &&
		pull8(ppReadPackedMsg, &srs_pdu->num_repetitions, end) &&
		pull8(ppReadPackedMsg, &srs_pdu->time_start_position, end) &&
		pull8(ppReadPackedMsg, &srs_pdu->config_index, end) &&
		pull16(ppReadPackedMsg, &srs_pdu->sequence_id, end) &&
		pull8(ppReadPackedMsg, &srs_pdu->bandwidth_index, end) &&
		pull8(ppReadPackedMsg, &srs_pdu->comb_size, end) &&
		pull8(ppReadPackedMsg, &srs_pdu->comb_offset, end) &&
		pull8(ppReadPackedMsg, &srs_pdu->cyclic_shift, end) &&
		pull8(ppReadPackedMsg, &srs_pdu->frequency_position, end) &&
		pull8(ppReadPackedMsg, &srs_pdu->frequency_shift, end) &&
		pull8(ppReadPackedMsg, &srs_pdu->frequency_hopping, end) &&
		pull8(ppReadPackedMsg, &srs_pdu->group_or_sequence_hopping, end) &&
		pull8(ppReadPackedMsg, &srs_pdu->resource_type, end) &&
		pull16(ppReadPackedMsg, &srs_pdu->t_srs, end) &&
		pull16(ppReadPackedMsg, &srs_pdu->t_offset, end) 
		// TODO: ignoring beamforming tlv for now
	);
}


static uint8_t unpack_ul_tti_pdu_list_value(uint8_t **ppReadPackedMsg, uint8_t *end, void *msg)
{
	nfapi_nr_ul_tti_request_number_of_pdus_t* pNfapiMsg = (nfapi_nr_ul_tti_request_number_of_pdus_t*)msg;

	if(!(pull16(ppReadPackedMsg, &pNfapiMsg->pdu_size, end) &&
	 	 pull16(ppReadPackedMsg, &pNfapiMsg->pdu_type, end) ))
		  return 0;


	// first natch the pdu type, then call the respective function
	switch(pNfapiMsg->pdu_type)
	{

		case NFAPI_NR_UL_CONFIG_PRACH_PDU_TYPE:
		{
			if(!unpack_ul_tti_request_prach_pdu(&pNfapiMsg->prach_pdu, ppReadPackedMsg, end))
				return 0;
		}
		break;

		case NFAPI_NR_UL_CONFIG_PUCCH_PDU_TYPE:
		{
			if(!unpack_ul_tti_request_pucch_pdu(&pNfapiMsg->pucch_pdu, ppReadPackedMsg, end))
				return 0;
		}
		break;
		
		case NFAPI_NR_UL_CONFIG_PUSCH_PDU_TYPE:
		{
			if(!unpack_ul_tti_request_pusch_pdu(&pNfapiMsg->pusch_pdu, ppReadPackedMsg, end))
				return 0;
		}
		break;

		case NFAPI_NR_UL_CONFIG_SRS_PDU_TYPE:
		{
			if(!unpack_ul_tti_request_srs_pdu(&pNfapiMsg->srs_pdu, ppReadPackedMsg, end))
				return 0;
		}
		break;

		default:
		{
			NFAPI_TRACE(NFAPI_TRACE_ERROR, "FIXME : Invalid UL_TTI pdu type %d \n", pNfapiMsg->pdu_type );
		}
		break;


	}

	return 1;
}


static uint8_t unpack_ul_tti_groups_list_value(uint8_t **ppReadPackedMsg, uint8_t *end, void *msg)
{
	nfapi_nr_ul_tti_request_number_of_groups_t* pNfapiMsg = (nfapi_nr_ul_tti_request_number_of_groups_t*)msg;

	    if(!pull8(ppReadPackedMsg, &pNfapiMsg->n_ue, end))
      return 0;
       for (int i = 0; i < pNfapiMsg->n_ue; i++)
       {
               if(!pull8(ppReadPackedMsg, &pNfapiMsg->ue_list[i].pdu_idx ,end) )
               return 0;
       }
       return 1; 
}


static uint8_t unpack_ul_tti_request(uint8_t **ppReadPackedMsg, uint8_t *end, void *msg, nfapi_p7_codec_config_t* config)
{
	nfapi_nr_ul_tti_request_t *pNfapiMsg = (nfapi_nr_ul_tti_request_t*)msg;

	if (!( 
		pull16(ppReadPackedMsg, &pNfapiMsg->SFN, end) &&
		pull16(ppReadPackedMsg, &pNfapiMsg->Slot, end) &&
		pull8(ppReadPackedMsg, &pNfapiMsg->n_pdus, end) &&
		pull8(ppReadPackedMsg, &pNfapiMsg->n_group, end) &&
		pull8(ppReadPackedMsg, &pNfapiMsg->rach_present, end) &&
		pull8(ppReadPackedMsg, &pNfapiMsg->n_ulcch, end) &&
		pull8(ppReadPackedMsg, &pNfapiMsg->n_ulsch, end) ))
			return 0;

	for(int i=0; i< pNfapiMsg->n_pdus; i++)
	{
		if (!unpack_ul_tti_pdu_list_value(ppReadPackedMsg, end, &pNfapiMsg->pdus_list[i]))
			return 0;
	}

	for(int i=0; i< pNfapiMsg->n_group; i++)
	{
		if (!unpack_ul_tti_groups_list_value(ppReadPackedMsg, end, &pNfapiMsg->groups_list[i]))
			return 0;
	}

	return 1;
}

static uint8_t unpack_dl_config_request(uint8_t **ppReadPackedMsg, uint8_t *end, void *msg, nfapi_p7_codec_config_t* config)
{
	nfapi_dl_config_request_t *pNfapiMsg = (nfapi_dl_config_request_t*)msg;

	unpack_p7_tlv_t unpack_fns[] =
	{
		{ NFAPI_DL_CONFIG_REQUEST_BODY_TAG, &pNfapiMsg->dl_config_request_body, &unpack_dl_config_request_body_value},
	};

	return ( pull16(ppReadPackedMsg, &pNfapiMsg->sfn_sf, end) &&
			 unpack_p7_tlv_list(unpack_fns, sizeof(unpack_fns)/sizeof(unpack_tlv_t), ppReadPackedMsg, end, config, &pNfapiMsg->vendor_extension));
}

static uint8_t unpack_ul_config_ulsch_pdu_rel8_value(void *tlv, uint8_t **ppReadPackedMsg, uint8_t *end)
{
	nfapi_ul_config_ulsch_pdu_rel8_t* ulsch_pdu_rel8 = (nfapi_ul_config_ulsch_pdu_rel8_t*)tlv;
	
	return (pull32(ppReadPackedMsg, &ulsch_pdu_rel8->handle, end) &&
			pull16(ppReadPackedMsg, &ulsch_pdu_rel8->size, end) &&
			pull16(ppReadPackedMsg, &ulsch_pdu_rel8->rnti, end) &&
			pull8(ppReadPackedMsg, &ulsch_pdu_rel8->resource_block_start, end) &&
			pull8(ppReadPackedMsg, &ulsch_pdu_rel8->number_of_resource_blocks, end) &&
			pull8(ppReadPackedMsg, &ulsch_pdu_rel8->modulation_type, end) &&
			pull8(ppReadPackedMsg, &ulsch_pdu_rel8->cyclic_shift_2_for_drms, end) &&
			pull8(ppReadPackedMsg, &ulsch_pdu_rel8->frequency_hopping_enabled_flag, end) &&
			pull8(ppReadPackedMsg, &ulsch_pdu_rel8->frequency_hopping_bits, end) &&
			pull8(ppReadPackedMsg, &ulsch_pdu_rel8->new_data_indication, end) &&
			pull8(ppReadPackedMsg, &ulsch_pdu_rel8->redundancy_version, end) &&
			pull8(ppReadPackedMsg, &ulsch_pdu_rel8->harq_process_number, end) &&
			pull8(ppReadPackedMsg, &ulsch_pdu_rel8->ul_tx_mode, end) &&
			pull8(ppReadPackedMsg, &ulsch_pdu_rel8->current_tx_nb, end) &&
			pull8(ppReadPackedMsg, &ulsch_pdu_rel8->n_srs, end ));
}

static uint8_t unpack_ul_config_ulsch_pdu_rel10_value(void *tlv, uint8_t **ppReadPackedMsg, uint8_t *end)
{
	nfapi_ul_config_ulsch_pdu_rel10_t* ulsch_pdu_rel10 = (nfapi_ul_config_ulsch_pdu_rel10_t*)tlv; 
	
	return (pull8(ppReadPackedMsg, &ulsch_pdu_rel10->resource_allocation_type, end) &&
			pull32(ppReadPackedMsg, &ulsch_pdu_rel10->resource_block_coding, end) &&
			pull8(ppReadPackedMsg, &ulsch_pdu_rel10->transport_blocks, end) &&
			pull8(ppReadPackedMsg, &ulsch_pdu_rel10->transmission_scheme, end) &&
			pull8(ppReadPackedMsg, &ulsch_pdu_rel10->number_of_layers, end) &
			pull8(ppReadPackedMsg, &ulsch_pdu_rel10->codebook_index, end) &&
			pull8(ppReadPackedMsg, &ulsch_pdu_rel10->disable_sequence_hopping_flag, end));
}
static uint8_t unpack_ul_config_ulsch_pdu_rel11_value(void *tlv, uint8_t **ppReadPackedMsg, uint8_t *end)
{
	nfapi_ul_config_ulsch_pdu_rel11_t* ulsch_pdu_rel11 = (nfapi_ul_config_ulsch_pdu_rel11_t*)tlv;
	
	return ( pull8(ppReadPackedMsg,	&ulsch_pdu_rel11->virtual_cell_id_enabled_flag, end) &&
			 pull16(ppReadPackedMsg, &ulsch_pdu_rel11->npusch_identity, end) &&
			 pull8(ppReadPackedMsg,	&ulsch_pdu_rel11->dmrs_config_flag, end) &&
			 pull16(ppReadPackedMsg, &ulsch_pdu_rel11->ndmrs_csh_identity, end));
}
static uint8_t unpack_ul_config_ulsch_pdu_rel13_value(void *tlv, uint8_t **ppReadPackedMsg, uint8_t *end)
{
	nfapi_ul_config_ulsch_pdu_rel13_t* ulsch_pdu_rel13 = (nfapi_ul_config_ulsch_pdu_rel13_t*)tlv;
	
	return (pull8(ppReadPackedMsg,  &ulsch_pdu_rel13->ue_type, end) &&
			pull16(ppReadPackedMsg, &ulsch_pdu_rel13->total_number_of_repetitions, end) &&
			pull16(ppReadPackedMsg, &ulsch_pdu_rel13->repetition_number, end) &&
			pull16(ppReadPackedMsg, &ulsch_pdu_rel13->initial_transmission_sf_io, end) &&
			pull8(ppReadPackedMsg,  &ulsch_pdu_rel13->empty_symbols_due_to_re_tunning, end));
}
static uint8_t unpack_ul_config_cqi_ri_info_rel8_value(void *tlv, uint8_t **ppReadPackedMsg, uint8_t *end)
{
	nfapi_ul_config_cqi_ri_information_rel8_t* cqi_ri_info_rel8 = (nfapi_ul_config_cqi_ri_information_rel8_t*)tlv;
	
	return (pull8(ppReadPackedMsg, &cqi_ri_info_rel8->dl_cqi_pmi_size_rank_1, end) &&
			pull8(ppReadPackedMsg, &cqi_ri_info_rel8->dl_cqi_pmi_size_rank_greater_1, end) &&
			pull8(ppReadPackedMsg, &cqi_ri_info_rel8->ri_size, end) &&
			pull8(ppReadPackedMsg, &cqi_ri_info_rel8->delta_offset_cqi, end) &&
			pull8(ppReadPackedMsg, &cqi_ri_info_rel8->delta_offset_ri, end));
}

static uint8_t unpack_ul_config_cqi_ri_info_rel9_value(void *tlv, uint8_t **ppReadPackedMsg, uint8_t *end)
{
	nfapi_ul_config_cqi_ri_information_rel9_t* cqi_ri_info_rel9 = (nfapi_ul_config_cqi_ri_information_rel9_t*)tlv;
	
	if(!(pull8(ppReadPackedMsg, &cqi_ri_info_rel9->report_type, end) &&
		 pull8(ppReadPackedMsg, &cqi_ri_info_rel9->delta_offset_cqi, end) &&
		 pull8(ppReadPackedMsg, &cqi_ri_info_rel9->delta_offset_ri, end)))
		return 0;

	switch(cqi_ri_info_rel9->report_type)
	{
		case NFAPI_CSI_REPORT_TYPE_PERIODIC:
			{
				if(!(pull8(ppReadPackedMsg, &cqi_ri_info_rel9->periodic_cqi_pmi_ri_report.dl_cqi_pmi_ri_size, end) &&
					 pull8(ppReadPackedMsg, &cqi_ri_info_rel9->periodic_cqi_pmi_ri_report.control_type, end)))
					return 0;
			}
			break;
		case NFAPI_CSI_REPORT_TYPE_APERIODIC:
			{
				if(pull8(ppReadPackedMsg, &cqi_ri_info_rel9->aperiodic_cqi_pmi_ri_report.number_of_cc, end) ==0)
					return 0;
					
				uint8_t i;
				for(i = 0; i < cqi_ri_info_rel9->aperiodic_cqi_pmi_ri_report.number_of_cc; ++i)
				{
					if(pull8(ppReadPackedMsg, &cqi_ri_info_rel9->aperiodic_cqi_pmi_ri_report.cc[i].ri_size, end) == 0)
						return 0;

                                        uint8_t j;
                                        for(j = 0; j < 8; ++j)
					{
						if(pull8(ppReadPackedMsg, &cqi_ri_info_rel9->aperiodic_cqi_pmi_ri_report.cc[i].dl_cqi_pmi_size[j], end) == 0)
							return 0;
					}
				}
			}
			break;
		default:
			{
				NFAPI_TRACE(NFAPI_TRACE_ERROR, "FIXME : Invalid report type %d \n", cqi_ri_info_rel9->report_type );
				return 0;
			}
			break;
	};
	return 1;
}

// NOTE : This function is a little unconventional as we uese the side to
// determine the report type
static uint8_t unpack_ul_config_cqi_ri_info_rel13_value(void *tlv, uint8_t **ppReadPackedMsg, uint8_t *end)
{
	nfapi_ul_config_cqi_ri_information_rel13_t* cqi_ri_info_rel13 = (nfapi_ul_config_cqi_ri_information_rel13_t*)tlv;
	if(cqi_ri_info_rel13->tl.length == 0)
	{
		cqi_ri_info_rel13->report_type = NFAPI_CSI_REPORT_TYPE_APERIODIC;
	}
	else
	{
		cqi_ri_info_rel13->report_type = NFAPI_CSI_REPORT_TYPE_PERIODIC;
		if(pull16(ppReadPackedMsg, &cqi_ri_info_rel13->periodic_cqi_pmi_ri_report.dl_cqi_pmi_ri_size_2, end) == 0)
			return 0;
	}
	return 1;
}
static uint8_t unpack_ul_config_cqi_init_tx_params_rel8_value(void *tlv, uint8_t **ppReadPackedMsg, uint8_t *end)
{
	nfapi_ul_config_initial_transmission_parameters_rel8_t* init_tx_params_rel8 = (nfapi_ul_config_initial_transmission_parameters_rel8_t*)tlv;
	
	return (pull8(ppReadPackedMsg, &init_tx_params_rel8->n_srs_initial, end) &&
			pull8(ppReadPackedMsg, &init_tx_params_rel8->initial_number_of_resource_blocks, end));
}
static uint8_t unpack_ul_config_ulsch_harq_info_rel10_value(void *tlv, uint8_t **ppReadPackedMsg, uint8_t *end)
{
	nfapi_ul_config_ulsch_harq_information_rel10_t* harq_info_rel10 = (nfapi_ul_config_ulsch_harq_information_rel10_t*)tlv;
	
	return (pull8(ppReadPackedMsg, &harq_info_rel10->harq_size, end) &&
			pull8(ppReadPackedMsg, &harq_info_rel10->delta_offset_harq, end) &&
			pull8(ppReadPackedMsg, &harq_info_rel10->ack_nack_mode, end));
}

static uint8_t unpack_ul_config_ulsch_harq_info_rel13_value(void *tlv, uint8_t **ppReadPackedMsg, uint8_t *end)
{
	nfapi_ul_config_ulsch_harq_information_rel13_t* harq_info_rel13 = (nfapi_ul_config_ulsch_harq_information_rel13_t*)tlv;
	
	return (pull16(ppReadPackedMsg, &harq_info_rel13->harq_size_2, end) &&
			pull8(ppReadPackedMsg, &harq_info_rel13->delta_offset_harq_2, end));
}

static uint8_t unpack_ul_config_ue_info_rel8_value(void *tlv, uint8_t **ppReadPackedMsg, uint8_t *end)
{
	nfapi_ul_config_ue_information_rel8_t* ue_info_rel8 = (nfapi_ul_config_ue_information_rel8_t*)tlv;
	
	return (pull32(ppReadPackedMsg, &ue_info_rel8->handle, end) &&
			pull16(ppReadPackedMsg, (uint16_t *)&ue_info_rel8->rnti, end));
}
static uint8_t unpack_ul_config_ue_info_rel11_value(void *tlv, uint8_t **ppReadPackedMsg, uint8_t *end)
{
	nfapi_ul_config_ue_information_rel11_t* ue_info_rel11 = (nfapi_ul_config_ue_information_rel11_t*)tlv;
	
	return (pull8(ppReadPackedMsg, &ue_info_rel11->virtual_cell_id_enabled_flag, end) &&
			pull16(ppReadPackedMsg, &ue_info_rel11->npusch_identity, end));
}
static uint8_t unpack_ul_config_ue_info_rel13_value(void *tlv, uint8_t **ppReadPackedMsg, uint8_t *end)
{
	nfapi_ul_config_ue_information_rel13_t* ue_info_rel13 = (nfapi_ul_config_ue_information_rel13_t*)tlv;
	
	return (pull8(ppReadPackedMsg, &ue_info_rel13->ue_type, end) &&
			pull8(ppReadPackedMsg, &ue_info_rel13->empty_symbols, end) &&
			pull16(ppReadPackedMsg, &ue_info_rel13->total_number_of_repetitions, end) &&
			pull16(ppReadPackedMsg, &ue_info_rel13->repetition_number, end));
}

static uint8_t unpack_ul_config_cqi_info_rel8_value(void *tlv, uint8_t **ppReadPackedMsg, uint8_t *end)
{
	nfapi_ul_config_cqi_information_rel8_t* cqi_info_rel8 = (nfapi_ul_config_cqi_information_rel8_t*)tlv;
	
	return ( pull16(ppReadPackedMsg, &cqi_info_rel8->pucch_index, end) &&
			 pull8(ppReadPackedMsg, &cqi_info_rel8->dl_cqi_pmi_size, end));
}
static uint8_t unpack_ul_config_cqi_info_rel10_value(void *tlv, uint8_t **ppReadPackedMsg, uint8_t *end)
{
	nfapi_ul_config_cqi_information_rel10_t* cqi_info_rel10 = (nfapi_ul_config_cqi_information_rel10_t*)tlv;
	
	return (pull8(ppReadPackedMsg, &cqi_info_rel10->number_of_pucch_resource, end) &&
			pull16(ppReadPackedMsg, &cqi_info_rel10->pucch_index_p1, end));
}
static uint8_t unpack_ul_config_cqi_info_rel13_value(void *tlv, uint8_t **ppReadPackedMsg, uint8_t *end)
{
	nfapi_ul_config_cqi_information_rel13_t* cqi_info_rel13 = (nfapi_ul_config_cqi_information_rel13_t*)tlv;
	
	return (pull8(ppReadPackedMsg, &cqi_info_rel13->csi_mode, end) &&
			pull16(ppReadPackedMsg, &cqi_info_rel13->dl_cqi_pmi_size_2, end) &&
			pull8(ppReadPackedMsg, &cqi_info_rel13->starting_prb, end) &&
			pull8(ppReadPackedMsg, &cqi_info_rel13->n_prb, end) &&
			pull8(ppReadPackedMsg, &cqi_info_rel13->cdm_index, end) &&
			pull8(ppReadPackedMsg, &cqi_info_rel13->n_srs, end));
}
		
static uint8_t unpack_ul_config_sr_info_rel8_value(void *tlv, uint8_t **ppReadPackedMsg, uint8_t *end)
{
	nfapi_ul_config_sr_information_rel8_t* sr_info_rel8 = (nfapi_ul_config_sr_information_rel8_t*)tlv;
	
	return ( pull16(ppReadPackedMsg, &sr_info_rel8->pucch_index, end));
}

static uint8_t unpack_ul_config_sr_info_rel10_value(void *tlv, uint8_t **ppReadPackedMsg, uint8_t *end)
{
	nfapi_ul_config_sr_information_rel10_t* sr_info_rel10 = (nfapi_ul_config_sr_information_rel10_t*)tlv;
	
	return (pull8(ppReadPackedMsg, &sr_info_rel10->number_of_pucch_resources, end) &&
			pull16(ppReadPackedMsg, &sr_info_rel10->pucch_index_p1, end));
}

static uint8_t unpack_ul_config_harq_info_rel10_tdd_value(void *tlv, uint8_t **ppReadPackedMsg, uint8_t *end)
{
	nfapi_ul_config_harq_information_rel10_tdd_t* harq_info_tdd_rel10 = (nfapi_ul_config_harq_information_rel10_tdd_t*)tlv;
	
	return (pull8(ppReadPackedMsg, &harq_info_tdd_rel10->harq_size, end) &&
			pull8(ppReadPackedMsg, &harq_info_tdd_rel10->ack_nack_mode, end) &&
			pull8(ppReadPackedMsg, &harq_info_tdd_rel10->number_of_pucch_resources, end) &&
			pull16(ppReadPackedMsg, &harq_info_tdd_rel10->n_pucch_1_0, end) &&
			pull16(ppReadPackedMsg, &harq_info_tdd_rel10->n_pucch_1_1, end) &&
			pull16(ppReadPackedMsg, &harq_info_tdd_rel10->n_pucch_1_2, end) &&
			pull16(ppReadPackedMsg, &harq_info_tdd_rel10->n_pucch_1_3, end));
}

static uint8_t unpack_ul_config_harq_info_rel8_fdd_value(void *tlv, uint8_t **ppReadPackedMsg, uint8_t *end)
{
	nfapi_ul_config_harq_information_rel8_fdd_t* harq_info_fdd_rel8 = (nfapi_ul_config_harq_information_rel8_fdd_t*)tlv;
	
	return (pull16(ppReadPackedMsg, &harq_info_fdd_rel8->n_pucch_1_0, end) &&
			pull8(ppReadPackedMsg, &harq_info_fdd_rel8->harq_size, end));
}

static uint8_t unpack_ul_config_harq_info_rel9_fdd_value(void *tlv, uint8_t **ppReadPackedMsg, uint8_t *end)
{
	nfapi_ul_config_harq_information_rel9_fdd_t* harq_info_fdd_rel9 = (nfapi_ul_config_harq_information_rel9_fdd_t*)tlv;
	
	return (pull8(ppReadPackedMsg, &harq_info_fdd_rel9->harq_size, end) &&
			pull8(ppReadPackedMsg, &harq_info_fdd_rel9->ack_nack_mode, end) &&
			pull8(ppReadPackedMsg, &harq_info_fdd_rel9->number_of_pucch_resources, end) &&
			pull16(ppReadPackedMsg, &harq_info_fdd_rel9->n_pucch_1_0, end) &&
			pull16(ppReadPackedMsg, &harq_info_fdd_rel9->n_pucch_1_1, end) &&
			pull16(ppReadPackedMsg, &harq_info_fdd_rel9->n_pucch_1_2, end) &&
			pull16(ppReadPackedMsg, &harq_info_fdd_rel9->n_pucch_1_3, end));
}

static uint8_t unpack_ul_config_harq_info_rel11_value(void *tlv, uint8_t **ppReadPackedMsg, uint8_t *end)
{
	nfapi_ul_config_harq_information_rel11_t* harq_info_rel11 = (nfapi_ul_config_harq_information_rel11_t*)tlv;
	
	return (pull8(ppReadPackedMsg, &harq_info_rel11->num_ant_ports, end) &&
			pull16(ppReadPackedMsg, &harq_info_rel11->n_pucch_2_0, end) &&
			pull16(ppReadPackedMsg, &harq_info_rel11->n_pucch_2_1, end) &&
			pull16(ppReadPackedMsg, &harq_info_rel11->n_pucch_2_2, end) &&
			pull16(ppReadPackedMsg, &harq_info_rel11->n_pucch_2_3, end));
}

static uint8_t unpack_ul_config_harq_info_rel13_value(void *tlv, uint8_t **ppReadPackedMsg, uint8_t *end)
{
	nfapi_ul_config_harq_information_rel13_t* harq_info_rel13 = (nfapi_ul_config_harq_information_rel13_t*)tlv;
	
	return (pull16(ppReadPackedMsg, &harq_info_rel13->harq_size_2, end) &&
			pull8(ppReadPackedMsg, &harq_info_rel13->starting_prb, end) &&
			pull8(ppReadPackedMsg, &harq_info_rel13->n_prb, end) &&
			pull8(ppReadPackedMsg, &harq_info_rel13->cdm_index, end) &&
			pull8(ppReadPackedMsg, &harq_info_rel13->n_srs, end));
}


static uint8_t unpack_ul_config_srs_pdu_rel8_value(void *tlv, uint8_t **ppReadPackedMsg, uint8_t *end)
{
	nfapi_ul_config_srs_pdu_rel8_t* srs_pdu_rel8 = (nfapi_ul_config_srs_pdu_rel8_t*)tlv;
	
	return (pull32(ppReadPackedMsg, &srs_pdu_rel8->handle, end) &&
			pull16(ppReadPackedMsg, &srs_pdu_rel8->size, end) &&
			pull16(ppReadPackedMsg, &srs_pdu_rel8->rnti, end) &&
			pull8(ppReadPackedMsg, &srs_pdu_rel8->srs_bandwidth, end) &&
			pull8(ppReadPackedMsg, &srs_pdu_rel8->frequency_domain_position, end) &&
			pull8(ppReadPackedMsg, &srs_pdu_rel8->srs_hopping_bandwidth, end) &&
			pull8(ppReadPackedMsg, &srs_pdu_rel8->transmission_comb, end) &&
			pull16(ppReadPackedMsg, &srs_pdu_rel8->i_srs, end) &&
			pull8(ppReadPackedMsg, &srs_pdu_rel8->sounding_reference_cyclic_shift, end));
}

static uint8_t unpack_ul_config_srs_pdu_rel10_value(void *tlv, uint8_t **ppReadPackedMsg, uint8_t *end)
{
	nfapi_ul_config_srs_pdu_rel10_t* srs_pdu_rel10 = (nfapi_ul_config_srs_pdu_rel10_t*)tlv;
	return pull8(ppReadPackedMsg, &srs_pdu_rel10->antenna_port, end);
}

static uint8_t unpack_ul_config_srs_pdu_rel13_value(void *tlv, uint8_t **ppReadPackedMsg, uint8_t *end)
{
	nfapi_ul_config_srs_pdu_rel13_t* srs_pdu_rel13 = (nfapi_ul_config_srs_pdu_rel13_t*)tlv;

	return (pull8(ppReadPackedMsg, &srs_pdu_rel13->number_of_combs, end));
}

static uint8_t unpack_ul_nb_harq_info_rel13_fdd_value(void *tlv, uint8_t **ppReadPackedMsg, uint8_t *end)
{
	nfapi_ul_config_nb_harq_information_rel13_fdd_t* nb_harq_info_fdd_rel13 = (nfapi_ul_config_nb_harq_information_rel13_fdd_t*)tlv;

	return (pull8(ppReadPackedMsg, &nb_harq_info_fdd_rel13->harq_ack_resource, end));
}

static uint8_t unpack_ul_config_nulsch_pdu_rel13_value(void *tlv, uint8_t **ppReadPackedMsg, uint8_t *end)
{
	nfapi_ul_config_nulsch_pdu_rel13_t* nulsch_pdu_rel13 = (nfapi_ul_config_nulsch_pdu_rel13_t*)tlv;

	if(!(pull8(ppReadPackedMsg, &nulsch_pdu_rel13->nulsch_format, end) && 
		 pull32(ppReadPackedMsg, &nulsch_pdu_rel13->handle, end) && 
		 pull16(ppReadPackedMsg, &nulsch_pdu_rel13->size, end) && 
		 pull16(ppReadPackedMsg, &nulsch_pdu_rel13->rnti, end) && 
		 pull8(ppReadPackedMsg, &nulsch_pdu_rel13->subcarrier_indication, end) && 
		 pull8(ppReadPackedMsg, &nulsch_pdu_rel13->resource_assignment, end) && 
		 pull8(ppReadPackedMsg, &nulsch_pdu_rel13->mcs, end) && 
		 pull8(ppReadPackedMsg, &nulsch_pdu_rel13->redudancy_version, end) && 
		 pull8(ppReadPackedMsg, &nulsch_pdu_rel13->repetition_number, end) && 
		 pull8(ppReadPackedMsg, &nulsch_pdu_rel13->new_data_indication, end) && 
		 pull8(ppReadPackedMsg, &nulsch_pdu_rel13->n_srs, end) && 
		 pull16(ppReadPackedMsg, &nulsch_pdu_rel13->scrambling_sequence_initialization_cinit, end) && 
		 pull16(ppReadPackedMsg, &nulsch_pdu_rel13->sf_idx, end)))
		return 0;
		
	unpack_tlv_t unpack_fns[] =
	{
		{ NFAPI_UL_CONFIG_REQUEST_UE_INFORMATION_REL8_TAG, &nulsch_pdu_rel13->ue_information.ue_information_rel8, &unpack_ul_config_ue_info_rel8_value},
		{ NFAPI_UL_CONFIG_REQUEST_UE_INFORMATION_REL11_TAG, &nulsch_pdu_rel13->ue_information.ue_information_rel11, &unpack_ul_config_ue_info_rel11_value},
		{ NFAPI_UL_CONFIG_REQUEST_UE_INFORMATION_REL13_TAG, &nulsch_pdu_rel13->ue_information.ue_information_rel13, &unpack_ul_config_ue_info_rel13_value},
		{ NFAPI_UL_CONFIG_REQUEST_NB_HARQ_INFORMATION_REL13_FDD_TAG, &nulsch_pdu_rel13->nb_harq_information.nb_harq_information_rel13_fdd, &unpack_ul_nb_harq_info_rel13_fdd_value},
	};

	return unpack_tlv_list(unpack_fns, sizeof(unpack_fns)/sizeof(unpack_tlv_t), ppReadPackedMsg, end, 0, 0);		
}

static uint8_t unpack_ul_config_nrach_pdu_rel13_value(void *tlv, uint8_t **ppReadPackedMsg, uint8_t *end)
{
	nfapi_ul_config_nrach_pdu_rel13_t* nrach_pdu_rel13 = (nfapi_ul_config_nrach_pdu_rel13_t*)tlv;

	return (pull8(ppReadPackedMsg, &nrach_pdu_rel13->nprach_config_0, end) &&
			pull8(ppReadPackedMsg, &nrach_pdu_rel13->nprach_config_1, end) &&
			pull8(ppReadPackedMsg, &nrach_pdu_rel13->nprach_config_2, end));
}


static uint8_t unpack_ul_config_request_body_value(void *tlv, uint8_t **ppReadPackedMsg, uint8_t *end, nfapi_p7_codec_config_t* config)
{
	#define UL_CONFIG_ULSCH_PDU_UNPACK_FNS(_pdu) \
		{ NFAPI_UL_CONFIG_REQUEST_ULSCH_PDU_REL8_TAG, &_pdu.ulsch_pdu_rel8, &unpack_ul_config_ulsch_pdu_rel8_value}, \
		{ NFAPI_UL_CONFIG_REQUEST_ULSCH_PDU_REL10_TAG, &_pdu.ulsch_pdu_rel10, &unpack_ul_config_ulsch_pdu_rel10_value}, \
		{ NFAPI_UL_CONFIG_REQUEST_ULSCH_PDU_REL11_TAG, &_pdu.ulsch_pdu_rel11, &unpack_ul_config_ulsch_pdu_rel11_value}, \
		{ NFAPI_UL_CONFIG_REQUEST_ULSCH_PDU_REL13_TAG, &_pdu.ulsch_pdu_rel13, &unpack_ul_config_ulsch_pdu_rel13_value}, 

	#define UL_CONFIG_CQI_RI_INFO_UNPACK_FNS(_pdu) \
		{ NFAPI_UL_CONFIG_REQUEST_CQI_RI_INFORMATION_REL8_TAG, &_pdu.cqi_ri_information_rel8, &unpack_ul_config_cqi_ri_info_rel8_value}, \
		{ NFAPI_UL_CONFIG_REQUEST_CQI_RI_INFORMATION_REL9_TAG, &_pdu.cqi_ri_information_rel9, &unpack_ul_config_cqi_ri_info_rel9_value}, \
		{ NFAPI_UL_CONFIG_REQUEST_CQI_RI_INFORMATION_REL13_TAG, &_pdu.cqi_ri_information_rel13, &unpack_ul_config_cqi_ri_info_rel13_value},

	#define UL_CONFIG_ULSCH_HARQ_INFO_UNPACK_FNS(_pdu) \
		{ NFAPI_UL_CONFIG_REQUEST_ULSCH_HARQ_INFORMATION_REL10_TAG, &_pdu.harq_information_rel10, &unpack_ul_config_ulsch_harq_info_rel10_value},\
		{ NFAPI_UL_CONFIG_REQUEST_ULSCH_HARQ_INFORMATION_REL13_TAG, &_pdu.harq_information_rel13, &unpack_ul_config_ulsch_harq_info_rel13_value},

	#define UL_CONFIG_INIT_TX_PARAMS_UNPACK_FNS(_pdu) \
		{ NFAPI_UL_CONFIG_REQUEST_INITIAL_TRANSMISSION_PARAMETERS_REL8_TAG, &_pdu.initial_transmission_parameters_rel8, &unpack_ul_config_cqi_init_tx_params_rel8_value},

	#define UL_CONFIG_UCI_UE_INFO_UNPACK_FNS(_pdu) \
		{ NFAPI_UL_CONFIG_REQUEST_UE_INFORMATION_REL8_TAG, &_pdu.ue_information_rel8, &unpack_ul_config_ue_info_rel8_value}, \
		{ NFAPI_UL_CONFIG_REQUEST_UE_INFORMATION_REL11_TAG, &_pdu.ue_information_rel11, &unpack_ul_config_ue_info_rel11_value}, \
		{ NFAPI_UL_CONFIG_REQUEST_UE_INFORMATION_REL13_TAG, &_pdu.ue_information_rel13, &unpack_ul_config_ue_info_rel13_value},

	#define UL_CONFIG_UCI_CQI_INFO_UNPACK_FNS(_pdu) \
		{ NFAPI_UL_CONFIG_REQUEST_CQI_INFORMATION_REL8_TAG, &_pdu.cqi_information_rel8, &unpack_ul_config_cqi_info_rel8_value}, \
		{ NFAPI_UL_CONFIG_REQUEST_CQI_INFORMATION_REL10_TAG, &_pdu.cqi_information_rel10, &unpack_ul_config_cqi_info_rel10_value}, \
		{ NFAPI_UL_CONFIG_REQUEST_CQI_INFORMATION_REL13_TAG, &_pdu.cqi_information_rel13, &unpack_ul_config_cqi_info_rel13_value},
						
	#define UL_CONFIG_UCI_SR_INFO_UNPACK_FNS(_pdu) \
		{ NFAPI_UL_CONFIG_REQUEST_SR_INFORMATION_REL8_TAG, &_pdu.sr_information_rel8, &unpack_ul_config_sr_info_rel8_value}, \
		{ NFAPI_UL_CONFIG_REQUEST_SR_INFORMATION_REL10_TAG, &_pdu.sr_information_rel10, &unpack_ul_config_sr_info_rel10_value},

	#define UL_CONFIG_UCI_HARQ_INFO_UNPACK_FNS(_pdu) \
		{ NFAPI_UL_CONFIG_REQUEST_HARQ_INFORMATION_REL10_TDD_TAG, &_pdu.harq_information_rel10_tdd, &unpack_ul_config_harq_info_rel10_tdd_value}, \
		{ NFAPI_UL_CONFIG_REQUEST_HARQ_INFORMATION_REL8_FDD_TAG, &_pdu.harq_information_rel8_fdd, &unpack_ul_config_harq_info_rel8_fdd_value}, \
		{ NFAPI_UL_CONFIG_REQUEST_HARQ_INFORMATION_REL9_FDD_TAG, &_pdu.harq_information_rel9_fdd, &unpack_ul_config_harq_info_rel9_fdd_value}, \
		{ NFAPI_UL_CONFIG_REQUEST_HARQ_INFORMATION_REL11_TAG, &_pdu.harq_information_rel11, &unpack_ul_config_harq_info_rel11_value}, \
		{ NFAPI_UL_CONFIG_REQUEST_HARQ_INFORMATION_REL13_TAG, &_pdu.harq_information_rel13, &unpack_ul_config_harq_info_rel13_value},

	#define UL_CONFIG_SRS_PDU_UNPACK_FNS(_pdu) \
		{ NFAPI_UL_CONFIG_REQUEST_SRS_PDU_REL8_TAG, &_pdu.srs_pdu_rel8, &unpack_ul_config_srs_pdu_rel8_value}, \
		{ NFAPI_UL_CONFIG_REQUEST_SRS_PDU_REL10_TAG, &_pdu.srs_pdu_rel10, &unpack_ul_config_srs_pdu_rel10_value}, \
		{ NFAPI_UL_CONFIG_REQUEST_SRS_PDU_REL13_TAG, &_pdu.srs_pdu_rel13, &unpack_ul_config_srs_pdu_rel13_value},
		
	#define UL_CONFIG_NULSCH_PDU_UNPACK_FNS(_pdu) \
		{ NFAPI_UL_CONFIG_REQUEST_NULSCH_PDU_REL13_TAG, &_pdu.nulsch_pdu_rel13, &unpack_ul_config_nulsch_pdu_rel13_value},		

	#define UL_CONFIG_NRACH_PDU_UNPACK_FNS(_pdu) \
		{ NFAPI_UL_CONFIG_REQUEST_NRACH_PDU_REL13_TAG, &_pdu.nrach_pdu_rel13, &unpack_ul_config_nrach_pdu_rel13_value},		


	nfapi_ul_config_request_body_t* value = (nfapi_ul_config_request_body_t*)tlv;

	if(!(pull8(ppReadPackedMsg, &value->number_of_pdus, end) &&
		 pull8(ppReadPackedMsg, &value->rach_prach_frequency_resources, end) &&
		 pull8(ppReadPackedMsg, &value->srs_present, end)))
		return 0;

	if(value->number_of_pdus > NFAPI_UL_CONFIG_MAX_PDU)
	{
		NFAPI_TRACE(NFAPI_TRACE_ERROR, "%s number of ul config pdus exceed maxium (count:%d max:%d)\n", __FUNCTION__, value->number_of_pdus, NFAPI_UL_CONFIG_MAX_PDU);
		return 0;		
	}

	if(value->number_of_pdus > 0)
	{
		value->ul_config_pdu_list = (nfapi_ul_config_request_pdu_t*)nfapi_p7_allocate(sizeof(nfapi_ul_config_request_pdu_t) * value->number_of_pdus, config);

		if(value->ul_config_pdu_list == NULL)
		{
			NFAPI_TRACE(NFAPI_TRACE_ERROR, "%s failed to allocate ul config pdu list (count:%d)\n", __FUNCTION__, value->number_of_pdus);
			return 0;
		}
	}
	else
	{
		value->ul_config_pdu_list = 0;
	}


	uint16_t i;
	uint16_t total_number_of_pdus = value->number_of_pdus;
	for(i = 0; i < total_number_of_pdus; ++i)
	{
		nfapi_ul_config_request_pdu_t* pdu = &(value->ul_config_pdu_list[i]);
		
		if(!(pull8(ppReadPackedMsg, &pdu->pdu_type, end) &&
			 pull8(ppReadPackedMsg, &pdu->pdu_size, end)))
			return 0;
					
		uint8_t *packedPduEnd = (*ppReadPackedMsg) + pdu->pdu_size - 2;

		if(packedPduEnd > end)
		{
			// pdu end is past buffer end
			return 0;
		}

		switch(pdu->pdu_type)
		{
			case NFAPI_UL_CONFIG_ULSCH_PDU_TYPE:
				{
					unpack_tlv_t unpack_fns[] =
					{
						UL_CONFIG_ULSCH_PDU_UNPACK_FNS(pdu->ulsch_pdu)
					};

					unpack_tlv_list(unpack_fns, sizeof(unpack_fns)/sizeof(unpack_tlv_t), ppReadPackedMsg, packedPduEnd, 0, 0);
				}
				break;

			case NFAPI_UL_CONFIG_ULSCH_CQI_RI_PDU_TYPE:
				{
					unpack_tlv_t unpack_fns[] =
					{
						UL_CONFIG_ULSCH_PDU_UNPACK_FNS(pdu->ulsch_cqi_ri_pdu.ulsch_pdu)
						UL_CONFIG_CQI_RI_INFO_UNPACK_FNS(pdu->ulsch_cqi_ri_pdu.cqi_ri_information)
						UL_CONFIG_INIT_TX_PARAMS_UNPACK_FNS(pdu->ulsch_cqi_ri_pdu.initial_transmission_parameters)
					};

					unpack_tlv_list(unpack_fns, sizeof(unpack_fns)/sizeof(unpack_tlv_t), ppReadPackedMsg, packedPduEnd, 0, 0);
				}
				break;
			case NFAPI_UL_CONFIG_ULSCH_HARQ_PDU_TYPE:
				{
					unpack_tlv_t unpack_fns[] =
					{
						UL_CONFIG_ULSCH_PDU_UNPACK_FNS(pdu->ulsch_harq_pdu.ulsch_pdu)
						UL_CONFIG_ULSCH_HARQ_INFO_UNPACK_FNS(pdu->ulsch_harq_pdu.harq_information)
						UL_CONFIG_INIT_TX_PARAMS_UNPACK_FNS(pdu->ulsch_harq_pdu.initial_transmission_parameters)
					};

					unpack_tlv_list(unpack_fns, sizeof(unpack_fns)/sizeof(unpack_tlv_t), ppReadPackedMsg, packedPduEnd, 0, 0);
				}
				break;
			case NFAPI_UL_CONFIG_ULSCH_CQI_HARQ_RI_PDU_TYPE:
				{
					unpack_tlv_t unpack_fns[] =
					{
						UL_CONFIG_ULSCH_PDU_UNPACK_FNS(pdu->ulsch_cqi_harq_ri_pdu.ulsch_pdu)
						UL_CONFIG_CQI_RI_INFO_UNPACK_FNS(pdu->ulsch_cqi_harq_ri_pdu.cqi_ri_information)
						UL_CONFIG_ULSCH_HARQ_INFO_UNPACK_FNS(pdu->ulsch_cqi_harq_ri_pdu.harq_information)
						UL_CONFIG_INIT_TX_PARAMS_UNPACK_FNS(pdu->ulsch_cqi_harq_ri_pdu.initial_transmission_parameters)
					};

					unpack_tlv_list(unpack_fns, sizeof(unpack_fns)/sizeof(unpack_tlv_t), ppReadPackedMsg, packedPduEnd, 0, 0);
				}
				break;
			case NFAPI_UL_CONFIG_UCI_CQI_PDU_TYPE:
				{
					unpack_tlv_t unpack_fns[] =
					{
						UL_CONFIG_UCI_UE_INFO_UNPACK_FNS(pdu->uci_cqi_pdu.ue_information)
						UL_CONFIG_UCI_CQI_INFO_UNPACK_FNS(pdu->uci_cqi_pdu.cqi_information)
					};

					unpack_tlv_list(unpack_fns, sizeof(unpack_fns)/sizeof(unpack_tlv_t), ppReadPackedMsg, packedPduEnd, 0, 0);
				}
				break;
			case NFAPI_UL_CONFIG_UCI_SR_PDU_TYPE:
				{
					unpack_tlv_t unpack_fns[] =
					{
						UL_CONFIG_UCI_UE_INFO_UNPACK_FNS(pdu->uci_sr_pdu.ue_information)
						UL_CONFIG_UCI_SR_INFO_UNPACK_FNS(pdu->uci_sr_pdu.sr_information)
					};

					unpack_tlv_list(unpack_fns, sizeof(unpack_fns)/sizeof(unpack_tlv_t), ppReadPackedMsg, packedPduEnd, 0, 0);
				}
				break;
			case NFAPI_UL_CONFIG_UCI_HARQ_PDU_TYPE:
				{
					unpack_tlv_t unpack_fns[] =
					{
						UL_CONFIG_UCI_UE_INFO_UNPACK_FNS(pdu->uci_harq_pdu.ue_information)
						UL_CONFIG_UCI_HARQ_INFO_UNPACK_FNS(pdu->uci_harq_pdu.harq_information)
					};

					unpack_tlv_list(unpack_fns, sizeof(unpack_fns)/sizeof(unpack_tlv_t), ppReadPackedMsg, packedPduEnd, 0, 0);
				}
				break;
			case NFAPI_UL_CONFIG_UCI_SR_HARQ_PDU_TYPE:
				{
					unpack_tlv_t unpack_fns[] =
					{
						UL_CONFIG_UCI_UE_INFO_UNPACK_FNS(pdu->uci_sr_harq_pdu.ue_information)
						UL_CONFIG_UCI_SR_INFO_UNPACK_FNS(pdu->uci_sr_harq_pdu.sr_information)
						UL_CONFIG_UCI_HARQ_INFO_UNPACK_FNS(pdu->uci_sr_harq_pdu.harq_information)
					};

					unpack_tlv_list(unpack_fns, sizeof(unpack_fns)/sizeof(unpack_tlv_t), ppReadPackedMsg, packedPduEnd, 0, 0);
				}
				break;
			case NFAPI_UL_CONFIG_UCI_CQI_HARQ_PDU_TYPE:
				{
					unpack_tlv_t unpack_fns[] =
					{
						UL_CONFIG_UCI_UE_INFO_UNPACK_FNS(pdu->uci_cqi_harq_pdu.ue_information)
						UL_CONFIG_UCI_CQI_INFO_UNPACK_FNS(pdu->uci_cqi_harq_pdu.cqi_information)
						UL_CONFIG_UCI_HARQ_INFO_UNPACK_FNS(pdu->uci_cqi_harq_pdu.harq_information)
					};

					unpack_tlv_list(unpack_fns, sizeof(unpack_fns)/sizeof(unpack_tlv_t), ppReadPackedMsg, packedPduEnd, 0, 0);
				}
				break;
			case NFAPI_UL_CONFIG_UCI_CQI_SR_PDU_TYPE:
				{
					unpack_tlv_t unpack_fns[] =
					{
						UL_CONFIG_UCI_UE_INFO_UNPACK_FNS(pdu->uci_cqi_sr_pdu.ue_information)
						UL_CONFIG_UCI_CQI_INFO_UNPACK_FNS(pdu->uci_cqi_sr_pdu.cqi_information)
						UL_CONFIG_UCI_SR_INFO_UNPACK_FNS(pdu->uci_cqi_sr_pdu.sr_information)
					};

					unpack_tlv_list(unpack_fns, sizeof(unpack_fns)/sizeof(unpack_tlv_t), ppReadPackedMsg, packedPduEnd, 0, 0);
				}
				break;
			case NFAPI_UL_CONFIG_UCI_CQI_SR_HARQ_PDU_TYPE:
				{
					unpack_tlv_t unpack_fns[] =
					{
						UL_CONFIG_UCI_UE_INFO_UNPACK_FNS(pdu->uci_cqi_sr_harq_pdu.ue_information)
						UL_CONFIG_UCI_CQI_INFO_UNPACK_FNS(pdu->uci_cqi_sr_harq_pdu.cqi_information)
						UL_CONFIG_UCI_SR_INFO_UNPACK_FNS(pdu->uci_cqi_sr_harq_pdu.sr_information)
						UL_CONFIG_UCI_HARQ_INFO_UNPACK_FNS(pdu->uci_cqi_sr_harq_pdu.harq_information)
					};

					unpack_tlv_list(unpack_fns, sizeof(unpack_fns)/sizeof(unpack_tlv_t), ppReadPackedMsg, packedPduEnd, 0, 0);
				}
				break;
			case NFAPI_UL_CONFIG_SRS_PDU_TYPE:
				{
					unpack_tlv_t unpack_fns[] =
					{
						UL_CONFIG_SRS_PDU_UNPACK_FNS(pdu->srs_pdu)
					};

					unpack_tlv_list(unpack_fns, sizeof(unpack_fns)/sizeof(unpack_tlv_t), ppReadPackedMsg, packedPduEnd, 0, 0);
				}
				break;
			case NFAPI_UL_CONFIG_HARQ_BUFFER_PDU_TYPE:
				{
					unpack_tlv_t unpack_fns[] =
					{
						UL_CONFIG_UCI_UE_INFO_UNPACK_FNS(pdu->harq_buffer_pdu.ue_information)
					};

					unpack_tlv_list(unpack_fns, sizeof(unpack_fns)/sizeof(unpack_tlv_t), ppReadPackedMsg, packedPduEnd, 0, 0);
				}
				break;
			case NFAPI_UL_CONFIG_ULSCH_UCI_CSI_PDU_TYPE:
				{
					unpack_tlv_t unpack_fns[] =
					{
						UL_CONFIG_ULSCH_PDU_UNPACK_FNS(pdu->ulsch_uci_csi_pdu.ulsch_pdu)
						UL_CONFIG_UCI_CQI_INFO_UNPACK_FNS(pdu->ulsch_uci_csi_pdu.csi_information)
					};

					unpack_tlv_list(unpack_fns, sizeof(unpack_fns)/sizeof(unpack_tlv_t), ppReadPackedMsg, packedPduEnd, 0, 0);
				}
				break;
			case NFAPI_UL_CONFIG_ULSCH_UCI_HARQ_PDU_TYPE:
				{
					unpack_tlv_t unpack_fns[] =
					{
						UL_CONFIG_ULSCH_PDU_UNPACK_FNS(pdu->ulsch_uci_harq_pdu.ulsch_pdu)
						UL_CONFIG_UCI_HARQ_INFO_UNPACK_FNS(pdu->ulsch_uci_harq_pdu.harq_information)
					};

					unpack_tlv_list(unpack_fns, sizeof(unpack_fns)/sizeof(unpack_tlv_t), ppReadPackedMsg, packedPduEnd, 0, 0);
				}
				break;
			case NFAPI_UL_CONFIG_ULSCH_CSI_UCI_HARQ_PDU_TYPE:
				{
					unpack_tlv_t unpack_fns[] =
					{
						UL_CONFIG_ULSCH_PDU_UNPACK_FNS(pdu->ulsch_csi_uci_harq_pdu.ulsch_pdu)
						UL_CONFIG_UCI_CQI_INFO_UNPACK_FNS(pdu->ulsch_csi_uci_harq_pdu.csi_information)
						UL_CONFIG_UCI_HARQ_INFO_UNPACK_FNS(pdu->ulsch_csi_uci_harq_pdu.harq_information)
					};

					unpack_tlv_list(unpack_fns, sizeof(unpack_fns)/sizeof(unpack_tlv_t), ppReadPackedMsg, packedPduEnd, 0, 0);
				}
				break;
			case NFAPI_UL_CONFIG_NULSCH_PDU_TYPE:
				{
					unpack_tlv_t unpack_fns[] =
					{
						UL_CONFIG_NULSCH_PDU_UNPACK_FNS(pdu->nulsch_pdu)
					};

					unpack_tlv_list(unpack_fns, sizeof(unpack_fns)/sizeof(unpack_tlv_t), ppReadPackedMsg, packedPduEnd, 0, 0);
				}
				break;	
			case NFAPI_UL_CONFIG_NRACH_PDU_TYPE:
				{
					unpack_tlv_t unpack_fns[] =
					{
						UL_CONFIG_NRACH_PDU_UNPACK_FNS(pdu->nrach_pdu)
					};

					unpack_tlv_list(unpack_fns, sizeof(unpack_fns)/sizeof(unpack_tlv_t), ppReadPackedMsg, packedPduEnd, 0, 0);
				}
				break;						
		}
	}
	return 1;
}


static uint8_t unpack_ul_config_request(uint8_t **ppReadPackedMsg, uint8_t *end, void *msg, nfapi_p7_codec_config_t* config)
{
	nfapi_ul_config_request_t *pNfapiMsg = (nfapi_ul_config_request_t*)msg;

	unpack_p7_tlv_t unpack_fns[] =
	{
		{ NFAPI_UL_CONFIG_REQUEST_BODY_TAG, &pNfapiMsg->ul_config_request_body, &unpack_ul_config_request_body_value},
	};

	return (pull16(ppReadPackedMsg, &pNfapiMsg->sfn_sf, end) &&
			unpack_p7_tlv_list(unpack_fns, sizeof(unpack_fns)/sizeof(unpack_tlv_t), ppReadPackedMsg, end, config, &pNfapiMsg->vendor_extension));
}

static uint8_t unpack_hi_dci0_hi_pdu_rel8_value(void *tlv, uint8_t **ppReadPackedMsg, uint8_t *end)
{
	nfapi_hi_dci0_hi_pdu_rel8_t* hi_pdu_rel8 = (nfapi_hi_dci0_hi_pdu_rel8_t*)tlv;
	
	return( pull8(ppReadPackedMsg, &hi_pdu_rel8->resource_block_start, end) &&
			pull8(ppReadPackedMsg, &hi_pdu_rel8->cyclic_shift_2_for_drms, end) &&
			pull8(ppReadPackedMsg, &hi_pdu_rel8->hi_value, end) &&
			pull8(ppReadPackedMsg, &hi_pdu_rel8->i_phich, end) &&
			pull16(ppReadPackedMsg, &hi_pdu_rel8->transmission_power, end));
}

static uint8_t unpack_hi_dci0_hi_pdu_rel10_value(void *tlv, uint8_t **ppReadPackedMsg, uint8_t *end)
{
	nfapi_hi_dci0_hi_pdu_rel10_t* hi_pdu_rel10 = (nfapi_hi_dci0_hi_pdu_rel10_t*)tlv;
	
	return (pull8(ppReadPackedMsg, &hi_pdu_rel10->flag_tb2, end) &&
			pull8(ppReadPackedMsg, &hi_pdu_rel10->hi_value_2, end));
}

static uint8_t unpack_hi_dci0_dci_pdu_rel8_value(void *tlv, uint8_t **ppReadPackedMsg, uint8_t *end)
{
	nfapi_hi_dci0_dci_pdu_rel8_t* dci_pdu_rel8 = (nfapi_hi_dci0_dci_pdu_rel8_t*)tlv;
	
	return (pull8(ppReadPackedMsg, &dci_pdu_rel8->dci_format, end) &&
			pull8(ppReadPackedMsg, &dci_pdu_rel8->cce_index, end) &&
			pull8(ppReadPackedMsg, &dci_pdu_rel8->aggregation_level, end) &&
			pull16(ppReadPackedMsg, &dci_pdu_rel8->rnti, end) &&
			pull8(ppReadPackedMsg, &dci_pdu_rel8->resource_block_start, end) &&
			pull8(ppReadPackedMsg, &dci_pdu_rel8->number_of_resource_block, end) &&
			pull8(ppReadPackedMsg, &dci_pdu_rel8->mcs_1, end) &&
			pull8(ppReadPackedMsg, &dci_pdu_rel8->cyclic_shift_2_for_drms, end) &&
			pull8(ppReadPackedMsg, &dci_pdu_rel8->frequency_hopping_enabled_flag, end) &&
			pull8(ppReadPackedMsg, &dci_pdu_rel8->frequency_hopping_bits, end) &&
			pull8(ppReadPackedMsg, &dci_pdu_rel8->new_data_indication_1, end) &&
			pull8(ppReadPackedMsg, &dci_pdu_rel8->ue_tx_antenna_seleciton, end) &&
			pull8(ppReadPackedMsg, &dci_pdu_rel8->tpc, end) &&
			pull8(ppReadPackedMsg, &dci_pdu_rel8->cqi_csi_request, end) &&
			pull8(ppReadPackedMsg, &dci_pdu_rel8->ul_index, end) &&
			pull8(ppReadPackedMsg, &dci_pdu_rel8->dl_assignment_index, end) &&
			pull32(ppReadPackedMsg, &dci_pdu_rel8->tpc_bitmap, end) &&
			pull16(ppReadPackedMsg, &dci_pdu_rel8->transmission_power, end));
}

static uint8_t unpack_hi_dci0_dci_pdu_rel10_value(void *tlv, uint8_t **ppReadPackedMsg, uint8_t *end)
{
	nfapi_hi_dci0_dci_pdu_rel10_t* dci_pdu_rel10 = (nfapi_hi_dci0_dci_pdu_rel10_t*)tlv;
	
	return (pull8(ppReadPackedMsg, &dci_pdu_rel10->cross_carrier_scheduling_flag, end) &&
			pull8(ppReadPackedMsg, &dci_pdu_rel10->carrier_indicator, end) &&
			pull8(ppReadPackedMsg, &dci_pdu_rel10->size_of_cqi_csi_feild, end) &&
			pull8(ppReadPackedMsg, &dci_pdu_rel10->srs_flag, end) &&
			pull8(ppReadPackedMsg, &dci_pdu_rel10->srs_request, end) &&
			pull8(ppReadPackedMsg, &dci_pdu_rel10->resource_allocation_flag, end) &&
			pull8(ppReadPackedMsg, &dci_pdu_rel10->resource_allocation_type, end) &&
			pull32(ppReadPackedMsg, &dci_pdu_rel10->resource_block_coding, end) &&
			pull8(ppReadPackedMsg, &dci_pdu_rel10->mcs_2, end) &&
			pull8(ppReadPackedMsg, &dci_pdu_rel10->new_data_indication_2, end) &&
			pull8(ppReadPackedMsg, &dci_pdu_rel10->number_of_antenna_ports, end) &&
			pull8(ppReadPackedMsg, &dci_pdu_rel10->tpmi, end) &&
			pull8(ppReadPackedMsg, &dci_pdu_rel10->total_dci_length_including_padding, end) &&
			pull8(ppReadPackedMsg, &dci_pdu_rel10->n_ul_rb, end));
}

static uint8_t unpack_hi_dci0_dci_pdu_rel12_value(void *tlv, uint8_t **ppReadPackedMsg, uint8_t *end)
{
	nfapi_hi_dci0_dci_pdu_rel12_t* dci_pdu_rel12 = (nfapi_hi_dci0_dci_pdu_rel12_t*)tlv;
	
	return ( pull8(ppReadPackedMsg, &dci_pdu_rel12->pscch_resource, end) &&
			 pull8(ppReadPackedMsg, &dci_pdu_rel12->time_resource_pattern, end));
}

static uint8_t unpack_hi_dci0_mpdcch_dci_pdu_rel13_value(void *tlv, uint8_t **ppReadPackedMsg, uint8_t *end)
{
	nfapi_hi_dci0_mpdcch_dci_pdu_rel13_t* value = (nfapi_hi_dci0_mpdcch_dci_pdu_rel13_t*)tlv;
	
	return (pull8(ppReadPackedMsg, &value->mpdcch_narrowband, end) &&
			pull8(ppReadPackedMsg, &value->number_of_prb_pairs, end) &&
			pull8(ppReadPackedMsg, &value->resource_block_assignment, end) &&
			pull8(ppReadPackedMsg, &value->mpdcch_transmission_type, end) &&
			pull8(ppReadPackedMsg, &value->start_symbol, end) &&
			pull8(ppReadPackedMsg, &value->ecce_index, end) &&
			pull8(ppReadPackedMsg, &value->aggreagation_level, end) &&
			pull8(ppReadPackedMsg, &value->rnti_type, end) &&
			pull16(ppReadPackedMsg, &value->rnti, end) &&
			pull8(ppReadPackedMsg, &value->ce_mode, end) &&
			pull16(ppReadPackedMsg, &value->drms_scrambling_init, end) &&
			pull16(ppReadPackedMsg, &value->initial_transmission_sf_io, end) &&
			pull16(ppReadPackedMsg, &value->transmission_power, end) &&
			pull8(ppReadPackedMsg, &value->dci_format, end) &&
			pull8(ppReadPackedMsg, &value->resource_block_start, end) &&
			pull8(ppReadPackedMsg, &value->number_of_resource_blocks, end) &&
			pull8(ppReadPackedMsg, &value->mcs, end) &&
			pull8(ppReadPackedMsg, &value->pusch_repetition_levels, end) &&
			pull8(ppReadPackedMsg, &value->frequency_hopping_flag, end) &&
			pull8(ppReadPackedMsg, &value->new_data_indication, end) &&
			pull8(ppReadPackedMsg, &value->harq_process, end) &&
			pull8(ppReadPackedMsg, &value->redudency_version, end) &&
			pull8(ppReadPackedMsg, &value->tpc, end) &&
			pull8(ppReadPackedMsg, &value->csi_request, end) &&
			pull8(ppReadPackedMsg, &value->ul_inex, end) &&
			pull8(ppReadPackedMsg, &value->dai_presence_flag, end) &&
			pull8(ppReadPackedMsg, &value->dl_assignment_index, end) &&
			pull8(ppReadPackedMsg, &value->srs_request, end) &&
			pull8(ppReadPackedMsg, &value->dci_subframe_repetition_number, end) &&
			pull32(ppReadPackedMsg, &value->tcp_bitmap, end) &&
			pull8(ppReadPackedMsg, &value->total_dci_length_include_padding, end) &&
			pull8(ppReadPackedMsg, &value->number_of_tx_antenna_ports, end) &&
			pullarray16(ppReadPackedMsg, value->precoding_value, NFAPI_MAX_TX_PHYSICAL_ANTENNA_PORTS, value->number_of_tx_antenna_ports, end));
}

static uint8_t unpack_hi_dci0_npdcch_dci_pdu_rel13_value(void *tlv, uint8_t **ppReadPackedMsg, uint8_t *end)
{
	nfapi_hi_dci0_npdcch_dci_pdu_rel13_t* value = (nfapi_hi_dci0_npdcch_dci_pdu_rel13_t*)tlv;
	
	return (pull8(ppReadPackedMsg, &value->ncce_index, end) &&
			pull8(ppReadPackedMsg, &value->aggregation_level, end) &&
			pull8(ppReadPackedMsg, &value->start_symbol, end) &&
			pull16(ppReadPackedMsg, &value->rnti, end) &&
			pull8(ppReadPackedMsg, &value->scrambling_reinitialization_batch_index, end) &&
			pull8(ppReadPackedMsg, &value->nrs_antenna_ports_assumed_by_the_ue, end) &&
			pull8(ppReadPackedMsg, &value->subcarrier_indication, end) &&
			pull8(ppReadPackedMsg, &value->resource_assignment, end) &&
			pull8(ppReadPackedMsg, &value->scheduling_delay, end) &&
			pull8(ppReadPackedMsg, &value->mcs, end) &&
			pull8(ppReadPackedMsg, &value->redudancy_version, end) &&
			pull8(ppReadPackedMsg, &value->repetition_number, end) &&
			pull8(ppReadPackedMsg, &value->new_data_indicator, end) &&
			pull8(ppReadPackedMsg, &value->dci_subframe_repetition_number, end));
}

static uint8_t unpack_hi_dci0_request_body_value(void *tlv, uint8_t **ppReadPackedMsg, uint8_t *end, nfapi_p7_codec_config_t* config)
{
	nfapi_hi_dci0_request_body_t* value = (nfapi_hi_dci0_request_body_t*)tlv;

	if(!(pull16(ppReadPackedMsg, &value->sfnsf, end) &&
		 pull8(ppReadPackedMsg, &value->number_of_dci, end) &&
		 pull8(ppReadPackedMsg, &value->number_of_hi, end)))
		return 0;

	uint8_t totalNumPdus = value->number_of_hi + value->number_of_dci;

	if(totalNumPdus > NFAPI_HI_DCI0_MAX_PDU)
	{
		NFAPI_TRACE(NFAPI_TRACE_ERROR, "%s number of dci0 pdu's exceed maxium (count:%d max:%d)\n", __FUNCTION__, totalNumPdus, NFAPI_HI_DCI0_MAX_PDU);
		return 0;		
	}

	if(totalNumPdus > 0)
	{
		value->hi_dci0_pdu_list = (nfapi_hi_dci0_request_pdu_t*)nfapi_p7_allocate(sizeof(nfapi_hi_dci0_request_pdu_t) * totalNumPdus, config);
		if(value->hi_dci0_pdu_list == NULL)
		{
			NFAPI_TRACE(NFAPI_TRACE_ERROR, "%s failed to allocate hi dci0 pdu list (count:%d)\n", __FUNCTION__, totalNumPdus);
			return 0;
		}
	}
	else
	{
		value->hi_dci0_pdu_list = 0;
	}

	uint8_t i;
	for(i = 0; i < totalNumPdus; ++i)
	{
		nfapi_hi_dci0_request_pdu_t* pdu = &(value->hi_dci0_pdu_list[i]);

		if(!(pull8(ppReadPackedMsg, &pdu->pdu_type, end) &&
			 pull8(ppReadPackedMsg, &pdu->pdu_size, end)))
			return 0;

		uint8_t *packedPduEnd = (*ppReadPackedMsg) + pdu->pdu_size - 2;

		if(packedPduEnd > end)
		{
			// pdu end if past buffer end
			NFAPI_TRACE(NFAPI_TRACE_ERROR, "%s pdu size too big %p %p\n", __FUNCTION__, packedPduEnd, end);
			return 0;
		}

		switch(pdu->pdu_type)
		{
			case NFAPI_HI_DCI0_HI_PDU_TYPE:
				{
					unpack_tlv_t unpack_fns[] =
					{
						{ NFAPI_HI_DCI0_REQUEST_HI_PDU_REL8_TAG, &pdu->hi_pdu.hi_pdu_rel8, &unpack_hi_dci0_hi_pdu_rel8_value},
						{ NFAPI_HI_DCI0_REQUEST_HI_PDU_REL10_TAG, &pdu->hi_pdu.hi_pdu_rel10, &unpack_hi_dci0_hi_pdu_rel10_value},
					};

					unpack_tlv_list(unpack_fns, sizeof(unpack_fns)/sizeof(unpack_tlv_t), ppReadPackedMsg, packedPduEnd, 0, 0);
				}
				break;
			case NFAPI_HI_DCI0_DCI_PDU_TYPE:
				{
					unpack_tlv_t unpack_fns[] =
					{
						{ NFAPI_HI_DCI0_REQUEST_DCI_PDU_REL8_TAG, &pdu->dci_pdu.dci_pdu_rel8, &unpack_hi_dci0_dci_pdu_rel8_value},
						{ NFAPI_HI_DCI0_REQUEST_DCI_PDU_REL10_TAG, &pdu->dci_pdu.dci_pdu_rel10, &unpack_hi_dci0_dci_pdu_rel10_value},
						{ NFAPI_HI_DCI0_REQUEST_DCI_PDU_REL12_TAG, &pdu->dci_pdu.dci_pdu_rel12, &unpack_hi_dci0_dci_pdu_rel12_value},
					};

					unpack_tlv_list(unpack_fns, sizeof(unpack_fns)/sizeof(unpack_tlv_t), ppReadPackedMsg, packedPduEnd, 0, 0);
				}
				break;
			case NFAPI_HI_DCI0_EPDCCH_DCI_PDU_TYPE:
				{
					unpack_tlv_t unpack_fns[] =
					{
						{ NFAPI_HI_DCI0_REQUEST_EPDCCH_DCI_PDU_REL8_TAG, &pdu->epdcch_dci_pdu.epdcch_dci_pdu_rel8, &unpack_hi_dci0_dci_pdu_rel8_value},
						{ NFAPI_HI_DCI0_REQUEST_EPDCCH_DCI_PDU_REL10_TAG, &pdu->epdcch_dci_pdu.epdcch_dci_pdu_rel10, &unpack_hi_dci0_dci_pdu_rel10_value},
						{ NFAPI_HI_DCI0_REQUEST_EPDCCH_PARAMETERS_REL11_TAG, &pdu->epdcch_dci_pdu.epdcch_parameters_rel11, &unpack_dl_config_epdcch_params_rel11_value},
					};

					unpack_tlv_list(unpack_fns, sizeof(unpack_fns)/sizeof(unpack_tlv_t), ppReadPackedMsg, packedPduEnd, 0, 0);
				}
				break;
			case NFAPI_HI_DCI0_MPDCCH_DCI_PDU_TYPE:
				{
					unpack_tlv_t unpack_fns[] =
					{
						{ NFAPI_HI_DCI0_REQUEST_MPDCCH_DCI_PDU_REL13_TAG, &pdu->mpdcch_dci_pdu.mpdcch_dci_pdu_rel13, &unpack_hi_dci0_mpdcch_dci_pdu_rel13_value},
					};

					unpack_tlv_list(unpack_fns, sizeof(unpack_fns)/sizeof(unpack_tlv_t), ppReadPackedMsg, packedPduEnd, 0, 0);
				}
				break;
			case NFAPI_HI_DCI0_NPDCCH_DCI_PDU_TYPE:
				{
					unpack_tlv_t unpack_fns[] =
					{
						{ NFAPI_HI_DCI0_REQUEST_NPDCCH_DCI_PDU_REL13_TAG, &pdu->npdcch_dci_pdu.npdcch_dci_pdu_rel13, &unpack_hi_dci0_npdcch_dci_pdu_rel13_value},
					};

					unpack_tlv_list(unpack_fns, sizeof(unpack_fns)/sizeof(unpack_tlv_t), ppReadPackedMsg, packedPduEnd, 0, 0);
				}
				break;
			default:
				{
					NFAPI_TRACE(NFAPI_TRACE_ERROR, "FIXME : Invalid pdu type %d \n", pdu->pdu_type );
				}
				break;
		};
	}

	return 1;
}

//unpack_ul_dci_pdu_list_value

static uint8_t unpack_ul_dci_pdu_list_value(uint8_t **ppReadPackedMsg, uint8_t *end, void *msg)
{
	nfapi_nr_ul_dci_request_pdus_t* value = (nfapi_nr_ul_dci_request_pdus_t*)msg;
	
	for(uint8_t i = 0; i < MAX_DCI_CORESET; ++i)
	{
		if(!(pull16(ppReadPackedMsg, &value->pdcch_pdu.pdcch_pdu_rel15.dci_pdu[i].RNTI,  end) &&
		pull16(ppReadPackedMsg, &value->pdcch_pdu.pdcch_pdu_rel15.dci_pdu[i].ScramblingId, end) &&

		pull16(ppReadPackedMsg, &value->pdcch_pdu.pdcch_pdu_rel15.dci_pdu[i].ScramblingRNTI, end) &&
		pull8(ppReadPackedMsg, &value->pdcch_pdu.pdcch_pdu_rel15.dci_pdu[i].CceIndex, end) &&
		pull8(ppReadPackedMsg, &value->pdcch_pdu.pdcch_pdu_rel15.dci_pdu[i].AggregationLevel, end) &&
		pull8(ppReadPackedMsg, &value->pdcch_pdu.pdcch_pdu_rel15.dci_pdu[i].beta_PDCCH_1_0, end) &&

		pull8(ppReadPackedMsg, &value->pdcch_pdu.pdcch_pdu_rel15.dci_pdu[i].powerControlOffsetSS, end) &&
		pull16(ppReadPackedMsg, &value->pdcch_pdu.pdcch_pdu_rel15.dci_pdu[i].PayloadSizeBits, end) &&
		
		pullarray8(ppReadPackedMsg, value->pdcch_pdu.pdcch_pdu_rel15.dci_pdu[i].Payload, value->pdcch_pdu.pdcch_pdu_rel15.dci_pdu[i].PayloadSizeBits, value->pdcch_pdu.pdcch_pdu_rel15.dci_pdu[i].PayloadSizeBits, end)))
	
		return 0;
	}

	return (pull16(ppReadPackedMsg, &value->PDUType, end) &&
	   	    pull16(ppReadPackedMsg, &value->PDUSize, end) &&
			pull16(ppReadPackedMsg, &value->pdcch_pdu.pdcch_pdu_rel15.BWPSize, end) &&
			pull16(ppReadPackedMsg, &value->pdcch_pdu.pdcch_pdu_rel15.BWPStart, end) &&
			pull8(ppReadPackedMsg, &value->pdcch_pdu.pdcch_pdu_rel15.SubcarrierSpacing, end) &&
			pull8(ppReadPackedMsg, &value->pdcch_pdu.pdcch_pdu_rel15.CyclicPrefix, end) &&

			pull8(ppReadPackedMsg, &value->pdcch_pdu.pdcch_pdu_rel15.StartSymbolIndex, end) &&
			pull8(ppReadPackedMsg, &value->pdcch_pdu.pdcch_pdu_rel15.DurationSymbols, end) &&
			pullarray8(ppReadPackedMsg, value->pdcch_pdu.pdcch_pdu_rel15.FreqDomainResource, 6, 6, end) &&
			pull8(ppReadPackedMsg, &value->pdcch_pdu.pdcch_pdu_rel15.CceRegMappingType, end) &&

			pull8(ppReadPackedMsg, &value->pdcch_pdu.pdcch_pdu_rel15.RegBundleSize, end) &&
			pull8(ppReadPackedMsg, &value->pdcch_pdu.pdcch_pdu_rel15.InterleaverSize, end) &&
			pull8(ppReadPackedMsg, &value->pdcch_pdu.pdcch_pdu_rel15.CoreSetType, end) &&
			pull16(ppReadPackedMsg, &value->pdcch_pdu.pdcch_pdu_rel15.ShiftIndex, end) &&
			pull8(ppReadPackedMsg, &value->pdcch_pdu.pdcch_pdu_rel15.precoderGranularity, end) &&
			pull16(ppReadPackedMsg, &value->pdcch_pdu.pdcch_pdu_rel15.numDlDci, end));
		  
}

static uint8_t unpack_ul_dci_request(uint8_t **ppReadPackedMsg, uint8_t *end, void *msg, nfapi_p7_codec_config_t* config)
{
nfapi_nr_ul_dci_request_t *pNfapiMsg = (nfapi_nr_ul_dci_request_t*)msg;
	
	if (!(pull16(ppReadPackedMsg, &pNfapiMsg->SFN, end) &&
		     pull16(ppReadPackedMsg, &pNfapiMsg->Slot, end) &&
			 pull8(ppReadPackedMsg, &pNfapiMsg->numPdus, end)
        ))
		return 0;
	for(int i=0; i< pNfapiMsg->numPdus; i++)
		{
			if (!unpack_ul_dci_pdu_list_value(ppReadPackedMsg, end, &pNfapiMsg->ul_dci_pdu_list[i]))
				return 0;
		}

		return 1;

}

static uint8_t unpack_hi_dci0_request(uint8_t **ppReadPackedMsg, uint8_t *end, void *msg, nfapi_p7_codec_config_t* config)
{
	nfapi_hi_dci0_request_t *pNfapiMsg = (nfapi_hi_dci0_request_t*)msg;

	unpack_p7_tlv_t unpack_fns[] =
	{
		{ NFAPI_HI_DCI0_REQUEST_BODY_TAG, &pNfapiMsg->hi_dci0_request_body, &unpack_hi_dci0_request_body_value},
	};

	return (pull16(ppReadPackedMsg, &pNfapiMsg->sfn_sf, end) &&
			unpack_p7_tlv_list(unpack_fns, sizeof(unpack_fns)/sizeof(unpack_tlv_t), ppReadPackedMsg, end, config, &pNfapiMsg->vendor_extension));

}
static uint8_t unpack_tx_data_pdu_list_value(uint8_t **ppReadPackedMsg, uint8_t *end, void *msg)
{
	nfapi_nr_pdu_t* pNfapiMsg = (nfapi_nr_pdu_t*)msg;

	if(!(pull32(ppReadPackedMsg, &pNfapiMsg->num_TLV, end) &&
	    pull16(ppReadPackedMsg, &pNfapiMsg->PDU_index, end) &&
		pull16(ppReadPackedMsg, &pNfapiMsg->PDU_length, end)
	 ))
		return 0;

	uint16_t i = 0;
	uint16_t total_number_of_tlvs = pNfapiMsg->num_TLV;
	for(; i < total_number_of_tlvs; ++i)
	{
		
		if (!(pull16(ppReadPackedMsg, &pNfapiMsg->TLVs[i].length, end) &&
			pull16(ppReadPackedMsg, &pNfapiMsg->TLVs[i].tag, end)))
			return 0;

		switch(pNfapiMsg->TLVs[i].tag){
			case 0:
			{
				if(!pullarray32(ppReadPackedMsg, pNfapiMsg->TLVs[i].value.direct, 16384, pNfapiMsg->TLVs[i].length, end))
					return 0;
				break;

			}

			case 1:
			{
				if(!pullarray32(ppReadPackedMsg, pNfapiMsg->TLVs[i].value.ptr, pNfapiMsg->TLVs[i].length , pNfapiMsg->TLVs[i].length, end))
					return 0;
				break;

			}
				
			default:
			{
				NFAPI_TRACE(NFAPI_TRACE_ERROR, "FIXME : Invalid tag value %d \n", pNfapiMsg->TLVs[i].tag );
				break;
			}
				
		}		
	}


	return 1;
}

static uint8_t unpack_tx_data_request(uint8_t **ppReadPackedMsg, uint8_t *end, void *msg, nfapi_p7_codec_config_t* config)
{
	nfapi_nr_tx_data_request_t *pNfapiMsg = (nfapi_nr_tx_data_request_t*)msg;

	if(!(pull16(ppReadPackedMsg, &pNfapiMsg->SFN, end) &&
		 pull16(ppReadPackedMsg, &pNfapiMsg->Slot, end) &&
		 pull16(ppReadPackedMsg, &pNfapiMsg->Number_of_PDUs, end)))
		return 0;

	for(int i=0; i< pNfapiMsg->Number_of_PDUs; i++)
	{
		if (!unpack_tx_data_pdu_list_value(ppReadPackedMsg, end, &pNfapiMsg->pdu_list[i]))
			return 0;
	}

	return 1;
}

static uint8_t unpack_tx_request(uint8_t **ppReadPackedMsg, uint8_t *end, void *msg, nfapi_p7_codec_config_t* config)
{
	uint8_t proceed = 1;
	nfapi_tx_request_t *pNfapiMsg = (nfapi_tx_request_t*)msg;

	if(pull16(ppReadPackedMsg, &pNfapiMsg->sfn_sf, end) == 0)
		return 0;

	while (((uint8_t*)(*ppReadPackedMsg) < end) && proceed)
	{
		nfapi_tl_t generic_tl;
		if(unpack_tl(ppReadPackedMsg, &generic_tl, end) == 0)
			return 0;

		switch(generic_tl.tag)
		{
			case NFAPI_TX_REQUEST_BODY_TAG:
			{
				pNfapiMsg->tx_request_body.tl = generic_tl;

				if( pull16(ppReadPackedMsg, &pNfapiMsg->tx_request_body.number_of_pdus, end) == 0)
					return 0;

				if(pNfapiMsg->tx_request_body.number_of_pdus > NFAPI_TX_MAX_PDU)
				{
					NFAPI_TRACE(NFAPI_TRACE_ERROR, "%s number of tx pdu's exceed maxium (count:%d max:%d)\n", __FUNCTION__, pNfapiMsg->tx_request_body.number_of_pdus, NFAPI_TX_MAX_PDU);
					return 0;		
				}

				if(pNfapiMsg->tx_request_body.number_of_pdus > 0)
				{
					pNfapiMsg->tx_request_body.tx_pdu_list = (nfapi_tx_request_pdu_t*)nfapi_p7_allocate(sizeof(nfapi_tx_request_pdu_t) * pNfapiMsg->tx_request_body.number_of_pdus, config);
					if(pNfapiMsg->tx_request_body.tx_pdu_list == NULL)
					{
						NFAPI_TRACE(NFAPI_TRACE_ERROR, "%s failed to allocate tx  pdu list (count:%d)\n", __FUNCTION__, pNfapiMsg->tx_request_body.number_of_pdus);
						return 0;
					}
				}
				else
				{
					pNfapiMsg->tx_request_body.tx_pdu_list = 0;
				}


				uint16_t i;
				uint16_t totalNumPdus = pNfapiMsg->tx_request_body.number_of_pdus;
				for(i = 0; i < totalNumPdus; ++i)
				{
					nfapi_tx_request_pdu_t* pdu = &(pNfapiMsg->tx_request_body.tx_pdu_list[i]);
					if (pdu) {
					  uint16_t length = 0;
					  uint16_t index = 0;
					
					  if(!(pull16(ppReadPackedMsg, &length, end) &&
						 pull16(ppReadPackedMsg, &index, end)))
						  return 0;

                                          pdu->pdu_length = length;
                                          pdu->pdu_index = index;
					

					// TODO : May need to rethink this bit
					  pdu->num_segments = 1;
					  pdu->segments[0].segment_length = pdu->pdu_length;
					  pdu->segments[0].segment_data = nfapi_p7_allocate(pdu->pdu_length, config);

					  if(pdu->segments[0].segment_data)
					  {
						  if(!pullarray8(ppReadPackedMsg, pdu->segments[0].segment_data, pdu->segments[0].segment_length, pdu->segments[0].segment_length, end))
							return 0;
                                                  if (pdu->segments[0].segment_length == 3)
                                                  {
                                                  NFAPI_TRACE(NFAPI_TRACE_INFO, "%s() BCH? segment_data:%x %x %x\n", __FUNCTION__, 
                                                      pdu->segments[0].segment_data[0], 
                                                      pdu->segments[0].segment_data[1], 
                                                      pdu->segments[0].segment_data[2]
                                                      );
                                                  }
					  }
					  else
					  {
						NFAPI_TRACE(NFAPI_TRACE_ERROR, "unpack_tx_request: Failed to allocate pdu (len:%d) %d/%d %d\n", pdu->pdu_length, totalNumPdus, i, pdu->pdu_index);
					  }
                                      } else {
                                          NFAPI_TRACE(NFAPI_TRACE_ERROR, "NULL pdu\n");
                                      }
				}
			}
			break;
			default:
			{
				NFAPI_TRACE(NFAPI_TRACE_ERROR, "unpack_tx_request FIXME : Invalid pdu type %d \n", generic_tl.tag );
			}
			break;
		};
	}

	return 1;
}


//UNPACK NR UPLINK INDICATION FUNCTIONS 

//RX DATA INDICATION 

static uint8_t unpack_nr_rx_data_indication_body(nfapi_nr_rx_data_pdu_t* value,
                                                 uint8_t **ppReadPackedMsg,
                                                 uint8_t *end,
                                                 nfapi_p7_codec_config_t* config)
{
	if(!(pull32(ppReadPackedMsg, &value->handle, end) &&
	 	 pull16(ppReadPackedMsg, &value->rnti, end) &&
		 pull8(ppReadPackedMsg, &value->harq_id, end) &&
		 pull16(ppReadPackedMsg, &value->pdu_length, end) &&
		 pull8(ppReadPackedMsg, &value->ul_cqi, end) &&
		 pull16(ppReadPackedMsg, &value->timing_advance, end) &&
		 pull16(ppReadPackedMsg, &value->rssi, end)
		 ))
		return 0;

        uint16_t length = value->pdu_length;
        value->pdu = nfapi_p7_allocate(length, config);

        if (pullarray8(ppReadPackedMsg, value->pdu, length, length, end) == 0)
        {
                NFAPI_TRACE(NFAPI_TRACE_ERROR, "%s pullarray8 failure\n", __FUNCTION__);
                return 0;
        }
	return 1;
}


static uint8_t unpack_nr_rx_data_indication(uint8_t **ppReadPackedMsg, uint8_t *end, void *msg, nfapi_p7_codec_config_t* config)
{
	nfapi_nr_rx_data_indication_t *pNfapiMsg = (nfapi_nr_rx_data_indication_t*)msg;
	if (!(pull16(ppReadPackedMsg, &pNfapiMsg->sfn , end) &&
		pull16(ppReadPackedMsg, &pNfapiMsg->slot , end) &&
		pull16(ppReadPackedMsg, &pNfapiMsg->number_of_pdus, end)
		))
			return 0;
        if (pNfapiMsg->number_of_pdus > 0)
        {
                pNfapiMsg->pdu_list = nfapi_p7_allocate(sizeof(*pNfapiMsg->pdu_list) * pNfapiMsg->number_of_pdus, config);
        }

	for (int i = 0; i < pNfapiMsg->number_of_pdus; i++)
	{
		if(!unpack_nr_rx_data_indication_body(&pNfapiMsg->pdu_list[i], ppReadPackedMsg, end, config))
		return 0;
	}

return 1;
}

//NR CRC INDICATION

static uint8_t unpack_nr_crc_indication_body(nfapi_nr_crc_t* value, uint8_t **ppReadPackedMsg, uint8_t *end)
{
	if(!(pull32(ppReadPackedMsg, &value->handle, end) &&
	 	 pull16(ppReadPackedMsg, &value->rnti, end) &&
		 pull8(ppReadPackedMsg, &value->harq_id, end) &&
		 pull8(ppReadPackedMsg, &value->tb_crc_status, end) &&
		 pull16(ppReadPackedMsg, &value->num_cb, end) &&
		 //pullarray8(ppReadPackedMsg, value->cb_crc_status, (int)(value->num_cb / 8) + 1, (int)(value->num_cb / 8) + 1, end) && //length is ceil(NumCb/8)
		 pull8(ppReadPackedMsg, &value->ul_cqi, end) && 
		 pull16(ppReadPackedMsg, &value->timing_advance, end) &&
		 pull16(ppReadPackedMsg, &value->rssi, end)
		 ))
		return 0;

	return 1;
}

static uint8_t unpack_nr_crc_indication(uint8_t **ppReadPackedMsg, uint8_t *end, void *msg, nfapi_p7_codec_config_t* config)
{
	nfapi_nr_crc_indication_t *pNfapiMsg = (nfapi_nr_crc_indication_t*)msg;

	if (!(pull16(ppReadPackedMsg, &pNfapiMsg->sfn , end) &&
		pull16(ppReadPackedMsg, &pNfapiMsg->slot , end) &&
		pull16(ppReadPackedMsg, &pNfapiMsg->number_crcs, end)
		))
			return 0;

        if (pNfapiMsg->number_crcs > 0)
        {
                pNfapiMsg->crc_list = nfapi_p7_allocate(sizeof(*pNfapiMsg->crc_list) * pNfapiMsg->number_crcs, config);
        }

	for (int i = 0; i < pNfapiMsg->number_crcs; i++)
	{
		if(!unpack_nr_crc_indication_body(&pNfapiMsg->crc_list[i], ppReadPackedMsg, end))
		        return 0;
	}

return 1;
}

//SRS INDICATION

static uint8_t unpack_nr_srs_indication_body(void* tlv, uint8_t **ppReadPackedMsg, uint8_t *end)
{
	nfapi_nr_srs_indication_pdu_t* value = (nfapi_nr_srs_indication_pdu_t*)tlv;

	if(!(pull32(ppReadPackedMsg, &value->handle, end) &&
	 	 pull16(ppReadPackedMsg, &value->rnti, end) &&
		 pull16(ppReadPackedMsg, &value->timing_advance, end) &&
		 pull8(ppReadPackedMsg, &value->num_symbols, end) &&
		 pull8(ppReadPackedMsg, &value->wide_band_snr, end) &&
		 pull8(ppReadPackedMsg, &value->num_reported_symbols, end) && 
		 pull16(ppReadPackedMsg, &value->reported_symbol_list->num_rbs, end)
		 ))
		  return 0;
	for(int i = 0; i < value->reported_symbol_list->num_rbs; i++)
	{
		if(!(pull8(ppReadPackedMsg, &value->reported_symbol_list->rb_list->rb_snr, end)
			))
			return 0;
	}
	return 1;
}

static uint8_t unpack_nr_srs_indication(uint8_t **ppReadPackedMsg, uint8_t *end, void *msg, nfapi_p7_codec_config_t* config)
{
	nfapi_nr_srs_indication_t *pNfapiMsg = (nfapi_nr_srs_indication_t*)msg;

	if (!(pull16(ppReadPackedMsg,&pNfapiMsg->sfn , end) &&
		pull16(ppReadPackedMsg,&pNfapiMsg->slot , end) &&
		pull8(ppReadPackedMsg,&pNfapiMsg->number_of_pdus, end)
		))
			return 0;

	for(int i=0; i<pNfapiMsg->number_of_pdus;i++)	
	{
		if(!unpack_nr_srs_indication_body(&pNfapiMsg->pdu_list,ppReadPackedMsg,end))
		return 0;
	}

return 1;
}

//NR RACH

static uint8_t unpack_nr_rach_indication_body(nfapi_nr_prach_indication_pdu_t* value,
                                              uint8_t **ppReadPackedMsg,
                                              uint8_t *end,
                                              nfapi_p7_codec_config_t* config)
{

	if(!(pull16(ppReadPackedMsg, &value->phy_cell_id, end) &&
	 	 pull8(ppReadPackedMsg, &value->symbol_index, end) &&
		 pull8(ppReadPackedMsg, &value->slot_index, end) &&
		 pull8(ppReadPackedMsg, &value->freq_index, end) &&
		 pull8(ppReadPackedMsg, &value->avg_rssi, end) &&
		 pull8(ppReadPackedMsg, &value->avg_snr, end) && 
		 pull8(ppReadPackedMsg, &value->num_preamble, end)
		 ))
		  return 0;

        if (value->num_preamble > 0) {
	        value->preamble_list = nfapi_p7_allocate(sizeof(*value->preamble_list) * value->num_preamble, config);
                for(int i = 0; i < value->num_preamble; i++)
                {
                        if(!(pull8(ppReadPackedMsg, &value->preamble_list[i].preamble_index, end) &&
                                pull16(ppReadPackedMsg, &value->preamble_list[i].timing_advance, end) &&
                                pull32(ppReadPackedMsg, &value->preamble_list[i].preamble_pwr, end)
                                ))
                                return 0;
                }
        }
	return 1;
}

static uint8_t unpack_nr_rach_indication(uint8_t **ppReadPackedMsg, uint8_t *end, void *msg, nfapi_p7_codec_config_t* config) {

	nfapi_nr_rach_indication_t *pNfapiMsg = (nfapi_nr_rach_indication_t*)msg;
	if (!(pull16(ppReadPackedMsg, &pNfapiMsg->sfn , end) &&
		pull16(ppReadPackedMsg, &pNfapiMsg->slot , end) &&
		pull8(ppReadPackedMsg, &pNfapiMsg->number_of_pdus, end)
		))
		return 0;

        if (pNfapiMsg->number_of_pdus > 0) {
	        pNfapiMsg->pdu_list = nfapi_p7_allocate(sizeof(*pNfapiMsg->pdu_list) * pNfapiMsg->number_of_pdus, config);
                for(int i = 0; i < pNfapiMsg->number_of_pdus; i++)
                {
                        if(!unpack_nr_rach_indication_body(&pNfapiMsg->pdu_list[i], ppReadPackedMsg, end, config))
                                return 0;
                }
        }
        return 1;
}

//NR UCI 

static uint8_t unpack_nr_uci_pucch_0_1(nfapi_nr_uci_pucch_pdu_format_0_1_t *value,
                                       uint8_t **ppReadPackedMsg,
                                       uint8_t *end,
                                       nfapi_p7_codec_config_t *config) {

	if (!(pull8(ppReadPackedMsg, &value->pduBitmap, end) &&
	 	 pull32(ppReadPackedMsg, &value->handle, end) &&
		 pull16(ppReadPackedMsg, &value->rnti, end) &&
		 pull8(ppReadPackedMsg, &value->pucch_format, end) &&
		 pull8(ppReadPackedMsg, &value->ul_cqi, end) &&
		 pull16(ppReadPackedMsg, &value->timing_advance, end) &&
		 pull16(ppReadPackedMsg, &value->rssi, end)
		 ))
		        return 0;
	if (value->pduBitmap & 0x01) { //SR
		if (!(pull8(ppReadPackedMsg, &value->sr->sr_indication, end) &&
		 pull8(ppReadPackedMsg, &value->sr->sr_confidence_level, end)
		 ))
		        return 0;
	}
	if (((value->pduBitmap >> 1) & 0x01)) { //HARQ

                value->harq = nfapi_p7_allocate(sizeof(*value->harq), config);
                if (value->harq == NULL)
                {
                        NFAPI_TRACE(NFAPI_TRACE_ERROR, "%s failed to allocate nr_harq pdu\n", __FUNCTION__);
                        return 0;
                }
                if (!(pull8(ppReadPackedMsg, &value->harq->num_harq, end) &&
                        pull8(ppReadPackedMsg, &value->harq->harq_confidence_level, end)
                        ))
                        return 0;
                value->harq->harq_list = NULL;
                if (value->harq->num_harq > 0) {
                        value->harq->harq_list = nfapi_p7_allocate(sizeof(*value->harq->harq_list) * value->harq->num_harq, config);
                        if (value->harq->harq_list == NULL)
                        {
                                NFAPI_TRACE(NFAPI_TRACE_ERROR, "%s failed to allocate harq ind pdu list (count:%d)\n",
                                                __FUNCTION__, value->harq->num_harq);
                                return 0;
                        }
                        for (int i = 0; i < value->harq->num_harq; i++) {
                                if (!pull8(ppReadPackedMsg, &value->harq->harq_list[i].harq_value, end)) {
                                        return 0;
                                }
                        }
                }
	}

	return 1;
}


static uint8_t unpack_nr_uci_pucch_2_3_4(void* tlv, uint8_t **ppReadPackedMsg, uint8_t *end) {
	nfapi_nr_uci_pucch_pdu_format_2_3_4_t* value = (nfapi_nr_uci_pucch_pdu_format_2_3_4_t*) tlv;

	if(!(pull8(ppReadPackedMsg, &value->pduBitmap, end) &&
	 	 pull32(ppReadPackedMsg, &value->handle, end) &&
		 pull16(ppReadPackedMsg, &value->rnti, end) &&
		 pull8(ppReadPackedMsg, &value->pucch_format, end) &&
		 pull8(ppReadPackedMsg, &value->ul_cqi, end) &&
		 pull16(ppReadPackedMsg, &value->timing_advance, end) && 
		 pull16(ppReadPackedMsg, &value->rssi, end)
		 ))
		  return 0;
	if (value->pduBitmap & 0x01) { //SR
		if(!(pull16(ppReadPackedMsg, &value->sr.sr_bit_len, end) &&
	 	 pullarray8(ppReadPackedMsg, value->sr.sr_payload, (int)(value->sr.sr_bit_len / 8) + 1, (int)(value->sr.sr_bit_len / 8) + 1, end) 
		 ))
		  return 0;
	}

	if (((value->pduBitmap >> 1) & 0x01)) { //HARQ
		if(!(pull8(ppReadPackedMsg, &value->harq.harq_crc, end) &&
			pull16(ppReadPackedMsg, &value->harq.harq_bit_len, end) &&
	 	 	pullarray8(ppReadPackedMsg, value->harq.harq_payload, (int)(value->harq.harq_bit_len / 8) + 1, (int)(value->harq.harq_bit_len / 8) + 1, end) 
			))
			return 0;
	}

	if (((value->pduBitmap >> 2) & 0x01)) { //CSI-1
		if(!(pull8(ppReadPackedMsg, &value->csi_part1.csi_part1_crc, end) &&
			pull16(ppReadPackedMsg, &value->csi_part1.csi_part1_bit_len, end) &&
	 	 	pullarray8(ppReadPackedMsg, value->csi_part1.csi_part1_payload, (int)(value->csi_part1.csi_part1_bit_len / 8) + 1, (int)(value->csi_part1.csi_part1_bit_len / 8) + 1, end) 
			))
			return 0;
	}

	if (((value->pduBitmap >> 3) & 0x01)) { //CSI-2
		if(!(pull8(ppReadPackedMsg, &value->csi_part2.csi_part2_crc, end) &&
			pull16(ppReadPackedMsg, &value->csi_part2.csi_part2_bit_len, end) &&
	 	 	pullarray8(ppReadPackedMsg, value->csi_part2.csi_part2_payload, (int)(value->csi_part2.csi_part2_bit_len / 8) + 1, (int)(value->csi_part2.csi_part2_bit_len / 8) + 1, end) 
			))
			return 0;
	}

	return 1;
}

static uint8_t unpack_nr_uci_indication_body(nfapi_nr_uci_t *value,
                                             uint8_t **ppReadPackedMsg,
                                             uint8_t *end,
                                             nfapi_p7_codec_config_t *config)
{
	if(!(pull16(ppReadPackedMsg, &value->pdu_type, end) &&
		pull16(ppReadPackedMsg, &value->pdu_size, end)
		))
		return 0;

	switch (value->pdu_type) {
                case NFAPI_NR_UCI_PUSCH_PDU_TYPE:
                        NFAPI_TRACE(NFAPI_TRACE_WARN, "Unhandled NFAPI_NR_UCI_PUSCH_PDU_TYPE \n");
                        break;

                case NFAPI_NR_UCI_FORMAT_0_1_PDU_TYPE: {
                        nfapi_nr_uci_pucch_pdu_format_0_1_t *uci_pdu = &value->pucch_pdu_format_0_1;
                        if (!unpack_nr_uci_pucch_0_1(uci_pdu, ppReadPackedMsg, end, config))
                                return 0;
                        break;
                }
                case NFAPI_NR_UCI_FORMAT_2_3_4_PDU_TYPE: {
                        nfapi_nr_uci_pucch_pdu_format_2_3_4_t *uci_pdu = &value->pucch_pdu_format_2_3_4;
                        if (!unpack_nr_uci_pucch_2_3_4(uci_pdu, ppReadPackedMsg, end))
                                return 0;
                        break;
                }
                default:
                        NFAPI_TRACE(NFAPI_TRACE_WARN, "Unexpected pdu type %d\n", value->pdu_type);
                        break;
        }

	return 1;
}

static uint8_t unpack_nr_uci_indication(uint8_t **ppReadPackedMsg, uint8_t *end, void *msg, nfapi_p7_codec_config_t* config)
{
	nfapi_nr_uci_indication_t *pNfapiMsg = (nfapi_nr_uci_indication_t*)msg;

	if (!(pull16(ppReadPackedMsg, &pNfapiMsg->sfn , end) &&
		pull16(ppReadPackedMsg, &pNfapiMsg->slot , end) &&
		pull16(ppReadPackedMsg, &pNfapiMsg->num_ucis, end)
		))
			return 0;

	pNfapiMsg->uci_list = nfapi_p7_allocate(sizeof(*pNfapiMsg->uci_list) * pNfapiMsg->num_ucis, config);
	for (int i = 0; i < pNfapiMsg->num_ucis; i++)
	{
		if(!unpack_nr_uci_indication_body(&pNfapiMsg->uci_list[i], ppReadPackedMsg, end, config))
		        return 0;
	}

        return 1;
}


static uint8_t unpack_ue_release_request(uint8_t **ppReadPackedMsg, uint8_t *end, void *msg, nfapi_p7_codec_config_t* config)
{
    uint8_t proceed = 1;
    nfapi_ue_release_request_t *pNfapiMsg = (nfapi_ue_release_request_t*)msg;

    if(pull16(ppReadPackedMsg, &pNfapiMsg->sfn_sf, end) == 0)
        return 0;

    while (((uint8_t*)(*ppReadPackedMsg) < end) && proceed)
    {
        nfapi_tl_t generic_tl;
        if(unpack_tl(ppReadPackedMsg, &generic_tl, end) == 0)
            return 0;

        switch(generic_tl.tag)
        {
            case NFAPI_UE_RELEASE_BODY_TAG:
            {
                pNfapiMsg->ue_release_request_body.tl = generic_tl;
                if( pull16(ppReadPackedMsg, &pNfapiMsg->ue_release_request_body.number_of_TLVs, end) == 0)
                    return 0;

                if(pNfapiMsg->ue_release_request_body.number_of_TLVs > NFAPI_RELEASE_MAX_RNTI)
                {
                    NFAPI_TRACE(NFAPI_TRACE_ERROR, "%s number of relese rnti's exceed maxium (count:%d max:%d)\n", __FUNCTION__, pNfapiMsg->ue_release_request_body.number_of_TLVs, NFAPI_RELEASE_MAX_RNTI);
                    return 0;
                } else {
                    uint8_t j;
                    uint16_t num = pNfapiMsg->ue_release_request_body.number_of_TLVs;
                    for(j = 0; j < num; ++j){
                    		if(pull16(ppReadPackedMsg, &pNfapiMsg->ue_release_request_body.ue_release_request_TLVs_list[j].rnti, end) == 0){
                    				return 0;
                    		}
                    }
                }
            }
            break;
            default:
            {
              NFAPI_TRACE(NFAPI_TRACE_ERROR, "unpack_ue_release_request FIXME : Invalid type %d \n", generic_tl.tag );
            }
            break;
        };
    }

    return 1;
}

static uint8_t unpack_harq_indication_tdd_harq_data_bundling(void* tlv, uint8_t **ppReadPackedMsg, uint8_t *end)
{
	nfapi_harq_indication_tdd_harq_data_bundling_t* value = (nfapi_harq_indication_tdd_harq_data_bundling_t*)tlv;
	
	return (pull8(ppReadPackedMsg, &value->value_0, end) &&
			pull8(ppReadPackedMsg, &value->value_1, end));
}

static uint8_t unpack_harq_indication_tdd_harq_data_multiplexing(void* tlv, uint8_t **ppReadPackedMsg, uint8_t *end)
{
	nfapi_harq_indication_tdd_harq_data_multiplexing_t* value = (nfapi_harq_indication_tdd_harq_data_multiplexing_t*)tlv;
	
	return (pull8(ppReadPackedMsg, &value->value_0, end) &&
			pull8(ppReadPackedMsg, &value->value_1, end) &&
			pull8(ppReadPackedMsg, &value->value_2, end) &&
			pull8(ppReadPackedMsg, &value->value_3, end));
}
static uint8_t unpack_harq_indication_tdd_harq_data_special_bundling(void* tlv, uint8_t **ppReadPackedMsg, uint8_t *end)
{
	nfapi_harq_indication_tdd_harq_data_special_bundling_t* value = (nfapi_harq_indication_tdd_harq_data_special_bundling_t*)tlv;
	return ( pull8(ppReadPackedMsg, &value->value_0, end));
}
static uint8_t unpack_harq_indication_tdd_harq_data(void* tlv, uint8_t **ppReadPackedMsg, uint8_t *end)
{
	nfapi_harq_indication_tdd_harq_data_t* value = (nfapi_harq_indication_tdd_harq_data_t*)tlv;
	return  (pull8(ppReadPackedMsg, &value->value_0, end));
}

static uint8_t unpack_harq_indication_tdd_rel8_value(void *tlv, uint8_t **ppReadPackedMsg, uint8_t *end)
{
	nfapi_harq_indication_tdd_rel8_t* value = (nfapi_harq_indication_tdd_rel8_t*)tlv;
	
	if(!(pull8(ppReadPackedMsg, &value->mode, end) &&
		 pull8(ppReadPackedMsg, &value->number_of_ack_nack, end)))
		return 0;

	uint8_t result = 0;
	switch(value->mode)
	{
		case NFAPI_HARQ_INDICATION_TDD_HARQ_ACK_NACK_FORMAT_BUNDLING:
			result = unpack_harq_indication_tdd_harq_data_bundling(&value->harq_data.bundling, ppReadPackedMsg, end);
			break;
		case NFAPI_HARQ_INDICATION_TDD_HARQ_ACK_NACK_FORMAT_MULIPLEXING:
			result = unpack_harq_indication_tdd_harq_data_multiplexing(&value->harq_data.multiplex, ppReadPackedMsg, end);
			break;
		case NFAPI_HARQ_INDICATION_TDD_HARQ_ACK_NACK_FORMAT_SPECIAL_BUNDLING:
			result = unpack_harq_indication_tdd_harq_data_special_bundling(&value->harq_data.special_bundling, ppReadPackedMsg, end);
			break;
		case NFAPI_HARQ_INDICATION_TDD_HARQ_ACK_NACK_FORMAT_FORMAT_3:
		case NFAPI_HARQ_INDICATION_TDD_HARQ_ACK_NACK_FORMAT_CHANNEL_SELECTION:
			result = 1;
			break;
		default:
			// TODO add error message
			return 0;
			break;
	}
	return result;
}

static uint8_t unpack_harq_indication_tdd_rel9_value(void *tlv, uint8_t **ppReadPackedMsg, uint8_t *end)
{
	nfapi_harq_indication_tdd_rel9_t* value = (nfapi_harq_indication_tdd_rel9_t*)tlv;
	
	if(!(pull8(ppReadPackedMsg, &value->mode, end) &&
		 pull8(ppReadPackedMsg, &value->number_of_ack_nack, end)))
		return 0;

	if(value->number_of_ack_nack > NFAPI_MAX_NUMBER_ACK_NACK_TDD)
	{
		// TODO : add error message
		return 0;
	}

	uint16_t idx = 0;
	for(idx = 0; idx < value->number_of_ack_nack; ++idx)
	{
		uint8_t result = 0;
		switch(value->mode)
		{
			case NFAPI_HARQ_INDICATION_TDD_HARQ_ACK_NACK_FORMAT_BUNDLING:
				result = unpack_harq_indication_tdd_harq_data(&value->harq_data[idx].bundling, ppReadPackedMsg, end);
				break;
			case NFAPI_HARQ_INDICATION_TDD_HARQ_ACK_NACK_FORMAT_MULIPLEXING:
				result = unpack_harq_indication_tdd_harq_data(&value->harq_data[idx].multiplex, ppReadPackedMsg, end);
				break;
			case NFAPI_HARQ_INDICATION_TDD_HARQ_ACK_NACK_FORMAT_SPECIAL_BUNDLING:
				result = unpack_harq_indication_tdd_harq_data_special_bundling(&value->harq_data[idx].special_bundling, ppReadPackedMsg, end);
				break;
			case NFAPI_HARQ_INDICATION_TDD_HARQ_ACK_NACK_FORMAT_CHANNEL_SELECTION:
				result = unpack_harq_indication_tdd_harq_data(&value->harq_data[idx].channel_selection, ppReadPackedMsg, end);
				break;
			case NFAPI_HARQ_INDICATION_TDD_HARQ_ACK_NACK_FORMAT_FORMAT_3:
				result = unpack_harq_indication_tdd_harq_data(&value->harq_data[idx].format_3, ppReadPackedMsg, end);
				break;
			default:
				// TODO add error message
				return 0;
				break;
		}

		if(result == 0)
			return 0;
	}
	return 1;
}

static uint8_t unpack_harq_indication_tdd_rel13_value(void *tlv, uint8_t **ppReadPackedMsg, uint8_t *end)
{
	nfapi_harq_indication_tdd_rel13_t* value = (nfapi_harq_indication_tdd_rel13_t*)tlv;
	
	if(!(pull8(ppReadPackedMsg, &value->mode, end) &&
		 pull16(ppReadPackedMsg, &value->number_of_ack_nack, end)))
		return 0;

	if(value->number_of_ack_nack > NFAPI_MAX_NUMBER_ACK_NACK_TDD)
	{
		// TODO : add error message
		return 0;
	}

	uint16_t idx = 0;
	for(idx = 0; idx < value->number_of_ack_nack; ++idx)
	{
		uint8_t result = 0;
		switch(value->mode)
		{
			case NFAPI_HARQ_INDICATION_TDD_HARQ_ACK_NACK_FORMAT_BUNDLING:
				result = unpack_harq_indication_tdd_harq_data(&value->harq_data[idx].bundling, ppReadPackedMsg, end);
				break;
			case NFAPI_HARQ_INDICATION_TDD_HARQ_ACK_NACK_FORMAT_MULIPLEXING:
				result = unpack_harq_indication_tdd_harq_data(&value->harq_data[idx].multiplex, ppReadPackedMsg, end);
				break;
			case NFAPI_HARQ_INDICATION_TDD_HARQ_ACK_NACK_FORMAT_SPECIAL_BUNDLING:
				result = unpack_harq_indication_tdd_harq_data_special_bundling(&value->harq_data[idx].special_bundling, ppReadPackedMsg, end);
				break;
			case NFAPI_HARQ_INDICATION_TDD_HARQ_ACK_NACK_FORMAT_CHANNEL_SELECTION:
				result = unpack_harq_indication_tdd_harq_data(&value->harq_data[idx].channel_selection, ppReadPackedMsg, end);
				break;
			case NFAPI_HARQ_INDICATION_TDD_HARQ_ACK_NACK_FORMAT_FORMAT_3:
				result = unpack_harq_indication_tdd_harq_data(&value->harq_data[idx].format_3, ppReadPackedMsg, end);
				break;
			case NFAPI_HARQ_INDICATION_TDD_HARQ_ACK_NACK_FORMAT_FORMAT_4:
				result = unpack_harq_indication_tdd_harq_data(&value->harq_data[idx].format_4, ppReadPackedMsg, end);
				break;
			case NFAPI_HARQ_INDICATION_TDD_HARQ_ACK_NACK_FORMAT_FORMAT_5:
				result = unpack_harq_indication_tdd_harq_data(&value->harq_data[idx].format_5, ppReadPackedMsg, end);
				break;
			default:
				// TODO add error message
				return 0;
				break;
		}

		if(result == 0)
			return 0;
	}
	return 1;
}

static uint8_t unpack_harq_indication_fdd_rel8_value(void *tlv, uint8_t **ppReadPackedMsg, uint8_t *end)
{
	nfapi_harq_indication_fdd_rel8_t* value = (nfapi_harq_indication_fdd_rel8_t*)tlv;
	return (pull8(ppReadPackedMsg, &value->harq_tb1, end) &&
			pull8(ppReadPackedMsg, &value->harq_tb2, end));
}

static uint8_t unpack_harq_indication_fdd_rel9_value(void *tlv, uint8_t **ppReadPackedMsg, uint8_t *end)
{
	nfapi_harq_indication_fdd_rel9_t* value = (nfapi_harq_indication_fdd_rel9_t*)tlv;
	
	return (pull8(ppReadPackedMsg, &value->mode, end) &&
			pull8(ppReadPackedMsg, &value->number_of_ack_nack, end) &&
			pullarray8(ppReadPackedMsg, value->harq_tb_n, NFAPI_HARQ_ACK_NACK_REL9_MAX, value->number_of_ack_nack, end));
}

static uint8_t unpack_harq_indication_fdd_rel13_value(void *tlv, uint8_t **ppReadPackedMsg, uint8_t *end)
{
	nfapi_harq_indication_fdd_rel13_t* value = (nfapi_harq_indication_fdd_rel13_t*)tlv;
	
	return (pull8(ppReadPackedMsg, &value->mode, end) &&
			pull16(ppReadPackedMsg, &value->number_of_ack_nack, end) &&
			pullarray8(ppReadPackedMsg, value->harq_tb_n, NFAPI_HARQ_ACK_NACK_REL13_MAX, value->number_of_ack_nack, end));
}

static uint8_t unpack_ul_cqi_information_value(void *tlv, uint8_t **ppReadPackedMsg, uint8_t *end)
{
	nfapi_ul_cqi_information_t* value = (nfapi_ul_cqi_information_t*)tlv;
	
	return (pull8(ppReadPackedMsg, &value->ul_cqi, end) &&
			pull8(ppReadPackedMsg, &value->channel, end));
}



static uint8_t unpack_harq_indication_body_value(void* tlv, uint8_t **ppReadPackedMsg, uint8_t *end, nfapi_p7_codec_config_t* config)
{
	nfapi_harq_indication_body_t* value = (nfapi_harq_indication_body_t*)tlv;
	uint8_t* harqBodyEnd = *ppReadPackedMsg + value->tl.length;

	if(harqBodyEnd > end)
		return 0;

	if(pull16(ppReadPackedMsg, &value->number_of_harqs, end) == 0)
		return 0;

	if(value->number_of_harqs > NFAPI_HARQ_IND_MAX_PDU)
	{
		NFAPI_TRACE(NFAPI_TRACE_ERROR, "%s number of harq ind pdus exceed maxium (count:%d max:%d)\n", __FUNCTION__, value->number_of_harqs, NFAPI_HARQ_IND_MAX_PDU);
		return 0;		
	}

	assert(value->number_of_harqs <= NFAPI_HARQ_IND_MAX_PDU);
	value->harq_pdu_list = (nfapi_harq_indication_pdu_t*)nfapi_p7_allocate(sizeof(nfapi_harq_indication_pdu_t) * NFAPI_HARQ_IND_MAX_PDU, config);
	if(value->harq_pdu_list == NULL)
	{
		NFAPI_TRACE(NFAPI_TRACE_ERROR, "%s failed to allocate harq ind pdu list (count:%d)\n", __FUNCTION__, value->number_of_harqs);
		return 0;
	}
	
	assert(value->number_of_harqs <= NFAPI_HARQ_IND_MAX_PDU);
	for (size_t i = 0; i < value->number_of_harqs; ++i)
	{
		nfapi_harq_indication_pdu_t* pdu = &(value->harq_pdu_list[i]);
		if(pull16(ppReadPackedMsg, &pdu->instance_length, end) == 0)
			return 0;

		uint8_t* harqPduInstanceEnd = *ppReadPackedMsg + pdu->instance_length;

		unpack_tlv_t unpack_fns[] =
		{
			{ NFAPI_RX_UE_INFORMATION_TAG, &pdu->rx_ue_information, unpack_rx_ue_information_value },
			{ NFAPI_HARQ_INDICATION_TDD_REL8_TAG, &pdu->harq_indication_tdd_rel8, &unpack_harq_indication_tdd_rel8_value},
			{ NFAPI_HARQ_INDICATION_TDD_REL9_TAG, &pdu->harq_indication_tdd_rel9, &unpack_harq_indication_tdd_rel9_value},
			{ NFAPI_HARQ_INDICATION_TDD_REL13_TAG, &pdu->harq_indication_tdd_rel13, &unpack_harq_indication_tdd_rel13_value},
			{ NFAPI_HARQ_INDICATION_FDD_REL8_TAG, &pdu->harq_indication_fdd_rel8, &unpack_harq_indication_fdd_rel8_value},
			{ NFAPI_HARQ_INDICATION_FDD_REL9_TAG, &pdu->harq_indication_fdd_rel9, &unpack_harq_indication_fdd_rel9_value},
			{ NFAPI_HARQ_INDICATION_FDD_REL13_TAG, &pdu->harq_indication_fdd_rel13, &unpack_harq_indication_fdd_rel13_value},
			{ NFAPI_UL_CQI_INFORMATION_TAG, &pdu->ul_cqi_information, &unpack_ul_cqi_information_value}
		};

		if(unpack_tlv_list(unpack_fns, sizeof(unpack_fns)/sizeof(unpack_tlv_t), ppReadPackedMsg, harqPduInstanceEnd, 0, 0) == 0)
			return 0;
	
	}

	return 1;
}

static uint8_t unpack_harq_indication(uint8_t **ppReadPackedMsg, uint8_t *end, void *msg, nfapi_p7_codec_config_t* config)
{
	nfapi_harq_indication_t *pNfapiMsg = (nfapi_harq_indication_t*)msg;

	unpack_p7_tlv_t unpack_fns[] =
	{
		{ NFAPI_HARQ_INDICATION_BODY_TAG, &pNfapiMsg->harq_indication_body, &unpack_harq_indication_body_value},
	};

	return (pull16(ppReadPackedMsg, &pNfapiMsg->sfn_sf, end) &&
			unpack_p7_tlv_list(unpack_fns, sizeof(unpack_fns)/sizeof(unpack_tlv_t), ppReadPackedMsg, end, config, &pNfapiMsg->vendor_extension));
}

static uint8_t unpack_crc_indication_rel8_value(void *tlv, uint8_t **ppReadPackedMsg, uint8_t *end)
{
	nfapi_crc_indication_rel8_t* crc_pdu_rel8 = (nfapi_crc_indication_rel8_t*)tlv;
	return ( pull8(ppReadPackedMsg, &crc_pdu_rel8->crc_flag, end) );
}

static uint8_t unpack_crc_indication_body_value(void *tlv, uint8_t **ppReadPackedMsg, uint8_t *end,  nfapi_p7_codec_config_t* config)
{
	nfapi_crc_indication_body_t* value = (nfapi_crc_indication_body_t*)tlv;
	uint8_t* crcBodyEnd = *ppReadPackedMsg + value->tl.length;

	if(crcBodyEnd > end)
		return 0;

	if(pull16(ppReadPackedMsg, &value->number_of_crcs, end) == 0)
		return 0;

	if(value->number_of_crcs > NFAPI_CRC_IND_MAX_PDU)
	{
		NFAPI_TRACE(NFAPI_TRACE_ERROR, "%s number of crc ind pdu's exceed maxium (count:%d max:%d)\n", __FUNCTION__, value->number_of_crcs, NFAPI_CRC_IND_MAX_PDU);
		return 0;		
	}

	if(value->number_of_crcs > 0)
	{
		assert(value->number_of_crcs <= NFAPI_CRC_IND_MAX_PDU);
		value->crc_pdu_list = (nfapi_crc_indication_pdu_t*)nfapi_p7_allocate(sizeof(nfapi_crc_indication_pdu_t) * NFAPI_CRC_IND_MAX_PDU, config);
		if(value->crc_pdu_list == NULL)
		{
			NFAPI_TRACE(NFAPI_TRACE_ERROR, "%s failed to allocate crc ind pdu list (count:%d)\n", __FUNCTION__, value->number_of_crcs);
			return 0;
		}
	}
	else
	{
		value->crc_pdu_list = 0;
	}

	assert(value->number_of_crcs <= NFAPI_CRC_IND_MAX_PDU);
	for (size_t i = 0; i < value->number_of_crcs; ++i)
	{
		nfapi_crc_indication_pdu_t* pdu = &(value->crc_pdu_list[i]);

		if(pull16(ppReadPackedMsg, &pdu->instance_length, end) == 0)
			return 0;

		uint8_t* crcPduInstanceEnd = *ppReadPackedMsg + pdu->instance_length;


		unpack_tlv_t unpack_fns[] =
		{
			{ NFAPI_RX_UE_INFORMATION_TAG, &pdu->rx_ue_information, unpack_rx_ue_information_value },
			{ NFAPI_CRC_INDICATION_REL8_TAG, &pdu->crc_indication_rel8, unpack_crc_indication_rel8_value },
		};

		if(unpack_tlv_list(unpack_fns, sizeof(unpack_fns)/sizeof(unpack_tlv_t), ppReadPackedMsg, crcPduInstanceEnd, 0, 0) == 0)
			return 0;
	}

	return 1;
}

static uint8_t unpack_crc_indication(uint8_t **ppReadPackedMsg, uint8_t *end, void *msg, nfapi_p7_codec_config_t* config)
{
	nfapi_crc_indication_t *pNfapiMsg = (nfapi_crc_indication_t*)msg;

	unpack_p7_tlv_t unpack_fns[] =
	{
		{ NFAPI_CRC_INDICATION_BODY_TAG, &pNfapiMsg->crc_indication_body, &unpack_crc_indication_body_value},
	};

	return (pull16(ppReadPackedMsg, &pNfapiMsg->sfn_sf, end) &&
			unpack_p7_tlv_list(unpack_fns, sizeof(unpack_fns)/sizeof(unpack_tlv_t), ppReadPackedMsg, end, config, &pNfapiMsg->vendor_extension));
}

static uint8_t unpack_rx_indication_rel8_value(void *tlv, uint8_t **ppReadPackedMsg, uint8_t *end)
{
	nfapi_rx_indication_rel8_t* value = (nfapi_rx_indication_rel8_t*)tlv;
	
	return (pull16(ppReadPackedMsg, &value->length, end) &&
			pull16(ppReadPackedMsg, &value->offset, end) &&
			pull8(ppReadPackedMsg, &value->ul_cqi, end) &&
			pull16(ppReadPackedMsg, &value->timing_advance, end));
}
static uint8_t unpack_rx_indication_rel9_value(void *tlv, uint8_t **ppReadPackedMsg, uint8_t *end)
{
	nfapi_rx_indication_rel9_t* value = (nfapi_rx_indication_rel9_t*)tlv;
	return (pull16(ppReadPackedMsg, &value->timing_advance_r9, end));
}

static uint8_t unpack_rx_indication_body_value(void *tlv, uint8_t **ppReadPackedMsg, uint8_t *end, nfapi_p7_codec_config_t *config)
{
	nfapi_rx_indication_body_t *value = (nfapi_rx_indication_body_t*)tlv;

	NFAPI_TRACE(NFAPI_TRACE_DEBUG, "%s value->tl.length in unpack: %u \n", __FUNCTION__,
				value->tl.length);
	uint8_t *rxBodyEnd = *ppReadPackedMsg + value->tl.length;

	NFAPI_TRACE(NFAPI_TRACE_DEBUG, "%s rxBodyEnd: %p end: %p\n", __FUNCTION__,
				rxBodyEnd, end);
	if (rxBodyEnd > end)
	{
		// pdu end is past buffer end
		return 0;
	}

	if (pull16(ppReadPackedMsg, &value->number_of_pdus, end) == 0)
		return 0;

	if (value->number_of_pdus > NFAPI_RX_IND_MAX_PDU)
	{
		NFAPI_TRACE(NFAPI_TRACE_ERROR, "%s number of rx ind pdu's exceed maxium (count:%d max:%d)\n", __FUNCTION__, value->number_of_pdus, NFAPI_RX_IND_MAX_PDU);
		return 0;
	}

	if (value->number_of_pdus > 0)
	{
		assert(value->number_of_pdus <= NFAPI_RX_IND_MAX_PDU);
		value->rx_pdu_list = (nfapi_rx_indication_pdu_t *)nfapi_p7_allocate(sizeof(nfapi_rx_indication_pdu_t) * NFAPI_RX_IND_MAX_PDU, config);
		if (value->rx_pdu_list == NULL)
		{
			NFAPI_TRACE(NFAPI_TRACE_ERROR, "%s failed to allocate rx ind pdu list (count:%d)\n", __FUNCTION__, value->number_of_pdus);
			return 0;
		}
	}
	else
	{
		value->rx_pdu_list = 0;
	}

	NFAPI_TRACE(NFAPI_TRACE_INFO, "%s number_of_pdus = %u\n", __FUNCTION__, value->number_of_pdus);
	for (int i = 0; i < value->number_of_pdus; i++)
	{
		nfapi_tl_t generic_tl;

		// NFAPI_RX_UE_INFORMATION_TAG
		if (unpack_tl(ppReadPackedMsg, &generic_tl, end) == 0)
		{
			NFAPI_TRACE(NFAPI_TRACE_ERROR, "%s unpack_tl failed\n", __FUNCTION__);
			return 0;
		}

		NFAPI_TRACE(NFAPI_TRACE_INFO, "%s generic_tl.tag = 0x%x length = %u\n", __FUNCTION__, generic_tl.tag, generic_tl.length);

		if (generic_tl.tag != NFAPI_RX_UE_INFORMATION_TAG)
		{
			NFAPI_TRACE(NFAPI_TRACE_ERROR, "%s generic_tl.tag wrong\n", __FUNCTION__);
			return 0;
		}

		assert(i < NFAPI_RX_IND_MAX_PDU);
		nfapi_rx_indication_pdu_t *pdu = &value->rx_pdu_list[i];

		pdu->rx_ue_information.tl = generic_tl;
		if (unpack_rx_ue_information_value(&pdu->rx_ue_information, ppReadPackedMsg, end) == 0)
		{
			NFAPI_TRACE(NFAPI_TRACE_ERROR, "%s unpack_rx_ue_info failure\n", __FUNCTION__);
			return 0;
		}

		// NFAPI_RX_INDICATION_REL8_TAG
		if (unpack_tl(ppReadPackedMsg, &generic_tl, end) == 0)
		{
			NFAPI_TRACE(NFAPI_TRACE_ERROR, "%s unpack_tl failed\n", __FUNCTION__);
			return 0;
		}

		NFAPI_TRACE(NFAPI_TRACE_INFO, "%s generic_tl.tag = 0x%x length = %u\n", __FUNCTION__, generic_tl.tag, generic_tl.length);

		if (generic_tl.tag != NFAPI_RX_INDICATION_REL8_TAG)
		{
			NFAPI_TRACE(NFAPI_TRACE_ERROR, "%s generic_tl.tag wrong\n", __FUNCTION__);
			return 0;
		}

		pdu->rx_indication_rel8.tl = generic_tl;
		if (unpack_rx_indication_rel8_value(&pdu->rx_indication_rel8, ppReadPackedMsg, end) == 0)
		{
			NFAPI_TRACE(NFAPI_TRACE_ERROR, "%s unpack_rx_indication_rel8 failure\n", __FUNCTION__);
			return 0;
		}
		//What is offset not stripping 10 bytes
		NFAPI_TRACE(NFAPI_TRACE_INFO, "%s pdu->rx_indication_rel8.offset = %u", __FUNCTION__,
					pdu->rx_indication_rel8.offset);

		// NFAPI_RX_INDICATION_REL9_TAG
		if (unpack_tl(ppReadPackedMsg, &generic_tl, end) == 0)
		{
			NFAPI_TRACE(NFAPI_TRACE_ERROR, "%s unpack_tl failed\n", __FUNCTION__);
			return 0;
		}

		NFAPI_TRACE(NFAPI_TRACE_INFO, "%s generic_tl.tag = 0x%x length = %u\n", __FUNCTION__, generic_tl.tag, generic_tl.length);

		if (generic_tl.tag != NFAPI_RX_INDICATION_REL9_TAG)
		{
			NFAPI_TRACE(NFAPI_TRACE_ERROR, "%s generic_tl.tag wrong\n", __FUNCTION__);
			return 0;
		}

		pdu->rx_indication_rel9.tl = generic_tl;
		if (unpack_rx_indication_rel9_value(&pdu->rx_indication_rel9, ppReadPackedMsg, end) == 0)
		{
			NFAPI_TRACE(NFAPI_TRACE_ERROR, "%s unpack_rx_indication_rel9 failure\n", __FUNCTION__);
			return 0;
		}
	}

        assert(value->number_of_pdus <= NFAPI_RX_IND_MAX_PDU);
	for (int i = 0; i < value->number_of_pdus; ++i)
	{
		nfapi_rx_indication_pdu_t *pdu = &value->rx_pdu_list[i];
		if (pdu->rx_indication_rel8.tl.tag == NFAPI_RX_INDICATION_REL8_TAG)
		{
			uint32_t length = pdu->rx_indication_rel8.length;
			if (pullarray8(ppReadPackedMsg, pdu->rx_ind_data, NFAPI_RX_IND_DATA_MAX, length, end) == 0)
			{
				NFAPI_TRACE(NFAPI_TRACE_ERROR, "%s pullarray8 failure\n", __FUNCTION__);
				return 0;
			}
		}
	}

	return 1;
}

static uint8_t unpack_rx_indication(uint8_t **ppReadPackedMsg, uint8_t *end, void *msg, nfapi_p7_codec_config_t* config)
{
	nfapi_rx_indication_t *pNfapiMsg = (nfapi_rx_indication_t*)msg;

	unpack_p7_tlv_t unpack_fns[] =
	{
		{ NFAPI_RX_INDICATION_BODY_TAG, &pNfapiMsg->rx_indication_body, &unpack_rx_indication_body_value},
	};

	return (pull16(ppReadPackedMsg, &pNfapiMsg->sfn_sf, end) &&
			unpack_p7_tlv_list(unpack_fns, sizeof(unpack_fns)/sizeof(unpack_tlv_t), ppReadPackedMsg, end, config, &pNfapiMsg->vendor_extension));
}

static uint8_t unpack_preamble_pdu_rel8_value(void *tlv, uint8_t **ppReadPackedMsg, uint8_t *end)
{
	nfapi_preamble_pdu_rel8_t* preamble_pdu_rel8 = (nfapi_preamble_pdu_rel8_t*)tlv;
	
	return (pull16(ppReadPackedMsg, &preamble_pdu_rel8->rnti, end) &&
			pull8(ppReadPackedMsg, &preamble_pdu_rel8->preamble, end) &&
			pull16(ppReadPackedMsg, &preamble_pdu_rel8->timing_advance, end));
}

static uint8_t unpack_preamble_pdu_rel9_value(void *tlv, uint8_t **ppReadPackedMsg, uint8_t *end)
{
	nfapi_preamble_pdu_rel9_t* preamble_pdu_rel9 = (nfapi_preamble_pdu_rel9_t*)tlv;
	return pull16(ppReadPackedMsg, &preamble_pdu_rel9->timing_advance_r9, end);
}

static uint8_t unpack_preamble_pdu_rel13_value(void *tlv, uint8_t **ppReadPackedMsg, uint8_t *end)
{
	nfapi_preamble_pdu_rel13_t* preamble_pdu_rel13 = (nfapi_preamble_pdu_rel13_t*)tlv;
	return pull8(ppReadPackedMsg, &preamble_pdu_rel13->rach_resource_type, end);
}

static uint8_t unpack_rach_indication_body_value(void* tlv, uint8_t **ppReadPackedMsg, uint8_t *end, nfapi_p7_codec_config_t* config)
{
	nfapi_rach_indication_body_t* value = (nfapi_rach_indication_body_t*)tlv;
	uint8_t* rachBodyEnd = *ppReadPackedMsg + value->tl.length;

	if(rachBodyEnd > end)
		return 0;

	if(pull16(ppReadPackedMsg, &value->number_of_preambles, end) == 0)
		return 0;

	if(value->number_of_preambles > NFAPI_PREAMBLE_MAX_PDU)
	{
		NFAPI_TRACE(NFAPI_TRACE_ERROR, "%s number of preamble du's exceed maxium (count:%d max:%d)\n", __FUNCTION__, value->number_of_preambles, NFAPI_PREAMBLE_MAX_PDU);
		return 0;		
	}

	if(value->number_of_preambles > 0)
	{
		value->preamble_list = (nfapi_preamble_pdu_t*)nfapi_p7_allocate(sizeof(nfapi_preamble_pdu_t) * value->number_of_preambles, config);
		if(value->preamble_list == NULL)
		{
			NFAPI_TRACE(NFAPI_TRACE_ERROR, "%s failed to allocate preamble pdu list (count:%d)\n", __FUNCTION__, value->number_of_preambles);
			return 0;
		}
	}
	else
	{
		value->preamble_list = 0;
	}

	
	uint8_t i = 0;
	for(i = 0; i < value->number_of_preambles; ++i)
	{
		nfapi_preamble_pdu_t* pdu = &(value->preamble_list[i]);

		if(pull16(ppReadPackedMsg, &pdu->instance_length, end) == 0)
			return 0;

		uint8_t* preamblePduInstanceEnd = *ppReadPackedMsg + pdu->instance_length;


		unpack_tlv_t unpack_fns[] =
		{
			{ NFAPI_PREAMBLE_REL8_TAG, &pdu->preamble_rel8, unpack_preamble_pdu_rel8_value },
			{ NFAPI_PREAMBLE_REL9_TAG, &pdu->preamble_rel9, unpack_preamble_pdu_rel9_value },
			{ NFAPI_PREAMBLE_REL13_TAG, &pdu->preamble_rel13, unpack_preamble_pdu_rel13_value },
		};

		if(unpack_tlv_list(unpack_fns, sizeof(unpack_fns)/sizeof(unpack_tlv_t), ppReadPackedMsg, preamblePduInstanceEnd, 0, 0) == 0)
			return 0;
	}
	return 1;
}

static uint8_t unpack_rach_indication(uint8_t **ppReadPackedMsg, uint8_t *end, void *msg, nfapi_p7_codec_config_t* config)
{
	nfapi_rach_indication_t *pNfapiMsg = (nfapi_rach_indication_t*)msg;

	unpack_p7_tlv_t unpack_fns[] =
	{
		{ NFAPI_RACH_INDICATION_BODY_TAG, &pNfapiMsg->rach_indication_body, &unpack_rach_indication_body_value},
	};

	return (pull16(ppReadPackedMsg, &pNfapiMsg->sfn_sf, end) &&
			unpack_p7_tlv_list(unpack_fns, sizeof(unpack_fns)/sizeof(unpack_tlv_t), ppReadPackedMsg, end, config, &pNfapiMsg->vendor_extension));
}

static uint8_t unpack_srs_indication_fdd_rel8_value(void* tlv, uint8_t **ppReadPackedMsg, uint8_t *end)
{
	nfapi_srs_indication_fdd_rel8_t* srs_pdu_fdd_rel8 = (nfapi_srs_indication_fdd_rel8_t*)tlv;
	
	if(!(pull16(ppReadPackedMsg, &srs_pdu_fdd_rel8->doppler_estimation, end) &&
		 pull16(ppReadPackedMsg, &srs_pdu_fdd_rel8->timing_advance, end) &&
		 pull8(ppReadPackedMsg, &srs_pdu_fdd_rel8->number_of_resource_blocks, end) &&
		 pull8(ppReadPackedMsg, &srs_pdu_fdd_rel8->rb_start, end) &&
		 pullarray8(ppReadPackedMsg, srs_pdu_fdd_rel8->snr, NFAPI_NUM_RB_MAX, srs_pdu_fdd_rel8->number_of_resource_blocks, end)))
		return 0;
	return 1;
}

static uint8_t unpack_srs_indication_fdd_rel9_value(void* tlv, uint8_t **ppReadPackedMsg, uint8_t *end)
{
	nfapi_srs_indication_fdd_rel9_t* srs_pdu_fdd_rel9 = (nfapi_srs_indication_fdd_rel9_t*)tlv;
	return (pull16(ppReadPackedMsg, &srs_pdu_fdd_rel9->timing_advance_r9, end));
}

static uint8_t unpack_srs_indication_tdd_rel10_value(void* tlv, uint8_t **ppReadPackedMsg, uint8_t *end)
{
	nfapi_srs_indication_ttd_rel10_t* srs_pdu_tdd_rel10 = (nfapi_srs_indication_ttd_rel10_t*)tlv;
	return (pull8(ppReadPackedMsg, &srs_pdu_tdd_rel10->uppts_symbol, end));
}

static uint8_t unpack_srs_indication_fdd_rel11_value(void* tlv, uint8_t **ppReadPackedMsg, uint8_t *end)
{
	nfapi_srs_indication_fdd_rel11_t* srs_pdu_fdd_rel11 = (nfapi_srs_indication_fdd_rel11_t*)tlv;
	return ( pull16(ppReadPackedMsg, &srs_pdu_fdd_rel11->ul_rtoa, end));
}

static uint8_t unpack_tdd_channel_measurement_value(void* tlv, uint8_t **ppReadPackedMsg, uint8_t *end)
{
	nfapi_tdd_channel_measurement_t* value = (nfapi_tdd_channel_measurement_t*)tlv;
	
	if(!(pull8(ppReadPackedMsg, &value->num_prb_per_subband, end) &&
		 pull8(ppReadPackedMsg, &value->number_of_subbands, end) &&
		 pull8(ppReadPackedMsg, &value->num_atennas, end)))
		return 0;

	if(value->number_of_subbands > NFAPI_MAX_NUM_SUBBANDS)
	{
		// todo : add error
		return 0;
	}

	if(value->num_atennas > NFAPI_MAX_NUM_PHYSICAL_ANTENNAS)
	{
		// todo : add error
		return 0;
	}

	uint8_t idx = 0;
	for(idx = 0; idx < value->number_of_subbands; ++idx)
	{
		if(!(pull8(ppReadPackedMsg, &value->subands[idx].subband_index, end) &&
			 pullarray16(ppReadPackedMsg, value->subands[idx].channel, NFAPI_MAX_NUM_PHYSICAL_ANTENNAS, value->num_atennas, end)))
			return 0;
	}

	return 1;
}


static uint8_t unpack_srs_indication_body_value(void* tlv, uint8_t **ppReadPackedMsg, uint8_t *end, nfapi_p7_codec_config_t* config)
{
	nfapi_srs_indication_body_t* value = (nfapi_srs_indication_body_t*)tlv;
	uint8_t* srsBodyEnd = *ppReadPackedMsg + value->tl.length;
	
	if(srsBodyEnd > end)
		return 0;

	if(pull8(ppReadPackedMsg, &value->number_of_ues, end) == 0)
		return 0;

	if(value->number_of_ues > NFAPI_SRS_IND_MAX_PDU)
	{
		NFAPI_TRACE(NFAPI_TRACE_ERROR, "%s number of srs ind pdu's exceed maxium (count:%d max:%d)\n", __FUNCTION__, value->number_of_ues, NFAPI_SRS_IND_MAX_PDU);
		return 0;		
	}

	if(value->number_of_ues > 0)
	{
		value->srs_pdu_list = (nfapi_srs_indication_pdu_t*)nfapi_p7_allocate(sizeof(nfapi_srs_indication_pdu_t) * value->number_of_ues, config);
		if(value->srs_pdu_list == NULL)
		{
			NFAPI_TRACE(NFAPI_TRACE_ERROR, "%s failed to allocate srs ind pdu list (count:%d)\n", __FUNCTION__, value->number_of_ues);
			return 0;
		}
	}
	else
	{
		value->srs_pdu_list = 0;
	}


	
	uint8_t i = 0;
	for(i = 0; i < value->number_of_ues; ++i)
	{
		nfapi_srs_indication_pdu_t* pdu = &(value->srs_pdu_list[i]);

		
		if(pull16(ppReadPackedMsg, &pdu->instance_length, end) == 0)
			return 0;

		uint8_t* srsPduInstanceEnd = *ppReadPackedMsg + pdu->instance_length;


		unpack_tlv_t unpack_fns[] =
		{
			{ NFAPI_RX_UE_INFORMATION_TAG, &pdu->rx_ue_information, unpack_rx_ue_information_value },
			{ NFAPI_SRS_INDICATION_FDD_REL8_TAG, &pdu->srs_indication_fdd_rel8, unpack_srs_indication_fdd_rel8_value},
			{ NFAPI_SRS_INDICATION_FDD_REL9_TAG, &pdu->srs_indication_fdd_rel9, unpack_srs_indication_fdd_rel9_value},
			{ NFAPI_SRS_INDICATION_TDD_REL10_TAG, &pdu->srs_indication_tdd_rel10, unpack_srs_indication_tdd_rel10_value},
			{ NFAPI_SRS_INDICATION_FDD_REL11_TAG, &pdu->srs_indication_fdd_rel11, unpack_srs_indication_fdd_rel11_value},
			{ NFAPI_TDD_CHANNEL_MEASUREMENT_TAG, &pdu->tdd_channel_measurement, unpack_tdd_channel_measurement_value},
		};

		if(unpack_tlv_list(unpack_fns, sizeof(unpack_fns)/sizeof(unpack_tlv_t), ppReadPackedMsg, srsPduInstanceEnd, 0, 0) == 0)
			return 0;
	}
	return 1;
}

static uint8_t unpack_srs_indication(uint8_t **ppReadPackedMsg, uint8_t *end, void *msg, nfapi_p7_codec_config_t* config)
{
	nfapi_srs_indication_t *pNfapiMsg = (nfapi_srs_indication_t*)msg;

	unpack_p7_tlv_t unpack_fns[] =
	{
		{ NFAPI_SRS_INDICATION_BODY_TAG, &pNfapiMsg->srs_indication_body, &unpack_srs_indication_body_value},
	};

	return (pull16(ppReadPackedMsg, &pNfapiMsg->sfn_sf, end) &&
			unpack_p7_tlv_list(unpack_fns, sizeof(unpack_fns)/sizeof(unpack_tlv_t), ppReadPackedMsg, end, config, &pNfapiMsg->vendor_extension));
}


static uint8_t unpack_sr_indication_body_value(void *tlv, uint8_t **ppReadPackedMsg, uint8_t *end, nfapi_p7_codec_config_t* config)
{
	nfapi_sr_indication_body_t* value = (nfapi_sr_indication_body_t*)tlv;
	uint8_t* srBodyEnd = *ppReadPackedMsg + value->tl.length;

	if(srBodyEnd > end)
		return 0;

	if(pull16(ppReadPackedMsg, &value->number_of_srs, end) == 0)
		return 0;

	if(value->number_of_srs > NFAPI_SR_IND_MAX_PDU)
	{
		NFAPI_TRACE(NFAPI_TRACE_ERROR, "%s number of sr ind pdu's exceed maxium (count:%d max:%d)\n", __FUNCTION__, value->number_of_srs, NFAPI_SR_IND_MAX_PDU);
		return 0;		
	}

	if(value->number_of_srs > 0)
	{
		assert(value->number_of_srs <= NFAPI_SR_IND_MAX_PDU);
		value->sr_pdu_list = (nfapi_sr_indication_pdu_t*)nfapi_p7_allocate(sizeof(nfapi_sr_indication_pdu_t) * NFAPI_SR_IND_MAX_PDU, config);
		if(value->sr_pdu_list == NULL)
		{
			NFAPI_TRACE(NFAPI_TRACE_ERROR, "%s failed to allocate sr ind pdu list (count:%d)\n", __FUNCTION__, value->number_of_srs);
			return 0;
		}
	}
	else
	{
		value->sr_pdu_list = 0;
	}
	
	uint8_t i = 0;
	assert(value->number_of_srs <= NFAPI_SR_IND_MAX_PDU);
	for(i = 0; i < value->number_of_srs; ++i)
	{
		nfapi_sr_indication_pdu_t* pdu = &(value->sr_pdu_list[i]);

		if(pull16(ppReadPackedMsg, &pdu->instance_length, end) == 0)
			return 0;

		uint8_t* srPduInstanceEnd = *ppReadPackedMsg + pdu->instance_length;


		unpack_tlv_t unpack_fns[] =
		{
			{ NFAPI_RX_UE_INFORMATION_TAG, &pdu->rx_ue_information, unpack_rx_ue_information_value },
			{ NFAPI_UL_CQI_INFORMATION_TAG, &pdu->ul_cqi_information, unpack_ul_cqi_information_value },
		};

		if(unpack_tlv_list(unpack_fns, sizeof(unpack_fns)/sizeof(unpack_tlv_t), ppReadPackedMsg, srPduInstanceEnd, 0, 0) == 0)
			return 0;
	}

	return 1;

}

static int unpack_sr_indication(uint8_t **ppReadPackedMsg, uint8_t *end, void *msg, nfapi_p7_codec_config_t* config)
{
	nfapi_sr_indication_t *pNfapiMsg = (nfapi_sr_indication_t*)msg;

	unpack_p7_tlv_t unpack_fns[] =
	{
		{ NFAPI_SR_INDICATION_BODY_TAG, &pNfapiMsg->sr_indication_body, &unpack_sr_indication_body_value},
	};

	return (pull16(ppReadPackedMsg, &pNfapiMsg->sfn_sf, end) &&
			unpack_p7_tlv_list(unpack_fns, sizeof(unpack_fns)/sizeof(unpack_tlv_t), ppReadPackedMsg, end, config, &pNfapiMsg->vendor_extension));
}
static uint8_t unpack_cqi_indication_rel8_value(void *tlv, uint8_t **ppReadPackedMsg, uint8_t *end)
{
	nfapi_cqi_indication_rel8_t* cqi_pdu_rel8 = (nfapi_cqi_indication_rel8_t*)tlv;
	
	return (pull16(ppReadPackedMsg, &cqi_pdu_rel8->length, end) &&
			pull16(ppReadPackedMsg, &cqi_pdu_rel8->data_offset, end) &&
			pull8(ppReadPackedMsg, &cqi_pdu_rel8->ul_cqi, end) &&
			pull8(ppReadPackedMsg, &cqi_pdu_rel8->ri, end) &&
			pull16(ppReadPackedMsg, &cqi_pdu_rel8->timing_advance, end));

}

static uint8_t unpack_cqi_indication_rel9_value(void *tlv, uint8_t **ppReadPackedMsg, uint8_t *end)
{
	nfapi_cqi_indication_rel9_t* cqi_pdu_rel9 = (nfapi_cqi_indication_rel9_t*)tlv;
	
	if(!(pull16(ppReadPackedMsg, &cqi_pdu_rel9->length, end) &&
		 pull16(ppReadPackedMsg, &cqi_pdu_rel9->data_offset, end) &&
		 pull8(ppReadPackedMsg, &cqi_pdu_rel9->ul_cqi, end) &&
		 pull8(ppReadPackedMsg, &cqi_pdu_rel9->number_of_cc_reported, end)))
		return 0;

	if(cqi_pdu_rel9->number_of_cc_reported > NFAPI_CC_MAX)
	{
		NFAPI_TRACE(NFAPI_TRACE_ERROR, "FIXME : out of bound array\n");
		return 0;
	}
	
	if(!(pullarray8(ppReadPackedMsg, cqi_pdu_rel9->ri, NFAPI_CC_MAX, cqi_pdu_rel9->number_of_cc_reported, end) &&
		 pull16(ppReadPackedMsg, &cqi_pdu_rel9->timing_advance, end) &&
		 pull16(ppReadPackedMsg, &cqi_pdu_rel9->timing_advance_r9, end)))
		return 0;

	return 1;
}

static uint8_t  unpack_cqi_indication_body_value(void* tlv, uint8_t **ppReadPackedMsg, uint8_t *end,  nfapi_p7_codec_config_t* config)
{
	nfapi_cqi_indication_body_t* value = (nfapi_cqi_indication_body_t*)tlv;

	// the cqiBodyEnd points to the end of the cqi PDU's
	uint8_t* cqiBodyEnd = *ppReadPackedMsg + value->tl.length;

	//uint8_t* cqiPduEnd = cqiBodyEnd;
	//uint8_t* numberOfPdusAddress = *ppReadPackedMsg;

	if(cqiBodyEnd > end)
		return 0;

	if(pull16(ppReadPackedMsg, &value->number_of_cqis, end) == 0)
		return 0;

	if(value->number_of_cqis > NFAPI_CQI_IND_MAX_PDU)
	{
		NFAPI_TRACE(NFAPI_TRACE_ERROR, "%s number of cqi ind pdu's exceed maxium (count:%d max:%d)\n", __FUNCTION__, value->number_of_cqis, NFAPI_CQI_IND_MAX_PDU);
		return -1;		
	}

	if(value->number_of_cqis > 0)
	{
		assert(value->number_of_cqis <= NFAPI_SR_IND_MAX_PDU);
		value->cqi_pdu_list = (nfapi_cqi_indication_pdu_t*)nfapi_p7_allocate(sizeof(nfapi_cqi_indication_pdu_t) * NFAPI_SR_IND_MAX_PDU, config);
		if(value->cqi_pdu_list == NULL)
		{
			NFAPI_TRACE(NFAPI_TRACE_ERROR, "%s failed to allocate cqi ind pdu list (count:%d)\n", __FUNCTION__, value->number_of_cqis);
			return 0;
		}
	}
	else
	{
		value->cqi_pdu_list = 0;
	}

	if(value->number_of_cqis > 0)
	{
		assert(value->number_of_cqis <= NFAPI_SR_IND_MAX_PDU);
		value->cqi_raw_pdu_list = (nfapi_cqi_indication_raw_pdu_t*)nfapi_p7_allocate(sizeof(nfapi_cqi_indication_raw_pdu_t) * NFAPI_SR_IND_MAX_PDU, config);
		if(value->cqi_raw_pdu_list == NULL)
		{
			NFAPI_TRACE(NFAPI_TRACE_ERROR, "%s failed to allocate raw cqi ind pdu list (count:%d)\n", __FUNCTION__, value->number_of_cqis);
			return 0;
		}
	}
	else
	{
		value->cqi_raw_pdu_list = 0;
	}

	uint8_t i = 0;
	assert(value->number_of_cqis <= NFAPI_CQI_IND_MAX_PDU);
	for(i = 0; i < value->number_of_cqis; ++i)
	{
		nfapi_cqi_indication_pdu_t* pdu = &(value->cqi_pdu_list[i]);
		memset(pdu, 0, sizeof(nfapi_cqi_indication_pdu_t));

		if(pull16(ppReadPackedMsg, &pdu->instance_length, end) == 0)
			return 0;

		uint8_t* cqiPduInstanceEnd = *ppReadPackedMsg + pdu->instance_length;


		while((uint8_t*)(*ppReadPackedMsg) < cqiPduInstanceEnd)
		{
			nfapi_tl_t generic_tl;
			if(unpack_tl(ppReadPackedMsg, &generic_tl, end) == 0)
				return 0;

			switch(generic_tl.tag)
			{
				case NFAPI_RX_UE_INFORMATION_TAG:
					pdu->rx_ue_information.tl = generic_tl;
					if(unpack_rx_ue_information_value(&pdu->rx_ue_information, ppReadPackedMsg, end) == 0)
						return 0;
					break;
				case NFAPI_CQI_INDICATION_REL8_TAG:
					pdu->cqi_indication_rel8.tl = generic_tl;
					if(unpack_cqi_indication_rel8_value(&pdu->cqi_indication_rel8, ppReadPackedMsg, end) == 0)
						return 0;

					break;
				case NFAPI_CQI_INDICATION_REL9_TAG:
					pdu->cqi_indication_rel9.tl = generic_tl;
					if(unpack_cqi_indication_rel9_value(&pdu->cqi_indication_rel9, ppReadPackedMsg, end) == 0)
						return 0;

					break;
				case NFAPI_UL_CQI_INFORMATION_TAG:
					pdu->ul_cqi_information.tl = generic_tl;
					if(unpack_ul_cqi_information_value(&pdu->ul_cqi_information, ppReadPackedMsg, end) == 0)
						return 0;
					break;
				default:
					{
						NFAPI_TRACE(NFAPI_TRACE_ERROR, "RX_CQI.indication Invalid pdu type %d \n", generic_tl.tag );
					}
					break;

			};
		}
	}

	uint8_t idx = 0;
	assert(value->number_of_cqis <= NFAPI_CQI_IND_MAX_PDU);
	for(idx = 0; idx < value->number_of_cqis; ++idx)
	{
		if(value->cqi_pdu_list[idx].cqi_indication_rel8.tl.tag == NFAPI_CQI_INDICATION_REL8_TAG)
		{
			if(pullarray8(ppReadPackedMsg, &(value->cqi_raw_pdu_list[idx].pdu[0]), NFAPI_CQI_RAW_MAX_LEN, value->cqi_pdu_list[idx].cqi_indication_rel8.length, end) == 0)
				return 0;
		}
		else if(value->cqi_pdu_list[idx].cqi_indication_rel9.tl.tag == NFAPI_CQI_INDICATION_REL9_TAG)
		{
			if(pullarray8(ppReadPackedMsg, &(value->cqi_raw_pdu_list[idx].pdu[0]), NFAPI_CQI_RAW_MAX_LEN, value->cqi_pdu_list[idx].cqi_indication_rel9.length, end) == 0)
				return 0;
		}
	}


	return 1;

}

static uint8_t unpack_cqi_indication(uint8_t **ppReadPackedMsg, uint8_t *end, void *msg, nfapi_p7_codec_config_t* config)
{
	nfapi_cqi_indication_t *pNfapiMsg = (nfapi_cqi_indication_t*)msg;

	unpack_p7_tlv_t unpack_fns[] =
	{
		{ NFAPI_CQI_INDICATION_BODY_TAG, &pNfapiMsg->cqi_indication_body, &unpack_cqi_indication_body_value},
	};

	return (pull16(ppReadPackedMsg, &pNfapiMsg->sfn_sf, end) &&
			unpack_p7_tlv_list(unpack_fns, sizeof(unpack_fns)/sizeof(unpack_tlv_t), ppReadPackedMsg, end, config, &pNfapiMsg->vendor_extension));
}
static uint8_t unpack_lbt_pdsch_req_pdu_rel13_value(void* tlv, uint8_t **ppReadPackedMsg, uint8_t *end)
{
	nfapi_lbt_pdsch_req_pdu_rel13_t* value = (nfapi_lbt_pdsch_req_pdu_rel13_t*)tlv;

	return (pull32(ppReadPackedMsg, &value->handle, end) &&
			pull32(ppReadPackedMsg, &value->mp_cca, end) &&
			pull32(ppReadPackedMsg, &value->n_cca, end) &&
			pull32(ppReadPackedMsg, &value->offset, end) &&
			pull32(ppReadPackedMsg, &value->lte_txop_sf, end) &&
			pull16(ppReadPackedMsg, &value->txop_sfn_sf_end, end) &&
			pull32(ppReadPackedMsg, &value->lbt_mode, end));
}

static uint8_t unpack_lbt_drs_req_pdu_rel13_value(void* tlv, uint8_t **ppReadPackedMsg, uint8_t *end)
{
	nfapi_lbt_drs_req_pdu_rel13_t* value = (nfapi_lbt_drs_req_pdu_rel13_t*)tlv;

	return (pull32(ppReadPackedMsg, &value->handle, end) &&
			pull32(ppReadPackedMsg, &value->offset, end) &&
			pull16(ppReadPackedMsg, &value->sfn_sf_end, end) &&
			pull32(ppReadPackedMsg, &value->lbt_mode, end));
}


static uint8_t unpack_lbt_config_request_body_value(void* tlv, uint8_t **ppReadPackedMsg, uint8_t *end, nfapi_p7_codec_config_t* config)
{
	nfapi_lbt_dl_config_request_body_t* value = (nfapi_lbt_dl_config_request_body_t*)tlv;

	if(pull16(ppReadPackedMsg, &value->number_of_pdus, end) == 0)
		return 0;

	if(value->number_of_pdus > NFAPI_LBT_DL_CONFIG_REQ_MAX_PDU)
	{
		NFAPI_TRACE(NFAPI_TRACE_ERROR, "%s number of lbt dl config pdu's exceed maxium (count:%d max:%d)\n", __FUNCTION__, value->number_of_pdus, NFAPI_LBT_DL_CONFIG_REQ_MAX_PDU);
		return 0;		
	}

	if(value->number_of_pdus)
	{
		value->lbt_dl_config_req_pdu_list = (nfapi_lbt_dl_config_request_pdu_t*)nfapi_p7_allocate(sizeof(nfapi_lbt_dl_config_request_pdu_t) * value->number_of_pdus, config);
		if(value->lbt_dl_config_req_pdu_list == NULL)
		{
			NFAPI_TRACE(NFAPI_TRACE_ERROR, "%s failed to allocate lbt dl config pdu list (count:%d)\n", __FUNCTION__, value->number_of_pdus);
			return 0;
		}
	}
	else
	{
		value->lbt_dl_config_req_pdu_list = 0;
	}


	uint16_t i;
	uint16_t total_number_of_pdus = value->number_of_pdus;
	for(i = 0; i < total_number_of_pdus; ++i)
	{
		nfapi_lbt_dl_config_request_pdu_t* pdu = &(value->lbt_dl_config_req_pdu_list[i]);

		if(!(pull8(ppReadPackedMsg, &pdu->pdu_type, end) &&
			 pull8(ppReadPackedMsg, &pdu->pdu_size, end)))
			return 0;
			
		uint8_t *packedPduEnd = (*ppReadPackedMsg) + pdu->pdu_size - 2;

		if(packedPduEnd > end)
			return 0;

		switch(pdu->pdu_type)
		{
			case NFAPI_LBT_DL_CONFIG_REQUEST_PDSCH_PDU_TYPE:
				{
					unpack_tlv_t unpack_fns[] =
					{
						{ NFAPI_LBT_PDSCH_REQ_PDU_REL13_TAG, &pdu->lbt_pdsch_req_pdu.lbt_pdsch_req_pdu_rel13, &unpack_lbt_pdsch_req_pdu_rel13_value},
					};

					unpack_tlv_list(unpack_fns, sizeof(unpack_fns)/sizeof(unpack_tlv_t), ppReadPackedMsg, packedPduEnd, 0, 0);
				}
				break;
			case NFAPI_LBT_DL_CONFIG_REQUEST_DRS_PDU_TYPE:
				{
					unpack_tlv_t unpack_fns[] =
					{
						{ NFAPI_LBT_DRS_REQ_PDU_REL13_TAG, &pdu->lbt_drs_req_pdu.lbt_drs_req_pdu_rel13, &unpack_lbt_drs_req_pdu_rel13_value},
					};

					unpack_tlv_list(unpack_fns, sizeof(unpack_fns)/sizeof(unpack_tlv_t), ppReadPackedMsg, packedPduEnd, 0, 0);
				}
				break;
			default:
				NFAPI_TRACE(NFAPI_TRACE_ERROR, "LBT_DL_CONFIG.request body invalid pdu type %d\n", pdu->pdu_type);
				return 0;
		}
	}

	return 1;
}
static uint8_t unpack_lbt_dl_config_request(uint8_t **ppReadPackedMsg, uint8_t *end, void *msg, nfapi_p7_codec_config_t* config)
{
	nfapi_lbt_dl_config_request_t *pNfapiMsg = (nfapi_lbt_dl_config_request_t*)msg;

	unpack_p7_tlv_t unpack_fns[] =
	{
		{ NFAPI_LBT_DL_CONFIG_REQUEST_BODY_TAG, &pNfapiMsg->lbt_dl_config_request_body, &unpack_lbt_config_request_body_value},
	};
	
	return (pull16(ppReadPackedMsg, &pNfapiMsg->sfn_sf, end) &&
			unpack_p7_tlv_list(unpack_fns, sizeof(unpack_fns)/sizeof(unpack_tlv_t), ppReadPackedMsg, end, config, &pNfapiMsg->vendor_extension));
}

static uint8_t unpack_lbt_pdsch_rsp_pdu_rel13_value(void *tlv, uint8_t **ppReadPackedMsg, uint8_t *end)
{
	nfapi_lbt_pdsch_rsp_pdu_rel13_t* value = (nfapi_lbt_pdsch_rsp_pdu_rel13_t*)tlv;
	
	return (pull32(ppReadPackedMsg, &value->handle, end) &&
			pull32(ppReadPackedMsg, &value->result, end) &&
			pull32(ppReadPackedMsg, &value->lte_txop_symbols, end) &&
			pull32(ppReadPackedMsg, &value->initial_partial_sf, end));
	
}
static uint8_t unpack_lbt_drs_rsp_pdu_rel13_value(void *tlv, uint8_t **ppReadPackedMsg, uint8_t *end)
{
	nfapi_lbt_drs_rsp_pdu_rel13_t* value = (nfapi_lbt_drs_rsp_pdu_rel13_t*)tlv;
	
	return (pull32(ppReadPackedMsg, &value->handle, end) &&
			pull32(ppReadPackedMsg, &value->result, end));
}

static uint8_t unpack_lbt_indication_body_value(void* tlv, uint8_t **ppReadPackedMsg, uint8_t *end, nfapi_p7_codec_config_t* config)
{
	nfapi_lbt_dl_indication_body_t* value = (nfapi_lbt_dl_indication_body_t*)tlv;

	if(pull16(ppReadPackedMsg, &value->number_of_pdus, end) == 0)
		return 0;

	if(value->number_of_pdus > NFAPI_LBT_IND_MAX_PDU)
	{
		NFAPI_TRACE(NFAPI_TRACE_ERROR, "%s number of lbt dl ind pdu's exceed maxium (count:%d max:%d)\n", __FUNCTION__, value->number_of_pdus, NFAPI_LBT_IND_MAX_PDU);
		return 0;		
	}

	if(value->number_of_pdus > 0)
	{
		value->lbt_indication_pdu_list = (nfapi_lbt_dl_indication_pdu_t*)nfapi_p7_allocate(sizeof(nfapi_lbt_dl_indication_pdu_t) * value->number_of_pdus, config);
		if(value->lbt_indication_pdu_list == NULL)
		{
			NFAPI_TRACE(NFAPI_TRACE_ERROR, "%s failed to allocate lbt dl ind config pdu list (count:%d)\n", __FUNCTION__, value->number_of_pdus);
			return 0;
		}
	}
	else
	{
		value->lbt_indication_pdu_list = 0;
	}

	uint16_t i;
	uint16_t total_number_of_pdus = value->number_of_pdus;
	for(i = 0; i < total_number_of_pdus; ++i)
	{
		nfapi_lbt_dl_indication_pdu_t* pdu = &(value->lbt_indication_pdu_list[i]);

		if(!(pull8(ppReadPackedMsg, &pdu->pdu_type, end) &&
			 pull8(ppReadPackedMsg, &pdu->pdu_size, end)))
			return 0;
			
		uint8_t *packedPduEnd = (*ppReadPackedMsg) + pdu->pdu_size - 2;

		if(packedPduEnd > end)
			return 0;

		switch(pdu->pdu_type)
		{
			case NFAPI_LBT_DL_RSP_PDSCH_PDU_TYPE:
				{
					unpack_tlv_t unpack_fns[] =
					{
						{ NFAPI_LBT_PDSCH_RSP_PDU_REL13_TAG, &pdu->lbt_pdsch_rsp_pdu.lbt_pdsch_rsp_pdu_rel13, &unpack_lbt_pdsch_rsp_pdu_rel13_value},
					};

					unpack_tlv_list(unpack_fns, sizeof(unpack_fns)/sizeof(unpack_tlv_t), ppReadPackedMsg, packedPduEnd, 0, 0);
				}
				break;
			case NFAPI_LBT_DL_RSP_DRS_PDU_TYPE:
				{
					unpack_tlv_t unpack_fns[] =
					{
						{ NFAPI_LBT_DRS_RSP_PDU_REL13_TAG, &pdu->lbt_drs_rsp_pdu.lbt_drs_rsp_pdu_rel13, &unpack_lbt_drs_rsp_pdu_rel13_value},
					};

					unpack_tlv_list(unpack_fns, sizeof(unpack_fns)/sizeof(unpack_tlv_t), ppReadPackedMsg, packedPduEnd, 0, 0);
				}
				break;
			default:
				NFAPI_TRACE(NFAPI_TRACE_ERROR, "LBT_DL.indication body invalid pdu type %d\n", pdu->pdu_type);
				return 0;
		}
	}

	return 1;
}
static uint8_t unpack_lbt_dl_indication(uint8_t **ppReadPackedMsg, uint8_t *end, void *msg, nfapi_p7_codec_config_t* config)
{
	nfapi_lbt_dl_indication_t *pNfapiMsg = (nfapi_lbt_dl_indication_t*)msg;

	unpack_p7_tlv_t unpack_fns[] =
	{
		{ NFAPI_LBT_DL_INDICATION_BODY_TAG, &pNfapiMsg->lbt_dl_indication_body, &unpack_lbt_indication_body_value},
	};

	return (pull16(ppReadPackedMsg, &pNfapiMsg->sfn_sf, end) &&
			unpack_p7_tlv_list(unpack_fns, sizeof(unpack_fns)/sizeof(unpack_tlv_t), ppReadPackedMsg, end, config, &pNfapiMsg->vendor_extension));
}

static uint8_t unpack_nb_harq_indication_fdd_rel13_value(void *tlv, uint8_t **ppReadPackedMsg, uint8_t *end)
{
	nfapi_nb_harq_indication_fdd_rel13_t* value = (nfapi_nb_harq_indication_fdd_rel13_t*)tlv;
	return (pull8(ppReadPackedMsg, &value->harq_tb1, end));
}


static uint8_t unpack_nb_harq_indication_body_value(void* tlv, uint8_t **ppReadPackedMsg, uint8_t *end, nfapi_p7_codec_config_t* config)
{
	nfapi_nb_harq_indication_body_t* value = (nfapi_nb_harq_indication_body_t*)tlv;
	uint8_t* nbharqBodyEnd = *ppReadPackedMsg + value->tl.length;

	if(nbharqBodyEnd > end)
		return 0;

	if(pull16(ppReadPackedMsg, &value->number_of_harqs, end) == 0)
		return 0;

	if(value->number_of_harqs > NFAPI_HARQ_IND_MAX_PDU)
	{
		NFAPI_TRACE(NFAPI_TRACE_ERROR, "%s number of harq ind pdus exceed maxium (count:%d max:%d)\n", __FUNCTION__, value->number_of_harqs, NFAPI_HARQ_IND_MAX_PDU);
		return 0;		
	}

	value->nb_harq_pdu_list = (nfapi_nb_harq_indication_pdu_t*)nfapi_p7_allocate(sizeof(nfapi_nb_harq_indication_pdu_t) * value->number_of_harqs, config);
	if(value->nb_harq_pdu_list == NULL)
	{
		NFAPI_TRACE(NFAPI_TRACE_ERROR, "%s failed to allocate harq ind pdu list (count:%d)\n", __FUNCTION__, value->number_of_harqs);
		return 0;
	}
	
	uint8_t i = 0;
	for(i = 0; i < value->number_of_harqs; ++i)
	{
		nfapi_nb_harq_indication_pdu_t* pdu = &(value->nb_harq_pdu_list[i]);
		if(pull16(ppReadPackedMsg, &pdu->instance_length, end) == 0)
			return 0;

		uint8_t* harqPduInstanceEnd = *ppReadPackedMsg + pdu->instance_length;

		unpack_tlv_t unpack_fns[] =
		{
			{ NFAPI_RX_UE_INFORMATION_TAG, &pdu->rx_ue_information, unpack_rx_ue_information_value },
			{ NFAPI_NB_HARQ_INDICATION_FDD_REL13_TAG, &pdu->nb_harq_indication_fdd_rel13, &unpack_nb_harq_indication_fdd_rel13_value},
			{ NFAPI_UL_CQI_INFORMATION_TAG, &pdu->ul_cqi_information, &unpack_ul_cqi_information_value}
		};

		if(unpack_tlv_list(unpack_fns, sizeof(unpack_fns)/sizeof(unpack_tlv_t), ppReadPackedMsg, harqPduInstanceEnd, 0, 0) == 0)
			return 0;
	
	}

	return 1;
}

static uint8_t unpack_nb_harq_indication(uint8_t **ppReadPackedMsg, uint8_t *end, void *msg, nfapi_p7_codec_config_t* config)
{
	nfapi_nb_harq_indication_t *pNfapiMsg = (nfapi_nb_harq_indication_t*)msg;

	unpack_p7_tlv_t unpack_fns[] =
	{
		{ NFAPI_NB_HARQ_INDICATION_BODY_TAG, &pNfapiMsg->nb_harq_indication_body, &unpack_nb_harq_indication_body_value},
	};

	return (pull16(ppReadPackedMsg, &pNfapiMsg->sfn_sf, end) &&
			unpack_p7_tlv_list(unpack_fns, sizeof(unpack_fns)/sizeof(unpack_tlv_t), ppReadPackedMsg, end, config, &pNfapiMsg->vendor_extension));
}

static uint8_t unpack_nrach_indication_rel13_value(void *tlv, uint8_t **ppReadPackedMsg, uint8_t *end)
{
	nfapi_nrach_indication_pdu_rel13_t* value = (nfapi_nrach_indication_pdu_rel13_t*)tlv;
	
	return (pull16(ppReadPackedMsg, &value->rnti, end) && 
			pull8(ppReadPackedMsg, &value->initial_sc, end) &&
			pull16(ppReadPackedMsg, &value->timing_advance, end) &&
			pull8(ppReadPackedMsg, &value->nrach_ce_level, end));
}

static uint8_t unpack_ue_release_resp(uint8_t **ppReadPackedMsg, uint8_t *end, void *msg, nfapi_p7_codec_config_t* config)
{
	nfapi_ue_release_response_t *pNfapiMsg = (nfapi_ue_release_response_t*)msg;
	if(pull32(ppReadPackedMsg, &pNfapiMsg->error_code, end) == 0){
		return 0;
	}
	else{
		NFAPI_TRACE(NFAPI_TRACE_INFO, "ue_release_response:error_code = %d\n", pNfapiMsg->error_code);
	}
	return 1;
}

static uint8_t unpack_nrach_indication_body_value(void* tlv, uint8_t **ppReadPackedMsg, uint8_t *end, nfapi_p7_codec_config_t* config)
{
	nfapi_nrach_indication_body_t* value = (nfapi_nrach_indication_body_t*)tlv;
	uint8_t* nrachBodyEnd = *ppReadPackedMsg + value->tl.length;

	if(nrachBodyEnd > end)
		return 0;

	if(pull8(ppReadPackedMsg, &value->number_of_initial_scs_detected, end) == 0)
		return 0;

	if(value->number_of_initial_scs_detected > NFAPI_PREAMBLE_MAX_PDU)
	{
		NFAPI_TRACE(NFAPI_TRACE_ERROR, "%s number of detected scs ind pdus exceed maxium (count:%d max:%d)\n", __FUNCTION__, value->number_of_initial_scs_detected, NFAPI_PREAMBLE_MAX_PDU);
		return 0;		
	}

	value->nrach_pdu_list = (nfapi_nrach_indication_pdu_t*)nfapi_p7_allocate(sizeof(nfapi_nrach_indication_pdu_t) * value->number_of_initial_scs_detected, config);
	if(value->nrach_pdu_list == NULL)
	{
		NFAPI_TRACE(NFAPI_TRACE_ERROR, "%s failed to allocate nrach ind pdu list (count:%d)\n", __FUNCTION__, value->number_of_initial_scs_detected);
		return 0;
	}
	
	uint8_t i = 0;
	for(i = 0; i < value->number_of_initial_scs_detected; ++i)
	{
		nfapi_nrach_indication_pdu_t* pdu = &(value->nrach_pdu_list[i]);

		uint8_t* nrachPduInstanceEnd = *ppReadPackedMsg + 4 + 6;

		unpack_tlv_t unpack_fns[] =
		{
			{ NFAPI_NRACH_INDICATION_REL13_TAG, &pdu->nrach_indication_rel13, &unpack_nrach_indication_rel13_value},
		};

		if(unpack_tlv_list(unpack_fns, sizeof(unpack_fns)/sizeof(unpack_tlv_t), ppReadPackedMsg, nrachPduInstanceEnd, 0, 0) == 0)
			return 0;
	
	}

	return 1;
}

static uint8_t unpack_nrach_indication(uint8_t **ppReadPackedMsg, uint8_t *end, void *msg, nfapi_p7_codec_config_t* config)
{
	nfapi_nrach_indication_t *pNfapiMsg = (nfapi_nrach_indication_t*)msg;

	unpack_p7_tlv_t unpack_fns[] =
	{
		{ NFAPI_NRACH_INDICATION_BODY_TAG, &pNfapiMsg->nrach_indication_body, &unpack_nrach_indication_body_value},
	};

	return (pull16(ppReadPackedMsg, &pNfapiMsg->sfn_sf, end) &&
			unpack_p7_tlv_list(unpack_fns, sizeof(unpack_fns)/sizeof(unpack_tlv_t), ppReadPackedMsg, end, config, &pNfapiMsg->vendor_extension));
}

static uint8_t unpack_nr_dl_node_sync(uint8_t **ppReadPackedMsg, uint8_t *end, void *msg, nfapi_p7_codec_config_t* config)
{
	nfapi_nr_dl_node_sync_t *pNfapiMsg = (nfapi_nr_dl_node_sync_t*)msg;

	unpack_p7_tlv_t unpack_fns[] =
	{
	};

	return (pull32(ppReadPackedMsg, &pNfapiMsg->t1, end) && 
			pulls32(ppReadPackedMsg, &pNfapiMsg->delta_sfn_slot, end) &&
			unpack_p7_tlv_list(unpack_fns, sizeof(unpack_fns)/sizeof(unpack_tlv_t), ppReadPackedMsg, end, config, &pNfapiMsg->vendor_extension));
}

static uint8_t unpack_dl_node_sync(uint8_t **ppReadPackedMsg, uint8_t *end, void *msg, nfapi_p7_codec_config_t* config)
{
	nfapi_dl_node_sync_t *pNfapiMsg = (nfapi_dl_node_sync_t*)msg;

	unpack_p7_tlv_t unpack_fns[] =
	{
	};

	return (pull32(ppReadPackedMsg, &pNfapiMsg->t1, end) && 
			pulls32(ppReadPackedMsg, &pNfapiMsg->delta_sfn_sf, end) &&
			unpack_p7_tlv_list(unpack_fns, sizeof(unpack_fns)/sizeof(unpack_tlv_t), ppReadPackedMsg, end, config, &pNfapiMsg->vendor_extension));
}


static uint8_t unpack_nr_ul_node_sync(uint8_t **ppReadPackedMsg, uint8_t *end, void *msg, nfapi_p7_codec_config_t* config)
{
	nfapi_nr_ul_node_sync_t *pNfapiMsg = (nfapi_nr_ul_node_sync_t*)msg;

	unpack_p7_tlv_t unpack_fns[] =
	{
	};

	return (pull32(ppReadPackedMsg, &pNfapiMsg->t1, end) &&
			pull32(ppReadPackedMsg, &pNfapiMsg->t2, end) &&
			pull32(ppReadPackedMsg, &pNfapiMsg->t3, end) &&
			unpack_p7_tlv_list(unpack_fns, sizeof(unpack_fns)/sizeof(unpack_tlv_t), ppReadPackedMsg, end, config, &pNfapiMsg->vendor_extension));
}


static uint8_t unpack_ul_node_sync(uint8_t **ppReadPackedMsg, uint8_t *end, void *msg, nfapi_p7_codec_config_t* config)
{
	nfapi_ul_node_sync_t *pNfapiMsg = (nfapi_ul_node_sync_t*)msg;

	unpack_p7_tlv_t unpack_fns[] =
	{
	};

	return (pull32(ppReadPackedMsg, &pNfapiMsg->t1, end) &&
			pull32(ppReadPackedMsg, &pNfapiMsg->t2, end) &&
			pull32(ppReadPackedMsg, &pNfapiMsg->t3, end) &&
			unpack_p7_tlv_list(unpack_fns, sizeof(unpack_fns)/sizeof(unpack_tlv_t), ppReadPackedMsg, end, config, &pNfapiMsg->vendor_extension));
}

static uint8_t unpack_timing_info(uint8_t **ppReadPackedMsg, uint8_t *end, void *msg, nfapi_p7_codec_config_t* config)
{
	nfapi_timing_info_t *pNfapiMsg = (nfapi_timing_info_t*)msg;

	unpack_p7_tlv_t unpack_fns[] =
	{
	};

	return (pull32(ppReadPackedMsg, &pNfapiMsg->last_sfn_sf, end) &&
			pull32(ppReadPackedMsg, &pNfapiMsg->time_since_last_timing_info, end) &&
			pull32(ppReadPackedMsg, &pNfapiMsg->dl_config_jitter, end) &&
			pull32(ppReadPackedMsg, &pNfapiMsg->tx_request_jitter, end) &&
			pull32(ppReadPackedMsg, &pNfapiMsg->ul_config_jitter, end) &&
			pull32(ppReadPackedMsg, &pNfapiMsg->hi_dci0_jitter, end) &&
			pulls32(ppReadPackedMsg, &pNfapiMsg->dl_config_latest_delay, end) &&
			pulls32(ppReadPackedMsg, &pNfapiMsg->tx_request_latest_delay, end) &&
			pulls32(ppReadPackedMsg, &pNfapiMsg->ul_config_latest_delay, end) &&
			pulls32(ppReadPackedMsg, &pNfapiMsg->hi_dci0_latest_delay, end) &&
			pulls32(ppReadPackedMsg, &pNfapiMsg->dl_config_earliest_arrival, end) &&
			pulls32(ppReadPackedMsg, &pNfapiMsg->tx_request_earliest_arrival, end) &&
			pulls32(ppReadPackedMsg, &pNfapiMsg->ul_config_earliest_arrival, end) &&
			pulls32(ppReadPackedMsg, &pNfapiMsg->hi_dci0_earliest_arrival, end) &&
			unpack_p7_tlv_list(unpack_fns, sizeof(unpack_fns)/sizeof(unpack_tlv_t), ppReadPackedMsg, end, config, &pNfapiMsg->vendor_extension));
}


static uint8_t unpack_nr_timing_info(uint8_t **ppReadPackedMsg, uint8_t *end, void *msg, nfapi_p7_codec_config_t* config)
{
	nfapi_nr_timing_info_t *pNfapiMsg = (nfapi_nr_timing_info_t*)msg;

	unpack_p7_tlv_t unpack_fns[] =
	{
	};
    
	return (pull32(ppReadPackedMsg, &pNfapiMsg->last_sfn, end) &&
			pull32(ppReadPackedMsg, &pNfapiMsg->last_slot, end) &&
			pull32(ppReadPackedMsg, &pNfapiMsg->time_since_last_timing_info, end) &&
			pull32(ppReadPackedMsg, &pNfapiMsg->dl_tti_jitter, end) &&
			pull32(ppReadPackedMsg, &pNfapiMsg->tx_data_request_jitter, end) &&
			pull32(ppReadPackedMsg, &pNfapiMsg->ul_tti_jitter, end) &&
			pull32(ppReadPackedMsg, &pNfapiMsg->ul_dci_jitter, end) &&
			pulls32(ppReadPackedMsg, &pNfapiMsg->dl_tti_latest_delay, end) &&
			pulls32(ppReadPackedMsg, &pNfapiMsg->tx_data_request_latest_delay, end) &&
			pulls32(ppReadPackedMsg, &pNfapiMsg->ul_tti_latest_delay, end) &&
			pulls32(ppReadPackedMsg, &pNfapiMsg->ul_dci_latest_delay, end) &&
			pulls32(ppReadPackedMsg, &pNfapiMsg->dl_tti_earliest_arrival, end) &&
			pulls32(ppReadPackedMsg, &pNfapiMsg->tx_data_request_earliest_arrival, end) &&
			pulls32(ppReadPackedMsg, &pNfapiMsg->ul_tti_earliest_arrival, end) &&
			pulls32(ppReadPackedMsg, &pNfapiMsg->ul_dci_earliest_arrival, end) &&
			unpack_p7_tlv_list(unpack_fns, sizeof(unpack_fns)/sizeof(unpack_tlv_t), ppReadPackedMsg, end, config, &pNfapiMsg->vendor_extension));
}



// unpack length check

static int check_unpack_length(nfapi_message_id_e msgId, uint32_t unpackedBufLen)
{
	int retLen = 0;

	switch (msgId)
	{
		case NFAPI_DL_CONFIG_REQUEST:
			if (unpackedBufLen >= sizeof(nfapi_dl_config_request_t))
				retLen = sizeof(nfapi_dl_config_request_t);
			break;

		case NFAPI_UL_CONFIG_REQUEST:
			if (unpackedBufLen >= sizeof(nfapi_ul_config_request_t))
				retLen = sizeof(nfapi_ul_config_request_t);
			break;

		case NFAPI_SUBFRAME_INDICATION:
			if (unpackedBufLen >= sizeof(nfapi_subframe_indication_t))
				retLen = sizeof(nfapi_subframe_indication_t);
			break;

		case NFAPI_HI_DCI0_REQUEST:
			if (unpackedBufLen >= sizeof(nfapi_hi_dci0_request_t))
				retLen = sizeof(nfapi_hi_dci0_request_t);
			break;

		case NFAPI_TX_REQUEST:
			if (unpackedBufLen >= sizeof(nfapi_tx_request_t))
				retLen = sizeof(nfapi_tx_request_t);
			break;

		case NFAPI_HARQ_INDICATION:
			if (unpackedBufLen >= sizeof(nfapi_harq_indication_t))
				retLen = sizeof(nfapi_harq_indication_t);
			break;

		case NFAPI_CRC_INDICATION:
			if (unpackedBufLen >= sizeof(nfapi_crc_indication_t))
				retLen = sizeof(nfapi_crc_indication_t);
			break;

		case NFAPI_RX_ULSCH_INDICATION:
			if (unpackedBufLen >= sizeof(nfapi_rx_indication_t))
				retLen = sizeof(nfapi_rx_indication_t);
			break;

		case NFAPI_RACH_INDICATION:
			if (unpackedBufLen >= sizeof(nfapi_rach_indication_t))
				retLen = sizeof(nfapi_rach_indication_t);
			break;

		case NFAPI_SRS_INDICATION:
			if (unpackedBufLen >= sizeof(nfapi_srs_indication_t))
				retLen = sizeof(nfapi_srs_indication_t);
			break;

		case NFAPI_RX_SR_INDICATION:
			if (unpackedBufLen >= sizeof(nfapi_sr_indication_t))
				retLen = sizeof(nfapi_sr_indication_t);
			break;

		case NFAPI_RX_CQI_INDICATION:
			if (unpackedBufLen >= sizeof(nfapi_cqi_indication_t))
				retLen = sizeof(nfapi_cqi_indication_t);
			break;

		case NFAPI_LBT_DL_CONFIG_REQUEST:
			if (unpackedBufLen >= sizeof(nfapi_lbt_dl_config_request_t))
				retLen = sizeof(nfapi_lbt_dl_config_request_t);
			break;

		case NFAPI_LBT_DL_INDICATION:
			if (unpackedBufLen >= sizeof(nfapi_lbt_dl_indication_t))
				retLen = sizeof(nfapi_lbt_dl_indication_t);
			break;
	
		case NFAPI_NB_HARQ_INDICATION:
			if (unpackedBufLen >= sizeof(nfapi_nb_harq_indication_t))
				retLen = sizeof(nfapi_nb_harq_indication_t);
			break;
			
		case NFAPI_NRACH_INDICATION:
			if (unpackedBufLen >= sizeof(nfapi_nrach_indication_t))
				retLen = sizeof(nfapi_nrach_indication_t);
			break;			
			
		case NFAPI_DL_NODE_SYNC:
			if (unpackedBufLen >= sizeof(nfapi_dl_node_sync_t))
				retLen = sizeof(nfapi_dl_node_sync_t);
			break;

		case NFAPI_UL_NODE_SYNC:
			if (unpackedBufLen >= sizeof(nfapi_ul_node_sync_t))
				retLen = sizeof(nfapi_ul_node_sync_t);
			break;

		case NFAPI_TIMING_INFO:
			if (unpackedBufLen >= sizeof(nfapi_timing_info_t))
				retLen = sizeof(nfapi_timing_info_t);
			break;

		case NFAPI_UE_RELEASE_REQUEST:
			if (unpackedBufLen >= sizeof(nfapi_ue_release_request_t))
				retLen = sizeof(nfapi_ue_release_request_t);
			break;

		case NFAPI_UE_RELEASE_RESPONSE:
			if (unpackedBufLen >= sizeof(nfapi_ue_release_response_t))
				retLen = sizeof(nfapi_ue_release_response_t);
			break;

		default:
			NFAPI_TRACE(NFAPI_TRACE_ERROR, "Unknown message ID %d\n", msgId);
			break;
	}

	return retLen;
}

static int check_nr_unpack_length(nfapi_message_id_e msgId, uint32_t unpackedBufLen)
{
	int retLen = 0;

	switch (msgId)
	{
		case NFAPI_NR_PHY_MSG_TYPE_DL_TTI_REQUEST:
			if (unpackedBufLen >= sizeof(nfapi_nr_dl_tti_request_t))
				retLen = sizeof(nfapi_nr_dl_tti_request_t);
			break;

		case NFAPI_NR_PHY_MSG_TYPE_UL_TTI_REQUEST:
			if (unpackedBufLen >= sizeof(nfapi_nr_ul_tti_request_t))
				retLen = sizeof(nfapi_nr_ul_tti_request_t);
			break;

		case NFAPI_SUBFRAME_INDICATION:
			if (unpackedBufLen >= sizeof(nfapi_subframe_indication_t))
				retLen = sizeof(nfapi_subframe_indication_t);
			break;

		case NFAPI_NR_PHY_MSG_TYPE_UL_DCI_REQUEST:
			if (unpackedBufLen >= sizeof(nfapi_nr_ul_dci_request_t))
				retLen = sizeof(nfapi_nr_ul_dci_request_t);
			break;

		case NFAPI_NR_PHY_MSG_TYPE_TX_DATA_REQUEST:
			if (unpackedBufLen >= sizeof(nfapi_nr_tx_data_request_t))
				retLen = sizeof(nfapi_nr_tx_data_request_t);
			break;
		
		case NFAPI_NR_PHY_MSG_TYPE_RX_DATA_INDICATION:
			if (unpackedBufLen >= sizeof(nfapi_nr_rx_data_indication_t))
				retLen = sizeof(nfapi_nr_rx_data_indication_t);
			break;
		
		case NFAPI_NR_PHY_MSG_TYPE_CRC_INDICATION:
			if (unpackedBufLen >= sizeof(nfapi_nr_crc_indication_t))
				retLen = sizeof(nfapi_nr_crc_indication_t);
			break;

		case NFAPI_NR_PHY_MSG_TYPE_RACH_INDICATION:
			if (unpackedBufLen >= sizeof(nfapi_nr_rach_indication_t))
				retLen = sizeof(nfapi_nr_rach_indication_t);
			break;
		
		case NFAPI_NR_PHY_MSG_TYPE_UCI_INDICATION:
			if (unpackedBufLen >= sizeof(nfapi_nr_uci_indication_t))
				retLen = sizeof(nfapi_nr_uci_indication_t);
			break;
		
		case NFAPI_NR_PHY_MSG_TYPE_SRS_INDICATION:
			if (unpackedBufLen >= sizeof(nfapi_nr_srs_indication_t))
				retLen = sizeof(nfapi_nr_srs_indication_t);
			break;
		
		case NFAPI_NR_PHY_MSG_TYPE_DL_NODE_SYNC:
			if (unpackedBufLen >= sizeof(nfapi_nr_dl_node_sync_t))
				retLen = sizeof(nfapi_nr_dl_node_sync_t);
			break;

		case NFAPI_NR_PHY_MSG_TYPE_UL_NODE_SYNC:
			if (unpackedBufLen >= sizeof(nfapi_nr_ul_node_sync_t))
				retLen = sizeof(nfapi_nr_ul_node_sync_t);
			break;

		case NFAPI_TIMING_INFO:
			if (unpackedBufLen >= sizeof(nfapi_timing_info_t))
				retLen = sizeof(nfapi_timing_info_t);
			break;

		case NFAPI_UE_RELEASE_REQUEST:
			if (unpackedBufLen >= sizeof(nfapi_ue_release_request_t))
				retLen = sizeof(nfapi_ue_release_request_t);
			break;

		case NFAPI_UE_RELEASE_RESPONSE:
			if (unpackedBufLen >= sizeof(nfapi_ue_release_response_t))
				retLen = sizeof(nfapi_ue_release_response_t);
			break;

		default:
			NFAPI_TRACE(NFAPI_TRACE_ERROR, "Unknown message ID %d\n", msgId);
			break;
	}

	return retLen;
}



// Main unpack functions - public

int nfapi_p7_message_header_unpack(void *pMessageBuf, uint32_t messageBufLen, void *pUnpackedBuf, uint32_t unpackedBufLen, nfapi_p7_codec_config_t* config)
{
	nfapi_p7_message_header_t *pMessageHeader = pUnpackedBuf;
	uint8_t *pReadPackedMessage = pMessageBuf;
	uint8_t *end = pMessageBuf + messageBufLen;

	if (pMessageBuf == NULL || pUnpackedBuf == NULL)
	{
		NFAPI_TRACE(NFAPI_TRACE_ERROR, "P7 header unpack supplied pointers are null\n");
		return -1;
	}

	if (messageBufLen < NFAPI_P7_HEADER_LENGTH || unpackedBufLen < sizeof(nfapi_p7_message_header_t))
	{
		NFAPI_TRACE(NFAPI_TRACE_ERROR, "P7 header unpack supplied message buffer is too small %d, %d\n", messageBufLen, unpackedBufLen);
		return -1;
	}

	// process the header
	if(!(pull16(&pReadPackedMessage, &pMessageHeader->phy_id, end) &&
		 pull16(&pReadPackedMessage, &pMessageHeader->message_id, end) &&
		 pull16(&pReadPackedMessage, &pMessageHeader->message_length, end) &&
		 pull16(&pReadPackedMessage, &pMessageHeader->m_segment_sequence, end) &&
		 pull32(&pReadPackedMessage, &pMessageHeader->checksum, end) &&
		 pull32(&pReadPackedMessage, &pMessageHeader->transmit_timestamp, end)))
		return -1;

	return 0;
}

int nfapi_p7_message_unpack(void *pMessageBuf, uint32_t messageBufLen, void *pUnpackedBuf, uint32_t unpackedBufLen, nfapi_p7_codec_config_t* config)
{
	int result = 0;
	nfapi_p7_message_header_t *pMessageHeader = (nfapi_p7_message_header_t*)pUnpackedBuf;
	uint8_t *pReadPackedMessage = pMessageBuf;
	uint8_t *end = pMessageBuf + messageBufLen;

	if (pMessageBuf == NULL || pUnpackedBuf == NULL)
	{
		NFAPI_TRACE(NFAPI_TRACE_ERROR, "P7 unpack supplied pointers are null\n");
		return -1;
	}

	if (messageBufLen < NFAPI_P7_HEADER_LENGTH || unpackedBufLen < sizeof(nfapi_p7_message_header_t))
	{
		NFAPI_TRACE(NFAPI_TRACE_ERROR, "P7 unpack supplied message buffer is too small %d, %d\n", messageBufLen, unpackedBufLen);
		return -1;
	}

	// clean the supplied buffer for - tag value blanking
	(void)memset(pUnpackedBuf, 0, unpackedBufLen);

	// process the header
	if(!(pull16(&pReadPackedMessage, &pMessageHeader->phy_id, end) &&
		 pull16(&pReadPackedMessage, &pMessageHeader->message_id, end) &&
		 pull16(&pReadPackedMessage, &pMessageHeader->message_length, end) &&
		 pull16(&pReadPackedMessage, &pMessageHeader->m_segment_sequence, end) &&
		 pull32(&pReadPackedMessage, &pMessageHeader->checksum, end) &&
		 pull32(&pReadPackedMessage, &pMessageHeader->transmit_timestamp, end)))
	{
		NFAPI_TRACE(NFAPI_TRACE_ERROR, "P7 unpack header failed\n");
		return -1;
	}

	if((uint8_t*)(pMessageBuf + pMessageHeader->message_length) > end)
	{
		NFAPI_TRACE(NFAPI_TRACE_ERROR, "P7 unpack message length is greater than the message buffer \n");
		return -1;
	}

	/*
	if(check_unpack_length(pMessageHeader->message_id, unpackedBufLen) == 0)
	{
		NFAPI_TRACE(NFAPI_TRACE_ERROR, "P7 unpack unpack buffer is not large enough \n");
		return -1;
	}
	*/

	// look for the specific message
	switch (pMessageHeader->message_id)
	{
		case NFAPI_DL_CONFIG_REQUEST:
			if (check_unpack_length(NFAPI_DL_CONFIG_REQUEST, unpackedBufLen))
				result = unpack_dl_config_request(&pReadPackedMessage,  end, pMessageHeader, config);
			else
				return -1;
			break;

		case NFAPI_UL_CONFIG_REQUEST:
			if (check_unpack_length(NFAPI_UL_CONFIG_REQUEST, unpackedBufLen))
				result = unpack_ul_config_request(&pReadPackedMessage, end, pMessageHeader, config);
			else
				return -1;
			break;
		case NFAPI_TX_REQUEST:
			if (check_unpack_length(NFAPI_TX_REQUEST, unpackedBufLen))
				result = unpack_tx_request(&pReadPackedMessage,  end, pMessageHeader, config);
			else
				return -1;
			break;

		case NFAPI_HI_DCI0_REQUEST:
			if (check_unpack_length(NFAPI_HI_DCI0_REQUEST, unpackedBufLen))
				result = unpack_hi_dci0_request(&pReadPackedMessage,  end, pMessageHeader, config);
			else
				return -1;
			break;

		case NFAPI_UE_RELEASE_REQUEST:
			if (check_unpack_length(NFAPI_UE_RELEASE_REQUEST, unpackedBufLen))
				result = unpack_ue_release_request(&pReadPackedMessage,  end, pMessageHeader, config);
			else
				return -1;
			break;

		case NFAPI_HARQ_INDICATION:
			if (check_unpack_length(NFAPI_HARQ_INDICATION, unpackedBufLen))
				result = unpack_harq_indication(&pReadPackedMessage,  end, pMessageHeader, config);
			else
				return -1;
			break;

		case NFAPI_CRC_INDICATION:
			if (check_unpack_length(NFAPI_CRC_INDICATION, unpackedBufLen))
				result = unpack_crc_indication(&pReadPackedMessage,end , pMessageHeader, config);
			else
				return -1;
			break;

		case NFAPI_RX_ULSCH_INDICATION:
			if (check_unpack_length(NFAPI_RX_ULSCH_INDICATION, unpackedBufLen))
				result = unpack_rx_indication(&pReadPackedMessage,  end, pMessageHeader, config);
			else
				return -1;
			break;

		case NFAPI_RACH_INDICATION:
			if (check_unpack_length(NFAPI_RACH_INDICATION, unpackedBufLen))
				result = unpack_rach_indication(&pReadPackedMessage,  end, pMessageHeader, config);
			else
				return -1;
			break;

		case NFAPI_SRS_INDICATION:
			if (check_unpack_length(NFAPI_SRS_INDICATION, unpackedBufLen))
				result = unpack_srs_indication(&pReadPackedMessage,  end, pMessageHeader, config);
			else
				return -1;
			break;

		case NFAPI_RX_SR_INDICATION:
			if (check_unpack_length(NFAPI_RX_SR_INDICATION, unpackedBufLen))
				result = unpack_sr_indication(&pReadPackedMessage,  end, pMessageHeader, config);
			else
				return -1;
			break;

		case NFAPI_RX_CQI_INDICATION:
			if (check_unpack_length(NFAPI_RX_CQI_INDICATION, unpackedBufLen))
				result = unpack_cqi_indication(&pReadPackedMessage,  end, pMessageHeader, config);
			else
				return -1;
			break;

		case NFAPI_LBT_DL_CONFIG_REQUEST:
			if (check_unpack_length(NFAPI_LBT_DL_CONFIG_REQUEST, unpackedBufLen))
				result = unpack_lbt_dl_config_request(&pReadPackedMessage,  end, pMessageHeader, config);
			else
				return -1;
			break;

		case NFAPI_LBT_DL_INDICATION:
			if (check_unpack_length(NFAPI_LBT_DL_INDICATION, unpackedBufLen))
				result = unpack_lbt_dl_indication(&pReadPackedMessage,  end, pMessageHeader, config);
			else
				return -1;
			break;
			
		case NFAPI_NB_HARQ_INDICATION:
			if (check_unpack_length(NFAPI_NB_HARQ_INDICATION, unpackedBufLen))
				result = unpack_nb_harq_indication(&pReadPackedMessage,  end, pMessageHeader, config);
			else
				return -1;
			break;	
			
		case NFAPI_NRACH_INDICATION:
			if (check_unpack_length(NFAPI_NRACH_INDICATION, unpackedBufLen))
				result = unpack_nrach_indication(&pReadPackedMessage,  end, pMessageHeader, config);
			else
				return -1;
			break;
			
		case NFAPI_DL_NODE_SYNC:
			if (check_unpack_length(NFAPI_DL_NODE_SYNC, unpackedBufLen))
				result = unpack_dl_node_sync(&pReadPackedMessage,  end, pMessageHeader, config);
			else
				return -1;
			break;

		case NFAPI_UL_NODE_SYNC:
			if (check_unpack_length(NFAPI_UL_NODE_SYNC, unpackedBufLen))
				result = unpack_ul_node_sync(&pReadPackedMessage, end , pMessageHeader, config);
			else
				return -1;
			break;

		case NFAPI_TIMING_INFO:
			if (check_unpack_length(NFAPI_TIMING_INFO, unpackedBufLen))
				result = unpack_timing_info(&pReadPackedMessage, end, pMessageHeader, config);
			else
				return -1;
			break;

		case NFAPI_UE_RELEASE_RESPONSE:
			if (check_unpack_length(NFAPI_UE_RELEASE_RESPONSE, unpackedBufLen))
				result = unpack_ue_release_resp(&pReadPackedMessage,  end, pMessageHeader, config);
			else
				return -1;
			break;

		default:

			if(pMessageHeader->message_id >= NFAPI_VENDOR_EXT_MSG_MIN && 
			   pMessageHeader->message_id <= NFAPI_VENDOR_EXT_MSG_MAX)
			{
				if(config && config->unpack_p7_vendor_extension)
				{
					result = (config->unpack_p7_vendor_extension)(pMessageHeader, &pReadPackedMessage, end, config);
				}
				else
				{
					NFAPI_TRACE(NFAPI_TRACE_ERROR, "%s VE NFAPI message ID %d. No ve decoder provided\n", __FUNCTION__, pMessageHeader->message_id);
				}
			}
			else
			{
				NFAPI_TRACE(NFAPI_TRACE_ERROR, "%s NFAPI Unknown message ID %d\n", __FUNCTION__, pMessageHeader->message_id);
			}
			break;
	}

	if(result == 0)
		return -1;
	else
		return 0;
}

int nfapi_nr_p7_message_unpack(void *pMessageBuf, uint32_t messageBufLen, void *pUnpackedBuf, uint32_t unpackedBufLen, nfapi_p7_codec_config_t* config)
{
	int result = 0;
	nfapi_p7_message_header_t *pMessageHeader = (nfapi_p7_message_header_t*)pUnpackedBuf;
	uint8_t *pReadPackedMessage = pMessageBuf;
	uint8_t *end = pMessageBuf + messageBufLen;

	if (pMessageBuf == NULL || pUnpackedBuf == NULL)
	{
		NFAPI_TRACE(NFAPI_TRACE_ERROR, "P7 unpack supplied pointers are null\n");
		return -1;
	}

	if (messageBufLen < NFAPI_P7_HEADER_LENGTH || unpackedBufLen < sizeof(nfapi_p7_message_header_t))
	{
		NFAPI_TRACE(NFAPI_TRACE_ERROR, "P7 unpack supplied message buffer is too small %d, %d\n", messageBufLen, unpackedBufLen);
		return -1;
	}

	// clean the supplied buffer for - tag value blanking
	(void)memset(pUnpackedBuf, 0, unpackedBufLen);

	// process the header
	if(!(pull16(&pReadPackedMessage, &pMessageHeader->phy_id, end) &&
		 pull16(&pReadPackedMessage, &pMessageHeader->message_id, end) &&
		 pull16(&pReadPackedMessage, &pMessageHeader->message_length, end) &&
		 pull16(&pReadPackedMessage, &pMessageHeader->m_segment_sequence, end) &&
		 pull32(&pReadPackedMessage, &pMessageHeader->checksum, end) &&
		 pull32(&pReadPackedMessage, &pMessageHeader->transmit_timestamp, end)))
	{
		NFAPI_TRACE(NFAPI_TRACE_ERROR, "P7 unpack header failed\n");
		return -1;
	}

	if((uint8_t*)(pMessageBuf + pMessageHeader->message_length) > end)
	{
		NFAPI_TRACE(NFAPI_TRACE_ERROR, "P7 unpack message length is greater than the message buffer \n");
		return -1;
	}

	/*
	if(check_unpack_length(pMessageHeader->message_id, unpackedBufLen) == 0)
	{
		NFAPI_TRACE(NFAPI_TRACE_ERROR, "P7 unpack unpack buffer is not large enough \n");
		return -1;
	}
	*/

	// look for the specific message
	switch (pMessageHeader->message_id)
	{   
		case NFAPI_NR_PHY_MSG_TYPE_DL_TTI_REQUEST:
			if (check_nr_unpack_length(NFAPI_NR_PHY_MSG_TYPE_DL_TTI_REQUEST, unpackedBufLen))
				result = unpack_dl_tti_request(&pReadPackedMessage,  end, pMessageHeader, config);
			else
				return -1;
			break;

		case NFAPI_NR_PHY_MSG_TYPE_UL_TTI_REQUEST:
			if (check_nr_unpack_length(NFAPI_NR_PHY_MSG_TYPE_UL_TTI_REQUEST, unpackedBufLen))
				result = unpack_ul_tti_request(&pReadPackedMessage,  end, pMessageHeader, config);
			else
				return -1;
			break;
		case NFAPI_NR_PHY_MSG_TYPE_TX_DATA_REQUEST:
			if (check_nr_unpack_length(NFAPI_NR_PHY_MSG_TYPE_TX_DATA_REQUEST, unpackedBufLen))
				result = unpack_tx_data_request(&pReadPackedMessage,  end, pMessageHeader, config);
			else
				return -1;
			break;
		case NFAPI_NR_PHY_MSG_TYPE_UL_DCI_REQUEST:
			if (check_nr_unpack_length(NFAPI_NR_PHY_MSG_TYPE_UL_DCI_REQUEST, unpackedBufLen))
				result = unpack_ul_dci_request(&pReadPackedMessage,  end, pMessageHeader, config);
			else
				return -1;
			break;
		
		case NFAPI_UE_RELEASE_REQUEST:
			if (check_nr_unpack_length(NFAPI_UE_RELEASE_REQUEST, unpackedBufLen))
				result = unpack_ue_release_request(&pReadPackedMessage,  end, pMessageHeader, config);
			else
				return -1;
			break;

		case  NFAPI_NR_PHY_MSG_TYPE_RX_DATA_INDICATION:
			if (check_nr_unpack_length(NFAPI_NR_PHY_MSG_TYPE_RX_DATA_INDICATION, unpackedBufLen))
				result = unpack_nr_rx_data_indication(&pReadPackedMessage,  end, pMessageHeader, config);
			else
				return -1;
			break;

		case  NFAPI_NR_PHY_MSG_TYPE_CRC_INDICATION:
			if (check_nr_unpack_length(NFAPI_NR_PHY_MSG_TYPE_CRC_INDICATION, unpackedBufLen))
				result = unpack_nr_crc_indication(&pReadPackedMessage,end , pMessageHeader, config);
			else
				return -1;
			break;

		case  NFAPI_NR_PHY_MSG_TYPE_UCI_INDICATION:
			if (check_nr_unpack_length(NFAPI_NR_PHY_MSG_TYPE_UCI_INDICATION, unpackedBufLen))
				result = unpack_nr_uci_indication(&pReadPackedMessage,  end, pMessageHeader, config);
			else
				return -1;
			break;

		case  NFAPI_NR_PHY_MSG_TYPE_SRS_INDICATION:
			if (check_nr_unpack_length(NFAPI_NR_PHY_MSG_TYPE_SRS_INDICATION, unpackedBufLen))
				result = unpack_nr_srs_indication(&pReadPackedMessage,  end, pMessageHeader, config);
			else
				return -1;
			break;

		case  NFAPI_NR_PHY_MSG_TYPE_RACH_INDICATION:
			if (check_nr_unpack_length(NFAPI_NR_PHY_MSG_TYPE_RACH_INDICATION, unpackedBufLen))
				result = unpack_nr_rach_indication(&pReadPackedMessage,  end, pMessageHeader, config);
			else
				return -1;
			break;

		case NFAPI_NR_PHY_MSG_TYPE_DL_NODE_SYNC:
			if (check_nr_unpack_length(NFAPI_NR_PHY_MSG_TYPE_DL_NODE_SYNC, unpackedBufLen))
				result = unpack_nr_dl_node_sync(&pReadPackedMessage,  end, pMessageHeader, config);
			else
				return -1;
			break;

		case NFAPI_NR_PHY_MSG_TYPE_UL_NODE_SYNC:
			if (check_nr_unpack_length(NFAPI_NR_PHY_MSG_TYPE_UL_NODE_SYNC, unpackedBufLen))
				result = unpack_nr_ul_node_sync(&pReadPackedMessage, end , pMessageHeader, config);
			else
				return -1;
			break;

		case NFAPI_TIMING_INFO:
			if (check_nr_unpack_length(NFAPI_TIMING_INFO, unpackedBufLen))
				result = unpack_nr_timing_info(&pReadPackedMessage, end, pMessageHeader, config);
			else
				return -1;
			break;

		case NFAPI_UE_RELEASE_RESPONSE:
			if (check_nr_unpack_length(NFAPI_UE_RELEASE_RESPONSE, unpackedBufLen))
				result = unpack_ue_release_resp(&pReadPackedMessage,  end, pMessageHeader, config);
			else
				return -1;
			break;

		default:

			if(pMessageHeader->message_id >= NFAPI_VENDOR_EXT_MSG_MIN && 
			   pMessageHeader->message_id <= NFAPI_VENDOR_EXT_MSG_MAX)
			{
				if(config && config->unpack_p7_vendor_extension)
				{
					result = (config->unpack_p7_vendor_extension)(pMessageHeader, &pReadPackedMessage, end, config);
				}
				else
				{
					NFAPI_TRACE(NFAPI_TRACE_ERROR, "%s VE NFAPI message ID %d. No ve decoder provided\n", __FUNCTION__, pMessageHeader->message_id);
				}
			}
			else
			{
				NFAPI_TRACE(NFAPI_TRACE_ERROR, "%s NFAPI Unknown message ID %d\n", __FUNCTION__, pMessageHeader->message_id);
			}
			break;
	}

	if(result == 0)
		return -1;
	else 
		return 0;
}

=======
/*
 * Copyright 2017 Cisco Systems, Inc.
 *
 * Licensed under the Apache License, Version 2.0 (the "License");
 * you may not use this file except in compliance with the License.
 * You may obtain a copy of the License at
 *
 * http://www.apache.org/licenses/LICENSE-2.0
 *
 * Unless required by applicable law or agreed to in writing, software
 * distributed under the License is distributed on an "AS IS" BASIS,
 * WITHOUT WARRANTIES OR CONDITIONS OF ANY KIND, either express or implied.
 * See the License for the specific language governing permissions and
 * limitations under the License.
 */


#include <assert.h>
#include <signal.h>
#include <sys/time.h>
#include <sys/socket.h>
#include <sys/types.h>
#include <netinet/in.h>
#include <arpa/inet.h>
#include <zlib.h>
#include <sched.h>
#include <time.h>
#include <stdio.h>
#include <stdlib.h>
#include <string.h>
#include <unistd.h>
#include <errno.h>
#include <pthread.h>
#include <stdint.h>

#include <nfapi_interface.h>
#include <nfapi.h>
#include <debug.h>
#include "nfapi_nr_interface_scf.h"

extern int nfapi_unpack_p7_vendor_extension(nfapi_p7_message_header_t *header, uint8_t **ppReadPackedMsg, void *user_data);
extern int nfapi_pack_p7_vendor_extension(nfapi_p7_message_header_t *header, uint8_t **ppWritePackedMsg, void *user_data);

uint32_t nfapi_calculate_checksum(uint8_t *buffer, uint16_t len) {
  uint32_t chksum = 0;
  // calcaulte upto the checksum
  chksum = crc32(chksum, buffer, 8);
  // skip the checksum
  uint8_t zeros[4] = {0, 0, 0, 0};
  chksum = crc32(chksum, zeros, 4);
  // continu with the rest of the mesage
  chksum = crc32(chksum, &buffer[NFAPI_P7_HEADER_LENGTH], len - NFAPI_P7_HEADER_LENGTH);
  // return the inverse
  return ~(chksum);
}

int nfapi_p7_update_checksum(uint8_t *buffer, uint32_t len) {
  uint32_t checksum = nfapi_calculate_checksum(buffer, len);
  uint8_t *p_write = &buffer[8];
  return (push32(checksum, &p_write, buffer + len) > 0 ? 0 : -1);
}

int nfapi_p7_update_transmit_timestamp(uint8_t *buffer, uint32_t timestamp) {
  uint8_t *p_write = &buffer[12];
  return (push32(timestamp, &p_write, buffer + 16) > 0 ? 0 : -1);
}

uint32_t nfapi_p7_calculate_checksum(uint8_t *buffer, uint32_t len) {
  return nfapi_calculate_checksum(buffer, len);
}

void *nfapi_p7_allocate(size_t size, nfapi_p7_codec_config_t *config) {
  if(size == 0)
    return 0;

  void *buffer_p = NULL;

  if(config && config->allocate) {
    buffer_p = (config->allocate)(size);

    if(buffer_p != NULL) {
      memset(buffer_p,0,size);
    }

    return buffer_p;
  } else {
    buffer_p = calloc(1, size);
    return buffer_p;
  }
}

void nfapi_p7_deallocate(void *ptr, nfapi_p7_codec_config_t *config) {
  if(ptr == NULL)
    return;

  if(config && config->deallocate) {
    return (config->deallocate)(ptr);
  } else {
    return free(ptr);
  }
}
// Pack routines


static uint8_t pack_dl_config_dci_dl_pdu_rel8_value(void *tlv, uint8_t **ppWritePackedMsg, uint8_t *end) {
  nfapi_dl_config_dci_dl_pdu_rel8_t *value = (nfapi_dl_config_dci_dl_pdu_rel8_t *)tlv;
  //NFAPI_TRACE(NFAPI_TRACE_ERROR, "%s() dci_format:%u\n", __FUNCTION__, value->dci_format);
  return ( push8(value->dci_format, ppWritePackedMsg, end) &&
           push8(value->cce_idx, ppWritePackedMsg, end) &&
           push8(value->aggregation_level, ppWritePackedMsg, end) &&
           push16(value->rnti, ppWritePackedMsg, end) &&
           push8(value->resource_allocation_type, ppWritePackedMsg, end) &&
           push8(value->virtual_resource_block_assignment_flag, ppWritePackedMsg, end) &&
           push32(value->resource_block_coding, ppWritePackedMsg, end) &&
           push8(value->mcs_1, ppWritePackedMsg, end) &&
           push8(value->redundancy_version_1, ppWritePackedMsg, end) &&
           push8(value->new_data_indicator_1, ppWritePackedMsg, end) &&
           push8(value->transport_block_to_codeword_swap_flag, ppWritePackedMsg, end) &&
           push8(value->mcs_2, ppWritePackedMsg, end) &&
           push8(value->redundancy_version_2, ppWritePackedMsg, end) &&
           push8(value->new_data_indicator_2, ppWritePackedMsg, end) &&
           push8(value->harq_process, ppWritePackedMsg, end) &&
           push8(value->tpmi, ppWritePackedMsg, end) &&
           push8(value->pmi, ppWritePackedMsg, end) &&
           push8(value->precoding_information, ppWritePackedMsg, end) &&
           push8(value->tpc, ppWritePackedMsg, end) &&
           push8(value->downlink_assignment_index, ppWritePackedMsg, end) &&
           push8(value->ngap, ppWritePackedMsg, end) &&
           push8(value->transport_block_size_index, ppWritePackedMsg, end) &&
           push8(value->downlink_power_offset, ppWritePackedMsg, end) &&
           push8(value->allocate_prach_flag, ppWritePackedMsg, end) &&
           push8(value->preamble_index, ppWritePackedMsg, end) &&
           push8(value->prach_mask_index, ppWritePackedMsg, end) &&
           push8(value->rnti_type, ppWritePackedMsg, end) &&
           push16(value->transmission_power, ppWritePackedMsg, end));
}

static uint8_t pack_dl_config_dci_dl_pdu_rel9_value(void *tlv, uint8_t **ppWritePackedMsg, uint8_t *end) {
  nfapi_dl_config_dci_dl_pdu_rel9_t *value = (nfapi_dl_config_dci_dl_pdu_rel9_t *)tlv;
  return( push8(value->mcch_flag, ppWritePackedMsg, end) &&
          push8(value->mcch_change_notification, ppWritePackedMsg, end) &&
          push8(value->scrambling_identity, ppWritePackedMsg, end));
}

static uint8_t pack_dl_config_dci_dl_pdu_rel10_value(void *tlv, uint8_t **ppWritePackedMsg, uint8_t *end) {
  nfapi_dl_config_dci_dl_pdu_rel10_t *value = (nfapi_dl_config_dci_dl_pdu_rel10_t *)tlv;
  return ( push8(value->cross_carrier_scheduling_flag, ppWritePackedMsg, end) &&
           push8(value->carrier_indicator, ppWritePackedMsg, end) &&
           push8(value->srs_flag, ppWritePackedMsg, end) &&
           push8(value->srs_request, ppWritePackedMsg, end) &&
           push8(value->antenna_ports_scrambling_and_layers, ppWritePackedMsg, end) &&
           push8(value->total_dci_length_including_padding, ppWritePackedMsg, end) &&
           push8(value->n_dl_rb, ppWritePackedMsg, end));
}

static uint8_t pack_dl_config_dci_dl_pdu_rel11_value(void *tlv, uint8_t **ppWritePackedMsg, uint8_t *end) {
  nfapi_dl_config_dci_dl_pdu_rel11_t *value = (nfapi_dl_config_dci_dl_pdu_rel11_t *)tlv;
  return ( push8(value->harq_ack_resource_offset, ppWritePackedMsg, end) &&
           push8(value->pdsch_re_mapping_quasi_co_location_indicator, ppWritePackedMsg, end));
}

static uint8_t pack_dl_config_dci_dl_pdu_rel12_value(void *tlv, uint8_t **ppWritePackedMsg, uint8_t *end) {
  nfapi_dl_config_dci_dl_pdu_rel12_t *value = (nfapi_dl_config_dci_dl_pdu_rel12_t *)tlv;
  return ( push8(value->primary_cell_type, ppWritePackedMsg, end) &&
           push8(value->ul_dl_configuration_flag, ppWritePackedMsg, end) &&
           push8(value->number_ul_dl_configurations, ppWritePackedMsg, end) &&
           pusharray8(value->ul_dl_configuration_indication, NFAPI_MAX_UL_DL_CONFIGURATIONS, value->number_ul_dl_configurations, ppWritePackedMsg, end));
}

static uint8_t pack_tpm_value(nfapi_dl_config_dci_dl_tpm_t *value, uint8_t **ppWritePackedMsg, uint8_t *end) {
  if (!( push8(value->num_prb_per_subband, ppWritePackedMsg, end) &&
         push8(value->number_of_subbands, ppWritePackedMsg, end) &&
         push8(value->num_antennas, ppWritePackedMsg, end)))
    return 0;

  uint8_t idx = 0;

  for(idx = 0; idx < value->number_of_subbands; ++idx) {
    nfapi_dl_config_dci_dl_tpm_subband_info_t *subband_info = &(value->subband_info[idx]);

    if(!(push8(subband_info->subband_index, ppWritePackedMsg, end) &&
         push8(subband_info->scheduled_ues, ppWritePackedMsg, end)))
      return 0;

    uint8_t antenna_idx = 0;
    uint8_t scheduled_ue_idx = 0;

    for(antenna_idx = 0; antenna_idx < value->num_antennas; ++antenna_idx) {
      for(scheduled_ue_idx = 0; scheduled_ue_idx < subband_info->scheduled_ues; ++scheduled_ue_idx) {
        if(!push16(subband_info->precoding_value[antenna_idx][scheduled_ue_idx], ppWritePackedMsg, end))
          return 0;
      }
    }
  }

  return 1;
}


static uint8_t pack_dl_tti_csi_rs_pdu_rel15_value(void *tlv, uint8_t **ppWritePackedMsg, uint8_t *end) {
  nfapi_nr_dl_tti_csi_rs_pdu_rel15_t *value = (nfapi_nr_dl_tti_csi_rs_pdu_rel15_t *)tlv;
  return(
          push16(value->bwp_size, ppWritePackedMsg, end) &&
          push16(value->bwp_start, ppWritePackedMsg, end) &&
          push8(value->subcarrier_spacing, ppWritePackedMsg, end) &&
          push8(value->cyclic_prefix, ppWritePackedMsg, end) &&
          push16(value->start_rb, ppWritePackedMsg, end) &&
          push16(value->nr_of_rbs, ppWritePackedMsg, end) &&
          push8(value->csi_type, ppWritePackedMsg, end) &&
          push8(value->row, ppWritePackedMsg, end) &&
          push16(value->freq_domain, ppWritePackedMsg, end) &&
          push8(value->symb_l0, ppWritePackedMsg, end) &&
          push8(value->symb_l1, ppWritePackedMsg, end) &&
          push8(value->cdm_type, ppWritePackedMsg, end) &&
          push8(value->freq_density, ppWritePackedMsg, end) &&
          push16(value->scramb_id, ppWritePackedMsg, end) &&
          push8(value->power_control_offset, ppWritePackedMsg, end) &&
          push8(value->power_control_offset_ss, ppWritePackedMsg, end)
        );
}


static uint8_t pack_dl_tti_pdcch_pdu_rel15_value(void* tlv, uint8_t **ppWritePackedMsg, uint8_t *end) {

	nfapi_nr_dl_tti_pdcch_pdu_rel15_t* value = (nfapi_nr_dl_tti_pdcch_pdu_rel15_t*)tlv;
	
	for(uint8_t i = 0; i < MAX_DCI_CORESET; ++i)
	{
		if(!(push16(value->dci_pdu[i].RNTI, ppWritePackedMsg, end) &&
		push16(value->dci_pdu[i].ScramblingId, ppWritePackedMsg, end) &&
		push16(value->dci_pdu[i].ScramblingRNTI, ppWritePackedMsg, end) &&
		push8(value->dci_pdu[i].CceIndex, ppWritePackedMsg, end) &&
		push8(value->dci_pdu[i].AggregationLevel, ppWritePackedMsg, end) &&
		push8(value->dci_pdu[i].beta_PDCCH_1_0, ppWritePackedMsg, end) &&
		push8(value->dci_pdu[i].powerControlOffsetSS, ppWritePackedMsg, end) &&
		push16(value->dci_pdu[i].PayloadSizeBits, ppWritePackedMsg, end) &&
		pusharray8(value->dci_pdu[i].Payload, value->dci_pdu[i].PayloadSizeBits, value->dci_pdu[i].PayloadSizeBits, ppWritePackedMsg, end)))
		return 0;
		
	}
	// TODO: resolve the packaging of array (currently sending a single element)
	return(
		push16(value->BWPSize, ppWritePackedMsg, end) &&
		push16(value->BWPStart, ppWritePackedMsg, end) &&
		push8(value->SubcarrierSpacing, ppWritePackedMsg, end) &&
		push8(value->CyclicPrefix, ppWritePackedMsg, end) &&
		push8(value->StartSymbolIndex, ppWritePackedMsg, end) &&
		push8(value->DurationSymbols, ppWritePackedMsg, end) &&
		pusharray8(value->FreqDomainResource, 6, 6, ppWritePackedMsg, end) &&
		push8(value->CceRegMappingType, ppWritePackedMsg, end) &&
		push8(value->RegBundleSize, ppWritePackedMsg, end) &&
		push8(value->InterleaverSize, ppWritePackedMsg, end) &&
		push8(value->CoreSetType, ppWritePackedMsg, end) &&
		push16(value->ShiftIndex, ppWritePackedMsg, end) &&
		push8(value->precoderGranularity, ppWritePackedMsg, end) &&
		push16(value->numDlDci, ppWritePackedMsg, end));
}


static uint8_t pack_dl_tti_pdsch_pdu_rel15_value(void *tlv, uint8_t **ppWritePackedMsg, uint8_t *end) {
  nfapi_nr_dl_tti_pdsch_pdu_rel15_t *value = (nfapi_nr_dl_tti_pdsch_pdu_rel15_t *)tlv;
  // TODO: resolve the packaging of array (currently sending a single element)
  return(
          push16(value->pduBitmap, ppWritePackedMsg, end) &&
          push16(value->rnti, ppWritePackedMsg, end) &&
          push16(value->pduIndex, ppWritePackedMsg, end) &&
          push16(value->BWPSize, ppWritePackedMsg, end) &&
          push16(value->BWPStart, ppWritePackedMsg, end) &&
          push8(value->SubcarrierSpacing, ppWritePackedMsg, end) &&
          push8(value->CyclicPrefix, ppWritePackedMsg, end) &&
          push8(value->NrOfCodewords, ppWritePackedMsg, end) &&
          pusharray16(value->targetCodeRate, 2, 1, ppWritePackedMsg, end) &&
          pusharray8(value->qamModOrder, 2, 1, ppWritePackedMsg, end) &&
          pusharray8(value->mcsIndex, 2, 1, ppWritePackedMsg, end) &&
          pusharray8(value->mcsTable, 2, 1, ppWritePackedMsg, end) &&
          pusharray8(value->rvIndex, 2, 1, ppWritePackedMsg, end) &&
          pusharray32(value->TBSize, 2, 1, ppWritePackedMsg, end) &&
          push16(value->dataScramblingId, ppWritePackedMsg, end) &&
          push8(value->nrOfLayers, ppWritePackedMsg, end) &&
          push8(value->transmissionScheme, ppWritePackedMsg, end) &&
          push8(value->refPoint, ppWritePackedMsg, end) &&
          push16(value->dlDmrsSymbPos, ppWritePackedMsg, end) &&
          push8(value->dmrsConfigType, ppWritePackedMsg, end) &&
          push16(value->dlDmrsScramblingId, ppWritePackedMsg, end) &&
          push8(value->SCID, ppWritePackedMsg, end) &&
          push8(value->numDmrsCdmGrpsNoData, ppWritePackedMsg, end) &&
          push16(value->dmrsPorts, ppWritePackedMsg, end) &&
          push8(value->resourceAlloc, ppWritePackedMsg, end) &&
          push16(value->rbStart, ppWritePackedMsg, end) &&
          push16(value->rbSize, ppWritePackedMsg, end) &&
          push8(value->VRBtoPRBMapping, ppWritePackedMsg, end) &&
          push8(value->StartSymbolIndex, ppWritePackedMsg, end) &&
          push8(value->NrOfSymbols, ppWritePackedMsg, end) &&
          push8(value->PTRSPortIndex, ppWritePackedMsg, end) &&
          push8(value->PTRSTimeDensity, ppWritePackedMsg, end) &&
          push8(value->PTRSFreqDensity, ppWritePackedMsg, end) &&
          push8(value->PTRSReOffset, ppWritePackedMsg, end)
        );
}


static uint8_t pack_dl_tti_ssb_pdu_rel15_value(void *tlv, uint8_t **ppWritePackedMsg, uint8_t *end) {
  nfapi_nr_dl_tti_ssb_pdu_rel15_t *value = (nfapi_nr_dl_tti_ssb_pdu_rel15_t *)tlv;
  return(
          push16(value->PhysCellId, ppWritePackedMsg, end) &&
          push8(value->BetaPss, ppWritePackedMsg, end) &&
          push8(value->SsbBlockIndex, ppWritePackedMsg, end) &&
          push8(value->SsbSubcarrierOffset, ppWritePackedMsg, end) &&
          push16(value->ssbOffsetPointA, ppWritePackedMsg, end) &&
          push8(value->bchPayloadFlag, ppWritePackedMsg, end) &&
          push32(value->bchPayload, ppWritePackedMsg, end)
          // TODO: pack precoding_and_beamforming too
        );
}


static uint8_t pack_dl_config_dci_dl_pdu_rel13_value(void *tlv, uint8_t **ppWritePackedMsg, uint8_t *end) {
  nfapi_dl_config_dci_dl_pdu_rel13_t *value = (nfapi_dl_config_dci_dl_pdu_rel13_t *)tlv;
  return( push8(value->laa_end_partial_sf_flag, ppWritePackedMsg, end) &&
          push8(value->laa_end_partial_sf_configuration, ppWritePackedMsg, end) &&
          push8(value->initial_lbt_sf, ppWritePackedMsg, end) &&
          push8(value->codebook_size_determination, ppWritePackedMsg, end) &&
          push8(value->drms_table_flag, ppWritePackedMsg, end) &&
          push8(value->tpm_struct_flag, ppWritePackedMsg, end) &&
          (value->tpm_struct_flag == 1 ? pack_tpm_value(&(value->tpm), ppWritePackedMsg, end) : 1));
}

static uint8_t pack_dl_config_bch_pdu_rel8_value(void *tlv, uint8_t **ppWritePackedMsg, uint8_t *end) {
  nfapi_dl_config_bch_pdu_rel8_t *value = (nfapi_dl_config_bch_pdu_rel8_t *)tlv;
  //NFAPI_TRACE(NFAPI_TRACE_ERROR, "%s()\n", __FUNCTION__);
  return( push16(value->length, ppWritePackedMsg, end) &&
          push16(value->pdu_index, ppWritePackedMsg, end) &&
          push16(value->transmission_power, ppWritePackedMsg, end));
}
static uint8_t pack_dl_config_mch_pdu_rel8_value(void *tlv, uint8_t **ppWritePackedMsg, uint8_t *end) {
  nfapi_dl_config_mch_pdu_rel8_t *value = (nfapi_dl_config_mch_pdu_rel8_t *)tlv;
  return ( push16(value->length, ppWritePackedMsg, end) &&
           push16(value->pdu_index, ppWritePackedMsg, end) &&
           push16(value->rnti, ppWritePackedMsg, end) &&
           push8(value->resource_allocation_type, ppWritePackedMsg, end) &&
           push32(value->resource_block_coding, ppWritePackedMsg, end) &&
           push8(value->modulation, ppWritePackedMsg, end) &&
           push16(value->transmission_power, ppWritePackedMsg, end) &&
           push16(value->mbsfn_area_id, ppWritePackedMsg, end));
}

static uint8_t pack_bf_vector_info(void *elem, uint8_t **ppWritePackedMsg, uint8_t *end) {
  nfapi_bf_vector_t *bf = (nfapi_bf_vector_t *)elem;
  return ( push8(bf->subband_index, ppWritePackedMsg, end) &&
           push8(bf->num_antennas, ppWritePackedMsg, end) &&
           pusharray16(bf->bf_value, NFAPI_MAX_NUM_ANTENNAS, bf->num_antennas, ppWritePackedMsg, end));
}
static uint8_t pack_dl_config_dlsch_pdu_rel8_value(void *tlv, uint8_t **ppWritePackedMsg, uint8_t *end) {
  nfapi_dl_config_dlsch_pdu_rel8_t *value = (nfapi_dl_config_dlsch_pdu_rel8_t *)tlv;
  return ( push16(value->length, ppWritePackedMsg, end) &&
           push16(value->pdu_index, ppWritePackedMsg, end) &&
           push16(value->rnti, ppWritePackedMsg, end) &&
           push8(value->resource_allocation_type, ppWritePackedMsg, end) &&
           push8(value->virtual_resource_block_assignment_flag, ppWritePackedMsg, end) &&
           push32(value->resource_block_coding, ppWritePackedMsg, end) &&
           push8(value->modulation, ppWritePackedMsg, end) &&
           push8(value->redundancy_version, ppWritePackedMsg, end) &&
           push8(value->transport_blocks, ppWritePackedMsg, end) &&
           push8(value->transport_block_to_codeword_swap_flag, ppWritePackedMsg, end) &&
           push8(value->transmission_scheme, ppWritePackedMsg, end) &&
           push8(value->number_of_layers, ppWritePackedMsg, end) &&
           push8(value->number_of_subbands, ppWritePackedMsg, end) &&
           pusharray8(value->codebook_index, NFAPI_MAX_NUM_SUBBANDS, value->number_of_subbands, ppWritePackedMsg, end) &&
           push8(value->ue_category_capacity, ppWritePackedMsg, end) &&
           push8(value->pa, ppWritePackedMsg, end) &&
           push8(value->delta_power_offset_index, ppWritePackedMsg, end) &&
           push8(value->ngap, ppWritePackedMsg, end) &&
           push8(value->nprb, ppWritePackedMsg, end) &&
           push8(value->transmission_mode, ppWritePackedMsg, end) &&
           push8(value->num_bf_prb_per_subband, ppWritePackedMsg, end) &&
           push8(value->num_bf_vector, ppWritePackedMsg, end) &&
           packarray(value->bf_vector, sizeof(nfapi_bf_vector_t), NFAPI_MAX_BF_VECTORS, value->num_bf_vector, ppWritePackedMsg, end, &pack_bf_vector_info));
}
static uint8_t pack_dl_config_dlsch_pdu_rel9_value(void *tlv, uint8_t **ppWritePackedMsg, uint8_t *end) {
  nfapi_dl_config_dlsch_pdu_rel9_t *value = (nfapi_dl_config_dlsch_pdu_rel9_t *)tlv;
  return ( push8(value->nscid, ppWritePackedMsg, end) );
}
static uint8_t pack_dl_config_dlsch_pdu_rel10_value(void *tlv, uint8_t **ppWritePackedMsg, uint8_t *end) {
  nfapi_dl_config_dlsch_pdu_rel10_t *value = (nfapi_dl_config_dlsch_pdu_rel10_t *)tlv;
  return ( push8(value->csi_rs_flag, ppWritePackedMsg, end) &&
           push8(value->csi_rs_resource_config_r10, ppWritePackedMsg, end) &&
           push16(value->csi_rs_zero_tx_power_resource_config_bitmap_r10, ppWritePackedMsg, end) &&
           push8(value->csi_rs_number_nzp_configuration, ppWritePackedMsg, end) &&
           pusharray8(value->csi_rs_resource_config, NFAPI_MAX_CSI_RS_RESOURCE_CONFIG, value->csi_rs_number_nzp_configuration, ppWritePackedMsg, end) &&
           push8(value->pdsch_start, ppWritePackedMsg, end));
}
static uint8_t pack_dl_config_dlsch_pdu_rel11_value(void *tlv, uint8_t **ppWritePackedMsg, uint8_t *end) {
  nfapi_dl_config_dlsch_pdu_rel11_t *value = (nfapi_dl_config_dlsch_pdu_rel11_t *)tlv;
  return( push8(value->drms_config_flag, ppWritePackedMsg, end) &&
          push16(value->drms_scrambling, ppWritePackedMsg, end) &&
          push8(value->csi_config_flag, ppWritePackedMsg, end) &&
          push16(value->csi_scrambling, ppWritePackedMsg, end) &&
          push8(value->pdsch_re_mapping_flag, ppWritePackedMsg, end) &&
          push8(value->pdsch_re_mapping_atenna_ports, ppWritePackedMsg, end) &&
          push8(value->pdsch_re_mapping_freq_shift, ppWritePackedMsg, end));
}
static uint8_t pack_dl_config_dlsch_pdu_rel12_value(void *tlv, uint8_t **ppWritePackedMsg, uint8_t *end) {
  nfapi_dl_config_dlsch_pdu_rel12_t *value = (nfapi_dl_config_dlsch_pdu_rel12_t *)tlv;
  return( push8(value->altcqi_table_r12, ppWritePackedMsg, end) &&
          push8(value->maxlayers, ppWritePackedMsg, end) &&
          push8(value->n_dl_harq, ppWritePackedMsg, end));
}
static uint8_t pack_dl_config_dlsch_pdu_rel13_value(void *tlv, uint8_t **ppWritePackedMsg, uint8_t *end) {
  nfapi_dl_config_dlsch_pdu_rel13_t *value = (nfapi_dl_config_dlsch_pdu_rel13_t *)tlv;
  return( push8(value->dwpts_symbols, ppWritePackedMsg, end) &&
          push8(value->initial_lbt_sf, ppWritePackedMsg, end) &&
          push8(value->ue_type, ppWritePackedMsg, end) &&
          push8(value->pdsch_payload_type, ppWritePackedMsg, end) &&
          push16(value->initial_transmission_sf_io, ppWritePackedMsg, end) &&
          push8(value->drms_table_flag, ppWritePackedMsg, end));
}
static uint8_t pack_dl_config_pch_pdu_rel8_value(void *tlv, uint8_t **ppWritePackedMsg, uint8_t *end) {
  nfapi_dl_config_pch_pdu_rel8_t *value = (nfapi_dl_config_pch_pdu_rel8_t *)tlv;
  return( push16(value->length, ppWritePackedMsg, end) &&
          push16(value->pdu_index, ppWritePackedMsg, end) &&
          push16(value->p_rnti, ppWritePackedMsg, end) &&
          push8(value->resource_allocation_type, ppWritePackedMsg, end) &&
          push8(value->virtual_resource_block_assignment_flag, ppWritePackedMsg, end) &&
          push32(value->resource_block_coding, ppWritePackedMsg, end) &&
          push8(value->mcs, ppWritePackedMsg, end) &&
          push8(value->redundancy_version, ppWritePackedMsg, end) &&
          push8(value->number_of_transport_blocks, ppWritePackedMsg, end) &&
          push8(value->transport_block_to_codeword_swap_flag, ppWritePackedMsg, end) &&
          push8(value->transmission_scheme, ppWritePackedMsg, end) &&
          push8(value->number_of_layers, ppWritePackedMsg, end) &&
          push8(value->codebook_index, ppWritePackedMsg, end) &&
          push8(value->ue_category_capacity, ppWritePackedMsg, end) &&
          push8(value->pa, ppWritePackedMsg, end) &&
          push16(value->transmission_power, ppWritePackedMsg, end) &&
          push8(value->nprb, ppWritePackedMsg, end) &&
          push8(value->ngap, ppWritePackedMsg, end));
}
static uint8_t pack_dl_config_pch_pdu_rel13_value(void *tlv, uint8_t **ppWritePackedMsg, uint8_t *end) {
  nfapi_dl_config_pch_pdu_rel13_t *value = (nfapi_dl_config_pch_pdu_rel13_t *)tlv;
  return ( push8(value->ue_mode, ppWritePackedMsg, end) &&
           push16(value->initial_transmission_sf_io, ppWritePackedMsg, end));
}
static uint8_t pack_dl_config_prs_pdu_rel9_value(void *tlv, uint8_t **ppWritePackedMsg, uint8_t *end) {
  nfapi_dl_config_prs_pdu_rel9_t *value = (nfapi_dl_config_prs_pdu_rel9_t *)tlv;
  return( push16(value->transmission_power, ppWritePackedMsg, end) &&
          push8(value->prs_bandwidth, ppWritePackedMsg, end) &&
          push8(value->prs_cyclic_prefix_type, ppWritePackedMsg, end) &&
          push8(value->prs_muting, ppWritePackedMsg, end));
}
static uint8_t pack_dl_config_csi_rs_pdu_rel10_value(void *tlv, uint8_t **ppWritePackedMsg, uint8_t *end) {
  nfapi_dl_config_csi_rs_pdu_rel10_t *value = (nfapi_dl_config_csi_rs_pdu_rel10_t *)tlv;
  return( push8(value->csi_rs_antenna_port_count_r10, ppWritePackedMsg, end) &&
          push8(value->csi_rs_resource_config_r10, ppWritePackedMsg, end) &&
          push16(value->transmission_power, ppWritePackedMsg, end) &&
          push16(value->csi_rs_zero_tx_power_resource_config_bitmap_r10, ppWritePackedMsg, end) &&
          push8(value->csi_rs_number_of_nzp_configuration, ppWritePackedMsg, end) &&
          pusharray8(value->csi_rs_resource_config, NFAPI_MAX_CSI_RS_RESOURCE_CONFIG, value->csi_rs_number_of_nzp_configuration, ppWritePackedMsg, end));
}
static uint8_t pack_dl_config_csi_rs_pdu_rel13_value(void *tlv, uint8_t **ppWritePackedMsg, uint8_t *end) {
  nfapi_dl_config_csi_rs_pdu_rel13_t *value = (nfapi_dl_config_csi_rs_pdu_rel13_t *)tlv;

  if(!(push8(value->csi_rs_class, ppWritePackedMsg, end) &&
       push8(value->cdm_type, ppWritePackedMsg, end) &&
       push8(value->num_bf_vector, ppWritePackedMsg, end))) {
    return 0;
  }

  uint16_t i;

  for(i = 0; i < value->num_bf_vector; ++i) {
    if(!(push8(value->bf_vector[i].csi_rs_resource_index, ppWritePackedMsg, end) &&
         pusharray16(value->bf_vector[i].bf_value, NFAPI_MAX_ANTENNA_PORT_COUNT, NFAPI_MAX_ANTENNA_PORT_COUNT, ppWritePackedMsg, end)))
      return 0;
  }

  return 1;
}
static uint8_t pack_bf_vector(nfapi_bf_vector_t *vector, uint8_t **ppWritePackedMsg, uint8_t *end) {
  return ( push8(vector->subband_index, ppWritePackedMsg, end) &&
           push8(vector->num_antennas, ppWritePackedMsg, end) &&
           pusharray16(vector->bf_value, NFAPI_MAX_NUM_ANTENNAS, vector->num_antennas, ppWritePackedMsg, end));
}

static uint8_t pack_dl_config_epdcch_parameters_rel11_value(void *tlv, uint8_t **ppWritePackedMsg, uint8_t *end) {
  nfapi_dl_config_epdcch_parameters_rel11_t *value = (nfapi_dl_config_epdcch_parameters_rel11_t *)tlv;
  return ( push8(value->epdcch_resource_assignment_flag, ppWritePackedMsg, end) &&
           push16(value->epdcch_id, ppWritePackedMsg, end) &&
           push8(value->epdcch_start_symbol, ppWritePackedMsg, end) &&
           push8(value->epdcch_num_prb, ppWritePackedMsg, end) &&
           pusharray8(value->epdcch_prb_index, NFAPI_MAX_EPDCCH_PRB, value->epdcch_num_prb, ppWritePackedMsg, end) &&
           pack_bf_vector(&value->bf_vector, ppWritePackedMsg, end));
}
static uint8_t pack_dl_config_epdcch_parameters_rel13_value(void *tlv, uint8_t **ppWritePackedMsg, uint8_t *end) {
  nfapi_dl_config_epdcch_parameters_rel13_t *value = (nfapi_dl_config_epdcch_parameters_rel13_t *)tlv;
  return (push8(value->dwpts_symbols, ppWritePackedMsg, end) &&
          push8(value->initial_lbt_sf, ppWritePackedMsg, end));
}
static uint8_t pack_dl_config_mpdcch_pdu_rel13_value(void *tlv, uint8_t **ppWritePackedMsg, uint8_t *end) {
  nfapi_dl_config_mpdcch_pdu_rel13_t *value = (nfapi_dl_config_mpdcch_pdu_rel13_t *)tlv;
  return ( push8(value->mpdcch_narrow_band, ppWritePackedMsg, end) &&
           push8(value->number_of_prb_pairs, ppWritePackedMsg, end) &&
           push8(value->resource_block_assignment, ppWritePackedMsg, end) &&
           push8(value->mpdcch_tansmission_type, ppWritePackedMsg, end) &&
           push8(value->start_symbol, ppWritePackedMsg, end) &&
           push8(value->ecce_index, ppWritePackedMsg, end) &&
           push8(value->aggregation_level, ppWritePackedMsg, end) &&
           push8(value->rnti_type, ppWritePackedMsg, end) &&
           push16(value->rnti, ppWritePackedMsg, end) &&
           push8(value->ce_mode, ppWritePackedMsg, end) &&
           push16(value->drms_scrambling_init, ppWritePackedMsg, end) &&
           push16(value->initial_transmission_sf_io, ppWritePackedMsg, end) &&
           push16(value->transmission_power, ppWritePackedMsg, end) &&
           push8(value->dci_format, ppWritePackedMsg, end) &&
           push16(value->resource_block_coding, ppWritePackedMsg, end) &&
           push8(value->mcs, ppWritePackedMsg, end) &&
           push8(value->pdsch_reptition_levels, ppWritePackedMsg, end) &&
           push8(value->redundancy_version, ppWritePackedMsg, end) &&
           push8(value->new_data_indicator, ppWritePackedMsg, end) &&
           push8(value->harq_process, ppWritePackedMsg, end) &&
           push8(value->tpmi_length, ppWritePackedMsg, end) &&
           push8(value->tpmi, ppWritePackedMsg, end) &&
           push8(value->pmi_flag, ppWritePackedMsg, end) &&
           push8(value->pmi, ppWritePackedMsg, end) &&
           push8(value->harq_resource_offset, ppWritePackedMsg, end) &&
           push8(value->dci_subframe_repetition_number, ppWritePackedMsg, end) &&
           push8(value->tpc, ppWritePackedMsg, end) &&
           push8(value->downlink_assignment_index_length, ppWritePackedMsg, end) &&
           push8(value->downlink_assignment_index, ppWritePackedMsg, end) &&
           push8(value->allocate_prach_flag, ppWritePackedMsg, end) &&
           push8(value->preamble_index, ppWritePackedMsg, end) &&
           push8(value->prach_mask_index, ppWritePackedMsg, end) &&
           push8(value->starting_ce_level, ppWritePackedMsg, end) &&
           push8(value->srs_request, ppWritePackedMsg, end) &&
           push8(value->antenna_ports_and_scrambling_identity_flag, ppWritePackedMsg, end) &&
           push8(value->antenna_ports_and_scrambling_identity, ppWritePackedMsg, end) &&
           push8(value->frequency_hopping_enabled_flag, ppWritePackedMsg, end) &&
           push8(value->paging_direct_indication_differentiation_flag, ppWritePackedMsg, end) &&
           push8(value->direct_indication, ppWritePackedMsg, end) &&
           push8(value->total_dci_length_including_padding, ppWritePackedMsg, end) &&
           push8(value->number_of_tx_antenna_ports, ppWritePackedMsg, end) &&
           pusharray16(value->precoding_value, NFAPI_MAX_TX_PHYSICAL_ANTENNA_PORTS, value->number_of_tx_antenna_ports, ppWritePackedMsg, end));
}


static uint8_t pack_dl_config_nbch_pdu_rel13_value(void *tlv, uint8_t **ppWritePackedMsg, uint8_t *end) {
  nfapi_dl_config_nbch_pdu_rel13_t *value = (nfapi_dl_config_nbch_pdu_rel13_t *)tlv;
  return (push16(value->length, ppWritePackedMsg, end) &&
          push16(value->pdu_index, ppWritePackedMsg, end) &&
          push16(value->transmission_power, ppWritePackedMsg, end) &&
          push16(value->hyper_sfn_2_lsbs, ppWritePackedMsg, end));
}


static uint8_t pack_dl_config_npdcch_pdu_rel13_value(void *tlv, uint8_t **ppWritePackedMsg, uint8_t *end) {
  nfapi_dl_config_npdcch_pdu_rel13_t *value = (nfapi_dl_config_npdcch_pdu_rel13_t *)tlv;
  return (push16(value->length, ppWritePackedMsg, end) &&
          push16(value->pdu_index, ppWritePackedMsg, end) &&
          push8(value->ncce_index, ppWritePackedMsg, end) &&
          push8(value->aggregation_level, ppWritePackedMsg, end) &&
          push8(value->start_symbol, ppWritePackedMsg, end) &&
          push8(value->rnti_type, ppWritePackedMsg, end) &&
          push16(value->rnti, ppWritePackedMsg, end) &&
          push8(value->scrambling_reinitialization_batch_index, ppWritePackedMsg, end) &&
          push8(value->nrs_antenna_ports_assumed_by_the_ue, ppWritePackedMsg, end) &&
          push8(value->dci_format, ppWritePackedMsg, end) &&
          push8(value->scheduling_delay, ppWritePackedMsg, end) &&
          push8(value->resource_assignment, ppWritePackedMsg, end) &&
          push8(value->repetition_number, ppWritePackedMsg, end) &&
          push8(value->mcs, ppWritePackedMsg, end) &&
          push8(value->new_data_indicator, ppWritePackedMsg, end) &&
          push8(value->harq_ack_resource, ppWritePackedMsg, end) &&
          push8(value->npdcch_order_indication, ppWritePackedMsg, end) &&
          push8(value->starting_number_of_nprach_repetitions, ppWritePackedMsg, end) &&
          push8(value->subcarrier_indication_of_nprach, ppWritePackedMsg, end) &&
          push8(value->paging_direct_indication_differentation_flag, ppWritePackedMsg, end) &&
          push8(value->direct_indication, ppWritePackedMsg, end) &&
          push8(value->dci_subframe_repetition_number, ppWritePackedMsg, end) &&
          push8(value->total_dci_length_including_padding, ppWritePackedMsg, end));
}

static uint8_t pack_dl_config_ndlsch_pdu_rel13_value(void *tlv, uint8_t **ppWritePackedMsg, uint8_t *end) {
  nfapi_dl_config_ndlsch_pdu_rel13_t *value = (nfapi_dl_config_ndlsch_pdu_rel13_t *)tlv;
  return (push16(value->length, ppWritePackedMsg, end) &&
          push16(value->pdu_index, ppWritePackedMsg, end) &&
          push8(value->start_symbol, ppWritePackedMsg, end) &&
          push8(value->rnti_type, ppWritePackedMsg, end) &&
          push16(value->rnti, ppWritePackedMsg, end) &&
          push16(value->resource_assignment, ppWritePackedMsg, end) &&
          push16(value->repetition_number, ppWritePackedMsg, end) &&
          push8(value->modulation, ppWritePackedMsg, end) &&
          push8(value->number_of_subframes_for_resource_assignment, ppWritePackedMsg, end) &&
          push8(value->scrambling_sequence_initialization_cinit, ppWritePackedMsg, end) &&
          push16(value->sf_idx, ppWritePackedMsg, end) &&
          push8(value->nrs_antenna_ports_assumed_by_the_ue, ppWritePackedMsg, end));
}


static uint8_t pack_dl_tti_request_body_value(void *tlv, uint8_t **ppWritePackedMsg, uint8_t *end) {
  nfapi_nr_dl_tti_request_pdu_t *value = (nfapi_nr_dl_tti_request_pdu_t *)tlv;

  if(!(push32(value->PDUSize, ppWritePackedMsg, end) &&
       push16(value->PDUType, ppWritePackedMsg, end) ))
    return 0;

  // first match the pdu type, then call the respective function
  switch(value->PDUType) {
    case NFAPI_NR_DL_TTI_CSI_RS_PDU_TYPE: {
      if(!(pack_dl_tti_csi_rs_pdu_rel15_value(&value->csi_rs_pdu.csi_rs_pdu_rel15,ppWritePackedMsg,end)))
        return 0;
    }
    break;

    case NFAPI_NR_DL_TTI_PDCCH_PDU_TYPE: {
      if(!(pack_dl_tti_pdcch_pdu_rel15_value(&value->pdcch_pdu.pdcch_pdu_rel15,ppWritePackedMsg,end)))
        return 0;
    }
    break;

    case NFAPI_NR_DL_TTI_PDSCH_PDU_TYPE: {
      if(!(pack_dl_tti_pdsch_pdu_rel15_value(&value->pdsch_pdu.pdsch_pdu_rel15,ppWritePackedMsg,end)))
        return 0;
    }
    break;

    case NFAPI_NR_DL_TTI_SSB_PDU_TYPE: {
      if(!(pack_dl_tti_ssb_pdu_rel15_value(&value->ssb_pdu.ssb_pdu_rel15,ppWritePackedMsg,end)))
        return 0;
    }
    break;

    default: {
      NFAPI_TRACE(NFAPI_TRACE_ERROR, "FIXME : Invalid DL_TTI pdu type %d \n", value->PDUType );
    }
    break;
  }

  return 1;
}

static uint8_t pack_dl_config_request_body_value(void *tlv, uint8_t **ppWritePackedMsg, uint8_t *end) {
  nfapi_dl_config_request_body_t *value = (nfapi_dl_config_request_body_t *)tlv;

  //NFAPI_TRACE(NFAPI_TRACE_ERROR, "%s() dci:%u pdu:%u pdsch:%u rnti:%u pcfich:%u\n", __FUNCTION__, value->number_dci, value->number_pdu, value->number_pdsch_rnti, value->transmission_power_pcfich);

  if(!(push8(value->number_pdcch_ofdm_symbols, ppWritePackedMsg, end) &&
       push8(value->number_dci, ppWritePackedMsg, end) &&
       push16(value->number_pdu, ppWritePackedMsg, end) &&
       push8(value->number_pdsch_rnti, ppWritePackedMsg, end) &&
       push16(value->transmission_power_pcfich, ppWritePackedMsg, end))) {
    return 0;
  }

  uint16_t i = 0;
  uint16_t total_number_of_pdus = value->number_pdu;

  for(; i < total_number_of_pdus; ++i) {
    nfapi_dl_config_request_pdu_t *pdu = &(value->dl_config_pdu_list[i]);

    if(push8(pdu->pdu_type, ppWritePackedMsg, end) == 0)
      return 0;

    // Put a 0 size in and then determine the size after the pdu
    // has been writen and write the calculated size
    uint8_t *pWritePackedMsgPduSize = *ppWritePackedMsg;
    pdu->pdu_size = 0;

    if(push8(pdu->pdu_size, ppWritePackedMsg, end) == 0)
      return 0;

    switch(pdu->pdu_type) {
      case NFAPI_DL_CONFIG_DCI_DL_PDU_TYPE: {
        //NFAPI_TRACE(NFAPI_TRACE_ERROR, "%s() NFAPI_DL_CONFIG_DCI_DL_PDU_TYPE\n", __FUNCTION__);
        if(!(pack_tlv(NFAPI_DL_CONFIG_REQUEST_DCI_DL_PDU_REL8_TAG, &pdu->dci_dl_pdu.dci_dl_pdu_rel8, ppWritePackedMsg, end, &pack_dl_config_dci_dl_pdu_rel8_value) &&
             pack_tlv(NFAPI_DL_CONFIG_REQUEST_DCI_DL_PDU_REL9_TAG, &pdu->dci_dl_pdu.dci_dl_pdu_rel9, ppWritePackedMsg, end, &pack_dl_config_dci_dl_pdu_rel9_value) &&
             pack_tlv(NFAPI_DL_CONFIG_REQUEST_DCI_DL_PDU_REL10_TAG, &pdu->dci_dl_pdu.dci_dl_pdu_rel10, ppWritePackedMsg, end, &pack_dl_config_dci_dl_pdu_rel10_value) &&
             pack_tlv(NFAPI_DL_CONFIG_REQUEST_DCI_DL_PDU_REL11_TAG, &pdu->dci_dl_pdu.dci_dl_pdu_rel11, ppWritePackedMsg, end, &pack_dl_config_dci_dl_pdu_rel11_value) &&
             pack_tlv(NFAPI_DL_CONFIG_REQUEST_DCI_DL_PDU_REL12_TAG, &pdu->dci_dl_pdu.dci_dl_pdu_rel12, ppWritePackedMsg, end, &pack_dl_config_dci_dl_pdu_rel12_value) &&
             pack_tlv(NFAPI_DL_CONFIG_REQUEST_DCI_DL_PDU_REL13_TAG, &pdu->dci_dl_pdu.dci_dl_pdu_rel13, ppWritePackedMsg, end, &pack_dl_config_dci_dl_pdu_rel13_value))) {
          return 0;
        }
      }
      break;

      case NFAPI_DL_CONFIG_BCH_PDU_TYPE: {
        //NFAPI_TRACE(NFAPI_TRACE_ERROR, "%s() NFAPI_DL_CONFIG_BCH_PDU_TYPE\n", __FUNCTION__);
        if(!(pack_tlv(NFAPI_DL_CONFIG_REQUEST_BCH_PDU_REL8_TAG, &pdu->bch_pdu.bch_pdu_rel8, ppWritePackedMsg, end, &pack_dl_config_bch_pdu_rel8_value)))
          return 0;
      }
      break;

      case NFAPI_DL_CONFIG_MCH_PDU_TYPE: {
        if(!(pack_tlv(NFAPI_DL_CONFIG_REQUEST_MCH_PDU_REL8_TAG, &pdu->mch_pdu.mch_pdu_rel8, ppWritePackedMsg, end, &pack_dl_config_mch_pdu_rel8_value)))
          return 0;
      }
      break;

      case NFAPI_DL_CONFIG_DLSCH_PDU_TYPE: {
        if(!(pack_tlv(NFAPI_DL_CONFIG_REQUEST_DLSCH_PDU_REL8_TAG, &pdu->dlsch_pdu.dlsch_pdu_rel8, ppWritePackedMsg, end, &pack_dl_config_dlsch_pdu_rel8_value) &&
             pack_tlv(NFAPI_DL_CONFIG_REQUEST_DLSCH_PDU_REL9_TAG, &pdu->dlsch_pdu.dlsch_pdu_rel9, ppWritePackedMsg, end, &pack_dl_config_dlsch_pdu_rel9_value) &&
             pack_tlv(NFAPI_DL_CONFIG_REQUEST_DLSCH_PDU_REL10_TAG, &pdu->dlsch_pdu.dlsch_pdu_rel10, ppWritePackedMsg, end, &pack_dl_config_dlsch_pdu_rel10_value) &&
             pack_tlv(NFAPI_DL_CONFIG_REQUEST_DLSCH_PDU_REL11_TAG, &pdu->dlsch_pdu.dlsch_pdu_rel11, ppWritePackedMsg, end, &pack_dl_config_dlsch_pdu_rel11_value) &&
             pack_tlv(NFAPI_DL_CONFIG_REQUEST_DLSCH_PDU_REL12_TAG, &pdu->dlsch_pdu.dlsch_pdu_rel12, ppWritePackedMsg, end, &pack_dl_config_dlsch_pdu_rel12_value) &&
             pack_tlv(NFAPI_DL_CONFIG_REQUEST_DLSCH_PDU_REL13_TAG, &pdu->dlsch_pdu.dlsch_pdu_rel13, ppWritePackedMsg, end, &pack_dl_config_dlsch_pdu_rel13_value)))
          return 0;
      }
      break;

      case NFAPI_DL_CONFIG_PCH_PDU_TYPE: {
        if(!(pack_tlv(NFAPI_DL_CONFIG_REQUEST_PCH_PDU_REL8_TAG, &pdu->pch_pdu.pch_pdu_rel8, ppWritePackedMsg, end, &pack_dl_config_pch_pdu_rel8_value) &&
             pack_tlv(NFAPI_DL_CONFIG_REQUEST_PCH_PDU_REL13_TAG, &pdu->pch_pdu.pch_pdu_rel13, ppWritePackedMsg, end, &pack_dl_config_pch_pdu_rel13_value)))
          return 0;
      }
      break;

      case NFAPI_DL_CONFIG_PRS_PDU_TYPE: {
        if(!(pack_tlv(NFAPI_DL_CONFIG_REQUEST_PRS_PDU_REL9_TAG, &pdu->prs_pdu.prs_pdu_rel9, ppWritePackedMsg, end, &pack_dl_config_prs_pdu_rel9_value)))
          return 0;
      }
      break;

      case NFAPI_DL_CONFIG_CSI_RS_PDU_TYPE: {
        if(!(pack_tlv(NFAPI_DL_CONFIG_REQUEST_CSI_RS_PDU_REL10_TAG, &pdu->csi_rs_pdu.csi_rs_pdu_rel10, ppWritePackedMsg, end,  &pack_dl_config_csi_rs_pdu_rel10_value) &&
             pack_tlv(NFAPI_DL_CONFIG_REQUEST_CSI_RS_PDU_REL13_TAG, &pdu->csi_rs_pdu.csi_rs_pdu_rel13, ppWritePackedMsg, end,  &pack_dl_config_csi_rs_pdu_rel13_value)))
          return 0;
      }
      break;

      case NFAPI_DL_CONFIG_EPDCCH_DL_PDU_TYPE: {
        if(!(pack_tlv(NFAPI_DL_CONFIG_REQUEST_EPDCCH_PDU_REL8_TAG, &pdu->epdcch_pdu.epdcch_pdu_rel8, ppWritePackedMsg, end, &pack_dl_config_dci_dl_pdu_rel8_value) &&
             pack_tlv(NFAPI_DL_CONFIG_REQUEST_EPDCCH_PDU_REL9_TAG, &pdu->epdcch_pdu.epdcch_pdu_rel9, ppWritePackedMsg, end, &pack_dl_config_dci_dl_pdu_rel9_value) &&
             pack_tlv(NFAPI_DL_CONFIG_REQUEST_EPDCCH_PDU_REL10_TAG, &pdu->epdcch_pdu.epdcch_pdu_rel10, ppWritePackedMsg, end, &pack_dl_config_dci_dl_pdu_rel10_value) &&
             pack_tlv(NFAPI_DL_CONFIG_REQUEST_EPDCCH_PDU_REL11_TAG, &pdu->epdcch_pdu.epdcch_pdu_rel11, ppWritePackedMsg, end, &pack_dl_config_dci_dl_pdu_rel11_value) &&
             pack_tlv(NFAPI_DL_CONFIG_REQUEST_EPDCCH_PDU_REL12_TAG, &pdu->epdcch_pdu.epdcch_pdu_rel12, ppWritePackedMsg, end, &pack_dl_config_dci_dl_pdu_rel12_value) &&
             pack_tlv(NFAPI_DL_CONFIG_REQUEST_EPDCCH_PDU_REL13_TAG, &pdu->epdcch_pdu.epdcch_pdu_rel13, ppWritePackedMsg, end, &pack_dl_config_dci_dl_pdu_rel13_value) &&
             pack_tlv(NFAPI_DL_CONFIG_REQUEST_EPDCCH_PARAM_REL11_TAG, &pdu->epdcch_pdu.epdcch_params_rel11, ppWritePackedMsg, end, &pack_dl_config_epdcch_parameters_rel11_value) &
             pack_tlv(NFAPI_DL_CONFIG_REQUEST_EPDCCH_PARAM_REL13_TAG, &pdu->epdcch_pdu.epdcch_params_rel13, ppWritePackedMsg, end, &pack_dl_config_epdcch_parameters_rel13_value)))
          return 0;
      }
      break;

      case NFAPI_DL_CONFIG_MPDCCH_PDU_TYPE: {
        if(!(pack_tlv(NFAPI_DL_CONFIG_REQUEST_MPDCCH_PDU_REL13_TAG, &pdu->mpdcch_pdu.mpdcch_pdu_rel13, ppWritePackedMsg, end, &pack_dl_config_mpdcch_pdu_rel13_value)))
          return 0;
      }
      break;

      case NFAPI_DL_CONFIG_NBCH_PDU_TYPE: {
        if(!(pack_tlv(NFAPI_DL_CONFIG_REQUEST_NBCH_PDU_REL13_TAG, &pdu->nbch_pdu.nbch_pdu_rel13, ppWritePackedMsg, end, &pack_dl_config_nbch_pdu_rel13_value)))
          return 0;
      }
      break;

      case NFAPI_DL_CONFIG_NPDCCH_PDU_TYPE: {
        if(!(pack_tlv(NFAPI_DL_CONFIG_REQUEST_NPDCCH_PDU_REL13_TAG, &pdu->npdcch_pdu.npdcch_pdu_rel13, ppWritePackedMsg, end, &pack_dl_config_npdcch_pdu_rel13_value)))
          return 0;
      }
      break;

      case NFAPI_DL_CONFIG_NDLSCH_PDU_TYPE: {
        if(!(pack_tlv(NFAPI_DL_CONFIG_REQUEST_NDLSCH_PDU_REL13_TAG, &pdu->ndlsch_pdu.ndlsch_pdu_rel13, ppWritePackedMsg, end, &pack_dl_config_ndlsch_pdu_rel13_value)))
          return 0;
      }
      break;

      default: {
        NFAPI_TRACE(NFAPI_TRACE_ERROR, "FIXME : Invalid pdu type %d \n", pdu->pdu_type );
      }
      break;
    };

    // add 1 for the pdu_type. The delta will include the pdu_size
    pdu->pdu_size = 1 + (*ppWritePackedMsg - pWritePackedMsgPduSize);

    push8(pdu->pdu_size, &pWritePackedMsgPduSize, end);
  }

  return 1;
}


static uint8_t pack_dl_tti_request(void *msg, uint8_t **ppWritePackedMsg, uint8_t *end, nfapi_p7_codec_config_t *config) {
  nfapi_nr_dl_tti_request_t *pNfapiMsg = (nfapi_nr_dl_tti_request_t *)msg;

  if (!(push16(pNfapiMsg->SFN, ppWritePackedMsg, end) &&
        push16(pNfapiMsg->Slot, ppWritePackedMsg, end) &&
        push8(pNfapiMsg->dl_tti_request_body.nGroup, ppWritePackedMsg, end) &&
        push8(pNfapiMsg->dl_tti_request_body.nPDUs, ppWritePackedMsg, end) &&
        pusharray8(pNfapiMsg->dl_tti_request_body.nUe,256,pNfapiMsg->dl_tti_request_body.nGroup, ppWritePackedMsg, end)
        //pusharray8(pNfapiMsg->PduIdx[0] ,256,256, ppWritePackedMsg, end)
       ))
    return 0;

  int arr[12];

  for(int i=0; i<pNfapiMsg->dl_tti_request_body.nGroup; i++) {
    for(int j=0; j<pNfapiMsg->dl_tti_request_body.nUe[i]; j++) {
      arr[j] = pNfapiMsg->dl_tti_request_body.PduIdx[i][j];
    }

    if(!(pusharrays32(arr,12,pNfapiMsg->dl_tti_request_body.nUe[i],ppWritePackedMsg, end)))
      return 0;
  }

  for(int i=0; i<pNfapiMsg->dl_tti_request_body.nPDUs; i++) {
    if(!pack_dl_tti_request_body_value(&pNfapiMsg->dl_tti_request_body.dl_tti_pdu_list[i],ppWritePackedMsg,end))
      return 0;
  }

  return 1;
}


static uint8_t pack_dl_config_request(void *msg, uint8_t **ppWritePackedMsg, uint8_t *end, nfapi_p7_codec_config_t *config) {
  nfapi_dl_config_request_t *pNfapiMsg = (nfapi_dl_config_request_t *)msg;
  //return ( push16(pNfapiMsg->sfn_sf, ppWritePackedMsg, end) &&
  //pack_tlv(NFAPI_DL_CONFIG_REQUEST_BODY_TAG, &pNfapiMsg->dl_config_request_body, ppWritePackedMsg, end, &pack_dl_config_request_body_value) &&
  //pack_p7_vendor_extension_tlv(pNfapiMsg->vendor_extension, ppWritePackedMsg, end, config));
  {
    uint8_t x = push16(pNfapiMsg->sfn_sf, ppWritePackedMsg, end);
    uint8_t y = pack_tlv(NFAPI_DL_CONFIG_REQUEST_BODY_TAG, &pNfapiMsg->dl_config_request_body, ppWritePackedMsg, end, &pack_dl_config_request_body_value);
    uint8_t z = pack_p7_vendor_extension_tlv(pNfapiMsg->vendor_extension, ppWritePackedMsg, end, config);

    if (!x || !y || !z) {
      NFAPI_TRACE(NFAPI_TRACE_INFO, "%s() NFAPI_DL_CONFIG_REQUEST x:%u y:%u z:%u \n", __FUNCTION__,x,y,z);
    }

    return x && y && z;
  }
}




static uint8_t pack_ul_config_request_ulsch_rel8_value(void *tlv, uint8_t **ppWritePackedMsg, uint8_t *end) {
  nfapi_ul_config_ulsch_pdu_rel8_t *ulsch_pdu_rel8 = (nfapi_ul_config_ulsch_pdu_rel8_t *)tlv;
  return( push32(ulsch_pdu_rel8->handle, ppWritePackedMsg, end) &&
          push16(ulsch_pdu_rel8->size, ppWritePackedMsg, end) &&
          push16(ulsch_pdu_rel8->rnti, ppWritePackedMsg, end) &&
          push8(ulsch_pdu_rel8->resource_block_start, ppWritePackedMsg, end) &&
          push8(ulsch_pdu_rel8->number_of_resource_blocks, ppWritePackedMsg, end) &&
          push8(ulsch_pdu_rel8->modulation_type, ppWritePackedMsg, end) &&
          push8(ulsch_pdu_rel8->cyclic_shift_2_for_drms, ppWritePackedMsg, end) &&
          push8(ulsch_pdu_rel8->frequency_hopping_enabled_flag, ppWritePackedMsg, end) &&
          push8(ulsch_pdu_rel8->frequency_hopping_bits, ppWritePackedMsg, end) &&
          push8(ulsch_pdu_rel8->new_data_indication, ppWritePackedMsg, end) &&
          push8(ulsch_pdu_rel8->redundancy_version, ppWritePackedMsg, end) &&
          push8(ulsch_pdu_rel8->harq_process_number, ppWritePackedMsg, end) &&
          push8(ulsch_pdu_rel8->ul_tx_mode, ppWritePackedMsg, end) &&
          push8(ulsch_pdu_rel8->current_tx_nb, ppWritePackedMsg, end) &&
          push8(ulsch_pdu_rel8->n_srs, ppWritePackedMsg, end));
}
static uint8_t pack_ul_config_request_ulsch_rel10_value(void *tlv, uint8_t **ppWritePackedMsg, uint8_t *end) {
  nfapi_ul_config_ulsch_pdu_rel10_t *ulsch_pdu_rel10 = (nfapi_ul_config_ulsch_pdu_rel10_t *)tlv;
  return (push8(ulsch_pdu_rel10->resource_allocation_type, ppWritePackedMsg, end) &&
          push32(ulsch_pdu_rel10->resource_block_coding, ppWritePackedMsg, end) &&
          push8(ulsch_pdu_rel10->transport_blocks, ppWritePackedMsg, end) &&
          push8(ulsch_pdu_rel10->transmission_scheme, ppWritePackedMsg, end) &&
          push8(ulsch_pdu_rel10->number_of_layers, ppWritePackedMsg, end) &&
          push8(ulsch_pdu_rel10->codebook_index, ppWritePackedMsg, end) &&
          push8(ulsch_pdu_rel10->disable_sequence_hopping_flag, ppWritePackedMsg, end));
}

static uint8_t pack_ul_config_request_ulsch_rel11_value(void *tlv, uint8_t **ppWritePackedMsg, uint8_t *end) {
  nfapi_ul_config_ulsch_pdu_rel11_t *ulsch_pdu_rel11 = (nfapi_ul_config_ulsch_pdu_rel11_t *)tlv;
  return (push8(ulsch_pdu_rel11->virtual_cell_id_enabled_flag, ppWritePackedMsg, end) &&
          push16(ulsch_pdu_rel11->npusch_identity, ppWritePackedMsg, end) &&
          push8(ulsch_pdu_rel11->dmrs_config_flag, ppWritePackedMsg, end) &&
          push16(ulsch_pdu_rel11->ndmrs_csh_identity, ppWritePackedMsg, end));
}

static uint8_t pack_ul_config_request_ulsch_rel13_value(void *tlv, uint8_t **ppWritePackedMsg, uint8_t *end) {
  nfapi_ul_config_ulsch_pdu_rel13_t *ulsch_pdu_rel13 = (nfapi_ul_config_ulsch_pdu_rel13_t *)tlv;
  return (push8(ulsch_pdu_rel13->ue_type, ppWritePackedMsg, end) &&
          push16(ulsch_pdu_rel13->total_number_of_repetitions, ppWritePackedMsg, end) &&
          push16(ulsch_pdu_rel13->repetition_number, ppWritePackedMsg, end) &&
          push16(ulsch_pdu_rel13->initial_transmission_sf_io, ppWritePackedMsg, end) &&
          push8(ulsch_pdu_rel13->empty_symbols_due_to_re_tunning, ppWritePackedMsg, end));
}

//Pack fns for ul_tti PDUS


static uint8_t pack_ul_tti_request_prach_pdu(nfapi_nr_prach_pdu_t *prach_pdu, uint8_t **ppWritePackedMsg, uint8_t *end) {
  return(
          push16(prach_pdu->phys_cell_id, ppWritePackedMsg, end) &&
          push8(prach_pdu->num_prach_ocas, ppWritePackedMsg, end) &&
          push8(prach_pdu->prach_format, ppWritePackedMsg, end) &&
          push8(prach_pdu->num_ra, ppWritePackedMsg, end) &&
          push8(prach_pdu->prach_start_symbol, ppWritePackedMsg, end) &&
          push16(prach_pdu->num_cs, ppWritePackedMsg, end)
          // TODO: ignoring beamforming tlv for now
        );
}

static uint8_t pack_ul_tti_request_pucch_pdu(nfapi_nr_pucch_pdu_t *pucch_pdu, uint8_t **ppWritePackedMsg, uint8_t *end) {
  return(
          push16(pucch_pdu->rnti, ppWritePackedMsg, end) &&
          push32(pucch_pdu->handle, ppWritePackedMsg, end) &&
          push16(pucch_pdu->bwp_size, ppWritePackedMsg, end) &&
          push16(pucch_pdu->bwp_start, ppWritePackedMsg, end) &&
          push8(pucch_pdu->subcarrier_spacing, ppWritePackedMsg, end) &&
          push8(pucch_pdu->cyclic_prefix, ppWritePackedMsg, end) &&
          push8(pucch_pdu->format_type, ppWritePackedMsg, end) &&
          push8(pucch_pdu->multi_slot_tx_indicator, ppWritePackedMsg, end) &&
          push16(pucch_pdu->prb_start, ppWritePackedMsg, end) &&
          push16(pucch_pdu->prb_size, ppWritePackedMsg, end) &&
          push8(pucch_pdu->start_symbol_index, ppWritePackedMsg, end) &&
          push8(pucch_pdu->nr_of_symbols, ppWritePackedMsg, end) &&
          push8(pucch_pdu->freq_hop_flag, ppWritePackedMsg, end) &&
          push16(pucch_pdu->second_hop_prb, ppWritePackedMsg, end) &&
          push8(pucch_pdu->group_hop_flag, ppWritePackedMsg, end) &&
          push8(pucch_pdu->sequence_hop_flag, ppWritePackedMsg, end) &&
          push16(pucch_pdu->hopping_id, ppWritePackedMsg, end) &&
          push16(pucch_pdu->initial_cyclic_shift, ppWritePackedMsg, end) &&
          push16(pucch_pdu->data_scrambling_id, ppWritePackedMsg, end) &&
          push8(pucch_pdu->time_domain_occ_idx, ppWritePackedMsg, end) &&
          push8(pucch_pdu->pre_dft_occ_idx, ppWritePackedMsg, end) &&
          push8(pucch_pdu->pre_dft_occ_len, ppWritePackedMsg, end) &&
          push8(pucch_pdu->add_dmrs_flag, ppWritePackedMsg, end) &&
          push16(pucch_pdu->dmrs_scrambling_id, ppWritePackedMsg, end) &&
          push8(pucch_pdu->dmrs_cyclic_shift, ppWritePackedMsg, end) &&
          push8(pucch_pdu->sr_flag, ppWritePackedMsg, end) &&
          push8(pucch_pdu->bit_len_harq, ppWritePackedMsg, end) &&
          push16(pucch_pdu->bit_len_csi_part1, ppWritePackedMsg, end) &&
          push16(pucch_pdu->bit_len_csi_part2, ppWritePackedMsg, end)
          // TODO: ignoring beamforming tlv for now
        );
}


static uint8_t pack_ul_tti_request_pusch_pdu(nfapi_nr_pusch_pdu_t *pusch_pdu, uint8_t **ppWritePackedMsg, uint8_t *end) {
  if (!(
        push16(pusch_pdu->pdu_bit_map, ppWritePackedMsg, end) &&
        push16(pusch_pdu->rnti, ppWritePackedMsg, end) &&
        push32(pusch_pdu->handle, ppWritePackedMsg, end) &&
        push16(pusch_pdu->bwp_size, ppWritePackedMsg, end) &&
        push16(pusch_pdu->bwp_start, ppWritePackedMsg, end) &&
        push8(pusch_pdu->subcarrier_spacing, ppWritePackedMsg, end) &&
        push8(pusch_pdu->cyclic_prefix, ppWritePackedMsg, end) &&
        push16(pusch_pdu->target_code_rate, ppWritePackedMsg, end) &&
        push8(pusch_pdu->qam_mod_order, ppWritePackedMsg, end) &&
        push8(pusch_pdu->mcs_index, ppWritePackedMsg, end) &&
        push8(pusch_pdu->mcs_table, ppWritePackedMsg, end) &&
        push8(pusch_pdu->transform_precoding, ppWritePackedMsg, end) &&
        push16(pusch_pdu->data_scrambling_id, ppWritePackedMsg, end) &&
        push8(pusch_pdu->nrOfLayers, ppWritePackedMsg, end) &&
        push16(pusch_pdu->ul_dmrs_symb_pos, ppWritePackedMsg, end) &&
        push8(pusch_pdu->dmrs_config_type, ppWritePackedMsg, end) &&
        push16(pusch_pdu->ul_dmrs_scrambling_id, ppWritePackedMsg, end) &&
        push8(pusch_pdu->scid, ppWritePackedMsg, end) &&
        push8(pusch_pdu->num_dmrs_cdm_grps_no_data, ppWritePackedMsg, end) &&
        push16(pusch_pdu->dmrs_ports, ppWritePackedMsg, end) &&
        push8(pusch_pdu->resource_alloc, ppWritePackedMsg, end) &&
        push8(pusch_pdu->resource_alloc,ppWritePackedMsg, end) &&
        push16(pusch_pdu->dmrs_ports, ppWritePackedMsg, end) &&
        push16(pusch_pdu->rb_start, ppWritePackedMsg, end) &&
        push16(pusch_pdu->rb_size, ppWritePackedMsg, end) &&
        push8(pusch_pdu->vrb_to_prb_mapping, ppWritePackedMsg, end) &&
        push8(pusch_pdu->frequency_hopping, ppWritePackedMsg, end) &&
        push16(pusch_pdu->tx_direct_current_location, ppWritePackedMsg, end) &&
        push8(pusch_pdu->uplink_frequency_shift_7p5khz, ppWritePackedMsg, end) &&
        push8(pusch_pdu->start_symbol_index, ppWritePackedMsg, end) &&
        push8(pusch_pdu->nr_of_symbols, ppWritePackedMsg, end)
        // TODO: ignoring beamforming tlv for now
      ))
    return 0;

  //Pack Optional Data only included if indicated in pduBitmap
  switch(pusch_pdu->pdu_bit_map) {
    case PUSCH_PDU_BITMAP_PUSCH_DATA: {
      // pack optional TLVs
      return(
              push8(pusch_pdu->pusch_data.rv_index, ppWritePackedMsg, end) &&
              push8(pusch_pdu->pusch_data.harq_process_id, ppWritePackedMsg, end) &&
              push32(pusch_pdu->pusch_data.tb_size, ppWritePackedMsg, end) &&
              push16(pusch_pdu->pusch_data.num_cb, ppWritePackedMsg, end) &&
              pusharray8(pusch_pdu->pusch_data.cb_present_and_position,1,1,ppWritePackedMsg, end)
            );
    }
    break;

    case PUSCH_PDU_BITMAP_PUSCH_UCI: {
      return(
              push16(pusch_pdu->pusch_uci.harq_ack_bit_length, ppWritePackedMsg, end) &&
              push16(pusch_pdu->pusch_uci.csi_part1_bit_length, ppWritePackedMsg, end) &&
              push16(pusch_pdu->pusch_uci.csi_part2_bit_length, ppWritePackedMsg, end) &&
              push8(pusch_pdu->pusch_uci.alpha_scaling, ppWritePackedMsg, end) &&
              push8(pusch_pdu->pusch_uci.beta_offset_harq_ack, ppWritePackedMsg, end) &&
              push8(pusch_pdu->pusch_uci.beta_offset_csi1, ppWritePackedMsg, end) &&
              push8(pusch_pdu->pusch_uci.beta_offset_csi2, ppWritePackedMsg, end)
            );
    }
    break;

    case PUSCH_PDU_BITMAP_PUSCH_PTRS: {
      return(
              push8(pusch_pdu->pusch_ptrs.num_ptrs_ports, ppWritePackedMsg, end) &&
              push8(pusch_pdu->pusch_ptrs.ptrs_ports_list->ptrs_dmrs_port, ppWritePackedMsg, end) &&
              push16(pusch_pdu->pusch_ptrs.ptrs_ports_list->ptrs_port_index, ppWritePackedMsg, end) &&
              push8(pusch_pdu->pusch_ptrs.ptrs_ports_list->ptrs_re_offset, ppWritePackedMsg, end) &&
              push8(pusch_pdu->pusch_ptrs.ptrs_time_density, ppWritePackedMsg, end) &&
              push8(pusch_pdu->pusch_ptrs.ptrs_freq_density, ppWritePackedMsg, end) &&
              push8(pusch_pdu->pusch_ptrs.ul_ptrs_power, ppWritePackedMsg, end)
            );
    }
    break;

    case PUSCH_PDU_BITMAP_DFTS_OFDM: {
      return(
              push8(pusch_pdu->dfts_ofdm.low_papr_group_number, ppWritePackedMsg, end) &&
              push16(pusch_pdu->dfts_ofdm.low_papr_sequence_number, ppWritePackedMsg, end) &&
              push8(pusch_pdu->dfts_ofdm.ul_ptrs_sample_density, ppWritePackedMsg, end) &&
              push8(pusch_pdu->dfts_ofdm.ul_ptrs_time_density_transform_precoding, ppWritePackedMsg, end)
            );
    }
    break;

    default: {
      NFAPI_TRACE(NFAPI_TRACE_INFO, "Invalid pdu bitmap %d \n", pusch_pdu->pdu_bit_map );
    }
  }

  return 1;
}

static uint8_t pack_ul_tti_request_srs_pdu(nfapi_nr_srs_pdu_t *srs_pdu, uint8_t **ppWritePackedMsg, uint8_t *end) {
  return(
          push16(srs_pdu->rnti, ppWritePackedMsg, end) &&
          push32(srs_pdu->handle, ppWritePackedMsg, end) &&
          push16(srs_pdu->bwp_size, ppWritePackedMsg, end) &&
          push16(srs_pdu->bwp_start, ppWritePackedMsg, end) &&
          push8(srs_pdu->subcarrier_spacing, ppWritePackedMsg, end) &&
          push8(srs_pdu->cyclic_prefix, ppWritePackedMsg, end) &&
          push8(srs_pdu->num_ant_ports, ppWritePackedMsg, end) &&
          push8(srs_pdu->num_symbols, ppWritePackedMsg, end) &&
          push8(srs_pdu->num_repetitions, ppWritePackedMsg, end) &&
          push8(srs_pdu->time_start_position, ppWritePackedMsg, end) &&
          push8(srs_pdu->config_index, ppWritePackedMsg, end) &&
          push16(srs_pdu->sequence_id, ppWritePackedMsg, end) &&
          push8(srs_pdu->bandwidth_index, ppWritePackedMsg, end) &&
          push8(srs_pdu->comb_size, ppWritePackedMsg, end) &&
          push8(srs_pdu->comb_offset, ppWritePackedMsg, end) &&
          push8(srs_pdu->cyclic_shift, ppWritePackedMsg, end) &&
          push8(srs_pdu->frequency_position, ppWritePackedMsg, end) &&
          push8(srs_pdu->frequency_shift, ppWritePackedMsg, end) &&
          push8(srs_pdu->frequency_hopping, ppWritePackedMsg, end) &&
          push8(srs_pdu->group_or_sequence_hopping, ppWritePackedMsg, end) &&
          push8(srs_pdu->resource_type, ppWritePackedMsg, end) &&
          push16(srs_pdu->t_srs, ppWritePackedMsg, end) &&
          push16(srs_pdu->t_offset, ppWritePackedMsg, end)
          // TODO: ignoring beamforming tlv for now
        );
}

static uint8_t pack_ul_config_request_ulsch_pdu(nfapi_ul_config_ulsch_pdu *ulsch_pdu, uint8_t **ppWritePackedMsg, uint8_t *end) {
  return ( pack_tlv(NFAPI_UL_CONFIG_REQUEST_ULSCH_PDU_REL8_TAG, &ulsch_pdu->ulsch_pdu_rel8, ppWritePackedMsg, end, &pack_ul_config_request_ulsch_rel8_value) &&
           pack_tlv(NFAPI_UL_CONFIG_REQUEST_ULSCH_PDU_REL10_TAG, &ulsch_pdu->ulsch_pdu_rel10, ppWritePackedMsg, end, &pack_ul_config_request_ulsch_rel10_value) &&
           pack_tlv(NFAPI_UL_CONFIG_REQUEST_ULSCH_PDU_REL11_TAG, &ulsch_pdu->ulsch_pdu_rel11, ppWritePackedMsg, end, &pack_ul_config_request_ulsch_rel11_value) &&
           pack_tlv(NFAPI_UL_CONFIG_REQUEST_ULSCH_PDU_REL13_TAG, &ulsch_pdu->ulsch_pdu_rel13, ppWritePackedMsg, end, &pack_ul_config_request_ulsch_rel13_value));
}

static uint8_t pack_ul_config_request_cqi_ri_rel8_value(void *tlv, uint8_t **ppWritePackedMsg, uint8_t *end) {
  nfapi_ul_config_cqi_ri_information_rel8_t *cqi_ri_info_rel8 = (nfapi_ul_config_cqi_ri_information_rel8_t *)tlv;
  return ( push8(cqi_ri_info_rel8->dl_cqi_pmi_size_rank_1, ppWritePackedMsg, end) &&
           push8(cqi_ri_info_rel8->dl_cqi_pmi_size_rank_greater_1, ppWritePackedMsg, end) &&
           push8(cqi_ri_info_rel8->ri_size, ppWritePackedMsg, end) &&
           push8(cqi_ri_info_rel8->delta_offset_cqi, ppWritePackedMsg, end) &&
           push8(cqi_ri_info_rel8->delta_offset_ri, ppWritePackedMsg, end));
}

static uint8_t pack_ul_config_request_cqi_ri_rel9_value(void *tlv, uint8_t **ppWritePackedMsg, uint8_t *end) {
  nfapi_ul_config_cqi_ri_information_rel9_t *cqi_ri_info_rel9 = (nfapi_ul_config_cqi_ri_information_rel9_t *)tlv;

  if(!(push8(cqi_ri_info_rel9->report_type, ppWritePackedMsg, end) &&
       push8(cqi_ri_info_rel9->delta_offset_cqi, ppWritePackedMsg, end) &&
       push8(cqi_ri_info_rel9->delta_offset_ri, ppWritePackedMsg, end))) {
    return 0;
  }

  switch(cqi_ri_info_rel9->report_type) {
    case NFAPI_CSI_REPORT_TYPE_PERIODIC: {
      if(!(push8(cqi_ri_info_rel9->periodic_cqi_pmi_ri_report.dl_cqi_pmi_ri_size, ppWritePackedMsg, end) &&
           push8(cqi_ri_info_rel9->periodic_cqi_pmi_ri_report.control_type, ppWritePackedMsg, end))) {
        return 0;
      }
    }
    break;

    case NFAPI_CSI_REPORT_TYPE_APERIODIC: {
      if(push8(cqi_ri_info_rel9->aperiodic_cqi_pmi_ri_report.number_of_cc, ppWritePackedMsg, end) == 0)
        return 0;

      uint8_t i;

      for(i = 0; i < cqi_ri_info_rel9->aperiodic_cqi_pmi_ri_report.number_of_cc; ++i) {
        if(push8(cqi_ri_info_rel9->aperiodic_cqi_pmi_ri_report.cc[i].ri_size, ppWritePackedMsg, end) == 0)
          return 0;

        uint8_t j;

        for(j = 0; j < 8; ++j) {
          if(push8(cqi_ri_info_rel9->aperiodic_cqi_pmi_ri_report.cc[i].dl_cqi_pmi_size[j], ppWritePackedMsg, end) == 0)
            return 0;
        }
      }
    }
    break;

    default: {
      NFAPI_TRACE(NFAPI_TRACE_ERROR, "FIXME : Invalid report type %d \n", cqi_ri_info_rel9->report_type );
    }
    break;
  };

  return 1;
}

static uint8_t pack_ul_config_request_cqi_ri_rel13_value(void *tlv, uint8_t **ppWritePackedMsg, uint8_t *end) {
  nfapi_ul_config_cqi_ri_information_rel13_t *cqi_ri_info_rel13 = (nfapi_ul_config_cqi_ri_information_rel13_t *)tlv;

  switch(cqi_ri_info_rel13->report_type) {
    case NFAPI_CSI_REPORT_TYPE_PERIODIC: {
      if(push16(cqi_ri_info_rel13->periodic_cqi_pmi_ri_report.dl_cqi_pmi_ri_size_2, ppWritePackedMsg, end) == 0)
        return 0;
    }
    break;

    case NFAPI_CSI_REPORT_TYPE_APERIODIC: {
      // No parameters
    }
    break;

    default: {
      NFAPI_TRACE(NFAPI_TRACE_ERROR, "FIXME : Invalid report type %d \n", cqi_ri_info_rel13->report_type );
    }
    break;
  };

  return 1;
}

static uint8_t pack_ul_config_request_cqi_ri_information(nfapi_ul_config_cqi_ri_information *cqi_ri_info, uint8_t **ppWritePackedMsg, uint8_t *end) {
  return (pack_tlv(NFAPI_UL_CONFIG_REQUEST_CQI_RI_INFORMATION_REL8_TAG, &cqi_ri_info->cqi_ri_information_rel8, ppWritePackedMsg, end, &pack_ul_config_request_cqi_ri_rel8_value) &&
          pack_tlv(NFAPI_UL_CONFIG_REQUEST_CQI_RI_INFORMATION_REL9_TAG, &cqi_ri_info->cqi_ri_information_rel9, ppWritePackedMsg, end, &pack_ul_config_request_cqi_ri_rel9_value) &&
          pack_tlv(NFAPI_UL_CONFIG_REQUEST_CQI_RI_INFORMATION_REL13_TAG, &cqi_ri_info->cqi_ri_information_rel13, ppWritePackedMsg, end, &pack_ul_config_request_cqi_ri_rel13_value));
}

static uint8_t pack_ul_config_request_init_tx_params_rel8_value(void *tlv, uint8_t **ppWritePackedMsg, uint8_t *end) {
  nfapi_ul_config_initial_transmission_parameters_rel8_t *init_tx_params_rel8 = (nfapi_ul_config_initial_transmission_parameters_rel8_t *)tlv;
  return (push8(init_tx_params_rel8->n_srs_initial, ppWritePackedMsg, end) &&
          push8(init_tx_params_rel8->initial_number_of_resource_blocks, ppWritePackedMsg, end));
}

static uint8_t pack_ul_config_request_initial_transmission_parameters(nfapi_ul_config_initial_transmission_parameters *init_tx_params, uint8_t **ppWritePackedMsg, uint8_t *end) {
  return pack_tlv(NFAPI_UL_CONFIG_REQUEST_INITIAL_TRANSMISSION_PARAMETERS_REL8_TAG, &init_tx_params->initial_transmission_parameters_rel8, ppWritePackedMsg, end,
                  &pack_ul_config_request_init_tx_params_rel8_value);
}

static uint8_t pack_ul_config_request_ulsch_harq_info_rel10_value(void *tlv, uint8_t **ppWritePackedMsg, uint8_t *end) {
  nfapi_ul_config_ulsch_harq_information_rel10_t *harq_info_rel10 = (nfapi_ul_config_ulsch_harq_information_rel10_t *)tlv;
  return (push8(harq_info_rel10->harq_size, ppWritePackedMsg, end) &&
          push8(harq_info_rel10->delta_offset_harq, ppWritePackedMsg, end) &&
          push8(harq_info_rel10->ack_nack_mode, ppWritePackedMsg, end));
}
static uint8_t pack_ul_config_request_ulsch_harq_info_rel13_value(void *tlv, uint8_t **ppWritePackedMsg, uint8_t *end) {
  nfapi_ul_config_ulsch_harq_information_rel13_t *harq_info_rel13 = (nfapi_ul_config_ulsch_harq_information_rel13_t *)tlv;
  return (push16(harq_info_rel13->harq_size_2, ppWritePackedMsg, end) &&
          push8(harq_info_rel13->delta_offset_harq_2, ppWritePackedMsg, end));
}

static uint8_t pack_ul_config_request_ulsch_harq_information(nfapi_ul_config_ulsch_harq_information *harq_info, uint8_t **ppWritePackedMsg, uint8_t *end) {
  return ( pack_tlv(NFAPI_UL_CONFIG_REQUEST_ULSCH_HARQ_INFORMATION_REL10_TAG, &harq_info->harq_information_rel10, ppWritePackedMsg, end, &pack_ul_config_request_ulsch_harq_info_rel10_value) &&
           pack_tlv(NFAPI_UL_CONFIG_REQUEST_ULSCH_HARQ_INFORMATION_REL13_TAG, &harq_info->harq_information_rel13, ppWritePackedMsg, end, &pack_ul_config_request_ulsch_harq_info_rel13_value));
}

static uint8_t pack_ul_config_request_ue_info_rel8_value(void *tlv, uint8_t **ppWritePackedMsg, uint8_t *end) {
  nfapi_ul_config_ue_information_rel8_t *ue_info_rel8 = (nfapi_ul_config_ue_information_rel8_t *)tlv;
  return ( push32(ue_info_rel8->handle, ppWritePackedMsg, end) &&
           push16(ue_info_rel8->rnti, ppWritePackedMsg, end));
}
static uint8_t pack_ul_config_request_ue_info_rel11_value(void *tlv, uint8_t **ppWritePackedMsg, uint8_t *end) {
  nfapi_ul_config_ue_information_rel11_t *ue_info_rel11 = (nfapi_ul_config_ue_information_rel11_t *)tlv;
  return ( push8(ue_info_rel11->virtual_cell_id_enabled_flag, ppWritePackedMsg, end) &&
           push16(ue_info_rel11->npusch_identity, ppWritePackedMsg, end));
}
static uint8_t pack_ul_config_request_ue_info_rel13_value(void *tlv, uint8_t **ppWritePackedMsg, uint8_t *end) {
  nfapi_ul_config_ue_information_rel13_t *ue_info_rel13 = (nfapi_ul_config_ue_information_rel13_t *)tlv;
  return ( push8(ue_info_rel13->ue_type, ppWritePackedMsg, end) &&
           push8(ue_info_rel13->empty_symbols, ppWritePackedMsg, end) &&
           push16(ue_info_rel13->total_number_of_repetitions, ppWritePackedMsg, end) &&
           push16(ue_info_rel13->repetition_number, ppWritePackedMsg, end));
}

static uint8_t pack_ul_config_request_ue_information(nfapi_ul_config_ue_information *ue_info, uint8_t **ppWritePackedMsg, uint8_t *end) {
  return ( pack_tlv(NFAPI_UL_CONFIG_REQUEST_UE_INFORMATION_REL8_TAG, &ue_info->ue_information_rel8, ppWritePackedMsg, end, &pack_ul_config_request_ue_info_rel8_value) &&
           pack_tlv(NFAPI_UL_CONFIG_REQUEST_UE_INFORMATION_REL11_TAG, &ue_info->ue_information_rel11, ppWritePackedMsg, end, &pack_ul_config_request_ue_info_rel11_value) &&
           pack_tlv(NFAPI_UL_CONFIG_REQUEST_UE_INFORMATION_REL13_TAG, &ue_info->ue_information_rel13, ppWritePackedMsg, end, &pack_ul_config_request_ue_info_rel13_value));
}

static uint8_t pack_ul_config_request_harq_info_rel10_tdd_value(void *tlv, uint8_t **ppWritePackedMsg, uint8_t *end) {
  nfapi_ul_config_harq_information_rel10_tdd_t *harq_info_rel10_tdd = (nfapi_ul_config_harq_information_rel10_tdd_t *)tlv;
  return ( push8(harq_info_rel10_tdd->harq_size, ppWritePackedMsg, end) &&
           push8(harq_info_rel10_tdd->ack_nack_mode, ppWritePackedMsg, end) &&
           push8(harq_info_rel10_tdd->number_of_pucch_resources, ppWritePackedMsg, end) &&
           push16(harq_info_rel10_tdd->n_pucch_1_0, ppWritePackedMsg, end) &&
           push16(harq_info_rel10_tdd->n_pucch_1_1, ppWritePackedMsg, end) &&
           push16(harq_info_rel10_tdd->n_pucch_1_2, ppWritePackedMsg, end) &&
           push16(harq_info_rel10_tdd->n_pucch_1_3, ppWritePackedMsg, end));
}
static uint8_t pack_ul_config_request_harq_info_rel8_fdd_value(void *tlv, uint8_t **ppWritePackedMsg, uint8_t *end) {
  nfapi_ul_config_harq_information_rel8_fdd_t *harq_info_rel8_fdd = (nfapi_ul_config_harq_information_rel8_fdd_t *)tlv;
  return ( push16(harq_info_rel8_fdd->n_pucch_1_0, ppWritePackedMsg, end) &&
           push8(harq_info_rel8_fdd->harq_size, ppWritePackedMsg, end));
}
static uint8_t pack_ul_config_request_harq_info_rel9_fdd_value(void *tlv, uint8_t **ppWritePackedMsg, uint8_t *end) {
  nfapi_ul_config_harq_information_rel9_fdd_t *harq_info_rel9_fdd = (nfapi_ul_config_harq_information_rel9_fdd_t *)tlv;
  return ( push8(harq_info_rel9_fdd->harq_size, ppWritePackedMsg, end) &&
           push8(harq_info_rel9_fdd->ack_nack_mode, ppWritePackedMsg, end) &&
           push8(harq_info_rel9_fdd->number_of_pucch_resources, ppWritePackedMsg, end) &&
           push16(harq_info_rel9_fdd->n_pucch_1_0, ppWritePackedMsg, end) &&
           push16(harq_info_rel9_fdd->n_pucch_1_1, ppWritePackedMsg, end) &&
           push16(harq_info_rel9_fdd->n_pucch_1_2, ppWritePackedMsg, end) &&
           push16(harq_info_rel9_fdd->n_pucch_1_3, ppWritePackedMsg, end));
}
static uint8_t pack_ul_config_request_harq_info_rel11_value(void *tlv, uint8_t **ppWritePackedMsg, uint8_t *end) {
  nfapi_ul_config_harq_information_rel11_t *harq_info_rel11 = (nfapi_ul_config_harq_information_rel11_t *)tlv;
  return ( push8(harq_info_rel11->num_ant_ports, ppWritePackedMsg, end) &&
           push16(harq_info_rel11->n_pucch_2_0, ppWritePackedMsg, end) &&
           push16(harq_info_rel11->n_pucch_2_1, ppWritePackedMsg, end) &&
           push16(harq_info_rel11->n_pucch_2_2, ppWritePackedMsg, end) &&
           push16(harq_info_rel11->n_pucch_2_3, ppWritePackedMsg, end));
}
static uint8_t pack_ul_config_request_harq_info_rel13_value(void *tlv, uint8_t **ppWritePackedMsg, uint8_t *end) {
  nfapi_ul_config_harq_information_rel13_t *harq_info_rel13 = (nfapi_ul_config_harq_information_rel13_t *)tlv;
  return ( push16(harq_info_rel13->harq_size_2, ppWritePackedMsg, end) &&
           push8(harq_info_rel13->starting_prb, ppWritePackedMsg, end) &&
           push8(harq_info_rel13->n_prb, ppWritePackedMsg, end) &&
           push8(harq_info_rel13->cdm_index, ppWritePackedMsg, end) &&
           push8(harq_info_rel13->n_srs, ppWritePackedMsg, end));
}

static uint8_t pack_ul_config_request_harq_information(nfapi_ul_config_harq_information *harq_info, uint8_t **ppWritePackedMsg, uint8_t *end) {
  return ( pack_tlv(NFAPI_UL_CONFIG_REQUEST_HARQ_INFORMATION_REL10_TDD_TAG, &harq_info->harq_information_rel10_tdd, ppWritePackedMsg, end, &pack_ul_config_request_harq_info_rel10_tdd_value) &&
           pack_tlv(NFAPI_UL_CONFIG_REQUEST_HARQ_INFORMATION_REL8_FDD_TAG, &harq_info->harq_information_rel8_fdd, ppWritePackedMsg, end, &pack_ul_config_request_harq_info_rel8_fdd_value) &&
           pack_tlv(NFAPI_UL_CONFIG_REQUEST_HARQ_INFORMATION_REL9_FDD_TAG, &harq_info->harq_information_rel9_fdd, ppWritePackedMsg, end, &pack_ul_config_request_harq_info_rel9_fdd_value) &&
           pack_tlv(NFAPI_UL_CONFIG_REQUEST_HARQ_INFORMATION_REL11_TAG, &harq_info->harq_information_rel11, ppWritePackedMsg, end, &pack_ul_config_request_harq_info_rel11_value) &&
           pack_tlv(NFAPI_UL_CONFIG_REQUEST_HARQ_INFORMATION_REL13_TAG, &harq_info->harq_information_rel13, ppWritePackedMsg, end, &pack_ul_config_request_harq_info_rel13_value));
}

static uint8_t pack_ul_config_request_cqi_info_rel8_value(void *tlv, uint8_t **ppWritePackedMsg, uint8_t *end) {
  nfapi_ul_config_cqi_information_rel8_t *cqi_info_rel8 = (nfapi_ul_config_cqi_information_rel8_t *)tlv;
  return ( push16(cqi_info_rel8->pucch_index, ppWritePackedMsg, end) &&
           push8(cqi_info_rel8->dl_cqi_pmi_size, ppWritePackedMsg, end));
}
static uint8_t pack_ul_config_request_cqi_info_rel10_value(void *tlv, uint8_t **ppWritePackedMsg, uint8_t *end) {
  nfapi_ul_config_cqi_information_rel10_t *cqi_info_rel10 = (nfapi_ul_config_cqi_information_rel10_t *)tlv;
  return ( push8(cqi_info_rel10->number_of_pucch_resource, ppWritePackedMsg, end) &&
           push16(cqi_info_rel10->pucch_index_p1, ppWritePackedMsg, end));
}
static uint8_t pack_ul_config_request_cqi_info_rel13_value(void *tlv, uint8_t **ppWritePackedMsg, uint8_t *end) {
  nfapi_ul_config_cqi_information_rel13_t *cqi_info_rel13 = (nfapi_ul_config_cqi_information_rel13_t *)tlv;
  return ( push8(cqi_info_rel13->csi_mode, ppWritePackedMsg, end) &&
           push16(cqi_info_rel13->dl_cqi_pmi_size_2, ppWritePackedMsg, end) &&
           push8(cqi_info_rel13->starting_prb, ppWritePackedMsg, end) &&
           push8(cqi_info_rel13->n_prb, ppWritePackedMsg, end) &&
           push8(cqi_info_rel13->cdm_index, ppWritePackedMsg, end) &&
           push8(cqi_info_rel13->n_srs, ppWritePackedMsg, end));
}

static uint8_t pack_ul_config_request_cqi_information(nfapi_ul_config_cqi_information *cqi_info, uint8_t **ppWritePackedMsg, uint8_t *end) {
  return ( pack_tlv(NFAPI_UL_CONFIG_REQUEST_CQI_INFORMATION_REL8_TAG, &cqi_info->cqi_information_rel8, ppWritePackedMsg, end, &pack_ul_config_request_cqi_info_rel8_value) &&
           pack_tlv(NFAPI_UL_CONFIG_REQUEST_CQI_INFORMATION_REL10_TAG, &cqi_info->cqi_information_rel10, ppWritePackedMsg, end, &pack_ul_config_request_cqi_info_rel10_value) &&
           pack_tlv(NFAPI_UL_CONFIG_REQUEST_CQI_INFORMATION_REL13_TAG, &cqi_info->cqi_information_rel13, ppWritePackedMsg, end, &pack_ul_config_request_cqi_info_rel13_value));
}

static uint8_t pack_ul_config_request_sr_info_rel8_value(void *tlv, uint8_t **ppWritePackedMsg, uint8_t *end) {
  nfapi_ul_config_sr_information_rel8_t *sr_info_rel8 = (nfapi_ul_config_sr_information_rel8_t *)tlv;
  return push16(sr_info_rel8->pucch_index, ppWritePackedMsg, end);
}
static uint8_t pack_ul_config_request_sr_info_rel10_value(void *tlv, uint8_t **ppWritePackedMsg, uint8_t *end) {
  nfapi_ul_config_sr_information_rel10_t *sr_info_rel10 = (nfapi_ul_config_sr_information_rel10_t *)tlv;
  return ( push8(sr_info_rel10->number_of_pucch_resources, ppWritePackedMsg, end) &&
           push16(sr_info_rel10->pucch_index_p1, ppWritePackedMsg, end));
}

static uint8_t pack_ul_config_request_sr_information(nfapi_ul_config_sr_information *sr_info, uint8_t **ppWritePackedMsg, uint8_t *end) {
  return ( pack_tlv(NFAPI_UL_CONFIG_REQUEST_SR_INFORMATION_REL8_TAG, &sr_info->sr_information_rel8, ppWritePackedMsg, end, &pack_ul_config_request_sr_info_rel8_value) &&
           pack_tlv(NFAPI_UL_CONFIG_REQUEST_SR_INFORMATION_REL10_TAG, &sr_info->sr_information_rel10, ppWritePackedMsg, end, &pack_ul_config_request_sr_info_rel10_value));
}

static uint8_t pack_ul_config_request_srs_pdu_rel8_value(void *tlv, uint8_t **ppWritePackedMsg, uint8_t *end) {
  nfapi_ul_config_srs_pdu_rel8_t *srs_pdu_rel8 = (nfapi_ul_config_srs_pdu_rel8_t *)tlv;
  return (push32(srs_pdu_rel8->handle, ppWritePackedMsg, end) &&
          push16(srs_pdu_rel8->size, ppWritePackedMsg, end) &&
          push16(srs_pdu_rel8->rnti, ppWritePackedMsg, end) &&
          push8(srs_pdu_rel8->srs_bandwidth, ppWritePackedMsg, end) &&
          push8(srs_pdu_rel8->frequency_domain_position, ppWritePackedMsg, end) &&
          push8(srs_pdu_rel8->srs_hopping_bandwidth, ppWritePackedMsg, end) &&
          push8(srs_pdu_rel8->transmission_comb, ppWritePackedMsg, end) &&
          push16(srs_pdu_rel8->i_srs, ppWritePackedMsg, end) &&
          push8(srs_pdu_rel8->sounding_reference_cyclic_shift, ppWritePackedMsg, end));
}

static uint8_t pack_ul_config_request_srs_pdu_rel10_value(void *tlv, uint8_t **ppWritePackedMsg, uint8_t *end) {
  nfapi_ul_config_srs_pdu_rel10_t *srs_pdu_rel10 = (nfapi_ul_config_srs_pdu_rel10_t *)tlv;
  return push8(srs_pdu_rel10->antenna_port, ppWritePackedMsg, end);
}

static uint8_t pack_ul_config_request_srs_pdu_rel13_value(void *tlv, uint8_t **ppWritePackedMsg, uint8_t *end) {
  nfapi_ul_config_srs_pdu_rel13_t *srs_pdu_rel13 = (nfapi_ul_config_srs_pdu_rel13_t *)tlv;
  return ( push8(srs_pdu_rel13->number_of_combs, ppWritePackedMsg, end));
}

static uint8_t pack_ul_config_request_nb_harq_rel13_value(void *tlv, uint8_t **ppWritePackedMsg, uint8_t *end) {
  nfapi_ul_config_nb_harq_information_rel13_fdd_t *nb_harq_pdu_rel13 = (nfapi_ul_config_nb_harq_information_rel13_fdd_t *)tlv;
  return ( push8(nb_harq_pdu_rel13->harq_ack_resource, ppWritePackedMsg, end));
}

static uint8_t pack_ul_config_request_nulsch_pdu_rel13_value(void *tlv, uint8_t **ppWritePackedMsg, uint8_t *end) {
  nfapi_ul_config_nulsch_pdu_rel13_t *nulsch_pdu_rel13 = (nfapi_ul_config_nulsch_pdu_rel13_t *)tlv;
  return (push8(nulsch_pdu_rel13->nulsch_format, ppWritePackedMsg, end) &&
          push32(nulsch_pdu_rel13->handle, ppWritePackedMsg, end) &&
          push16(nulsch_pdu_rel13->size, ppWritePackedMsg, end) &&
          push16(nulsch_pdu_rel13->rnti, ppWritePackedMsg, end) &&
          push8(nulsch_pdu_rel13->subcarrier_indication, ppWritePackedMsg, end) &&
          push8(nulsch_pdu_rel13->resource_assignment, ppWritePackedMsg, end) &&
          push8(nulsch_pdu_rel13->mcs, ppWritePackedMsg, end) &&
          push8(nulsch_pdu_rel13->redudancy_version, ppWritePackedMsg, end) &&
          push8(nulsch_pdu_rel13->repetition_number, ppWritePackedMsg, end) &&
          push8(nulsch_pdu_rel13->new_data_indication, ppWritePackedMsg, end) &&
          push8(nulsch_pdu_rel13->n_srs, ppWritePackedMsg, end) &&
          push16(nulsch_pdu_rel13->scrambling_sequence_initialization_cinit, ppWritePackedMsg, end) &&
          push16(nulsch_pdu_rel13->sf_idx, ppWritePackedMsg, end) &&
          pack_ul_config_request_ue_information(&(nulsch_pdu_rel13->ue_information), ppWritePackedMsg, end) &&
          pack_tlv(NFAPI_UL_CONFIG_REQUEST_NB_HARQ_INFORMATION_REL13_FDD_TAG, &nulsch_pdu_rel13->nb_harq_information.nb_harq_information_rel13_fdd, ppWritePackedMsg, end,
                   &pack_ul_config_request_nb_harq_rel13_value));
}
static uint8_t pack_ul_config_request_nrach_pdu_rel13_value(void *tlv, uint8_t **ppWritePackedMsg, uint8_t *end) {
  nfapi_ul_config_nrach_pdu_rel13_t *nrach_pdu_rel13 = (nfapi_ul_config_nrach_pdu_rel13_t *)tlv;
  return ( push8(nrach_pdu_rel13->nprach_config_0, ppWritePackedMsg, end) &&
           push8(nrach_pdu_rel13->nprach_config_1, ppWritePackedMsg, end) &&
           push8(nrach_pdu_rel13->nprach_config_2, ppWritePackedMsg, end));
}



static uint8_t pack_ul_tti_pdu_list_value(void *tlv, uint8_t **ppWritePackedMsg, uint8_t *end) {
  nfapi_nr_ul_tti_request_number_of_pdus_t *value = (nfapi_nr_ul_tti_request_number_of_pdus_t *)tlv;

  if(!(push16(value->pdu_size, ppWritePackedMsg, end) &&
       push16(value->pdu_type, ppWritePackedMsg, end) ))
    return 0;

  // first match the pdu type, then call the respective function
  switch(value->pdu_type) {
    case NFAPI_NR_UL_CONFIG_PRACH_PDU_TYPE: {
      if(!pack_ul_tti_request_prach_pdu(&value->prach_pdu, ppWritePackedMsg, end))
        return 0;
    }
    break;

    case NFAPI_NR_UL_CONFIG_PUCCH_PDU_TYPE: {
      if(!pack_ul_tti_request_pucch_pdu(&value->pucch_pdu, ppWritePackedMsg, end))
        return 0;
    }
    break;

    case NFAPI_NR_UL_CONFIG_PUSCH_PDU_TYPE: {
      if(!pack_ul_tti_request_pusch_pdu(&value->pusch_pdu, ppWritePackedMsg, end))
        return 0;
    }
    break;

    case NFAPI_NR_UL_CONFIG_SRS_PDU_TYPE: {
      if(!pack_ul_tti_request_srs_pdu(&value->srs_pdu, ppWritePackedMsg, end))
        return 0;
    }
    break;

    default: {
      NFAPI_TRACE(NFAPI_TRACE_ERROR, "FIXME : Invalid UL_TTI pdu type %d \n", value->pdu_type );
    }
    break;
  }

  return 1;
}

static uint8_t pack_ul_tti_groups_list_value(void *tlv, uint8_t **ppWritePackedMsg, uint8_t *end) {
  nfapi_nr_ul_tti_request_number_of_groups_t *value = (nfapi_nr_ul_tti_request_number_of_groups_t *)tlv;

  if(!push8(value->n_ue, ppWritePackedMsg, end))
    return 0;

  for(int i=0; i<value->n_ue; i++) {
    if(!push8(value->ue_list[i].pdu_idx, ppWritePackedMsg, end))
      return 0;
  }

  return 1;
}

static uint8_t pack_ul_config_request_body_value(void *tlv, uint8_t **ppWritePackedMsg, uint8_t *end) {
  nfapi_ul_config_request_body_t *value = (nfapi_ul_config_request_body_t *)tlv;

  if(!(push8(value->number_of_pdus, ppWritePackedMsg, end) &&
       push8(value->rach_prach_frequency_resources, ppWritePackedMsg, end) &&
       push8(value->srs_present, ppWritePackedMsg, end)))
    return 0;

  uint16_t i = 0;

  for(i = 0; i < value->number_of_pdus; ++i) {
    nfapi_ul_config_request_pdu_t *pdu = &(value->ul_config_pdu_list[i]);

    if(push8(pdu->pdu_type, ppWritePackedMsg, end) == 0)
      return 0;

    // Put a 0 size in and then determine the size after the pdu
    // has been writen and write the calculated size
    uint8_t *pWritePackedMsgPduSize = *ppWritePackedMsg;
    pdu->pdu_size = 0;

    if(push8(pdu->pdu_size, ppWritePackedMsg, end) == 0)
      return 0;

    switch(pdu->pdu_type) {
      case NFAPI_UL_CONFIG_ULSCH_PDU_TYPE: {
        if(!pack_ul_config_request_ulsch_pdu(&(pdu->ulsch_pdu), ppWritePackedMsg, end))
          return 0;
      }
      break;

      case NFAPI_UL_CONFIG_ULSCH_CQI_RI_PDU_TYPE: {
        if(!(pack_ul_config_request_ulsch_pdu(&(pdu->ulsch_cqi_ri_pdu.ulsch_pdu), ppWritePackedMsg, end) &&
             pack_ul_config_request_cqi_ri_information(&(pdu->ulsch_cqi_ri_pdu.cqi_ri_information), ppWritePackedMsg, end) &&
             pack_ul_config_request_initial_transmission_parameters(&(pdu->ulsch_cqi_ri_pdu.initial_transmission_parameters), ppWritePackedMsg, end)))
          return 0;
      }
      break;

      case NFAPI_UL_CONFIG_ULSCH_HARQ_PDU_TYPE: {
        if(!(pack_ul_config_request_ulsch_pdu(&(pdu->ulsch_harq_pdu.ulsch_pdu), ppWritePackedMsg, end) &&
             pack_ul_config_request_ulsch_harq_information(&(pdu->ulsch_harq_pdu.harq_information), ppWritePackedMsg, end) &&
             pack_ul_config_request_initial_transmission_parameters(&(pdu->ulsch_harq_pdu.initial_transmission_parameters), ppWritePackedMsg, end)))
          return 0;
      }
      break;

      case NFAPI_UL_CONFIG_ULSCH_CQI_HARQ_RI_PDU_TYPE: {
        if(!(pack_ul_config_request_ulsch_pdu(&(pdu->ulsch_cqi_harq_ri_pdu.ulsch_pdu), ppWritePackedMsg, end) &&
             pack_ul_config_request_cqi_ri_information(&(pdu->ulsch_cqi_harq_ri_pdu.cqi_ri_information), ppWritePackedMsg, end) &&
             pack_ul_config_request_ulsch_harq_information(&(pdu->ulsch_cqi_harq_ri_pdu.harq_information), ppWritePackedMsg, end) &&
             pack_ul_config_request_initial_transmission_parameters(&(pdu->ulsch_cqi_harq_ri_pdu.initial_transmission_parameters), ppWritePackedMsg, end)))
          return 0;
      }
      break;

      case NFAPI_UL_CONFIG_UCI_CQI_PDU_TYPE: {
        if(!(pack_ul_config_request_ue_information(&(pdu->uci_cqi_pdu.ue_information), ppWritePackedMsg, end) &&
             pack_ul_config_request_cqi_information(&(pdu->uci_cqi_pdu.cqi_information), ppWritePackedMsg, end)))
          return 0;
      }
      break;

      case NFAPI_UL_CONFIG_UCI_SR_PDU_TYPE: {
        if(!(pack_ul_config_request_ue_information(&(pdu->uci_sr_pdu.ue_information), ppWritePackedMsg, end) &&
             pack_ul_config_request_sr_information(&(pdu->uci_sr_pdu.sr_information), ppWritePackedMsg, end)))
          return 0;
      }
      break;

      case NFAPI_UL_CONFIG_UCI_HARQ_PDU_TYPE: {
        if(!(pack_ul_config_request_ue_information(&(pdu->uci_harq_pdu.ue_information), ppWritePackedMsg, end) &&
             pack_ul_config_request_harq_information(&(pdu->uci_harq_pdu.harq_information), ppWritePackedMsg, end)))
          return 0;
      }
      break;

      case NFAPI_UL_CONFIG_UCI_SR_HARQ_PDU_TYPE: {
        if(!(pack_ul_config_request_ue_information(&(pdu->uci_sr_harq_pdu.ue_information), ppWritePackedMsg, end) &&
             pack_ul_config_request_sr_information(&(pdu->uci_sr_harq_pdu.sr_information), ppWritePackedMsg, end) &&
             pack_ul_config_request_harq_information(&(pdu->uci_sr_harq_pdu.harq_information), ppWritePackedMsg, end)))
          return 0;
      }
      break;

      case NFAPI_UL_CONFIG_UCI_CQI_HARQ_PDU_TYPE: {
        if(!(pack_ul_config_request_ue_information(&(pdu->uci_cqi_harq_pdu.ue_information), ppWritePackedMsg, end) &&
             pack_ul_config_request_cqi_information(&(pdu->uci_cqi_harq_pdu.cqi_information), ppWritePackedMsg, end) &&
             pack_ul_config_request_harq_information(&(pdu->uci_cqi_harq_pdu.harq_information), ppWritePackedMsg, end)))
          return 0;
      }
      break;

      case NFAPI_UL_CONFIG_UCI_CQI_SR_PDU_TYPE: {
        if(!(pack_ul_config_request_ue_information(&(pdu->uci_cqi_sr_pdu.ue_information), ppWritePackedMsg, end) &&
             pack_ul_config_request_cqi_information(&(pdu->uci_cqi_sr_pdu.cqi_information), ppWritePackedMsg, end) &&
             pack_ul_config_request_sr_information(&(pdu->uci_cqi_sr_pdu.sr_information), ppWritePackedMsg, end)))
          return 0;
      }
      break;

      case NFAPI_UL_CONFIG_UCI_CQI_SR_HARQ_PDU_TYPE: {
        if(!(pack_ul_config_request_ue_information(&(pdu->uci_cqi_sr_harq_pdu.ue_information), ppWritePackedMsg, end) &&
             pack_ul_config_request_cqi_information(&(pdu->uci_cqi_sr_harq_pdu.cqi_information), ppWritePackedMsg, end) &&
             pack_ul_config_request_sr_information(&(pdu->uci_cqi_sr_harq_pdu.sr_information), ppWritePackedMsg, end) &&
             pack_ul_config_request_harq_information(&(pdu->uci_cqi_sr_harq_pdu.harq_information), ppWritePackedMsg, end)))
          return 0;
      }
      break;

      case NFAPI_UL_CONFIG_SRS_PDU_TYPE: {
        if(!(pack_tlv(NFAPI_UL_CONFIG_REQUEST_SRS_PDU_REL8_TAG, &pdu->srs_pdu.srs_pdu_rel8, ppWritePackedMsg, end, &pack_ul_config_request_srs_pdu_rel8_value) &&
             pack_tlv(NFAPI_UL_CONFIG_REQUEST_SRS_PDU_REL10_TAG, &pdu->srs_pdu.srs_pdu_rel10, ppWritePackedMsg, end, &pack_ul_config_request_srs_pdu_rel10_value) &&
             pack_tlv(NFAPI_UL_CONFIG_REQUEST_SRS_PDU_REL13_TAG, &pdu->srs_pdu.srs_pdu_rel13, ppWritePackedMsg, end, &pack_ul_config_request_srs_pdu_rel13_value)))
          return 0;
      }
      break;

      case NFAPI_UL_CONFIG_HARQ_BUFFER_PDU_TYPE: {
        if(!(pack_ul_config_request_ue_information(&(pdu->harq_buffer_pdu.ue_information), ppWritePackedMsg, end)))
          return 0;
      }
      break;

      case NFAPI_UL_CONFIG_ULSCH_UCI_CSI_PDU_TYPE: {
        if(!(pack_ul_config_request_ulsch_pdu(&(pdu->ulsch_uci_csi_pdu.ulsch_pdu), ppWritePackedMsg, end) &&
             pack_ul_config_request_cqi_information(&(pdu->ulsch_uci_csi_pdu.csi_information), ppWritePackedMsg, end)))
          return 0;
      }
      break;

      case NFAPI_UL_CONFIG_ULSCH_UCI_HARQ_PDU_TYPE: {
        if(!(pack_ul_config_request_ulsch_pdu(&(pdu->ulsch_uci_harq_pdu.ulsch_pdu), ppWritePackedMsg, end) &&
             pack_ul_config_request_harq_information(&(pdu->ulsch_uci_harq_pdu.harq_information), ppWritePackedMsg, end)))
          return 0;
      }
      break;

      case NFAPI_UL_CONFIG_ULSCH_CSI_UCI_HARQ_PDU_TYPE: {
        if(!(pack_ul_config_request_ulsch_pdu(&(pdu->ulsch_csi_uci_harq_pdu.ulsch_pdu), ppWritePackedMsg, end) &&
             pack_ul_config_request_cqi_information(&(pdu->ulsch_csi_uci_harq_pdu.csi_information), ppWritePackedMsg, end) &&
             pack_ul_config_request_harq_information(&(pdu->ulsch_csi_uci_harq_pdu.harq_information), ppWritePackedMsg, end)))
          return 0;
      }
      break;

      case NFAPI_UL_CONFIG_NULSCH_PDU_TYPE: {
        if(!(pack_tlv(NFAPI_UL_CONFIG_REQUEST_NULSCH_PDU_REL13_TAG, &pdu->nulsch_pdu.nulsch_pdu_rel13, ppWritePackedMsg, end, &pack_ul_config_request_nulsch_pdu_rel13_value)))
          return 0;
      }
      break;

      case NFAPI_UL_CONFIG_NRACH_PDU_TYPE: {
        if(!(pack_tlv(NFAPI_UL_CONFIG_REQUEST_NRACH_PDU_REL13_TAG, &pdu->nrach_pdu.nrach_pdu_rel13, ppWritePackedMsg, end, &pack_ul_config_request_nrach_pdu_rel13_value)))
          return 0;
      }
      break;

      default: {
        NFAPI_TRACE(NFAPI_TRACE_ERROR, "FIXME : Invalid pdu type %d \n", pdu->pdu_type );
      }
      break;
    };

    // add 1 for the pdu_type. The delta will include the pdu_size
    pdu->pdu_size = 1 + (*ppWritePackedMsg - pWritePackedMsgPduSize);

    push8(pdu->pdu_size, &pWritePackedMsgPduSize, end);
  }

  return 1;
}


static uint8_t pack_ul_tti_request(void *msg, uint8_t **ppWritePackedMsg, uint8_t *end, nfapi_p7_codec_config_t *config) {
  nfapi_nr_ul_tti_request_t *pNfapiMsg = (nfapi_nr_ul_tti_request_t *)msg;

  if (!(push16(pNfapiMsg->SFN, ppWritePackedMsg, end) &&
        push16(pNfapiMsg->Slot, ppWritePackedMsg, end) &&
        push8(pNfapiMsg->n_pdus, ppWritePackedMsg, end) &&
        push8(pNfapiMsg->rach_present, ppWritePackedMsg, end) &&
        push8(pNfapiMsg->n_ulsch, ppWritePackedMsg, end) &&
        push8(pNfapiMsg->n_ulcch, ppWritePackedMsg, end) &&
        push8(pNfapiMsg->n_group, ppWritePackedMsg, end) ))
    return 0;

  for(int i=0; i<pNfapiMsg->n_pdus; i++) {
    if(!pack_ul_tti_pdu_list_value(&pNfapiMsg->pdus_list[i], ppWritePackedMsg, end))
      return 0;
  }

  for(int i=0; i<pNfapiMsg->n_group; i++) {
    if(!pack_ul_tti_groups_list_value(&pNfapiMsg->groups_list[i], ppWritePackedMsg, end))
      return 0;
  }

  return 1;
}


static uint8_t pack_ul_config_request(void *msg, uint8_t **ppWritePackedMsg, uint8_t *end, nfapi_p7_codec_config_t *config) {
  nfapi_ul_config_request_t *pNfapiMsg = (nfapi_ul_config_request_t *)msg;
  return ( push16(pNfapiMsg->sfn_sf, ppWritePackedMsg, end) &&
           pack_tlv(NFAPI_UL_CONFIG_REQUEST_BODY_TAG, &pNfapiMsg->ul_config_request_body, ppWritePackedMsg, end, &pack_ul_config_request_body_value) &&
           pack_p7_vendor_extension_tlv(pNfapiMsg->vendor_extension, ppWritePackedMsg, end, config)) ;
}

static uint8_t pack_hi_dci0_hi_rel8_pdu_value(void *tlv, uint8_t **ppWritePackedMsg, uint8_t *end) {
  nfapi_hi_dci0_hi_pdu_rel8_t *hi_pdu_rel8 = (nfapi_hi_dci0_hi_pdu_rel8_t *)tlv;
  return ( push8(hi_pdu_rel8->resource_block_start, ppWritePackedMsg, end) &&
           push8(hi_pdu_rel8->cyclic_shift_2_for_drms, ppWritePackedMsg, end) &&
           push8(hi_pdu_rel8->hi_value, ppWritePackedMsg, end) &&
           push8(hi_pdu_rel8->i_phich, ppWritePackedMsg, end) &&
           push16(hi_pdu_rel8->transmission_power, ppWritePackedMsg, end));
}

static uint8_t pack_hi_dci0_hi_rel10_pdu_value(void *tlv, uint8_t **ppWritePackedMsg, uint8_t *end) {
  nfapi_hi_dci0_hi_pdu_rel10_t *hi_pdu_rel10 = (nfapi_hi_dci0_hi_pdu_rel10_t *)tlv;
  return ( push8(hi_pdu_rel10->flag_tb2, ppWritePackedMsg, end) &&
           push8(hi_pdu_rel10->hi_value_2, ppWritePackedMsg, end));
}

static uint8_t pack_hi_dci0_dci_rel8_pdu_value(void *tlv, uint8_t **ppWritePackedMsg, uint8_t *end) {
  nfapi_hi_dci0_dci_pdu_rel8_t *dci_pdu_rel8 = (nfapi_hi_dci0_dci_pdu_rel8_t *)tlv;
  return ( push8(dci_pdu_rel8->dci_format, ppWritePackedMsg, end) &&
           push8(dci_pdu_rel8->cce_index, ppWritePackedMsg, end) &&
           push8(dci_pdu_rel8->aggregation_level, ppWritePackedMsg, end) &&
           push16(dci_pdu_rel8->rnti, ppWritePackedMsg, end) &&
           push8(dci_pdu_rel8->resource_block_start, ppWritePackedMsg, end) &&
           push8(dci_pdu_rel8->number_of_resource_block, ppWritePackedMsg, end) &&
           push8(dci_pdu_rel8->mcs_1, ppWritePackedMsg, end) &&
           push8(dci_pdu_rel8->cyclic_shift_2_for_drms, ppWritePackedMsg, end) &&
           push8(dci_pdu_rel8->frequency_hopping_enabled_flag, ppWritePackedMsg, end) &&
           push8(dci_pdu_rel8->frequency_hopping_bits, ppWritePackedMsg, end) &&
           push8(dci_pdu_rel8->new_data_indication_1, ppWritePackedMsg, end) &&
           push8(dci_pdu_rel8->ue_tx_antenna_seleciton, ppWritePackedMsg, end) &&
           push8(dci_pdu_rel8->tpc, ppWritePackedMsg, end) &&
           push8(dci_pdu_rel8->cqi_csi_request, ppWritePackedMsg, end) &&
           push8(dci_pdu_rel8->ul_index, ppWritePackedMsg, end) &&
           push8(dci_pdu_rel8->dl_assignment_index, ppWritePackedMsg, end) &&
           push32(dci_pdu_rel8->tpc_bitmap, ppWritePackedMsg, end) &&
           push16(dci_pdu_rel8->transmission_power, ppWritePackedMsg, end));
}

static uint8_t pack_hi_dci0_dci_rel10_pdu_value(void *tlv, uint8_t **ppWritePackedMsg, uint8_t *end) {
  nfapi_hi_dci0_dci_pdu_rel10_t *dci_pdu_rel10 = (nfapi_hi_dci0_dci_pdu_rel10_t *)tlv;
  return ( push8(dci_pdu_rel10->cross_carrier_scheduling_flag, ppWritePackedMsg, end) &&
           push8(dci_pdu_rel10->carrier_indicator, ppWritePackedMsg, end) &&
           push8(dci_pdu_rel10->size_of_cqi_csi_feild, ppWritePackedMsg, end) &&
           push8(dci_pdu_rel10->srs_flag, ppWritePackedMsg, end) &&
           push8(dci_pdu_rel10->srs_request, ppWritePackedMsg, end) &&
           push8(dci_pdu_rel10->resource_allocation_flag, ppWritePackedMsg, end) &&
           push8(dci_pdu_rel10->resource_allocation_type, ppWritePackedMsg, end) &&
           push32(dci_pdu_rel10->resource_block_coding, ppWritePackedMsg, end) &&
           push8(dci_pdu_rel10->mcs_2, ppWritePackedMsg, end) &&
           push8(dci_pdu_rel10->new_data_indication_2, ppWritePackedMsg, end) &&
           push8(dci_pdu_rel10->number_of_antenna_ports, ppWritePackedMsg, end) &&
           push8(dci_pdu_rel10->tpmi, ppWritePackedMsg, end) &&
           push8(dci_pdu_rel10->total_dci_length_including_padding, ppWritePackedMsg, end) &&
           push8(dci_pdu_rel10->n_ul_rb, ppWritePackedMsg, end));
}

static uint8_t pack_hi_dci0_dci_rel12_pdu_value(void *tlv, uint8_t **ppWritePackedMsg, uint8_t *end) {
  nfapi_hi_dci0_dci_pdu_rel12_t *dci_pdu_rel12 = (nfapi_hi_dci0_dci_pdu_rel12_t *)tlv;
  return ( push8(dci_pdu_rel12->pscch_resource, ppWritePackedMsg, end) &&
           push8(dci_pdu_rel12->time_resource_pattern, ppWritePackedMsg, end));
}

static uint8_t pack_hi_dci0_mpdcch_dci_rel13_pdu_value(void *tlv, uint8_t **ppWritePackedMsg, uint8_t *end) {
  nfapi_hi_dci0_mpdcch_dci_pdu_rel13_t *mpdcch_dci_pdu_rel13 = (nfapi_hi_dci0_mpdcch_dci_pdu_rel13_t *)tlv;
  return ( push8(mpdcch_dci_pdu_rel13->mpdcch_narrowband, ppWritePackedMsg, end) &&
           push8(mpdcch_dci_pdu_rel13->number_of_prb_pairs, ppWritePackedMsg, end) &&
           push8(mpdcch_dci_pdu_rel13->resource_block_assignment, ppWritePackedMsg, end) &&
           push8(mpdcch_dci_pdu_rel13->mpdcch_transmission_type, ppWritePackedMsg, end) &&
           push8(mpdcch_dci_pdu_rel13->start_symbol, ppWritePackedMsg, end) &&
           push8(mpdcch_dci_pdu_rel13->ecce_index, ppWritePackedMsg, end) &&
           push8(mpdcch_dci_pdu_rel13->aggreagation_level, ppWritePackedMsg, end) &&
           push8(mpdcch_dci_pdu_rel13->rnti_type, ppWritePackedMsg, end) &&
           push16(mpdcch_dci_pdu_rel13->rnti, ppWritePackedMsg, end) &&
           push8(mpdcch_dci_pdu_rel13->ce_mode, ppWritePackedMsg, end) &&
           push16(mpdcch_dci_pdu_rel13->drms_scrambling_init, ppWritePackedMsg, end) &&
           push16(mpdcch_dci_pdu_rel13->initial_transmission_sf_io, ppWritePackedMsg, end) &&
           push16(mpdcch_dci_pdu_rel13->transmission_power, ppWritePackedMsg, end) &&
           push8(mpdcch_dci_pdu_rel13->dci_format, ppWritePackedMsg, end) &&
           push8(mpdcch_dci_pdu_rel13->resource_block_start, ppWritePackedMsg, end) &&
           push8(mpdcch_dci_pdu_rel13->number_of_resource_blocks, ppWritePackedMsg, end) &&
           push8(mpdcch_dci_pdu_rel13->mcs, ppWritePackedMsg, end) &&
           push8(mpdcch_dci_pdu_rel13->pusch_repetition_levels, ppWritePackedMsg, end) &&
           push8(mpdcch_dci_pdu_rel13->frequency_hopping_flag, ppWritePackedMsg, end) &&
           push8(mpdcch_dci_pdu_rel13->new_data_indication, ppWritePackedMsg, end) &&
           push8(mpdcch_dci_pdu_rel13->harq_process, ppWritePackedMsg, end) &&
           push8(mpdcch_dci_pdu_rel13->redudency_version, ppWritePackedMsg, end) &&
           push8(mpdcch_dci_pdu_rel13->tpc, ppWritePackedMsg, end) &&
           push8(mpdcch_dci_pdu_rel13->csi_request, ppWritePackedMsg, end) &&
           push8(mpdcch_dci_pdu_rel13->ul_inex, ppWritePackedMsg, end) &&
           push8(mpdcch_dci_pdu_rel13->dai_presence_flag, ppWritePackedMsg, end) &&
           push8(mpdcch_dci_pdu_rel13->dl_assignment_index, ppWritePackedMsg, end) &&
           push8(mpdcch_dci_pdu_rel13->srs_request, ppWritePackedMsg, end) &&
           push8(mpdcch_dci_pdu_rel13->dci_subframe_repetition_number, ppWritePackedMsg, end) &&
           push32(mpdcch_dci_pdu_rel13->tcp_bitmap, ppWritePackedMsg, end) &&
           push8(mpdcch_dci_pdu_rel13->total_dci_length_include_padding, ppWritePackedMsg, end) &&
           push8(mpdcch_dci_pdu_rel13->number_of_tx_antenna_ports, ppWritePackedMsg, end) &&
           pusharray16(mpdcch_dci_pdu_rel13->precoding_value, NFAPI_MAX_TX_PHYSICAL_ANTENNA_PORTS, mpdcch_dci_pdu_rel13->number_of_tx_antenna_ports, ppWritePackedMsg, end));
}

static uint8_t pack_hi_dci0_npdcch_dci_rel13_pdu_value(void *tlv, uint8_t **ppWritePackedMsg, uint8_t *end) {
  nfapi_hi_dci0_npdcch_dci_pdu_rel13_t *npdcch_dci_pdu_rel13 = (nfapi_hi_dci0_npdcch_dci_pdu_rel13_t *)tlv;
  return ( push8(npdcch_dci_pdu_rel13->ncce_index, ppWritePackedMsg, end) &&
           push8(npdcch_dci_pdu_rel13->aggregation_level, ppWritePackedMsg, end) &&
           push8(npdcch_dci_pdu_rel13->start_symbol, ppWritePackedMsg, end) &&
           push16(npdcch_dci_pdu_rel13->rnti, ppWritePackedMsg, end) &&
           push8(npdcch_dci_pdu_rel13->scrambling_reinitialization_batch_index, ppWritePackedMsg, end) &&
           push8(npdcch_dci_pdu_rel13->nrs_antenna_ports_assumed_by_the_ue, ppWritePackedMsg, end) &&
           push8(npdcch_dci_pdu_rel13->subcarrier_indication, ppWritePackedMsg, end) &&
           push8(npdcch_dci_pdu_rel13->resource_assignment, ppWritePackedMsg, end) &&
           push8(npdcch_dci_pdu_rel13->scheduling_delay, ppWritePackedMsg, end) &&
           push8(npdcch_dci_pdu_rel13->mcs, ppWritePackedMsg, end) &&
           push8(npdcch_dci_pdu_rel13->redudancy_version, ppWritePackedMsg, end) &&
           push8(npdcch_dci_pdu_rel13->repetition_number, ppWritePackedMsg, end) &&
           push8(npdcch_dci_pdu_rel13->new_data_indicator, ppWritePackedMsg, end) &&
           push8(npdcch_dci_pdu_rel13->dci_subframe_repetition_number, ppWritePackedMsg, end));
}


static uint8_t pack_hi_dci0_request_body_value(void *tlv, uint8_t **ppWritePackedMsg, uint8_t *end) {
  nfapi_hi_dci0_request_body_t *value = (nfapi_hi_dci0_request_body_t *)tlv;

  if(!(push16(value->sfnsf, ppWritePackedMsg, end) &&
       push8(value->number_of_dci, ppWritePackedMsg, end) &&
       push8(value->number_of_hi, ppWritePackedMsg, end)))
    return 0;

  uint16_t i = 0;
  uint16_t total_number_of_pdus = value->number_of_dci + value->number_of_hi;

  for(i = 0; i < total_number_of_pdus; ++i) {
    nfapi_hi_dci0_request_pdu_t *pdu = &(value->hi_dci0_pdu_list[i]);

    if(push8(pdu->pdu_type, ppWritePackedMsg, end) == 0)
      return 0;

    // Put a 0 size in and then determine the size after the pdu
    // has been writen and write the calculated size
    uint8_t *pWritePackedMsgPduSize = *ppWritePackedMsg;
    pdu->pdu_size = 0;

    if(push8(pdu->pdu_size, ppWritePackedMsg, end) == 0)
      return 0;

    switch(pdu->pdu_type) {
      case NFAPI_HI_DCI0_HI_PDU_TYPE: {
        if(!(pack_tlv(NFAPI_HI_DCI0_REQUEST_HI_PDU_REL8_TAG, &pdu->hi_pdu.hi_pdu_rel8, ppWritePackedMsg, end, pack_hi_dci0_hi_rel8_pdu_value) &&
             pack_tlv(NFAPI_HI_DCI0_REQUEST_HI_PDU_REL10_TAG, &pdu->hi_pdu.hi_pdu_rel10, ppWritePackedMsg, end, pack_hi_dci0_hi_rel10_pdu_value)))
          return 0;
      }
      break;

      case NFAPI_HI_DCI0_DCI_PDU_TYPE: {
        if(!(pack_tlv(NFAPI_HI_DCI0_REQUEST_DCI_PDU_REL8_TAG, &pdu->dci_pdu.dci_pdu_rel8, ppWritePackedMsg, end, pack_hi_dci0_dci_rel8_pdu_value) &&
             pack_tlv(NFAPI_HI_DCI0_REQUEST_DCI_PDU_REL10_TAG, &pdu->dci_pdu.dci_pdu_rel10, ppWritePackedMsg, end, pack_hi_dci0_dci_rel10_pdu_value) &&
             pack_tlv(NFAPI_HI_DCI0_REQUEST_DCI_PDU_REL12_TAG, &pdu->dci_pdu.dci_pdu_rel12, ppWritePackedMsg, end, pack_hi_dci0_dci_rel12_pdu_value)))
          return 0;
      }
      break;

      case NFAPI_HI_DCI0_EPDCCH_DCI_PDU_TYPE: {
        if(!(pack_tlv(NFAPI_HI_DCI0_REQUEST_EPDCCH_DCI_PDU_REL8_TAG, &pdu->epdcch_dci_pdu.epdcch_dci_pdu_rel8, ppWritePackedMsg, end, pack_hi_dci0_dci_rel8_pdu_value) &&
             pack_tlv(NFAPI_HI_DCI0_REQUEST_EPDCCH_DCI_PDU_REL10_TAG, &pdu->epdcch_dci_pdu.epdcch_dci_pdu_rel10, ppWritePackedMsg, end, pack_hi_dci0_dci_rel10_pdu_value) &&
             pack_tlv(NFAPI_HI_DCI0_REQUEST_EPDCCH_PARAMETERS_REL11_TAG, &pdu->epdcch_dci_pdu.epdcch_parameters_rel11, ppWritePackedMsg, end, pack_dl_config_epdcch_parameters_rel11_value)))
          return 0;
      }
      break;

      case NFAPI_HI_DCI0_MPDCCH_DCI_PDU_TYPE: {
        if(!(pack_tlv(NFAPI_HI_DCI0_REQUEST_MPDCCH_DCI_PDU_REL13_TAG, &pdu->mpdcch_dci_pdu.mpdcch_dci_pdu_rel13, ppWritePackedMsg, end, pack_hi_dci0_mpdcch_dci_rel13_pdu_value)))
          return 0;
      }
      break;

      case NFAPI_HI_DCI0_NPDCCH_DCI_PDU_TYPE: {
        if(!(pack_tlv(NFAPI_HI_DCI0_REQUEST_NPDCCH_DCI_PDU_REL13_TAG, &pdu->npdcch_dci_pdu.npdcch_dci_pdu_rel13, ppWritePackedMsg, end, pack_hi_dci0_npdcch_dci_rel13_pdu_value)))
          return 0;
      }
      break;

      default: {
        NFAPI_TRACE(NFAPI_TRACE_ERROR, "FIXME : Invalid pdu type %d \n", pdu->pdu_type );
      }
      break;
    };

    // add 1 for the pdu_type. The delta will include the pdu_size
    pdu->pdu_size = 1 + (*ppWritePackedMsg - pWritePackedMsgPduSize);

    push8(pdu->pdu_size, &pWritePackedMsgPduSize, end);
  }

  return 1;
}

static uint8_t pack_ul_dci_pdu_list_value(void* tlv, uint8_t **ppWritePackedMsg, uint8_t *end)
{
	nfapi_nr_ul_dci_request_pdus_t* value = (nfapi_nr_ul_dci_request_pdus_t*)tlv;
	
	for(uint8_t i = 0; i < MAX_DCI_CORESET; ++i)
	{
		if(!(push16(value->pdcch_pdu.pdcch_pdu_rel15.dci_pdu[i].RNTI, ppWritePackedMsg, end) &&
		push16(value->pdcch_pdu.pdcch_pdu_rel15.dci_pdu[i].ScramblingId, ppWritePackedMsg, end) &&

		push16(value->pdcch_pdu.pdcch_pdu_rel15.dci_pdu[i].ScramblingRNTI, ppWritePackedMsg, end) &&
		push8(value->pdcch_pdu.pdcch_pdu_rel15.dci_pdu[i].CceIndex, ppWritePackedMsg, end) &&
		push8(value->pdcch_pdu.pdcch_pdu_rel15.dci_pdu[i].AggregationLevel, ppWritePackedMsg, end) &&
		push8(value->pdcch_pdu.pdcch_pdu_rel15.dci_pdu[i].beta_PDCCH_1_0, ppWritePackedMsg, end) &&

		push8(value->pdcch_pdu.pdcch_pdu_rel15.dci_pdu[i].powerControlOffsetSS, ppWritePackedMsg, end) &&
		push16(value->pdcch_pdu.pdcch_pdu_rel15.dci_pdu[i].PayloadSizeBits, ppWritePackedMsg, end) &&
		
		pusharray8(value->pdcch_pdu.pdcch_pdu_rel15.dci_pdu[i].Payload, value->pdcch_pdu.pdcch_pdu_rel15.dci_pdu[i].PayloadSizeBits, value->pdcch_pdu.pdcch_pdu_rel15.dci_pdu[i].PayloadSizeBits, ppWritePackedMsg, end)))

		return 0;
	}

	return (push16(value->PDUType, ppWritePackedMsg, end) &&
	   	    push16(value->PDUSize, ppWritePackedMsg, end) &&
			    push16(value->pdcch_pdu.pdcch_pdu_rel15.BWPSize, ppWritePackedMsg, end) &&
			    push16(value->pdcch_pdu.pdcch_pdu_rel15.BWPStart, ppWritePackedMsg, end) &&
			    push8(value->pdcch_pdu.pdcch_pdu_rel15.SubcarrierSpacing, ppWritePackedMsg, end) &&
			    push8(value->pdcch_pdu.pdcch_pdu_rel15.CyclicPrefix, ppWritePackedMsg, end) &&

			    push8(value->pdcch_pdu.pdcch_pdu_rel15.StartSymbolIndex, ppWritePackedMsg, end) &&
			    push8(value->pdcch_pdu.pdcch_pdu_rel15.DurationSymbols, ppWritePackedMsg, end) &&
			    pusharray8(value->pdcch_pdu.pdcch_pdu_rel15.FreqDomainResource, 6, 6, ppWritePackedMsg, end) &&
			    push8(value->pdcch_pdu.pdcch_pdu_rel15.CceRegMappingType, ppWritePackedMsg, end) &&

			    push8(value->pdcch_pdu.pdcch_pdu_rel15.RegBundleSize, ppWritePackedMsg, end) &&
			    push8(value->pdcch_pdu.pdcch_pdu_rel15.InterleaverSize, ppWritePackedMsg, end) &&
			    push8(value->pdcch_pdu.pdcch_pdu_rel15.CoreSetType, ppWritePackedMsg, end) &&
			    push16(value->pdcch_pdu.pdcch_pdu_rel15.ShiftIndex, ppWritePackedMsg, end) &&
			    push8(value->pdcch_pdu.pdcch_pdu_rel15.precoderGranularity, ppWritePackedMsg, end) &&
			    push16(value->pdcch_pdu.pdcch_pdu_rel15.numDlDci, ppWritePackedMsg, end));

}

static uint8_t pack_ul_dci_request(void *msg, uint8_t **ppWritePackedMsg, uint8_t *end, nfapi_p7_codec_config_t *config) {
  nfapi_nr_ul_dci_request_t *pNfapiMsg = (nfapi_nr_ul_dci_request_t *)msg;

  if (!(push16(pNfapiMsg->SFN, ppWritePackedMsg, end) &&
        push16(pNfapiMsg->Slot, ppWritePackedMsg, end) &&
        push8(pNfapiMsg->numPdus, ppWritePackedMsg, end)
       ))
    return 0;

  for(int i=0; i<pNfapiMsg->numPdus; i++) {
    if(!pack_ul_dci_pdu_list_value(&pNfapiMsg->ul_dci_pdu_list[i], ppWritePackedMsg, end))
      return 0;
  }

  return 1;
}



static uint8_t pack_hi_dci0_request(void *msg, uint8_t **ppWritePackedMsg, uint8_t *end, nfapi_p7_codec_config_t *config) {
  nfapi_hi_dci0_request_t *pNfapiMsg = (nfapi_hi_dci0_request_t *)msg;
  return ( push16(pNfapiMsg->sfn_sf, ppWritePackedMsg, end) &&
           pack_tlv(NFAPI_HI_DCI0_REQUEST_BODY_TAG, &pNfapiMsg->hi_dci0_request_body, ppWritePackedMsg, end, &pack_hi_dci0_request_body_value) &&
           pack_p7_vendor_extension_tlv(pNfapiMsg->vendor_extension, ppWritePackedMsg, end, config));
}

//pack_tx_data_pdu_list_value
static uint8_t pack_tx_data_pdu_list_value(void *tlv, uint8_t **ppWritePackedMsg, uint8_t *end) {
  nfapi_nr_pdu_t *value = (nfapi_nr_pdu_t *)tlv;

  if(!(push32(value->num_TLV, ppWritePackedMsg, end) &&
       push16(value->PDU_index, ppWritePackedMsg, end) &&
       push16(value->PDU_length, ppWritePackedMsg, end)
      ))
    return 0;

  uint16_t i = 0;
  uint16_t total_number_of_tlvs = value->num_TLV;

  for(; i < total_number_of_tlvs; ++i) {
    if (!(push16(value->TLVs[i].length, ppWritePackedMsg, end) &&
          push16(value->TLVs[i].tag, ppWritePackedMsg, end)))
      return 0;

    switch(value->TLVs[i].tag) {
      case 0: {
        if(!pusharray32(value->TLVs[i].value.direct, 16384, value->TLVs[i].length, ppWritePackedMsg, end))
          return 0;

        break;
      }

      case 1: {
        if(!pusharray32(value->TLVs[i].value.ptr, value->TLVs[i].length, value->TLVs[i].length, ppWritePackedMsg, end))
          return 0;

        break;
      }

      default: {
        NFAPI_TRACE(NFAPI_TRACE_ERROR, "FIXME : Invalid tag value %d \n", value->TLVs[i].tag );
        break;
      }
    }
  }

  return 1;
}

static uint8_t pack_tx_request_body_value(void *tlv, uint8_t **ppWritePackedMsg, uint8_t *end) {
  nfapi_tx_request_body_t *value = (nfapi_tx_request_body_t *)tlv;

  if(push16(value->number_of_pdus, ppWritePackedMsg, end) == 0)
    return 0;

  uint16_t i = 0;
  uint16_t total_number_of_pdus = value->number_of_pdus;

  for(; i < total_number_of_pdus; ++i) {
    nfapi_tx_request_pdu_t *pdu = &(value->tx_pdu_list[i]);

    if(!(push16(pdu->pdu_length, ppWritePackedMsg, end) &&
         push16(pdu->pdu_index, ppWritePackedMsg, end)))
      return 0;

    uint8_t j;

    for(j = 0; j < pdu->num_segments; ++j) {
      // Use -1 as it is unbounded
      // DJP - does not handle -1
      // DJP - if(pusharray8(pdu->segments[j].segment_data, (uint32_t)(-1), pdu->segments[j].segment_length, ppWritePackedMsg, end) == 0)
      int push_ret = pusharray8(pdu->segments[j].segment_data, 65535, pdu->segments[j].segment_length, ppWritePackedMsg, end);

      if (pdu->segments[j].segment_length == 3) {
        NFAPI_TRACE(NFAPI_TRACE_INFO, "%s() BCH? segment_data:%x %x %x\n", __FUNCTION__,
                    pdu->segments[j].segment_data[0],
                    pdu->segments[j].segment_data[1],
                    pdu->segments[j].segment_data[2]
                   );
      }

      //NFAPI_TRACE(NFAPI_TRACE_INFO, "%s() segment_data:%p segment_length:%u pusharray8()=%d\n", __FUNCTION__, pdu->segments[j].segment_data, pdu->segments[j].segment_length, push_ret);

      if (push_ret == 0) {
        return 0;
      }
    }
  }

  return 1;
}

static uint8_t pack_tx_data_request(void *msg, uint8_t **ppWritePackedMsg, uint8_t *end, nfapi_p7_codec_config_t *config) {
  nfapi_nr_tx_data_request_t *pNfapiMsg = (nfapi_nr_tx_data_request_t *)msg;

  if (!(
        push16(pNfapiMsg->SFN, ppWritePackedMsg, end) &&
        push16(pNfapiMsg->Slot, ppWritePackedMsg, end) &&
        push16(pNfapiMsg->Number_of_PDUs, ppWritePackedMsg, end)
      ))
    return 0;

  for(int i=0; i<pNfapiMsg->Number_of_PDUs; i++) {
    if(!pack_tx_data_pdu_list_value(&pNfapiMsg->pdu_list[i], ppWritePackedMsg, end))
      return 0;
  }

  return 1;
}

static uint8_t pack_tx_request(void *msg, uint8_t **ppWritePackedMsg, uint8_t *end, nfapi_p7_codec_config_t *config) {
  nfapi_tx_request_t *pNfapiMsg = (nfapi_tx_request_t *)msg;
  int x = push16(pNfapiMsg->sfn_sf, ppWritePackedMsg, end);
  int y = pack_tlv(NFAPI_TX_REQUEST_BODY_TAG, &pNfapiMsg->tx_request_body, ppWritePackedMsg, end, &pack_tx_request_body_value);
  int z = pack_p7_vendor_extension_tlv(pNfapiMsg->vendor_extension, ppWritePackedMsg, end, config);
  //NFAPI_TRACE(NFAPI_TRACE_INFO, "%s() x:%d y:%d z:%d\n", __FUNCTION__, x, y, z);
  return x && y && z;
}

static uint8_t pack_release_request_body_value(void *tlv, uint8_t **ppWritePackedMsg, uint8_t *end) {
  nfapi_ue_release_request_body_t *value = (nfapi_ue_release_request_body_t *)tlv;

  if(push16(value->number_of_TLVs, ppWritePackedMsg, end) == 0) {
    return 0;
  }

  uint8_t j;
  uint16_t num = value->number_of_TLVs;

  for(j = 0; j < num; ++j) {
    if(push16(value->ue_release_request_TLVs_list[j].rnti, ppWritePackedMsg, end) == 0) {
      return 0;
    }
  }

  return 1;
}

static uint8_t pack_ue_release_request(void *msg, uint8_t **ppWritePackedMsg, uint8_t *end, nfapi_p7_codec_config_t *config) {
  nfapi_ue_release_request_t *pNfapiMsg = (nfapi_ue_release_request_t *)msg;
  int x = push16(pNfapiMsg->sfn_sf, ppWritePackedMsg, end);
  int y = pack_tlv(NFAPI_UE_RELEASE_BODY_TAG, &pNfapiMsg->ue_release_request_body, ppWritePackedMsg, end, &pack_release_request_body_value);
  int z = pack_p7_vendor_extension_tlv(pNfapiMsg->vendor_extension, ppWritePackedMsg, end, config);
  return x && y && z;
}

static uint8_t pack_ue_release_response(void *msg, uint8_t **ppWritePackedMsg, uint8_t *end, nfapi_p7_codec_config_t *config) {
  nfapi_ue_release_response_t *pNfapiMsg = (nfapi_ue_release_response_t *)msg;
  int x = push32(pNfapiMsg->error_code, ppWritePackedMsg, end);
  int z = pack_p7_vendor_extension_tlv(pNfapiMsg->vendor_extension, ppWritePackedMsg, end, config);
  return x && z;
}

static uint8_t pack_rx_ue_information_value(void *tlv, uint8_t **ppWritePackedMsg, uint8_t *end) {
  nfapi_rx_ue_information *value = (nfapi_rx_ue_information *)tlv;
  return ( push32(value->handle, ppWritePackedMsg, end) &&
           push16(value->rnti, ppWritePackedMsg, end) );
}

static uint8_t unpack_rx_ue_information_value(void *tlv, uint8_t **ppReadPackedMsg, uint8_t *end) {
  nfapi_rx_ue_information *value = (nfapi_rx_ue_information *)tlv;
  return ( pull32(ppReadPackedMsg, &value->handle, end) &&
           pull16(ppReadPackedMsg, &value->rnti, end));
}

static uint8_t pack_harq_indication_tdd_harq_data_bundling(nfapi_harq_indication_tdd_harq_data_bundling_t *data, uint8_t **ppWritePackedMsg, uint8_t *end) {
  return ( push8(data->value_0, ppWritePackedMsg, end) &&
           push8(data->value_1, ppWritePackedMsg, end));
}

static uint8_t pack_harq_indication_tdd_harq_data_multiplexing(nfapi_harq_indication_tdd_harq_data_multiplexing_t *data, uint8_t **ppWritePackedMsg, uint8_t *end) {
  return ( push8(data->value_0, ppWritePackedMsg, end) &&
           push8(data->value_1, ppWritePackedMsg, end) &&
           push8(data->value_2, ppWritePackedMsg, end) &&
           push8(data->value_3, ppWritePackedMsg, end));
}

static uint8_t pack_harq_indication_tdd_harq_data_special_bundling(nfapi_harq_indication_tdd_harq_data_special_bundling_t *data, uint8_t **ppWritePackedMsg, uint8_t *end) {
  return ( push8(data->value_0, ppWritePackedMsg, end) );
}

static uint8_t pack_harq_indication_tdd_harq_data(nfapi_harq_indication_tdd_harq_data_t *data, uint8_t **ppWritePackedMsg, uint8_t *end) {
  return ( push8(data->value_0, ppWritePackedMsg, end) );
}

static uint8_t pack_harq_indication_tdd_rel8_value(void *tlv, uint8_t **ppWritePackedMsg, uint8_t *end) {
  nfapi_harq_indication_tdd_rel8_t *harq_indication_tdd_rel8 = (nfapi_harq_indication_tdd_rel8_t *)tlv;

  if(!(push8(harq_indication_tdd_rel8->mode, ppWritePackedMsg, end) &&
       push8(harq_indication_tdd_rel8->number_of_ack_nack, ppWritePackedMsg, end)))
    return 0;

  uint8_t result = 0;

  switch(harq_indication_tdd_rel8->mode) {
    case NFAPI_HARQ_INDICATION_TDD_HARQ_ACK_NACK_FORMAT_BUNDLING:
      result = pack_harq_indication_tdd_harq_data_bundling(&harq_indication_tdd_rel8->harq_data.bundling, ppWritePackedMsg, end);
      break;

    case NFAPI_HARQ_INDICATION_TDD_HARQ_ACK_NACK_FORMAT_MULIPLEXING:
      result = pack_harq_indication_tdd_harq_data_multiplexing(&harq_indication_tdd_rel8->harq_data.multiplex, ppWritePackedMsg, end);
      break;

    case NFAPI_HARQ_INDICATION_TDD_HARQ_ACK_NACK_FORMAT_SPECIAL_BUNDLING:
      result = pack_harq_indication_tdd_harq_data_special_bundling(&harq_indication_tdd_rel8->harq_data.special_bundling, ppWritePackedMsg, end);
      break;

    case NFAPI_HARQ_INDICATION_TDD_HARQ_ACK_NACK_FORMAT_CHANNEL_SELECTION:
    case NFAPI_HARQ_INDICATION_TDD_HARQ_ACK_NACK_FORMAT_FORMAT_3:
      result = 1;
      break;

    default:
      // err....
      break;
  }

  return result;
}

static uint8_t pack_harq_indication_tdd_rel9_value(void *tlv, uint8_t **ppWritePackedMsg, uint8_t *end) {
  nfapi_harq_indication_tdd_rel9_t *harq_indication_tdd_rel9 = (nfapi_harq_indication_tdd_rel9_t *)tlv;

  if(!(push8(harq_indication_tdd_rel9->mode, ppWritePackedMsg, end) &&
       push8(harq_indication_tdd_rel9->number_of_ack_nack, ppWritePackedMsg, end)))
    return 0;

  uint8_t idx;

  for(idx = 0; idx < harq_indication_tdd_rel9->number_of_ack_nack; ++idx) {
    uint8_t result = 0;

    switch(harq_indication_tdd_rel9->mode) {
      case NFAPI_HARQ_INDICATION_TDD_HARQ_ACK_NACK_FORMAT_BUNDLING:
        result = pack_harq_indication_tdd_harq_data(&(harq_indication_tdd_rel9->harq_data[idx].bundling), ppWritePackedMsg, end);
        break;

      case NFAPI_HARQ_INDICATION_TDD_HARQ_ACK_NACK_FORMAT_MULIPLEXING:
        result = pack_harq_indication_tdd_harq_data(&harq_indication_tdd_rel9->harq_data[idx].multiplex, ppWritePackedMsg, end);
        break;

      case NFAPI_HARQ_INDICATION_TDD_HARQ_ACK_NACK_FORMAT_SPECIAL_BUNDLING:
        result = pack_harq_indication_tdd_harq_data_special_bundling(&harq_indication_tdd_rel9->harq_data[idx].special_bundling, ppWritePackedMsg, end);
        break;

      case NFAPI_HARQ_INDICATION_TDD_HARQ_ACK_NACK_FORMAT_CHANNEL_SELECTION:
        result = pack_harq_indication_tdd_harq_data(&harq_indication_tdd_rel9->harq_data[idx].channel_selection, ppWritePackedMsg, end);
        break;

      case NFAPI_HARQ_INDICATION_TDD_HARQ_ACK_NACK_FORMAT_FORMAT_3:
        result = pack_harq_indication_tdd_harq_data(&harq_indication_tdd_rel9->harq_data[idx].format_3, ppWritePackedMsg, end);
        break;

      default:
        // err....
        break;
    }

    if(result == 0)
      return 0;
  }

  return 1;
}

static uint8_t pack_harq_indication_tdd_rel13_value(void *tlv, uint8_t **ppWritePackedMsg, uint8_t *end) {
  nfapi_harq_indication_tdd_rel13_t *harq_indication_tdd_rel13 = (nfapi_harq_indication_tdd_rel13_t *)tlv;

  if(!(push8(harq_indication_tdd_rel13->mode, ppWritePackedMsg, end) &&
       push16(harq_indication_tdd_rel13->number_of_ack_nack, ppWritePackedMsg, end)))
    return 0;

  uint8_t idx;

  for(idx = 0; idx < harq_indication_tdd_rel13->number_of_ack_nack; ++idx) {
    uint8_t result = 0;

    switch(harq_indication_tdd_rel13->mode) {
      case NFAPI_HARQ_INDICATION_TDD_HARQ_ACK_NACK_FORMAT_BUNDLING:
        result = pack_harq_indication_tdd_harq_data(&harq_indication_tdd_rel13->harq_data[idx].bundling, ppWritePackedMsg, end);
        break;

      case NFAPI_HARQ_INDICATION_TDD_HARQ_ACK_NACK_FORMAT_MULIPLEXING:
        result = pack_harq_indication_tdd_harq_data(&harq_indication_tdd_rel13->harq_data[idx].multiplex, ppWritePackedMsg, end);
        break;

      case NFAPI_HARQ_INDICATION_TDD_HARQ_ACK_NACK_FORMAT_SPECIAL_BUNDLING:
        result = pack_harq_indication_tdd_harq_data_special_bundling(&harq_indication_tdd_rel13->harq_data[idx].special_bundling, ppWritePackedMsg, end);
        break;

      case NFAPI_HARQ_INDICATION_TDD_HARQ_ACK_NACK_FORMAT_CHANNEL_SELECTION:
        result = pack_harq_indication_tdd_harq_data(&harq_indication_tdd_rel13->harq_data[idx].channel_selection, ppWritePackedMsg, end);
        break;

      case NFAPI_HARQ_INDICATION_TDD_HARQ_ACK_NACK_FORMAT_FORMAT_3:
        result = pack_harq_indication_tdd_harq_data(&harq_indication_tdd_rel13->harq_data[idx].format_3, ppWritePackedMsg, end);
        break;

      case NFAPI_HARQ_INDICATION_TDD_HARQ_ACK_NACK_FORMAT_FORMAT_4:
        result = pack_harq_indication_tdd_harq_data(&harq_indication_tdd_rel13->harq_data[idx].format_4, ppWritePackedMsg, end);
        break;

      case NFAPI_HARQ_INDICATION_TDD_HARQ_ACK_NACK_FORMAT_FORMAT_5:
        result = pack_harq_indication_tdd_harq_data(&harq_indication_tdd_rel13->harq_data[idx].format_5, ppWritePackedMsg, end);
        break;

      default:
        // err....
        break;
    }

    if(result == 0)
      return 0;
  }

  return 1;
}

static uint8_t pack_harq_indication_fdd_rel8_value(void *tlv, uint8_t **ppWritePackedMsg, uint8_t *end) {
  nfapi_harq_indication_fdd_rel8_t *harq_indication_fdd_rel8 = (nfapi_harq_indication_fdd_rel8_t *)tlv;
  return ( push8(harq_indication_fdd_rel8->harq_tb1, ppWritePackedMsg, end) &&
           push8(harq_indication_fdd_rel8->harq_tb2, ppWritePackedMsg, end));
}

static uint8_t pack_harq_indication_fdd_rel9_value(void *tlv, uint8_t **ppWritePackedMsg, uint8_t *end) {
  nfapi_harq_indication_fdd_rel9_t *harq_indication_fdd_rel9 = (nfapi_harq_indication_fdd_rel9_t *)tlv;
  return ( push8(harq_indication_fdd_rel9->mode, ppWritePackedMsg, end) &&
           push8(harq_indication_fdd_rel9->number_of_ack_nack, ppWritePackedMsg, end) &&
           pusharray8(harq_indication_fdd_rel9->harq_tb_n, NFAPI_HARQ_ACK_NACK_REL9_MAX, harq_indication_fdd_rel9->number_of_ack_nack, ppWritePackedMsg, end));
}

static uint8_t pack_harq_indication_fdd_rel13_value(void *tlv, uint8_t **ppWritePackedMsg, uint8_t *end) {
  nfapi_harq_indication_fdd_rel13_t *harq_indication_fdd_rel13 = (nfapi_harq_indication_fdd_rel13_t *)tlv;
  return ( push8(harq_indication_fdd_rel13->mode, ppWritePackedMsg, end) &&
           push16(harq_indication_fdd_rel13->number_of_ack_nack, ppWritePackedMsg, end) &&
           pusharray8(harq_indication_fdd_rel13->harq_tb_n, NFAPI_HARQ_ACK_NACK_REL13_MAX, harq_indication_fdd_rel13->number_of_ack_nack, ppWritePackedMsg, end));
}

static uint8_t pack_ul_cqi_information_value(void *tlv, uint8_t **ppWritePackedMsg, uint8_t *end) {
  nfapi_ul_cqi_information_t *value = (nfapi_ul_cqi_information_t *)tlv;
  return ( push8(value->ul_cqi, ppWritePackedMsg, end) &&
           push8(value->channel, ppWritePackedMsg, end));
}

static uint8_t pack_harq_indication_body_value(void *tlv, uint8_t **ppWritePackedMsg, uint8_t *end) {
  nfapi_harq_indication_body_t *value = (nfapi_harq_indication_body_t *)tlv;

  if(push16(value->number_of_harqs, ppWritePackedMsg, end) == 0)
    return 0;

  uint16_t i = 0;
  uint16_t total_number_of_pdus = value->number_of_harqs;

  for(; i < total_number_of_pdus; ++i) {
    nfapi_harq_indication_pdu_t *pdu = &(value->harq_pdu_list[i]);
    uint8_t *instance_length_p = *ppWritePackedMsg;

    if(!push16(pdu->instance_length, ppWritePackedMsg, end))
      return 0;

    if(!(pack_tlv(NFAPI_RX_UE_INFORMATION_TAG, &pdu->rx_ue_information, ppWritePackedMsg, end, pack_rx_ue_information_value) &&
         pack_tlv(NFAPI_HARQ_INDICATION_TDD_REL8_TAG, &pdu->harq_indication_tdd_rel8, ppWritePackedMsg, end, pack_harq_indication_tdd_rel8_value) &&
         pack_tlv(NFAPI_HARQ_INDICATION_TDD_REL9_TAG, &pdu->harq_indication_tdd_rel9, ppWritePackedMsg, end, pack_harq_indication_tdd_rel9_value) &&
         pack_tlv(NFAPI_HARQ_INDICATION_TDD_REL13_TAG, &pdu->harq_indication_tdd_rel13, ppWritePackedMsg, end, pack_harq_indication_tdd_rel13_value) &&
         pack_tlv(NFAPI_HARQ_INDICATION_FDD_REL8_TAG, &pdu->harq_indication_fdd_rel8, ppWritePackedMsg, end, pack_harq_indication_fdd_rel8_value) &&
         pack_tlv(NFAPI_HARQ_INDICATION_FDD_REL9_TAG, &pdu->harq_indication_fdd_rel9, ppWritePackedMsg, end, pack_harq_indication_fdd_rel9_value) &&
         pack_tlv(NFAPI_HARQ_INDICATION_FDD_REL13_TAG, &pdu->harq_indication_fdd_rel13, ppWritePackedMsg, end, pack_harq_indication_fdd_rel13_value) &&
         pack_tlv(NFAPI_UL_CQI_INFORMATION_TAG, &pdu->ul_cqi_information, ppWritePackedMsg, end, pack_ul_cqi_information_value)))
      return 0;

    // calculate the instance length subtracting the size of the instance
    // length feild
    uint16_t instance_length = *ppWritePackedMsg - instance_length_p - 2;
    push16(instance_length, &instance_length_p, end);
  }

  return 1;
}

static uint8_t pack_harq_indication(void *msg, uint8_t **ppWritePackedMsg, uint8_t *end, nfapi_p7_codec_config_t *config) {
  nfapi_harq_indication_t *pNfapiMsg = (nfapi_harq_indication_t *)msg;
  return ( push16(pNfapiMsg->sfn_sf, ppWritePackedMsg, end) &&
           pack_tlv(NFAPI_HARQ_INDICATION_BODY_TAG, &pNfapiMsg->harq_indication_body, ppWritePackedMsg, end, pack_harq_indication_body_value) &&
           pack_p7_vendor_extension_tlv(pNfapiMsg->vendor_extension, ppWritePackedMsg, end, config));
}

static uint8_t pack_crc_indication_rel8_body(void *tlv, uint8_t **ppWritePackedMsg, uint8_t *end) {
  nfapi_crc_indication_rel8_t *crc_indication_rel8 = (nfapi_crc_indication_rel8_t *)tlv;
  return ( push8(crc_indication_rel8->crc_flag, ppWritePackedMsg, end) );
}

static uint8_t pack_crc_indication_body_value(void *tlv, uint8_t **ppWritePackedMsg, uint8_t *end) {
  nfapi_crc_indication_body_t *value = (nfapi_crc_indication_body_t *)tlv;

  if(push16(value->number_of_crcs, ppWritePackedMsg, end) == 0)
    return 0;

  uint16_t i = 0;
  uint16_t total_number_of_pdus = value->number_of_crcs;

  for(; i < total_number_of_pdus; ++i) {
    nfapi_crc_indication_pdu_t *pdu = &(value->crc_pdu_list[i]);
    uint8_t *instance_length_p = *ppWritePackedMsg;

    if(!push16(pdu->instance_length, ppWritePackedMsg, end))
      return 0;

    if(!(pack_tlv(NFAPI_RX_UE_INFORMATION_TAG, &pdu->rx_ue_information, ppWritePackedMsg, end, pack_rx_ue_information_value) &&
         pack_tlv(NFAPI_CRC_INDICATION_REL8_TAG, &pdu->crc_indication_rel8, ppWritePackedMsg, end, pack_crc_indication_rel8_body)))
      return 0;

    // calculate the instance length subtracting the size of the instance
    // length feild
    uint16_t instance_length = *ppWritePackedMsg - instance_length_p - 2;
    push16(instance_length, &instance_length_p, end);
  }

  return 1;
}

static uint8_t pack_crc_indication(void *msg, uint8_t **ppWritePackedMsg, uint8_t *end, nfapi_p7_codec_config_t *config) {
  nfapi_crc_indication_t *pNfapiMsg = (nfapi_crc_indication_t *)msg;
  return ( push16(pNfapiMsg->sfn_sf, ppWritePackedMsg, end) &&
           pack_tlv(NFAPI_CRC_INDICATION_BODY_TAG, &pNfapiMsg->crc_indication_body, ppWritePackedMsg, end, &pack_crc_indication_body_value) &&
           pack_p7_vendor_extension_tlv(pNfapiMsg->vendor_extension, ppWritePackedMsg, end, config));
}
static uint8_t pack_rx_indication_rel8_value(void *tlv, uint8_t **ppWritePackedMsg, uint8_t *end) {
  nfapi_rx_indication_rel8_t *value = (nfapi_rx_indication_rel8_t *)tlv;
  return ( push16(value->length, ppWritePackedMsg, end) &&
           push16(value->offset, ppWritePackedMsg, end) &&
           push8(value->ul_cqi, ppWritePackedMsg, end) &&
           push16(value->timing_advance, ppWritePackedMsg, end));
}
static uint8_t pack_rx_indication_rel9_value(void *tlv, uint8_t **ppWritePackedMsg, uint8_t *end) {
  nfapi_rx_indication_rel9_t *value = (nfapi_rx_indication_rel9_t *)tlv;
  return ( push16(value->timing_advance_r9, ppWritePackedMsg, end));
}

static uint8_t pack_rx_ulsch_indication_body_value(void *tlv, uint8_t **ppWritePackedMsg, uint8_t *end) {
  nfapi_rx_indication_body_t *value = (nfapi_rx_indication_body_t *)tlv;

  //printf("RX ULSCH BODY\n");

  if( push16(value->number_of_pdus, ppWritePackedMsg, end) == 0)
    return 0;

  // need to calculate the data offset's.
  uint16_t i = 0;
  uint16_t offset = 2; // taking into account the number_of_pdus
  uint16_t total_number_of_pdus = value->number_of_pdus;
  //printf("ULSCH:pdus:%d\n", total_number_of_pdus);

  for(i = 0; i < total_number_of_pdus; ++i) {
    nfapi_rx_indication_pdu_t *pdu = &(value->rx_pdu_list[i]);

    if(pdu->rx_ue_information.tl.tag == NFAPI_RX_UE_INFORMATION_TAG) {
      //printf("NFAPI_RX_UE_INFORMATION_TAG\n");
      offset += 4 + 6;
    }

    if(pdu->rx_indication_rel8.tl.tag == NFAPI_RX_INDICATION_REL8_TAG) {
      //printf("NFAPI_RX_INDICATION_REL8_TAG\n");
      offset += 4 + 7;
    }

    if(pdu->rx_indication_rel9.tl.tag == NFAPI_RX_INDICATION_REL9_TAG) {
      //printf("NFAPI_RX_INDICATION_REL9_TAG\n");
      offset += 4 + 2;
    }
  }

  // Now update the structure to include the offset
  for(i =0; i < total_number_of_pdus; ++i) {
    nfapi_rx_indication_pdu_t *pdu = &(value->rx_pdu_list[i]);

    if(pdu->rx_indication_rel8.tl.tag == NFAPI_RX_INDICATION_REL8_TAG) {
      if(pdu->rx_indication_rel8.offset == 1) {
        pdu->rx_indication_rel8.offset = offset;
        offset += pdu->rx_indication_rel8.length;
      }
    }
  }

  // Write out the pdu
  for(i = 0; i < total_number_of_pdus; ++i) {
    nfapi_rx_indication_pdu_t *pdu = &(value->rx_pdu_list[i]);

    if(!(pack_tlv(NFAPI_RX_UE_INFORMATION_TAG, &pdu->rx_ue_information, ppWritePackedMsg, end, pack_rx_ue_information_value) &&
         pack_tlv(NFAPI_RX_INDICATION_REL8_TAG, &pdu->rx_indication_rel8, ppWritePackedMsg, end, pack_rx_indication_rel8_value) &&
         pack_tlv(NFAPI_RX_INDICATION_REL9_TAG, &pdu->rx_indication_rel9, ppWritePackedMsg, end, pack_rx_indication_rel9_value)))
      return 0;
  }

  // Write out the pdu data
  for(i = 0; i < total_number_of_pdus; ++i) {
    uint16_t length = 0;
    nfapi_rx_indication_pdu_t *pdu = &(value->rx_pdu_list[i]);

    if(pdu->rx_indication_rel8.tl.tag == NFAPI_RX_INDICATION_REL8_TAG) {
      length = pdu->rx_indication_rel8.length;
    }

    if( pusharray8(value->rx_pdu_list[i].data, length, length, ppWritePackedMsg, end) == 0)
      return 0;
  }

  return 1;
}


static uint8_t pack_rx_ulsch_indication(void *msg, uint8_t **ppWritePackedMsg, uint8_t *end, nfapi_p7_codec_config_t *config) {
  nfapi_rx_indication_t *pNfapiMsg = (nfapi_rx_indication_t *)msg;
  return ( push16(pNfapiMsg->sfn_sf, ppWritePackedMsg, end) &&
           pack_tlv(NFAPI_RX_INDICATION_BODY_TAG, &pNfapiMsg->rx_indication_body, ppWritePackedMsg, end, pack_rx_ulsch_indication_body_value) &&
           pack_p7_vendor_extension_tlv(pNfapiMsg->vendor_extension, ppWritePackedMsg, end, config));
}

static uint8_t pack_preamble_pdu_rel8_value(void *tlv, uint8_t **ppWritePackedMsg, uint8_t *end) {
  nfapi_preamble_pdu_rel8_t *preamble_rel8 = (nfapi_preamble_pdu_rel8_t *)tlv;
  return ( push16(preamble_rel8->rnti, ppWritePackedMsg, end) &&
           push8(preamble_rel8->preamble, ppWritePackedMsg, end) &&
           push16(preamble_rel8->timing_advance, ppWritePackedMsg, end));
}
static uint8_t pack_preamble_pdu_rel9_value(void *tlv, uint8_t **ppWritePackedMsg, uint8_t *end) {
  nfapi_preamble_pdu_rel9_t *preamble_rel9 = (nfapi_preamble_pdu_rel9_t *)tlv;
  return ( push16(preamble_rel9->timing_advance_r9, ppWritePackedMsg, end) );
}
static uint8_t pack_preamble_pdu_rel13_value(void *tlv, uint8_t **ppWritePackedMsg, uint8_t *end) {
  nfapi_preamble_pdu_rel13_t *preamble_rel13 = (nfapi_preamble_pdu_rel13_t *)tlv;
  return ( push8(preamble_rel13->rach_resource_type, ppWritePackedMsg, end) );
}

static uint8_t pack_rach_indication_body_value(void *tlv, uint8_t **ppWritePackedMsg, uint8_t *end) {
  nfapi_rach_indication_body_t *value = (nfapi_rach_indication_body_t *)tlv;

  if( push16(value->number_of_preambles, ppWritePackedMsg, end) == 0)
    return 0;

  uint16_t i = 0;
  uint16_t total_number_of_pdus = value->number_of_preambles;

  for(; i < total_number_of_pdus; ++i) {
    nfapi_preamble_pdu_t *pdu = &(value->preamble_list[i]);
    uint8_t *instance_length_p = *ppWritePackedMsg;

    if(!push16(pdu->instance_length, ppWritePackedMsg, end))
      return 0;

    if(!(pack_tlv(NFAPI_PREAMBLE_REL8_TAG, &pdu->preamble_rel8, ppWritePackedMsg, end, pack_preamble_pdu_rel8_value) &&
         pack_tlv(NFAPI_PREAMBLE_REL9_TAG, &pdu->preamble_rel9, ppWritePackedMsg, end, pack_preamble_pdu_rel9_value) &&
         pack_tlv(NFAPI_PREAMBLE_REL13_TAG, &pdu->preamble_rel13, ppWritePackedMsg, end, pack_preamble_pdu_rel13_value)))
      return 0;

    // calculate the instance length subtracting the size of the instance
    // length feild
    uint16_t instance_length = *ppWritePackedMsg - instance_length_p - 2;
    push16(instance_length, &instance_length_p, end);
  }

  return 1;
}

static uint8_t pack_rach_indication(void *msg, uint8_t **ppWritePackedMsg, uint8_t *end, nfapi_p7_codec_config_t *config) {
  nfapi_rach_indication_t *pNfapiMsg = (nfapi_rach_indication_t *)msg;
  return ( push16(pNfapiMsg->sfn_sf, ppWritePackedMsg, end) &&
           pack_tlv(NFAPI_RACH_INDICATION_BODY_TAG, &pNfapiMsg->rach_indication_body, ppWritePackedMsg, end, pack_rach_indication_body_value) &&
           pack_p7_vendor_extension_tlv(pNfapiMsg->vendor_extension, ppWritePackedMsg, end, config));
}

static uint8_t pack_srs_indication_fdd_rel8_value(void *tlv, uint8_t **ppWritePackedMsg, uint8_t *end) {
  nfapi_srs_indication_fdd_rel8_t *srs_pdu_rel8 = (nfapi_srs_indication_fdd_rel8_t *)tlv;
  return ( push16(srs_pdu_rel8->doppler_estimation, ppWritePackedMsg, end) &&
           push16(srs_pdu_rel8->timing_advance, ppWritePackedMsg, end) &&
           push8(srs_pdu_rel8->number_of_resource_blocks, ppWritePackedMsg, end) &&
           push8(srs_pdu_rel8->rb_start, ppWritePackedMsg, end) &&
           pusharray8(srs_pdu_rel8->snr, NFAPI_NUM_RB_MAX, srs_pdu_rel8->number_of_resource_blocks, ppWritePackedMsg, end));
}

static uint8_t pack_srs_indication_fdd_rel9_value(void *tlv, uint8_t **ppWritePackedMsg, uint8_t *end) {
  nfapi_srs_indication_fdd_rel9_t *srs_pdu_rel9 = (nfapi_srs_indication_fdd_rel9_t *)tlv;
  return ( push16(srs_pdu_rel9->timing_advance_r9, ppWritePackedMsg, end) );
}

static uint8_t pack_srs_indication_tdd_rel10_value(void *tlv, uint8_t **ppWritePackedMsg, uint8_t *end) {
  nfapi_srs_indication_ttd_rel10_t *srs_pdu_rel10 = (nfapi_srs_indication_ttd_rel10_t *)tlv;
  return ( push8(srs_pdu_rel10->uppts_symbol, ppWritePackedMsg, end) );
}

static uint8_t pack_srs_indication_fdd_rel11_value(void *tlv, uint8_t **ppWritePackedMsg, uint8_t *end) {
  nfapi_srs_indication_fdd_rel11_t *srs_pdu_rel11 = (nfapi_srs_indication_fdd_rel11_t *)tlv;
  return ( push16(srs_pdu_rel11->ul_rtoa, ppWritePackedMsg, end) ) ;
}

static uint8_t pack_tdd_channel_measurement_value(void *tlv, uint8_t **ppWritePackedMsg, uint8_t *end) {
  nfapi_tdd_channel_measurement_t *value = (nfapi_tdd_channel_measurement_t *)tlv;

  if(!(push8(value->num_prb_per_subband, ppWritePackedMsg, end) &&
       push8(value->number_of_subbands, ppWritePackedMsg, end) &&
       push8(value->num_atennas, ppWritePackedMsg, end)))
    return 0;

  uint8_t idx = 0;

  for(idx = 0; idx < value->number_of_subbands; ++idx) {
    if(!(push8(value->subands[idx].subband_index, ppWritePackedMsg, end) &&
         pusharray16(value->subands[idx].channel, NFAPI_MAX_NUM_PHYSICAL_ANTENNAS, value->num_atennas, ppWritePackedMsg, end)))
      return 0;
  }

  return 1;
}

static uint8_t pack_srs_indication_body_value(void *tlv, uint8_t **ppWritePackedMsg,  uint8_t *end) {
  nfapi_srs_indication_body_t *value = (nfapi_srs_indication_body_t *)tlv;

  if( push8(value->number_of_ues, ppWritePackedMsg, end) == 0)
    return 0;

  uint16_t i = 0;
  uint16_t total_number_of_pdus = value->number_of_ues;

  for(; i < total_number_of_pdus; ++i) {
    nfapi_srs_indication_pdu_t *pdu = &(value->srs_pdu_list[i]);
    uint8_t *instance_length_p = *ppWritePackedMsg;

    if(!push16(pdu->instance_length, ppWritePackedMsg, end))
      return 0;

    if(!(pack_tlv(NFAPI_RX_UE_INFORMATION_TAG, &pdu->rx_ue_information, ppWritePackedMsg, end, &pack_rx_ue_information_value) &&
         pack_tlv(NFAPI_SRS_INDICATION_FDD_REL8_TAG, &pdu->srs_indication_fdd_rel8, ppWritePackedMsg, end, &pack_srs_indication_fdd_rel8_value) &&
         pack_tlv(NFAPI_SRS_INDICATION_FDD_REL9_TAG, &pdu->srs_indication_fdd_rel9, ppWritePackedMsg, end, &pack_srs_indication_fdd_rel9_value) &&
         pack_tlv(NFAPI_SRS_INDICATION_TDD_REL10_TAG, &pdu->srs_indication_tdd_rel10, ppWritePackedMsg, end, &pack_srs_indication_tdd_rel10_value) &&
         pack_tlv(NFAPI_SRS_INDICATION_FDD_REL11_TAG, &pdu->srs_indication_fdd_rel11, ppWritePackedMsg, end, &pack_srs_indication_fdd_rel11_value) &&
         pack_tlv(NFAPI_TDD_CHANNEL_MEASUREMENT_TAG, &pdu->tdd_channel_measurement, ppWritePackedMsg, end, &pack_tdd_channel_measurement_value)))
      return 0;

    // calculate the instance length subtracting the size of the instance
    // length feild
    uint16_t instance_length = *ppWritePackedMsg - instance_length_p - 2;
    push16(instance_length, &instance_length_p, end);
  }

  return 1;
}

static uint8_t pack_srs_indication(void *msg, uint8_t **ppWritePackedMsg, uint8_t *end, nfapi_p7_codec_config_t *config) {
  nfapi_srs_indication_t *pNfapiMsg = (nfapi_srs_indication_t *)msg;
  return ( push16(pNfapiMsg->sfn_sf, ppWritePackedMsg, end) &&
           pack_tlv(NFAPI_SRS_INDICATION_BODY_TAG, &pNfapiMsg->srs_indication_body, ppWritePackedMsg, end, &pack_srs_indication_body_value) &&
           pack_p7_vendor_extension_tlv(pNfapiMsg->vendor_extension, ppWritePackedMsg, end, config));
}

static uint8_t pack_sr_indication_body_value(void *tlv, uint8_t **ppWritePackedMsg, uint8_t *end) {
  nfapi_sr_indication_body_t *value = (nfapi_sr_indication_body_t *)tlv;

  if(push16(value->number_of_srs, ppWritePackedMsg, end) == 0)
    return 0;

  uint16_t i = 0;
  uint16_t total_number_of_pdus = value->number_of_srs;

  for(; i < total_number_of_pdus; ++i) {
    nfapi_sr_indication_pdu_t *pdu = &(value->sr_pdu_list[i]);
    uint8_t *instance_length_p = *ppWritePackedMsg;

    if(!push16(pdu->instance_length, ppWritePackedMsg, end))
      return 0;

    if(!(pack_tlv(NFAPI_RX_UE_INFORMATION_TAG, &pdu->rx_ue_information, ppWritePackedMsg, end, pack_rx_ue_information_value) &&
         pack_tlv(NFAPI_UL_CQI_INFORMATION_TAG, &pdu->ul_cqi_information, ppWritePackedMsg, end, pack_ul_cqi_information_value)))
      return 0;

    // calculate the instance length subtracting the size of the instance
    // length feild
    uint16_t instance_length = *ppWritePackedMsg - instance_length_p - 2;
    push16(instance_length, &instance_length_p, end);
  }

  return 1;
}

static uint8_t pack_sr_indication(void *msg, uint8_t **ppWritePackedMsg, uint8_t *end, nfapi_p7_codec_config_t *config) {
  nfapi_sr_indication_t *pNfapiMsg = (nfapi_sr_indication_t *)msg;
  return ( push16(pNfapiMsg->sfn_sf, ppWritePackedMsg, end) &&
           pack_tlv(NFAPI_SR_INDICATION_BODY_TAG, &pNfapiMsg->sr_indication_body, ppWritePackedMsg, end, &pack_sr_indication_body_value) &&
           pack_p7_vendor_extension_tlv(pNfapiMsg->vendor_extension, ppWritePackedMsg, end, config));
}

static uint8_t pack_cqi_indication_rel8_value(void *tlv, uint8_t **ppWritePackedMsg, uint8_t *end) {
  nfapi_cqi_indication_rel8_t *cqi_pdu_rel8 = (nfapi_cqi_indication_rel8_t *)tlv;
  return ( push16(cqi_pdu_rel8->length, ppWritePackedMsg, end) &&
           push16(cqi_pdu_rel8->data_offset, ppWritePackedMsg, end) &&
           push8(cqi_pdu_rel8->ul_cqi, ppWritePackedMsg, end) &&
           push8(cqi_pdu_rel8->ri, ppWritePackedMsg, end) &&
           push16(cqi_pdu_rel8->timing_advance, ppWritePackedMsg, end));
}

static uint8_t pack_cqi_indication_rel9_value(void *tlv, uint8_t **ppWritePackedMsg, uint8_t *end) {
  nfapi_cqi_indication_rel9_t *cqi_pdu_rel9 = (nfapi_cqi_indication_rel9_t *)tlv;
  return  ( push16(cqi_pdu_rel9->length, ppWritePackedMsg, end) &&
            push16(cqi_pdu_rel9->data_offset, ppWritePackedMsg, end) &&
            push8(cqi_pdu_rel9->ul_cqi, ppWritePackedMsg, end) &&
            push8(cqi_pdu_rel9->number_of_cc_reported, ppWritePackedMsg, end) &&
            pusharray8(cqi_pdu_rel9->ri, NFAPI_CC_MAX, cqi_pdu_rel9->number_of_cc_reported, ppWritePackedMsg, end) &&
            push16(cqi_pdu_rel9->timing_advance, ppWritePackedMsg, end) &&
            push16(cqi_pdu_rel9->timing_advance_r9, ppWritePackedMsg, end));
}

static uint8_t pack_cqi_indication_body_value(void *tlv, uint8_t **ppWritePackedMsg, uint8_t *end) {
  nfapi_cqi_indication_body_t *value = (nfapi_cqi_indication_body_t *)tlv;

  if( push16(value->number_of_cqis, ppWritePackedMsg, end) == 0)
    return 0;

  // need to calculate the data offset's. This very bittle due the hardcoding
  // of the sizes. can not use the sizeof as we have an array for the Rel9
  // info
  uint16_t i = 0;
  uint16_t offset = 2; // taking into account the number_of_cqis
  uint16_t total_number_of_pdus = value->number_of_cqis;

  for(i = 0; i < total_number_of_pdus; ++i) {
    nfapi_cqi_indication_pdu_t *pdu = &(value->cqi_pdu_list[i]);
    offset += 2; // for the instance length

    if(pdu->rx_ue_information.tl.tag == NFAPI_RX_UE_INFORMATION_TAG) {
      offset += 4 + 6; // sizeof(nfapi_rx_ue_information) - sizeof(nfapi_tl_t)
    }

    if(pdu->cqi_indication_rel8.tl.tag == NFAPI_CQI_INDICATION_REL8_TAG) {
      offset += 4 + 8;
    }

    if(pdu->cqi_indication_rel9.tl.tag == NFAPI_CQI_INDICATION_REL9_TAG) {
      offset += 4 + 10 + pdu->cqi_indication_rel9.number_of_cc_reported;
    }

    if(pdu->ul_cqi_information.tl.tag == NFAPI_UL_CQI_INFORMATION_TAG) {
      offset += 4 + 2;
    }
  }

  // Now update the structure to include the offset
  for(i =0; i < total_number_of_pdus; ++i) {
    nfapi_cqi_indication_pdu_t *pdu = &(value->cqi_pdu_list[i]);

    if(pdu->cqi_indication_rel8.tl.tag == NFAPI_CQI_INDICATION_REL8_TAG) {
      if(pdu->cqi_indication_rel8.data_offset == 1) {
        pdu->cqi_indication_rel8.data_offset = offset;
        offset += pdu->cqi_indication_rel8.length;
      }
    }

    if(pdu->cqi_indication_rel9.tl.tag == NFAPI_CQI_INDICATION_REL9_TAG) {
      if(pdu->cqi_indication_rel9.data_offset == 1) {
        pdu->cqi_indication_rel9.data_offset = offset;
        offset += pdu->cqi_indication_rel9.length;
      }
    }
  }

  // Write out the cqi information
  for(i = 0; i < total_number_of_pdus; ++i) {
    nfapi_cqi_indication_pdu_t *pdu = &(value->cqi_pdu_list[i]);
    uint8_t *instance_length_p = *ppWritePackedMsg;

    if(!push16(pdu->instance_length, ppWritePackedMsg, end))
      return 0;

    if(!(pack_tlv(NFAPI_RX_UE_INFORMATION_TAG, &pdu->rx_ue_information, ppWritePackedMsg, end,pack_rx_ue_information_value) &&
         pack_tlv(NFAPI_CQI_INDICATION_REL8_TAG, &pdu->cqi_indication_rel8, ppWritePackedMsg, end, pack_cqi_indication_rel8_value) &&
         pack_tlv(NFAPI_CQI_INDICATION_REL9_TAG, &pdu->cqi_indication_rel9, ppWritePackedMsg, end, pack_cqi_indication_rel9_value) &&
         pack_tlv(NFAPI_UL_CQI_INFORMATION_TAG, &pdu->ul_cqi_information, ppWritePackedMsg, end, pack_ul_cqi_information_value)))
      return 0;

    // calculate the instance length subtracting the size of the instance
    // length feild
    uint16_t instance_length = *ppWritePackedMsg - instance_length_p - 2;
    push16(instance_length, &instance_length_p, end);
  }

  // Write out the cqi raw data
  for(i = 0; i < total_number_of_pdus; ++i) {
    uint16_t length = 0;
    nfapi_cqi_indication_pdu_t *pdu = &(value->cqi_pdu_list[i]);

    if(pdu->cqi_indication_rel8.tl.tag == NFAPI_CQI_INDICATION_REL8_TAG) {
      length = pdu->cqi_indication_rel8.length;
    }

    if(pdu->cqi_indication_rel9.tl.tag == NFAPI_CQI_INDICATION_REL9_TAG) {
      length = pdu->cqi_indication_rel9.length;
    }

    if( pusharray8(value->cqi_raw_pdu_list[i].pdu, NFAPI_CQI_RAW_MAX_LEN, length, ppWritePackedMsg, end) == 0)
      return 0;
  }

  return 1;
}

static uint8_t pack_cqi_indication(void *msg, uint8_t **ppWritePackedMsg, uint8_t *end, nfapi_p7_codec_config_t *config) {
  nfapi_cqi_indication_t *pNfapiMsg = (nfapi_cqi_indication_t *)msg;
  //Fixme: allocate some mem to fix pure bug, need to find out proper size
  pNfapiMsg->vendor_extension=NULL;//(nfapi_vendor_extension_tlv_t)malloc( sizeof(* pNfapiMsg->vendor_extension));
  return ( push16(pNfapiMsg->sfn_sf, ppWritePackedMsg, end) &&
           pack_tlv(NFAPI_CQI_INDICATION_BODY_TAG, &pNfapiMsg->cqi_indication_body, ppWritePackedMsg, end, pack_cqi_indication_body_value) &&
           pack_p7_vendor_extension_tlv(pNfapiMsg->vendor_extension, ppWritePackedMsg, end, config));
}

static uint8_t pack_lbt_pdsch_req_pdu_rel13_value(void *tlv, uint8_t **ppWritePackedMsg, uint8_t *end) {
  nfapi_lbt_pdsch_req_pdu_rel13_t *value = (nfapi_lbt_pdsch_req_pdu_rel13_t *)tlv;
  return ( push32(value->handle, ppWritePackedMsg, end) &&
           push32(value->mp_cca, ppWritePackedMsg, end) &&
           push32(value->n_cca, ppWritePackedMsg, end) &&
           push32(value->offset, ppWritePackedMsg, end) &&
           push32(value->lte_txop_sf, ppWritePackedMsg, end) &&
           push16(value->txop_sfn_sf_end, ppWritePackedMsg, end) &&
           push32(value->lbt_mode, ppWritePackedMsg, end));
}

static uint8_t pack_lbt_drs_req_pdu_rel13_value(void *tlv, uint8_t **ppWritePackedMsg, uint8_t *end) {
  nfapi_lbt_drs_req_pdu_rel13_t *value = (nfapi_lbt_drs_req_pdu_rel13_t *)tlv;
  return ( push32(value->handle, ppWritePackedMsg, end) &&
           push32(value->offset, ppWritePackedMsg, end) &&
           push16(value->sfn_sf_end, ppWritePackedMsg, end) &&
           push32(value->lbt_mode, ppWritePackedMsg, end));
}

static uint8_t pack_lbt_dl_config_request_body_value(void *tlv, uint8_t **ppWritePackedMsg, uint8_t *end) {
  nfapi_lbt_dl_config_request_body_t *value = (nfapi_lbt_dl_config_request_body_t *)tlv;

  if( push16(value->number_of_pdus, ppWritePackedMsg, end) == 0)
    return 0;

  uint16_t i = 0;
  uint16_t total_number_of_pdus = value->number_of_pdus;

  for(; i < total_number_of_pdus; ++i) {
    nfapi_lbt_dl_config_request_pdu_t *pdu = &(value->lbt_dl_config_req_pdu_list[i]);

    if( push8(pdu->pdu_type, ppWritePackedMsg, end) == 0)
      return 0;

    // Put a 0 size in and then determine the size after the pdu
    // has been writen and write the calculated size
    uint8_t *pWritePackedMsgPduSize = *ppWritePackedMsg;
    pdu->pdu_size = 0;

    if( push8(pdu->pdu_size, ppWritePackedMsg, end) == 0)
      return 0;

    switch(pdu->pdu_type) {
      case NFAPI_LBT_DL_CONFIG_REQUEST_PDSCH_PDU_TYPE: {
        if( pack_tlv(NFAPI_LBT_PDSCH_REQ_PDU_REL13_TAG, &pdu->lbt_pdsch_req_pdu.lbt_pdsch_req_pdu_rel13, ppWritePackedMsg, end, pack_lbt_pdsch_req_pdu_rel13_value) == 0)
          return 0;
      }
      break;

      case NFAPI_LBT_DL_CONFIG_REQUEST_DRS_PDU_TYPE: {
        if(pack_tlv(NFAPI_LBT_DRS_REQ_PDU_REL13_TAG, &pdu->lbt_drs_req_pdu.lbt_drs_req_pdu_rel13, ppWritePackedMsg, end, pack_lbt_drs_req_pdu_rel13_value) == 0)
          return 0;
      }
      break;

      default: {
        NFAPI_TRACE(NFAPI_TRACE_ERROR, "LBT_DL_CONFIG.request invalid pdu type %d \n", pdu->pdu_type );
      }
      break;
    };

    // add 1 for the pdu_type. The delta will include the pdu_size
    pdu->pdu_size = 1 + (*ppWritePackedMsg - pWritePackedMsgPduSize);

    push8(pdu->pdu_size, &pWritePackedMsgPduSize, end);
  }

  return 1;
}

static uint8_t pack_lbt_pdsch_rsp_pdu_rel13_value(void *tlv, uint8_t **ppWritePackedMsg, uint8_t *end) {
  nfapi_lbt_pdsch_rsp_pdu_rel13_t *value = (nfapi_lbt_pdsch_rsp_pdu_rel13_t *)tlv;
  return ( push32(value->handle, ppWritePackedMsg, end) &&
           push32(value->result, ppWritePackedMsg, end) &&
           push32(value->lte_txop_symbols, ppWritePackedMsg, end) &&
           push32(value->initial_partial_sf, ppWritePackedMsg, end));
}

static uint8_t pack_lbt_drs_rsp_pdu_rel13_value(void *tlv, uint8_t **ppWritePackedMsg, uint8_t *end) {
  nfapi_lbt_drs_rsp_pdu_rel13_t *value = (nfapi_lbt_drs_rsp_pdu_rel13_t *)tlv;
  return ( push32(value->handle, ppWritePackedMsg, end) &&
           push32(value->result, ppWritePackedMsg, end));
}

static uint8_t pack_lbt_dl_config_request(void *msg, uint8_t **ppWritePackedMsg, uint8_t *end, nfapi_p7_codec_config_t *config) {
  nfapi_lbt_dl_config_request_t *pNfapiMsg = (nfapi_lbt_dl_config_request_t *)msg;
  return ( push16(pNfapiMsg->sfn_sf, ppWritePackedMsg, end) &&
           pack_tlv(NFAPI_LBT_DL_CONFIG_REQUEST_BODY_TAG, &pNfapiMsg->lbt_dl_config_request_body, ppWritePackedMsg, end, &pack_lbt_dl_config_request_body_value) &&
           pack_p7_vendor_extension_tlv(pNfapiMsg->vendor_extension, ppWritePackedMsg, end, config));
}

static uint8_t pack_lbt_dl_config_indication_value(void *tlv, uint8_t **ppWritePackedMsg, uint8_t *end) {
  nfapi_lbt_dl_indication_body_t *value = (nfapi_lbt_dl_indication_body_t *)tlv;

  if( push16(value->number_of_pdus, ppWritePackedMsg, end) == 0)
    return 0;

  uint16_t i = 0;
  uint16_t total_number_of_pdus = value->number_of_pdus;

  for(; i < total_number_of_pdus; ++i) {
    nfapi_lbt_dl_indication_pdu_t *pdu = &(value->lbt_indication_pdu_list[i]);

    if( push8(pdu->pdu_type, ppWritePackedMsg, end) == 0)
      return 0;

    // Put a 0 size in and then determine the size after the pdu
    // has been writen and write the calculated size
    uint8_t *pWritePackedMsgPduSize = *ppWritePackedMsg;
    pdu->pdu_size = 0;

    if(push8(pdu->pdu_size, ppWritePackedMsg, end) == 0)
      return 0;

    switch(pdu->pdu_type) {
      case NFAPI_LBT_DL_RSP_PDSCH_PDU_TYPE: {
        if( pack_tlv(NFAPI_LBT_PDSCH_RSP_PDU_REL13_TAG, &pdu->lbt_pdsch_rsp_pdu.lbt_pdsch_rsp_pdu_rel13, ppWritePackedMsg, end, pack_lbt_pdsch_rsp_pdu_rel13_value) == 0)
          return 0;
      }
      break;

      case NFAPI_LBT_DL_RSP_DRS_PDU_TYPE: {
        if( pack_tlv(NFAPI_LBT_DRS_RSP_PDU_REL13_TAG, &pdu->lbt_drs_rsp_pdu.lbt_drs_rsp_pdu_rel13, ppWritePackedMsg, end, pack_lbt_drs_rsp_pdu_rel13_value) == 0)
          return 0;
      }
      break;

      default: {
        NFAPI_TRACE(NFAPI_TRACE_ERROR, "LBT_DL.indication body invalid pdu type %d \n", pdu->pdu_type );
      }
      break;
    };

    // add 1 for the pdu_type. The delta will include the pdu_size
    pdu->pdu_size = 1 + (*ppWritePackedMsg - pWritePackedMsgPduSize);

    push8(pdu->pdu_size, &pWritePackedMsgPduSize, end);
  }

  return 1;
}

static uint8_t pack_lbt_dl_indication(void *msg, uint8_t **ppWritePackedMsg, uint8_t *end, nfapi_p7_codec_config_t *config) {
  nfapi_lbt_dl_indication_t *pNfapiMsg = (nfapi_lbt_dl_indication_t *)msg;
  return ( push16(pNfapiMsg->sfn_sf, ppWritePackedMsg, end) &&
           pack_tlv(NFAPI_LBT_DL_INDICATION_BODY_TAG, &pNfapiMsg->lbt_dl_indication_body, ppWritePackedMsg, end, &pack_lbt_dl_config_indication_value) &&
           pack_p7_vendor_extension_tlv(pNfapiMsg->vendor_extension, ppWritePackedMsg, end, config));
}

static uint8_t pack_nb_harq_indication_fdd_rel13_value(void *tlv, uint8_t **ppWritePackedMsg, uint8_t *end) {
  nfapi_nb_harq_indication_fdd_rel13_t *nb_harq_indication_fdd_rel13 = (nfapi_nb_harq_indication_fdd_rel13_t *)tlv;
  return ( push8(nb_harq_indication_fdd_rel13->harq_tb1, ppWritePackedMsg, end) );
}

static uint8_t pack_nb_harq_indication_body_value(void *tlv, uint8_t **ppWritePackedMsg, uint8_t *end) {
  nfapi_nb_harq_indication_body_t *value = (nfapi_nb_harq_indication_body_t *)tlv;

  if( push16(value->number_of_harqs, ppWritePackedMsg, end) == 0)
    return 0;

  uint16_t i = 0;
  uint16_t total_number_of_harqs = value->number_of_harqs;

  for(; i < total_number_of_harqs; ++i) {
    nfapi_nb_harq_indication_pdu_t *pdu = &(value->nb_harq_pdu_list[i]);
    uint8_t *instance_length_p = *ppWritePackedMsg;

    if(!push16(pdu->instance_length, ppWritePackedMsg, end))
      return 0;

    if(!(pack_tlv(NFAPI_RX_UE_INFORMATION_TAG, &pdu->rx_ue_information, ppWritePackedMsg, end, pack_rx_ue_information_value) &&
         pack_tlv(NFAPI_NB_HARQ_INDICATION_FDD_REL13_TAG, &pdu->nb_harq_indication_fdd_rel13, ppWritePackedMsg, end, pack_nb_harq_indication_fdd_rel13_value) &&
         pack_tlv(NFAPI_UL_CQI_INFORMATION_TAG, &pdu->ul_cqi_information, ppWritePackedMsg, end, pack_ul_cqi_information_value)))
      return 0;

    // calculate the instance length subtracting the size of the instance
    // length feild
    uint16_t instance_length = *ppWritePackedMsg - instance_length_p - 2;
    push16(instance_length, &instance_length_p, end);
  }

  return 1;
}


static uint8_t pack_nb_harq_indication(void *msg, uint8_t **ppWritePackedMsg, uint8_t *end, nfapi_p7_codec_config_t *config) {
  nfapi_nb_harq_indication_t *pNfapiMsg = (nfapi_nb_harq_indication_t *)msg;
  return ( push16(pNfapiMsg->sfn_sf, ppWritePackedMsg, end) &&
           pack_tlv(NFAPI_NB_HARQ_INDICATION_BODY_TAG, &pNfapiMsg->nb_harq_indication_body, ppWritePackedMsg, end, &pack_nb_harq_indication_body_value) &&
           pack_p7_vendor_extension_tlv(pNfapiMsg->vendor_extension, ppWritePackedMsg, end, config));
}

static uint8_t pack_nrach_indication_rel13_value(void *tlv, uint8_t **ppWritePackedMsg, uint8_t *end) {
  nfapi_nrach_indication_pdu_rel13_t *nrach_indication_fdd_rel13 = (nfapi_nrach_indication_pdu_rel13_t *)tlv;
  return ( push16(nrach_indication_fdd_rel13->rnti, ppWritePackedMsg, end) &&
           push8(nrach_indication_fdd_rel13->initial_sc, ppWritePackedMsg, end) &&
           push16(nrach_indication_fdd_rel13->timing_advance, ppWritePackedMsg, end) &&
           push8(nrach_indication_fdd_rel13->nrach_ce_level, ppWritePackedMsg, end));
}


static uint8_t pack_nrach_indication_body_value(void *tlv, uint8_t **ppWritePackedMsg, uint8_t *end) {
  nfapi_nrach_indication_body_t *value = (nfapi_nrach_indication_body_t *)tlv;

  if( push8(value->number_of_initial_scs_detected, ppWritePackedMsg, end) == 0)
    return 0;

  uint16_t i = 0;
  uint16_t total_number_of_initial_scs_detected = value->number_of_initial_scs_detected;

  for(; i < total_number_of_initial_scs_detected; ++i) {
    nfapi_nrach_indication_pdu_t *pdu = &(value->nrach_pdu_list[i]);

    //uint8_t* instance_length_p = *ppWritePackedMsg;
    //if(!push16(pdu->instance_length, ppWritePackedMsg, end))
    //  return 0;

    if(!(pack_tlv(NFAPI_NRACH_INDICATION_REL13_TAG, &pdu->nrach_indication_rel13, ppWritePackedMsg, end, pack_nrach_indication_rel13_value)))
      return 0;

    // calculate the instance length subtracting the size of the instance
    // length feild
    //uint16_t instance_length = *ppWritePackedMsg - instance_length_p - 2;
    //push16(instance_length, &instance_length_p, end);
  }

  return 1;
}

static uint8_t pack_nrach_indication(void *msg, uint8_t **ppWritePackedMsg, uint8_t *end, nfapi_p7_codec_config_t *config) {
  nfapi_nrach_indication_t *pNfapiMsg = (nfapi_nrach_indication_t *)msg;
  return ( push16(pNfapiMsg->sfn_sf, ppWritePackedMsg, end) &&
           pack_tlv(NFAPI_NRACH_INDICATION_BODY_TAG, &pNfapiMsg->nrach_indication_body, ppWritePackedMsg, end, &pack_nrach_indication_body_value) &&
           pack_p7_vendor_extension_tlv(pNfapiMsg->vendor_extension, ppWritePackedMsg, end, config));
}

static uint8_t pack_nr_dl_node_sync(void *msg, uint8_t **ppWritePackedMsg, uint8_t *end, nfapi_p7_codec_config_t *config) {
  nfapi_nr_dl_node_sync_t *pNfapiMsg = (nfapi_nr_dl_node_sync_t *)msg;
  return ( push32(pNfapiMsg->t1, ppWritePackedMsg, end) &&
           pushs32(pNfapiMsg->delta_sfn_slot, ppWritePackedMsg, end) &&
           pack_p7_vendor_extension_tlv(pNfapiMsg->vendor_extension, ppWritePackedMsg, end, config));
}

static uint8_t pack_dl_node_sync(void *msg, uint8_t **ppWritePackedMsg, uint8_t *end, nfapi_p7_codec_config_t *config) {
  nfapi_dl_node_sync_t *pNfapiMsg = (nfapi_dl_node_sync_t *)msg;
  return ( push32(pNfapiMsg->t1, ppWritePackedMsg, end) &&
           pushs32(pNfapiMsg->delta_sfn_sf, ppWritePackedMsg, end) &&
           pack_p7_vendor_extension_tlv(pNfapiMsg->vendor_extension, ppWritePackedMsg, end, config));
}

static uint8_t pack_nr_ul_node_sync(void *msg, uint8_t **ppWritePackedMsg, uint8_t *end, nfapi_p7_codec_config_t *config) {
  nfapi_nr_ul_node_sync_t *pNfapiMsg = (nfapi_nr_ul_node_sync_t *)msg;
  return (push32(pNfapiMsg->t1, ppWritePackedMsg, end) &&
          push32(pNfapiMsg->t2, ppWritePackedMsg, end) &&
          push32(pNfapiMsg->t3, ppWritePackedMsg, end) &&
          pack_p7_vendor_extension_tlv(pNfapiMsg->vendor_extension, ppWritePackedMsg, end, config));
}

static uint8_t pack_ul_node_sync(void *msg, uint8_t **ppWritePackedMsg, uint8_t *end, nfapi_p7_codec_config_t *config) {
  nfapi_ul_node_sync_t *pNfapiMsg = (nfapi_ul_node_sync_t *)msg;
  return (push32(pNfapiMsg->t1, ppWritePackedMsg, end) &&
          push32(pNfapiMsg->t2, ppWritePackedMsg, end) &&
          push32(pNfapiMsg->t3, ppWritePackedMsg, end) &&
          pack_p7_vendor_extension_tlv(pNfapiMsg->vendor_extension, ppWritePackedMsg, end, config));
}

static uint8_t pack_timing_info(void *msg, uint8_t **ppWritePackedMsg, uint8_t *end, nfapi_p7_codec_config_t *config) {
  nfapi_timing_info_t *pNfapiMsg = (nfapi_timing_info_t *)msg;
  return (push32(pNfapiMsg->last_sfn_sf, ppWritePackedMsg, end) &&
          push32(pNfapiMsg->time_since_last_timing_info, ppWritePackedMsg, end) &&
          push32(pNfapiMsg->dl_config_jitter, ppWritePackedMsg, end) &&
          push32(pNfapiMsg->tx_request_jitter, ppWritePackedMsg, end) &&
          push32(pNfapiMsg->ul_config_jitter, ppWritePackedMsg, end) &&
          push32(pNfapiMsg->hi_dci0_jitter, ppWritePackedMsg, end) &&
          pushs32(pNfapiMsg->dl_config_latest_delay, ppWritePackedMsg, end) &&
          pushs32(pNfapiMsg->tx_request_latest_delay, ppWritePackedMsg, end) &&
          pushs32(pNfapiMsg->ul_config_latest_delay, ppWritePackedMsg, end) &&
          pushs32(pNfapiMsg->hi_dci0_latest_delay, ppWritePackedMsg, end) &&
          pushs32(pNfapiMsg->dl_config_earliest_arrival, ppWritePackedMsg, end) &&
          pushs32(pNfapiMsg->tx_request_earliest_arrival, ppWritePackedMsg, end) &&
          pushs32(pNfapiMsg->ul_config_earliest_arrival, ppWritePackedMsg, end) &&
          pushs32(pNfapiMsg->hi_dci0_earliest_arrival, ppWritePackedMsg, end) &&
          pack_p7_vendor_extension_tlv(pNfapiMsg->vendor_extension, ppWritePackedMsg, end, config));
}

static uint8_t pack_nr_timing_info(void *msg, uint8_t **ppWritePackedMsg, uint8_t *end, nfapi_p7_codec_config_t *config) {
  nfapi_nr_timing_info_t *pNfapiMsg = (nfapi_nr_timing_info_t *)msg;
  return (push32(pNfapiMsg->last_sfn, ppWritePackedMsg, end) &&
          push32(pNfapiMsg->last_slot, ppWritePackedMsg, end) &&
          push32(pNfapiMsg->time_since_last_timing_info, ppWritePackedMsg, end) &&
          push32(pNfapiMsg->dl_tti_jitter, ppWritePackedMsg, end) &&
          push32(pNfapiMsg->tx_data_request_jitter, ppWritePackedMsg, end) &&
          push32(pNfapiMsg->ul_tti_jitter, ppWritePackedMsg, end) &&
          push32(pNfapiMsg->ul_dci_jitter, ppWritePackedMsg, end) &&
          pushs32(pNfapiMsg->dl_tti_latest_delay, ppWritePackedMsg, end) &&
          pushs32(pNfapiMsg->tx_data_request_latest_delay, ppWritePackedMsg, end) &&
          pushs32(pNfapiMsg->ul_tti_latest_delay, ppWritePackedMsg, end) &&
          pushs32(pNfapiMsg->ul_dci_latest_delay, ppWritePackedMsg, end) &&
          pushs32(pNfapiMsg->dl_tti_earliest_arrival, ppWritePackedMsg, end) &&
          pushs32(pNfapiMsg->tx_data_request_earliest_arrival, ppWritePackedMsg, end) &&
          pushs32(pNfapiMsg->ul_tti_earliest_arrival, ppWritePackedMsg, end) &&
          pushs32(pNfapiMsg->ul_dci_earliest_arrival, ppWritePackedMsg, end) &&
          pack_p7_vendor_extension_tlv(pNfapiMsg->vendor_extension, ppWritePackedMsg, end, config));
}

//NR UPLINK indication function packing

//SLOT INDICATION

static uint8_t pack_nr_slot_indication(void *msg, uint8_t **ppWritePackedMsg, uint8_t *end, nfapi_p7_codec_config_t* config)
{
	nfapi_nr_slot_indication_scf_t *pNfapiMsg = (nfapi_nr_slot_indication_scf_t*)msg;

	if (!(push16((uint16_t)pNfapiMsg->sfn , ppWritePackedMsg, end) &&
		push16((uint16_t)pNfapiMsg->slot , ppWritePackedMsg, end)
		))
			return 0;

return 1;
}

//RX DATA INDICATION 

static uint8_t pack_nr_rx_data_indication_body(void* tlv, uint8_t **ppWritePackedMsg, uint8_t *end)
{
	nfapi_nr_rx_data_pdu_t* value = (nfapi_nr_rx_data_pdu_t*)tlv;

	if(!(push32(value->handle, ppWritePackedMsg, end) &&
	 	 push16(value->rnti, ppWritePackedMsg, end) &&
		 push8(value->harq_id, ppWritePackedMsg, end) &&
		 push16(value->pdu_length, ppWritePackedMsg, end) &&
		 push8(value->ul_cqi, ppWritePackedMsg, end) &&
		 push16(value->timing_advance, ppWritePackedMsg, end) && 
		 push16(value->rssi, ppWritePackedMsg, end) 
		 ))
		  return 0;

	return 1;
}


static uint8_t pack_nr_rx_data_indication(void *msg, uint8_t **ppWritePackedMsg, uint8_t *end, nfapi_p7_codec_config_t* config)
{
	nfapi_nr_rx_data_indication_t *pNfapiMsg = (nfapi_nr_rx_data_indication_t*)msg;

	if (!(push16(pNfapiMsg->sfn , ppWritePackedMsg, end) &&
		push16(pNfapiMsg->slot , ppWritePackedMsg, end) &&
		push16(pNfapiMsg->number_of_pdus, ppWritePackedMsg, end)
		))
			return 0;

	for(int i=0; i<pNfapiMsg->number_of_pdus;i++)	
	{
		if(!pack_nr_rx_data_indication_body(pNfapiMsg->pdu_list,ppWritePackedMsg,end))
		return 0;
	}

return 1;
}

//NR CRC INDICATION

static uint8_t pack_nr_crc_indication_body(void* tlv, uint8_t **ppWritePackedMsg, uint8_t *end)
{
	nfapi_nr_crc_t* value = (nfapi_nr_crc_t*)tlv;

	if(!(push32(value->handle, ppWritePackedMsg, end) &&
	 	 push16(value->rnti, ppWritePackedMsg, end) &&
		 push8(value->harq_id, ppWritePackedMsg, end) &&
		 push8(value->tb_crc_status, ppWritePackedMsg, end) &&
		 push16(value->num_cb, ppWritePackedMsg, end) &&
		 //pusharray8(value->cb_crc_status, (int)(value->num_cb / 8) + 1, (int)(value->num_cb / 8) + 1, ppWritePackedMsg, end) && //length is ceil(NumCb/8)
		 push8(value->ul_cqi, ppWritePackedMsg, end) && 
		 push16(value->timing_advance, ppWritePackedMsg, end) &&
		 push16(value->rssi, ppWritePackedMsg, end)
		 ))
		  return 0;

	return 1;
}

static uint8_t pack_nr_crc_indication(void *msg, uint8_t **ppWritePackedMsg, uint8_t *end, nfapi_p7_codec_config_t* config)
{
	nfapi_nr_crc_indication_t *pNfapiMsg = (nfapi_nr_crc_indication_t*)msg;

	if (!(push16(pNfapiMsg->sfn , ppWritePackedMsg, end) &&
		push16(pNfapiMsg->slot , ppWritePackedMsg, end) &&
		push16(pNfapiMsg->number_crcs, ppWritePackedMsg, end)
		))
			return 0;

	for(int i=0; i<pNfapiMsg->number_crcs;i++)	
	{
		if(!pack_nr_crc_indication_body(pNfapiMsg->crc_list,ppWritePackedMsg,end))
		return 0;
	}

return 1;
}

//SRS INDICATION

static uint8_t pack_nr_srs_indication_body(void* tlv, uint8_t **ppWritePackedMsg, uint8_t *end)
{
	nfapi_nr_srs_indication_pdu_t* value = (nfapi_nr_srs_indication_pdu_t*)tlv;

	if(!(push32(value->handle, ppWritePackedMsg, end) &&
	 	 push16(value->rnti, ppWritePackedMsg, end) &&
		 push16(value->timing_advance, ppWritePackedMsg, end) &&
		 push8(value->num_symbols, ppWritePackedMsg, end) &&
		 push8(value->wide_band_snr, ppWritePackedMsg, end) &&
		 push8(value->num_reported_symbols, ppWritePackedMsg, end) && 
		 push8(value->reported_symbol_list->num_rbs, ppWritePackedMsg, end)
		 ))
		  return 0;
	for(int i = 0; i < value->reported_symbol_list->num_rbs; i++)
	{
		if(!(push8(value->reported_symbol_list->rb_list->rb_snr, ppWritePackedMsg, end)
			))
			return 0;
	}
	return 1;
}

static uint8_t pack_nr_srs_indication(void *msg, uint8_t **ppWritePackedMsg, uint8_t *end, nfapi_p7_codec_config_t* config)
{
	nfapi_nr_srs_indication_t *pNfapiMsg = (nfapi_nr_srs_indication_t*)msg;

	if (!(push16(pNfapiMsg->sfn , ppWritePackedMsg, end) &&
		push16(pNfapiMsg->slot , ppWritePackedMsg, end) &&
		push16(pNfapiMsg->number_of_pdus, ppWritePackedMsg, end)
		))
			return 0;

	for(int i=0; i<pNfapiMsg->number_of_pdus;i++)	
	{
		if(!pack_nr_srs_indication_body(&(pNfapiMsg->pdu_list[i]),ppWritePackedMsg,end))
		return 0;
	}

return 1;
}

//RACH INDICATION

static uint8_t pack_nr_rach_indication_body(void* tlv, uint8_t **ppWritePackedMsg, uint8_t *end)
{
	nfapi_nr_prach_indication_pdu_t* value = (nfapi_nr_prach_indication_pdu_t*)tlv;

	if(!(push16(value->phy_cell_id, ppWritePackedMsg, end) &&
	 	 push8(value->symbol_index, ppWritePackedMsg, end) &&
		 push8(value->slot_index, ppWritePackedMsg, end) &&
		 push8(value->freq_index, ppWritePackedMsg, end) &&
		 push8(value->avg_rssi, ppWritePackedMsg, end) &&
		 push8(value->avg_snr, ppWritePackedMsg, end) && 
		 push8(value->num_preamble, ppWritePackedMsg, end)
		 ))
		  return 0;
	for(int i = 0; i < value->num_preamble; i++)
	{
		if(!(push8(value->preamble_list->preamble_index, ppWritePackedMsg, end) &&
			push16(value->preamble_list->timing_advance, ppWritePackedMsg, end) &&
			push32(value->preamble_list->preamble_pwr, ppWritePackedMsg, end)
			))
			return 0;
	}
	return 1;
}

static uint8_t pack_nr_rach_indication(void *msg, uint8_t **ppWritePackedMsg, uint8_t *end, nfapi_p7_codec_config_t* config)
{
	nfapi_nr_rach_indication_t *pNfapiMsg = (nfapi_nr_rach_indication_t*)msg;

	if (!(push16(pNfapiMsg->sfn , ppWritePackedMsg, end) &&
		push16(pNfapiMsg->slot , ppWritePackedMsg, end) &&
		push8(pNfapiMsg->number_of_pdus, ppWritePackedMsg, end)
		))
			return 0;

	for(int i=0; i<pNfapiMsg->number_of_pdus;i++)	
	{
		if(!pack_nr_rach_indication_body(&(pNfapiMsg->pdu_list[i]),ppWritePackedMsg,end))
		return 0;
	}

return 1;
}


//UCI INDICATION

static uint8_t pack_nr_uci_pucch_0_1(void* tlv, uint8_t **ppWritePackedMsg, uint8_t *end) {
	nfapi_nr_uci_pucch_pdu_format_0_1_t* value = (nfapi_nr_uci_pucch_pdu_format_0_1_t*)tlv;

	if(!(push8(value->pduBitmap, ppWritePackedMsg, end) &&
	 	 push32(value->handle, ppWritePackedMsg, end) &&
		 push16(value->rnti, ppWritePackedMsg, end) &&
		 push8(value->pucch_format, ppWritePackedMsg, end) &&
		 push8(value->ul_cqi, ppWritePackedMsg, end) &&
		 push16(value->timing_advance, ppWritePackedMsg, end) && 
		 push16(value->rssi, ppWritePackedMsg, end)
		 ))
		  return 0;
	if (value->pduBitmap & 0x01) { //SR
		if(!(push8(value->sr->sr_indication, ppWritePackedMsg, end) &&
	 	 push8(value->sr->sr_confidence_level, ppWritePackedMsg, end) 
		 ))
		  return 0;
	}

	if (((value->pduBitmap >> 1) & 0x01)) { //HARQ
		if(!(push8(value->harq->num_harq, ppWritePackedMsg, end) &&
	 	 push8(value->harq->harq_confidence_level, ppWritePackedMsg, end) 
		 ))
			return 0;

		for(int i=0; i<value->harq->num_harq;i++)	
		{
			if(!(push8(value->harq->harq_list[i].harq_value, ppWritePackedMsg, end)
			))
			return 0;
		}
	}

	return 1;
}

static uint8_t pack_nr_uci_pucch_2_3_4(void* tlv, uint8_t **ppWritePackedMsg, uint8_t *end) {
	nfapi_nr_uci_pucch_pdu_format_2_3_4_t* value = (nfapi_nr_uci_pucch_pdu_format_2_3_4_t*) tlv;

	if(!(push8(value->pduBitmap, ppWritePackedMsg, end) &&
	 	 push32(value->handle, ppWritePackedMsg, end) &&
		 push16(value->rnti, ppWritePackedMsg, end) &&
		 push8(value->pucch_format, ppWritePackedMsg, end) &&
		 push8(value->ul_cqi, ppWritePackedMsg, end) &&
		 push16(value->timing_advance, ppWritePackedMsg, end) && 
		 push16(value->rssi, ppWritePackedMsg, end)
		 ))
		  return 0;

	if (value->pduBitmap & 0x01) { //SR
		if(!(push8(value->sr.sr_bit_len, ppWritePackedMsg, end) &&
	 	 pusharray8(value->sr.sr_payload, (int)(value->sr.sr_bit_len / 8) + 1, (int)(value->sr.sr_bit_len / 8) + 1, ppWritePackedMsg, end) 
		 ))
		  return 0;
	}

	if (((value->pduBitmap >> 1) & 0x01)) { //HARQ
		if(!(push8(value->harq.harq_crc, ppWritePackedMsg, end) &&
			push8(value->harq.harq_bit_len, ppWritePackedMsg, end) &&
	 	 	pusharray8(value->harq.harq_payload, (int)(value->harq.harq_bit_len / 8) + 1, (int)(value->harq.harq_bit_len / 8) + 1, ppWritePackedMsg, end) 
			))
			return 0;
	}

	if (((value->pduBitmap >> 2) & 0x01)) { //CSI-1
		if(!(push8(value->csi_part1.csi_part1_crc, ppWritePackedMsg, end) &&
			push8(value->csi_part1.csi_part1_bit_len, ppWritePackedMsg, end) &&
	 	 	pusharray8(value->csi_part1.csi_part1_payload, (int)(value->csi_part1.csi_part1_bit_len / 8) + 1, (int)(value->csi_part1.csi_part1_bit_len / 8) + 1, ppWritePackedMsg, end) 
			))
			return 0;
	}

	if (((value->pduBitmap >> 3) & 0x01)) { //CSI-2
		if(!(push8(value->csi_part2.csi_part2_crc, ppWritePackedMsg, end) &&
			push8(value->csi_part2.csi_part2_bit_len, ppWritePackedMsg, end) &&
	 	 	pusharray8(value->csi_part2.csi_part2_payload, (int)(value->csi_part2.csi_part2_bit_len / 8) + 1, (int)(value->csi_part2.csi_part2_bit_len / 8) + 1, ppWritePackedMsg, end) 
			))
			return 0;
	}

	return 1;
}

static uint8_t pack_nr_uci_indication_body(void* tlv, uint8_t **ppWritePackedMsg, uint8_t *end)
{
	nfapi_nr_uci_t* value = (nfapi_nr_uci_t*)tlv;

	if(!(push16(value->pdu_type, ppWritePackedMsg, end) &&
		push16(value->pdu_size, ppWritePackedMsg, end)
		))
		return 0;
	
	switch (value->pdu_type) {
      case NFAPI_NR_UCI_PUSCH_PDU_TYPE:
        printf("Unhandled NFAPI_NR_UCI_PUSCH_PDU_TYPE \n");
        break;

      case NFAPI_NR_UCI_FORMAT_0_1_PDU_TYPE: 
        pack_nr_uci_pucch_0_1(&value->pucch_pdu_format_0_1, ppWritePackedMsg, end);
        break;
      
      case NFAPI_NR_UCI_FORMAT_2_3_4_PDU_TYPE: 
        pack_nr_uci_pucch_2_3_4(&value->pucch_pdu_format_2_3_4, ppWritePackedMsg, end);
        break;
	}

	return 1;
}

static uint8_t pack_nr_uci_indication(void *msg, uint8_t **ppWritePackedMsg, uint8_t *end, nfapi_p7_codec_config_t* config)
{
	nfapi_nr_uci_indication_t *pNfapiMsg = (nfapi_nr_uci_indication_t*)msg;

	if (!(push16(pNfapiMsg->sfn , ppWritePackedMsg, end) &&
		push16(pNfapiMsg->slot , ppWritePackedMsg, end) &&
		push16(pNfapiMsg->num_ucis, ppWritePackedMsg, end)
		))
			return 0;

	for(int i=0; i<pNfapiMsg->num_ucis;i++)	
	{
		if(!pack_nr_uci_indication_body(pNfapiMsg->uci_list,ppWritePackedMsg,end))
		return 0;
	}

return 1;
}


// Main pack function - public

int nfapi_nr_p7_message_pack(void *pMessageBuf, void *pPackedBuf, uint32_t packedBufLen, nfapi_p7_codec_config_t* config)
{
	nfapi_p7_message_header_t *pMessageHeader = pMessageBuf;
	uint8_t *pWritePackedMessage = pPackedBuf;
	uint8_t *pPackedLengthField = &pWritePackedMessage[4];
	uint8_t *end = pPackedBuf + packedBufLen;

	if (pMessageBuf == NULL || pPackedBuf == NULL)
	{
		NFAPI_TRACE(NFAPI_TRACE_ERROR, "P7 Pack supplied pointers are null\n");
		return -1;
	}
	/*
	printf("\n P7 MESSAGE SENT: \n");
	for(int i=0; i< packedBufLen; i++){
		printf("%d", *(uint8_t *)(pMessageBuf + i));
	}
	printf("\n");
	*/
	// process the header
	if(!(push16(pMessageHeader->phy_id, &pWritePackedMessage, end) &&
		 push16(pMessageHeader->message_id, &pWritePackedMessage, end) &&
		 push16(0/*pMessageHeader->message_length*/, &pWritePackedMessage, end) &&
		 push16(pMessageHeader->m_segment_sequence, &pWritePackedMessage, end) &&
		 push32(0/*pMessageHeader->checksum*/, &pWritePackedMessage, end) &&
		 push32(pMessageHeader->transmit_timestamp, &pWritePackedMessage, end)))
	{
		NFAPI_TRACE(NFAPI_TRACE_ERROR, "P7 Pack header failed\n");
		return -1;
	}

        if (pMessageHeader->message_id != NFAPI_TIMING_INFO)
        {
          //NFAPI_TRACE(NFAPI_TRACE_INFO, "%s() message_id:0x%04x phy_id:%u m_segment_sequence:%u timestamp:%u\n", __FUNCTION__, pMessageHeader->message_id, pMessageHeader->phy_id, pMessageHeader->m_segment_sequence, pMessageHeader->transmit_timestamp);
        }
	// look for the specific message
	uint8_t result = 0;
	switch (pMessageHeader->message_id)
	{	
		case NFAPI_NR_PHY_MSG_TYPE_DL_TTI_REQUEST:
			result = pack_dl_tti_request(pMessageHeader, &pWritePackedMessage, end, config);
			break;

		case NFAPI_NR_PHY_MSG_TYPE_UL_TTI_REQUEST:
			result = pack_ul_tti_request(pMessageHeader, &pWritePackedMessage, end, config);
			break;

		case NFAPI_NR_PHY_MSG_TYPE_TX_DATA_REQUEST:
			result = pack_tx_data_request(pMessageHeader, &pWritePackedMessage, end, config);
			break;

		case NFAPI_NR_PHY_MSG_TYPE_UL_DCI_REQUEST:
			result = pack_ul_dci_request(pMessageHeader, &pWritePackedMessage, end, config);
			break;
		
		case NFAPI_UE_RELEASE_REQUEST:
			result =pack_ue_release_request(pMessageHeader, &pWritePackedMessage, end, config);
			break;

		case NFAPI_UE_RELEASE_RESPONSE:
			result =pack_ue_release_response(pMessageHeader, &pWritePackedMessage, end, config);
			break;

		case NFAPI_NR_PHY_MSG_TYPE_SLOT_INDICATION:
			result = pack_nr_slot_indication(pMessageHeader, &pWritePackedMessage, end, config);

		case NFAPI_NR_PHY_MSG_TYPE_RX_DATA_INDICATION:
			result = pack_nr_rx_data_indication(pMessageHeader, &pWritePackedMessage, end, config);
			break;

		case NFAPI_NR_PHY_MSG_TYPE_CRC_INDICATION:
			result = pack_nr_crc_indication(pMessageHeader, &pWritePackedMessage, end, config);
			break;

		case NFAPI_NR_PHY_MSG_TYPE_UCI_INDICATION:
			result = pack_nr_uci_indication(pMessageHeader, &pWritePackedMessage, end, config);
			break;

		case NFAPI_NR_PHY_MSG_TYPE_SRS_INDICATION:
			result = pack_nr_srs_indication(pMessageHeader, &pWritePackedMessage, end, config);
			break;

		case NFAPI_NR_PHY_MSG_TYPE_RACH_INDICATION:
			result = pack_nr_rach_indication(pMessageHeader, &pWritePackedMessage, end, config);
			break;

		case NFAPI_NR_PHY_MSG_TYPE_DL_NODE_SYNC:
			result = pack_nr_dl_node_sync(pMessageHeader, &pWritePackedMessage, end, config);
			break;

		case NFAPI_NR_PHY_MSG_TYPE_UL_NODE_SYNC:
			result = pack_nr_ul_node_sync(pMessageHeader, &pWritePackedMessage, end, config);
			break;

		case NFAPI_TIMING_INFO:
			result = pack_nr_timing_info(pMessageHeader, &pWritePackedMessage, end, config);
			break;

		default:
			{
				if(pMessageHeader->message_id >= NFAPI_VENDOR_EXT_MSG_MIN &&
				   pMessageHeader->message_id <= NFAPI_VENDOR_EXT_MSG_MAX)
				{
					if(config && config->pack_p7_vendor_extension)
					{
						result = (config->pack_p7_vendor_extension)(pMessageHeader, &pWritePackedMessage, end, config);
					}
					else
					{
						NFAPI_TRACE(NFAPI_TRACE_ERROR, "%s VE NFAPI message ID %d. No ve ecoder provided\n", __FUNCTION__, pMessageHeader->message_id);
					}
				}
				else
				{
					NFAPI_TRACE(NFAPI_TRACE_ERROR, "%s NFAPI Unknown message ID %d\n", __FUNCTION__, pMessageHeader->message_id);
				}
			}
			break;
	}

	if(result == 0)
	{
		NFAPI_TRACE(NFAPI_TRACE_ERROR, "P7 Pack failed to pack message\n");
		return -1;
	}

	// check for a valid message length
	uintptr_t msgHead = (uintptr_t)pPackedBuf;
	uintptr_t msgEnd = (uintptr_t)pWritePackedMessage;
	uint32_t packedMsgLen = msgEnd - msgHead;
	uint16_t packedMsgLen16;
	if (packedMsgLen > 0xFFFF || packedMsgLen > packedBufLen)
	{
		NFAPI_TRACE(NFAPI_TRACE_ERROR, "Packed message length error %d, buffer supplied %d\n", packedMsgLen, packedBufLen);
		return -1;
	}
	else
	{
		packedMsgLen16 = (uint16_t)packedMsgLen;
	}

	// Update the message length in the header
	pMessageHeader->message_length = packedMsgLen16;

	if(!push16(packedMsgLen16, &pPackedLengthField, end))
		return -1;

	if(1)
	{
		//quick test
		if(pMessageHeader->message_length != packedMsgLen)
		{
			NFAPI_TRACE(NFAPI_TRACE_ERROR, "nfapi packedMsgLen(%d) != message_length(%d) id %d\n", packedMsgLen, pMessageHeader->message_length, pMessageHeader->message_id);
		}
	}

	return (packedMsgLen);
}

int nfapi_p7_message_pack(void *pMessageBuf, void *pPackedBuf, uint32_t packedBufLen, nfapi_p7_codec_config_t *config) {
  nfapi_p7_message_header_t *pMessageHeader = pMessageBuf;
  uint8_t *pWritePackedMessage = pPackedBuf;
  uint8_t *pPackedLengthField = &pWritePackedMessage[4];
  uint8_t *end = pPackedBuf + packedBufLen;

  if (pMessageBuf == NULL || pPackedBuf == NULL) {
    NFAPI_TRACE(NFAPI_TRACE_ERROR, "P7 Pack supplied pointers are null\n");
    return -1;
  }

  /*
  printf("\n P7 MESSAGE SENT: \n");
  for(int i=0; i< packedBufLen; i++){
    printf("%d", *(uint8_t *)(pMessageBuf + i));
  }
  printf("\n");
  */
  // process the header
  if(!(push16(pMessageHeader->phy_id, &pWritePackedMessage, end) &&
       push16(pMessageHeader->message_id, &pWritePackedMessage, end) &&
       push16(0/*pMessageHeader->message_length*/, &pWritePackedMessage, end) &&
       push16(pMessageHeader->m_segment_sequence, &pWritePackedMessage, end) &&
       push32(0/*pMessageHeader->checksum*/, &pWritePackedMessage, end) &&
       push32(pMessageHeader->transmit_timestamp, &pWritePackedMessage, end))) {
    NFAPI_TRACE(NFAPI_TRACE_ERROR, "P7 Pack header failed\n");
    return -1;
  }

  if (pMessageHeader->message_id != NFAPI_TIMING_INFO) {
    //NFAPI_TRACE(NFAPI_TRACE_INFO, "%s() message_id:0x%04x phy_id:%u m_segment_sequence:%u timestamp:%u\n", __FUNCTION__, pMessageHeader->message_id, pMessageHeader->phy_id, pMessageHeader->m_segment_sequence, pMessageHeader->transmit_timestamp);
  }

  // look for the specific message
  uint8_t result = 0;

  switch (pMessageHeader->message_id) {
    case NFAPI_DL_CONFIG_REQUEST:
      //NFAPI_TRACE(NFAPI_TRACE_INFO, "%s() NFAPI_DL_CONFIG_REQUEST\n", __FUNCTION__);
      result = pack_dl_config_request(pMessageHeader, &pWritePackedMessage, end, config);
      break;

    case NFAPI_UL_CONFIG_REQUEST:
      result = pack_ul_config_request(pMessageHeader, &pWritePackedMessage, end, config);
      break;

    case NFAPI_TX_REQUEST:
      //NFAPI_TRACE(NFAPI_TRACE_INFO, "%s() NFAPI_TX_REQUEST\n", __FUNCTION__);
      result = pack_tx_request(pMessageHeader, &pWritePackedMessage, end, config);
      break;

    case NFAPI_HI_DCI0_REQUEST:
      result = pack_hi_dci0_request(pMessageHeader, &pWritePackedMessage, end, config);
      break;

    case NFAPI_UE_RELEASE_REQUEST:
      result =pack_ue_release_request(pMessageHeader, &pWritePackedMessage, end, config);
      break;

    case NFAPI_UE_RELEASE_RESPONSE:
      result =pack_ue_release_response(pMessageHeader, &pWritePackedMessage, end, config);
      break;

    case NFAPI_HARQ_INDICATION:
      result = pack_harq_indication(pMessageHeader, &pWritePackedMessage, end, config);
      break;

    case NFAPI_CRC_INDICATION:
      result = pack_crc_indication(pMessageHeader, &pWritePackedMessage, end, config);
      break;

    case NFAPI_RX_ULSCH_INDICATION:
      //printf("RX ULSCH\n");
      result = pack_rx_ulsch_indication(pMessageHeader, &pWritePackedMessage, end, config);
      break;

    case NFAPI_RACH_INDICATION:
      result = pack_rach_indication(pMessageHeader, &pWritePackedMessage, end, config);
      break;

    case NFAPI_SRS_INDICATION:
      result = pack_srs_indication(pMessageHeader, &pWritePackedMessage, end, config);
      break;

    case NFAPI_RX_SR_INDICATION:
      result = pack_sr_indication(pMessageHeader, &pWritePackedMessage, end, config);
      break;

    case NFAPI_RX_CQI_INDICATION:
      result = pack_cqi_indication(pMessageHeader, &pWritePackedMessage, end, config);
      break;

    case NFAPI_LBT_DL_CONFIG_REQUEST:
      result = pack_lbt_dl_config_request(pMessageHeader, &pWritePackedMessage, end, config);
      break;

    case NFAPI_LBT_DL_INDICATION:
      result = pack_lbt_dl_indication(pMessageHeader, &pWritePackedMessage, end, config);
      break;

    case NFAPI_NB_HARQ_INDICATION:
      result = pack_nb_harq_indication(pMessageHeader, &pWritePackedMessage, end, config);
      break;

    case NFAPI_NRACH_INDICATION:
      result = pack_nrach_indication(pMessageHeader, &pWritePackedMessage, end, config);
      break;

    case NFAPI_DL_NODE_SYNC:
      result = pack_dl_node_sync(pMessageHeader, &pWritePackedMessage, end, config);
      break;

    case NFAPI_UL_NODE_SYNC:
      result = pack_ul_node_sync(pMessageHeader, &pWritePackedMessage, end, config);
      break;

    case NFAPI_TIMING_INFO:
      result = pack_timing_info(pMessageHeader, &pWritePackedMessage, end, config);
      break;

    default: {
      if(pMessageHeader->message_id >= NFAPI_VENDOR_EXT_MSG_MIN &&
          pMessageHeader->message_id <= NFAPI_VENDOR_EXT_MSG_MAX) {
        if(config && config->pack_p7_vendor_extension) {
          result = (config->pack_p7_vendor_extension)(pMessageHeader, &pWritePackedMessage, end, config);
        } else {
          NFAPI_TRACE(NFAPI_TRACE_ERROR, "%s VE NFAPI message ID %d. No ve ecoder provided\n", __FUNCTION__, pMessageHeader->message_id);
        }
      } else {
        NFAPI_TRACE(NFAPI_TRACE_ERROR, "%s NFAPI Unknown message ID %d\n", __FUNCTION__, pMessageHeader->message_id);
      }
    }
    break;
  }

  if(result == 0) {
    NFAPI_TRACE(NFAPI_TRACE_ERROR, "P7 Pack failed to pack message\n");
    return -1;
  }

  // check for a valid message length
  uintptr_t msgHead = (uintptr_t)pPackedBuf;
  uintptr_t msgEnd = (uintptr_t)pWritePackedMessage;
  uint32_t packedMsgLen = msgEnd - msgHead;
  uint16_t packedMsgLen16;

  if (packedMsgLen > 0xFFFF || packedMsgLen > packedBufLen) {
    NFAPI_TRACE(NFAPI_TRACE_ERROR, "Packed message length error %d, buffer supplied %d\n", packedMsgLen, packedBufLen);
    return -1;
  } else {
    packedMsgLen16 = (uint16_t)packedMsgLen;
  }

  // Update the message length in the header
  pMessageHeader->message_length = packedMsgLen16;

  if(!push16(packedMsgLen16, &pPackedLengthField, end))
    return -1;

  if(1) {
    //quick test
    if(pMessageHeader->message_length != packedMsgLen) {
      NFAPI_TRACE(NFAPI_TRACE_ERROR, "nfapi packedMsgLen(%d) != message_length(%d) id %d\n", packedMsgLen, pMessageHeader->message_length, pMessageHeader->message_id);
    }
  }

  return (packedMsgLen);
}

// Unpack routines
// NR:
static uint8_t unpack_dl_tti_csi_rs_pdu_rel15_value(void *tlv, uint8_t **ppReadPackedMsg, uint8_t *end) {
  nfapi_nr_dl_tti_csi_rs_pdu_rel15_t *value = (nfapi_nr_dl_tti_csi_rs_pdu_rel15_t *)tlv;
  return(
          pull16(ppReadPackedMsg, &value->bwp_size, end) &&
          pull16(ppReadPackedMsg, &value->bwp_start, end) &&
          pull8(ppReadPackedMsg, &value->subcarrier_spacing, end) &&
          pull8(ppReadPackedMsg, &value->cyclic_prefix, end) &&
          pull16(ppReadPackedMsg, &value->start_rb, end) &&
          pull16(ppReadPackedMsg, &value->nr_of_rbs, end) &&
          pull8(ppReadPackedMsg, &value->csi_type, end) &&
          pull8(ppReadPackedMsg, &value->row, end) &&
          pull16(ppReadPackedMsg, &value->freq_domain, end) &&
          pull8(ppReadPackedMsg, &value->symb_l0, end) &&
          pull8(ppReadPackedMsg, &value->symb_l1, end) &&
          pull8(ppReadPackedMsg, &value->cdm_type, end) &&
          pull8(ppReadPackedMsg, &value->freq_density, end) &&
          pull16(ppReadPackedMsg, &value->scramb_id, end) &&
          pull8(ppReadPackedMsg, &value->power_control_offset, end) &&
          pull8(ppReadPackedMsg, &value->power_control_offset_ss, end)
        );
}


static uint8_t unpack_dl_tti_pdcch_pdu_rel15_value(void* tlv, uint8_t **ppReadPackedMsg, uint8_t *end) {

	nfapi_nr_dl_tti_pdcch_pdu_rel15_t* value = (nfapi_nr_dl_tti_pdcch_pdu_rel15_t*)tlv;
	
	for(uint8_t i = 0; i < MAX_DCI_CORESET; ++i)
	{
		if(!(pull16(ppReadPackedMsg, &value->dci_pdu[i].RNTI, end) &&
		pull16(ppReadPackedMsg, &value->dci_pdu[i].ScramblingId, end) &&
		pull16(ppReadPackedMsg, &value->dci_pdu[i].ScramblingRNTI, end) &&
		pull8(ppReadPackedMsg, &value->dci_pdu[i].CceIndex, end) &&
		pull8(ppReadPackedMsg, &value->dci_pdu[i].AggregationLevel, end) &&
		pull8(ppReadPackedMsg, &value->dci_pdu[i].beta_PDCCH_1_0, end) &&
		pull8(ppReadPackedMsg, &value->dci_pdu[i].powerControlOffsetSS, end) &&
		pull16(ppReadPackedMsg, &value->dci_pdu[i].PayloadSizeBits, end) &&
		
		pullarray8(ppReadPackedMsg, value->dci_pdu[i].Payload, value->dci_pdu[i].PayloadSizeBits, value->dci_pdu[i].PayloadSizeBits, end)))
			
		return 0;
	}
	// TODO: resolve the packaging of array (currently sending a single element)
	return(
		pull16(ppReadPackedMsg, &value->BWPSize, end) &&
		pull16(ppReadPackedMsg, &value->BWPStart, end) &&
		pull8(ppReadPackedMsg, &value->SubcarrierSpacing, end) &&
		pull8(ppReadPackedMsg, &value->CyclicPrefix, end) &&
		pull8(ppReadPackedMsg, &value->StartSymbolIndex, end) &&
		pull8(ppReadPackedMsg, &value->DurationSymbols, end) &&
		pullarray8(ppReadPackedMsg, value->FreqDomainResource, 6, 6, end) &&
		pull8(ppReadPackedMsg, &value->CceRegMappingType, end) &&
		pull8(ppReadPackedMsg, &value->RegBundleSize, end) &&
		pull8(ppReadPackedMsg, &value->InterleaverSize, end) &&
		pull8(ppReadPackedMsg, &value->CoreSetType, end) &&
		pull16(ppReadPackedMsg, &value->ShiftIndex, end) &&
		pull8(ppReadPackedMsg, &value->precoderGranularity, end) &&
		pull16(ppReadPackedMsg, &value->numDlDci, end));
}



static uint8_t unpack_dl_tti_pdsch_pdu_rel15_value(void *tlv, uint8_t **ppReadPackedMsg, uint8_t *end) {
  nfapi_nr_dl_tti_pdsch_pdu_rel15_t *value = (nfapi_nr_dl_tti_pdsch_pdu_rel15_t *)tlv;
  // TODO: resolve the packaging of array (currently sending a single element)
  return(
          pull16(ppReadPackedMsg, &value->pduBitmap, end) &&
          pull16(ppReadPackedMsg, &value->rnti, end) &&
          pull16(ppReadPackedMsg, &value->pduIndex, end) &&
          pull16(ppReadPackedMsg, &value->BWPSize, end) &&
          pull16(ppReadPackedMsg, &value->BWPStart, end) &&
          pull8(ppReadPackedMsg, &value->SubcarrierSpacing, end) &&
          pull8(ppReadPackedMsg, &value->CyclicPrefix, end) &&
          pull8(ppReadPackedMsg, &value->NrOfCodewords, end) &&
          pullarray16(ppReadPackedMsg, value->targetCodeRate, 2, 1, end) &&
          pullarray8(ppReadPackedMsg, value->qamModOrder, 2, 1, end) &&
          pullarray8(ppReadPackedMsg, value->mcsIndex, 2, 1, end) &&
          pullarray8(ppReadPackedMsg, value->mcsTable, 2, 1, end) &&
          pullarray8(ppReadPackedMsg, value->rvIndex, 2, 1, end) &&
          pullarray32(ppReadPackedMsg, value->TBSize, 2, 1, end) &&
          pull16(ppReadPackedMsg, &value->dataScramblingId, end) &&
          pull8(ppReadPackedMsg, &value->nrOfLayers, end) &&
          pull8(ppReadPackedMsg, &value->transmissionScheme, end) &&
          pull8(ppReadPackedMsg, &value->refPoint, end) &&
          pull16(ppReadPackedMsg, &value->dlDmrsSymbPos, end) &&
          pull8(ppReadPackedMsg, &value->dmrsConfigType, end) &&
          pull16(ppReadPackedMsg, &value->dlDmrsScramblingId, end) &&
          pull8(ppReadPackedMsg, &value->SCID, end) &&
          pull8(ppReadPackedMsg, &value->numDmrsCdmGrpsNoData, end) &&
          pull16(ppReadPackedMsg, &value->dmrsPorts, end) &&
          pull8(ppReadPackedMsg, &value->resourceAlloc, end) &&
          pull16(ppReadPackedMsg, &value->rbStart, end) &&
          pull16(ppReadPackedMsg, &value->rbSize, end) &&
          pull8(ppReadPackedMsg, &value->VRBtoPRBMapping, end) &&
          pull8(ppReadPackedMsg, &value->StartSymbolIndex, end) &&
          pull8(ppReadPackedMsg, &value->NrOfSymbols, end) &&
          pull8(ppReadPackedMsg, &value->PTRSPortIndex, end) &&
          pull8(ppReadPackedMsg, &value->PTRSTimeDensity, end) &&
          pull8(ppReadPackedMsg, &value->PTRSFreqDensity, end) &&
          pull8(ppReadPackedMsg, &value->PTRSReOffset, end)
        );
}


static uint8_t unpack_dl_tti_ssb_pdu_rel15_value(void *tlv, uint8_t **ppReadPackedMsg, uint8_t *end) {
  nfapi_nr_dl_tti_ssb_pdu_rel15_t *value = (nfapi_nr_dl_tti_ssb_pdu_rel15_t *)tlv;
  return(
          pull16(ppReadPackedMsg, &value->PhysCellId, end) &&
          pull8(ppReadPackedMsg, &value->BetaPss, end) &&
          pull8(ppReadPackedMsg, &value->SsbBlockIndex, end) &&
          pull8(ppReadPackedMsg, &value->SsbSubcarrierOffset, end) &&
          pull16(ppReadPackedMsg, &value->ssbOffsetPointA, end) &&
          pull8(ppReadPackedMsg, &value->bchPayloadFlag, end) &&
          pull32(ppReadPackedMsg, &value->bchPayload, end)
          // TODO: pack precoding_and_beamforming too
        );
}


// LTE:
static uint8_t unpack_dl_config_dci_dl_pdu_rel8_value(void *tlv, uint8_t **ppReadPackedMsg, uint8_t *end) {
  nfapi_dl_config_dci_dl_pdu_rel8_t *dci_dl_pdu_rel8 = (nfapi_dl_config_dci_dl_pdu_rel8_t *)tlv;
  return (pull8(ppReadPackedMsg, &dci_dl_pdu_rel8->dci_format, end) &&
          pull8(ppReadPackedMsg, &dci_dl_pdu_rel8->cce_idx, end) &&
          pull8(ppReadPackedMsg, &dci_dl_pdu_rel8->aggregation_level, end) &&
          pull16(ppReadPackedMsg, &dci_dl_pdu_rel8->rnti, end) &&
          pull8(ppReadPackedMsg, &dci_dl_pdu_rel8->resource_allocation_type, end) &&
          pull8(ppReadPackedMsg, &dci_dl_pdu_rel8->virtual_resource_block_assignment_flag, end) &&
          pull32(ppReadPackedMsg, &dci_dl_pdu_rel8->resource_block_coding, end) &&
          pull8(ppReadPackedMsg, &dci_dl_pdu_rel8->mcs_1, end) &&
          pull8(ppReadPackedMsg, &dci_dl_pdu_rel8->redundancy_version_1, end) &&
          pull8(ppReadPackedMsg, &dci_dl_pdu_rel8->new_data_indicator_1, end) &&
          pull8(ppReadPackedMsg, &dci_dl_pdu_rel8->transport_block_to_codeword_swap_flag, end) &&
          pull8(ppReadPackedMsg, &dci_dl_pdu_rel8->mcs_2, end) &&
          pull8(ppReadPackedMsg, &dci_dl_pdu_rel8->redundancy_version_2, end) &&
          pull8(ppReadPackedMsg, &dci_dl_pdu_rel8->new_data_indicator_2, end) &&
          pull8(ppReadPackedMsg, &dci_dl_pdu_rel8->harq_process, end) &&
          pull8(ppReadPackedMsg, &dci_dl_pdu_rel8->tpmi, end) &&
          pull8(ppReadPackedMsg, &dci_dl_pdu_rel8->pmi, end) &&
          pull8(ppReadPackedMsg, &dci_dl_pdu_rel8->precoding_information, end) &&
          pull8(ppReadPackedMsg, &dci_dl_pdu_rel8->tpc, end) &&
          pull8(ppReadPackedMsg, &dci_dl_pdu_rel8->downlink_assignment_index, end) &&
          pull8(ppReadPackedMsg, &dci_dl_pdu_rel8->ngap, end) &&
          pull8(ppReadPackedMsg, &dci_dl_pdu_rel8->transport_block_size_index, end) &&
          pull8(ppReadPackedMsg, &dci_dl_pdu_rel8->downlink_power_offset, end) &&
          pull8(ppReadPackedMsg, &dci_dl_pdu_rel8->allocate_prach_flag, end) &&
          pull8(ppReadPackedMsg, &dci_dl_pdu_rel8->preamble_index, end) &&
          pull8(ppReadPackedMsg, &dci_dl_pdu_rel8->prach_mask_index, end) &&
          pull8(ppReadPackedMsg, &dci_dl_pdu_rel8->rnti_type, end) &&
          pull16(ppReadPackedMsg, &dci_dl_pdu_rel8->transmission_power, end));
}

static uint8_t unpack_dl_config_dci_dl_pdu_rel9_value(void *tlv, uint8_t **ppReadPackedMsg, uint8_t *end) {
  nfapi_dl_config_dci_dl_pdu_rel9_t *dci_dl_pdu_rel9 = (nfapi_dl_config_dci_dl_pdu_rel9_t *)tlv;
  return ( pull8(ppReadPackedMsg, &dci_dl_pdu_rel9->mcch_flag, end) &&
           pull8(ppReadPackedMsg, &dci_dl_pdu_rel9->mcch_change_notification, end) &&
           pull8(ppReadPackedMsg, &dci_dl_pdu_rel9->scrambling_identity, end));
}

static uint8_t unpack_dl_config_dci_dl_pdu_rel10_value(void *tlv, uint8_t **ppReadPackedMsg, uint8_t *end) {
  nfapi_dl_config_dci_dl_pdu_rel10_t *dci_dl_pdu_rel10 = (nfapi_dl_config_dci_dl_pdu_rel10_t *)tlv;
  return (pull8(ppReadPackedMsg, &dci_dl_pdu_rel10->cross_carrier_scheduling_flag, end) &&
          pull8(ppReadPackedMsg, &dci_dl_pdu_rel10->carrier_indicator, end) &&
          pull8(ppReadPackedMsg, &dci_dl_pdu_rel10->srs_flag, end) &&
          pull8(ppReadPackedMsg, &dci_dl_pdu_rel10->srs_request, end) &&
          pull8(ppReadPackedMsg, &dci_dl_pdu_rel10->antenna_ports_scrambling_and_layers, end) &&
          pull8(ppReadPackedMsg, &dci_dl_pdu_rel10->total_dci_length_including_padding, end) &&
          pull8(ppReadPackedMsg, &dci_dl_pdu_rel10->n_dl_rb, end));
}

static uint8_t unpack_dl_config_dci_dl_pdu_rel11_value(void *tlv, uint8_t **ppReadPackedMsg, uint8_t *end) {
  nfapi_dl_config_dci_dl_pdu_rel11_t *dci_dl_pdu_rel11 = (nfapi_dl_config_dci_dl_pdu_rel11_t *)tlv;
  return (pull8(ppReadPackedMsg, &dci_dl_pdu_rel11->harq_ack_resource_offset, end) &&
          pull8(ppReadPackedMsg, &dci_dl_pdu_rel11->pdsch_re_mapping_quasi_co_location_indicator, end));
}

static uint8_t unpack_dl_config_dci_dl_pdu_rel12_value(void *tlv, uint8_t **ppReadPackedMsg, uint8_t *end) {
  nfapi_dl_config_dci_dl_pdu_rel12_t *dci_dl_pdu_rel12 = (nfapi_dl_config_dci_dl_pdu_rel12_t *)tlv;
  return (pull8(ppReadPackedMsg, &dci_dl_pdu_rel12->primary_cell_type, end) &&
          pull8(ppReadPackedMsg, &dci_dl_pdu_rel12->ul_dl_configuration_flag, end) &&
          pull8(ppReadPackedMsg, &dci_dl_pdu_rel12->number_ul_dl_configurations, end) &&
          pullarray8(ppReadPackedMsg, dci_dl_pdu_rel12->ul_dl_configuration_indication, NFAPI_MAX_UL_DL_CONFIGURATIONS, dci_dl_pdu_rel12->number_ul_dl_configurations, end));
}

static uint8_t unpack_tpm_value(uint8_t **ppReadPackedMsg, nfapi_dl_config_dci_dl_tpm_t *value, uint8_t *end) {
  if(!(pull8(ppReadPackedMsg, &value->num_prb_per_subband, end) &&
       pull8(ppReadPackedMsg, &value->number_of_subbands, end) &&
       pull8(ppReadPackedMsg, &value->num_antennas, end)))
    return 0;

  uint8_t idx = 0;

  for(idx = 0; idx < value->number_of_subbands; ++idx) {
    nfapi_dl_config_dci_dl_tpm_subband_info_t *subband_info = &(value->subband_info[idx]);

    if(!(pull8(ppReadPackedMsg, &subband_info->subband_index, end) &&
         pull8(ppReadPackedMsg, &subband_info->scheduled_ues, end)))
      return 0;

    uint8_t antenna_idx = 0;
    uint8_t scheduled_ue_idx = 0;

    for(antenna_idx = 0; antenna_idx < value->num_antennas; ++antenna_idx) {
      for(scheduled_ue_idx = 0; scheduled_ue_idx < subband_info->scheduled_ues; ++scheduled_ue_idx) {
        if(!pull16(ppReadPackedMsg, &(subband_info->precoding_value[antenna_idx][scheduled_ue_idx]), end))
          return 0;
      }
    }
  }

  return 1;
}


static uint8_t unpack_dl_config_dci_dl_pdu_rel13_value(void *tlv, uint8_t **ppReadPackedMsg, uint8_t *end) {
  nfapi_dl_config_dci_dl_pdu_rel13_t *dci_dl_pdu_rel13 = (nfapi_dl_config_dci_dl_pdu_rel13_t *)tlv;
  // If the length is greater than 5 then the TPM struct flag and possiably the TPM structure have been
  // added
  uint8_t tpm_struct_flag_present = dci_dl_pdu_rel13->tl.length > 5;
  dci_dl_pdu_rel13->tpm_struct_flag = 0;
  return (pull8(ppReadPackedMsg, &dci_dl_pdu_rel13->laa_end_partial_sf_flag, end) &&
          pull8(ppReadPackedMsg, &dci_dl_pdu_rel13->laa_end_partial_sf_configuration, end) &&
          pull8(ppReadPackedMsg, &dci_dl_pdu_rel13->initial_lbt_sf, end) &&
          pull8(ppReadPackedMsg, &dci_dl_pdu_rel13->codebook_size_determination, end) &&
          pull8(ppReadPackedMsg, &dci_dl_pdu_rel13->drms_table_flag, end) &&
          ( (tpm_struct_flag_present == 1) ? pull8(ppReadPackedMsg, &dci_dl_pdu_rel13->tpm_struct_flag, end) : 1) &&
          ( (tpm_struct_flag_present == 1 &&  dci_dl_pdu_rel13->tpm_struct_flag == 1) ? unpack_tpm_value(ppReadPackedMsg, &dci_dl_pdu_rel13->tpm, end) : 1));
}

static uint8_t unpack_dl_config_bch_pdu_rel8_value(void *tlv, uint8_t **ppReadPackedMsg, uint8_t *end) {
  nfapi_dl_config_bch_pdu_rel8_t *bch_pdu_rel8 = (nfapi_dl_config_bch_pdu_rel8_t *)tlv;
  return ( pull16(ppReadPackedMsg, &bch_pdu_rel8->length, end) &&
           pull16(ppReadPackedMsg, (uint16_t *)&bch_pdu_rel8->pdu_index, end) &&
           pull16(ppReadPackedMsg, &bch_pdu_rel8->transmission_power, end));
}

static uint8_t unpack_dl_config_mch_pdu_rel8_value(void *tlv, uint8_t **ppReadPackedMsg, uint8_t *end) {
  nfapi_dl_config_mch_pdu_rel8_t *mch_pdu_rel8 = (nfapi_dl_config_mch_pdu_rel8_t *)tlv;
  return (pull16(ppReadPackedMsg, &mch_pdu_rel8->length, end) &&
          pull16(ppReadPackedMsg, (uint16_t *)&mch_pdu_rel8->pdu_index, end) &&
          pull16(ppReadPackedMsg, &mch_pdu_rel8->rnti, end) &&
          pull8(ppReadPackedMsg, &mch_pdu_rel8->resource_allocation_type, end) &&
          pull32(ppReadPackedMsg, &mch_pdu_rel8->resource_block_coding, end) &&
          pull8(ppReadPackedMsg, &mch_pdu_rel8->modulation, end) &&
          pull16(ppReadPackedMsg, &mch_pdu_rel8->transmission_power, end) &&
          pull16(ppReadPackedMsg, &mch_pdu_rel8->mbsfn_area_id, end));
}

static uint8_t unpack_dl_config_dlsch_pdu_rel8_value(void *tlv, uint8_t **ppReadPackedMsg, uint8_t *end) {
  nfapi_dl_config_dlsch_pdu_rel8_t *dlsch_pdu_rel8 = (nfapi_dl_config_dlsch_pdu_rel8_t *)tlv;

  if (!(pull16(ppReadPackedMsg, &dlsch_pdu_rel8->length, end) &&
        pull16(ppReadPackedMsg, (uint16_t *)&dlsch_pdu_rel8->pdu_index, end) &&
        pull16(ppReadPackedMsg, &dlsch_pdu_rel8->rnti, end) &&
        pull8(ppReadPackedMsg, &dlsch_pdu_rel8->resource_allocation_type, end) &&
        pull8(ppReadPackedMsg, &dlsch_pdu_rel8->virtual_resource_block_assignment_flag, end) &&
        pull32(ppReadPackedMsg, &dlsch_pdu_rel8->resource_block_coding, end) &&
        pull8(ppReadPackedMsg, &dlsch_pdu_rel8->modulation, end) &&
        pull8(ppReadPackedMsg, &dlsch_pdu_rel8->redundancy_version, end) &&
        pull8(ppReadPackedMsg, &dlsch_pdu_rel8->transport_blocks, end) &&
        pull8(ppReadPackedMsg, &dlsch_pdu_rel8->transport_block_to_codeword_swap_flag, end) &&
        pull8(ppReadPackedMsg, &dlsch_pdu_rel8->transmission_scheme, end) &&
        pull8(ppReadPackedMsg, &dlsch_pdu_rel8->number_of_layers, end) &&
        pull8(ppReadPackedMsg, &dlsch_pdu_rel8->number_of_subbands, end) &&
        pullarray8(ppReadPackedMsg, dlsch_pdu_rel8->codebook_index, NFAPI_MAX_NUM_SUBBANDS, dlsch_pdu_rel8->number_of_subbands, end) &&
        pull8(ppReadPackedMsg, &dlsch_pdu_rel8->ue_category_capacity, end) &&
        pull8(ppReadPackedMsg, &dlsch_pdu_rel8->pa, end) &&
        pull8(ppReadPackedMsg, &dlsch_pdu_rel8->delta_power_offset_index, end) &&
        pull8(ppReadPackedMsg, &dlsch_pdu_rel8->ngap, end) &&
        pull8(ppReadPackedMsg, &dlsch_pdu_rel8->nprb, end) &&
        pull8(ppReadPackedMsg, &dlsch_pdu_rel8->transmission_mode, end) &&
        pull8(ppReadPackedMsg, &dlsch_pdu_rel8->num_bf_prb_per_subband, end) &&
        pull8(ppReadPackedMsg, &dlsch_pdu_rel8->num_bf_vector, end)))
    return 0;

  uint16_t j = 0;

  for(j = 0; j < dlsch_pdu_rel8->num_bf_vector; ++j) {
    if(!(pull8(ppReadPackedMsg, &dlsch_pdu_rel8->bf_vector[j].subband_index, end) &&
         pull8(ppReadPackedMsg, &dlsch_pdu_rel8->bf_vector[j].num_antennas, end) &&
         pullarray16(ppReadPackedMsg, dlsch_pdu_rel8->bf_vector[j].bf_value, NFAPI_MAX_NUM_ANTENNAS, dlsch_pdu_rel8->bf_vector[j].num_antennas, end)))
      return 0;
  }

  return 1;
}
static uint8_t unpack_dl_config_dlsch_pdu_rel9_value(void *tlv, uint8_t **ppReadPackedMsg, uint8_t *end) {
  nfapi_dl_config_dlsch_pdu_rel9_t *dlsch_pdu_rel9 = (nfapi_dl_config_dlsch_pdu_rel9_t *)tlv;
  return ( pull8(ppReadPackedMsg, &dlsch_pdu_rel9->nscid, end) );
}
static uint8_t unpack_dl_config_dlsch_pdu_rel10_value(void *tlv, uint8_t **ppReadPackedMsg, uint8_t *end) {
  nfapi_dl_config_dlsch_pdu_rel10_t *dlsch_pdu_rel10 = (nfapi_dl_config_dlsch_pdu_rel10_t *)tlv;
  return ( pull8(ppReadPackedMsg, &dlsch_pdu_rel10->csi_rs_flag, end) &&
           pull8(ppReadPackedMsg, &dlsch_pdu_rel10->csi_rs_resource_config_r10, end) &&
           pull16(ppReadPackedMsg, &dlsch_pdu_rel10->csi_rs_zero_tx_power_resource_config_bitmap_r10, end) &&
           pull8(ppReadPackedMsg, &dlsch_pdu_rel10->csi_rs_number_nzp_configuration, end) &&
           pullarray8(ppReadPackedMsg, dlsch_pdu_rel10->csi_rs_resource_config, NFAPI_MAX_CSI_RS_RESOURCE_CONFIG, dlsch_pdu_rel10->csi_rs_number_nzp_configuration, end) &&
           pull8(ppReadPackedMsg, &dlsch_pdu_rel10->pdsch_start, end)) ;
}
static uint8_t unpack_dl_config_dlsch_pdu_rel11_value(void *tlv, uint8_t **ppReadPackedMsg, uint8_t *end) {
  nfapi_dl_config_dlsch_pdu_rel11_t *dlsch_pdu_rel11 = (nfapi_dl_config_dlsch_pdu_rel11_t *)tlv;
  return ( pull8(ppReadPackedMsg, &dlsch_pdu_rel11->drms_config_flag, end) &&
           pull16(ppReadPackedMsg, &dlsch_pdu_rel11->drms_scrambling, end) &&
           pull8(ppReadPackedMsg, &dlsch_pdu_rel11->csi_config_flag, end) &&
           pull16(ppReadPackedMsg, &dlsch_pdu_rel11->csi_scrambling, end) &&
           pull8(ppReadPackedMsg, &dlsch_pdu_rel11->pdsch_re_mapping_flag, end) &&
           pull8(ppReadPackedMsg, &dlsch_pdu_rel11->pdsch_re_mapping_atenna_ports, end) &&
           pull8(ppReadPackedMsg, &dlsch_pdu_rel11->pdsch_re_mapping_freq_shift, end));
}
static uint8_t unpack_dl_config_dlsch_pdu_rel12_value(void *tlv, uint8_t **ppReadPackedMsg, uint8_t *end) {
  nfapi_dl_config_dlsch_pdu_rel12_t *dlsch_pdu_rel12 = (nfapi_dl_config_dlsch_pdu_rel12_t *)tlv;
  return ( pull8(ppReadPackedMsg, &dlsch_pdu_rel12->altcqi_table_r12, end) &&
           pull8(ppReadPackedMsg, &dlsch_pdu_rel12->maxlayers, end) &&
           pull8(ppReadPackedMsg, &dlsch_pdu_rel12->n_dl_harq, end));
}
static uint8_t unpack_dl_config_dlsch_pdu_rel13_value(void *tlv, uint8_t **ppReadPackedMsg, uint8_t *end) {
  nfapi_dl_config_dlsch_pdu_rel13_t *dlsch_pdu_rel13 = (nfapi_dl_config_dlsch_pdu_rel13_t *)tlv;
  return ( pull8(ppReadPackedMsg, &dlsch_pdu_rel13->dwpts_symbols, end) &&
           pull8(ppReadPackedMsg, &dlsch_pdu_rel13->initial_lbt_sf, end) &&
           pull8(ppReadPackedMsg, &dlsch_pdu_rel13->ue_type, end) &&
           pull8(ppReadPackedMsg, &dlsch_pdu_rel13->pdsch_payload_type, end) &&
           pull16(ppReadPackedMsg, &dlsch_pdu_rel13->initial_transmission_sf_io, end) &&
           pull8(ppReadPackedMsg, &dlsch_pdu_rel13->drms_table_flag, end));
}

static uint8_t unpack_dl_config_pch_pdu_rel8_value(void *tlv, uint8_t **ppReadPackedMsg, uint8_t *end) {
  nfapi_dl_config_pch_pdu_rel8_t *pch_pdu_rel8 = (nfapi_dl_config_pch_pdu_rel8_t *)tlv;
  return ( pull16(ppReadPackedMsg, &pch_pdu_rel8->length, end) &&
           pull16(ppReadPackedMsg, (uint16_t *)&pch_pdu_rel8->pdu_index, end) &&
           pull16(ppReadPackedMsg, &pch_pdu_rel8->p_rnti, end) &&
           pull8(ppReadPackedMsg, &pch_pdu_rel8->resource_allocation_type, end) &&
           pull8(ppReadPackedMsg, &pch_pdu_rel8->virtual_resource_block_assignment_flag, end) &&
           pull32(ppReadPackedMsg, &pch_pdu_rel8->resource_block_coding, end) &&
           pull8(ppReadPackedMsg, &pch_pdu_rel8->mcs, end) &&
           pull8(ppReadPackedMsg, &pch_pdu_rel8->redundancy_version, end) &&
           pull8(ppReadPackedMsg, &pch_pdu_rel8->number_of_transport_blocks, end) &&
           pull8(ppReadPackedMsg, &pch_pdu_rel8->transport_block_to_codeword_swap_flag, end) &&
           pull8(ppReadPackedMsg, &pch_pdu_rel8->transmission_scheme, end) &&
           pull8(ppReadPackedMsg, &pch_pdu_rel8->number_of_layers, end) &&
           pull8(ppReadPackedMsg, &pch_pdu_rel8->codebook_index, end) &&
           pull8(ppReadPackedMsg, &pch_pdu_rel8->ue_category_capacity, end) &&
           pull8(ppReadPackedMsg, &pch_pdu_rel8->pa, end) &&
           pull16(ppReadPackedMsg, &pch_pdu_rel8->transmission_power, end) &&
           pull8(ppReadPackedMsg, &pch_pdu_rel8->nprb, end) &&
           pull8(ppReadPackedMsg, &pch_pdu_rel8->ngap, end));
}
static uint8_t unpack_dl_config_pch_pdu_rel13_value(void *tlv, uint8_t **ppReadPackedMsg, uint8_t *end) {
  nfapi_dl_config_pch_pdu_rel13_t *pch_pdu_rel13 = (nfapi_dl_config_pch_pdu_rel13_t *)tlv;
  return ( pull8(ppReadPackedMsg, &pch_pdu_rel13->ue_mode, end) &&
           pull16(ppReadPackedMsg, &pch_pdu_rel13->initial_transmission_sf_io, end));
}

static uint8_t unpack_dl_config_prs_pdu_rel9_value(void *tlv, uint8_t **ppReadPackedMsg, uint8_t *end) {
  nfapi_dl_config_prs_pdu_rel9_t *prs_pdu_rel9 = (nfapi_dl_config_prs_pdu_rel9_t *)tlv;
  return ( pull16(ppReadPackedMsg, &prs_pdu_rel9->transmission_power, end) &&
           pull8(ppReadPackedMsg, &prs_pdu_rel9->prs_bandwidth, end) &&
           pull8(ppReadPackedMsg, &prs_pdu_rel9->prs_cyclic_prefix_type, end) &&
           pull8(ppReadPackedMsg, &prs_pdu_rel9->prs_muting, end));
}

static uint8_t unpack_dl_config_csi_rs_pdu_rel10_value(void *tlv, uint8_t **ppReadPackedMsg, uint8_t *end) {
  nfapi_dl_config_csi_rs_pdu_rel10_t *csi_rs_pdu_rel10 = (nfapi_dl_config_csi_rs_pdu_rel10_t *)tlv;
  return ( pull8(ppReadPackedMsg, &csi_rs_pdu_rel10->csi_rs_antenna_port_count_r10, end) &&
           pull8(ppReadPackedMsg, &csi_rs_pdu_rel10->csi_rs_resource_config_r10, end) &&
           pull16(ppReadPackedMsg, &csi_rs_pdu_rel10->transmission_power, end) &&
           pull16(ppReadPackedMsg, &csi_rs_pdu_rel10->csi_rs_zero_tx_power_resource_config_bitmap_r10, end) &&
           pull8(ppReadPackedMsg, &csi_rs_pdu_rel10->csi_rs_number_of_nzp_configuration, end) &&
           pullarray8(ppReadPackedMsg, csi_rs_pdu_rel10->csi_rs_resource_config, NFAPI_MAX_CSI_RS_RESOURCE_CONFIG, csi_rs_pdu_rel10->csi_rs_number_of_nzp_configuration, end));
}

static uint8_t unpack_dl_config_csi_rs_pdu_rel13_value(void *tlv, uint8_t **ppReadPackedMsg, uint8_t *end) {
  nfapi_dl_config_csi_rs_pdu_rel13_t *csi_rs_pdu_rel13 = (nfapi_dl_config_csi_rs_pdu_rel13_t *)tlv;

  if (!(pull8(ppReadPackedMsg, &csi_rs_pdu_rel13->csi_rs_class, end) &&
        pull8(ppReadPackedMsg, &csi_rs_pdu_rel13->cdm_type, end) &&
        pull8(ppReadPackedMsg, &csi_rs_pdu_rel13->num_bf_vector, end)))
    return 0;

  uint16_t idx =0;

  for(idx = 0; idx < csi_rs_pdu_rel13->num_bf_vector; ++idx) {
    if(!(pull8(ppReadPackedMsg, &csi_rs_pdu_rel13->bf_vector[idx].csi_rs_resource_index, end)))
      return 0;

    NFAPI_TRACE(NFAPI_TRACE_ERROR, "FIXME : HOW TO DECODE BF VALUE \n");
    //pullarray16(ppReadPackedMsg, &csi_rs_pdu_rel13->bf_vector[idx].bf_vector, ??);
  }

  return 1;
}

static uint8_t unpack_dl_config_epdcch_params_rel11_value(void *tlv, uint8_t **ppReadPackedMsg, uint8_t *end) {
  nfapi_dl_config_epdcch_parameters_rel11_t *epdcch_params_rel11 = (nfapi_dl_config_epdcch_parameters_rel11_t *)tlv;
  return (pull8(ppReadPackedMsg, &epdcch_params_rel11->epdcch_resource_assignment_flag, end) &&
          pull16(ppReadPackedMsg, &epdcch_params_rel11->epdcch_id, end) &&
          pull8(ppReadPackedMsg, &epdcch_params_rel11->epdcch_start_symbol, end) &&
          pull8(ppReadPackedMsg, &epdcch_params_rel11->epdcch_num_prb, end) &&
          pullarray8(ppReadPackedMsg, epdcch_params_rel11->epdcch_prb_index, NFAPI_MAX_EPDCCH_PRB, epdcch_params_rel11->epdcch_num_prb, end) &&
          pull8(ppReadPackedMsg, &epdcch_params_rel11->bf_vector.subband_index, end) &&
          pull8(ppReadPackedMsg, &epdcch_params_rel11->bf_vector.num_antennas, end) &&
          pullarray16(ppReadPackedMsg, epdcch_params_rel11->bf_vector.bf_value, NFAPI_MAX_NUM_ANTENNAS, epdcch_params_rel11->bf_vector.num_antennas, end));
}

static uint8_t unpack_dl_config_epdcch_params_rel13_value(void *tlv, uint8_t **ppReadPackedMsg, uint8_t *end) {
  nfapi_dl_config_epdcch_parameters_rel13_t *epdcch_params_rel13 = (nfapi_dl_config_epdcch_parameters_rel13_t *)tlv;
  return ( pull8(ppReadPackedMsg, &epdcch_params_rel13->dwpts_symbols, end) &&
           pull8(ppReadPackedMsg, &epdcch_params_rel13->initial_lbt_sf, end));
}

static uint8_t unpack_dl_config_mpdcch_pdu_rel13_value(void *tlv, uint8_t **ppReadPackedMsg, uint8_t *end) {
  nfapi_dl_config_mpdcch_pdu_rel13_t *mpdcch_params_rel13 = (nfapi_dl_config_mpdcch_pdu_rel13_t *)tlv;
  return ( pull8(ppReadPackedMsg, &mpdcch_params_rel13->mpdcch_narrow_band, end) &&
           pull8(ppReadPackedMsg, &mpdcch_params_rel13->number_of_prb_pairs, end) &&
           pull8(ppReadPackedMsg, &mpdcch_params_rel13->resource_block_assignment, end) &&
           pull8(ppReadPackedMsg, &mpdcch_params_rel13->mpdcch_tansmission_type, end) &&
           pull8(ppReadPackedMsg, &mpdcch_params_rel13->start_symbol, end) &&
           pull8(ppReadPackedMsg, &mpdcch_params_rel13->ecce_index, end) &&
           pull8(ppReadPackedMsg, &mpdcch_params_rel13->aggregation_level, end) &&
           pull8(ppReadPackedMsg, &mpdcch_params_rel13->rnti_type, end) &&
           pull16(ppReadPackedMsg, &mpdcch_params_rel13->rnti, end) &&
           pull8(ppReadPackedMsg, &mpdcch_params_rel13->ce_mode, end) &&
           pull16(ppReadPackedMsg, &mpdcch_params_rel13->drms_scrambling_init, end) &&
           pull16(ppReadPackedMsg, &mpdcch_params_rel13->initial_transmission_sf_io, end) &&
           pull16(ppReadPackedMsg, &mpdcch_params_rel13->transmission_power, end) &&
           pull8(ppReadPackedMsg, &mpdcch_params_rel13->dci_format, end) &&
           pull16(ppReadPackedMsg, &mpdcch_params_rel13->resource_block_coding, end) &&
           pull8(ppReadPackedMsg, &mpdcch_params_rel13->mcs, end) &&
           pull8(ppReadPackedMsg, &mpdcch_params_rel13->pdsch_reptition_levels, end) &&
           pull8(ppReadPackedMsg, &mpdcch_params_rel13->redundancy_version, end) &&
           pull8(ppReadPackedMsg, &mpdcch_params_rel13->new_data_indicator, end) &&
           pull8(ppReadPackedMsg, &mpdcch_params_rel13->harq_process, end) &&
           pull8(ppReadPackedMsg, &mpdcch_params_rel13->tpmi_length, end) &&
           pull8(ppReadPackedMsg, &mpdcch_params_rel13->tpmi, end) &&
           pull8(ppReadPackedMsg, &mpdcch_params_rel13->pmi_flag, end) &&
           pull8(ppReadPackedMsg, &mpdcch_params_rel13->pmi, end) &&
           pull8(ppReadPackedMsg, &mpdcch_params_rel13->harq_resource_offset, end) &&
           pull8(ppReadPackedMsg, &mpdcch_params_rel13->dci_subframe_repetition_number, end) &&
           pull8(ppReadPackedMsg, &mpdcch_params_rel13->tpc, end) &&
           pull8(ppReadPackedMsg, &mpdcch_params_rel13->downlink_assignment_index_length, end) &&
           pull8(ppReadPackedMsg, &mpdcch_params_rel13->downlink_assignment_index, end) &&
           pull8(ppReadPackedMsg, &mpdcch_params_rel13->allocate_prach_flag, end) &&
           pull8(ppReadPackedMsg, &mpdcch_params_rel13->preamble_index, end) &&
           pull8(ppReadPackedMsg, &mpdcch_params_rel13->prach_mask_index, end) &&
           pull8(ppReadPackedMsg, &mpdcch_params_rel13->starting_ce_level, end) &&
           pull8(ppReadPackedMsg, &mpdcch_params_rel13->srs_request, end) &&
           pull8(ppReadPackedMsg, &mpdcch_params_rel13->antenna_ports_and_scrambling_identity_flag, end) &&
           pull8(ppReadPackedMsg, &mpdcch_params_rel13->antenna_ports_and_scrambling_identity, end) &&
           pull8(ppReadPackedMsg, &mpdcch_params_rel13->frequency_hopping_enabled_flag, end) &&
           pull8(ppReadPackedMsg, &mpdcch_params_rel13->paging_direct_indication_differentiation_flag, end) &&
           pull8(ppReadPackedMsg, &mpdcch_params_rel13->direct_indication, end) &&
           pull8(ppReadPackedMsg, &mpdcch_params_rel13->total_dci_length_including_padding, end) &&
           pull8(ppReadPackedMsg, &mpdcch_params_rel13->number_of_tx_antenna_ports, end) &&
           pullarray16(ppReadPackedMsg, mpdcch_params_rel13->precoding_value, NFAPI_MAX_TX_PHYSICAL_ANTENNA_PORTS, mpdcch_params_rel13->number_of_tx_antenna_ports, end));
}


static uint8_t unpack_dl_config_nbch_pdu_rel13_value(void *tlv, uint8_t **ppReadPackedMsg, uint8_t *end) {
  nfapi_dl_config_nbch_pdu_rel13_t *nbch_params_rel13 = (nfapi_dl_config_nbch_pdu_rel13_t *)tlv;
  return ( pull16(ppReadPackedMsg, &nbch_params_rel13->length, end) &&
           pull16(ppReadPackedMsg, (uint16_t *)&nbch_params_rel13->pdu_index, end) &&
           pull16(ppReadPackedMsg, &nbch_params_rel13->transmission_power, end) &&
           pull16(ppReadPackedMsg, &nbch_params_rel13->hyper_sfn_2_lsbs, end));
}

static uint8_t unpack_dl_config_npdcch_pdu_rel13_value(void *tlv, uint8_t **ppReadPackedMsg, uint8_t *end) {
  nfapi_dl_config_npdcch_pdu_rel13_t *npdcch_params_rel13 = (nfapi_dl_config_npdcch_pdu_rel13_t *)tlv;
  return ( pull16(ppReadPackedMsg, &npdcch_params_rel13->length, end) &&
           pull16(ppReadPackedMsg, (uint16_t *)&npdcch_params_rel13->pdu_index, end) &&
           pull8(ppReadPackedMsg, &npdcch_params_rel13->ncce_index, end) &&
           pull8(ppReadPackedMsg, &npdcch_params_rel13->aggregation_level, end) &&
           pull8(ppReadPackedMsg, &npdcch_params_rel13->start_symbol, end) &&
           pull8(ppReadPackedMsg, &npdcch_params_rel13->rnti_type, end) &&
           pull16(ppReadPackedMsg, &npdcch_params_rel13->rnti, end) &&
           pull8(ppReadPackedMsg, &npdcch_params_rel13->scrambling_reinitialization_batch_index, end) &&
           pull8(ppReadPackedMsg, &npdcch_params_rel13->nrs_antenna_ports_assumed_by_the_ue, end) &&
           pull8(ppReadPackedMsg, &npdcch_params_rel13->dci_format, end) &&
           pull8(ppReadPackedMsg, &npdcch_params_rel13->scheduling_delay, end) &&
           pull8(ppReadPackedMsg, &npdcch_params_rel13->resource_assignment, end) &&
           pull8(ppReadPackedMsg, &npdcch_params_rel13->repetition_number, end) &&
           pull8(ppReadPackedMsg, &npdcch_params_rel13->mcs, end) &&
           pull8(ppReadPackedMsg, &npdcch_params_rel13->new_data_indicator, end) &&
           pull8(ppReadPackedMsg, &npdcch_params_rel13->harq_ack_resource, end) &&
           pull8(ppReadPackedMsg, &npdcch_params_rel13->npdcch_order_indication, end) &&
           pull8(ppReadPackedMsg, &npdcch_params_rel13->starting_number_of_nprach_repetitions, end) &&
           pull8(ppReadPackedMsg, &npdcch_params_rel13->subcarrier_indication_of_nprach, end) &&
           pull8(ppReadPackedMsg, &npdcch_params_rel13->paging_direct_indication_differentation_flag, end) &&
           pull8(ppReadPackedMsg, &npdcch_params_rel13->direct_indication, end) &&
           pull8(ppReadPackedMsg, &npdcch_params_rel13->dci_subframe_repetition_number, end) &&
           pull8(ppReadPackedMsg, &npdcch_params_rel13->total_dci_length_including_padding, end));
}

static uint8_t unpack_dl_config_ndlsch_pdu_rel13_value(void *tlv, uint8_t **ppReadPackedMsg, uint8_t *end) {
  nfapi_dl_config_ndlsch_pdu_rel13_t *ndlsch_params_rel13 = (nfapi_dl_config_ndlsch_pdu_rel13_t *)tlv;
  return ( pull16(ppReadPackedMsg, &ndlsch_params_rel13->length, end) &&
           pull16(ppReadPackedMsg, (uint16_t *)&ndlsch_params_rel13->pdu_index, end) &&
           pull8(ppReadPackedMsg, &ndlsch_params_rel13->start_symbol, end) &&
           pull8(ppReadPackedMsg, &ndlsch_params_rel13->rnti_type, end) &&
           pull16(ppReadPackedMsg, &ndlsch_params_rel13->rnti, end) &&
           pull16(ppReadPackedMsg, &ndlsch_params_rel13->resource_assignment, end) &&
           pull16(ppReadPackedMsg, &ndlsch_params_rel13->repetition_number, end) &&
           pull8(ppReadPackedMsg, &ndlsch_params_rel13->modulation, end) &&
           pull8(ppReadPackedMsg, &ndlsch_params_rel13->number_of_subframes_for_resource_assignment, end) &&
           pull8(ppReadPackedMsg, &ndlsch_params_rel13->scrambling_sequence_initialization_cinit, end) &&
           pull16(ppReadPackedMsg, &ndlsch_params_rel13->sf_idx, end) &&
           pull8(ppReadPackedMsg, &ndlsch_params_rel13->nrs_antenna_ports_assumed_by_the_ue, end));
}


static uint8_t unpack_dl_tti_request_body_value(uint8_t **ppReadPackedMsg, uint8_t *end, void *msg) {
  nfapi_nr_dl_tti_request_pdu_t *value = (nfapi_nr_dl_tti_request_pdu_t *)msg;

  if(!(pull32(ppReadPackedMsg, &value->PDUSize, end) &&
       pull16(ppReadPackedMsg, &value->PDUType, end) ))
    return 0;

  // first match the pdu type, then call the respective function
  switch(value->PDUType) {
    case NFAPI_NR_DL_TTI_CSI_RS_PDU_TYPE: {
      if(!(unpack_dl_tti_csi_rs_pdu_rel15_value(&value->csi_rs_pdu.csi_rs_pdu_rel15,ppReadPackedMsg,end)))
        return 0;
    }
    break;

    case NFAPI_NR_DL_TTI_PDCCH_PDU_TYPE: {
      if(!(unpack_dl_tti_pdcch_pdu_rel15_value(&value->pdcch_pdu.pdcch_pdu_rel15,ppReadPackedMsg,end)))
        return 0;
    }
    break;

    case NFAPI_NR_DL_TTI_PDSCH_PDU_TYPE: {
      if(!(unpack_dl_tti_pdsch_pdu_rel15_value(&value->pdsch_pdu.pdsch_pdu_rel15,ppReadPackedMsg,end)))
        return 0;
    }
    break;

    case NFAPI_NR_DL_TTI_SSB_PDU_TYPE: {
      if(!(unpack_dl_tti_ssb_pdu_rel15_value(&value->ssb_pdu.ssb_pdu_rel15,ppReadPackedMsg,end)))
        return 0;
    }
    break;

    default: {
      NFAPI_TRACE(NFAPI_TRACE_ERROR, "FIXME : Invalid DL_TTI pdu type %d \n", value->PDUType );
    }
    break;
  }

  return 1;
}




static uint8_t unpack_dl_config_request_body_value(void *tlv, uint8_t **ppReadPackedMsg, uint8_t *end, nfapi_p7_codec_config_t *config) {
  nfapi_dl_config_request_body_t *value = (nfapi_dl_config_request_body_t *)tlv;

  if(!(pull8(ppReadPackedMsg, &value->number_pdcch_ofdm_symbols, end) &&
       pull8(ppReadPackedMsg, &value->number_dci, end) &&
       pull16(ppReadPackedMsg, &value->number_pdu, end) &&
       pull8(ppReadPackedMsg, &value->number_pdsch_rnti, end) &&
       pull16(ppReadPackedMsg, &value->transmission_power_pcfich, end)))
    return 0;

  if(value->number_pdu > NFAPI_DL_CONFIG_MAX_PDU) {
    NFAPI_TRACE(NFAPI_TRACE_ERROR, "%s number of dl config pdu's exceed maxium (count:%d max:%d)\n", __FUNCTION__, value->number_pdu, NFAPI_DL_CONFIG_MAX_PDU);
    return 0;
  }

  if(value->number_pdu) {
    value->dl_config_pdu_list = (nfapi_dl_config_request_pdu_t *)nfapi_p7_allocate(sizeof(nfapi_dl_config_request_pdu_t) * value->number_pdu, config);

    if(value->dl_config_pdu_list == NULL) {
      NFAPI_TRACE(NFAPI_TRACE_ERROR, "%s failed to allocate dl config pdu list (count:%d)\n", __FUNCTION__, value->number_pdu);
      return 0;
    }
  } else {
    value->dl_config_pdu_list = 0;
  }

  uint16_t i;
  uint16_t total_number_of_pdus = value->number_pdu;

  for(i = 0; i < total_number_of_pdus; ++i) {
    nfapi_dl_config_request_pdu_t *pdu = &(value->dl_config_pdu_list[i]);

    if(!(pull8(ppReadPackedMsg, &pdu->pdu_type, end) &&
         pull8(ppReadPackedMsg, &pdu->pdu_size, end)))
      return 0;

    uint8_t *packedPduEnd = (*ppReadPackedMsg) + pdu->pdu_size - 2;

    if(packedPduEnd > end) {
      // pdu end of beyond buffer end
      return 0;
    }

    switch(pdu->pdu_type) {
      case NFAPI_DL_CONFIG_DCI_DL_PDU_TYPE: {
        unpack_tlv_t unpack_fns[] = {
          { NFAPI_DL_CONFIG_REQUEST_DCI_DL_PDU_REL8_TAG, &pdu->dci_dl_pdu.dci_dl_pdu_rel8, &unpack_dl_config_dci_dl_pdu_rel8_value},
          { NFAPI_DL_CONFIG_REQUEST_DCI_DL_PDU_REL9_TAG, &pdu->dci_dl_pdu.dci_dl_pdu_rel9, &unpack_dl_config_dci_dl_pdu_rel9_value},
          { NFAPI_DL_CONFIG_REQUEST_DCI_DL_PDU_REL10_TAG, &pdu->dci_dl_pdu.dci_dl_pdu_rel10, &unpack_dl_config_dci_dl_pdu_rel10_value},
          { NFAPI_DL_CONFIG_REQUEST_DCI_DL_PDU_REL11_TAG, &pdu->dci_dl_pdu.dci_dl_pdu_rel11, &unpack_dl_config_dci_dl_pdu_rel11_value},
          { NFAPI_DL_CONFIG_REQUEST_DCI_DL_PDU_REL12_TAG, &pdu->dci_dl_pdu.dci_dl_pdu_rel12, &unpack_dl_config_dci_dl_pdu_rel12_value},
          { NFAPI_DL_CONFIG_REQUEST_DCI_DL_PDU_REL13_TAG, &pdu->dci_dl_pdu.dci_dl_pdu_rel13, &unpack_dl_config_dci_dl_pdu_rel13_value},
        };
        unpack_tlv_list(unpack_fns, sizeof(unpack_fns)/sizeof(unpack_tlv_t), ppReadPackedMsg, packedPduEnd, 0, 0);
      }
      break;

      case NFAPI_DL_CONFIG_BCH_PDU_TYPE: {
        unpack_tlv_t unpack_fns[] = {
          { NFAPI_DL_CONFIG_REQUEST_BCH_PDU_REL8_TAG, &pdu->bch_pdu.bch_pdu_rel8, &unpack_dl_config_bch_pdu_rel8_value},
        };
        unpack_tlv_list(unpack_fns, sizeof(unpack_fns)/sizeof(unpack_tlv_t), ppReadPackedMsg, packedPduEnd, 0, 0);
      }
      break;

      case NFAPI_DL_CONFIG_MCH_PDU_TYPE: {
        unpack_tlv_t unpack_fns[] = {
          { NFAPI_DL_CONFIG_REQUEST_MCH_PDU_REL8_TAG, &pdu->mch_pdu.mch_pdu_rel8, &unpack_dl_config_mch_pdu_rel8_value},
        };
        unpack_tlv_list(unpack_fns, sizeof(unpack_fns)/sizeof(unpack_tlv_t), ppReadPackedMsg, packedPduEnd, 0, 0);
      }
      break;

      case NFAPI_DL_CONFIG_DLSCH_PDU_TYPE: {
        unpack_tlv_t unpack_fns[] = {
          { NFAPI_DL_CONFIG_REQUEST_DLSCH_PDU_REL8_TAG, &pdu->dlsch_pdu.dlsch_pdu_rel8, &unpack_dl_config_dlsch_pdu_rel8_value},
          { NFAPI_DL_CONFIG_REQUEST_DLSCH_PDU_REL9_TAG, &pdu->dlsch_pdu.dlsch_pdu_rel9, &unpack_dl_config_dlsch_pdu_rel9_value},
          { NFAPI_DL_CONFIG_REQUEST_DLSCH_PDU_REL10_TAG, &pdu->dlsch_pdu.dlsch_pdu_rel10, &unpack_dl_config_dlsch_pdu_rel10_value},
          { NFAPI_DL_CONFIG_REQUEST_DLSCH_PDU_REL11_TAG, &pdu->dlsch_pdu.dlsch_pdu_rel11, &unpack_dl_config_dlsch_pdu_rel11_value},
          { NFAPI_DL_CONFIG_REQUEST_DLSCH_PDU_REL12_TAG, &pdu->dlsch_pdu.dlsch_pdu_rel12, &unpack_dl_config_dlsch_pdu_rel12_value},
          { NFAPI_DL_CONFIG_REQUEST_DLSCH_PDU_REL13_TAG, &pdu->dlsch_pdu.dlsch_pdu_rel13, &unpack_dl_config_dlsch_pdu_rel13_value},
        };
        unpack_tlv_list(unpack_fns, sizeof(unpack_fns)/sizeof(unpack_tlv_t), ppReadPackedMsg, packedPduEnd, 0, 0);
      }
      break;

      case NFAPI_DL_CONFIG_PCH_PDU_TYPE: {
        unpack_tlv_t unpack_fns[] = {
          { NFAPI_DL_CONFIG_REQUEST_PCH_PDU_REL8_TAG, &pdu->pch_pdu.pch_pdu_rel8, &unpack_dl_config_pch_pdu_rel8_value},
          { NFAPI_DL_CONFIG_REQUEST_PCH_PDU_REL13_TAG, &pdu->pch_pdu.pch_pdu_rel13, &unpack_dl_config_pch_pdu_rel13_value},
        };
        unpack_tlv_list(unpack_fns, sizeof(unpack_fns)/sizeof(unpack_tlv_t), ppReadPackedMsg, packedPduEnd, 0, 0);
      }
      break;

      case NFAPI_DL_CONFIG_PRS_PDU_TYPE: {
        unpack_tlv_t unpack_fns[] = {
          { NFAPI_DL_CONFIG_REQUEST_PRS_PDU_REL9_TAG, &pdu->prs_pdu.prs_pdu_rel9, &unpack_dl_config_prs_pdu_rel9_value},
        };
        unpack_tlv_list(unpack_fns, sizeof(unpack_fns)/sizeof(unpack_tlv_t), ppReadPackedMsg, packedPduEnd, 0, 0);
      }
      break;

      case NFAPI_DL_CONFIG_CSI_RS_PDU_TYPE: {
        unpack_tlv_t unpack_fns[] = {
          { NFAPI_DL_CONFIG_REQUEST_CSI_RS_PDU_REL10_TAG, &pdu->csi_rs_pdu.csi_rs_pdu_rel10, &unpack_dl_config_csi_rs_pdu_rel10_value},
          { NFAPI_DL_CONFIG_REQUEST_CSI_RS_PDU_REL13_TAG, &pdu->csi_rs_pdu.csi_rs_pdu_rel13, &unpack_dl_config_csi_rs_pdu_rel13_value},
        };
        unpack_tlv_list(unpack_fns, sizeof(unpack_fns)/sizeof(unpack_tlv_t), ppReadPackedMsg, packedPduEnd, 0, 0);
      }
      break;

      case NFAPI_DL_CONFIG_EPDCCH_DL_PDU_TYPE: {
        unpack_tlv_t unpack_fns[] = {
          { NFAPI_DL_CONFIG_REQUEST_EPDCCH_PDU_REL8_TAG, &pdu->epdcch_pdu.epdcch_pdu_rel8, &unpack_dl_config_dci_dl_pdu_rel8_value},
          { NFAPI_DL_CONFIG_REQUEST_EPDCCH_PDU_REL9_TAG, &pdu->epdcch_pdu.epdcch_pdu_rel9, &unpack_dl_config_dci_dl_pdu_rel9_value},
          { NFAPI_DL_CONFIG_REQUEST_EPDCCH_PDU_REL10_TAG, &pdu->epdcch_pdu.epdcch_pdu_rel10, &unpack_dl_config_dci_dl_pdu_rel10_value},
          { NFAPI_DL_CONFIG_REQUEST_EPDCCH_PDU_REL11_TAG, &pdu->epdcch_pdu.epdcch_pdu_rel11, &unpack_dl_config_dci_dl_pdu_rel11_value},
          { NFAPI_DL_CONFIG_REQUEST_EPDCCH_PDU_REL12_TAG, &pdu->epdcch_pdu.epdcch_pdu_rel12, &unpack_dl_config_dci_dl_pdu_rel12_value},
          { NFAPI_DL_CONFIG_REQUEST_EPDCCH_PDU_REL13_TAG, &pdu->epdcch_pdu.epdcch_pdu_rel13, &unpack_dl_config_dci_dl_pdu_rel13_value},
          { NFAPI_DL_CONFIG_REQUEST_EPDCCH_PARAM_REL11_TAG, &pdu->epdcch_pdu.epdcch_params_rel11, &unpack_dl_config_epdcch_params_rel11_value},
          { NFAPI_DL_CONFIG_REQUEST_EPDCCH_PARAM_REL13_TAG, &pdu->epdcch_pdu.epdcch_params_rel13, &unpack_dl_config_epdcch_params_rel13_value},
        };
        unpack_tlv_list(unpack_fns, sizeof(unpack_fns)/sizeof(unpack_tlv_t), ppReadPackedMsg, packedPduEnd, 0, 0);
      }
      break;

      case NFAPI_DL_CONFIG_MPDCCH_PDU_TYPE: {
        unpack_tlv_t unpack_fns[] = {
          { NFAPI_DL_CONFIG_REQUEST_MPDCCH_PDU_REL13_TAG, &pdu->mpdcch_pdu.mpdcch_pdu_rel13, &unpack_dl_config_mpdcch_pdu_rel13_value},
        };
        unpack_tlv_list(unpack_fns, sizeof(unpack_fns)/sizeof(unpack_tlv_t), ppReadPackedMsg, packedPduEnd, 0, 0);
      }
      break;

      case NFAPI_DL_CONFIG_NBCH_PDU_TYPE: {
        unpack_tlv_t unpack_fns[] = {
          { NFAPI_DL_CONFIG_REQUEST_NBCH_PDU_REL13_TAG, &pdu->nbch_pdu.nbch_pdu_rel13, &unpack_dl_config_nbch_pdu_rel13_value},
        };
        unpack_tlv_list(unpack_fns, sizeof(unpack_fns)/sizeof(unpack_tlv_t), ppReadPackedMsg, packedPduEnd, 0, 0);
      }
      break;

      case NFAPI_DL_CONFIG_NPDCCH_PDU_TYPE: {
        unpack_tlv_t unpack_fns[] = {
          { NFAPI_DL_CONFIG_REQUEST_NPDCCH_PDU_REL13_TAG, &pdu->npdcch_pdu.npdcch_pdu_rel13, &unpack_dl_config_npdcch_pdu_rel13_value},
        };
        unpack_tlv_list(unpack_fns, sizeof(unpack_fns)/sizeof(unpack_tlv_t), ppReadPackedMsg, packedPduEnd, 0, 0);
      }
      break;

      case NFAPI_DL_CONFIG_NDLSCH_PDU_TYPE: {
        unpack_tlv_t unpack_fns[] = {
          { NFAPI_DL_CONFIG_REQUEST_NDLSCH_PDU_REL13_TAG, &pdu->ndlsch_pdu.ndlsch_pdu_rel13, &unpack_dl_config_ndlsch_pdu_rel13_value},
        };
        unpack_tlv_list(unpack_fns, sizeof(unpack_fns)/sizeof(unpack_tlv_t), ppReadPackedMsg, packedPduEnd, 0, 0);
      }
      break;

      default:
        // Need to log an error
        break;
    }
  }

  return 1;
}


static uint8_t unpack_dl_tti_request(uint8_t **ppReadPackedMsg, uint8_t *end, void *msg, nfapi_p7_codec_config_t *config) {
  nfapi_nr_dl_tti_request_t *pNfapiMsg = (nfapi_nr_dl_tti_request_t *)msg;

  if (!(pull16(ppReadPackedMsg,&pNfapiMsg->SFN, end) &&
        pull16(ppReadPackedMsg, &pNfapiMsg->Slot, end) &&
        pull8(ppReadPackedMsg, &pNfapiMsg->dl_tti_request_body.nGroup, end) &&
        pull8(ppReadPackedMsg, &pNfapiMsg->dl_tti_request_body.nPDUs, end) &&
        pullarray8(ppReadPackedMsg,pNfapiMsg->dl_tti_request_body.nUe,256,pNfapiMsg->dl_tti_request_body.nGroup, end)
        //pusharray8(pNfapiMsg->PduIdx[0] ,256,256, ppWritePackedMsg, end)
       ))
    return 0;

  int arr[12];

  for(int i=0; i<pNfapiMsg->dl_tti_request_body.nGroup; i++) {
    for(int j=0; j<pNfapiMsg->dl_tti_request_body.nUe[i]; j++) {
      arr[j] = pNfapiMsg->dl_tti_request_body.PduIdx[i][j];
    }

    if(!(pullarrays32(ppReadPackedMsg,arr,12,pNfapiMsg->dl_tti_request_body.nUe[i], end)))
      return 0;
  }

  for(int i=0; i<pNfapiMsg->dl_tti_request_body.nPDUs; i++) {
    if(!unpack_dl_tti_request_body_value(ppReadPackedMsg, end, &pNfapiMsg->dl_tti_request_body.dl_tti_pdu_list[i]))
      return 0;
  }

  return 1;
}


static uint8_t unpack_ul_tti_request_prach_pdu(void *tlv, uint8_t **ppReadPackedMsg, uint8_t *end) {
  nfapi_nr_prach_pdu_t *prach_pdu = (nfapi_nr_prach_pdu_t *)tlv;
  return(
          pull16(ppReadPackedMsg, &prach_pdu->phys_cell_id, end) &&
          pull8(ppReadPackedMsg, &prach_pdu->num_prach_ocas, end) &&
          pull8(ppReadPackedMsg, &prach_pdu->prach_format, end) &&
          pull8(ppReadPackedMsg, &prach_pdu->num_ra, end) &&
          pull8(ppReadPackedMsg, &prach_pdu->prach_start_symbol, end) &&
          pull16(ppReadPackedMsg, &prach_pdu->num_cs, end)
          // TODO: ignoring beamforming tlv for now
        );
}


static uint8_t unpack_ul_tti_request_pucch_pdu(void *tlv, uint8_t **ppReadPackedMsg, uint8_t *end) {
  nfapi_nr_pucch_pdu_t *pucch_pdu = (nfapi_nr_pucch_pdu_t *)tlv;
  return(
          pull16(ppReadPackedMsg, &pucch_pdu->rnti, end) &&
          pull32(ppReadPackedMsg, &pucch_pdu->handle, end) &&
          pull16(ppReadPackedMsg, &pucch_pdu->bwp_size, end) &&
          pull16(ppReadPackedMsg, &pucch_pdu->bwp_start, end) &&
          pull8(ppReadPackedMsg, &pucch_pdu->subcarrier_spacing, end) &&
          pull8(ppReadPackedMsg, &pucch_pdu->cyclic_prefix, end) &&
          pull8(ppReadPackedMsg, &pucch_pdu->format_type, end) &&
          pull8(ppReadPackedMsg, &pucch_pdu->multi_slot_tx_indicator, end) &&
          pull16(ppReadPackedMsg, &pucch_pdu->prb_start, end) &&
          pull16(ppReadPackedMsg, &pucch_pdu->prb_size, end) &&
          pull8(ppReadPackedMsg, &pucch_pdu->start_symbol_index, end) &&
          pull8(ppReadPackedMsg, &pucch_pdu->nr_of_symbols, end) &&
          pull8(ppReadPackedMsg, &pucch_pdu->freq_hop_flag, end) &&
          pull16(ppReadPackedMsg, &pucch_pdu->second_hop_prb, end) &&
          pull8(ppReadPackedMsg, &pucch_pdu->group_hop_flag, end) &&
          pull8(ppReadPackedMsg, &pucch_pdu->sequence_hop_flag, end) &&
          pull16(ppReadPackedMsg, &pucch_pdu->hopping_id, end) &&
          pull16(ppReadPackedMsg, &pucch_pdu->initial_cyclic_shift, end) &&
          pull16(ppReadPackedMsg, &pucch_pdu->data_scrambling_id, end) &&
          pull8(ppReadPackedMsg, &pucch_pdu->time_domain_occ_idx, end) &&
          pull8(ppReadPackedMsg, &pucch_pdu->pre_dft_occ_idx, end) &&
          pull8(ppReadPackedMsg, &pucch_pdu->pre_dft_occ_len, end) &&
          pull8(ppReadPackedMsg, &pucch_pdu->add_dmrs_flag, end) &&
          pull16(ppReadPackedMsg, &pucch_pdu->dmrs_scrambling_id, end) &&
          pull8(ppReadPackedMsg, &pucch_pdu->dmrs_cyclic_shift, end) &&
          pull8(ppReadPackedMsg, &pucch_pdu->sr_flag, end) &&
          pull8(ppReadPackedMsg, &pucch_pdu->bit_len_harq, end) &&
          pull16(ppReadPackedMsg, &pucch_pdu->bit_len_csi_part1, end) &&
          pull16(ppReadPackedMsg, &pucch_pdu->bit_len_csi_part2, end)
          // TODO: ignoring beamforming tlv for now
        );
}


static uint8_t unpack_ul_tti_request_pusch_pdu(void *tlv, uint8_t **ppReadPackedMsg, uint8_t *end) {
  nfapi_nr_pusch_pdu_t *pusch_pdu = (nfapi_nr_pusch_pdu_t *)tlv;

  if (!(
        pull16(ppReadPackedMsg, &pusch_pdu->pdu_bit_map, end) &&
        pull16(ppReadPackedMsg, &pusch_pdu->rnti, end) &&
        pull32(ppReadPackedMsg, &pusch_pdu->handle, end) &&
        pull16(ppReadPackedMsg, &pusch_pdu->bwp_size, end) &&
        pull16(ppReadPackedMsg, &pusch_pdu->bwp_start, end) &&
        pull8(ppReadPackedMsg, &pusch_pdu->subcarrier_spacing, end) &&
        pull8(ppReadPackedMsg, &pusch_pdu->cyclic_prefix, end) &&
        pull16(ppReadPackedMsg, &pusch_pdu->target_code_rate,  end) &&
        pull8(ppReadPackedMsg, &pusch_pdu->qam_mod_order,  end) &&
        pull8(ppReadPackedMsg, &pusch_pdu->mcs_index,  end) &&
        pull8(ppReadPackedMsg, &pusch_pdu->mcs_table, end) &&
        pull8(ppReadPackedMsg, &pusch_pdu->transform_precoding, end) &&
        pull16(ppReadPackedMsg, &pusch_pdu->data_scrambling_id, end) &&
        pull8(ppReadPackedMsg, &pusch_pdu->nrOfLayers, end) &&
        pull16(ppReadPackedMsg, &pusch_pdu->ul_dmrs_symb_pos, end) &&
        pull8(ppReadPackedMsg, &pusch_pdu->dmrs_config_type, end) &&
        pull16(ppReadPackedMsg, &pusch_pdu->ul_dmrs_scrambling_id, end) &&
        pull8(ppReadPackedMsg, &pusch_pdu->scid, end) &&
        pull8(ppReadPackedMsg, &pusch_pdu->num_dmrs_cdm_grps_no_data, end) &&
        pull16(ppReadPackedMsg, &pusch_pdu->dmrs_ports, end) &&
        pull8(ppReadPackedMsg, &pusch_pdu->resource_alloc, end) &&
        pull8(ppReadPackedMsg, &pusch_pdu->resource_alloc,end) &&
        pull16(ppReadPackedMsg, &pusch_pdu->dmrs_ports, end) &&
        pull16(ppReadPackedMsg, &pusch_pdu->rb_start, end) &&
        pull16(ppReadPackedMsg, &pusch_pdu->rb_size, end) &&
        pull8(ppReadPackedMsg, &pusch_pdu->vrb_to_prb_mapping, end) &&
        pull8(ppReadPackedMsg, &pusch_pdu->frequency_hopping, end) &&
        pull16(ppReadPackedMsg, &pusch_pdu->tx_direct_current_location, end) &&
        pull8(ppReadPackedMsg, &pusch_pdu->uplink_frequency_shift_7p5khz, end) &&
        pull8(ppReadPackedMsg, &pusch_pdu->start_symbol_index, end) &&
        pull8(ppReadPackedMsg, &pusch_pdu->nr_of_symbols, end)
        // TODO: ignoring beamforming tlv for now
      ))
    return 0;

  //Pack Optional Data only included if indicated in pduBitmap
  switch(pusch_pdu->pdu_bit_map) {
    case PUSCH_PDU_BITMAP_PUSCH_DATA: {
      // pack optional TLVs
      return(
              pull8(ppReadPackedMsg, &pusch_pdu->pusch_data.rv_index, end) &&
              pull8(ppReadPackedMsg, &pusch_pdu->pusch_data.harq_process_id, end) &&
              pull32(ppReadPackedMsg, &pusch_pdu->pusch_data.tb_size, end) &&
              pull16(ppReadPackedMsg, &pusch_pdu->pusch_data.num_cb, end) &&
              pullarray8(ppReadPackedMsg, pusch_pdu->pusch_data.cb_present_and_position,1,1,end)
            );
    }
    break;

    case PUSCH_PDU_BITMAP_PUSCH_UCI: {
      return(
              pull16(ppReadPackedMsg, &pusch_pdu->pusch_uci.harq_ack_bit_length, end) &&
              pull16(ppReadPackedMsg, &pusch_pdu->pusch_uci.csi_part1_bit_length, end) &&
              pull16(ppReadPackedMsg, &pusch_pdu->pusch_uci.csi_part2_bit_length, end) &&
              pull8(ppReadPackedMsg, &pusch_pdu->pusch_uci.alpha_scaling, end) &&
              pull8(ppReadPackedMsg, &pusch_pdu->pusch_uci.beta_offset_harq_ack, end) &&
              pull8(ppReadPackedMsg, &pusch_pdu->pusch_uci.beta_offset_csi1, end) &&
              pull8(ppReadPackedMsg, &pusch_pdu->pusch_uci.beta_offset_csi2, end)
            );
    }
    break;

    case PUSCH_PDU_BITMAP_PUSCH_PTRS: {
      return(
              pull8(ppReadPackedMsg, &pusch_pdu->pusch_ptrs.num_ptrs_ports, end) &&
              pull8(ppReadPackedMsg, &pusch_pdu->pusch_ptrs.ptrs_ports_list->ptrs_dmrs_port, end) &&
              +               pull16(ppReadPackedMsg, &pusch_pdu->pusch_ptrs.ptrs_ports_list->ptrs_port_index, end) &&
              +               pull8(ppReadPackedMsg, &pusch_pdu->pusch_ptrs.ptrs_ports_list->ptrs_re_offset, end) &&
              pull8(ppReadPackedMsg, &pusch_pdu->pusch_ptrs.ptrs_time_density, end) &&
              pull8(ppReadPackedMsg, &pusch_pdu->pusch_ptrs.ptrs_freq_density, end) &&
              pull8(ppReadPackedMsg, &pusch_pdu->pusch_ptrs.ul_ptrs_power, end)
            );
    }
    break;

    case PUSCH_PDU_BITMAP_DFTS_OFDM: {
      return(
              pull8(ppReadPackedMsg, &pusch_pdu->dfts_ofdm.low_papr_group_number, end) &&
              pull16(ppReadPackedMsg, &pusch_pdu->dfts_ofdm.low_papr_sequence_number, end) &&
              pull8(ppReadPackedMsg, &pusch_pdu->dfts_ofdm.ul_ptrs_sample_density, end) &&
              pull8(ppReadPackedMsg, &pusch_pdu->dfts_ofdm.ul_ptrs_time_density_transform_precoding, end)
            );
    }
    break;

    default: {
      NFAPI_TRACE(NFAPI_TRACE_INFO, "Invalid pdu bitmap %d \n", pusch_pdu->pdu_bit_map );
    }
  }

  return 1;
}


static uint8_t unpack_ul_tti_request_srs_pdu(void *tlv, uint8_t **ppReadPackedMsg, uint8_t *end) {
  nfapi_nr_srs_pdu_t *srs_pdu = (nfapi_nr_srs_pdu_t *)tlv;
  return(
          pull16(ppReadPackedMsg, &srs_pdu->rnti, end) &&
          pull32(ppReadPackedMsg, &srs_pdu->handle, end) &&
          pull16(ppReadPackedMsg, &srs_pdu->bwp_size, end) &&
          pull16(ppReadPackedMsg, &srs_pdu->bwp_start, end) &&
          pull8(ppReadPackedMsg, &srs_pdu->subcarrier_spacing, end) &&
          pull8(ppReadPackedMsg, &srs_pdu->cyclic_prefix, end) &&
          pull8(ppReadPackedMsg, &srs_pdu->num_ant_ports, end) &&
          pull8(ppReadPackedMsg, &srs_pdu->num_symbols,  end) &&
          pull8(ppReadPackedMsg, &srs_pdu->num_repetitions, end) &&
          pull8(ppReadPackedMsg, &srs_pdu->time_start_position, end) &&
          pull8(ppReadPackedMsg, &srs_pdu->config_index, end) &&
          pull16(ppReadPackedMsg, &srs_pdu->sequence_id, end) &&
          pull8(ppReadPackedMsg, &srs_pdu->bandwidth_index, end) &&
          pull8(ppReadPackedMsg, &srs_pdu->comb_size, end) &&
          pull8(ppReadPackedMsg, &srs_pdu->comb_offset, end) &&
          pull8(ppReadPackedMsg, &srs_pdu->cyclic_shift, end) &&
          pull8(ppReadPackedMsg, &srs_pdu->frequency_position, end) &&
          pull8(ppReadPackedMsg, &srs_pdu->frequency_shift, end) &&
          pull8(ppReadPackedMsg, &srs_pdu->frequency_hopping, end) &&
          pull8(ppReadPackedMsg, &srs_pdu->group_or_sequence_hopping, end) &&
          pull8(ppReadPackedMsg, &srs_pdu->resource_type, end) &&
          pull16(ppReadPackedMsg, &srs_pdu->t_srs, end) &&
          pull16(ppReadPackedMsg, &srs_pdu->t_offset, end)
          // TODO: ignoring beamforming tlv for now
        );
}


static uint8_t unpack_ul_tti_pdu_list_value(uint8_t **ppReadPackedMsg, uint8_t *end, void *msg) {
  nfapi_nr_ul_tti_request_number_of_pdus_t *pNfapiMsg = (nfapi_nr_ul_tti_request_number_of_pdus_t *)msg;

  if(!(pull16(ppReadPackedMsg, &pNfapiMsg->pdu_size, end) &&
       pull16(ppReadPackedMsg, &pNfapiMsg->pdu_type, end) ))
    return 0;

  // first natch the pdu type, then call the respective function
  switch(pNfapiMsg->pdu_type) {
    case NFAPI_NR_UL_CONFIG_PRACH_PDU_TYPE: {
      if(!unpack_ul_tti_request_prach_pdu(&pNfapiMsg->prach_pdu, ppReadPackedMsg, end))
        return 0;
    }
    break;

    case NFAPI_NR_UL_CONFIG_PUCCH_PDU_TYPE: {
      if(!unpack_ul_tti_request_pucch_pdu(&pNfapiMsg->pucch_pdu, ppReadPackedMsg, end))
        return 0;
    }
    break;

    case NFAPI_NR_UL_CONFIG_PUSCH_PDU_TYPE: {
      if(!unpack_ul_tti_request_pusch_pdu(&pNfapiMsg->pusch_pdu, ppReadPackedMsg, end))
        return 0;
    }
    break;

    case NFAPI_NR_UL_CONFIG_SRS_PDU_TYPE: {
      if(!unpack_ul_tti_request_srs_pdu(&pNfapiMsg->srs_pdu, ppReadPackedMsg, end))
        return 0;
    }
    break;

    default: {
      NFAPI_TRACE(NFAPI_TRACE_ERROR, "FIXME : Invalid UL_TTI pdu type %d \n", pNfapiMsg->pdu_type );
    }
    break;
  }

  return 1;
}


static uint8_t unpack_ul_tti_groups_list_value(uint8_t **ppReadPackedMsg, uint8_t *end, void *msg) {
  nfapi_nr_ul_tti_request_number_of_groups_t *pNfapiMsg = (nfapi_nr_ul_tti_request_number_of_groups_t *)msg;

  if(!pull8(ppReadPackedMsg, &pNfapiMsg->n_ue, end))
    return 0;

  for (int i = 0; i < pNfapiMsg->n_ue; i++) {
    if(!pull8(ppReadPackedMsg, &pNfapiMsg->ue_list[i].pdu_idx,end) )
      return 0;
  }

  return 1;
}


static uint8_t unpack_ul_tti_request(uint8_t **ppReadPackedMsg, uint8_t *end, void *msg, nfapi_p7_codec_config_t *config) {
  nfapi_nr_ul_tti_request_t *pNfapiMsg = (nfapi_nr_ul_tti_request_t *)msg;

  if (!(
        pull16(ppReadPackedMsg, &pNfapiMsg->SFN, end) &&
        pull16(ppReadPackedMsg, &pNfapiMsg->Slot, end) &&
        pull8(ppReadPackedMsg, &pNfapiMsg->n_pdus, end) &&
        pull8(ppReadPackedMsg, &pNfapiMsg->n_group, end) &&
        pull8(ppReadPackedMsg, &pNfapiMsg->rach_present, end) &&
        pull8(ppReadPackedMsg, &pNfapiMsg->n_ulcch, end) &&
        pull8(ppReadPackedMsg, &pNfapiMsg->n_ulsch, end) ))
    return 0;

  for(int i=0; i< pNfapiMsg->n_pdus; i++) {
    if (!unpack_ul_tti_pdu_list_value(ppReadPackedMsg, end, &pNfapiMsg->pdus_list[i]))
      return 0;
  }

  for(int i=0; i< pNfapiMsg->n_group; i++) {
    if (!unpack_ul_tti_groups_list_value(ppReadPackedMsg, end, &pNfapiMsg->groups_list[i]))
      return 0;
  }

  return 1;
}



static uint8_t unpack_dl_config_request(uint8_t **ppReadPackedMsg, uint8_t *end, void *msg, nfapi_p7_codec_config_t *config) {
  nfapi_dl_config_request_t *pNfapiMsg = (nfapi_dl_config_request_t *)msg;
  unpack_p7_tlv_t unpack_fns[] = {
    { NFAPI_DL_CONFIG_REQUEST_BODY_TAG, &pNfapiMsg->dl_config_request_body, &unpack_dl_config_request_body_value},
  };
  return ( pull16(ppReadPackedMsg, &pNfapiMsg->sfn_sf, end) &&
           unpack_p7_tlv_list(unpack_fns, sizeof(unpack_fns)/sizeof(unpack_tlv_t), ppReadPackedMsg, end, config, &pNfapiMsg->vendor_extension));
}

static uint8_t unpack_ul_config_ulsch_pdu_rel8_value(void *tlv, uint8_t **ppReadPackedMsg, uint8_t *end) {
  nfapi_ul_config_ulsch_pdu_rel8_t *ulsch_pdu_rel8 = (nfapi_ul_config_ulsch_pdu_rel8_t *)tlv;
  return (pull32(ppReadPackedMsg, &ulsch_pdu_rel8->handle, end) &&
          pull16(ppReadPackedMsg, &ulsch_pdu_rel8->size, end) &&
          pull16(ppReadPackedMsg, &ulsch_pdu_rel8->rnti, end) &&
          pull8(ppReadPackedMsg, &ulsch_pdu_rel8->resource_block_start, end) &&
          pull8(ppReadPackedMsg, &ulsch_pdu_rel8->number_of_resource_blocks, end) &&
          pull8(ppReadPackedMsg, &ulsch_pdu_rel8->modulation_type, end) &&
          pull8(ppReadPackedMsg, &ulsch_pdu_rel8->cyclic_shift_2_for_drms, end) &&
          pull8(ppReadPackedMsg, &ulsch_pdu_rel8->frequency_hopping_enabled_flag, end) &&
          pull8(ppReadPackedMsg, &ulsch_pdu_rel8->frequency_hopping_bits, end) &&
          pull8(ppReadPackedMsg, &ulsch_pdu_rel8->new_data_indication, end) &&
          pull8(ppReadPackedMsg, &ulsch_pdu_rel8->redundancy_version, end) &&
          pull8(ppReadPackedMsg, &ulsch_pdu_rel8->harq_process_number, end) &&
          pull8(ppReadPackedMsg, &ulsch_pdu_rel8->ul_tx_mode, end) &&
          pull8(ppReadPackedMsg, &ulsch_pdu_rel8->current_tx_nb, end) &&
          pull8(ppReadPackedMsg, &ulsch_pdu_rel8->n_srs, end ));
}

static uint8_t unpack_ul_config_ulsch_pdu_rel10_value(void *tlv, uint8_t **ppReadPackedMsg, uint8_t *end) {
  nfapi_ul_config_ulsch_pdu_rel10_t *ulsch_pdu_rel10 = (nfapi_ul_config_ulsch_pdu_rel10_t *)tlv;
  return (pull8(ppReadPackedMsg, &ulsch_pdu_rel10->resource_allocation_type, end) &&
          pull32(ppReadPackedMsg, &ulsch_pdu_rel10->resource_block_coding, end) &&
          pull8(ppReadPackedMsg, &ulsch_pdu_rel10->transport_blocks, end) &&
          pull8(ppReadPackedMsg, &ulsch_pdu_rel10->transmission_scheme, end) &&
          pull8(ppReadPackedMsg, &ulsch_pdu_rel10->number_of_layers, end) &
          pull8(ppReadPackedMsg, &ulsch_pdu_rel10->codebook_index, end) &&
          pull8(ppReadPackedMsg, &ulsch_pdu_rel10->disable_sequence_hopping_flag, end));
}
static uint8_t unpack_ul_config_ulsch_pdu_rel11_value(void *tlv, uint8_t **ppReadPackedMsg, uint8_t *end) {
  nfapi_ul_config_ulsch_pdu_rel11_t *ulsch_pdu_rel11 = (nfapi_ul_config_ulsch_pdu_rel11_t *)tlv;
  return ( pull8(ppReadPackedMsg, &ulsch_pdu_rel11->virtual_cell_id_enabled_flag, end) &&
           pull16(ppReadPackedMsg, &ulsch_pdu_rel11->npusch_identity, end) &&
           pull8(ppReadPackedMsg, &ulsch_pdu_rel11->dmrs_config_flag, end) &&
           pull16(ppReadPackedMsg, &ulsch_pdu_rel11->ndmrs_csh_identity, end));
}
static uint8_t unpack_ul_config_ulsch_pdu_rel13_value(void *tlv, uint8_t **ppReadPackedMsg, uint8_t *end) {
  nfapi_ul_config_ulsch_pdu_rel13_t *ulsch_pdu_rel13 = (nfapi_ul_config_ulsch_pdu_rel13_t *)tlv;
  return (pull8(ppReadPackedMsg,  &ulsch_pdu_rel13->ue_type, end) &&
          pull16(ppReadPackedMsg, &ulsch_pdu_rel13->total_number_of_repetitions, end) &&
          pull16(ppReadPackedMsg, &ulsch_pdu_rel13->repetition_number, end) &&
          pull16(ppReadPackedMsg, &ulsch_pdu_rel13->initial_transmission_sf_io, end) &&
          pull8(ppReadPackedMsg,  &ulsch_pdu_rel13->empty_symbols_due_to_re_tunning, end));
}
static uint8_t unpack_ul_config_cqi_ri_info_rel8_value(void *tlv, uint8_t **ppReadPackedMsg, uint8_t *end) {
  nfapi_ul_config_cqi_ri_information_rel8_t *cqi_ri_info_rel8 = (nfapi_ul_config_cqi_ri_information_rel8_t *)tlv;
  return (pull8(ppReadPackedMsg, &cqi_ri_info_rel8->dl_cqi_pmi_size_rank_1, end) &&
          pull8(ppReadPackedMsg, &cqi_ri_info_rel8->dl_cqi_pmi_size_rank_greater_1, end) &&
          pull8(ppReadPackedMsg, &cqi_ri_info_rel8->ri_size, end) &&
          pull8(ppReadPackedMsg, &cqi_ri_info_rel8->delta_offset_cqi, end) &&
          pull8(ppReadPackedMsg, &cqi_ri_info_rel8->delta_offset_ri, end));
}

static uint8_t unpack_ul_config_cqi_ri_info_rel9_value(void *tlv, uint8_t **ppReadPackedMsg, uint8_t *end) {
  nfapi_ul_config_cqi_ri_information_rel9_t *cqi_ri_info_rel9 = (nfapi_ul_config_cqi_ri_information_rel9_t *)tlv;

  if(!(pull8(ppReadPackedMsg, &cqi_ri_info_rel9->report_type, end) &&
       pull8(ppReadPackedMsg, &cqi_ri_info_rel9->delta_offset_cqi, end) &&
       pull8(ppReadPackedMsg, &cqi_ri_info_rel9->delta_offset_ri, end)))
    return 0;

  switch(cqi_ri_info_rel9->report_type) {
    case NFAPI_CSI_REPORT_TYPE_PERIODIC: {
      if(!(pull8(ppReadPackedMsg, &cqi_ri_info_rel9->periodic_cqi_pmi_ri_report.dl_cqi_pmi_ri_size, end) &&
           pull8(ppReadPackedMsg, &cqi_ri_info_rel9->periodic_cqi_pmi_ri_report.control_type, end)))
        return 0;
    }
    break;

    case NFAPI_CSI_REPORT_TYPE_APERIODIC: {
      if(pull8(ppReadPackedMsg, &cqi_ri_info_rel9->aperiodic_cqi_pmi_ri_report.number_of_cc, end) ==0)
        return 0;

      uint8_t i;

      for(i = 0; i < cqi_ri_info_rel9->aperiodic_cqi_pmi_ri_report.number_of_cc; ++i) {
        if(pull8(ppReadPackedMsg, &cqi_ri_info_rel9->aperiodic_cqi_pmi_ri_report.cc[i].ri_size, end) == 0)
          return 0;

        uint8_t j;

        for(j = 0; j < 8; ++j) {
          if(pull8(ppReadPackedMsg, &cqi_ri_info_rel9->aperiodic_cqi_pmi_ri_report.cc[i].dl_cqi_pmi_size[j], end) == 0)
            return 0;
        }
      }
    }
    break;

    default: {
      NFAPI_TRACE(NFAPI_TRACE_ERROR, "FIXME : Invalid report type %d \n", cqi_ri_info_rel9->report_type );
      return 0;
    }
    break;
  };

  return 1;
}

// NOTE : This function is a little unconventional as we uese the side to
// determine the report type
static uint8_t unpack_ul_config_cqi_ri_info_rel13_value(void *tlv, uint8_t **ppReadPackedMsg, uint8_t *end) {
  nfapi_ul_config_cqi_ri_information_rel13_t *cqi_ri_info_rel13 = (nfapi_ul_config_cqi_ri_information_rel13_t *)tlv;

  if(cqi_ri_info_rel13->tl.length == 0) {
    cqi_ri_info_rel13->report_type = NFAPI_CSI_REPORT_TYPE_APERIODIC;
  } else {
    cqi_ri_info_rel13->report_type = NFAPI_CSI_REPORT_TYPE_PERIODIC;

    if(pull16(ppReadPackedMsg, &cqi_ri_info_rel13->periodic_cqi_pmi_ri_report.dl_cqi_pmi_ri_size_2, end) == 0)
      return 0;
  }

  return 1;
}
static uint8_t unpack_ul_config_cqi_init_tx_params_rel8_value(void *tlv, uint8_t **ppReadPackedMsg, uint8_t *end) {
  nfapi_ul_config_initial_transmission_parameters_rel8_t *init_tx_params_rel8 = (nfapi_ul_config_initial_transmission_parameters_rel8_t *)tlv;
  return (pull8(ppReadPackedMsg, &init_tx_params_rel8->n_srs_initial, end) &&
          pull8(ppReadPackedMsg, &init_tx_params_rel8->initial_number_of_resource_blocks, end));
}
static uint8_t unpack_ul_config_ulsch_harq_info_rel10_value(void *tlv, uint8_t **ppReadPackedMsg, uint8_t *end) {
  nfapi_ul_config_ulsch_harq_information_rel10_t *harq_info_rel10 = (nfapi_ul_config_ulsch_harq_information_rel10_t *)tlv;
  return (pull8(ppReadPackedMsg, &harq_info_rel10->harq_size, end) &&
          pull8(ppReadPackedMsg, &harq_info_rel10->delta_offset_harq, end) &&
          pull8(ppReadPackedMsg, &harq_info_rel10->ack_nack_mode, end));
}

static uint8_t unpack_ul_config_ulsch_harq_info_rel13_value(void *tlv, uint8_t **ppReadPackedMsg, uint8_t *end) {
  nfapi_ul_config_ulsch_harq_information_rel13_t *harq_info_rel13 = (nfapi_ul_config_ulsch_harq_information_rel13_t *)tlv;
  return (pull16(ppReadPackedMsg, &harq_info_rel13->harq_size_2, end) &&
          pull8(ppReadPackedMsg, &harq_info_rel13->delta_offset_harq_2, end));
}

static uint8_t unpack_ul_config_ue_info_rel8_value(void *tlv, uint8_t **ppReadPackedMsg, uint8_t *end) {
  nfapi_ul_config_ue_information_rel8_t *ue_info_rel8 = (nfapi_ul_config_ue_information_rel8_t *)tlv;
  return (pull32(ppReadPackedMsg, &ue_info_rel8->handle, end) &&
          pull16(ppReadPackedMsg, (uint16_t *)&ue_info_rel8->rnti, end));
}
static uint8_t unpack_ul_config_ue_info_rel11_value(void *tlv, uint8_t **ppReadPackedMsg, uint8_t *end) {
  nfapi_ul_config_ue_information_rel11_t *ue_info_rel11 = (nfapi_ul_config_ue_information_rel11_t *)tlv;
  return (pull8(ppReadPackedMsg, &ue_info_rel11->virtual_cell_id_enabled_flag, end) &&
          pull16(ppReadPackedMsg, &ue_info_rel11->npusch_identity, end));
}
static uint8_t unpack_ul_config_ue_info_rel13_value(void *tlv, uint8_t **ppReadPackedMsg, uint8_t *end) {
  nfapi_ul_config_ue_information_rel13_t *ue_info_rel13 = (nfapi_ul_config_ue_information_rel13_t *)tlv;
  return (pull8(ppReadPackedMsg, &ue_info_rel13->ue_type, end) &&
          pull8(ppReadPackedMsg, &ue_info_rel13->empty_symbols, end) &&
          pull16(ppReadPackedMsg, &ue_info_rel13->total_number_of_repetitions, end) &&
          pull16(ppReadPackedMsg, &ue_info_rel13->repetition_number, end));
}

static uint8_t unpack_ul_config_cqi_info_rel8_value(void *tlv, uint8_t **ppReadPackedMsg, uint8_t *end) {
  nfapi_ul_config_cqi_information_rel8_t *cqi_info_rel8 = (nfapi_ul_config_cqi_information_rel8_t *)tlv;
  return ( pull16(ppReadPackedMsg, &cqi_info_rel8->pucch_index, end) &&
           pull8(ppReadPackedMsg, &cqi_info_rel8->dl_cqi_pmi_size, end));
}
static uint8_t unpack_ul_config_cqi_info_rel10_value(void *tlv, uint8_t **ppReadPackedMsg, uint8_t *end) {
  nfapi_ul_config_cqi_information_rel10_t *cqi_info_rel10 = (nfapi_ul_config_cqi_information_rel10_t *)tlv;
  return (pull8(ppReadPackedMsg, &cqi_info_rel10->number_of_pucch_resource, end) &&
          pull16(ppReadPackedMsg, &cqi_info_rel10->pucch_index_p1, end));
}
static uint8_t unpack_ul_config_cqi_info_rel13_value(void *tlv, uint8_t **ppReadPackedMsg, uint8_t *end) {
  nfapi_ul_config_cqi_information_rel13_t *cqi_info_rel13 = (nfapi_ul_config_cqi_information_rel13_t *)tlv;
  return (pull8(ppReadPackedMsg, &cqi_info_rel13->csi_mode, end) &&
          pull16(ppReadPackedMsg, &cqi_info_rel13->dl_cqi_pmi_size_2, end) &&
          pull8(ppReadPackedMsg, &cqi_info_rel13->starting_prb, end) &&
          pull8(ppReadPackedMsg, &cqi_info_rel13->n_prb, end) &&
          pull8(ppReadPackedMsg, &cqi_info_rel13->cdm_index, end) &&
          pull8(ppReadPackedMsg, &cqi_info_rel13->n_srs, end));
}

static uint8_t unpack_ul_config_sr_info_rel8_value(void *tlv, uint8_t **ppReadPackedMsg, uint8_t *end) {
  nfapi_ul_config_sr_information_rel8_t *sr_info_rel8 = (nfapi_ul_config_sr_information_rel8_t *)tlv;
  return ( pull16(ppReadPackedMsg, &sr_info_rel8->pucch_index, end));
}

static uint8_t unpack_ul_config_sr_info_rel10_value(void *tlv, uint8_t **ppReadPackedMsg, uint8_t *end) {
  nfapi_ul_config_sr_information_rel10_t *sr_info_rel10 = (nfapi_ul_config_sr_information_rel10_t *)tlv;
  return (pull8(ppReadPackedMsg, &sr_info_rel10->number_of_pucch_resources, end) &&
          pull16(ppReadPackedMsg, &sr_info_rel10->pucch_index_p1, end));
}

static uint8_t unpack_ul_config_harq_info_rel10_tdd_value(void *tlv, uint8_t **ppReadPackedMsg, uint8_t *end) {
  nfapi_ul_config_harq_information_rel10_tdd_t *harq_info_tdd_rel10 = (nfapi_ul_config_harq_information_rel10_tdd_t *)tlv;
  return (pull8(ppReadPackedMsg, &harq_info_tdd_rel10->harq_size, end) &&
          pull8(ppReadPackedMsg, &harq_info_tdd_rel10->ack_nack_mode, end) &&
          pull8(ppReadPackedMsg, &harq_info_tdd_rel10->number_of_pucch_resources, end) &&
          pull16(ppReadPackedMsg, &harq_info_tdd_rel10->n_pucch_1_0, end) &&
          pull16(ppReadPackedMsg, &harq_info_tdd_rel10->n_pucch_1_1, end) &&
          pull16(ppReadPackedMsg, &harq_info_tdd_rel10->n_pucch_1_2, end) &&
          pull16(ppReadPackedMsg, &harq_info_tdd_rel10->n_pucch_1_3, end));
}

static uint8_t unpack_ul_config_harq_info_rel8_fdd_value(void *tlv, uint8_t **ppReadPackedMsg, uint8_t *end) {
  nfapi_ul_config_harq_information_rel8_fdd_t *harq_info_fdd_rel8 = (nfapi_ul_config_harq_information_rel8_fdd_t *)tlv;
  return (pull16(ppReadPackedMsg, &harq_info_fdd_rel8->n_pucch_1_0, end) &&
          pull8(ppReadPackedMsg, &harq_info_fdd_rel8->harq_size, end));
}

static uint8_t unpack_ul_config_harq_info_rel9_fdd_value(void *tlv, uint8_t **ppReadPackedMsg, uint8_t *end) {
  nfapi_ul_config_harq_information_rel9_fdd_t *harq_info_fdd_rel9 = (nfapi_ul_config_harq_information_rel9_fdd_t *)tlv;
  return (pull8(ppReadPackedMsg, &harq_info_fdd_rel9->harq_size, end) &&
          pull8(ppReadPackedMsg, &harq_info_fdd_rel9->ack_nack_mode, end) &&
          pull8(ppReadPackedMsg, &harq_info_fdd_rel9->number_of_pucch_resources, end) &&
          pull16(ppReadPackedMsg, &harq_info_fdd_rel9->n_pucch_1_0, end) &&
          pull16(ppReadPackedMsg, &harq_info_fdd_rel9->n_pucch_1_1, end) &&
          pull16(ppReadPackedMsg, &harq_info_fdd_rel9->n_pucch_1_2, end) &&
          pull16(ppReadPackedMsg, &harq_info_fdd_rel9->n_pucch_1_3, end));
}

static uint8_t unpack_ul_config_harq_info_rel11_value(void *tlv, uint8_t **ppReadPackedMsg, uint8_t *end) {
  nfapi_ul_config_harq_information_rel11_t *harq_info_rel11 = (nfapi_ul_config_harq_information_rel11_t *)tlv;
  return (pull8(ppReadPackedMsg, &harq_info_rel11->num_ant_ports, end) &&
          pull16(ppReadPackedMsg, &harq_info_rel11->n_pucch_2_0, end) &&
          pull16(ppReadPackedMsg, &harq_info_rel11->n_pucch_2_1, end) &&
          pull16(ppReadPackedMsg, &harq_info_rel11->n_pucch_2_2, end) &&
          pull16(ppReadPackedMsg, &harq_info_rel11->n_pucch_2_3, end));
}

static uint8_t unpack_ul_config_harq_info_rel13_value(void *tlv, uint8_t **ppReadPackedMsg, uint8_t *end) {
  nfapi_ul_config_harq_information_rel13_t *harq_info_rel13 = (nfapi_ul_config_harq_information_rel13_t *)tlv;
  return (pull16(ppReadPackedMsg, &harq_info_rel13->harq_size_2, end) &&
          pull8(ppReadPackedMsg, &harq_info_rel13->starting_prb, end) &&
          pull8(ppReadPackedMsg, &harq_info_rel13->n_prb, end) &&
          pull8(ppReadPackedMsg, &harq_info_rel13->cdm_index, end) &&
          pull8(ppReadPackedMsg, &harq_info_rel13->n_srs, end));
}


static uint8_t unpack_ul_config_srs_pdu_rel8_value(void *tlv, uint8_t **ppReadPackedMsg, uint8_t *end) {
  nfapi_ul_config_srs_pdu_rel8_t *srs_pdu_rel8 = (nfapi_ul_config_srs_pdu_rel8_t *)tlv;
  return (pull32(ppReadPackedMsg, &srs_pdu_rel8->handle, end) &&
          pull16(ppReadPackedMsg, &srs_pdu_rel8->size, end) &&
          pull16(ppReadPackedMsg, &srs_pdu_rel8->rnti, end) &&
          pull8(ppReadPackedMsg, &srs_pdu_rel8->srs_bandwidth, end) &&
          pull8(ppReadPackedMsg, &srs_pdu_rel8->frequency_domain_position, end) &&
          pull8(ppReadPackedMsg, &srs_pdu_rel8->srs_hopping_bandwidth, end) &&
          pull8(ppReadPackedMsg, &srs_pdu_rel8->transmission_comb, end) &&
          pull16(ppReadPackedMsg, &srs_pdu_rel8->i_srs, end) &&
          pull8(ppReadPackedMsg, &srs_pdu_rel8->sounding_reference_cyclic_shift, end));
}

static uint8_t unpack_ul_config_srs_pdu_rel10_value(void *tlv, uint8_t **ppReadPackedMsg, uint8_t *end) {
  nfapi_ul_config_srs_pdu_rel10_t *srs_pdu_rel10 = (nfapi_ul_config_srs_pdu_rel10_t *)tlv;
  return pull8(ppReadPackedMsg, &srs_pdu_rel10->antenna_port, end);
}

static uint8_t unpack_ul_config_srs_pdu_rel13_value(void *tlv, uint8_t **ppReadPackedMsg, uint8_t *end) {
  nfapi_ul_config_srs_pdu_rel13_t *srs_pdu_rel13 = (nfapi_ul_config_srs_pdu_rel13_t *)tlv;
  return (pull8(ppReadPackedMsg, &srs_pdu_rel13->number_of_combs, end));
}

static uint8_t unpack_ul_nb_harq_info_rel13_fdd_value(void *tlv, uint8_t **ppReadPackedMsg, uint8_t *end) {
  nfapi_ul_config_nb_harq_information_rel13_fdd_t *nb_harq_info_fdd_rel13 = (nfapi_ul_config_nb_harq_information_rel13_fdd_t *)tlv;
  return (pull8(ppReadPackedMsg, &nb_harq_info_fdd_rel13->harq_ack_resource, end));
}

static uint8_t unpack_ul_config_nulsch_pdu_rel13_value(void *tlv, uint8_t **ppReadPackedMsg, uint8_t *end) {
  nfapi_ul_config_nulsch_pdu_rel13_t *nulsch_pdu_rel13 = (nfapi_ul_config_nulsch_pdu_rel13_t *)tlv;

  if(!(pull8(ppReadPackedMsg, &nulsch_pdu_rel13->nulsch_format, end) &&
       pull32(ppReadPackedMsg, &nulsch_pdu_rel13->handle, end) &&
       pull16(ppReadPackedMsg, &nulsch_pdu_rel13->size, end) &&
       pull16(ppReadPackedMsg, &nulsch_pdu_rel13->rnti, end) &&
       pull8(ppReadPackedMsg, &nulsch_pdu_rel13->subcarrier_indication, end) &&
       pull8(ppReadPackedMsg, &nulsch_pdu_rel13->resource_assignment, end) &&
       pull8(ppReadPackedMsg, &nulsch_pdu_rel13->mcs, end) &&
       pull8(ppReadPackedMsg, &nulsch_pdu_rel13->redudancy_version, end) &&
       pull8(ppReadPackedMsg, &nulsch_pdu_rel13->repetition_number, end) &&
       pull8(ppReadPackedMsg, &nulsch_pdu_rel13->new_data_indication, end) &&
       pull8(ppReadPackedMsg, &nulsch_pdu_rel13->n_srs, end) &&
       pull16(ppReadPackedMsg, &nulsch_pdu_rel13->scrambling_sequence_initialization_cinit, end) &&
       pull16(ppReadPackedMsg, &nulsch_pdu_rel13->sf_idx, end)))
    return 0;

  unpack_tlv_t unpack_fns[] = {
    { NFAPI_UL_CONFIG_REQUEST_UE_INFORMATION_REL8_TAG, &nulsch_pdu_rel13->ue_information.ue_information_rel8, &unpack_ul_config_ue_info_rel8_value},
    { NFAPI_UL_CONFIG_REQUEST_UE_INFORMATION_REL11_TAG, &nulsch_pdu_rel13->ue_information.ue_information_rel11, &unpack_ul_config_ue_info_rel11_value},
    { NFAPI_UL_CONFIG_REQUEST_UE_INFORMATION_REL13_TAG, &nulsch_pdu_rel13->ue_information.ue_information_rel13, &unpack_ul_config_ue_info_rel13_value},
    { NFAPI_UL_CONFIG_REQUEST_NB_HARQ_INFORMATION_REL13_FDD_TAG, &nulsch_pdu_rel13->nb_harq_information.nb_harq_information_rel13_fdd, &unpack_ul_nb_harq_info_rel13_fdd_value},
  };
  return unpack_tlv_list(unpack_fns, sizeof(unpack_fns)/sizeof(unpack_tlv_t), ppReadPackedMsg, end, 0, 0);
}

static uint8_t unpack_ul_config_nrach_pdu_rel13_value(void *tlv, uint8_t **ppReadPackedMsg, uint8_t *end) {
  nfapi_ul_config_nrach_pdu_rel13_t *nrach_pdu_rel13 = (nfapi_ul_config_nrach_pdu_rel13_t *)tlv;
  return (pull8(ppReadPackedMsg, &nrach_pdu_rel13->nprach_config_0, end) &&
          pull8(ppReadPackedMsg, &nrach_pdu_rel13->nprach_config_1, end) &&
          pull8(ppReadPackedMsg, &nrach_pdu_rel13->nprach_config_2, end));
}


static uint8_t unpack_ul_config_request_body_value(void *tlv, uint8_t **ppReadPackedMsg, uint8_t *end, nfapi_p7_codec_config_t *config) {
#define UL_CONFIG_ULSCH_PDU_UNPACK_FNS(_pdu) \
  { NFAPI_UL_CONFIG_REQUEST_ULSCH_PDU_REL8_TAG, &_pdu.ulsch_pdu_rel8, &unpack_ul_config_ulsch_pdu_rel8_value}, \
  { NFAPI_UL_CONFIG_REQUEST_ULSCH_PDU_REL10_TAG, &_pdu.ulsch_pdu_rel10, &unpack_ul_config_ulsch_pdu_rel10_value}, \
  { NFAPI_UL_CONFIG_REQUEST_ULSCH_PDU_REL11_TAG, &_pdu.ulsch_pdu_rel11, &unpack_ul_config_ulsch_pdu_rel11_value}, \
  { NFAPI_UL_CONFIG_REQUEST_ULSCH_PDU_REL13_TAG, &_pdu.ulsch_pdu_rel13, &unpack_ul_config_ulsch_pdu_rel13_value},
#define UL_CONFIG_CQI_RI_INFO_UNPACK_FNS(_pdu) \
  { NFAPI_UL_CONFIG_REQUEST_CQI_RI_INFORMATION_REL8_TAG, &_pdu.cqi_ri_information_rel8, &unpack_ul_config_cqi_ri_info_rel8_value}, \
  { NFAPI_UL_CONFIG_REQUEST_CQI_RI_INFORMATION_REL9_TAG, &_pdu.cqi_ri_information_rel9, &unpack_ul_config_cqi_ri_info_rel9_value}, \
  { NFAPI_UL_CONFIG_REQUEST_CQI_RI_INFORMATION_REL13_TAG, &_pdu.cqi_ri_information_rel13, &unpack_ul_config_cqi_ri_info_rel13_value},
#define UL_CONFIG_ULSCH_HARQ_INFO_UNPACK_FNS(_pdu) \
  { NFAPI_UL_CONFIG_REQUEST_ULSCH_HARQ_INFORMATION_REL10_TAG, &_pdu.harq_information_rel10, &unpack_ul_config_ulsch_harq_info_rel10_value},\
  { NFAPI_UL_CONFIG_REQUEST_ULSCH_HARQ_INFORMATION_REL13_TAG, &_pdu.harq_information_rel13, &unpack_ul_config_ulsch_harq_info_rel13_value},
#define UL_CONFIG_INIT_TX_PARAMS_UNPACK_FNS(_pdu) \
  { NFAPI_UL_CONFIG_REQUEST_INITIAL_TRANSMISSION_PARAMETERS_REL8_TAG, &_pdu.initial_transmission_parameters_rel8, &unpack_ul_config_cqi_init_tx_params_rel8_value},
#define UL_CONFIG_UCI_UE_INFO_UNPACK_FNS(_pdu) \
  { NFAPI_UL_CONFIG_REQUEST_UE_INFORMATION_REL8_TAG, &_pdu.ue_information_rel8, &unpack_ul_config_ue_info_rel8_value}, \
  { NFAPI_UL_CONFIG_REQUEST_UE_INFORMATION_REL11_TAG, &_pdu.ue_information_rel11, &unpack_ul_config_ue_info_rel11_value}, \
  { NFAPI_UL_CONFIG_REQUEST_UE_INFORMATION_REL13_TAG, &_pdu.ue_information_rel13, &unpack_ul_config_ue_info_rel13_value},
#define UL_CONFIG_UCI_CQI_INFO_UNPACK_FNS(_pdu) \
  { NFAPI_UL_CONFIG_REQUEST_CQI_INFORMATION_REL8_TAG, &_pdu.cqi_information_rel8, &unpack_ul_config_cqi_info_rel8_value}, \
  { NFAPI_UL_CONFIG_REQUEST_CQI_INFORMATION_REL10_TAG, &_pdu.cqi_information_rel10, &unpack_ul_config_cqi_info_rel10_value}, \
  { NFAPI_UL_CONFIG_REQUEST_CQI_INFORMATION_REL13_TAG, &_pdu.cqi_information_rel13, &unpack_ul_config_cqi_info_rel13_value},
#define UL_CONFIG_UCI_SR_INFO_UNPACK_FNS(_pdu) \
  { NFAPI_UL_CONFIG_REQUEST_SR_INFORMATION_REL8_TAG, &_pdu.sr_information_rel8, &unpack_ul_config_sr_info_rel8_value}, \
  { NFAPI_UL_CONFIG_REQUEST_SR_INFORMATION_REL10_TAG, &_pdu.sr_information_rel10, &unpack_ul_config_sr_info_rel10_value},
#define UL_CONFIG_UCI_HARQ_INFO_UNPACK_FNS(_pdu) \
  { NFAPI_UL_CONFIG_REQUEST_HARQ_INFORMATION_REL10_TDD_TAG, &_pdu.harq_information_rel10_tdd, &unpack_ul_config_harq_info_rel10_tdd_value}, \
  { NFAPI_UL_CONFIG_REQUEST_HARQ_INFORMATION_REL8_FDD_TAG, &_pdu.harq_information_rel8_fdd, &unpack_ul_config_harq_info_rel8_fdd_value}, \
  { NFAPI_UL_CONFIG_REQUEST_HARQ_INFORMATION_REL9_FDD_TAG, &_pdu.harq_information_rel9_fdd, &unpack_ul_config_harq_info_rel9_fdd_value}, \
  { NFAPI_UL_CONFIG_REQUEST_HARQ_INFORMATION_REL11_TAG, &_pdu.harq_information_rel11, &unpack_ul_config_harq_info_rel11_value}, \
  { NFAPI_UL_CONFIG_REQUEST_HARQ_INFORMATION_REL13_TAG, &_pdu.harq_information_rel13, &unpack_ul_config_harq_info_rel13_value},
#define UL_CONFIG_SRS_PDU_UNPACK_FNS(_pdu) \
  { NFAPI_UL_CONFIG_REQUEST_SRS_PDU_REL8_TAG, &_pdu.srs_pdu_rel8, &unpack_ul_config_srs_pdu_rel8_value}, \
  { NFAPI_UL_CONFIG_REQUEST_SRS_PDU_REL10_TAG, &_pdu.srs_pdu_rel10, &unpack_ul_config_srs_pdu_rel10_value}, \
  { NFAPI_UL_CONFIG_REQUEST_SRS_PDU_REL13_TAG, &_pdu.srs_pdu_rel13, &unpack_ul_config_srs_pdu_rel13_value},
#define UL_CONFIG_NULSCH_PDU_UNPACK_FNS(_pdu) \
  { NFAPI_UL_CONFIG_REQUEST_NULSCH_PDU_REL13_TAG, &_pdu.nulsch_pdu_rel13, &unpack_ul_config_nulsch_pdu_rel13_value},
#define UL_CONFIG_NRACH_PDU_UNPACK_FNS(_pdu) \
  { NFAPI_UL_CONFIG_REQUEST_NRACH_PDU_REL13_TAG, &_pdu.nrach_pdu_rel13, &unpack_ul_config_nrach_pdu_rel13_value},
  nfapi_ul_config_request_body_t *value = (nfapi_ul_config_request_body_t *)tlv;

  if(!(pull8(ppReadPackedMsg, &value->number_of_pdus, end) &&
       pull8(ppReadPackedMsg, &value->rach_prach_frequency_resources, end) &&
       pull8(ppReadPackedMsg, &value->srs_present, end)))
    return 0;

  if(value->number_of_pdus > NFAPI_UL_CONFIG_MAX_PDU) {
    NFAPI_TRACE(NFAPI_TRACE_ERROR, "%s number of ul config pdus exceed maxium (count:%d max:%d)\n", __FUNCTION__, value->number_of_pdus, NFAPI_UL_CONFIG_MAX_PDU);
    return 0;
  }

  if(value->number_of_pdus > 0) {
    value->ul_config_pdu_list = (nfapi_ul_config_request_pdu_t *)nfapi_p7_allocate(sizeof(nfapi_ul_config_request_pdu_t) * value->number_of_pdus, config);

    if(value->ul_config_pdu_list == NULL) {
      NFAPI_TRACE(NFAPI_TRACE_ERROR, "%s failed to allocate ul config pdu list (count:%d)\n", __FUNCTION__, value->number_of_pdus);
      return 0;
    }
  } else {
    value->ul_config_pdu_list = 0;
  }

  uint16_t i;
  uint16_t total_number_of_pdus = value->number_of_pdus;

  for(i = 0; i < total_number_of_pdus; ++i) {
    nfapi_ul_config_request_pdu_t *pdu = &(value->ul_config_pdu_list[i]);

    if(!(pull8(ppReadPackedMsg, &pdu->pdu_type, end) &&
         pull8(ppReadPackedMsg, &pdu->pdu_size, end)))
      return 0;

    uint8_t *packedPduEnd = (*ppReadPackedMsg) + pdu->pdu_size - 2;

    if(packedPduEnd > end) {
      // pdu end is past buffer end
      return 0;
    }

    switch(pdu->pdu_type) {
      case NFAPI_UL_CONFIG_ULSCH_PDU_TYPE: {
        unpack_tlv_t unpack_fns[] = {
          UL_CONFIG_ULSCH_PDU_UNPACK_FNS(pdu->ulsch_pdu)
        };
        unpack_tlv_list(unpack_fns, sizeof(unpack_fns)/sizeof(unpack_tlv_t), ppReadPackedMsg, packedPduEnd, 0, 0);
      }
      break;

      case NFAPI_UL_CONFIG_ULSCH_CQI_RI_PDU_TYPE: {
        unpack_tlv_t unpack_fns[] = {
          UL_CONFIG_ULSCH_PDU_UNPACK_FNS(pdu->ulsch_cqi_ri_pdu.ulsch_pdu)
          UL_CONFIG_CQI_RI_INFO_UNPACK_FNS(pdu->ulsch_cqi_ri_pdu.cqi_ri_information)
          UL_CONFIG_INIT_TX_PARAMS_UNPACK_FNS(pdu->ulsch_cqi_ri_pdu.initial_transmission_parameters)
        };
        unpack_tlv_list(unpack_fns, sizeof(unpack_fns)/sizeof(unpack_tlv_t), ppReadPackedMsg, packedPduEnd, 0, 0);
      }
      break;

      case NFAPI_UL_CONFIG_ULSCH_HARQ_PDU_TYPE: {
        unpack_tlv_t unpack_fns[] = {
          UL_CONFIG_ULSCH_PDU_UNPACK_FNS(pdu->ulsch_harq_pdu.ulsch_pdu)
          UL_CONFIG_ULSCH_HARQ_INFO_UNPACK_FNS(pdu->ulsch_harq_pdu.harq_information)
          UL_CONFIG_INIT_TX_PARAMS_UNPACK_FNS(pdu->ulsch_harq_pdu.initial_transmission_parameters)
        };
        unpack_tlv_list(unpack_fns, sizeof(unpack_fns)/sizeof(unpack_tlv_t), ppReadPackedMsg, packedPduEnd, 0, 0);
      }
      break;

      case NFAPI_UL_CONFIG_ULSCH_CQI_HARQ_RI_PDU_TYPE: {
        unpack_tlv_t unpack_fns[] = {
          UL_CONFIG_ULSCH_PDU_UNPACK_FNS(pdu->ulsch_cqi_harq_ri_pdu.ulsch_pdu)
          UL_CONFIG_CQI_RI_INFO_UNPACK_FNS(pdu->ulsch_cqi_harq_ri_pdu.cqi_ri_information)
          UL_CONFIG_ULSCH_HARQ_INFO_UNPACK_FNS(pdu->ulsch_cqi_harq_ri_pdu.harq_information)
          UL_CONFIG_INIT_TX_PARAMS_UNPACK_FNS(pdu->ulsch_cqi_harq_ri_pdu.initial_transmission_parameters)
        };
        unpack_tlv_list(unpack_fns, sizeof(unpack_fns)/sizeof(unpack_tlv_t), ppReadPackedMsg, packedPduEnd, 0, 0);
      }
      break;

      case NFAPI_UL_CONFIG_UCI_CQI_PDU_TYPE: {
        unpack_tlv_t unpack_fns[] = {
          UL_CONFIG_UCI_UE_INFO_UNPACK_FNS(pdu->uci_cqi_pdu.ue_information)
          UL_CONFIG_UCI_CQI_INFO_UNPACK_FNS(pdu->uci_cqi_pdu.cqi_information)
        };
        unpack_tlv_list(unpack_fns, sizeof(unpack_fns)/sizeof(unpack_tlv_t), ppReadPackedMsg, packedPduEnd, 0, 0);
      }
      break;

      case NFAPI_UL_CONFIG_UCI_SR_PDU_TYPE: {
        unpack_tlv_t unpack_fns[] = {
          UL_CONFIG_UCI_UE_INFO_UNPACK_FNS(pdu->uci_sr_pdu.ue_information)
          UL_CONFIG_UCI_SR_INFO_UNPACK_FNS(pdu->uci_sr_pdu.sr_information)
        };
        unpack_tlv_list(unpack_fns, sizeof(unpack_fns)/sizeof(unpack_tlv_t), ppReadPackedMsg, packedPduEnd, 0, 0);
      }
      break;

      case NFAPI_UL_CONFIG_UCI_HARQ_PDU_TYPE: {
        unpack_tlv_t unpack_fns[] = {
          UL_CONFIG_UCI_UE_INFO_UNPACK_FNS(pdu->uci_harq_pdu.ue_information)
          UL_CONFIG_UCI_HARQ_INFO_UNPACK_FNS(pdu->uci_harq_pdu.harq_information)
        };
        unpack_tlv_list(unpack_fns, sizeof(unpack_fns)/sizeof(unpack_tlv_t), ppReadPackedMsg, packedPduEnd, 0, 0);
      }
      break;

      case NFAPI_UL_CONFIG_UCI_SR_HARQ_PDU_TYPE: {
        unpack_tlv_t unpack_fns[] = {
          UL_CONFIG_UCI_UE_INFO_UNPACK_FNS(pdu->uci_sr_harq_pdu.ue_information)
          UL_CONFIG_UCI_SR_INFO_UNPACK_FNS(pdu->uci_sr_harq_pdu.sr_information)
          UL_CONFIG_UCI_HARQ_INFO_UNPACK_FNS(pdu->uci_sr_harq_pdu.harq_information)
        };
        unpack_tlv_list(unpack_fns, sizeof(unpack_fns)/sizeof(unpack_tlv_t), ppReadPackedMsg, packedPduEnd, 0, 0);
      }
      break;

      case NFAPI_UL_CONFIG_UCI_CQI_HARQ_PDU_TYPE: {
        unpack_tlv_t unpack_fns[] = {
          UL_CONFIG_UCI_UE_INFO_UNPACK_FNS(pdu->uci_cqi_harq_pdu.ue_information)
          UL_CONFIG_UCI_CQI_INFO_UNPACK_FNS(pdu->uci_cqi_harq_pdu.cqi_information)
          UL_CONFIG_UCI_HARQ_INFO_UNPACK_FNS(pdu->uci_cqi_harq_pdu.harq_information)
        };
        unpack_tlv_list(unpack_fns, sizeof(unpack_fns)/sizeof(unpack_tlv_t), ppReadPackedMsg, packedPduEnd, 0, 0);
      }
      break;

      case NFAPI_UL_CONFIG_UCI_CQI_SR_PDU_TYPE: {
        unpack_tlv_t unpack_fns[] = {
          UL_CONFIG_UCI_UE_INFO_UNPACK_FNS(pdu->uci_cqi_sr_pdu.ue_information)
          UL_CONFIG_UCI_CQI_INFO_UNPACK_FNS(pdu->uci_cqi_sr_pdu.cqi_information)
          UL_CONFIG_UCI_SR_INFO_UNPACK_FNS(pdu->uci_cqi_sr_pdu.sr_information)
        };
        unpack_tlv_list(unpack_fns, sizeof(unpack_fns)/sizeof(unpack_tlv_t), ppReadPackedMsg, packedPduEnd, 0, 0);
      }
      break;

      case NFAPI_UL_CONFIG_UCI_CQI_SR_HARQ_PDU_TYPE: {
        unpack_tlv_t unpack_fns[] = {
          UL_CONFIG_UCI_UE_INFO_UNPACK_FNS(pdu->uci_cqi_sr_harq_pdu.ue_information)
          UL_CONFIG_UCI_CQI_INFO_UNPACK_FNS(pdu->uci_cqi_sr_harq_pdu.cqi_information)
          UL_CONFIG_UCI_SR_INFO_UNPACK_FNS(pdu->uci_cqi_sr_harq_pdu.sr_information)
          UL_CONFIG_UCI_HARQ_INFO_UNPACK_FNS(pdu->uci_cqi_sr_harq_pdu.harq_information)
        };
        unpack_tlv_list(unpack_fns, sizeof(unpack_fns)/sizeof(unpack_tlv_t), ppReadPackedMsg, packedPduEnd, 0, 0);
      }
      break;

      case NFAPI_UL_CONFIG_SRS_PDU_TYPE: {
        unpack_tlv_t unpack_fns[] = {
          UL_CONFIG_SRS_PDU_UNPACK_FNS(pdu->srs_pdu)
        };
        unpack_tlv_list(unpack_fns, sizeof(unpack_fns)/sizeof(unpack_tlv_t), ppReadPackedMsg, packedPduEnd, 0, 0);
      }
      break;

      case NFAPI_UL_CONFIG_HARQ_BUFFER_PDU_TYPE: {
        unpack_tlv_t unpack_fns[] = {
          UL_CONFIG_UCI_UE_INFO_UNPACK_FNS(pdu->harq_buffer_pdu.ue_information)
        };
        unpack_tlv_list(unpack_fns, sizeof(unpack_fns)/sizeof(unpack_tlv_t), ppReadPackedMsg, packedPduEnd, 0, 0);
      }
      break;

      case NFAPI_UL_CONFIG_ULSCH_UCI_CSI_PDU_TYPE: {
        unpack_tlv_t unpack_fns[] = {
          UL_CONFIG_ULSCH_PDU_UNPACK_FNS(pdu->ulsch_uci_csi_pdu.ulsch_pdu)
          UL_CONFIG_UCI_CQI_INFO_UNPACK_FNS(pdu->ulsch_uci_csi_pdu.csi_information)
        };
        unpack_tlv_list(unpack_fns, sizeof(unpack_fns)/sizeof(unpack_tlv_t), ppReadPackedMsg, packedPduEnd, 0, 0);
      }
      break;

      case NFAPI_UL_CONFIG_ULSCH_UCI_HARQ_PDU_TYPE: {
        unpack_tlv_t unpack_fns[] = {
          UL_CONFIG_ULSCH_PDU_UNPACK_FNS(pdu->ulsch_uci_harq_pdu.ulsch_pdu)
          UL_CONFIG_UCI_HARQ_INFO_UNPACK_FNS(pdu->ulsch_uci_harq_pdu.harq_information)
        };
        unpack_tlv_list(unpack_fns, sizeof(unpack_fns)/sizeof(unpack_tlv_t), ppReadPackedMsg, packedPduEnd, 0, 0);
      }
      break;

      case NFAPI_UL_CONFIG_ULSCH_CSI_UCI_HARQ_PDU_TYPE: {
        unpack_tlv_t unpack_fns[] = {
          UL_CONFIG_ULSCH_PDU_UNPACK_FNS(pdu->ulsch_csi_uci_harq_pdu.ulsch_pdu)
          UL_CONFIG_UCI_CQI_INFO_UNPACK_FNS(pdu->ulsch_csi_uci_harq_pdu.csi_information)
          UL_CONFIG_UCI_HARQ_INFO_UNPACK_FNS(pdu->ulsch_csi_uci_harq_pdu.harq_information)
        };
        unpack_tlv_list(unpack_fns, sizeof(unpack_fns)/sizeof(unpack_tlv_t), ppReadPackedMsg, packedPduEnd, 0, 0);
      }
      break;

      case NFAPI_UL_CONFIG_NULSCH_PDU_TYPE: {
        unpack_tlv_t unpack_fns[] = {
          UL_CONFIG_NULSCH_PDU_UNPACK_FNS(pdu->nulsch_pdu)
        };
        unpack_tlv_list(unpack_fns, sizeof(unpack_fns)/sizeof(unpack_tlv_t), ppReadPackedMsg, packedPduEnd, 0, 0);
      }
      break;

      case NFAPI_UL_CONFIG_NRACH_PDU_TYPE: {
        unpack_tlv_t unpack_fns[] = {
          UL_CONFIG_NRACH_PDU_UNPACK_FNS(pdu->nrach_pdu)
        };
        unpack_tlv_list(unpack_fns, sizeof(unpack_fns)/sizeof(unpack_tlv_t), ppReadPackedMsg, packedPduEnd, 0, 0);
      }
      break;
    }
  }

  return 1;
}


static uint8_t unpack_ul_config_request(uint8_t **ppReadPackedMsg, uint8_t *end, void *msg, nfapi_p7_codec_config_t *config) {
  nfapi_ul_config_request_t *pNfapiMsg = (nfapi_ul_config_request_t *)msg;
  unpack_p7_tlv_t unpack_fns[] = {
    { NFAPI_UL_CONFIG_REQUEST_BODY_TAG, &pNfapiMsg->ul_config_request_body, &unpack_ul_config_request_body_value},
  };
  return (pull16(ppReadPackedMsg, &pNfapiMsg->sfn_sf, end) &&
          unpack_p7_tlv_list(unpack_fns, sizeof(unpack_fns)/sizeof(unpack_tlv_t), ppReadPackedMsg, end, config, &pNfapiMsg->vendor_extension));
}

static uint8_t unpack_hi_dci0_hi_pdu_rel8_value(void *tlv, uint8_t **ppReadPackedMsg, uint8_t *end) {
  nfapi_hi_dci0_hi_pdu_rel8_t *hi_pdu_rel8 = (nfapi_hi_dci0_hi_pdu_rel8_t *)tlv;
  return( pull8(ppReadPackedMsg, &hi_pdu_rel8->resource_block_start, end) &&
          pull8(ppReadPackedMsg, &hi_pdu_rel8->cyclic_shift_2_for_drms, end) &&
          pull8(ppReadPackedMsg, &hi_pdu_rel8->hi_value, end) &&
          pull8(ppReadPackedMsg, &hi_pdu_rel8->i_phich, end) &&
          pull16(ppReadPackedMsg, &hi_pdu_rel8->transmission_power, end));
}

static uint8_t unpack_hi_dci0_hi_pdu_rel10_value(void *tlv, uint8_t **ppReadPackedMsg, uint8_t *end) {
  nfapi_hi_dci0_hi_pdu_rel10_t *hi_pdu_rel10 = (nfapi_hi_dci0_hi_pdu_rel10_t *)tlv;
  return (pull8(ppReadPackedMsg, &hi_pdu_rel10->flag_tb2, end) &&
          pull8(ppReadPackedMsg, &hi_pdu_rel10->hi_value_2, end));
}

static uint8_t unpack_hi_dci0_dci_pdu_rel8_value(void *tlv, uint8_t **ppReadPackedMsg, uint8_t *end) {
  nfapi_hi_dci0_dci_pdu_rel8_t *dci_pdu_rel8 = (nfapi_hi_dci0_dci_pdu_rel8_t *)tlv;
  return (pull8(ppReadPackedMsg, &dci_pdu_rel8->dci_format, end) &&
          pull8(ppReadPackedMsg, &dci_pdu_rel8->cce_index, end) &&
          pull8(ppReadPackedMsg, &dci_pdu_rel8->aggregation_level, end) &&
          pull16(ppReadPackedMsg, &dci_pdu_rel8->rnti, end) &&
          pull8(ppReadPackedMsg, &dci_pdu_rel8->resource_block_start, end) &&
          pull8(ppReadPackedMsg, &dci_pdu_rel8->number_of_resource_block, end) &&
          pull8(ppReadPackedMsg, &dci_pdu_rel8->mcs_1, end) &&
          pull8(ppReadPackedMsg, &dci_pdu_rel8->cyclic_shift_2_for_drms, end) &&
          pull8(ppReadPackedMsg, &dci_pdu_rel8->frequency_hopping_enabled_flag, end) &&
          pull8(ppReadPackedMsg, &dci_pdu_rel8->frequency_hopping_bits, end) &&
          pull8(ppReadPackedMsg, &dci_pdu_rel8->new_data_indication_1, end) &&
          pull8(ppReadPackedMsg, &dci_pdu_rel8->ue_tx_antenna_seleciton, end) &&
          pull8(ppReadPackedMsg, &dci_pdu_rel8->tpc, end) &&
          pull8(ppReadPackedMsg, &dci_pdu_rel8->cqi_csi_request, end) &&
          pull8(ppReadPackedMsg, &dci_pdu_rel8->ul_index, end) &&
          pull8(ppReadPackedMsg, &dci_pdu_rel8->dl_assignment_index, end) &&
          pull32(ppReadPackedMsg, &dci_pdu_rel8->tpc_bitmap, end) &&
          pull16(ppReadPackedMsg, &dci_pdu_rel8->transmission_power, end));
}

static uint8_t unpack_hi_dci0_dci_pdu_rel10_value(void *tlv, uint8_t **ppReadPackedMsg, uint8_t *end) {
  nfapi_hi_dci0_dci_pdu_rel10_t *dci_pdu_rel10 = (nfapi_hi_dci0_dci_pdu_rel10_t *)tlv;
  return (pull8(ppReadPackedMsg, &dci_pdu_rel10->cross_carrier_scheduling_flag, end) &&
          pull8(ppReadPackedMsg, &dci_pdu_rel10->carrier_indicator, end) &&
          pull8(ppReadPackedMsg, &dci_pdu_rel10->size_of_cqi_csi_feild, end) &&
          pull8(ppReadPackedMsg, &dci_pdu_rel10->srs_flag, end) &&
          pull8(ppReadPackedMsg, &dci_pdu_rel10->srs_request, end) &&
          pull8(ppReadPackedMsg, &dci_pdu_rel10->resource_allocation_flag, end) &&
          pull8(ppReadPackedMsg, &dci_pdu_rel10->resource_allocation_type, end) &&
          pull32(ppReadPackedMsg, &dci_pdu_rel10->resource_block_coding, end) &&
          pull8(ppReadPackedMsg, &dci_pdu_rel10->mcs_2, end) &&
          pull8(ppReadPackedMsg, &dci_pdu_rel10->new_data_indication_2, end) &&
          pull8(ppReadPackedMsg, &dci_pdu_rel10->number_of_antenna_ports, end) &&
          pull8(ppReadPackedMsg, &dci_pdu_rel10->tpmi, end) &&
          pull8(ppReadPackedMsg, &dci_pdu_rel10->total_dci_length_including_padding, end) &&
          pull8(ppReadPackedMsg, &dci_pdu_rel10->n_ul_rb, end));
}

static uint8_t unpack_hi_dci0_dci_pdu_rel12_value(void *tlv, uint8_t **ppReadPackedMsg, uint8_t *end) {
  nfapi_hi_dci0_dci_pdu_rel12_t *dci_pdu_rel12 = (nfapi_hi_dci0_dci_pdu_rel12_t *)tlv;
  return ( pull8(ppReadPackedMsg, &dci_pdu_rel12->pscch_resource, end) &&
           pull8(ppReadPackedMsg, &dci_pdu_rel12->time_resource_pattern, end));
}

static uint8_t unpack_hi_dci0_mpdcch_dci_pdu_rel13_value(void *tlv, uint8_t **ppReadPackedMsg, uint8_t *end) {
  nfapi_hi_dci0_mpdcch_dci_pdu_rel13_t *value = (nfapi_hi_dci0_mpdcch_dci_pdu_rel13_t *)tlv;
  return (pull8(ppReadPackedMsg, &value->mpdcch_narrowband, end) &&
          pull8(ppReadPackedMsg, &value->number_of_prb_pairs, end) &&
          pull8(ppReadPackedMsg, &value->resource_block_assignment, end) &&
          pull8(ppReadPackedMsg, &value->mpdcch_transmission_type, end) &&
          pull8(ppReadPackedMsg, &value->start_symbol, end) &&
          pull8(ppReadPackedMsg, &value->ecce_index, end) &&
          pull8(ppReadPackedMsg, &value->aggreagation_level, end) &&
          pull8(ppReadPackedMsg, &value->rnti_type, end) &&
          pull16(ppReadPackedMsg, &value->rnti, end) &&
          pull8(ppReadPackedMsg, &value->ce_mode, end) &&
          pull16(ppReadPackedMsg, &value->drms_scrambling_init, end) &&
          pull16(ppReadPackedMsg, &value->initial_transmission_sf_io, end) &&
          pull16(ppReadPackedMsg, &value->transmission_power, end) &&
          pull8(ppReadPackedMsg, &value->dci_format, end) &&
          pull8(ppReadPackedMsg, &value->resource_block_start, end) &&
          pull8(ppReadPackedMsg, &value->number_of_resource_blocks, end) &&
          pull8(ppReadPackedMsg, &value->mcs, end) &&
          pull8(ppReadPackedMsg, &value->pusch_repetition_levels, end) &&
          pull8(ppReadPackedMsg, &value->frequency_hopping_flag, end) &&
          pull8(ppReadPackedMsg, &value->new_data_indication, end) &&
          pull8(ppReadPackedMsg, &value->harq_process, end) &&
          pull8(ppReadPackedMsg, &value->redudency_version, end) &&
          pull8(ppReadPackedMsg, &value->tpc, end) &&
          pull8(ppReadPackedMsg, &value->csi_request, end) &&
          pull8(ppReadPackedMsg, &value->ul_inex, end) &&
          pull8(ppReadPackedMsg, &value->dai_presence_flag, end) &&
          pull8(ppReadPackedMsg, &value->dl_assignment_index, end) &&
          pull8(ppReadPackedMsg, &value->srs_request, end) &&
          pull8(ppReadPackedMsg, &value->dci_subframe_repetition_number, end) &&
          pull32(ppReadPackedMsg, &value->tcp_bitmap, end) &&
          pull8(ppReadPackedMsg, &value->total_dci_length_include_padding, end) &&
          pull8(ppReadPackedMsg, &value->number_of_tx_antenna_ports, end) &&
          pullarray16(ppReadPackedMsg, value->precoding_value, NFAPI_MAX_TX_PHYSICAL_ANTENNA_PORTS, value->number_of_tx_antenna_ports, end));
}

static uint8_t unpack_hi_dci0_npdcch_dci_pdu_rel13_value(void *tlv, uint8_t **ppReadPackedMsg, uint8_t *end) {
  nfapi_hi_dci0_npdcch_dci_pdu_rel13_t *value = (nfapi_hi_dci0_npdcch_dci_pdu_rel13_t *)tlv;
  return (pull8(ppReadPackedMsg, &value->ncce_index, end) &&
          pull8(ppReadPackedMsg, &value->aggregation_level, end) &&
          pull8(ppReadPackedMsg, &value->start_symbol, end) &&
          pull16(ppReadPackedMsg, &value->rnti, end) &&
          pull8(ppReadPackedMsg, &value->scrambling_reinitialization_batch_index, end) &&
          pull8(ppReadPackedMsg, &value->nrs_antenna_ports_assumed_by_the_ue, end) &&
          pull8(ppReadPackedMsg, &value->subcarrier_indication, end) &&
          pull8(ppReadPackedMsg, &value->resource_assignment, end) &&
          pull8(ppReadPackedMsg, &value->scheduling_delay, end) &&
          pull8(ppReadPackedMsg, &value->mcs, end) &&
          pull8(ppReadPackedMsg, &value->redudancy_version, end) &&
          pull8(ppReadPackedMsg, &value->repetition_number, end) &&
          pull8(ppReadPackedMsg, &value->new_data_indicator, end) &&
          pull8(ppReadPackedMsg, &value->dci_subframe_repetition_number, end));
}

static uint8_t unpack_hi_dci0_request_body_value(void *tlv, uint8_t **ppReadPackedMsg, uint8_t *end, nfapi_p7_codec_config_t *config) {
  nfapi_hi_dci0_request_body_t *value = (nfapi_hi_dci0_request_body_t *)tlv;

  if(!(pull16(ppReadPackedMsg, &value->sfnsf, end) &&
       pull8(ppReadPackedMsg, &value->number_of_dci, end) &&
       pull8(ppReadPackedMsg, &value->number_of_hi, end)))
    return 0;

  uint8_t totalNumPdus = value->number_of_hi + value->number_of_dci;

  if(totalNumPdus > NFAPI_HI_DCI0_MAX_PDU) {
    NFAPI_TRACE(NFAPI_TRACE_ERROR, "%s number of dci0 pdu's exceed maxium (count:%d max:%d)\n", __FUNCTION__, totalNumPdus, NFAPI_HI_DCI0_MAX_PDU);
    return 0;
  }

  if(totalNumPdus > 0) {
    value->hi_dci0_pdu_list = (nfapi_hi_dci0_request_pdu_t *)nfapi_p7_allocate(sizeof(nfapi_hi_dci0_request_pdu_t) * totalNumPdus, config);

    if(value->hi_dci0_pdu_list == NULL) {
      NFAPI_TRACE(NFAPI_TRACE_ERROR, "%s failed to allocate hi dci0 pdu list (count:%d)\n", __FUNCTION__, totalNumPdus);
      return 0;
    }
  } else {
    value->hi_dci0_pdu_list = 0;
  }

  uint8_t i;

  for(i = 0; i < totalNumPdus; ++i) {
    nfapi_hi_dci0_request_pdu_t *pdu = &(value->hi_dci0_pdu_list[i]);

    if(!(pull8(ppReadPackedMsg, &pdu->pdu_type, end) &&
         pull8(ppReadPackedMsg, &pdu->pdu_size, end)))
      return 0;

    uint8_t *packedPduEnd = (*ppReadPackedMsg) + pdu->pdu_size - 2;

    if(packedPduEnd > end) {
      // pdu end if past buffer end
      NFAPI_TRACE(NFAPI_TRACE_ERROR, "%s pdu size to big %d %d\n", __FUNCTION__, packedPduEnd, end);
      return 0;
    }

    switch(pdu->pdu_type) {
      case NFAPI_HI_DCI0_HI_PDU_TYPE: {
        unpack_tlv_t unpack_fns[] = {
          { NFAPI_HI_DCI0_REQUEST_HI_PDU_REL8_TAG, &pdu->hi_pdu.hi_pdu_rel8, &unpack_hi_dci0_hi_pdu_rel8_value},
          { NFAPI_HI_DCI0_REQUEST_HI_PDU_REL10_TAG, &pdu->hi_pdu.hi_pdu_rel10, &unpack_hi_dci0_hi_pdu_rel10_value},
        };
        unpack_tlv_list(unpack_fns, sizeof(unpack_fns)/sizeof(unpack_tlv_t), ppReadPackedMsg, packedPduEnd, 0, 0);
      }
      break;

      case NFAPI_HI_DCI0_DCI_PDU_TYPE: {
        unpack_tlv_t unpack_fns[] = {
          { NFAPI_HI_DCI0_REQUEST_DCI_PDU_REL8_TAG, &pdu->dci_pdu.dci_pdu_rel8, &unpack_hi_dci0_dci_pdu_rel8_value},
          { NFAPI_HI_DCI0_REQUEST_DCI_PDU_REL10_TAG, &pdu->dci_pdu.dci_pdu_rel10, &unpack_hi_dci0_dci_pdu_rel10_value},
          { NFAPI_HI_DCI0_REQUEST_DCI_PDU_REL12_TAG, &pdu->dci_pdu.dci_pdu_rel12, &unpack_hi_dci0_dci_pdu_rel12_value},
        };
        unpack_tlv_list(unpack_fns, sizeof(unpack_fns)/sizeof(unpack_tlv_t), ppReadPackedMsg, packedPduEnd, 0, 0);
      }
      break;

      case NFAPI_HI_DCI0_EPDCCH_DCI_PDU_TYPE: {
        unpack_tlv_t unpack_fns[] = {
          { NFAPI_HI_DCI0_REQUEST_EPDCCH_DCI_PDU_REL8_TAG, &pdu->epdcch_dci_pdu.epdcch_dci_pdu_rel8, &unpack_hi_dci0_dci_pdu_rel8_value},
          { NFAPI_HI_DCI0_REQUEST_EPDCCH_DCI_PDU_REL10_TAG, &pdu->epdcch_dci_pdu.epdcch_dci_pdu_rel10, &unpack_hi_dci0_dci_pdu_rel10_value},
          { NFAPI_HI_DCI0_REQUEST_EPDCCH_PARAMETERS_REL11_TAG, &pdu->epdcch_dci_pdu.epdcch_parameters_rel11, &unpack_dl_config_epdcch_params_rel11_value},
        };
        unpack_tlv_list(unpack_fns, sizeof(unpack_fns)/sizeof(unpack_tlv_t), ppReadPackedMsg, packedPduEnd, 0, 0);
      }
      break;

      case NFAPI_HI_DCI0_MPDCCH_DCI_PDU_TYPE: {
        unpack_tlv_t unpack_fns[] = {
          { NFAPI_HI_DCI0_REQUEST_MPDCCH_DCI_PDU_REL13_TAG, &pdu->mpdcch_dci_pdu.mpdcch_dci_pdu_rel13, &unpack_hi_dci0_mpdcch_dci_pdu_rel13_value},
        };
        unpack_tlv_list(unpack_fns, sizeof(unpack_fns)/sizeof(unpack_tlv_t), ppReadPackedMsg, packedPduEnd, 0, 0);
      }
      break;

      case NFAPI_HI_DCI0_NPDCCH_DCI_PDU_TYPE: {
        unpack_tlv_t unpack_fns[] = {
          { NFAPI_HI_DCI0_REQUEST_NPDCCH_DCI_PDU_REL13_TAG, &pdu->npdcch_dci_pdu.npdcch_dci_pdu_rel13, &unpack_hi_dci0_npdcch_dci_pdu_rel13_value},
        };
        unpack_tlv_list(unpack_fns, sizeof(unpack_fns)/sizeof(unpack_tlv_t), ppReadPackedMsg, packedPduEnd, 0, 0);
      }
      break;

      default: {
        NFAPI_TRACE(NFAPI_TRACE_ERROR, "FIXME : Invalid pdu type %d \n", pdu->pdu_type );
      }
      break;
    };
  }

  return 1;
}
//unpack_ul_dci_pdu_list_value

static uint8_t unpack_ul_dci_pdu_list_value(uint8_t **ppReadPackedMsg, uint8_t *end, void *msg)
{
	nfapi_nr_ul_dci_request_pdus_t* value = (nfapi_nr_ul_dci_request_pdus_t*)msg;
	for(uint8_t i = 0; i < MAX_DCI_CORESET; ++i)
	{
		if(!(pull16(ppReadPackedMsg, &value->pdcch_pdu.pdcch_pdu_rel15.dci_pdu[i].RNTI,  end) &&
		pull16(ppReadPackedMsg, &value->pdcch_pdu.pdcch_pdu_rel15.dci_pdu[i].ScramblingId, end) &&

		pull16(ppReadPackedMsg, &value->pdcch_pdu.pdcch_pdu_rel15.dci_pdu[i].ScramblingRNTI, end) &&
		pull8(ppReadPackedMsg, &value->pdcch_pdu.pdcch_pdu_rel15.dci_pdu[i].CceIndex, end) &&
		pull8(ppReadPackedMsg, &value->pdcch_pdu.pdcch_pdu_rel15.dci_pdu[i].AggregationLevel, end) &&
		pull8(ppReadPackedMsg, &value->pdcch_pdu.pdcch_pdu_rel15.dci_pdu[i].beta_PDCCH_1_0, end) &&

		pull8(ppReadPackedMsg, &value->pdcch_pdu.pdcch_pdu_rel15.dci_pdu[i].powerControlOffsetSS, end) &&
		pull16(ppReadPackedMsg, &value->pdcch_pdu.pdcch_pdu_rel15.dci_pdu[i].PayloadSizeBits, end) &&
		
		pullarray8(ppReadPackedMsg, value->pdcch_pdu.pdcch_pdu_rel15.dci_pdu[i].Payload, value->pdcch_pdu.pdcch_pdu_rel15.dci_pdu[i].PayloadSizeBits, value->pdcch_pdu.pdcch_pdu_rel15.dci_pdu[i].PayloadSizeBits, end)))
	
		return 0;
	}

	return (pull16(ppReadPackedMsg, &value->PDUType, end) &&
	   	    pull16(ppReadPackedMsg, &value->PDUSize, end) &&
			pull16(ppReadPackedMsg, &value->pdcch_pdu.pdcch_pdu_rel15.BWPSize, end) &&
			pull16(ppReadPackedMsg, &value->pdcch_pdu.pdcch_pdu_rel15.BWPStart, end) &&
			pull8(ppReadPackedMsg, &value->pdcch_pdu.pdcch_pdu_rel15.SubcarrierSpacing, end) &&
			pull8(ppReadPackedMsg, &value->pdcch_pdu.pdcch_pdu_rel15.CyclicPrefix, end) &&

			pull8(ppReadPackedMsg, &value->pdcch_pdu.pdcch_pdu_rel15.StartSymbolIndex, end) &&
			pull8(ppReadPackedMsg, &value->pdcch_pdu.pdcch_pdu_rel15.DurationSymbols, end) &&
			pullarray8(ppReadPackedMsg, value->pdcch_pdu.pdcch_pdu_rel15.FreqDomainResource, 6, 6, end) &&
			pull8(ppReadPackedMsg, &value->pdcch_pdu.pdcch_pdu_rel15.CceRegMappingType, end) &&

			pull8(ppReadPackedMsg, &value->pdcch_pdu.pdcch_pdu_rel15.RegBundleSize, end) &&
			pull8(ppReadPackedMsg, &value->pdcch_pdu.pdcch_pdu_rel15.InterleaverSize, end) &&
			pull8(ppReadPackedMsg, &value->pdcch_pdu.pdcch_pdu_rel15.CoreSetType, end) &&
			pull16(ppReadPackedMsg, &value->pdcch_pdu.pdcch_pdu_rel15.ShiftIndex, end) &&
			pull8(ppReadPackedMsg, &value->pdcch_pdu.pdcch_pdu_rel15.precoderGranularity, end) &&
			pull16(ppReadPackedMsg, &value->pdcch_pdu.pdcch_pdu_rel15.numDlDci, end));
		  
}

static uint8_t unpack_ul_dci_request(uint8_t **ppReadPackedMsg, uint8_t *end, void *msg, nfapi_p7_codec_config_t *config) {
  nfapi_nr_ul_dci_request_t *pNfapiMsg = (nfapi_nr_ul_dci_request_t *)msg;

  if (!(pull16(ppReadPackedMsg, &pNfapiMsg->SFN, end) &&
        pull16(ppReadPackedMsg, &pNfapiMsg->Slot, end) &&
        pull8(ppReadPackedMsg, &pNfapiMsg->numPdus, end)
       ))
    return 0;

  for(int i=0; i< pNfapiMsg->numPdus; i++) {
    if (!unpack_ul_dci_pdu_list_value(ppReadPackedMsg, end, &pNfapiMsg->ul_dci_pdu_list[i]))
      return 0;
  }

  return 1;
}

static uint8_t unpack_hi_dci0_request(uint8_t **ppReadPackedMsg, uint8_t *end, void *msg, nfapi_p7_codec_config_t *config) {
  nfapi_hi_dci0_request_t *pNfapiMsg = (nfapi_hi_dci0_request_t *)msg;
  unpack_p7_tlv_t unpack_fns[] = {
    { NFAPI_HI_DCI0_REQUEST_BODY_TAG, &pNfapiMsg->hi_dci0_request_body, &unpack_hi_dci0_request_body_value},
  };
  return (pull16(ppReadPackedMsg, &pNfapiMsg->sfn_sf, end) &&
          unpack_p7_tlv_list(unpack_fns, sizeof(unpack_fns)/sizeof(unpack_tlv_t), ppReadPackedMsg, end, config, &pNfapiMsg->vendor_extension));
}
static uint8_t unpack_tx_data_pdu_list_value(uint8_t **ppReadPackedMsg, uint8_t *end, void *msg) {
  nfapi_nr_pdu_t *pNfapiMsg = (nfapi_nr_pdu_t *)msg;

  if(!(pull32(ppReadPackedMsg, &pNfapiMsg->num_TLV, end) &&
       pull16(ppReadPackedMsg, &pNfapiMsg->PDU_index, end) &&
       pull16(ppReadPackedMsg, &pNfapiMsg->PDU_length, end)
      ))
    return 0;

  uint16_t i = 0;
  uint16_t total_number_of_tlvs = pNfapiMsg->num_TLV;

  for(; i < total_number_of_tlvs; ++i) {
    if (!(pull16(ppReadPackedMsg, &pNfapiMsg->TLVs[i].length, end) &&
          pull16(ppReadPackedMsg, &pNfapiMsg->TLVs[i].tag, end)))
      return 0;

    switch(pNfapiMsg->TLVs[i].tag) {
      case 0: {
        if(!pullarray32(ppReadPackedMsg, pNfapiMsg->TLVs[i].value.direct, 16384, pNfapiMsg->TLVs[i].length, end))
          return 0;

        break;
      }

      case 1: {
        if(!pullarray32(ppReadPackedMsg, pNfapiMsg->TLVs[i].value.ptr, pNfapiMsg->TLVs[i].length, pNfapiMsg->TLVs[i].length, end))
          return 0;

        break;
      }

      default: {
        NFAPI_TRACE(NFAPI_TRACE_ERROR, "FIXME : Invalid tag value %d \n", pNfapiMsg->TLVs[i].tag );
        break;
      }
    }
  }

  return 1;
}

static uint8_t unpack_tx_data_request(uint8_t **ppReadPackedMsg, uint8_t *end, void *msg, nfapi_p7_codec_config_t *config) {
  nfapi_nr_tx_data_request_t *pNfapiMsg = (nfapi_nr_tx_data_request_t *)msg;

  if(!(pull16(ppReadPackedMsg, &pNfapiMsg->SFN, end) &&
       pull16(ppReadPackedMsg, &pNfapiMsg->Slot, end) &&
       pull16(ppReadPackedMsg, &pNfapiMsg->Number_of_PDUs, end)))
    return 0;

  for(int i=0; i< pNfapiMsg->Number_of_PDUs; i++) {
    if (!unpack_tx_data_pdu_list_value(ppReadPackedMsg, end, &pNfapiMsg->pdu_list[i]))
      return 0;
  }

  return 1;
}

static uint8_t unpack_tx_request(uint8_t **ppReadPackedMsg, uint8_t *end, void *msg, nfapi_p7_codec_config_t *config) {
  uint8_t proceed = 1;
  nfapi_tx_request_t *pNfapiMsg = (nfapi_tx_request_t *)msg;

  if(pull16(ppReadPackedMsg, &pNfapiMsg->sfn_sf, end) == 0)
    return 0;

  while (((uint8_t *)(*ppReadPackedMsg) < end) && proceed) {
    nfapi_tl_t generic_tl;

    if(unpack_tl(ppReadPackedMsg, &generic_tl, end) == 0)
      return 0;

    switch(generic_tl.tag) {
      case NFAPI_TX_REQUEST_BODY_TAG: {
        pNfapiMsg->tx_request_body.tl = generic_tl;

        if( pull16(ppReadPackedMsg, &pNfapiMsg->tx_request_body.number_of_pdus, end) == 0)
          return 0;

        if(pNfapiMsg->tx_request_body.number_of_pdus > NFAPI_TX_MAX_PDU) {
          NFAPI_TRACE(NFAPI_TRACE_ERROR, "%s number of tx pdu's exceed maxium (count:%d max:%d)\n", __FUNCTION__, pNfapiMsg->tx_request_body.number_of_pdus, NFAPI_TX_MAX_PDU);
          return 0;
        }

        if(pNfapiMsg->tx_request_body.number_of_pdus > 0) {
          pNfapiMsg->tx_request_body.tx_pdu_list = (nfapi_tx_request_pdu_t *)nfapi_p7_allocate(sizeof(nfapi_tx_request_pdu_t) * pNfapiMsg->tx_request_body.number_of_pdus, config);

          if(pNfapiMsg->tx_request_body.tx_pdu_list == NULL) {
            NFAPI_TRACE(NFAPI_TRACE_ERROR, "%s failed to allocate tx  pdu list (count:%d)\n", __FUNCTION__, pNfapiMsg->tx_request_body.number_of_pdus);
            return 0;
          }
        } else {
          pNfapiMsg->tx_request_body.tx_pdu_list = 0;
        }

        uint16_t i;
        uint16_t totalNumPdus = pNfapiMsg->tx_request_body.number_of_pdus;

        for(i = 0; i < totalNumPdus; ++i) {
          nfapi_tx_request_pdu_t *pdu = &(pNfapiMsg->tx_request_body.tx_pdu_list[i]);

          if (pdu) {
            uint16_t length = 0;
            uint16_t index = 0;

            if(!(pull16(ppReadPackedMsg, &length, end) &&
                 pull16(ppReadPackedMsg, &index, end)))
              return 0;

            pdu->pdu_length = length;
            pdu->pdu_index = index;
            // TODO : May need to rethink this bit
            pdu->num_segments = 1;
            pdu->segments[0].segment_length = pdu->pdu_length;
            pdu->segments[0].segment_data = nfapi_p7_allocate(pdu->pdu_length, config);

            if(pdu->segments[0].segment_data) {
              if(!pullarray8(ppReadPackedMsg, pdu->segments[0].segment_data, pdu->segments[0].segment_length, pdu->segments[0].segment_length, end))
                return 0;

              if (pdu->segments[0].segment_length == 3) {
                NFAPI_TRACE(NFAPI_TRACE_INFO, "%s() BCH? segment_data:%x %x %x\n", __FUNCTION__,
                            pdu->segments[0].segment_data[0],
                            pdu->segments[0].segment_data[1],
                            pdu->segments[0].segment_data[2]
                           );
              }
            } else {
              NFAPI_TRACE(NFAPI_TRACE_ERROR, "unpack_tx_request: Failed to allocate pdu (len:%d) %d/%d %d\n", pdu->pdu_length, totalNumPdus, i, pdu->pdu_index);
            }
          } else {
            NFAPI_TRACE(NFAPI_TRACE_ERROR, "NULL pdu\n");
          }
        }
      }
      break;

      default: {
        NFAPI_TRACE(NFAPI_TRACE_ERROR, "unpack_tx_request FIXME : Invalid pdu type %d \n", generic_tl.tag );
      }
      break;
    };
  }

  return 1;
}

//UNPACK NR UPLINK INDICATION FUNCTIONS 

//SLOT INDICATION

static uint8_t unpack_nr_slot_indication(uint8_t **ppReadPackedMsg, uint8_t *end, nfapi_nr_slot_indication_scf_t *msg, nfapi_p7_codec_config_t* config)
{	
	nfapi_nr_slot_indication_scf_t *pNfapiMsg = (nfapi_nr_slot_indication_scf_t*)msg;
	
	if (!(pull16(ppReadPackedMsg, &pNfapiMsg->sfn , end) &&
		pull16(ppReadPackedMsg, &pNfapiMsg->slot , end)
		))
			return 0;

return 1;
}

//RX DATA INDICATION 

static uint8_t unpack_nr_rx_data_indication_body(void* tlv, uint8_t **ppReadPackedMsg, uint8_t *end)
{
	nfapi_nr_rx_data_pdu_t* value = (nfapi_nr_rx_data_pdu_t*)tlv;

	if(!(pull32(ppReadPackedMsg, &value->handle, end) &&
	 	 pull16(ppReadPackedMsg, &value->rnti, end) &&
		 pull8(ppReadPackedMsg, &value->harq_id, end) &&
		 pull16(ppReadPackedMsg, &value->pdu_length, end) &&
		 pull8(ppReadPackedMsg, &value->ul_cqi, end) &&
		 pull16(ppReadPackedMsg, &value->timing_advance, end) && 
		 pull16(ppReadPackedMsg, &value->rssi, end) 
		 ))
		  return 0;
	return 1;
}


static uint8_t unpack_nr_rx_data_indication(uint8_t **ppReadPackedMsg, uint8_t *end, nfapi_nr_rx_data_indication_t *msg, nfapi_p7_codec_config_t* config)
{	
	nfapi_nr_rx_data_indication_t *pNfapiMsg = (nfapi_nr_rx_data_indication_t*)msg;
	
	if (!(pull16(ppReadPackedMsg, &pNfapiMsg->sfn , end) &&
		pull16(ppReadPackedMsg, &pNfapiMsg->slot , end) &&
		pull16(ppReadPackedMsg, &pNfapiMsg->number_of_pdus, end)
		))
			return 0;

	for(int i=0; i<pNfapiMsg->number_of_pdus;i++)	
	{
		if(!unpack_nr_rx_data_indication_body(pNfapiMsg->pdu_list, ppReadPackedMsg, end))
		return 0;
	}

return 1;
}

//NR CRC INDICATION

static uint8_t unpack_nr_crc_indication_body(nfapi_nr_crc_t* value, uint8_t **ppReadPackedMsg, uint8_t *end)
{	
	if(!(pull32(ppReadPackedMsg, &value->handle, end) &&
	 	 pull16(ppReadPackedMsg, &value->rnti, end) &&
		 pull8(ppReadPackedMsg, &value->harq_id, end) &&
		 pull8(ppReadPackedMsg, &value->tb_crc_status, end) &&
		 pull16(ppReadPackedMsg, &value->num_cb, end) &&
		 //pullarray8(ppReadPackedMsg, value->cb_crc_status, (int)(value->num_cb / 8) + 1, (int)(value->num_cb / 8) + 1, end) && //length is ceil(NumCb/8)
		 pull8(ppReadPackedMsg, &value->ul_cqi, end) && 
		 pull16(ppReadPackedMsg, &value->timing_advance, end) &&
		 pull16(ppReadPackedMsg, &value->rssi, end)
		 ))
		  return 0;

	//memcpy((nfapi_nr_crc_t *)tlv,value,sizeof(nfapi_nr_crc_t));

	return 1;
}

static uint8_t unpack_nr_crc_indication(uint8_t **ppReadPackedMsg, uint8_t *end, nfapi_nr_crc_indication_t *msg, nfapi_p7_codec_config_t* config)
{
	nfapi_nr_crc_indication_t *pNfapiMsg = (nfapi_nr_crc_indication_t *) msg;
	// pNfapiMsg = (nfapi_nr_crc_indication_t *) malloc(sizeof(nfapi_nr_crc_indication_t));
	// pNfapiMsg->crc_list = (nfapi_nr_crc_t *) malloc(sizeof(nfapi_nr_crc_t));
	
	if (!(pull16(ppReadPackedMsg, &pNfapiMsg->sfn, end) &&
		pull16(ppReadPackedMsg, &pNfapiMsg->slot, end) &&
		pull16(ppReadPackedMsg, &pNfapiMsg->number_crcs, end)
		))
		return 0;

	for(int i=0; i<pNfapiMsg->number_crcs;i++)	
	{
		if(!unpack_nr_crc_indication_body(pNfapiMsg->crc_list,ppReadPackedMsg,end))
		//if(!unpack_nr_crc_indication_body(value,ppReadPackedMsg,end))
		return 0;
	}

return 1;
}

//SRS INDICATION

static uint8_t unpack_nr_srs_indication_body(void* tlv, uint8_t **ppReadPackedMsg, uint8_t *end)
{
	nfapi_nr_srs_indication_pdu_t* value = (nfapi_nr_srs_indication_pdu_t*)tlv;

	if(!(pull32(ppReadPackedMsg, &value->handle, end) &&
	 	 pull16(ppReadPackedMsg, &value->rnti, end) &&
		 pull16(ppReadPackedMsg, &value->timing_advance, end) &&
		 pull8(ppReadPackedMsg, &value->num_symbols, end) &&
		 pull8(ppReadPackedMsg, &value->wide_band_snr, end) &&
		 pull8(ppReadPackedMsg, &value->num_reported_symbols, end) && 
		 pull16(ppReadPackedMsg, &value->reported_symbol_list->num_rbs, end)
		 ))
		  return 0;
	for(int i = 0; i < value->reported_symbol_list->num_rbs; i++)
	{
		if(!(pull8(ppReadPackedMsg, &value->reported_symbol_list->rb_list->rb_snr, end)
			))
			return 0;
	}
	return 1;
}

static uint8_t unpack_nr_srs_indication(uint8_t **ppReadPackedMsg, uint8_t *end, void *msg, nfapi_p7_codec_config_t* config)
{
	nfapi_nr_srs_indication_t *pNfapiMsg = (nfapi_nr_srs_indication_t*)msg;

	if (!(pull16(ppReadPackedMsg,&pNfapiMsg->sfn , end) &&
		pull16(ppReadPackedMsg,&pNfapiMsg->slot , end) &&
		pull8(ppReadPackedMsg,&pNfapiMsg->number_of_pdus, end)
		))
			return 0;

	for(int i=0; i<pNfapiMsg->number_of_pdus;i++)	
	{
		if(!unpack_nr_srs_indication_body(&pNfapiMsg->pdu_list,ppReadPackedMsg,end))
		return 0;
	}

return 1;
}

//NR RACH

static uint8_t unpack_nr_rach_indication_body(nfapi_nr_prach_indication_pdu_t* tlv, uint8_t **ppReadPackedMsg, uint8_t *end)
{
	nfapi_nr_prach_indication_pdu_t* value = (nfapi_nr_prach_indication_pdu_t*)tlv;

	if(!(pull16(ppReadPackedMsg, &value->phy_cell_id, end) &&
	 	 pull8(ppReadPackedMsg, &value->symbol_index, end) &&
		 pull8(ppReadPackedMsg, &value->slot_index, end) &&
		 pull8(ppReadPackedMsg, &value->freq_index, end) &&
		 pull8(ppReadPackedMsg, &value->avg_rssi, end) &&
		 pull8(ppReadPackedMsg, &value->avg_snr, end) && 
		 pull8(ppReadPackedMsg, &value->num_preamble, end)
		 ))
		  return 0;
	value->preamble_list = (nfapi_nr_prach_indication_preamble_t*) malloc(sizeof(nfapi_nr_prach_indication_preamble_t) * value->num_preamble);
	for(int i = 0; i < value->num_preamble; i++)
	{
		if(!(pull8(ppReadPackedMsg, &value->preamble_list->preamble_index, end) &&
			pull16(ppReadPackedMsg, &value->preamble_list->timing_advance, end) &&
			pull32(ppReadPackedMsg, &value->preamble_list->preamble_pwr, end)
			))
			return 0;
	}
	return 1;
}

static uint8_t unpack_nr_rach_indication(uint8_t **ppReadPackedMsg, uint8_t *end, nfapi_nr_rach_indication_t* msg, nfapi_p7_codec_config_t* config) {

	nfapi_nr_rach_indication_t *pNfapiMsg = (nfapi_nr_rach_indication_t*)msg;
	if (!(pull16(ppReadPackedMsg, &pNfapiMsg->sfn , end) &&
		pull16(ppReadPackedMsg, &pNfapiMsg->slot , end) &&
		pull8(ppReadPackedMsg, &pNfapiMsg->number_of_pdus, end)
		))
			return 0;
	pNfapiMsg->pdu_list = (nfapi_nr_prach_indication_pdu_t*) malloc(sizeof(nfapi_nr_prach_indication_pdu_t) * pNfapiMsg->number_of_pdus);
	for(int i=0; i< pNfapiMsg->number_of_pdus;i++)	
	{
		if(!unpack_nr_rach_indication_body(pNfapiMsg->pdu_list,ppReadPackedMsg,end))
		return 0;
	}

return 1;
}

//NR UCI 

static uint8_t unpack_nr_uci_pucch_0_1(nfapi_nr_uci_pucch_pdu_format_0_1_t* tlv, uint8_t **ppReadPackedMsg, uint8_t *end) {
	nfapi_nr_uci_pucch_pdu_format_0_1_t* value = (nfapi_nr_uci_pucch_pdu_format_0_1_t*)tlv;

	// uint8_t *ptr = *ppReadPackedMsg;
	// printf("\n Read P7 message uci_0_1 indication unpack: ");
	// while(ptr < end){
	// 	printf(" %d ", *ptr);
	// 	ptr++;
	// }
	// printf("\n");

	if(!(pull8(ppReadPackedMsg, &value->pduBitmap, end) &&
	 	 pull32(ppReadPackedMsg, &value->handle, end) &&
		 pull16(ppReadPackedMsg, &value->rnti, end) &&
		 pull8(ppReadPackedMsg, &value->pucch_format, end) &&
		 pull8(ppReadPackedMsg, &value->ul_cqi, end) &&
		 pull16(ppReadPackedMsg, &value->timing_advance, end) && 
		 pull16(ppReadPackedMsg, &value->rssi, end)
		 ))
		  return 0;
	if (value->pduBitmap & 0x01) { //SR
		value->sr = (nfapi_nr_sr_pdu_0_1_t*) malloc(sizeof(nfapi_nr_sr_pdu_0_1_t));
		if(!(pull8(ppReadPackedMsg, &value->sr->sr_indication, end) &&
	 	 pull8(ppReadPackedMsg, &value->sr->sr_confidence_level, end) 
		 ))
		  return 0;
	}

	if (((value->pduBitmap >> 1) & 0x01)) { //HARQ
		value->harq = (nfapi_nr_harq_pdu_0_1_t*) malloc(sizeof(nfapi_nr_harq_pdu_0_1_t));
		if(!(pull8(ppReadPackedMsg, &value->harq->num_harq, end) &&
	 	 pull8(ppReadPackedMsg, &value->harq->harq_confidence_level, end) 
		 ))
			return 0;
		value->harq->harq_list = (nfapi_nr_harq_t*) malloc(sizeof(nfapi_nr_harq_t*) * value->harq->num_harq);
		for(int i=0; i<value->harq->num_harq;i++)	
		{
			if(!(pull8(ppReadPackedMsg, &value->harq->harq_list->harq_value, end) 
			))
			return 0;
		}
	}

	return 1;
}


static uint8_t unpack_nr_uci_pucch_2_3_4(nfapi_nr_uci_pucch_pdu_format_2_3_4_t* tlv, uint8_t **ppReadPackedMsg, uint8_t *end) {
	nfapi_nr_uci_pucch_pdu_format_2_3_4_t* value = (nfapi_nr_uci_pucch_pdu_format_2_3_4_t*) tlv;

	if(!(pull8(ppReadPackedMsg, &value->pduBitmap, end) &&
	 	 pull32(ppReadPackedMsg, &value->handle, end) &&
		 pull16(ppReadPackedMsg, &value->rnti, end) &&
		 pull8(ppReadPackedMsg, &value->pucch_format, end) &&
		 pull8(ppReadPackedMsg, &value->ul_cqi, end) &&
		 pull16(ppReadPackedMsg, &value->timing_advance, end) && 
		 pull16(ppReadPackedMsg, &value->rssi, end)
		 ))
		  return 0;
	if (value->pduBitmap & 0x01) { //SR
		if(!(pull16(ppReadPackedMsg, &value->sr.sr_bit_len, end)))
			return 0; 

		value->sr.sr_payload = (uint8_t*) malloc(sizeof(uint8_t) * ((value->sr.sr_bit_len/8)));

	 	if(!(pullarray8(ppReadPackedMsg, &value->sr.sr_payload[0], (int)(value->sr.sr_bit_len / 8), (int)(value->sr.sr_bit_len / 8), end)))
		  	return 0;
	}

	if (((value->pduBitmap >> 1) & 0x01)) { //HARQ
		if(!(pull8(ppReadPackedMsg, &value->harq.harq_crc, end)) &&
			(pull16(ppReadPackedMsg, &value->harq.harq_bit_len, end)))
			return 0; 
		
		value->harq.harq_payload = (uint8_t*) malloc(sizeof(uint8_t) * ((value->harq.harq_bit_len/8 )));

	 	if(!(pullarray8(ppReadPackedMsg, value->harq.harq_payload, (int)(value->harq.harq_bit_len / 8), (int)(value->harq.harq_bit_len / 8), end)))
			return 0;
	}

	if (((value->pduBitmap >> 2) & 0x01)) { //CSI-1
		if(!(pull8(ppReadPackedMsg, &value->csi_part1.csi_part1_crc, end)) &&
			(pull16(ppReadPackedMsg, &value->csi_part1.csi_part1_bit_len, end)))
			return 0; 

		value->csi_part1.csi_part1_payload = (uint8_t*) malloc(sizeof(uint8_t) * ((value->csi_part1.csi_part1_bit_len/8)));

//		if(!(pullarray8(ppReadPackedMsg, value->csi_part1.csi_part1_payload, (int)(value->csi_part1.csi_part1_bit_len / 8), (int)(value->csi_part1.csi_part1_bit_len / 8), end)))
//			return 0;
	}

	if (((value->pduBitmap >> 3) & 0x01)) { //CSI-2
		if(!(pull8(ppReadPackedMsg, &value->csi_part2.csi_part2_crc, end)) &&
			(pull16(ppReadPackedMsg, &value->csi_part2.csi_part2_bit_len, end)))
			return 0; 

		value->csi_part2.csi_part2_payload = (uint8_t*) malloc(sizeof(uint8_t) * ((value->csi_part2.csi_part2_bit_len/8 )));

		if(!(pullarray8(ppReadPackedMsg, value->csi_part2.csi_part2_payload, (int)(value->csi_part2.csi_part2_bit_len / 8) , (int)(value->csi_part2.csi_part2_bit_len / 8) , end)))
			return 0;
	}

	return 1;
}

static uint8_t unpack_nr_uci_indication_body(nfapi_nr_uci_t* value, uint8_t **ppReadPackedMsg, uint8_t *end)
{
	if(!(pull16(ppReadPackedMsg, &value->pdu_type, end) &&
		pull16(ppReadPackedMsg, &value->pdu_size, end)
		))
		return 0;
	
	switch (value->pdu_type) {
      case NFAPI_NR_UCI_PUSCH_PDU_TYPE:
        printf("Unhandled NFAPI_NR_UCI_PUSCH_PDU_TYPE \n");
        break;

      case NFAPI_NR_UCI_FORMAT_0_1_PDU_TYPE: {
        nfapi_nr_uci_pucch_pdu_format_0_1_t* uci_pdu = &value->pucch_pdu_format_0_1;
        unpack_nr_uci_pucch_0_1(uci_pdu, ppReadPackedMsg, end);
		break;
        }
      case NFAPI_NR_UCI_FORMAT_2_3_4_PDU_TYPE: {
        nfapi_nr_uci_pucch_pdu_format_2_3_4_t *uci_pdu = &value->pucch_pdu_format_2_3_4;
        unpack_nr_uci_pucch_2_3_4(uci_pdu, ppReadPackedMsg, end);
        break;
    	}
	}	

	return 1;	
}

static uint8_t unpack_nr_uci_indication(uint8_t **ppReadPackedMsg, uint8_t *end, void *msg, nfapi_p7_codec_config_t* config)
{
	nfapi_nr_uci_indication_t *pNfapiMsg = (nfapi_nr_uci_indication_t*)msg;

	if (!(pull16(ppReadPackedMsg, &pNfapiMsg->sfn , end) &&
		pull16(ppReadPackedMsg, &pNfapiMsg->slot , end) &&
		pull16(ppReadPackedMsg, &pNfapiMsg->num_ucis, end)
		))
			return 0;

	for(int i=0; i<pNfapiMsg->num_ucis;i++)	
	{
		if(!unpack_nr_uci_indication_body(pNfapiMsg->uci_list,ppReadPackedMsg,end))
		return 0;
	}

return 1;
}

static uint8_t unpack_ue_release_request(uint8_t **ppReadPackedMsg, uint8_t *end, void *msg, nfapi_p7_codec_config_t *config) {
  uint8_t proceed = 1;
  nfapi_ue_release_request_t *pNfapiMsg = (nfapi_ue_release_request_t *)msg;

  if(pull16(ppReadPackedMsg, &pNfapiMsg->sfn_sf, end) == 0)
    return 0;

  while (((uint8_t *)(*ppReadPackedMsg) < end) && proceed) {
    nfapi_tl_t generic_tl;

    if(unpack_tl(ppReadPackedMsg, &generic_tl, end) == 0)
      return 0;

    switch(generic_tl.tag) {
      case NFAPI_UE_RELEASE_BODY_TAG: {
        pNfapiMsg->ue_release_request_body.tl = generic_tl;

        if( pull16(ppReadPackedMsg, &pNfapiMsg->ue_release_request_body.number_of_TLVs, end) == 0)
          return 0;

        if(pNfapiMsg->ue_release_request_body.number_of_TLVs > NFAPI_RELEASE_MAX_RNTI) {
          NFAPI_TRACE(NFAPI_TRACE_ERROR, "%s number of relese rnti's exceed maxium (count:%d max:%d)\n", __FUNCTION__, pNfapiMsg->ue_release_request_body.number_of_TLVs, NFAPI_RELEASE_MAX_RNTI);
          return 0;
        } else {
          uint8_t j;
          uint16_t num = pNfapiMsg->ue_release_request_body.number_of_TLVs;

          for(j = 0; j < num; ++j) {
            if(pull16(ppReadPackedMsg, &pNfapiMsg->ue_release_request_body.ue_release_request_TLVs_list[j].rnti, end) == 0) {
              return 0;
            }
          }
        }
      }
      break;

      default: {
        NFAPI_TRACE(NFAPI_TRACE_ERROR, "unpack_ue_release_request FIXME : Invalid type %d \n", generic_tl.tag );
      }
      break;
    };
  }

  return 1;
}

static uint8_t unpack_harq_indication_tdd_harq_data_bundling(void *tlv, uint8_t **ppReadPackedMsg, uint8_t *end) {
  nfapi_harq_indication_tdd_harq_data_bundling_t *value = (nfapi_harq_indication_tdd_harq_data_bundling_t *)tlv;
  return (pull8(ppReadPackedMsg, &value->value_0, end) &&
          pull8(ppReadPackedMsg, &value->value_1, end));
}

static uint8_t unpack_harq_indication_tdd_harq_data_multiplexing(void *tlv, uint8_t **ppReadPackedMsg, uint8_t *end) {
  nfapi_harq_indication_tdd_harq_data_multiplexing_t *value = (nfapi_harq_indication_tdd_harq_data_multiplexing_t *)tlv;
  return (pull8(ppReadPackedMsg, &value->value_0, end) &&
          pull8(ppReadPackedMsg, &value->value_1, end) &&
          pull8(ppReadPackedMsg, &value->value_2, end) &&
          pull8(ppReadPackedMsg, &value->value_3, end));
}
static uint8_t unpack_harq_indication_tdd_harq_data_special_bundling(void *tlv, uint8_t **ppReadPackedMsg, uint8_t *end) {
  nfapi_harq_indication_tdd_harq_data_special_bundling_t *value = (nfapi_harq_indication_tdd_harq_data_special_bundling_t *)tlv;
  return ( pull8(ppReadPackedMsg, &value->value_0, end));
}
static uint8_t unpack_harq_indication_tdd_harq_data(void *tlv, uint8_t **ppReadPackedMsg, uint8_t *end) {
  nfapi_harq_indication_tdd_harq_data_t *value = (nfapi_harq_indication_tdd_harq_data_t *)tlv;
  return  (pull8(ppReadPackedMsg, &value->value_0, end));
}

static uint8_t unpack_harq_indication_tdd_rel8_value(void *tlv, uint8_t **ppReadPackedMsg, uint8_t *end) {
  nfapi_harq_indication_tdd_rel8_t *value = (nfapi_harq_indication_tdd_rel8_t *)tlv;

  if(!(pull8(ppReadPackedMsg, &value->mode, end) &&
       pull8(ppReadPackedMsg, &value->number_of_ack_nack, end)))
    return 0;

  uint8_t result = 0;

  switch(value->mode) {
    case NFAPI_HARQ_INDICATION_TDD_HARQ_ACK_NACK_FORMAT_BUNDLING:
      result = unpack_harq_indication_tdd_harq_data_bundling(&value->harq_data.bundling, ppReadPackedMsg, end);
      break;

    case NFAPI_HARQ_INDICATION_TDD_HARQ_ACK_NACK_FORMAT_MULIPLEXING:
      result = unpack_harq_indication_tdd_harq_data_multiplexing(&value->harq_data.multiplex, ppReadPackedMsg, end);
      break;

    case NFAPI_HARQ_INDICATION_TDD_HARQ_ACK_NACK_FORMAT_SPECIAL_BUNDLING:
      result = unpack_harq_indication_tdd_harq_data_special_bundling(&value->harq_data.special_bundling, ppReadPackedMsg, end);
      break;

    case NFAPI_HARQ_INDICATION_TDD_HARQ_ACK_NACK_FORMAT_FORMAT_3:
    case NFAPI_HARQ_INDICATION_TDD_HARQ_ACK_NACK_FORMAT_CHANNEL_SELECTION:
      result = 1;
      break;

    default:
      // TODO add error message
      return 0;
      break;
  }

  return result;
}

static uint8_t unpack_harq_indication_tdd_rel9_value(void *tlv, uint8_t **ppReadPackedMsg, uint8_t *end) {
  nfapi_harq_indication_tdd_rel9_t *value = (nfapi_harq_indication_tdd_rel9_t *)tlv;

  if(!(pull8(ppReadPackedMsg, &value->mode, end) &&
       pull8(ppReadPackedMsg, &value->number_of_ack_nack, end)))
    return 0;

  if(value->number_of_ack_nack > NFAPI_MAX_NUMBER_ACK_NACK_TDD) {
    // TODO : add error message
    return 0;
  }

  uint16_t idx = 0;

  for(idx = 0; idx < value->number_of_ack_nack; ++idx) {
    uint8_t result = 0;

    switch(value->mode) {
      case NFAPI_HARQ_INDICATION_TDD_HARQ_ACK_NACK_FORMAT_BUNDLING:
        result = unpack_harq_indication_tdd_harq_data(&value->harq_data[idx].bundling, ppReadPackedMsg, end);
        break;

      case NFAPI_HARQ_INDICATION_TDD_HARQ_ACK_NACK_FORMAT_MULIPLEXING:
        result = unpack_harq_indication_tdd_harq_data(&value->harq_data[idx].multiplex, ppReadPackedMsg, end);
        break;

      case NFAPI_HARQ_INDICATION_TDD_HARQ_ACK_NACK_FORMAT_SPECIAL_BUNDLING:
        result = unpack_harq_indication_tdd_harq_data_special_bundling(&value->harq_data[idx].special_bundling, ppReadPackedMsg, end);
        break;

      case NFAPI_HARQ_INDICATION_TDD_HARQ_ACK_NACK_FORMAT_CHANNEL_SELECTION:
        result = unpack_harq_indication_tdd_harq_data(&value->harq_data[idx].channel_selection, ppReadPackedMsg, end);
        break;

      case NFAPI_HARQ_INDICATION_TDD_HARQ_ACK_NACK_FORMAT_FORMAT_3:
        result = unpack_harq_indication_tdd_harq_data(&value->harq_data[idx].format_3, ppReadPackedMsg, end);
        break;

      default:
        // TODO add error message
        return 0;
        break;
    }

    if(result == 0)
      return 0;
  }

  return 1;
}

static uint8_t unpack_harq_indication_tdd_rel13_value(void *tlv, uint8_t **ppReadPackedMsg, uint8_t *end) {
  nfapi_harq_indication_tdd_rel13_t *value = (nfapi_harq_indication_tdd_rel13_t *)tlv;

  if(!(pull8(ppReadPackedMsg, &value->mode, end) &&
       pull16(ppReadPackedMsg, &value->number_of_ack_nack, end)))
    return 0;

  if(value->number_of_ack_nack > NFAPI_MAX_NUMBER_ACK_NACK_TDD) {
    // TODO : add error message
    return 0;
  }

  uint16_t idx = 0;

  for(idx = 0; idx < value->number_of_ack_nack; ++idx) {
    uint8_t result = 0;

    switch(value->mode) {
      case NFAPI_HARQ_INDICATION_TDD_HARQ_ACK_NACK_FORMAT_BUNDLING:
        result = unpack_harq_indication_tdd_harq_data(&value->harq_data[idx].bundling, ppReadPackedMsg, end);
        break;

      case NFAPI_HARQ_INDICATION_TDD_HARQ_ACK_NACK_FORMAT_MULIPLEXING:
        result = unpack_harq_indication_tdd_harq_data(&value->harq_data[idx].multiplex, ppReadPackedMsg, end);
        break;

      case NFAPI_HARQ_INDICATION_TDD_HARQ_ACK_NACK_FORMAT_SPECIAL_BUNDLING:
        result = unpack_harq_indication_tdd_harq_data_special_bundling(&value->harq_data[idx].special_bundling, ppReadPackedMsg, end);
        break;

      case NFAPI_HARQ_INDICATION_TDD_HARQ_ACK_NACK_FORMAT_CHANNEL_SELECTION:
        result = unpack_harq_indication_tdd_harq_data(&value->harq_data[idx].channel_selection, ppReadPackedMsg, end);
        break;

      case NFAPI_HARQ_INDICATION_TDD_HARQ_ACK_NACK_FORMAT_FORMAT_3:
        result = unpack_harq_indication_tdd_harq_data(&value->harq_data[idx].format_3, ppReadPackedMsg, end);
        break;

      case NFAPI_HARQ_INDICATION_TDD_HARQ_ACK_NACK_FORMAT_FORMAT_4:
        result = unpack_harq_indication_tdd_harq_data(&value->harq_data[idx].format_4, ppReadPackedMsg, end);
        break;

      case NFAPI_HARQ_INDICATION_TDD_HARQ_ACK_NACK_FORMAT_FORMAT_5:
        result = unpack_harq_indication_tdd_harq_data(&value->harq_data[idx].format_5, ppReadPackedMsg, end);
        break;

      default:
        // TODO add error message
        return 0;
        break;
    }

    if(result == 0)
      return 0;
  }

  return 1;
}

static uint8_t unpack_harq_indication_fdd_rel8_value(void *tlv, uint8_t **ppReadPackedMsg, uint8_t *end) {
  nfapi_harq_indication_fdd_rel8_t *value = (nfapi_harq_indication_fdd_rel8_t *)tlv;
  return (pull8(ppReadPackedMsg, &value->harq_tb1, end) &&
          pull8(ppReadPackedMsg, &value->harq_tb2, end));
}

static uint8_t unpack_harq_indication_fdd_rel9_value(void *tlv, uint8_t **ppReadPackedMsg, uint8_t *end) {
  nfapi_harq_indication_fdd_rel9_t *value = (nfapi_harq_indication_fdd_rel9_t *)tlv;
  return (pull8(ppReadPackedMsg, &value->mode, end) &&
          pull8(ppReadPackedMsg, &value->number_of_ack_nack, end) &&
          pullarray8(ppReadPackedMsg, value->harq_tb_n, NFAPI_HARQ_ACK_NACK_REL9_MAX, value->number_of_ack_nack, end));
}

static uint8_t unpack_harq_indication_fdd_rel13_value(void *tlv, uint8_t **ppReadPackedMsg, uint8_t *end) {
  nfapi_harq_indication_fdd_rel13_t *value = (nfapi_harq_indication_fdd_rel13_t *)tlv;
  return (pull8(ppReadPackedMsg, &value->mode, end) &&
          pull16(ppReadPackedMsg, &value->number_of_ack_nack, end) &&
          pullarray8(ppReadPackedMsg, value->harq_tb_n, NFAPI_HARQ_ACK_NACK_REL13_MAX, value->number_of_ack_nack, end));
}

static uint8_t unpack_ul_cqi_information_value(void *tlv, uint8_t **ppReadPackedMsg, uint8_t *end) {
  nfapi_ul_cqi_information_t *value = (nfapi_ul_cqi_information_t *)tlv;
  return (pull8(ppReadPackedMsg, &value->ul_cqi, end) &&
          pull8(ppReadPackedMsg, &value->channel, end));
}



static uint8_t unpack_harq_indication_body_value(void *tlv, uint8_t **ppReadPackedMsg, uint8_t *end, nfapi_p7_codec_config_t *config) {
  nfapi_harq_indication_body_t *value = (nfapi_harq_indication_body_t *)tlv;
  uint8_t *harqBodyEnd = *ppReadPackedMsg + value->tl.length;

  if(harqBodyEnd > end)
    return 0;

  if(pull16(ppReadPackedMsg, &value->number_of_harqs, end) == 0)
    return 0;

  if(value->number_of_harqs > NFAPI_HARQ_IND_MAX_PDU) {
    NFAPI_TRACE(NFAPI_TRACE_ERROR, "%s number of harq ind pdus exceed maxium (count:%d max:%d)\n", __FUNCTION__, value->number_of_harqs, NFAPI_HARQ_IND_MAX_PDU);
    return 0;
  }

  value->harq_pdu_list = (nfapi_harq_indication_pdu_t *)nfapi_p7_allocate(sizeof(nfapi_harq_indication_pdu_t) * value->number_of_harqs, config);

  if(value->harq_pdu_list == NULL) {
    NFAPI_TRACE(NFAPI_TRACE_ERROR, "%s failed to allocate harq ind pdu list (count:%d)\n", __FUNCTION__, value->number_of_harqs);
    return 0;
  }

  uint8_t i = 0;

  for(i = 0; i < value->number_of_harqs; ++i) {
    nfapi_harq_indication_pdu_t *pdu = &(value->harq_pdu_list[i]);

    if(pull16(ppReadPackedMsg, &pdu->instance_length, end) == 0)
      return 0;

    uint8_t *harqPduInstanceEnd = *ppReadPackedMsg + pdu->instance_length;
    unpack_tlv_t unpack_fns[] = {
      { NFAPI_RX_UE_INFORMATION_TAG, &pdu->rx_ue_information, unpack_rx_ue_information_value },
      { NFAPI_HARQ_INDICATION_TDD_REL8_TAG, &pdu->harq_indication_tdd_rel8, &unpack_harq_indication_tdd_rel8_value},
      { NFAPI_HARQ_INDICATION_TDD_REL9_TAG, &pdu->harq_indication_tdd_rel9, &unpack_harq_indication_tdd_rel9_value},
      { NFAPI_HARQ_INDICATION_TDD_REL13_TAG, &pdu->harq_indication_tdd_rel13, &unpack_harq_indication_tdd_rel13_value},
      { NFAPI_HARQ_INDICATION_FDD_REL8_TAG, &pdu->harq_indication_fdd_rel8, &unpack_harq_indication_fdd_rel8_value},
      { NFAPI_HARQ_INDICATION_FDD_REL9_TAG, &pdu->harq_indication_fdd_rel9, &unpack_harq_indication_fdd_rel9_value},
      { NFAPI_HARQ_INDICATION_FDD_REL13_TAG, &pdu->harq_indication_fdd_rel13, &unpack_harq_indication_fdd_rel13_value},
      { NFAPI_UL_CQI_INFORMATION_TAG, &pdu->ul_cqi_information, &unpack_ul_cqi_information_value}
    };

    if(unpack_tlv_list(unpack_fns, sizeof(unpack_fns)/sizeof(unpack_tlv_t), ppReadPackedMsg, harqPduInstanceEnd, 0, 0) == 0)
      return 0;
  }

  return 1;
}

static uint8_t unpack_harq_indication(uint8_t **ppReadPackedMsg, uint8_t *end, void *msg, nfapi_p7_codec_config_t *config) {
  nfapi_harq_indication_t *pNfapiMsg = (nfapi_harq_indication_t *)msg;
  unpack_p7_tlv_t unpack_fns[] = {
    { NFAPI_HARQ_INDICATION_BODY_TAG, &pNfapiMsg->harq_indication_body, &unpack_harq_indication_body_value},
  };
  return (pull16(ppReadPackedMsg, &pNfapiMsg->sfn_sf, end) &&
          unpack_p7_tlv_list(unpack_fns, sizeof(unpack_fns)/sizeof(unpack_tlv_t), ppReadPackedMsg, end, config, &pNfapiMsg->vendor_extension));
}

static uint8_t unpack_crc_indication_rel8_value(void *tlv, uint8_t **ppReadPackedMsg, uint8_t *end) {
  nfapi_crc_indication_rel8_t *crc_pdu_rel8 = (nfapi_crc_indication_rel8_t *)tlv;
  return ( pull8(ppReadPackedMsg, &crc_pdu_rel8->crc_flag, end) );
}

static uint8_t unpack_crc_indication_body_value(void *tlv, uint8_t **ppReadPackedMsg, uint8_t *end,  nfapi_p7_codec_config_t *config) {
  nfapi_crc_indication_body_t *value = (nfapi_crc_indication_body_t *)tlv;
  uint8_t *crcBodyEnd = *ppReadPackedMsg + value->tl.length;

  if(crcBodyEnd > end)
    return 0;

  if(pull16(ppReadPackedMsg, &value->number_of_crcs, end) == 0)
    return 0;

  if(value->number_of_crcs > NFAPI_CRC_IND_MAX_PDU) {
    NFAPI_TRACE(NFAPI_TRACE_ERROR, "%s number of crc ind pdu's exceed maxium (count:%d max:%d)\n", __FUNCTION__, value->number_of_crcs, NFAPI_CRC_IND_MAX_PDU);
    return 0;
  }

  if(value->number_of_crcs > 0) {
    value->crc_pdu_list = (nfapi_crc_indication_pdu_t *)nfapi_p7_allocate(sizeof(nfapi_crc_indication_pdu_t) * value->number_of_crcs, config);

    if(value->crc_pdu_list == NULL) {
      NFAPI_TRACE(NFAPI_TRACE_ERROR, "%s failed to allocate crc ind pdu list (count:%d)\n", __FUNCTION__, value->number_of_crcs);
      return 0;
    }
  } else {
    value->crc_pdu_list = 0;
  }

  uint8_t i = 0;

  for(i = 0; i < value->number_of_crcs; ++i) {
    nfapi_crc_indication_pdu_t *pdu = &(value->crc_pdu_list[i]);

    if(pull16(ppReadPackedMsg, &pdu->instance_length, end) == 0)
      return 0;

    uint8_t *crcPduInstanceEnd = *ppReadPackedMsg + pdu->instance_length;
    unpack_tlv_t unpack_fns[] = {
      { NFAPI_RX_UE_INFORMATION_TAG, &pdu->rx_ue_information, unpack_rx_ue_information_value },
      { NFAPI_CRC_INDICATION_REL8_TAG, &pdu->crc_indication_rel8, unpack_crc_indication_rel8_value },
    };

    if(unpack_tlv_list(unpack_fns, sizeof(unpack_fns)/sizeof(unpack_tlv_t), ppReadPackedMsg, crcPduInstanceEnd, 0, 0) == 0)
      return 0;
  }

  return 1;
}

static uint8_t unpack_crc_indication(uint8_t **ppReadPackedMsg, uint8_t *end, void *msg, nfapi_p7_codec_config_t *config) {
  nfapi_crc_indication_t *pNfapiMsg = (nfapi_crc_indication_t *)msg;
  unpack_p7_tlv_t unpack_fns[] = {
    { NFAPI_CRC_INDICATION_BODY_TAG, &pNfapiMsg->crc_indication_body, &unpack_crc_indication_body_value},
  };
  return (pull16(ppReadPackedMsg, &pNfapiMsg->sfn_sf, end) &&
          unpack_p7_tlv_list(unpack_fns, sizeof(unpack_fns)/sizeof(unpack_tlv_t), ppReadPackedMsg, end, config, &pNfapiMsg->vendor_extension));
}

static uint8_t unpack_rx_indication_rel8_value(void *tlv, uint8_t **ppReadPackedMsg, uint8_t *end) {
  nfapi_rx_indication_rel8_t *value = (nfapi_rx_indication_rel8_t *)tlv;
  return (pull16(ppReadPackedMsg, &value->length, end) &&
          pull16(ppReadPackedMsg, &value->offset, end) &&
          pull8(ppReadPackedMsg, &value->ul_cqi, end) &&
          pull16(ppReadPackedMsg, &value->timing_advance, end));
}
static uint8_t unpack_rx_indication_rel9_value(void *tlv, uint8_t **ppReadPackedMsg, uint8_t *end) {
  nfapi_rx_indication_rel9_t *value = (nfapi_rx_indication_rel9_t *)tlv;
  return (pull16(ppReadPackedMsg, &value->timing_advance_r9, end));
}

static uint8_t unpack_rx_indication_body_value(void *tlv, uint8_t **ppReadPackedMsg, uint8_t *end, nfapi_p7_codec_config_t *config) {
  nfapi_rx_indication_body_t *value = (nfapi_rx_indication_body_t *)tlv;
  // the rxBodyEnd points to the end of the cqi PDU's
  uint8_t *rxBodyEnd = *ppReadPackedMsg + value->tl.length;
  uint8_t *rxPduEnd = rxBodyEnd;
  uint8_t *numberOfPdusAddress = *ppReadPackedMsg;

  if(rxBodyEnd > end) {
    // pdu end is past buffer end
    return 0;
  }

  if(pull16(ppReadPackedMsg, &value->number_of_pdus, end) == 0)
    return 0;

  if(value->number_of_pdus > NFAPI_RX_IND_MAX_PDU) {
    NFAPI_TRACE(NFAPI_TRACE_ERROR, "%s number of rx ind pdu's exceed maxium (count:%d max:%d)\n", __FUNCTION__, value->number_of_pdus, NFAPI_RX_IND_MAX_PDU);
    return 0;
  }

  if(value->number_of_pdus > 0) {
    value->rx_pdu_list = (nfapi_rx_indication_pdu_t *)nfapi_p7_allocate(sizeof(nfapi_rx_indication_pdu_t) * value->number_of_pdus, config);

    if(value->rx_pdu_list == NULL) {
      NFAPI_TRACE(NFAPI_TRACE_ERROR, "%s failed to allocate rx ind pdu list (count:%d)\n", __FUNCTION__, value->number_of_pdus);
      return 0;
    }
  } else {
    value->rx_pdu_list = 0;
  }

  uint8_t i = 0;
  nfapi_rx_indication_pdu_t *pdu = 0;

  while((uint8_t *)(*ppReadPackedMsg) < rxBodyEnd && (uint8_t *)(*ppReadPackedMsg) < rxPduEnd) {
    nfapi_tl_t generic_tl;

    if( unpack_tl(ppReadPackedMsg, &generic_tl, end) == 0)
      return 0;

    switch(generic_tl.tag) {
      case NFAPI_RX_UE_INFORMATION_TAG: {
        pdu = &(value->rx_pdu_list[i++]);
        pdu->rx_ue_information.tl = generic_tl;

        if(unpack_rx_ue_information_value(&pdu->rx_ue_information, ppReadPackedMsg, end) == 0)
          return 0;
      }
      break;

      case NFAPI_RX_INDICATION_REL8_TAG: {
        if(pdu != 0) {
          pdu->rx_indication_rel8.tl = generic_tl;

          if(unpack_rx_indication_rel8_value(&pdu->rx_indication_rel8, ppReadPackedMsg, end) == 0)
            return 0;

          if(pdu->rx_indication_rel8.offset > 0) {
            // Need to check that the data is within the tlv
            if(numberOfPdusAddress + pdu->rx_indication_rel8.offset + pdu->rx_indication_rel8.length <= rxBodyEnd) {
              // If this the first pdu set the rxPduEnd
              if(numberOfPdusAddress + pdu->rx_indication_rel8.offset < rxPduEnd) {
                rxPduEnd = numberOfPdusAddress + pdu->rx_indication_rel8.offset;

                if(rxPduEnd > end) {
                  // pdu end is past buffer end
                  return 0;
                }
              }
            } else {
              NFAPI_TRACE(NFAPI_TRACE_ERROR, "FIXME: the rx data is outside of the tlv\n");
            }
          }
        }
      }
      break;

      case NFAPI_RX_INDICATION_REL9_TAG: {
        if(pdu != 0) {
          pdu->rx_indication_rel9.tl = generic_tl;

          if(unpack_rx_indication_rel9_value(&pdu->rx_indication_rel9, ppReadPackedMsg, end) == 0)
            return 0;
        }
      }
      break;

      default: {
        NFAPI_TRACE(NFAPI_TRACE_ERROR, "RX_ULSCH.indication Invalid pdu type %d \n", generic_tl.tag );
      }
      break;
    }
  }

  uint8_t idx = 0;

  for(idx = 0; idx < value->number_of_pdus; ++idx) {
    if(value->rx_pdu_list[idx].rx_indication_rel8.tl.tag == NFAPI_RX_INDICATION_REL8_TAG) {
      uint32_t length = value->rx_pdu_list[idx].rx_indication_rel8.length;
      value->rx_pdu_list[idx].data = nfapi_p7_allocate(length, config);

      if(pullarray8(ppReadPackedMsg, value->rx_pdu_list[idx].data, length, length, end) == 0) {
        return 0;
      }
    }
  }

  return 1;
}

static uint8_t unpack_rx_indication(uint8_t **ppReadPackedMsg, uint8_t *end, void *msg, nfapi_p7_codec_config_t *config) {
  nfapi_rx_indication_t *pNfapiMsg = (nfapi_rx_indication_t *)msg;
  unpack_p7_tlv_t unpack_fns[] = {
    { NFAPI_RX_INDICATION_BODY_TAG, &pNfapiMsg->rx_indication_body, &unpack_rx_indication_body_value},
  };
  return (pull16(ppReadPackedMsg, &pNfapiMsg->sfn_sf, end) &&
          unpack_p7_tlv_list(unpack_fns, sizeof(unpack_fns)/sizeof(unpack_tlv_t), ppReadPackedMsg, end, config, &pNfapiMsg->vendor_extension));
}

static uint8_t unpack_preamble_pdu_rel8_value(void *tlv, uint8_t **ppReadPackedMsg, uint8_t *end) {
  nfapi_preamble_pdu_rel8_t *preamble_pdu_rel8 = (nfapi_preamble_pdu_rel8_t *)tlv;
  return (pull16(ppReadPackedMsg, &preamble_pdu_rel8->rnti, end) &&
          pull8(ppReadPackedMsg, &preamble_pdu_rel8->preamble, end) &&
          pull16(ppReadPackedMsg, &preamble_pdu_rel8->timing_advance, end));
}

static uint8_t unpack_preamble_pdu_rel9_value(void *tlv, uint8_t **ppReadPackedMsg, uint8_t *end) {
  nfapi_preamble_pdu_rel9_t *preamble_pdu_rel9 = (nfapi_preamble_pdu_rel9_t *)tlv;
  return pull16(ppReadPackedMsg, &preamble_pdu_rel9->timing_advance_r9, end);
}

static uint8_t unpack_preamble_pdu_rel13_value(void *tlv, uint8_t **ppReadPackedMsg, uint8_t *end) {
  nfapi_preamble_pdu_rel13_t *preamble_pdu_rel13 = (nfapi_preamble_pdu_rel13_t *)tlv;
  return pull8(ppReadPackedMsg, &preamble_pdu_rel13->rach_resource_type, end);
}

static uint8_t unpack_rach_indication_body_value(void *tlv, uint8_t **ppReadPackedMsg, uint8_t *end, nfapi_p7_codec_config_t *config) {
  nfapi_rach_indication_body_t *value = (nfapi_rach_indication_body_t *)tlv;
  uint8_t *rachBodyEnd = *ppReadPackedMsg + value->tl.length;

  if(rachBodyEnd > end)
    return 0;

  if(pull16(ppReadPackedMsg, &value->number_of_preambles, end) == 0)
    return 0;

  if(value->number_of_preambles > NFAPI_PREAMBLE_MAX_PDU) {
    NFAPI_TRACE(NFAPI_TRACE_ERROR, "%s number of preamble du's exceed maxium (count:%d max:%d)\n", __FUNCTION__, value->number_of_preambles, NFAPI_PREAMBLE_MAX_PDU);
    return 0;
  }

  if(value->number_of_preambles > 0) {
    value->preamble_list = (nfapi_preamble_pdu_t *)nfapi_p7_allocate(sizeof(nfapi_preamble_pdu_t) * value->number_of_preambles, config);

    if(value->preamble_list == NULL) {
      NFAPI_TRACE(NFAPI_TRACE_ERROR, "%s failed to allocate preamble pdu list (count:%d)\n", __FUNCTION__, value->number_of_preambles);
      return 0;
    }
  } else {
    value->preamble_list = 0;
  }

  uint8_t i = 0;

  for(i = 0; i < value->number_of_preambles; ++i) {
    nfapi_preamble_pdu_t *pdu = &(value->preamble_list[i]);

    if(pull16(ppReadPackedMsg, &pdu->instance_length, end) == 0)
      return 0;

    uint8_t *preamblePduInstanceEnd = *ppReadPackedMsg + pdu->instance_length;
    unpack_tlv_t unpack_fns[] = {
      { NFAPI_PREAMBLE_REL8_TAG, &pdu->preamble_rel8, unpack_preamble_pdu_rel8_value },
      { NFAPI_PREAMBLE_REL9_TAG, &pdu->preamble_rel9, unpack_preamble_pdu_rel9_value },
      { NFAPI_PREAMBLE_REL13_TAG, &pdu->preamble_rel13, unpack_preamble_pdu_rel13_value },
    };

    if(unpack_tlv_list(unpack_fns, sizeof(unpack_fns)/sizeof(unpack_tlv_t), ppReadPackedMsg, preamblePduInstanceEnd, 0, 0) == 0)
      return 0;
  }

  return 1;
}

static uint8_t unpack_rach_indication(uint8_t **ppReadPackedMsg, uint8_t *end, void *msg, nfapi_p7_codec_config_t *config) {
  nfapi_rach_indication_t *pNfapiMsg = (nfapi_rach_indication_t *)msg;
  unpack_p7_tlv_t unpack_fns[] = {
    { NFAPI_RACH_INDICATION_BODY_TAG, &pNfapiMsg->rach_indication_body, &unpack_rach_indication_body_value},
  };
  return (pull16(ppReadPackedMsg, &pNfapiMsg->sfn_sf, end) &&
          unpack_p7_tlv_list(unpack_fns, sizeof(unpack_fns)/sizeof(unpack_tlv_t), ppReadPackedMsg, end, config, &pNfapiMsg->vendor_extension));
}

static uint8_t unpack_srs_indication_fdd_rel8_value(void *tlv, uint8_t **ppReadPackedMsg, uint8_t *end) {
  nfapi_srs_indication_fdd_rel8_t *srs_pdu_fdd_rel8 = (nfapi_srs_indication_fdd_rel8_t *)tlv;

  if(!(pull16(ppReadPackedMsg, &srs_pdu_fdd_rel8->doppler_estimation, end) &&
       pull16(ppReadPackedMsg, &srs_pdu_fdd_rel8->timing_advance, end) &&
       pull8(ppReadPackedMsg, &srs_pdu_fdd_rel8->number_of_resource_blocks, end) &&
       pull8(ppReadPackedMsg, &srs_pdu_fdd_rel8->rb_start, end) &&
       pullarray8(ppReadPackedMsg, srs_pdu_fdd_rel8->snr, NFAPI_NUM_RB_MAX, srs_pdu_fdd_rel8->number_of_resource_blocks, end)))
    return 0;

  return 1;
}

static uint8_t unpack_srs_indication_fdd_rel9_value(void *tlv, uint8_t **ppReadPackedMsg, uint8_t *end) {
  nfapi_srs_indication_fdd_rel9_t *srs_pdu_fdd_rel9 = (nfapi_srs_indication_fdd_rel9_t *)tlv;
  return (pull16(ppReadPackedMsg, &srs_pdu_fdd_rel9->timing_advance_r9, end));
}

static uint8_t unpack_srs_indication_tdd_rel10_value(void *tlv, uint8_t **ppReadPackedMsg, uint8_t *end) {
  nfapi_srs_indication_ttd_rel10_t *srs_pdu_tdd_rel10 = (nfapi_srs_indication_ttd_rel10_t *)tlv;
  return (pull8(ppReadPackedMsg, &srs_pdu_tdd_rel10->uppts_symbol, end));
}

static uint8_t unpack_srs_indication_fdd_rel11_value(void *tlv, uint8_t **ppReadPackedMsg, uint8_t *end) {
  nfapi_srs_indication_fdd_rel11_t *srs_pdu_fdd_rel11 = (nfapi_srs_indication_fdd_rel11_t *)tlv;
  return ( pull16(ppReadPackedMsg, &srs_pdu_fdd_rel11->ul_rtoa, end));
}

static uint8_t unpack_tdd_channel_measurement_value(void *tlv, uint8_t **ppReadPackedMsg, uint8_t *end) {
  nfapi_tdd_channel_measurement_t *value = (nfapi_tdd_channel_measurement_t *)tlv;

  if(!(pull8(ppReadPackedMsg, &value->num_prb_per_subband, end) &&
       pull8(ppReadPackedMsg, &value->number_of_subbands, end) &&
       pull8(ppReadPackedMsg, &value->num_atennas, end)))
    return 0;

  if(value->number_of_subbands > NFAPI_MAX_NUM_SUBBANDS) {
    // todo : add error
    return 0;
  }

  if(value->num_atennas > NFAPI_MAX_NUM_PHYSICAL_ANTENNAS) {
    // todo : add error
    return 0;
  }

  uint8_t idx = 0;

  for(idx = 0; idx < value->number_of_subbands; ++idx) {
    if(!(pull8(ppReadPackedMsg, &value->subands[idx].subband_index, end) &&
         pullarray16(ppReadPackedMsg, value->subands[idx].channel, NFAPI_MAX_NUM_PHYSICAL_ANTENNAS, value->num_atennas, end)))
      return 0;
  }

  return 1;
}


static uint8_t unpack_srs_indication_body_value(void *tlv, uint8_t **ppReadPackedMsg, uint8_t *end, nfapi_p7_codec_config_t *config) {
  nfapi_srs_indication_body_t *value = (nfapi_srs_indication_body_t *)tlv;
  uint8_t *srsBodyEnd = *ppReadPackedMsg + value->tl.length;

  if(srsBodyEnd > end)
    return 0;

  if(pull8(ppReadPackedMsg, &value->number_of_ues, end) == 0)
    return 0;

  if(value->number_of_ues > NFAPI_SRS_IND_MAX_PDU) {
    NFAPI_TRACE(NFAPI_TRACE_ERROR, "%s number of srs ind pdu's exceed maxium (count:%d max:%d)\n", __FUNCTION__, value->number_of_ues, NFAPI_SRS_IND_MAX_PDU);
    return 0;
  }

  if(value->number_of_ues > 0) {
    value->srs_pdu_list = (nfapi_srs_indication_pdu_t *)nfapi_p7_allocate(sizeof(nfapi_srs_indication_pdu_t) * value->number_of_ues, config);

    if(value->srs_pdu_list == NULL) {
      NFAPI_TRACE(NFAPI_TRACE_ERROR, "%s failed to allocate srs ind pdu list (count:%d)\n", __FUNCTION__, value->number_of_ues);
      return 0;
    }
  } else {
    value->srs_pdu_list = 0;
  }

  uint8_t i = 0;

  for(i = 0; i < value->number_of_ues; ++i) {
    nfapi_srs_indication_pdu_t *pdu = &(value->srs_pdu_list[i]);

    if(pull16(ppReadPackedMsg, &pdu->instance_length, end) == 0)
      return 0;

    uint8_t *srsPduInstanceEnd = *ppReadPackedMsg + pdu->instance_length;
    unpack_tlv_t unpack_fns[] = {
      { NFAPI_RX_UE_INFORMATION_TAG, &pdu->rx_ue_information, unpack_rx_ue_information_value },
      { NFAPI_SRS_INDICATION_FDD_REL8_TAG, &pdu->srs_indication_fdd_rel8, unpack_srs_indication_fdd_rel8_value},
      { NFAPI_SRS_INDICATION_FDD_REL9_TAG, &pdu->srs_indication_fdd_rel9, unpack_srs_indication_fdd_rel9_value},
      { NFAPI_SRS_INDICATION_TDD_REL10_TAG, &pdu->srs_indication_tdd_rel10, unpack_srs_indication_tdd_rel10_value},
      { NFAPI_SRS_INDICATION_FDD_REL11_TAG, &pdu->srs_indication_fdd_rel11, unpack_srs_indication_fdd_rel11_value},
      { NFAPI_TDD_CHANNEL_MEASUREMENT_TAG, &pdu->tdd_channel_measurement, unpack_tdd_channel_measurement_value},
    };

    if(unpack_tlv_list(unpack_fns, sizeof(unpack_fns)/sizeof(unpack_tlv_t), ppReadPackedMsg, srsPduInstanceEnd, 0, 0) == 0)
      return 0;
  }

  return 1;
}

static uint8_t unpack_srs_indication(uint8_t **ppReadPackedMsg, uint8_t *end, void *msg, nfapi_p7_codec_config_t *config) {
  nfapi_srs_indication_t *pNfapiMsg = (nfapi_srs_indication_t *)msg;
  unpack_p7_tlv_t unpack_fns[] = {
    { NFAPI_SRS_INDICATION_BODY_TAG, &pNfapiMsg->srs_indication_body, &unpack_srs_indication_body_value},
  };
  return (pull16(ppReadPackedMsg, &pNfapiMsg->sfn_sf, end) &&
          unpack_p7_tlv_list(unpack_fns, sizeof(unpack_fns)/sizeof(unpack_tlv_t), ppReadPackedMsg, end, config, &pNfapiMsg->vendor_extension));
}


static uint8_t unpack_sr_indication_body_value(void *tlv, uint8_t **ppReadPackedMsg, uint8_t *end, nfapi_p7_codec_config_t *config) {
  nfapi_sr_indication_body_t *value = (nfapi_sr_indication_body_t *)tlv;
  uint8_t *srBodyEnd = *ppReadPackedMsg + value->tl.length;

  if(srBodyEnd > end)
    return 0;

  if(pull16(ppReadPackedMsg, &value->number_of_srs, end) == 0)
    return 0;

  if(value->number_of_srs > NFAPI_SR_IND_MAX_PDU) {
    NFAPI_TRACE(NFAPI_TRACE_ERROR, "%s number of sr ind pdu's exceed maxium (count:%d max:%d)\n", __FUNCTION__, value->number_of_srs, NFAPI_SR_IND_MAX_PDU);
    return 0;
  }

  if(value->number_of_srs > 0) {
    value->sr_pdu_list = (nfapi_sr_indication_pdu_t *)nfapi_p7_allocate(sizeof(nfapi_sr_indication_pdu_t) * value->number_of_srs, config);

    if(value->sr_pdu_list == NULL) {
      NFAPI_TRACE(NFAPI_TRACE_ERROR, "%s failed to allocate sr ind pdu list (count:%d)\n", __FUNCTION__, value->number_of_srs);
      return 0;
    }
  } else {
    value->sr_pdu_list = 0;
  }

  uint8_t i = 0;

  for(i = 0; i < value->number_of_srs; ++i) {
    nfapi_sr_indication_pdu_t *pdu = &(value->sr_pdu_list[i]);

    if(pull16(ppReadPackedMsg, &pdu->instance_length, end) == 0)
      return 0;

    uint8_t *srPduInstanceEnd = *ppReadPackedMsg + pdu->instance_length;
    unpack_tlv_t unpack_fns[] = {
      { NFAPI_RX_UE_INFORMATION_TAG, &pdu->rx_ue_information, unpack_rx_ue_information_value },
      { NFAPI_UL_CQI_INFORMATION_TAG, &pdu->ul_cqi_information, unpack_ul_cqi_information_value },
    };

    if(unpack_tlv_list(unpack_fns, sizeof(unpack_fns)/sizeof(unpack_tlv_t), ppReadPackedMsg, srPduInstanceEnd, 0, 0) == 0)
      return 0;
  }

  return 1;
}

static int unpack_sr_indication(uint8_t **ppReadPackedMsg, uint8_t *end, void *msg, nfapi_p7_codec_config_t *config) {
  nfapi_sr_indication_t *pNfapiMsg = (nfapi_sr_indication_t *)msg;
  unpack_p7_tlv_t unpack_fns[] = {
    { NFAPI_SR_INDICATION_BODY_TAG, &pNfapiMsg->sr_indication_body, &unpack_sr_indication_body_value},
  };
  return (pull16(ppReadPackedMsg, &pNfapiMsg->sfn_sf, end) &&
          unpack_p7_tlv_list(unpack_fns, sizeof(unpack_fns)/sizeof(unpack_tlv_t), ppReadPackedMsg, end, config, &pNfapiMsg->vendor_extension));
}
static uint8_t unpack_cqi_indication_rel8_value(void *tlv, uint8_t **ppReadPackedMsg, uint8_t *end) {
  nfapi_cqi_indication_rel8_t *cqi_pdu_rel8 = (nfapi_cqi_indication_rel8_t *)tlv;
  return (pull16(ppReadPackedMsg, &cqi_pdu_rel8->length, end) &&
          pull16(ppReadPackedMsg, &cqi_pdu_rel8->data_offset, end) &&
          pull8(ppReadPackedMsg, &cqi_pdu_rel8->ul_cqi, end) &&
          pull8(ppReadPackedMsg, &cqi_pdu_rel8->ri, end) &&
          pull16(ppReadPackedMsg, &cqi_pdu_rel8->timing_advance, end));
}

static uint8_t unpack_cqi_indication_rel9_value(void *tlv, uint8_t **ppReadPackedMsg, uint8_t *end) {
  nfapi_cqi_indication_rel9_t *cqi_pdu_rel9 = (nfapi_cqi_indication_rel9_t *)tlv;

  if(!(pull16(ppReadPackedMsg, &cqi_pdu_rel9->length, end) &&
       pull16(ppReadPackedMsg, &cqi_pdu_rel9->data_offset, end) &&
       pull8(ppReadPackedMsg, &cqi_pdu_rel9->ul_cqi, end) &&
       pull8(ppReadPackedMsg, &cqi_pdu_rel9->number_of_cc_reported, end)))
    return 0;

  if(cqi_pdu_rel9->number_of_cc_reported > NFAPI_CC_MAX) {
    NFAPI_TRACE(NFAPI_TRACE_ERROR, "FIXME : out of bound array\n");
    return 0;
  }

  if(!(pullarray8(ppReadPackedMsg, cqi_pdu_rel9->ri, NFAPI_CC_MAX, cqi_pdu_rel9->number_of_cc_reported, end) &&
       pull16(ppReadPackedMsg, &cqi_pdu_rel9->timing_advance, end) &&
       pull16(ppReadPackedMsg, &cqi_pdu_rel9->timing_advance_r9, end)))
    return 0;

  return 1;
}

static uint8_t  unpack_cqi_indication_body_value(void *tlv, uint8_t **ppReadPackedMsg, uint8_t *end,  nfapi_p7_codec_config_t *config) {
  nfapi_cqi_indication_body_t *value = (nfapi_cqi_indication_body_t *)tlv;
  // the cqiBodyEnd points to the end of the cqi PDU's
  uint8_t *cqiBodyEnd = *ppReadPackedMsg + value->tl.length;

  //uint8_t* cqiPduEnd = cqiBodyEnd;
  //uint8_t* numberOfPdusAddress = *ppReadPackedMsg;

  if(cqiBodyEnd > end)
    return 0;

  if(pull16(ppReadPackedMsg, &value->number_of_cqis, end) == 0)
    return 0;

  if(value->number_of_cqis > NFAPI_CQI_IND_MAX_PDU) {
    NFAPI_TRACE(NFAPI_TRACE_ERROR, "%s number of cqi ind pdu's exceed maxium (count:%d max:%d)\n", __FUNCTION__, value->number_of_cqis, NFAPI_CQI_IND_MAX_PDU);
    return -1;
  }

  if(value->number_of_cqis > 0) {
    value->cqi_pdu_list = (nfapi_cqi_indication_pdu_t *)nfapi_p7_allocate(sizeof(nfapi_cqi_indication_pdu_t) * value->number_of_cqis, config);

    if(value->cqi_pdu_list == NULL) {
      NFAPI_TRACE(NFAPI_TRACE_ERROR, "%s failed to allocate cqi ind pdu list (count:%d)\n", __FUNCTION__, value->number_of_cqis);
      return 0;
    }
  } else {
    value->cqi_pdu_list = 0;
  }

  if(value->number_of_cqis > 0) {
    value->cqi_raw_pdu_list = (nfapi_cqi_indication_raw_pdu_t *)nfapi_p7_allocate(sizeof(nfapi_cqi_indication_raw_pdu_t) * value->number_of_cqis, config);

    if(value->cqi_raw_pdu_list == NULL) {
      NFAPI_TRACE(NFAPI_TRACE_ERROR, "%s failed to allocate raw cqi ind pdu list (count:%d)\n", __FUNCTION__, value->number_of_cqis);
      return 0;
    }
  } else {
    value->cqi_raw_pdu_list = 0;
  }

  uint8_t i = 0;

  for(i = 0; i < value->number_of_cqis; ++i) {
    nfapi_cqi_indication_pdu_t *pdu = &(value->cqi_pdu_list[i]);
    memset(pdu, 0, sizeof(nfapi_cqi_indication_pdu_t));

    if(pull16(ppReadPackedMsg, &pdu->instance_length, end) == 0)
      return 0;

    uint8_t *cqiPduInstanceEnd = *ppReadPackedMsg + pdu->instance_length;

    while((uint8_t *)(*ppReadPackedMsg) < cqiPduInstanceEnd) {
      nfapi_tl_t generic_tl;

      if(unpack_tl(ppReadPackedMsg, &generic_tl, end) == 0)
        return 0;

      switch(generic_tl.tag) {
        case NFAPI_RX_UE_INFORMATION_TAG:
          pdu->rx_ue_information.tl = generic_tl;

          if(unpack_rx_ue_information_value(&pdu->rx_ue_information, ppReadPackedMsg, end) == 0)
            return 0;

          break;

        case NFAPI_CQI_INDICATION_REL8_TAG:
          pdu->cqi_indication_rel8.tl = generic_tl;

          if(unpack_cqi_indication_rel8_value(&pdu->cqi_indication_rel8, ppReadPackedMsg, end) == 0)
            return 0;

          break;

        case NFAPI_CQI_INDICATION_REL9_TAG:
          pdu->cqi_indication_rel9.tl = generic_tl;

          if(unpack_cqi_indication_rel9_value(&pdu->cqi_indication_rel9, ppReadPackedMsg, end) == 0)
            return 0;

          break;

        case NFAPI_UL_CQI_INFORMATION_TAG:
          pdu->ul_cqi_information.tl = generic_tl;

          if(unpack_ul_cqi_information_value(&pdu->ul_cqi_information, ppReadPackedMsg, end) == 0)
            return 0;

          break;

        default: {
          NFAPI_TRACE(NFAPI_TRACE_ERROR, "RX_CQI.indication Invalid pdu type %d \n", generic_tl.tag );
        }
        break;
      };
    }
  }

  uint8_t idx = 0;

  for(idx = 0; idx < value->number_of_cqis; ++idx) {
    if(value->cqi_pdu_list[idx].cqi_indication_rel8.tl.tag == NFAPI_CQI_INDICATION_REL8_TAG) {
      if(pullarray8(ppReadPackedMsg, &(value->cqi_raw_pdu_list[idx].pdu[0]), NFAPI_CQI_RAW_MAX_LEN, value->cqi_pdu_list[idx].cqi_indication_rel8.length, end) == 0)
        return 0;
    } else if(value->cqi_pdu_list[idx].cqi_indication_rel9.tl.tag == NFAPI_CQI_INDICATION_REL9_TAG) {
      if(pullarray8(ppReadPackedMsg, &(value->cqi_raw_pdu_list[idx].pdu[0]), NFAPI_CQI_RAW_MAX_LEN, value->cqi_pdu_list[idx].cqi_indication_rel9.length, end) == 0)
        return 0;
    }
  }

  return 1;
}

static uint8_t unpack_cqi_indication(uint8_t **ppReadPackedMsg, uint8_t *end, void *msg, nfapi_p7_codec_config_t *config) {
  nfapi_cqi_indication_t *pNfapiMsg = (nfapi_cqi_indication_t *)msg;
  unpack_p7_tlv_t unpack_fns[] = {
    { NFAPI_CQI_INDICATION_BODY_TAG, &pNfapiMsg->cqi_indication_body, &unpack_cqi_indication_body_value},
  };
  return (pull16(ppReadPackedMsg, &pNfapiMsg->sfn_sf, end) &&
          unpack_p7_tlv_list(unpack_fns, sizeof(unpack_fns)/sizeof(unpack_tlv_t), ppReadPackedMsg, end, config, &pNfapiMsg->vendor_extension));
}
static uint8_t unpack_lbt_pdsch_req_pdu_rel13_value(void *tlv, uint8_t **ppReadPackedMsg, uint8_t *end) {
  nfapi_lbt_pdsch_req_pdu_rel13_t *value = (nfapi_lbt_pdsch_req_pdu_rel13_t *)tlv;
  return (pull32(ppReadPackedMsg, &value->handle, end) &&
          pull32(ppReadPackedMsg, &value->mp_cca, end) &&
          pull32(ppReadPackedMsg, &value->n_cca, end) &&
          pull32(ppReadPackedMsg, &value->offset, end) &&
          pull32(ppReadPackedMsg, &value->lte_txop_sf, end) &&
          pull16(ppReadPackedMsg, &value->txop_sfn_sf_end, end) &&
          pull32(ppReadPackedMsg, &value->lbt_mode, end));
}

static uint8_t unpack_lbt_drs_req_pdu_rel13_value(void *tlv, uint8_t **ppReadPackedMsg, uint8_t *end) {
  nfapi_lbt_drs_req_pdu_rel13_t *value = (nfapi_lbt_drs_req_pdu_rel13_t *)tlv;
  return (pull32(ppReadPackedMsg, &value->handle, end) &&
          pull32(ppReadPackedMsg, &value->offset, end) &&
          pull16(ppReadPackedMsg, &value->sfn_sf_end, end) &&
          pull32(ppReadPackedMsg, &value->lbt_mode, end));
}


static uint8_t unpack_lbt_config_request_body_value(void *tlv, uint8_t **ppReadPackedMsg, uint8_t *end, nfapi_p7_codec_config_t *config) {
  nfapi_lbt_dl_config_request_body_t *value = (nfapi_lbt_dl_config_request_body_t *)tlv;

  if(pull16(ppReadPackedMsg, &value->number_of_pdus, end) == 0)
    return 0;

  if(value->number_of_pdus > NFAPI_LBT_DL_CONFIG_REQ_MAX_PDU) {
    NFAPI_TRACE(NFAPI_TRACE_ERROR, "%s number of lbt dl config pdu's exceed maxium (count:%d max:%d)\n", __FUNCTION__, value->number_of_pdus, NFAPI_LBT_DL_CONFIG_REQ_MAX_PDU);
    return 0;
  }

  if(value->number_of_pdus) {
    value->lbt_dl_config_req_pdu_list = (nfapi_lbt_dl_config_request_pdu_t *)nfapi_p7_allocate(sizeof(nfapi_lbt_dl_config_request_pdu_t) * value->number_of_pdus, config);

    if(value->lbt_dl_config_req_pdu_list == NULL) {
      NFAPI_TRACE(NFAPI_TRACE_ERROR, "%s failed to allocate lbt dl config pdu list (count:%d)\n", __FUNCTION__, value->number_of_pdus);
      return 0;
    }
  } else {
    value->lbt_dl_config_req_pdu_list = 0;
  }

  uint16_t i;
  uint16_t total_number_of_pdus = value->number_of_pdus;

  for(i = 0; i < total_number_of_pdus; ++i) {
    nfapi_lbt_dl_config_request_pdu_t *pdu = &(value->lbt_dl_config_req_pdu_list[i]);

    if(!(pull8(ppReadPackedMsg, &pdu->pdu_type, end) &&
         pull8(ppReadPackedMsg, &pdu->pdu_size, end)))
      return 0;

    uint8_t *packedPduEnd = (*ppReadPackedMsg) + pdu->pdu_size - 2;

    if(packedPduEnd > end)
      return 0;

    switch(pdu->pdu_type) {
      case NFAPI_LBT_DL_CONFIG_REQUEST_PDSCH_PDU_TYPE: {
        unpack_tlv_t unpack_fns[] = {
          { NFAPI_LBT_PDSCH_REQ_PDU_REL13_TAG, &pdu->lbt_pdsch_req_pdu.lbt_pdsch_req_pdu_rel13, &unpack_lbt_pdsch_req_pdu_rel13_value},
        };
        unpack_tlv_list(unpack_fns, sizeof(unpack_fns)/sizeof(unpack_tlv_t), ppReadPackedMsg, packedPduEnd, 0, 0);
      }
      break;

      case NFAPI_LBT_DL_CONFIG_REQUEST_DRS_PDU_TYPE: {
        unpack_tlv_t unpack_fns[] = {
          { NFAPI_LBT_DRS_REQ_PDU_REL13_TAG, &pdu->lbt_drs_req_pdu.lbt_drs_req_pdu_rel13, &unpack_lbt_drs_req_pdu_rel13_value},
        };
        unpack_tlv_list(unpack_fns, sizeof(unpack_fns)/sizeof(unpack_tlv_t), ppReadPackedMsg, packedPduEnd, 0, 0);
      }
      break;

      default:
        NFAPI_TRACE(NFAPI_TRACE_ERROR, "LBT_DL_CONFIG.request body invalid pdu type %d\n", pdu->pdu_type);
        return 0;
    }
  }

  return 1;
}
static uint8_t unpack_lbt_dl_config_request(uint8_t **ppReadPackedMsg, uint8_t *end, void *msg, nfapi_p7_codec_config_t *config) {
  nfapi_lbt_dl_config_request_t *pNfapiMsg = (nfapi_lbt_dl_config_request_t *)msg;
  unpack_p7_tlv_t unpack_fns[] = {
    { NFAPI_LBT_DL_CONFIG_REQUEST_BODY_TAG, &pNfapiMsg->lbt_dl_config_request_body, &unpack_lbt_config_request_body_value},
  };
  return (pull16(ppReadPackedMsg, &pNfapiMsg->sfn_sf, end) &&
          unpack_p7_tlv_list(unpack_fns, sizeof(unpack_fns)/sizeof(unpack_tlv_t), ppReadPackedMsg, end, config, &pNfapiMsg->vendor_extension));
}

static uint8_t unpack_lbt_pdsch_rsp_pdu_rel13_value(void *tlv, uint8_t **ppReadPackedMsg, uint8_t *end) {
  nfapi_lbt_pdsch_rsp_pdu_rel13_t *value = (nfapi_lbt_pdsch_rsp_pdu_rel13_t *)tlv;
  return (pull32(ppReadPackedMsg, &value->handle, end) &&
          pull32(ppReadPackedMsg, &value->result, end) &&
          pull32(ppReadPackedMsg, &value->lte_txop_symbols, end) &&
          pull32(ppReadPackedMsg, &value->initial_partial_sf, end));
}
static uint8_t unpack_lbt_drs_rsp_pdu_rel13_value(void *tlv, uint8_t **ppReadPackedMsg, uint8_t *end) {
  nfapi_lbt_drs_rsp_pdu_rel13_t *value = (nfapi_lbt_drs_rsp_pdu_rel13_t *)tlv;
  return (pull32(ppReadPackedMsg, &value->handle, end) &&
          pull32(ppReadPackedMsg, &value->result, end));
}

static uint8_t unpack_lbt_indication_body_value(void *tlv, uint8_t **ppReadPackedMsg, uint8_t *end, nfapi_p7_codec_config_t *config) {
  nfapi_lbt_dl_indication_body_t *value = (nfapi_lbt_dl_indication_body_t *)tlv;

  if(pull16(ppReadPackedMsg, &value->number_of_pdus, end) == 0)
    return 0;

  if(value->number_of_pdus > NFAPI_LBT_IND_MAX_PDU) {
    NFAPI_TRACE(NFAPI_TRACE_ERROR, "%s number of lbt dl ind pdu's exceed maxium (count:%d max:%d)\n", __FUNCTION__, value->number_of_pdus, NFAPI_LBT_IND_MAX_PDU);
    return 0;
  }

  if(value->number_of_pdus > 0) {
    value->lbt_indication_pdu_list = (nfapi_lbt_dl_indication_pdu_t *)nfapi_p7_allocate(sizeof(nfapi_lbt_dl_indication_pdu_t) * value->number_of_pdus, config);

    if(value->lbt_indication_pdu_list == NULL) {
      NFAPI_TRACE(NFAPI_TRACE_ERROR, "%s failed to allocate lbt dl ind config pdu list (count:%d)\n", __FUNCTION__, value->number_of_pdus);
      return 0;
    }
  } else {
    value->lbt_indication_pdu_list = 0;
  }

  uint16_t i;
  uint16_t total_number_of_pdus = value->number_of_pdus;

  for(i = 0; i < total_number_of_pdus; ++i) {
    nfapi_lbt_dl_indication_pdu_t *pdu = &(value->lbt_indication_pdu_list[i]);

    if(!(pull8(ppReadPackedMsg, &pdu->pdu_type, end) &&
         pull8(ppReadPackedMsg, &pdu->pdu_size, end)))
      return 0;

    uint8_t *packedPduEnd = (*ppReadPackedMsg) + pdu->pdu_size - 2;

    if(packedPduEnd > end)
      return 0;

    switch(pdu->pdu_type) {
      case NFAPI_LBT_DL_RSP_PDSCH_PDU_TYPE: {
        unpack_tlv_t unpack_fns[] = {
          { NFAPI_LBT_PDSCH_RSP_PDU_REL13_TAG, &pdu->lbt_pdsch_rsp_pdu.lbt_pdsch_rsp_pdu_rel13, &unpack_lbt_pdsch_rsp_pdu_rel13_value},
        };
        unpack_tlv_list(unpack_fns, sizeof(unpack_fns)/sizeof(unpack_tlv_t), ppReadPackedMsg, packedPduEnd, 0, 0);
      }
      break;

      case NFAPI_LBT_DL_RSP_DRS_PDU_TYPE: {
        unpack_tlv_t unpack_fns[] = {
          { NFAPI_LBT_DRS_RSP_PDU_REL13_TAG, &pdu->lbt_drs_rsp_pdu.lbt_drs_rsp_pdu_rel13, &unpack_lbt_drs_rsp_pdu_rel13_value},
        };
        unpack_tlv_list(unpack_fns, sizeof(unpack_fns)/sizeof(unpack_tlv_t), ppReadPackedMsg, packedPduEnd, 0, 0);
      }
      break;

      default:
        NFAPI_TRACE(NFAPI_TRACE_ERROR, "LBT_DL.indication body invalid pdu type %d\n", pdu->pdu_type);
        return 0;
    }
  }

  return 1;
}
static uint8_t unpack_lbt_dl_indication(uint8_t **ppReadPackedMsg, uint8_t *end, void *msg, nfapi_p7_codec_config_t *config) {
  nfapi_lbt_dl_indication_t *pNfapiMsg = (nfapi_lbt_dl_indication_t *)msg;
  unpack_p7_tlv_t unpack_fns[] = {
    { NFAPI_LBT_DL_INDICATION_BODY_TAG, &pNfapiMsg->lbt_dl_indication_body, &unpack_lbt_indication_body_value},
  };
  return (pull16(ppReadPackedMsg, &pNfapiMsg->sfn_sf, end) &&
          unpack_p7_tlv_list(unpack_fns, sizeof(unpack_fns)/sizeof(unpack_tlv_t), ppReadPackedMsg, end, config, &pNfapiMsg->vendor_extension));
}

static uint8_t unpack_nb_harq_indication_fdd_rel13_value(void *tlv, uint8_t **ppReadPackedMsg, uint8_t *end) {
  nfapi_nb_harq_indication_fdd_rel13_t *value = (nfapi_nb_harq_indication_fdd_rel13_t *)tlv;
  return (pull8(ppReadPackedMsg, &value->harq_tb1, end));
}


static uint8_t unpack_nb_harq_indication_body_value(void *tlv, uint8_t **ppReadPackedMsg, uint8_t *end, nfapi_p7_codec_config_t *config) {
  nfapi_nb_harq_indication_body_t *value = (nfapi_nb_harq_indication_body_t *)tlv;
  uint8_t *nbharqBodyEnd = *ppReadPackedMsg + value->tl.length;

  if(nbharqBodyEnd > end)
    return 0;

  if(pull16(ppReadPackedMsg, &value->number_of_harqs, end) == 0)
    return 0;

  if(value->number_of_harqs > NFAPI_HARQ_IND_MAX_PDU) {
    NFAPI_TRACE(NFAPI_TRACE_ERROR, "%s number of harq ind pdus exceed maxium (count:%d max:%d)\n", __FUNCTION__, value->number_of_harqs, NFAPI_HARQ_IND_MAX_PDU);
    return 0;
  }

  value->nb_harq_pdu_list = (nfapi_nb_harq_indication_pdu_t *)nfapi_p7_allocate(sizeof(nfapi_nb_harq_indication_pdu_t) * value->number_of_harqs, config);

  if(value->nb_harq_pdu_list == NULL) {
    NFAPI_TRACE(NFAPI_TRACE_ERROR, "%s failed to allocate harq ind pdu list (count:%d)\n", __FUNCTION__, value->number_of_harqs);
    return 0;
  }

  uint8_t i = 0;

  for(i = 0; i < value->number_of_harqs; ++i) {
    nfapi_nb_harq_indication_pdu_t *pdu = &(value->nb_harq_pdu_list[i]);

    if(pull16(ppReadPackedMsg, &pdu->instance_length, end) == 0)
      return 0;

    uint8_t *harqPduInstanceEnd = *ppReadPackedMsg + pdu->instance_length;
    unpack_tlv_t unpack_fns[] = {
      { NFAPI_RX_UE_INFORMATION_TAG, &pdu->rx_ue_information, unpack_rx_ue_information_value },
      { NFAPI_NB_HARQ_INDICATION_FDD_REL13_TAG, &pdu->nb_harq_indication_fdd_rel13, &unpack_nb_harq_indication_fdd_rel13_value},
      { NFAPI_UL_CQI_INFORMATION_TAG, &pdu->ul_cqi_information, &unpack_ul_cqi_information_value}
    };

    if(unpack_tlv_list(unpack_fns, sizeof(unpack_fns)/sizeof(unpack_tlv_t), ppReadPackedMsg, harqPduInstanceEnd, 0, 0) == 0)
      return 0;
  }

  return 1;
}

static uint8_t unpack_nb_harq_indication(uint8_t **ppReadPackedMsg, uint8_t *end, void *msg, nfapi_p7_codec_config_t *config) {
  nfapi_nb_harq_indication_t *pNfapiMsg = (nfapi_nb_harq_indication_t *)msg;
  unpack_p7_tlv_t unpack_fns[] = {
    { NFAPI_NB_HARQ_INDICATION_BODY_TAG, &pNfapiMsg->nb_harq_indication_body, &unpack_nb_harq_indication_body_value},
  };
  return (pull16(ppReadPackedMsg, &pNfapiMsg->sfn_sf, end) &&
          unpack_p7_tlv_list(unpack_fns, sizeof(unpack_fns)/sizeof(unpack_tlv_t), ppReadPackedMsg, end, config, &pNfapiMsg->vendor_extension));
}

static uint8_t unpack_nrach_indication_rel13_value(void *tlv, uint8_t **ppReadPackedMsg, uint8_t *end) {
  nfapi_nrach_indication_pdu_rel13_t *value = (nfapi_nrach_indication_pdu_rel13_t *)tlv;
  return (pull16(ppReadPackedMsg, &value->rnti, end) &&
          pull8(ppReadPackedMsg, &value->initial_sc, end) &&
          pull16(ppReadPackedMsg, &value->timing_advance, end) &&
          pull8(ppReadPackedMsg, &value->nrach_ce_level, end));
}

static uint8_t unpack_ue_release_resp(uint8_t **ppReadPackedMsg, uint8_t *end, void *msg, nfapi_p7_codec_config_t *config) {
  nfapi_ue_release_response_t *pNfapiMsg = (nfapi_ue_release_response_t *)msg;

  if(pull32(ppReadPackedMsg, &pNfapiMsg->error_code, end) == 0) {
    return 0;
  } else {
    NFAPI_TRACE(NFAPI_TRACE_INFO, "ue_release_response:error_code = %d\n", pNfapiMsg->error_code);
  }

  return 1;
}

static uint8_t unpack_nrach_indication_body_value(void *tlv, uint8_t **ppReadPackedMsg, uint8_t *end, nfapi_p7_codec_config_t *config) {
  nfapi_nrach_indication_body_t *value = (nfapi_nrach_indication_body_t *)tlv;
  uint8_t *nrachBodyEnd = *ppReadPackedMsg + value->tl.length;

  if(nrachBodyEnd > end)
    return 0;

  if(pull8(ppReadPackedMsg, &value->number_of_initial_scs_detected, end) == 0)
    return 0;

  if(value->number_of_initial_scs_detected > NFAPI_PREAMBLE_MAX_PDU) {
    NFAPI_TRACE(NFAPI_TRACE_ERROR, "%s number of detected scs ind pdus exceed maxium (count:%d max:%d)\n", __FUNCTION__, value->number_of_initial_scs_detected, NFAPI_PREAMBLE_MAX_PDU);
    return 0;
  }

  value->nrach_pdu_list = (nfapi_nrach_indication_pdu_t *)nfapi_p7_allocate(sizeof(nfapi_nrach_indication_pdu_t) * value->number_of_initial_scs_detected, config);

  if(value->nrach_pdu_list == NULL) {
    NFAPI_TRACE(NFAPI_TRACE_ERROR, "%s failed to allocate nrach ind pdu list (count:%d)\n", __FUNCTION__, value->number_of_initial_scs_detected);
    return 0;
  }

  uint8_t i = 0;

  for(i = 0; i < value->number_of_initial_scs_detected; ++i) {
    nfapi_nrach_indication_pdu_t *pdu = &(value->nrach_pdu_list[i]);
    uint8_t *nrachPduInstanceEnd = *ppReadPackedMsg + 4 + 6;
    unpack_tlv_t unpack_fns[] = {
      { NFAPI_NRACH_INDICATION_REL13_TAG, &pdu->nrach_indication_rel13, &unpack_nrach_indication_rel13_value},
    };

    if(unpack_tlv_list(unpack_fns, sizeof(unpack_fns)/sizeof(unpack_tlv_t), ppReadPackedMsg, nrachPduInstanceEnd, 0, 0) == 0)
      return 0;
  }

  return 1;
}

static uint8_t unpack_nrach_indication(uint8_t **ppReadPackedMsg, uint8_t *end, void *msg, nfapi_p7_codec_config_t *config) {
  nfapi_nrach_indication_t *pNfapiMsg = (nfapi_nrach_indication_t *)msg;
  unpack_p7_tlv_t unpack_fns[] = {
    { NFAPI_NRACH_INDICATION_BODY_TAG, &pNfapiMsg->nrach_indication_body, &unpack_nrach_indication_body_value},
  };
  return (pull16(ppReadPackedMsg, &pNfapiMsg->sfn_sf, end) &&
          unpack_p7_tlv_list(unpack_fns, sizeof(unpack_fns)/sizeof(unpack_tlv_t), ppReadPackedMsg, end, config, &pNfapiMsg->vendor_extension));
}

static uint8_t unpack_nr_dl_node_sync(uint8_t **ppReadPackedMsg, uint8_t *end, void *msg, nfapi_p7_codec_config_t *config) {
  nfapi_nr_dl_node_sync_t *pNfapiMsg = (nfapi_nr_dl_node_sync_t *)msg;
  return (pull32(ppReadPackedMsg, &pNfapiMsg->t1, end) &&
          pulls32(ppReadPackedMsg, &pNfapiMsg->delta_sfn_slot, end) &&
          unpack_p7_tlv_list(NULL, 0, ppReadPackedMsg, end, config, &pNfapiMsg->vendor_extension));
}

static uint8_t unpack_dl_node_sync(uint8_t **ppReadPackedMsg, uint8_t *end, void *msg, nfapi_p7_codec_config_t *config) {
  nfapi_dl_node_sync_t *pNfapiMsg = (nfapi_dl_node_sync_t *)msg;
  return (pull32(ppReadPackedMsg, &pNfapiMsg->t1, end) &&
          pulls32(ppReadPackedMsg, &pNfapiMsg->delta_sfn_sf, end) &&
          unpack_p7_tlv_list(NULL, 0, ppReadPackedMsg, end, config, &pNfapiMsg->vendor_extension));
}


static uint8_t unpack_nr_ul_node_sync(uint8_t **ppReadPackedMsg, uint8_t *end, void *msg, nfapi_p7_codec_config_t *config) {
  nfapi_nr_ul_node_sync_t *pNfapiMsg = (nfapi_nr_ul_node_sync_t *)msg;
  return (pull32(ppReadPackedMsg, &pNfapiMsg->t1, end) &&
          pull32(ppReadPackedMsg, &pNfapiMsg->t2, end) &&
          pull32(ppReadPackedMsg, &pNfapiMsg->t3, end) &&
          unpack_p7_tlv_list(NULL, 0, ppReadPackedMsg, end, config, &pNfapiMsg->vendor_extension));
}


static uint8_t unpack_ul_node_sync(uint8_t **ppReadPackedMsg, uint8_t *end, void *msg, nfapi_p7_codec_config_t *config) {
  nfapi_ul_node_sync_t *pNfapiMsg = (nfapi_ul_node_sync_t *)msg;
  return (pull32(ppReadPackedMsg, &pNfapiMsg->t1, end) &&
          pull32(ppReadPackedMsg, &pNfapiMsg->t2, end) &&
          pull32(ppReadPackedMsg, &pNfapiMsg->t3, end) &&
          unpack_p7_tlv_list(NULL, 0, ppReadPackedMsg, end, config, &pNfapiMsg->vendor_extension));
}

static uint8_t unpack_timing_info(uint8_t **ppReadPackedMsg, uint8_t *end, void *msg, nfapi_p7_codec_config_t *config) {
  nfapi_timing_info_t *pNfapiMsg = (nfapi_timing_info_t *)msg;
  return (pull32(ppReadPackedMsg, &pNfapiMsg->last_sfn_sf, end) &&
          pull32(ppReadPackedMsg, &pNfapiMsg->time_since_last_timing_info, end) &&
          pull32(ppReadPackedMsg, &pNfapiMsg->dl_config_jitter, end) &&
          pull32(ppReadPackedMsg, &pNfapiMsg->tx_request_jitter, end) &&
          pull32(ppReadPackedMsg, &pNfapiMsg->ul_config_jitter, end) &&
          pull32(ppReadPackedMsg, &pNfapiMsg->hi_dci0_jitter, end) &&
          pulls32(ppReadPackedMsg, &pNfapiMsg->dl_config_latest_delay, end) &&
          pulls32(ppReadPackedMsg, &pNfapiMsg->tx_request_latest_delay, end) &&
          pulls32(ppReadPackedMsg, &pNfapiMsg->ul_config_latest_delay, end) &&
          pulls32(ppReadPackedMsg, &pNfapiMsg->hi_dci0_latest_delay, end) &&
          pulls32(ppReadPackedMsg, &pNfapiMsg->dl_config_earliest_arrival, end) &&
          pulls32(ppReadPackedMsg, &pNfapiMsg->tx_request_earliest_arrival, end) &&
          pulls32(ppReadPackedMsg, &pNfapiMsg->ul_config_earliest_arrival, end) &&
          pulls32(ppReadPackedMsg, &pNfapiMsg->hi_dci0_earliest_arrival, end) &&
          unpack_p7_tlv_list(NULL, 0, ppReadPackedMsg, end, config, &pNfapiMsg->vendor_extension));
}


static uint8_t unpack_nr_timing_info(uint8_t **ppReadPackedMsg, uint8_t *end, void *msg, nfapi_p7_codec_config_t *config) {
  nfapi_nr_timing_info_t *pNfapiMsg = (nfapi_nr_timing_info_t *)msg;
  return (pull32(ppReadPackedMsg, &pNfapiMsg->last_sfn, end) &&
          pull32(ppReadPackedMsg, &pNfapiMsg->last_slot, end) &&
          pull32(ppReadPackedMsg, &pNfapiMsg->time_since_last_timing_info, end) &&
          pull32(ppReadPackedMsg, &pNfapiMsg->dl_tti_jitter, end) &&
          pull32(ppReadPackedMsg, &pNfapiMsg->tx_data_request_jitter, end) &&
          pull32(ppReadPackedMsg, &pNfapiMsg->ul_tti_jitter, end) &&
          pull32(ppReadPackedMsg, &pNfapiMsg->ul_dci_jitter, end) &&
          pulls32(ppReadPackedMsg, &pNfapiMsg->dl_tti_latest_delay, end) &&
          pulls32(ppReadPackedMsg, &pNfapiMsg->tx_data_request_latest_delay, end) &&
          pulls32(ppReadPackedMsg, &pNfapiMsg->ul_tti_latest_delay, end) &&
          pulls32(ppReadPackedMsg, &pNfapiMsg->ul_dci_latest_delay, end) &&
          pulls32(ppReadPackedMsg, &pNfapiMsg->dl_tti_earliest_arrival, end) &&
          pulls32(ppReadPackedMsg, &pNfapiMsg->tx_data_request_earliest_arrival, end) &&
          pulls32(ppReadPackedMsg, &pNfapiMsg->ul_tti_earliest_arrival, end) &&
          pulls32(ppReadPackedMsg, &pNfapiMsg->ul_dci_earliest_arrival, end) &&
          unpack_p7_tlv_list(NULL, 0, ppReadPackedMsg, end, config, &pNfapiMsg->vendor_extension));
}



// unpack length check

static int check_unpack_length(nfapi_message_id_e msgId, uint32_t unpackedBufLen) {
  int retLen = 0;

  switch (msgId) {
    case NFAPI_DL_CONFIG_REQUEST:
      if (unpackedBufLen >= sizeof(nfapi_dl_config_request_t))
        retLen = sizeof(nfapi_dl_config_request_t);

      break;

    case NFAPI_UL_CONFIG_REQUEST:
      if (unpackedBufLen >= sizeof(nfapi_ul_config_request_t))
        retLen = sizeof(nfapi_ul_config_request_t);

      break;

    case NFAPI_SUBFRAME_INDICATION:
      if (unpackedBufLen >= sizeof(nfapi_subframe_indication_t))
        retLen = sizeof(nfapi_subframe_indication_t);

      break;

    case NFAPI_HI_DCI0_REQUEST:
      if (unpackedBufLen >= sizeof(nfapi_hi_dci0_request_t))
        retLen = sizeof(nfapi_hi_dci0_request_t);

      break;

    case NFAPI_TX_REQUEST:
      if (unpackedBufLen >= sizeof(nfapi_tx_request_t))
        retLen = sizeof(nfapi_tx_request_t);

      break;

    case NFAPI_HARQ_INDICATION:
      if (unpackedBufLen >= sizeof(nfapi_harq_indication_t))
        retLen = sizeof(nfapi_harq_indication_t);

      break;

    case NFAPI_CRC_INDICATION:
      if (unpackedBufLen >= sizeof(nfapi_crc_indication_t))
        retLen = sizeof(nfapi_crc_indication_t);

      break;

    case NFAPI_RX_ULSCH_INDICATION:
      if (unpackedBufLen >= sizeof(nfapi_rx_indication_t))
        retLen = sizeof(nfapi_rx_indication_t);

      break;

    case NFAPI_RACH_INDICATION:
      if (unpackedBufLen >= sizeof(nfapi_rach_indication_t))
        retLen = sizeof(nfapi_rach_indication_t);

      break;

    case NFAPI_SRS_INDICATION:
      if (unpackedBufLen >= sizeof(nfapi_srs_indication_t))
        retLen = sizeof(nfapi_srs_indication_t);

      break;

    case NFAPI_RX_SR_INDICATION:
      if (unpackedBufLen >= sizeof(nfapi_sr_indication_t))
        retLen = sizeof(nfapi_sr_indication_t);

      break;

    case NFAPI_RX_CQI_INDICATION:
      if (unpackedBufLen >= sizeof(nfapi_cqi_indication_t))
        retLen = sizeof(nfapi_cqi_indication_t);

      break;

    case NFAPI_LBT_DL_CONFIG_REQUEST:
      if (unpackedBufLen >= sizeof(nfapi_lbt_dl_config_request_t))
        retLen = sizeof(nfapi_lbt_dl_config_request_t);

      break;

    case NFAPI_LBT_DL_INDICATION:
      if (unpackedBufLen >= sizeof(nfapi_lbt_dl_indication_t))
        retLen = sizeof(nfapi_lbt_dl_indication_t);

      break;

    case NFAPI_NB_HARQ_INDICATION:
      if (unpackedBufLen >= sizeof(nfapi_nb_harq_indication_t))
        retLen = sizeof(nfapi_nb_harq_indication_t);

      break;

    case NFAPI_NRACH_INDICATION:
      if (unpackedBufLen >= sizeof(nfapi_nrach_indication_t))
        retLen = sizeof(nfapi_nrach_indication_t);

      break;

    case NFAPI_DL_NODE_SYNC:
      if (unpackedBufLen >= sizeof(nfapi_dl_node_sync_t))
        retLen = sizeof(nfapi_dl_node_sync_t);

      break;

    case NFAPI_UL_NODE_SYNC:
      if (unpackedBufLen >= sizeof(nfapi_ul_node_sync_t))
        retLen = sizeof(nfapi_ul_node_sync_t);

      break;

    case NFAPI_TIMING_INFO:
      if (unpackedBufLen >= sizeof(nfapi_timing_info_t))
        retLen = sizeof(nfapi_timing_info_t);

      break;

    case NFAPI_UE_RELEASE_REQUEST:
      if (unpackedBufLen >= sizeof(nfapi_ue_release_request_t))
        retLen = sizeof(nfapi_ue_release_request_t);

      break;

    case NFAPI_UE_RELEASE_RESPONSE:
      if (unpackedBufLen >= sizeof(nfapi_ue_release_response_t))
        retLen = sizeof(nfapi_ue_release_response_t);

      break;

    default:
      NFAPI_TRACE(NFAPI_TRACE_ERROR, "Unknown message ID %d\n", msgId);
      break;
  }

  return retLen;
}

static int check_nr_unpack_length(nfapi_message_id_e msgId, uint32_t unpackedBufLen)
{
	int retLen = 0;

	switch (msgId)
	{
		case NFAPI_NR_PHY_MSG_TYPE_DL_TTI_REQUEST:
			if (unpackedBufLen >= sizeof(nfapi_nr_dl_tti_request_t))
				retLen = sizeof(nfapi_nr_dl_tti_request_t);
			break;

		case NFAPI_NR_PHY_MSG_TYPE_UL_TTI_REQUEST:
			if (unpackedBufLen >= sizeof(nfapi_nr_ul_tti_request_t))
				retLen = sizeof(nfapi_nr_ul_tti_request_t);
			break;

		case NFAPI_SUBFRAME_INDICATION:
			if (unpackedBufLen >= sizeof(nfapi_subframe_indication_t))
				retLen = sizeof(nfapi_subframe_indication_t);
			break;

		case NFAPI_NR_PHY_MSG_TYPE_UL_DCI_REQUEST:
			if (unpackedBufLen >= sizeof(nfapi_nr_ul_dci_request_t))
				retLen = sizeof(nfapi_nr_ul_dci_request_t);
			break;

		case NFAPI_NR_PHY_MSG_TYPE_TX_DATA_REQUEST:
			if (unpackedBufLen >= sizeof(nfapi_nr_tx_data_request_t))
				retLen = sizeof(nfapi_nr_tx_data_request_t);
			break;
		
		case NFAPI_NR_PHY_MSG_TYPE_RX_DATA_INDICATION:
			if (unpackedBufLen >= sizeof(nfapi_nr_rx_data_indication_t))
				retLen = sizeof(nfapi_nr_rx_data_indication_t);
			break;
		
		case NFAPI_NR_PHY_MSG_TYPE_CRC_INDICATION:
			if (unpackedBufLen >= sizeof(nfapi_nr_crc_indication_t))
				retLen = sizeof(nfapi_nr_crc_indication_t);
			break;

		case NFAPI_NR_PHY_MSG_TYPE_RACH_INDICATION:
			if (unpackedBufLen >= sizeof(nfapi_nr_rach_indication_t))
				retLen = sizeof(nfapi_nr_rach_indication_t);
			break;
		
		case NFAPI_NR_PHY_MSG_TYPE_UCI_INDICATION:
			if (unpackedBufLen >= sizeof(nfapi_nr_uci_indication_t))
				retLen = sizeof(nfapi_nr_uci_indication_t);
			break;
		
		case NFAPI_NR_PHY_MSG_TYPE_SRS_INDICATION:
			if (unpackedBufLen >= sizeof(nfapi_nr_srs_indication_t))
				retLen = sizeof(nfapi_nr_srs_indication_t);
			break;
		
		case NFAPI_NR_PHY_MSG_TYPE_DL_NODE_SYNC:
			if (unpackedBufLen >= sizeof(nfapi_nr_dl_node_sync_t))
				retLen = sizeof(nfapi_nr_dl_node_sync_t);
			break;

		case NFAPI_NR_PHY_MSG_TYPE_UL_NODE_SYNC:
			if (unpackedBufLen >= sizeof(nfapi_nr_ul_node_sync_t))
				retLen = sizeof(nfapi_nr_ul_node_sync_t);
			break;

		case NFAPI_TIMING_INFO:
			if (unpackedBufLen >= sizeof(nfapi_timing_info_t))
				retLen = sizeof(nfapi_timing_info_t);
			break;

		case NFAPI_UE_RELEASE_REQUEST:
			if (unpackedBufLen >= sizeof(nfapi_ue_release_request_t))
				retLen = sizeof(nfapi_ue_release_request_t);
			break;

		case NFAPI_UE_RELEASE_RESPONSE:
			if (unpackedBufLen >= sizeof(nfapi_ue_release_response_t))
				retLen = sizeof(nfapi_ue_release_response_t);
			break;

		default:
			NFAPI_TRACE(NFAPI_TRACE_ERROR, "Unknown message ID %d\n", msgId);
			break;
	}

	return retLen;
}



// Main unpack functions - public

int nfapi_p7_message_header_unpack(void *pMessageBuf, uint32_t messageBufLen, void *pUnpackedBuf, uint32_t unpackedBufLen, nfapi_p7_codec_config_t *config) {
  nfapi_p7_message_header_t *pMessageHeader = pUnpackedBuf;
  uint8_t *pReadPackedMessage = pMessageBuf;
  uint8_t *end = pMessageBuf + messageBufLen;

  if (pMessageBuf == NULL || pUnpackedBuf == NULL) {
    NFAPI_TRACE(NFAPI_TRACE_ERROR, "P7 header unpack supplied pointers are null\n");
    return -1;
  }

  if (messageBufLen < NFAPI_P7_HEADER_LENGTH || unpackedBufLen < sizeof(nfapi_p7_message_header_t)) {
    NFAPI_TRACE(NFAPI_TRACE_ERROR, "P7 header unpack supplied message buffer is too small %d, %d\n", messageBufLen, unpackedBufLen);
    return -1;
  }

  // process the header
  if(!(pull16(&pReadPackedMessage, &pMessageHeader->phy_id, end) &&
       pull16(&pReadPackedMessage, &pMessageHeader->message_id, end) &&
       pull16(&pReadPackedMessage, &pMessageHeader->message_length, end) &&
       pull16(&pReadPackedMessage, &pMessageHeader->m_segment_sequence, end) &&
       pull32(&pReadPackedMessage, &pMessageHeader->checksum, end) &&
       pull32(&pReadPackedMessage, &pMessageHeader->transmit_timestamp, end)))
    return -1;

  return 0;
}

int nfapi_p7_message_unpack(void *pMessageBuf, uint32_t messageBufLen, void *pUnpackedBuf, uint32_t unpackedBufLen, nfapi_p7_codec_config_t *config) {
  int result = 0;
  nfapi_p7_message_header_t *pMessageHeader = (nfapi_p7_message_header_t *)pUnpackedBuf;
  uint8_t *pReadPackedMessage = pMessageBuf;
  uint8_t *end = pMessageBuf + messageBufLen;

  if (pMessageBuf == NULL || pUnpackedBuf == NULL) {
    NFAPI_TRACE(NFAPI_TRACE_ERROR, "P7 unpack supplied pointers are null\n");
    return -1;
  }

  if (messageBufLen < NFAPI_P7_HEADER_LENGTH || unpackedBufLen < sizeof(nfapi_p7_message_header_t)) {
    NFAPI_TRACE(NFAPI_TRACE_ERROR, "P7 unpack supplied message buffer is too small %d, %d\n", messageBufLen, unpackedBufLen);
    return -1;
  }

  /*
    uint8_t *ptr = pMessageBuf;
  printf("\n Read P7 message unpack: ");
  while(ptr < end){
    printf(" %d ", *ptr);
    ptr++;
  }
  printf("\n");
  */
  // clean the supplied buffer for - tag value blanking
  (void)memset(pUnpackedBuf, 0, unpackedBufLen);

  // process the header
  if(!(pull16(&pReadPackedMessage, &pMessageHeader->phy_id, end) &&
       pull16(&pReadPackedMessage, &pMessageHeader->message_id, end) &&
       pull16(&pReadPackedMessage, &pMessageHeader->message_length, end) &&
       pull16(&pReadPackedMessage, &pMessageHeader->m_segment_sequence, end) &&
       pull32(&pReadPackedMessage, &pMessageHeader->checksum, end) &&
       pull32(&pReadPackedMessage, &pMessageHeader->transmit_timestamp, end))) {
    NFAPI_TRACE(NFAPI_TRACE_ERROR, "P7 unpack header failed\n");
    return -1;
  }

  if((uint8_t *)(pMessageBuf + pMessageHeader->message_length) > end) {
    NFAPI_TRACE(NFAPI_TRACE_ERROR, "P7 unpack message length is greater than the message buffer \n");
    return -1;
  }

  /*
  if(check_unpack_length(pMessageHeader->message_id, unpackedBufLen) == 0)
  {
    NFAPI_TRACE(NFAPI_TRACE_ERROR, "P7 unpack unpack buffer is not large enough \n");
    return -1;
  }
  */

  // look for the specific message
  switch (pMessageHeader->message_id) {
    case NFAPI_DL_CONFIG_REQUEST:
      if (check_unpack_length(NFAPI_DL_CONFIG_REQUEST, unpackedBufLen))
        result = unpack_dl_config_request(&pReadPackedMessage,  end, pMessageHeader, config);
      else
        return -1;

      break;

    case NFAPI_UL_CONFIG_REQUEST:
      if (check_unpack_length(NFAPI_UL_CONFIG_REQUEST, unpackedBufLen))
        result = unpack_ul_config_request(&pReadPackedMessage, end, pMessageHeader, config);
      else
        return -1;

      break;

    case NFAPI_TX_REQUEST:
      if (check_unpack_length(NFAPI_TX_REQUEST, unpackedBufLen))
        result = unpack_tx_request(&pReadPackedMessage,  end, pMessageHeader, config);
      else
        return -1;

      break;

    case NFAPI_HI_DCI0_REQUEST:
      if (check_unpack_length(NFAPI_HI_DCI0_REQUEST, unpackedBufLen))
        result = unpack_hi_dci0_request(&pReadPackedMessage,  end, pMessageHeader, config);
      else
        return -1;

      break;

    case NFAPI_UE_RELEASE_REQUEST:
      if (check_unpack_length(NFAPI_UE_RELEASE_REQUEST, unpackedBufLen))
        result = unpack_ue_release_request(&pReadPackedMessage,  end, pMessageHeader, config);
      else
        return -1;

      break;

    case NFAPI_HARQ_INDICATION:
      if (check_unpack_length(NFAPI_HARQ_INDICATION, unpackedBufLen))
        result = unpack_harq_indication(&pReadPackedMessage,  end, pMessageHeader, config);
      else
        return -1;

      break;

    case NFAPI_CRC_INDICATION:
      if (check_unpack_length(NFAPI_CRC_INDICATION, unpackedBufLen))
        result = unpack_crc_indication(&pReadPackedMessage,end, pMessageHeader, config);
      else
        return -1;

      break;

    case NFAPI_RX_ULSCH_INDICATION:
      if (check_unpack_length(NFAPI_RX_ULSCH_INDICATION, unpackedBufLen))
        result = unpack_rx_indication(&pReadPackedMessage,  end, pMessageHeader, config);
      else
        return -1;

      break;

    case NFAPI_RACH_INDICATION:
      if (check_unpack_length(NFAPI_RACH_INDICATION, unpackedBufLen))
        result = unpack_rach_indication(&pReadPackedMessage,  end, pMessageHeader, config);
      else
        return -1;

      break;

    case NFAPI_SRS_INDICATION:
      if (check_unpack_length(NFAPI_SRS_INDICATION, unpackedBufLen))
        result = unpack_srs_indication(&pReadPackedMessage,  end, pMessageHeader, config);
      else
        return -1;

      break;

    case NFAPI_RX_SR_INDICATION:
      if (check_unpack_length(NFAPI_RX_SR_INDICATION, unpackedBufLen))
        result = unpack_sr_indication(&pReadPackedMessage,  end, pMessageHeader, config);
      else
        return -1;

      break;

    case NFAPI_RX_CQI_INDICATION:
      if (check_unpack_length(NFAPI_RX_CQI_INDICATION, unpackedBufLen))
        result = unpack_cqi_indication(&pReadPackedMessage,  end, pMessageHeader, config);
      else
        return -1;

      break;

    case NFAPI_LBT_DL_CONFIG_REQUEST:
      if (check_unpack_length(NFAPI_LBT_DL_CONFIG_REQUEST, unpackedBufLen))
        result = unpack_lbt_dl_config_request(&pReadPackedMessage,  end, pMessageHeader, config);
      else
        return -1;

      break;

    case NFAPI_LBT_DL_INDICATION:
      if (check_unpack_length(NFAPI_LBT_DL_INDICATION, unpackedBufLen))
        result = unpack_lbt_dl_indication(&pReadPackedMessage,  end, pMessageHeader, config);
      else
        return -1;

      break;

    case NFAPI_NB_HARQ_INDICATION:
      if (check_unpack_length(NFAPI_NB_HARQ_INDICATION, unpackedBufLen))
        result = unpack_nb_harq_indication(&pReadPackedMessage,  end, pMessageHeader, config);
      else
        return -1;

      break;

    case NFAPI_NRACH_INDICATION:
      if (check_unpack_length(NFAPI_NRACH_INDICATION, unpackedBufLen))
        result = unpack_nrach_indication(&pReadPackedMessage,  end, pMessageHeader, config);
      else
        return -1;

      break;

    case NFAPI_DL_NODE_SYNC:
      if (check_unpack_length(NFAPI_DL_NODE_SYNC, unpackedBufLen))
        result = unpack_dl_node_sync(&pReadPackedMessage,  end, pMessageHeader, config);
      else
        return -1;

      break;

    case NFAPI_UL_NODE_SYNC:
      if (check_unpack_length(NFAPI_UL_NODE_SYNC, unpackedBufLen))
        result = unpack_ul_node_sync(&pReadPackedMessage, end, pMessageHeader, config);
      else
        return -1;

      break;

    case NFAPI_TIMING_INFO:
      if (check_unpack_length(NFAPI_TIMING_INFO, unpackedBufLen))
        result = unpack_timing_info(&pReadPackedMessage, end, pMessageHeader, config);
      else
        return -1;

      break;

    case NFAPI_UE_RELEASE_RESPONSE:
      if (check_unpack_length(NFAPI_UE_RELEASE_RESPONSE, unpackedBufLen))
        result = unpack_ue_release_resp(&pReadPackedMessage,  end, pMessageHeader, config);
      else
        return -1;

      break;

    default:
      if(pMessageHeader->message_id >= NFAPI_VENDOR_EXT_MSG_MIN &&
          pMessageHeader->message_id <= NFAPI_VENDOR_EXT_MSG_MAX) {
        if(config && config->unpack_p7_vendor_extension) {
          result = (config->unpack_p7_vendor_extension)(pMessageHeader, &pReadPackedMessage, end, config);
        } else {
          NFAPI_TRACE(NFAPI_TRACE_ERROR, "%s VE NFAPI message ID %d. No ve decoder provided\n", __FUNCTION__, pMessageHeader->message_id);
        }
      } else {
        NFAPI_TRACE(NFAPI_TRACE_ERROR, "%s NFAPI Unknown message ID %d\n", __FUNCTION__, pMessageHeader->message_id);
      }

      break;
  }

  if(result == 0)
    return -1;
  else
    return 0;
}

int nfapi_nr_p7_message_unpack(void *pMessageBuf, uint32_t messageBufLen, void *pUnpackedBuf, uint32_t unpackedBufLen, nfapi_p7_codec_config_t* config)
{
	int result = 0;
	nfapi_p7_message_header_t *pMessageHeader = (nfapi_p7_message_header_t*)pUnpackedBuf;
	uint8_t *pReadPackedMessage = pMessageBuf;
	uint8_t *end = pMessageBuf + messageBufLen;
	
	if (pMessageBuf == NULL || pUnpackedBuf == NULL)
	{
		NFAPI_TRACE(NFAPI_TRACE_ERROR, "P7 unpack supplied pointers are null\n");
		return -1;
	}

	if (messageBufLen < NFAPI_P7_HEADER_LENGTH || unpackedBufLen < sizeof(nfapi_p7_message_header_t))
	{
		NFAPI_TRACE(NFAPI_TRACE_ERROR, "P7 unpack supplied message buffer is too small %d, %d\n", messageBufLen, unpackedBufLen);
		return -1;
	}
  
    // uint8_t *ptr = pMessageBuf;
	// printf("\n Read P7 message unpack: ");
	// while(ptr < end){
	// 	printf(" %d ", *ptr);
	// 	ptr++;
	// }
	// printf("\n");

	// clean the supplied buffer for - tag value blanking
	(void)memset(pUnpackedBuf, 0, unpackedBufLen);

	// process the header
	if(!(pull16(&pReadPackedMessage, &pMessageHeader->phy_id, end) &&
		 pull16(&pReadPackedMessage, &pMessageHeader->message_id, end) &&
		 pull16(&pReadPackedMessage, &pMessageHeader->message_length, end) &&
		 pull16(&pReadPackedMessage, &pMessageHeader->m_segment_sequence, end) &&
		 pull32(&pReadPackedMessage, &pMessageHeader->checksum, end) &&
		 pull32(&pReadPackedMessage, &pMessageHeader->transmit_timestamp, end)))
	{
		NFAPI_TRACE(NFAPI_TRACE_ERROR, "P7 unpack header failed\n");
		return -1;
	}

	if((uint8_t*)(pMessageBuf + pMessageHeader->message_length) > end)
	{
		NFAPI_TRACE(NFAPI_TRACE_ERROR, "P7 unpack message length is greater than the message buffer \n");
		return -1;
	}

	/*
	if(check_unpack_length(pMessageHeader->message_id, unpackedBufLen) == 0)
	{
		NFAPI_TRACE(NFAPI_TRACE_ERROR, "P7 unpack unpack buffer is not large enough \n");
		return -1;
	}
	*/

	// look for the specific message
	switch (pMessageHeader->message_id)
	{   
		case NFAPI_NR_PHY_MSG_TYPE_DL_TTI_REQUEST:
			if (check_nr_unpack_length(NFAPI_NR_PHY_MSG_TYPE_DL_TTI_REQUEST, unpackedBufLen))
				result = unpack_dl_tti_request(&pReadPackedMessage,  end, pMessageHeader, config);
			else
				return -1;
			break;

		case NFAPI_NR_PHY_MSG_TYPE_UL_TTI_REQUEST:
			if (check_nr_unpack_length(NFAPI_NR_PHY_MSG_TYPE_UL_TTI_REQUEST, unpackedBufLen))
				result = unpack_ul_tti_request(&pReadPackedMessage,  end, pMessageHeader, config);
			else
				return -1;
			break;
		case NFAPI_NR_PHY_MSG_TYPE_TX_DATA_REQUEST:
			if (check_nr_unpack_length(NFAPI_NR_PHY_MSG_TYPE_TX_DATA_REQUEST, unpackedBufLen))
				result = unpack_tx_data_request(&pReadPackedMessage,  end, pMessageHeader, config);
			else
				return -1;
			break;
		case NFAPI_NR_PHY_MSG_TYPE_UL_DCI_REQUEST:
			if (check_nr_unpack_length(NFAPI_NR_PHY_MSG_TYPE_UL_DCI_REQUEST, unpackedBufLen))
				result = unpack_ul_dci_request(&pReadPackedMessage,  end, pMessageHeader, config);
			else
				return -1;
			break;
		
		case NFAPI_UE_RELEASE_REQUEST:
			if (check_nr_unpack_length(NFAPI_UE_RELEASE_REQUEST, unpackedBufLen))
				result = unpack_ue_release_request(&pReadPackedMessage,  end, pMessageHeader, config);
			else
				return -1;
			break;
		case NFAPI_NR_PHY_MSG_TYPE_SLOT_INDICATION:
			if (check_nr_unpack_length(NFAPI_NR_PHY_MSG_TYPE_SLOT_INDICATION, unpackedBufLen)){
				nfapi_nr_slot_indication_scf_t* msg = (nfapi_nr_slot_indication_scf_t*) pMessageHeader;
				result = unpack_nr_slot_indication(&pReadPackedMessage,  end, msg, config);
			}
			else
				return -1;
			break;

		case  NFAPI_NR_PHY_MSG_TYPE_RX_DATA_INDICATION:
			if (check_nr_unpack_length(NFAPI_NR_PHY_MSG_TYPE_RX_DATA_INDICATION, unpackedBufLen)){
				nfapi_nr_rx_data_indication_t* msg = (nfapi_nr_rx_data_indication_t*) pMessageHeader;
				msg->pdu_list = (nfapi_nr_rx_data_pdu_t*) malloc(sizeof(nfapi_nr_rx_data_pdu_t));
				msg->pdu_list->pdu = (uint8_t *) malloc(sizeof(uint8_t));
				result = unpack_nr_rx_data_indication(&pReadPackedMessage,  end, msg, config);
			}
			else
				return -1;
			break;

		case  NFAPI_NR_PHY_MSG_TYPE_CRC_INDICATION:
			if (check_nr_unpack_length(NFAPI_NR_PHY_MSG_TYPE_CRC_INDICATION, unpackedBufLen)){

				nfapi_nr_crc_indication_t* msg = (nfapi_nr_crc_indication_t*) pMessageHeader;
				msg->crc_list = (nfapi_nr_crc_t*) malloc(sizeof(nfapi_nr_crc_t));
				result = unpack_nr_crc_indication(&pReadPackedMessage,end , msg, config);
			}
			else
				return -1;
			break;

		case  NFAPI_NR_PHY_MSG_TYPE_UCI_INDICATION:
			if (check_nr_unpack_length(NFAPI_NR_PHY_MSG_TYPE_UCI_INDICATION, unpackedBufLen)){
				nfapi_nr_uci_indication_t* msg = (nfapi_nr_uci_indication_t*) pMessageHeader;
				msg->uci_list = (nfapi_nr_uci_t*) malloc(sizeof(nfapi_nr_uci_t));
				result = unpack_nr_uci_indication(&pReadPackedMessage,  end, msg, config);
			}
			else
				return -1;
			break;

		case  NFAPI_NR_PHY_MSG_TYPE_SRS_INDICATION:
			if (check_nr_unpack_length(NFAPI_NR_PHY_MSG_TYPE_SRS_INDICATION, unpackedBufLen)){
				nfapi_nr_srs_indication_t* msg = (nfapi_nr_srs_indication_t*) pMessageHeader;
				msg->pdu_list = (nfapi_nr_srs_indication_pdu_t*) malloc(sizeof(nfapi_nr_srs_indication_pdu_t));
				result = unpack_nr_srs_indication(&pReadPackedMessage,  end, msg, config);
			}
			else
				return -1;
			break;

		case  NFAPI_NR_PHY_MSG_TYPE_RACH_INDICATION:
			if (check_nr_unpack_length(NFAPI_NR_PHY_MSG_TYPE_RACH_INDICATION, unpackedBufLen)){
				nfapi_nr_rach_indication_t* msg = (nfapi_nr_rach_indication_t*) pMessageHeader;
				result = unpack_nr_rach_indication(&pReadPackedMessage,  end, msg, config);
			}
			else
				return -1;
			break;

		case NFAPI_NR_PHY_MSG_TYPE_DL_NODE_SYNC:
			if (check_nr_unpack_length(NFAPI_NR_PHY_MSG_TYPE_DL_NODE_SYNC, unpackedBufLen))
				result = unpack_nr_dl_node_sync(&pReadPackedMessage,  end, pMessageHeader, config);
			else
				return -1;
			break;

		case NFAPI_NR_PHY_MSG_TYPE_UL_NODE_SYNC:
			if (check_nr_unpack_length(NFAPI_NR_PHY_MSG_TYPE_UL_NODE_SYNC, unpackedBufLen))
				result = unpack_nr_ul_node_sync(&pReadPackedMessage, end , pMessageHeader, config);
			else
				return -1;
			break;

		case NFAPI_TIMING_INFO:
			if (check_nr_unpack_length(NFAPI_TIMING_INFO, unpackedBufLen))
				result = unpack_nr_timing_info(&pReadPackedMessage, end, pMessageHeader, config);
			else
				return -1;
			break;

		case NFAPI_UE_RELEASE_RESPONSE:
			if (check_nr_unpack_length(NFAPI_UE_RELEASE_RESPONSE, unpackedBufLen))
				result = unpack_ue_release_resp(&pReadPackedMessage,  end, pMessageHeader, config);
			else
				return -1;
			break;

		default:

			if(pMessageHeader->message_id >= NFAPI_VENDOR_EXT_MSG_MIN && 
			   pMessageHeader->message_id <= NFAPI_VENDOR_EXT_MSG_MAX)
			{
				if(config && config->unpack_p7_vendor_extension)
				{
					result = (config->unpack_p7_vendor_extension)(pMessageHeader, &pReadPackedMessage, end, config);
				}
				else
				{
					NFAPI_TRACE(NFAPI_TRACE_ERROR, "%s VE NFAPI message ID %d. No ve decoder provided\n", __FUNCTION__, pMessageHeader->message_id);
				}
			}
			else
			{
				NFAPI_TRACE(NFAPI_TRACE_ERROR, "%s NFAPI Unknown message ID %d\n", __FUNCTION__, pMessageHeader->message_id);
			}
			break;
	}

	if(result == 0)
		return -1;
	else 
		return 0;
}


>>>>>>> 540d2e29
<|MERGE_RESOLUTION|>--- conflicted
+++ resolved
@@ -1,8810 +1,3 @@
-<<<<<<< HEAD
-/*
- * Copyright 2017 Cisco Systems, Inc.
- * 
- * Licensed under the Apache License, Version 2.0 (the "License");
- * you may not use this file except in compliance with the License.
- * You may obtain a copy of the License at
- * 
- * http://www.apache.org/licenses/LICENSE-2.0
- * 
- * Unless required by applicable law or agreed to in writing, software
- * distributed under the License is distributed on an "AS IS" BASIS,
- * WITHOUT WARRANTIES OR CONDITIONS OF ANY KIND, either express or implied.
- * See the License for the specific language governing permissions and
- * limitations under the License.
- */
-
-
-#include <assert.h>
-#include <signal.h>
-#include <sys/time.h>
-#include <sys/socket.h>
-#include <sys/types.h>
-#include <netinet/in.h>
-#include <arpa/inet.h>
-#include <zlib.h>
-#include <sched.h>
-#include <time.h>
-#include <stdio.h>
-#include <stdlib.h>
-#include <string.h>
-#include <unistd.h>
-#include <errno.h>
-#include <pthread.h>
-#include <stdint.h>
-
-#include <nfapi_interface.h>
-#include <nfapi.h>
-#include <debug.h>
-#include "nfapi_nr_interface_scf.h"
-
-extern int nfapi_unpack_p7_vendor_extension(nfapi_p7_message_header_t* header, uint8_t **ppReadPackedMsg, void* user_data);
-extern int nfapi_pack_p7_vendor_extension(nfapi_p7_message_header_t* header, uint8_t **ppWritePackedMsg, void* user_data);
-
-uint32_t nfapi_calculate_checksum(uint8_t* buffer, uint16_t len)
-{
-	uint32_t chksum = 0;
-	// calcaulte upto the checksum
-	chksum = crc32(chksum, buffer, 8);
-	
-	// skip the checksum
-	uint8_t zeros[4] = {0, 0, 0, 0};
-	chksum = crc32(chksum, zeros, 4);
-	
-	// continu with the rest of the mesage
-	chksum = crc32(chksum, &buffer[NFAPI_P7_HEADER_LENGTH], len - NFAPI_P7_HEADER_LENGTH);
-	
-	// return the inverse
-	return ~(chksum);
-}
-
-int nfapi_p7_update_checksum(uint8_t* buffer, uint32_t len)
-{
-	uint32_t checksum = nfapi_calculate_checksum(buffer, len);
-
-	uint8_t* p_write = &buffer[8];
-	return (push32(checksum, &p_write, buffer + len) > 0 ? 0 : -1);
-}
-
-int nfapi_p7_update_transmit_timestamp(uint8_t* buffer, uint32_t timestamp)
-{
-	uint8_t* p_write = &buffer[12];
-	return (push32(timestamp, &p_write, buffer + 16) > 0 ? 0 : -1);
-}
-
-uint32_t nfapi_p7_calculate_checksum(uint8_t* buffer, uint32_t len)
-{
-	return nfapi_calculate_checksum(buffer, len);
-}
-
-void* nfapi_p7_allocate(size_t size, nfapi_p7_codec_config_t* config)
-{
-	if(size == 0)
-		return 0;
-
-       void* buffer_p = NULL;
-	if(config && config->allocate)
-	{
-               buffer_p = (config->allocate)(size);
-               if(buffer_p != NULL){
-               memset(buffer_p,0,size);
-               }
-               return buffer_p;
-	}
-	else
-	{
-               buffer_p = calloc(1, size);
-               return buffer_p;
-	}
-}
-
-void nfapi_p7_deallocate(void* ptr, nfapi_p7_codec_config_t* config)
-{
-	if(ptr == NULL)
-		return;
-
-	if(config && config->deallocate)
-	{
-		return (config->deallocate)(ptr);
-	}
-	else
-	{
-		return free(ptr);
-	}
-}
-// Pack routines
-
-
-static uint8_t pack_dl_config_dci_dl_pdu_rel8_value(void* tlv, uint8_t **ppWritePackedMsg, uint8_t *end)
-{
-	nfapi_dl_config_dci_dl_pdu_rel8_t* value = (nfapi_dl_config_dci_dl_pdu_rel8_t*)tlv;
-	
-        //NFAPI_TRACE(NFAPI_TRACE_ERROR, "%s() dci_format:%u\n", __FUNCTION__, value->dci_format);
-
-	return ( push8(value->dci_format, ppWritePackedMsg, end) &&
-			 push8(value->cce_idx, ppWritePackedMsg, end) &&
-			 push8(value->aggregation_level, ppWritePackedMsg, end) &&
-			 push16(value->rnti, ppWritePackedMsg, end) &&
-			 push8(value->resource_allocation_type, ppWritePackedMsg, end) &&
-			 push8(value->virtual_resource_block_assignment_flag, ppWritePackedMsg, end) &&
-			 push32(value->resource_block_coding, ppWritePackedMsg, end) &&
-			 push8(value->mcs_1, ppWritePackedMsg, end) &&
-			 push8(value->redundancy_version_1, ppWritePackedMsg, end) &&
-			 push8(value->new_data_indicator_1, ppWritePackedMsg, end) &&
-			 push8(value->transport_block_to_codeword_swap_flag, ppWritePackedMsg, end) &&
-			 push8(value->mcs_2, ppWritePackedMsg, end) &&
-			 push8(value->redundancy_version_2, ppWritePackedMsg, end) &&
-			 push8(value->new_data_indicator_2, ppWritePackedMsg, end) &&
-			 push8(value->harq_process, ppWritePackedMsg, end) &&
-			 push8(value->tpmi, ppWritePackedMsg, end) &&
-			 push8(value->pmi, ppWritePackedMsg, end) &&
-			 push8(value->precoding_information, ppWritePackedMsg, end) &&
-			 push8(value->tpc, ppWritePackedMsg, end) &&
-			 push8(value->downlink_assignment_index, ppWritePackedMsg, end) &&
-			 push8(value->ngap, ppWritePackedMsg, end) &&
-			 push8(value->transport_block_size_index, ppWritePackedMsg, end) &&
-			 push8(value->downlink_power_offset, ppWritePackedMsg, end) &&
-			 push8(value->allocate_prach_flag, ppWritePackedMsg, end) &&
-			 push8(value->preamble_index, ppWritePackedMsg, end) &&
-			 push8(value->prach_mask_index, ppWritePackedMsg, end) &&
-			 push8(value->rnti_type, ppWritePackedMsg, end) &&
-			 push16(value->transmission_power, ppWritePackedMsg, end));
-}
-
-static uint8_t pack_dl_config_dci_dl_pdu_rel9_value(void* tlv, uint8_t **ppWritePackedMsg, uint8_t *end)
-{
-	nfapi_dl_config_dci_dl_pdu_rel9_t* value = (nfapi_dl_config_dci_dl_pdu_rel9_t*)tlv;
-
-	return( push8(value->mcch_flag, ppWritePackedMsg, end) &&
-			push8(value->mcch_change_notification, ppWritePackedMsg, end) &&
-			push8(value->scrambling_identity, ppWritePackedMsg, end));
-}
-
-static uint8_t pack_dl_config_dci_dl_pdu_rel10_value(void* tlv, uint8_t **ppWritePackedMsg, uint8_t *end)
-{
-	nfapi_dl_config_dci_dl_pdu_rel10_t* value = (nfapi_dl_config_dci_dl_pdu_rel10_t*)tlv;
-	
-	return ( push8(value->cross_carrier_scheduling_flag, ppWritePackedMsg, end) &&
-			 push8(value->carrier_indicator, ppWritePackedMsg, end) &&
-			 push8(value->srs_flag, ppWritePackedMsg, end) &&
-			 push8(value->srs_request, ppWritePackedMsg, end) &&
-			 push8(value->antenna_ports_scrambling_and_layers, ppWritePackedMsg, end) &&
-			 push8(value->total_dci_length_including_padding, ppWritePackedMsg, end) && 
-			 push8(value->n_dl_rb, ppWritePackedMsg, end));
-}
-
-static uint8_t pack_dl_config_dci_dl_pdu_rel11_value(void* tlv, uint8_t **ppWritePackedMsg, uint8_t *end)
-{
-	nfapi_dl_config_dci_dl_pdu_rel11_t* value = (nfapi_dl_config_dci_dl_pdu_rel11_t*)tlv;
-	
-	return ( push8(value->harq_ack_resource_offset, ppWritePackedMsg, end) &&
-		 	 push8(value->pdsch_re_mapping_quasi_co_location_indicator, ppWritePackedMsg, end));
-}
-
-static uint8_t pack_dl_config_dci_dl_pdu_rel12_value(void* tlv, uint8_t **ppWritePackedMsg, uint8_t *end)
-{
-	nfapi_dl_config_dci_dl_pdu_rel12_t* value = (nfapi_dl_config_dci_dl_pdu_rel12_t*)tlv;
-	
-	return ( push8(value->primary_cell_type, ppWritePackedMsg, end) &&
-			 push8(value->ul_dl_configuration_flag, ppWritePackedMsg, end) &&
-			 push8(value->number_ul_dl_configurations, ppWritePackedMsg, end) &&
-			 pusharray8(value->ul_dl_configuration_indication, NFAPI_MAX_UL_DL_CONFIGURATIONS, value->number_ul_dl_configurations, ppWritePackedMsg, end));
-}
-
-static uint8_t pack_tpm_value(nfapi_dl_config_dci_dl_tpm_t* value, uint8_t **ppWritePackedMsg, uint8_t *end)
-{
-	if (!( push8(value->num_prb_per_subband, ppWritePackedMsg, end) &&
-	       push8(value->number_of_subbands, ppWritePackedMsg, end) &&
-	       push8(value->num_antennas, ppWritePackedMsg, end)))
-		return 0;
-	
-	uint8_t idx = 0;
-	for(idx = 0; idx < value->number_of_subbands; ++idx)
-	{
-		nfapi_dl_config_dci_dl_tpm_subband_info_t* subband_info = &(value->subband_info[idx]);
-		
-		if(!(push8(subband_info->subband_index, ppWritePackedMsg, end) &&
-			 push8(subband_info->scheduled_ues, ppWritePackedMsg, end)))
-			return 0;	
-		
-
-		uint8_t antenna_idx = 0;
-		uint8_t scheduled_ue_idx = 0;
-		
-		for(antenna_idx = 0; antenna_idx < value->num_antennas; ++antenna_idx)
-		{
-			for(scheduled_ue_idx = 0; scheduled_ue_idx < subband_info->scheduled_ues; ++scheduled_ue_idx)
-			{
-				if(!push16(subband_info->precoding_value[antenna_idx][scheduled_ue_idx], ppWritePackedMsg, end))
-					return 0;
-			}
-		}
-
-	}
-	
-	
-	return 1;			
-	
-}
-
-static uint8_t pack_dl_tti_csi_rs_pdu_rel15_value(void* tlv, uint8_t **ppWritePackedMsg, uint8_t *end)
-{
-	nfapi_nr_dl_tti_csi_rs_pdu_rel15_t* value = (nfapi_nr_dl_tti_csi_rs_pdu_rel15_t*)tlv;
-
-	return(
-		push16(value->bwp_size, ppWritePackedMsg, end) &&
-		push16(value->bwp_start, ppWritePackedMsg, end) &&
-
-		push8(value->subcarrier_spacing, ppWritePackedMsg, end) &&
-		push8(value->cyclic_prefix, ppWritePackedMsg, end) &&
-
-		push16(value->start_rb, ppWritePackedMsg, end) &&
-		push16(value->nr_of_rbs, ppWritePackedMsg, end) &&
-
-		push8(value->csi_type, ppWritePackedMsg, end) &&
-		push8(value->row, ppWritePackedMsg, end) &&
-
-		push16(value->freq_domain, ppWritePackedMsg, end) &&
-		push8(value->symb_l0, ppWritePackedMsg, end) &&
-
-		push8(value->symb_l1, ppWritePackedMsg, end) &&
-		push8(value->cdm_type, ppWritePackedMsg, end) &&
-
-		push8(value->freq_density, ppWritePackedMsg, end) &&
-		push16(value->scramb_id, ppWritePackedMsg, end) &&
-
-		push8(value->power_control_offset, ppWritePackedMsg, end) &&
-		push8(value->power_control_offset_ss, ppWritePackedMsg, end)
-	);
-
-}
-
-
-static uint8_t pack_dl_tti_pdcch_pdu_rel15_value(void* tlv, uint8_t **ppWritePackedMsg, uint8_t *end)
-{
-	nfapi_nr_dl_tti_pdcch_pdu_rel15_t* value = (nfapi_nr_dl_tti_pdcch_pdu_rel15_t*)tlv;
-	
-	for(uint8_t i = 0; i < MAX_DCI_CORESET; ++i)
-	{
-		if(!(push16(value->dci_pdu[i].RNTI, ppWritePackedMsg, end) &&
-		push16(value->dci_pdu[i].ScramblingId, ppWritePackedMsg, end) &&
-
-		push16(value->dci_pdu[i].ScramblingRNTI, ppWritePackedMsg, end) &&
-		push8(value->dci_pdu[i].CceIndex, ppWritePackedMsg, end) &&
-		push8(value->dci_pdu[i].AggregationLevel, ppWritePackedMsg, end) &&
-		push8(value->dci_pdu[i].beta_PDCCH_1_0, ppWritePackedMsg, end) &&
-
-		push8(value->dci_pdu[i].powerControlOffsetSS, ppWritePackedMsg, end) &&
-		push16(value->dci_pdu[i].PayloadSizeBits, ppWritePackedMsg, end) &&
-		pusharray8(value->dci_pdu[i].Payload, value->dci_pdu[i].PayloadSizeBits, value->dci_pdu[i].PayloadSizeBits, ppWritePackedMsg, end)))
-		return 0;
-	}
-
-	// TODO: resolve the packaging of array (currently sending a single element)
-	return(
-		push16(value->BWPSize, ppWritePackedMsg, end) &&
-		push16(value->BWPStart, ppWritePackedMsg, end) &&
-		push8(value->SubcarrierSpacing, ppWritePackedMsg, end) &&
-		push8(value->CyclicPrefix, ppWritePackedMsg, end) &&
-
-		push8(value->StartSymbolIndex, ppWritePackedMsg, end) &&
-		push8(value->DurationSymbols, ppWritePackedMsg, end) &&
-		pusharray8(value->FreqDomainResource, 6, 6, ppWritePackedMsg, end) &&
-		push8(value->CceRegMappingType, ppWritePackedMsg, end) &&
-
-		push8(value->RegBundleSize, ppWritePackedMsg, end) &&
-		push8(value->InterleaverSize, ppWritePackedMsg, end) &&
-		push8(value->CoreSetType, ppWritePackedMsg, end) &&
-		push16(value->ShiftIndex, ppWritePackedMsg, end) &&
-
-		push8(value->precoderGranularity, ppWritePackedMsg, end) &&
-		push16(value->numDlDci, ppWritePackedMsg, end));
-
-}
-
-
-static uint8_t pack_dl_tti_pdsch_pdu_rel15_value(void* tlv, uint8_t **ppWritePackedMsg, uint8_t *end)
-{
-	nfapi_nr_dl_tti_pdsch_pdu_rel15_t* value = (nfapi_nr_dl_tti_pdsch_pdu_rel15_t*)tlv;
-
-	// TODO: resolve the packaging of array (currently sending a single element)
-	return(
-		push16(value->pduBitmap, ppWritePackedMsg, end) &&
-		push16(value->rnti, ppWritePackedMsg, end) &&
-		push16(value->pduIndex, ppWritePackedMsg, end) &&
-		push16(value->BWPSize, ppWritePackedMsg, end) &&
-		
-		push16(value->BWPStart, ppWritePackedMsg, end) &&
-		push8(value->SubcarrierSpacing, ppWritePackedMsg, end) &&
-		push8(value->CyclicPrefix, ppWritePackedMsg, end) &&
-		push8(value->NrOfCodewords, ppWritePackedMsg, end) &&
-		
-		pusharray16(value->targetCodeRate, 2, 1, ppWritePackedMsg, end) &&
-		pusharray8(value->qamModOrder, 2, 1, ppWritePackedMsg, end) &&
-		pusharray8(value->mcsIndex, 2, 1, ppWritePackedMsg, end) &&
-        pusharray8(value->mcsTable, 2, 1, ppWritePackedMsg, end) &&
-		
-		pusharray8(value->rvIndex, 2, 1, ppWritePackedMsg, end) &&
-	    pusharray32(value->TBSize, 2, 1, ppWritePackedMsg, end) &&
-	    push16(value->dataScramblingId, ppWritePackedMsg, end) &&
-		push8(value->nrOfLayers, ppWritePackedMsg, end) &&
-		
-		push8(value->transmissionScheme, ppWritePackedMsg, end) &&
-		push8(value->refPoint, ppWritePackedMsg, end) &&
-		push16(value->dlDmrsSymbPos, ppWritePackedMsg, end) &&
-		push8(value->dmrsConfigType, ppWritePackedMsg, end) &&
-		
-		push16(value->dlDmrsScramblingId, ppWritePackedMsg, end) &&
-		push8(value->SCID, ppWritePackedMsg, end) &&
-		push8(value->numDmrsCdmGrpsNoData, ppWritePackedMsg, end) &&
-		push16(value->dmrsPorts, ppWritePackedMsg, end) &&
-
-		push8(value->resourceAlloc, ppWritePackedMsg, end) &&
-		push16(value->rbStart, ppWritePackedMsg, end) &&
-		push16(value->rbSize, ppWritePackedMsg, end) &&
-
-		push8(value->VRBtoPRBMapping, ppWritePackedMsg, end) &&
-		push8(value->StartSymbolIndex, ppWritePackedMsg, end) &&
-		push8(value->NrOfSymbols, ppWritePackedMsg, end) &&
-		push8(value->PTRSPortIndex, ppWritePackedMsg, end) &&
-
-		push8(value->PTRSTimeDensity, ppWritePackedMsg, end) &&
-		push8(value->PTRSFreqDensity, ppWritePackedMsg, end) &&
-		push8(value->PTRSReOffset, ppWritePackedMsg, end) 	
-	);
-
-}
-
-
-static uint8_t pack_dl_tti_ssb_pdu_rel15_value(void* tlv, uint8_t **ppWritePackedMsg, uint8_t *end)
-{
-	nfapi_nr_dl_tti_ssb_pdu_rel15_t* value = (nfapi_nr_dl_tti_ssb_pdu_rel15_t*)tlv;
-
-	return(
-		push16(value->PhysCellId, ppWritePackedMsg, end) &&
-		push8(value->BetaPss, ppWritePackedMsg, end) &&
-		push8(value->SsbBlockIndex, ppWritePackedMsg, end) &&
-		push8(value->SsbSubcarrierOffset, ppWritePackedMsg, end) &&
-		push16(value->ssbOffsetPointA, ppWritePackedMsg, end) &&
-		push8(value->bchPayloadFlag, ppWritePackedMsg, end) &&
-		push32(value->bchPayload, ppWritePackedMsg, end) &&
-		push8(value->ssbRsrp, ppWritePackedMsg, end)
-		// TODO: pack precoding_and_beamforming too
-	);
-
-}
-
-static uint8_t pack_dl_config_dci_dl_pdu_rel13_value(void* tlv, uint8_t **ppWritePackedMsg, uint8_t *end)
-{
-	nfapi_dl_config_dci_dl_pdu_rel13_t* value = (nfapi_dl_config_dci_dl_pdu_rel13_t*)tlv;
-
-	return( push8(value->laa_end_partial_sf_flag, ppWritePackedMsg, end) &&
-			push8(value->laa_end_partial_sf_configuration, ppWritePackedMsg, end) &&
-			push8(value->initial_lbt_sf, ppWritePackedMsg, end) &&
-			push8(value->codebook_size_determination, ppWritePackedMsg, end) &&
-			push8(value->drms_table_flag, ppWritePackedMsg, end) &&
-			push8(value->tpm_struct_flag, ppWritePackedMsg, end) &&
-			(value->tpm_struct_flag == 1 ? pack_tpm_value(&(value->tpm), ppWritePackedMsg, end) : 1));
-}
-
-static uint8_t pack_dl_config_bch_pdu_rel8_value(void* tlv, uint8_t **ppWritePackedMsg, uint8_t *end)
-{
-	nfapi_dl_config_bch_pdu_rel8_t* value = (nfapi_dl_config_bch_pdu_rel8_t*)tlv;
-	
-        //NFAPI_TRACE(NFAPI_TRACE_ERROR, "%s()\n", __FUNCTION__);
-
-	return( push16(value->length, ppWritePackedMsg, end) &&
-			push16(value->pdu_index, ppWritePackedMsg, end) &&
-			push16(value->transmission_power, ppWritePackedMsg, end));
-}
-static uint8_t pack_dl_config_mch_pdu_rel8_value(void* tlv, uint8_t **ppWritePackedMsg, uint8_t *end)
-{
-	nfapi_dl_config_mch_pdu_rel8_t* value = (nfapi_dl_config_mch_pdu_rel8_t*)tlv;
-
-	return ( push16(value->length, ppWritePackedMsg, end) &&
-			 push16(value->pdu_index, ppWritePackedMsg, end) &&
-			 push16(value->rnti, ppWritePackedMsg, end) &&
-			 push8(value->resource_allocation_type, ppWritePackedMsg, end) &&
-			 push32(value->resource_block_coding, ppWritePackedMsg, end) &&
-			 push8(value->modulation, ppWritePackedMsg, end) &&
-			 push16(value->transmission_power, ppWritePackedMsg, end) &&
-			 push16(value->mbsfn_area_id, ppWritePackedMsg, end));
-}
-
-static uint8_t pack_bf_vector_info(void* elem, uint8_t **ppWritePackedMsg, uint8_t *end)
-{
-	nfapi_bf_vector_t* bf = (nfapi_bf_vector_t*)elem;
-
-	return ( push8(bf->subband_index, ppWritePackedMsg, end) &&
-			 push8(bf->num_antennas, ppWritePackedMsg, end) &&
-			 pusharray16(bf->bf_value, NFAPI_MAX_NUM_ANTENNAS, bf->num_antennas, ppWritePackedMsg, end));
-
-	
-}
-static uint8_t pack_dl_config_dlsch_pdu_rel8_value(void* tlv, uint8_t **ppWritePackedMsg, uint8_t *end)
-{
-	nfapi_dl_config_dlsch_pdu_rel8_t* value = (nfapi_dl_config_dlsch_pdu_rel8_t*)tlv;
-
-	return ( push16(value->length, ppWritePackedMsg, end) && 
-			 push16(value->pdu_index, ppWritePackedMsg, end) &&
-			 push16(value->rnti, ppWritePackedMsg, end) &&
-			 push8(value->resource_allocation_type, ppWritePackedMsg, end) &&
-			 push8(value->virtual_resource_block_assignment_flag, ppWritePackedMsg, end) &&
-			 push32(value->resource_block_coding, ppWritePackedMsg, end) &&
-			 push8(value->modulation, ppWritePackedMsg, end) &&
-			 push8(value->redundancy_version, ppWritePackedMsg, end) &&
-			 push8(value->transport_blocks, ppWritePackedMsg, end) &&
-			 push8(value->transport_block_to_codeword_swap_flag, ppWritePackedMsg, end) &&
-			 push8(value->transmission_scheme, ppWritePackedMsg, end) &&
-			 push8(value->number_of_layers, ppWritePackedMsg, end) &&
-			 push8(value->number_of_subbands, ppWritePackedMsg, end) &&
-			 pusharray8(value->codebook_index, NFAPI_MAX_NUM_SUBBANDS, value->number_of_subbands, ppWritePackedMsg, end) &&
-			 push8(value->ue_category_capacity, ppWritePackedMsg, end) &&
-			 push8(value->pa, ppWritePackedMsg, end) &&
-			 push8(value->delta_power_offset_index, ppWritePackedMsg, end) &&
-			 push8(value->ngap, ppWritePackedMsg, end) &&
-			 push8(value->nprb, ppWritePackedMsg, end) &&
-			 push8(value->transmission_mode, ppWritePackedMsg, end) &&
-			 push8(value->num_bf_prb_per_subband, ppWritePackedMsg, end) &&
-			 push8(value->num_bf_vector, ppWritePackedMsg, end) &&
-			 packarray(value->bf_vector, sizeof(nfapi_bf_vector_t), NFAPI_MAX_BF_VECTORS, value->num_bf_vector, ppWritePackedMsg, end, &pack_bf_vector_info));
-
-}
-static uint8_t pack_dl_config_dlsch_pdu_rel9_value(void* tlv, uint8_t **ppWritePackedMsg, uint8_t *end)
-{
-	nfapi_dl_config_dlsch_pdu_rel9_t* value = (nfapi_dl_config_dlsch_pdu_rel9_t*)tlv;
-	return ( push8(value->nscid, ppWritePackedMsg, end) );
-}
-static uint8_t pack_dl_config_dlsch_pdu_rel10_value(void* tlv, uint8_t **ppWritePackedMsg, uint8_t *end)
-{
-	nfapi_dl_config_dlsch_pdu_rel10_t* value = (nfapi_dl_config_dlsch_pdu_rel10_t*)tlv;
-	
-	return ( push8(value->csi_rs_flag, ppWritePackedMsg, end) &&
-			 push8(value->csi_rs_resource_config_r10, ppWritePackedMsg, end) &&
-			 push16(value->csi_rs_zero_tx_power_resource_config_bitmap_r10, ppWritePackedMsg, end) &&
-			 push8(value->csi_rs_number_nzp_configuration, ppWritePackedMsg, end) &&
-			 pusharray8(value->csi_rs_resource_config, NFAPI_MAX_CSI_RS_RESOURCE_CONFIG, value->csi_rs_number_nzp_configuration, ppWritePackedMsg, end) &&
-			 push8(value->pdsch_start, ppWritePackedMsg, end));
-}
-static uint8_t pack_dl_config_dlsch_pdu_rel11_value(void* tlv, uint8_t **ppWritePackedMsg, uint8_t *end)
-{
-	nfapi_dl_config_dlsch_pdu_rel11_t* value = (nfapi_dl_config_dlsch_pdu_rel11_t*)tlv;
-	
-	return( push8(value->drms_config_flag, ppWritePackedMsg, end) &&
-			push16(value->drms_scrambling, ppWritePackedMsg, end) &&
-			push8(value->csi_config_flag, ppWritePackedMsg, end) &&
-			push16(value->csi_scrambling, ppWritePackedMsg, end) &&
-			push8(value->pdsch_re_mapping_flag, ppWritePackedMsg, end) &&
-			push8(value->pdsch_re_mapping_atenna_ports, ppWritePackedMsg, end) &&
-			push8(value->pdsch_re_mapping_freq_shift, ppWritePackedMsg, end));
-}
-static uint8_t pack_dl_config_dlsch_pdu_rel12_value(void* tlv, uint8_t **ppWritePackedMsg, uint8_t *end)
-{
-	nfapi_dl_config_dlsch_pdu_rel12_t* value = (nfapi_dl_config_dlsch_pdu_rel12_t*)tlv;
-
-	return( push8(value->altcqi_table_r12, ppWritePackedMsg, end) &&
-			push8(value->maxlayers, ppWritePackedMsg, end) &&
-			push8(value->n_dl_harq, ppWritePackedMsg, end));
-}
-static uint8_t pack_dl_config_dlsch_pdu_rel13_value(void* tlv, uint8_t **ppWritePackedMsg, uint8_t *end)
-{
-	nfapi_dl_config_dlsch_pdu_rel13_t* value = (nfapi_dl_config_dlsch_pdu_rel13_t*)tlv;
-	
-	return( push8(value->dwpts_symbols, ppWritePackedMsg, end) &&
-			push8(value->initial_lbt_sf, ppWritePackedMsg, end) &&
-			push8(value->ue_type, ppWritePackedMsg, end) &&
-			push8(value->pdsch_payload_type, ppWritePackedMsg, end) &&
-			push16(value->initial_transmission_sf_io, ppWritePackedMsg, end) &&
-			push8(value->drms_table_flag, ppWritePackedMsg, end));
-}
-static uint8_t pack_dl_config_pch_pdu_rel8_value(void* tlv, uint8_t **ppWritePackedMsg, uint8_t *end)
-{
-	nfapi_dl_config_pch_pdu_rel8_t* value = (nfapi_dl_config_pch_pdu_rel8_t*)tlv;
-	
-	return( push16(value->length, ppWritePackedMsg, end) &&
-			push16(value->pdu_index, ppWritePackedMsg, end) &&
-			push16(value->p_rnti, ppWritePackedMsg, end) &&
-			push8(value->resource_allocation_type, ppWritePackedMsg, end) &&
-			push8(value->virtual_resource_block_assignment_flag, ppWritePackedMsg, end) &&
-			push32(value->resource_block_coding, ppWritePackedMsg, end) &&
-			push8(value->mcs, ppWritePackedMsg, end) &&
-			push8(value->redundancy_version, ppWritePackedMsg, end) &&
-			push8(value->number_of_transport_blocks, ppWritePackedMsg, end) &&
-			push8(value->transport_block_to_codeword_swap_flag, ppWritePackedMsg, end) &&
-			push8(value->transmission_scheme, ppWritePackedMsg, end) &&
-			push8(value->number_of_layers, ppWritePackedMsg, end) &&
-			push8(value->codebook_index, ppWritePackedMsg, end) &&
-			push8(value->ue_category_capacity, ppWritePackedMsg, end) &&
-			push8(value->pa, ppWritePackedMsg, end) &&
-			push16(value->transmission_power, ppWritePackedMsg, end) &&
-			push8(value->nprb, ppWritePackedMsg, end) &&
-			push8(value->ngap, ppWritePackedMsg, end));
-}
-static uint8_t pack_dl_config_pch_pdu_rel13_value(void* tlv, uint8_t **ppWritePackedMsg, uint8_t *end)
-{
-	nfapi_dl_config_pch_pdu_rel13_t* value = (nfapi_dl_config_pch_pdu_rel13_t*)tlv;
-
-	return ( push8(value->ue_mode, ppWritePackedMsg, end) &&
-		 	 push16(value->initial_transmission_sf_io, ppWritePackedMsg, end));
-}
-static uint8_t pack_dl_config_prs_pdu_rel9_value(void* tlv, uint8_t **ppWritePackedMsg, uint8_t *end)
-{
-	nfapi_dl_config_prs_pdu_rel9_t* value = (nfapi_dl_config_prs_pdu_rel9_t*)tlv;
-
-	return( push16(value->transmission_power, ppWritePackedMsg, end) &&
-			push8(value->prs_bandwidth, ppWritePackedMsg, end) &&
-			push8(value->prs_cyclic_prefix_type, ppWritePackedMsg, end) &&
-			push8(value->prs_muting, ppWritePackedMsg, end));
-}
-static uint8_t pack_dl_config_csi_rs_pdu_rel10_value(void* tlv, uint8_t **ppWritePackedMsg, uint8_t *end)
-{
-	nfapi_dl_config_csi_rs_pdu_rel10_t* value = (nfapi_dl_config_csi_rs_pdu_rel10_t*)tlv;
-
-	return( push8(value->csi_rs_antenna_port_count_r10, ppWritePackedMsg, end) &&
-			push8(value->csi_rs_resource_config_r10, ppWritePackedMsg, end) &&
-			push16(value->transmission_power, ppWritePackedMsg, end) &&
-			push16(value->csi_rs_zero_tx_power_resource_config_bitmap_r10, ppWritePackedMsg, end) &&
-			push8(value->csi_rs_number_of_nzp_configuration, ppWritePackedMsg, end) &&
-			pusharray8(value->csi_rs_resource_config, NFAPI_MAX_CSI_RS_RESOURCE_CONFIG, value->csi_rs_number_of_nzp_configuration, ppWritePackedMsg, end));
-}
-static uint8_t pack_dl_config_csi_rs_pdu_rel13_value(void* tlv, uint8_t **ppWritePackedMsg, uint8_t *end)
-{
-	nfapi_dl_config_csi_rs_pdu_rel13_t* value = (nfapi_dl_config_csi_rs_pdu_rel13_t*)tlv;
-
-	if(!(push8(value->csi_rs_class, ppWritePackedMsg, end) &&
-		 	 push8(value->cdm_type, ppWritePackedMsg, end) &&
-		 	 push8(value->num_bf_vector, ppWritePackedMsg, end)))
-	{
-		return 0;
-	}
-
-	uint16_t i; 
-	for(i = 0; i < value->num_bf_vector; ++i)
-	{
-		if(!(push8(value->bf_vector[i].csi_rs_resource_index, ppWritePackedMsg, end) &&
-		     pusharray16(value->bf_vector[i].bf_value, NFAPI_MAX_ANTENNA_PORT_COUNT, NFAPI_MAX_ANTENNA_PORT_COUNT, ppWritePackedMsg, end)))
-			return 0;
-	}
-
-	return 1;
-}
-static uint8_t pack_bf_vector(nfapi_bf_vector_t* vector, uint8_t **ppWritePackedMsg, uint8_t *end)
-{
-	return ( push8(vector->subband_index, ppWritePackedMsg, end) &&
-			 push8(vector->num_antennas, ppWritePackedMsg, end) &&
-		 	 pusharray16(vector->bf_value, NFAPI_MAX_NUM_ANTENNAS, vector->num_antennas, ppWritePackedMsg, end));
-}
-
-static uint8_t pack_dl_config_epdcch_parameters_rel11_value(void* tlv, uint8_t **ppWritePackedMsg, uint8_t *end)
-{
-	nfapi_dl_config_epdcch_parameters_rel11_t* value = (nfapi_dl_config_epdcch_parameters_rel11_t*)tlv;
-
-	return ( push8(value->epdcch_resource_assignment_flag, ppWritePackedMsg, end) &&
-			push16(value->epdcch_id, ppWritePackedMsg, end) &&
-			push8(value->epdcch_start_symbol, ppWritePackedMsg, end) &&
-			push8(value->epdcch_num_prb, ppWritePackedMsg, end) &&
-			pusharray8(value->epdcch_prb_index, NFAPI_MAX_EPDCCH_PRB, value->epdcch_num_prb, ppWritePackedMsg, end) &&
-			pack_bf_vector(&value->bf_vector, ppWritePackedMsg, end));
-}
-static uint8_t pack_dl_config_epdcch_parameters_rel13_value(void* tlv, uint8_t **ppWritePackedMsg, uint8_t *end)
-{
-	nfapi_dl_config_epdcch_parameters_rel13_t* value = (nfapi_dl_config_epdcch_parameters_rel13_t*)tlv;
-	
-	return (push8(value->dwpts_symbols, ppWritePackedMsg, end) &&
-		 	push8(value->initial_lbt_sf, ppWritePackedMsg, end));
-}
-static uint8_t pack_dl_config_mpdcch_pdu_rel13_value(void* tlv, uint8_t **ppWritePackedMsg, uint8_t *end)
-{
-	nfapi_dl_config_mpdcch_pdu_rel13_t* value = (nfapi_dl_config_mpdcch_pdu_rel13_t*)tlv;
-	
-	return ( push8(value->mpdcch_narrow_band, ppWritePackedMsg, end) &&
-			 push8(value->number_of_prb_pairs, ppWritePackedMsg, end) &&
-			 push8(value->resource_block_assignment, ppWritePackedMsg, end) &&
-			 push8(value->mpdcch_tansmission_type, ppWritePackedMsg, end) &&
-			 push8(value->start_symbol, ppWritePackedMsg, end) &&
-			 push8(value->ecce_index, ppWritePackedMsg, end) &&
-			 push8(value->aggregation_level, ppWritePackedMsg, end) &&
-			 push8(value->rnti_type, ppWritePackedMsg, end) &&
-			 push16(value->rnti, ppWritePackedMsg, end) &&
-			 push8(value->ce_mode, ppWritePackedMsg, end) &&
-			 push16(value->drms_scrambling_init, ppWritePackedMsg, end) &&
-			 push16(value->initial_transmission_sf_io, ppWritePackedMsg, end) &&
-			 push16(value->transmission_power, ppWritePackedMsg, end) &&
-			 push8(value->dci_format, ppWritePackedMsg, end) &&
-			 push16(value->resource_block_coding, ppWritePackedMsg, end) &&
-			 push8(value->mcs, ppWritePackedMsg, end) &&
-			 push8(value->pdsch_reptition_levels, ppWritePackedMsg, end) &&
-			 push8(value->redundancy_version, ppWritePackedMsg, end) &&
-			 push8(value->new_data_indicator, ppWritePackedMsg, end) &&
-			 push8(value->harq_process, ppWritePackedMsg, end) &&
-			 push8(value->tpmi_length, ppWritePackedMsg, end) &&
-			 push8(value->tpmi, ppWritePackedMsg, end) &&
-			 push8(value->pmi_flag, ppWritePackedMsg, end) &&
-			 push8(value->pmi, ppWritePackedMsg, end) &&
-			 push8(value->harq_resource_offset, ppWritePackedMsg, end) &&
-			 push8(value->dci_subframe_repetition_number, ppWritePackedMsg, end) &&
-			 push8(value->tpc, ppWritePackedMsg, end) &&
-			 push8(value->downlink_assignment_index_length, ppWritePackedMsg, end) &&
-			 push8(value->downlink_assignment_index, ppWritePackedMsg, end) &&
-			 push8(value->allocate_prach_flag, ppWritePackedMsg, end) &&
-			 push8(value->preamble_index, ppWritePackedMsg, end) &&
-			 push8(value->prach_mask_index, ppWritePackedMsg, end) &&
-			 push8(value->starting_ce_level, ppWritePackedMsg, end) &&
-			 push8(value->srs_request, ppWritePackedMsg, end) &&
-			 push8(value->antenna_ports_and_scrambling_identity_flag, ppWritePackedMsg, end) &&
-			 push8(value->antenna_ports_and_scrambling_identity, ppWritePackedMsg, end) &&
-			 push8(value->frequency_hopping_enabled_flag, ppWritePackedMsg, end) &&
-			 push8(value->paging_direct_indication_differentiation_flag, ppWritePackedMsg, end) &&
-			 push8(value->direct_indication, ppWritePackedMsg, end) &&
-			 push8(value->total_dci_length_including_padding, ppWritePackedMsg, end) &&
-			 push8(value->number_of_tx_antenna_ports, ppWritePackedMsg, end) &&
-			 pusharray16(value->precoding_value, NFAPI_MAX_TX_PHYSICAL_ANTENNA_PORTS, value->number_of_tx_antenna_ports, ppWritePackedMsg, end));
-}
-
-
-static uint8_t pack_dl_config_nbch_pdu_rel13_value(void* tlv, uint8_t **ppWritePackedMsg, uint8_t *end)
-{
-	nfapi_dl_config_nbch_pdu_rel13_t* value = (nfapi_dl_config_nbch_pdu_rel13_t*)tlv;
-	
-	return (push16(value->length, ppWritePackedMsg, end) &&
-		 	push16(value->pdu_index, ppWritePackedMsg, end) &&
-		 	push16(value->transmission_power, ppWritePackedMsg, end) &&
-		 	push16(value->hyper_sfn_2_lsbs, ppWritePackedMsg, end));
-}
-
-
-static uint8_t pack_dl_config_npdcch_pdu_rel13_value(void* tlv, uint8_t **ppWritePackedMsg, uint8_t *end)
-{
-	nfapi_dl_config_npdcch_pdu_rel13_t* value = (nfapi_dl_config_npdcch_pdu_rel13_t*)tlv;
-	
-	return (push16(value->length, ppWritePackedMsg, end) &&
-			push16(value->pdu_index, ppWritePackedMsg, end) &&
-			push8(value->ncce_index, ppWritePackedMsg, end) &&
-			push8(value->aggregation_level, ppWritePackedMsg, end) &&
-			push8(value->start_symbol, ppWritePackedMsg, end) &&
-			push8(value->rnti_type, ppWritePackedMsg, end) &&
-			push16(value->rnti, ppWritePackedMsg, end) &&
-			push8(value->scrambling_reinitialization_batch_index, ppWritePackedMsg, end) &&
-			push8(value->nrs_antenna_ports_assumed_by_the_ue, ppWritePackedMsg, end) &&
-			push8(value->dci_format, ppWritePackedMsg, end) &&
-			push8(value->scheduling_delay, ppWritePackedMsg, end) &&
-			push8(value->resource_assignment, ppWritePackedMsg, end) &&
-			push8(value->repetition_number, ppWritePackedMsg, end) &&
-			push8(value->mcs, ppWritePackedMsg, end) &&
-			push8(value->new_data_indicator, ppWritePackedMsg, end) &&
-			push8(value->harq_ack_resource, ppWritePackedMsg, end) &&
-			push8(value->npdcch_order_indication, ppWritePackedMsg, end) &&
-			push8(value->starting_number_of_nprach_repetitions, ppWritePackedMsg, end) &&
-			push8(value->subcarrier_indication_of_nprach, ppWritePackedMsg, end) &&
-			push8(value->paging_direct_indication_differentation_flag, ppWritePackedMsg, end) &&
-			push8(value->direct_indication, ppWritePackedMsg, end) &&
-			push8(value->dci_subframe_repetition_number, ppWritePackedMsg, end) &&
-			push8(value->total_dci_length_including_padding, ppWritePackedMsg, end));
-}
-
-static uint8_t pack_dl_config_ndlsch_pdu_rel13_value(void* tlv, uint8_t **ppWritePackedMsg, uint8_t *end)
-{
-	nfapi_dl_config_ndlsch_pdu_rel13_t* value = (nfapi_dl_config_ndlsch_pdu_rel13_t*)tlv;
-	
-	return (push16(value->length, ppWritePackedMsg, end) &&
-			push16(value->pdu_index, ppWritePackedMsg, end) &&
-			push8(value->start_symbol, ppWritePackedMsg, end) &&
-			push8(value->rnti_type, ppWritePackedMsg, end) &&
-			push16(value->rnti, ppWritePackedMsg, end) &&
-			push16(value->resource_assignment, ppWritePackedMsg, end) &&
-			push16(value->repetition_number, ppWritePackedMsg, end) &&
-			push8(value->modulation, ppWritePackedMsg, end) &&
-			push8(value->number_of_subframes_for_resource_assignment, ppWritePackedMsg, end) &&
-			push8(value->scrambling_sequence_initialization_cinit, ppWritePackedMsg, end) &&
-			push16(value->sf_idx, ppWritePackedMsg, end) &&
-			push8(value->nrs_antenna_ports_assumed_by_the_ue, ppWritePackedMsg, end));
-}
-
-static uint8_t pack_dl_tti_request_body_value(void* tlv, uint8_t **ppWritePackedMsg, uint8_t *end)
-{
-	nfapi_nr_dl_tti_request_pdu_t* value = (nfapi_nr_dl_tti_request_pdu_t*)tlv;
-
-	if(!(push16(value->PDUSize, ppWritePackedMsg, end) &&
-	 	 push16(value->PDUType, ppWritePackedMsg, end) ))
-		  return 0;
-
-
-	// first match the pdu type, then call the respective function
-	switch(value->PDUType)
-	{
-		case NFAPI_NR_DL_TTI_CSI_RS_PDU_TYPE:
-		{
-			if(!(pack_dl_tti_csi_rs_pdu_rel15_value(&value->csi_rs_pdu.csi_rs_pdu_rel15,ppWritePackedMsg,end)))
-				return 0;
-		}
-		break;
-
-		case NFAPI_NR_DL_TTI_PDCCH_PDU_TYPE:
-		{
-			if(!(pack_dl_tti_pdcch_pdu_rel15_value(&value->pdcch_pdu.pdcch_pdu_rel15,ppWritePackedMsg,end)))
-				return 0;
-		}
-		break;
-		case NFAPI_NR_DL_TTI_PDSCH_PDU_TYPE:
-		{
-			if(!(pack_dl_tti_pdsch_pdu_rel15_value(&value->pdsch_pdu.pdsch_pdu_rel15,ppWritePackedMsg,end)))
-				return 0;
-		}
-		break;
-		case NFAPI_NR_DL_TTI_SSB_PDU_TYPE:
-		{
-			if(!(pack_dl_tti_ssb_pdu_rel15_value(&value->ssb_pdu.ssb_pdu_rel15,ppWritePackedMsg,end)))
-				return 0;
-		}
-		break;
-
-		default:
-		{
-			NFAPI_TRACE(NFAPI_TRACE_ERROR, "FIXME : Invalid DL_TTI pdu type %d \n", value->PDUType );
-		}
-		break;
-	}
-
-	return 1;
-}
-
-static uint8_t pack_dl_config_request_body_value(void* tlv, uint8_t **ppWritePackedMsg, uint8_t *end)
-{
-	nfapi_dl_config_request_body_t* value = (nfapi_dl_config_request_body_t*)tlv;
-
-        //NFAPI_TRACE(NFAPI_TRACE_ERROR, "%s() dci:%u pdu:%u pdsch:%u rnti:%u pcfich:%u\n", __FUNCTION__, value->number_dci, value->number_pdu, value->number_pdsch_rnti, value->transmission_power_pcfich);
-
-	if(!(push8(value->number_pdcch_ofdm_symbols, ppWritePackedMsg, end) &&
-		 push8(value->number_dci, ppWritePackedMsg, end) &&
-		 push16(value->number_pdu, ppWritePackedMsg, end) &&
-		 push8(value->number_pdsch_rnti, ppWritePackedMsg, end) &&
-		 push16(value->transmission_power_pcfich, ppWritePackedMsg, end)))
-	{
-		return 0;
-	}
-
-	uint16_t i = 0;
-	uint16_t total_number_of_pdus = value->number_pdu;
-	for(; i < total_number_of_pdus; ++i)
-	{
-		nfapi_dl_config_request_pdu_t* pdu = &(value->dl_config_pdu_list[i]);
-
-		if(push8(pdu->pdu_type, ppWritePackedMsg, end) == 0)
-			return 0;
-
-		// Put a 0 size in and then determine the size after the pdu 
-		// has been writen and write the calculated size
-		uint8_t* pWritePackedMsgPduSize = *ppWritePackedMsg;
-		pdu->pdu_size = 0;
-		if(push8(pdu->pdu_size, ppWritePackedMsg, end) == 0)
-			return 0;
-
-		switch(pdu->pdu_type)
-		{
-			case NFAPI_DL_CONFIG_DCI_DL_PDU_TYPE:
-				{
-                                  //NFAPI_TRACE(NFAPI_TRACE_ERROR, "%s() NFAPI_DL_CONFIG_DCI_DL_PDU_TYPE\n", __FUNCTION__);
-
-					if(!(pack_tlv(NFAPI_DL_CONFIG_REQUEST_DCI_DL_PDU_REL8_TAG, &pdu->dci_dl_pdu.dci_dl_pdu_rel8, ppWritePackedMsg, end, &pack_dl_config_dci_dl_pdu_rel8_value) &&
-					pack_tlv(NFAPI_DL_CONFIG_REQUEST_DCI_DL_PDU_REL9_TAG, &pdu->dci_dl_pdu.dci_dl_pdu_rel9, ppWritePackedMsg, end, &pack_dl_config_dci_dl_pdu_rel9_value) &&
-					pack_tlv(NFAPI_DL_CONFIG_REQUEST_DCI_DL_PDU_REL10_TAG, &pdu->dci_dl_pdu.dci_dl_pdu_rel10, ppWritePackedMsg, end, &pack_dl_config_dci_dl_pdu_rel10_value) &&
-					pack_tlv(NFAPI_DL_CONFIG_REQUEST_DCI_DL_PDU_REL11_TAG, &pdu->dci_dl_pdu.dci_dl_pdu_rel11, ppWritePackedMsg, end, &pack_dl_config_dci_dl_pdu_rel11_value) &&
-					pack_tlv(NFAPI_DL_CONFIG_REQUEST_DCI_DL_PDU_REL12_TAG, &pdu->dci_dl_pdu.dci_dl_pdu_rel12, ppWritePackedMsg, end, &pack_dl_config_dci_dl_pdu_rel12_value) &&
-					pack_tlv(NFAPI_DL_CONFIG_REQUEST_DCI_DL_PDU_REL13_TAG, &pdu->dci_dl_pdu.dci_dl_pdu_rel13, ppWritePackedMsg, end, &pack_dl_config_dci_dl_pdu_rel13_value)))
-					{
-						return 0;
-					}
-				}
-				break;
-			case NFAPI_DL_CONFIG_BCH_PDU_TYPE:
-				{
-                                  //NFAPI_TRACE(NFAPI_TRACE_ERROR, "%s() NFAPI_DL_CONFIG_BCH_PDU_TYPE\n", __FUNCTION__);
-
-					if(!(pack_tlv(NFAPI_DL_CONFIG_REQUEST_BCH_PDU_REL8_TAG, &pdu->bch_pdu.bch_pdu_rel8, ppWritePackedMsg, end, &pack_dl_config_bch_pdu_rel8_value)))
-						return 0;
-				}
-				break;
-			case NFAPI_DL_CONFIG_MCH_PDU_TYPE:
-				{
-					if(!(pack_tlv(NFAPI_DL_CONFIG_REQUEST_MCH_PDU_REL8_TAG, &pdu->mch_pdu.mch_pdu_rel8, ppWritePackedMsg, end, &pack_dl_config_mch_pdu_rel8_value)))
-						return 0;
-				}
-				break;
-			case NFAPI_DL_CONFIG_DLSCH_PDU_TYPE:
-				{
-					if(!(pack_tlv(NFAPI_DL_CONFIG_REQUEST_DLSCH_PDU_REL8_TAG, &pdu->dlsch_pdu.dlsch_pdu_rel8, ppWritePackedMsg, end, &pack_dl_config_dlsch_pdu_rel8_value) &&
-					pack_tlv(NFAPI_DL_CONFIG_REQUEST_DLSCH_PDU_REL9_TAG, &pdu->dlsch_pdu.dlsch_pdu_rel9, ppWritePackedMsg, end, &pack_dl_config_dlsch_pdu_rel9_value) &&
-					pack_tlv(NFAPI_DL_CONFIG_REQUEST_DLSCH_PDU_REL10_TAG, &pdu->dlsch_pdu.dlsch_pdu_rel10, ppWritePackedMsg, end, &pack_dl_config_dlsch_pdu_rel10_value) &&
-					pack_tlv(NFAPI_DL_CONFIG_REQUEST_DLSCH_PDU_REL11_TAG, &pdu->dlsch_pdu.dlsch_pdu_rel11, ppWritePackedMsg, end, &pack_dl_config_dlsch_pdu_rel11_value) &&
-					pack_tlv(NFAPI_DL_CONFIG_REQUEST_DLSCH_PDU_REL12_TAG, &pdu->dlsch_pdu.dlsch_pdu_rel12, ppWritePackedMsg, end, &pack_dl_config_dlsch_pdu_rel12_value) &&
-					pack_tlv(NFAPI_DL_CONFIG_REQUEST_DLSCH_PDU_REL13_TAG, &pdu->dlsch_pdu.dlsch_pdu_rel13, ppWritePackedMsg, end, &pack_dl_config_dlsch_pdu_rel13_value)))
-						return 0;
-				}
-				break;
-			case NFAPI_DL_CONFIG_PCH_PDU_TYPE:
-				{
-					if(!(pack_tlv(NFAPI_DL_CONFIG_REQUEST_PCH_PDU_REL8_TAG, &pdu->pch_pdu.pch_pdu_rel8, ppWritePackedMsg, end, &pack_dl_config_pch_pdu_rel8_value) &&
-					pack_tlv(NFAPI_DL_CONFIG_REQUEST_PCH_PDU_REL13_TAG, &pdu->pch_pdu.pch_pdu_rel13, ppWritePackedMsg, end, &pack_dl_config_pch_pdu_rel13_value)))
-						return 0;
-				}
-				break;
-			case NFAPI_DL_CONFIG_PRS_PDU_TYPE:
-				{
-					if(!(pack_tlv(NFAPI_DL_CONFIG_REQUEST_PRS_PDU_REL9_TAG, &pdu->prs_pdu.prs_pdu_rel9, ppWritePackedMsg, end, &pack_dl_config_prs_pdu_rel9_value)))
-						return 0;
-				}
-				break;
-			case NFAPI_DL_CONFIG_CSI_RS_PDU_TYPE:
-				{
-					if(!(pack_tlv(NFAPI_DL_CONFIG_REQUEST_CSI_RS_PDU_REL10_TAG, &pdu->csi_rs_pdu.csi_rs_pdu_rel10, ppWritePackedMsg, end,  &pack_dl_config_csi_rs_pdu_rel10_value) &&
-						 pack_tlv(NFAPI_DL_CONFIG_REQUEST_CSI_RS_PDU_REL13_TAG, &pdu->csi_rs_pdu.csi_rs_pdu_rel13, ppWritePackedMsg, end,  &pack_dl_config_csi_rs_pdu_rel13_value)))
-						return 0;
-				}
-				break;
-			case NFAPI_DL_CONFIG_EPDCCH_DL_PDU_TYPE:
-				{
-					if(!(pack_tlv(NFAPI_DL_CONFIG_REQUEST_EPDCCH_PDU_REL8_TAG, &pdu->epdcch_pdu.epdcch_pdu_rel8, ppWritePackedMsg, end, &pack_dl_config_dci_dl_pdu_rel8_value) &&
-						 pack_tlv(NFAPI_DL_CONFIG_REQUEST_EPDCCH_PDU_REL9_TAG, &pdu->epdcch_pdu.epdcch_pdu_rel9, ppWritePackedMsg, end, &pack_dl_config_dci_dl_pdu_rel9_value) &&
-						 pack_tlv(NFAPI_DL_CONFIG_REQUEST_EPDCCH_PDU_REL10_TAG, &pdu->epdcch_pdu.epdcch_pdu_rel10, ppWritePackedMsg, end, &pack_dl_config_dci_dl_pdu_rel10_value) &&
-						 pack_tlv(NFAPI_DL_CONFIG_REQUEST_EPDCCH_PDU_REL11_TAG, &pdu->epdcch_pdu.epdcch_pdu_rel11, ppWritePackedMsg, end, &pack_dl_config_dci_dl_pdu_rel11_value) &&
-						 pack_tlv(NFAPI_DL_CONFIG_REQUEST_EPDCCH_PDU_REL12_TAG, &pdu->epdcch_pdu.epdcch_pdu_rel12, ppWritePackedMsg, end, &pack_dl_config_dci_dl_pdu_rel12_value) &&
-						 pack_tlv(NFAPI_DL_CONFIG_REQUEST_EPDCCH_PDU_REL13_TAG, &pdu->epdcch_pdu.epdcch_pdu_rel13, ppWritePackedMsg, end, &pack_dl_config_dci_dl_pdu_rel13_value) &&
-						 pack_tlv(NFAPI_DL_CONFIG_REQUEST_EPDCCH_PARAM_REL11_TAG, &pdu->epdcch_pdu.epdcch_params_rel11, ppWritePackedMsg, end, &pack_dl_config_epdcch_parameters_rel11_value) &
-						 pack_tlv(NFAPI_DL_CONFIG_REQUEST_EPDCCH_PARAM_REL13_TAG, &pdu->epdcch_pdu.epdcch_params_rel13, ppWritePackedMsg, end, &pack_dl_config_epdcch_parameters_rel13_value)))
-						return 0;
-				}
-				break;
-			case NFAPI_DL_CONFIG_MPDCCH_PDU_TYPE:
-				{
-					if(!(pack_tlv(NFAPI_DL_CONFIG_REQUEST_MPDCCH_PDU_REL13_TAG, &pdu->mpdcch_pdu.mpdcch_pdu_rel13, ppWritePackedMsg, end, &pack_dl_config_mpdcch_pdu_rel13_value)))
-						return 0;
-				}
-				break;
-			case NFAPI_DL_CONFIG_NBCH_PDU_TYPE:
-				{
-					if(!(pack_tlv(NFAPI_DL_CONFIG_REQUEST_NBCH_PDU_REL13_TAG, &pdu->nbch_pdu.nbch_pdu_rel13, ppWritePackedMsg, end, &pack_dl_config_nbch_pdu_rel13_value)))
-						return 0;
-				}
-				break;
-			case NFAPI_DL_CONFIG_NPDCCH_PDU_TYPE:
-				{
-					if(!(pack_tlv(NFAPI_DL_CONFIG_REQUEST_NPDCCH_PDU_REL13_TAG, &pdu->npdcch_pdu.npdcch_pdu_rel13, ppWritePackedMsg, end, &pack_dl_config_npdcch_pdu_rel13_value)))
-						return 0;
-				}
-				break;
-			case NFAPI_DL_CONFIG_NDLSCH_PDU_TYPE:
-				{
-					if(!(pack_tlv(NFAPI_DL_CONFIG_REQUEST_NDLSCH_PDU_REL13_TAG, &pdu->ndlsch_pdu.ndlsch_pdu_rel13, ppWritePackedMsg, end, &pack_dl_config_ndlsch_pdu_rel13_value)))
-						return 0;
-				}
-				break;
-			default:
-				{
-					NFAPI_TRACE(NFAPI_TRACE_ERROR, "FIXME : Invalid pdu type %d \n", pdu->pdu_type );
-				}
-				break;
-		};
-
-		// add 1 for the pdu_type. The delta will include the pdu_size
-		pdu->pdu_size = 1 + (*ppWritePackedMsg - pWritePackedMsgPduSize);
-		push8(pdu->pdu_size, &pWritePackedMsgPduSize, end);
-	}
-
-	return 1;
-}
-
-static uint8_t pack_dl_tti_request(void *msg, uint8_t **ppWritePackedMsg, uint8_t *end, nfapi_p7_codec_config_t* config)
-{
-	nfapi_nr_dl_tti_request_t *pNfapiMsg = (nfapi_nr_dl_tti_request_t*)msg;
-
-	if (!(push16(pNfapiMsg->SFN , ppWritePackedMsg, end) &&
-		push16(pNfapiMsg->Slot , ppWritePackedMsg, end) &&
-		push8(pNfapiMsg->dl_tti_request_body.nGroup , ppWritePackedMsg, end) &&
-		push8(pNfapiMsg->dl_tti_request_body.nPDUs , ppWritePackedMsg, end) &&
-		pusharray8(pNfapiMsg->dl_tti_request_body.nUe ,256,pNfapiMsg->dl_tti_request_body.nGroup, ppWritePackedMsg, end)
-		//pusharray8(pNfapiMsg->PduIdx[0] ,256,256, ppWritePackedMsg, end)
-		))
-			return 0;
-
-	int arr[12];
-	for(int i=0;i<pNfapiMsg->dl_tti_request_body.nGroup;i++)
-	{
-		for(int j=0;j<pNfapiMsg->dl_tti_request_body.nUe[i];j++)
-		{
-			arr[j] = pNfapiMsg->dl_tti_request_body.PduIdx[i][j];
-		}
-		if(!(pusharrays32(arr,12,pNfapiMsg->dl_tti_request_body.nUe[i],ppWritePackedMsg, end)))
-		return 0;
-	}
-
-	for(int i=0;i<pNfapiMsg->dl_tti_request_body.nPDUs;i++)	
-	{
-		if(!pack_dl_tti_request_body_value(&pNfapiMsg->dl_tti_request_body.dl_tti_pdu_list[i],ppWritePackedMsg,end))
-		return 0;
-	}
-
-return 1;
-}
-
-static uint8_t pack_dl_config_request(void *msg, uint8_t **ppWritePackedMsg, uint8_t *end, nfapi_p7_codec_config_t* config)
-{
-	nfapi_dl_config_request_t *pNfapiMsg = (nfapi_dl_config_request_t*)msg;
-	
-	//return ( push16(pNfapiMsg->sfn_sf, ppWritePackedMsg, end) &&
-			 //pack_tlv(NFAPI_DL_CONFIG_REQUEST_BODY_TAG, &pNfapiMsg->dl_config_request_body, ppWritePackedMsg, end, &pack_dl_config_request_body_value) &&
-			 //pack_p7_vendor_extension_tlv(pNfapiMsg->vendor_extension, ppWritePackedMsg, end, config));
-        { 
-          uint8_t x = push16(pNfapiMsg->sfn_sf, ppWritePackedMsg, end);
-          uint8_t y = pack_tlv(NFAPI_DL_CONFIG_REQUEST_BODY_TAG, &pNfapiMsg->dl_config_request_body, ppWritePackedMsg, end, &pack_dl_config_request_body_value);
-          uint8_t z = pack_p7_vendor_extension_tlv(pNfapiMsg->vendor_extension, ppWritePackedMsg, end, config);
-
-          if (!x || !y || !z)
-          {
-            NFAPI_TRACE(NFAPI_TRACE_INFO, "%s() NFAPI_DL_CONFIG_REQUEST x:%u y:%u z:%u \n", __FUNCTION__,x,y,z);
-          }
-
-          return x && y && z;
-        }
-}
-
-static uint8_t pack_ul_config_request_ulsch_rel8_value(void *tlv, uint8_t **ppWritePackedMsg, uint8_t * end)
-{
-	nfapi_ul_config_ulsch_pdu_rel8_t* ulsch_pdu_rel8 = (nfapi_ul_config_ulsch_pdu_rel8_t*)tlv;
-	
-	return( push32(ulsch_pdu_rel8->handle, ppWritePackedMsg, end) &&
-			push16(ulsch_pdu_rel8->size, ppWritePackedMsg, end) &&
-			push16(ulsch_pdu_rel8->rnti, ppWritePackedMsg, end) &&
-			push8(ulsch_pdu_rel8->resource_block_start, ppWritePackedMsg, end) &&
-			push8(ulsch_pdu_rel8->number_of_resource_blocks, ppWritePackedMsg, end) &&
-			push8(ulsch_pdu_rel8->modulation_type, ppWritePackedMsg, end) &&
-			push8(ulsch_pdu_rel8->cyclic_shift_2_for_drms, ppWritePackedMsg, end) &&
-			push8(ulsch_pdu_rel8->frequency_hopping_enabled_flag, ppWritePackedMsg, end) &&
-			push8(ulsch_pdu_rel8->frequency_hopping_bits, ppWritePackedMsg, end) &&
-			push8(ulsch_pdu_rel8->new_data_indication, ppWritePackedMsg, end) &&
-			push8(ulsch_pdu_rel8->redundancy_version, ppWritePackedMsg, end) &&
-			push8(ulsch_pdu_rel8->harq_process_number, ppWritePackedMsg, end) &&
-			push8(ulsch_pdu_rel8->ul_tx_mode, ppWritePackedMsg, end) &&
-			push8(ulsch_pdu_rel8->current_tx_nb, ppWritePackedMsg, end) &&
-			push8(ulsch_pdu_rel8->n_srs, ppWritePackedMsg, end));
-}
-static uint8_t pack_ul_config_request_ulsch_rel10_value(void *tlv, uint8_t **ppWritePackedMsg, uint8_t *end)
-{
-	nfapi_ul_config_ulsch_pdu_rel10_t* ulsch_pdu_rel10 = (nfapi_ul_config_ulsch_pdu_rel10_t*)tlv;
-	
-	return (push8(ulsch_pdu_rel10->resource_allocation_type, ppWritePackedMsg, end) &&
-			push32(ulsch_pdu_rel10->resource_block_coding, ppWritePackedMsg, end) &&
-			push8(ulsch_pdu_rel10->transport_blocks, ppWritePackedMsg, end) &&
-			push8(ulsch_pdu_rel10->transmission_scheme, ppWritePackedMsg, end) &&
-			push8(ulsch_pdu_rel10->number_of_layers, ppWritePackedMsg, end) &&
-			push8(ulsch_pdu_rel10->codebook_index, ppWritePackedMsg, end) &&
-			push8(ulsch_pdu_rel10->disable_sequence_hopping_flag, ppWritePackedMsg, end));
-}
-
-static uint8_t pack_ul_config_request_ulsch_rel11_value(void *tlv, uint8_t **ppWritePackedMsg, uint8_t *end)
-{
-	nfapi_ul_config_ulsch_pdu_rel11_t* ulsch_pdu_rel11 = (nfapi_ul_config_ulsch_pdu_rel11_t*)tlv;
-	
-	return (push8(ulsch_pdu_rel11->virtual_cell_id_enabled_flag, ppWritePackedMsg, end) &&
-			push16(ulsch_pdu_rel11->npusch_identity, ppWritePackedMsg, end) &&
-			push8(ulsch_pdu_rel11->dmrs_config_flag, ppWritePackedMsg, end) &&
-			push16(ulsch_pdu_rel11->ndmrs_csh_identity, ppWritePackedMsg, end));
-}
-
-static uint8_t pack_ul_config_request_ulsch_rel13_value(void *tlv, uint8_t **ppWritePackedMsg, uint8_t *end)
-{
-	nfapi_ul_config_ulsch_pdu_rel13_t* ulsch_pdu_rel13 = (nfapi_ul_config_ulsch_pdu_rel13_t*)tlv;
-
-	return (push8(ulsch_pdu_rel13->ue_type, ppWritePackedMsg, end) &&
-			push16(ulsch_pdu_rel13->total_number_of_repetitions, ppWritePackedMsg, end) &&
-			push16(ulsch_pdu_rel13->repetition_number, ppWritePackedMsg, end) &&
-			push16(ulsch_pdu_rel13->initial_transmission_sf_io, ppWritePackedMsg, end) &&
-			push8(ulsch_pdu_rel13->empty_symbols_due_to_re_tunning, ppWritePackedMsg, end));
-}
-
-//Pack fns for ul_tti PDUS
-
-
-static uint8_t pack_ul_tti_request_prach_pdu(nfapi_nr_prach_pdu_t* prach_pdu, uint8_t **ppWritePackedMsg, uint8_t *end)
-{
-	return(
-		push16(prach_pdu->phys_cell_id, ppWritePackedMsg, end) &&
-		push8(prach_pdu->num_prach_ocas, ppWritePackedMsg, end) &&
-		push8(prach_pdu->prach_format, ppWritePackedMsg, end) &&
-		push8(prach_pdu->num_ra, ppWritePackedMsg, end) &&
-		push8(prach_pdu->prach_start_symbol, ppWritePackedMsg, end) &&
-		push16(prach_pdu->num_cs, ppWritePackedMsg, end)
-		// TODO: ignoring beamforming tlv for now
-	);
-	
-}
-
-static uint8_t pack_ul_tti_request_pucch_pdu(nfapi_nr_pucch_pdu_t* pucch_pdu, uint8_t **ppWritePackedMsg, uint8_t *end)
-{
-	return(
-		push16(pucch_pdu->rnti, ppWritePackedMsg, end) &&
-		push32(pucch_pdu->handle, ppWritePackedMsg, end) &&
-		push16(pucch_pdu->bwp_size, ppWritePackedMsg, end) &&
-		push16(pucch_pdu->bwp_start, ppWritePackedMsg, end) &&
-		push8(pucch_pdu->subcarrier_spacing, ppWritePackedMsg, end) &&
-		push8(pucch_pdu->cyclic_prefix, ppWritePackedMsg, end) &&
-		push8(pucch_pdu->format_type, ppWritePackedMsg, end) &&
-		push8(pucch_pdu->multi_slot_tx_indicator, ppWritePackedMsg, end) &&
-		push16(pucch_pdu->prb_start, ppWritePackedMsg, end) &&
-		push16(pucch_pdu->prb_size, ppWritePackedMsg, end) &&
-		push8(pucch_pdu->start_symbol_index, ppWritePackedMsg, end) &&
-		push8(pucch_pdu->nr_of_symbols, ppWritePackedMsg, end) &&
-		push8(pucch_pdu->freq_hop_flag, ppWritePackedMsg, end) &&
-		push16(pucch_pdu->second_hop_prb, ppWritePackedMsg, end) &&
-		push8(pucch_pdu->group_hop_flag, ppWritePackedMsg, end) &&
-		push8(pucch_pdu->sequence_hop_flag, ppWritePackedMsg, end) &&
-		push16(pucch_pdu->hopping_id, ppWritePackedMsg, end) &&
-		push16(pucch_pdu->initial_cyclic_shift, ppWritePackedMsg, end) &&
-		push16(pucch_pdu->data_scrambling_id, ppWritePackedMsg, end) &&
-		push8(pucch_pdu->time_domain_occ_idx, ppWritePackedMsg, end) &&
-		push8(pucch_pdu->pre_dft_occ_idx, ppWritePackedMsg, end) &&
-		push8(pucch_pdu->pre_dft_occ_len, ppWritePackedMsg, end) &&
-		push8(pucch_pdu->add_dmrs_flag, ppWritePackedMsg, end) &&
-		push16(pucch_pdu->dmrs_scrambling_id, ppWritePackedMsg, end) &&
-		push8(pucch_pdu->dmrs_cyclic_shift, ppWritePackedMsg, end) &&
-		push8(pucch_pdu->sr_flag, ppWritePackedMsg, end) &&
-		push8(pucch_pdu->bit_len_harq, ppWritePackedMsg, end) &&
-		push16(pucch_pdu->bit_len_csi_part1, ppWritePackedMsg, end) &&
-		push16(pucch_pdu->bit_len_csi_part2, ppWritePackedMsg, end) 
-		// TODO: ignoring beamforming tlv for now
-	);
-	
-}
-
-
-static uint8_t pack_ul_tti_request_pusch_pdu(nfapi_nr_pusch_pdu_t* pusch_pdu, uint8_t **ppWritePackedMsg, uint8_t *end)
-{ 
-	
-	if (!(
-	push16(pusch_pdu->pdu_bit_map, ppWritePackedMsg, end) &&
-	push16(pusch_pdu->rnti, ppWritePackedMsg, end) &&
-	push32(pusch_pdu->handle, ppWritePackedMsg, end) &&
-	push16(pusch_pdu->bwp_size, ppWritePackedMsg, end) &&
-	push16(pusch_pdu->bwp_start, ppWritePackedMsg, end) &&
-	push8(pusch_pdu->subcarrier_spacing, ppWritePackedMsg, end) &&
-	push8(pusch_pdu->cyclic_prefix, ppWritePackedMsg, end) &&
-	push16(pusch_pdu->target_code_rate, ppWritePackedMsg, end) &&
-	push8(pusch_pdu->qam_mod_order, ppWritePackedMsg, end) &&
-	push8(pusch_pdu->mcs_index, ppWritePackedMsg, end) &&
-	push8(pusch_pdu->mcs_table, ppWritePackedMsg, end) &&
-	push8(pusch_pdu->transform_precoding, ppWritePackedMsg, end) &&
-	push16(pusch_pdu->data_scrambling_id, ppWritePackedMsg, end) &&
-	push8(pusch_pdu->nrOfLayers, ppWritePackedMsg, end) &&
-	push16(pusch_pdu->ul_dmrs_symb_pos, ppWritePackedMsg, end) &&
-	push8(pusch_pdu->dmrs_config_type, ppWritePackedMsg, end) &&
-	push16(pusch_pdu->ul_dmrs_scrambling_id, ppWritePackedMsg, end) &&
-	push8(pusch_pdu->scid, ppWritePackedMsg, end) &&
-	push8(pusch_pdu->num_dmrs_cdm_grps_no_data, ppWritePackedMsg, end) &&
-	push16(pusch_pdu->dmrs_ports, ppWritePackedMsg, end) &&
-	push8(pusch_pdu->resource_alloc, ppWritePackedMsg, end) &&
-	push8(pusch_pdu->resource_alloc,ppWritePackedMsg, end) &&
-	push16(pusch_pdu->dmrs_ports, ppWritePackedMsg, end) &&
-	push16(pusch_pdu->rb_start, ppWritePackedMsg, end) &&
-	push16(pusch_pdu->rb_size, ppWritePackedMsg, end) &&
-	push8(pusch_pdu->vrb_to_prb_mapping, ppWritePackedMsg, end) &&
-	push8(pusch_pdu->frequency_hopping, ppWritePackedMsg, end) &&
-	push16(pusch_pdu->tx_direct_current_location, ppWritePackedMsg, end) &&
-	push8(pusch_pdu->uplink_frequency_shift_7p5khz, ppWritePackedMsg, end) &&
-	push8(pusch_pdu->start_symbol_index, ppWritePackedMsg, end) &&
-	push8(pusch_pdu->nr_of_symbols, ppWritePackedMsg, end) 
-	// TODO: ignoring beamforming tlv for now 
-	))
-		return 0;
-
-
-	//Pack Optional Data only included if indicated in pduBitmap
-	switch(pusch_pdu->pdu_bit_map){
-		case PUSCH_PDU_BITMAP_PUSCH_DATA:
-		{
-			// pack optional TLVs
-			return(
-				push8(pusch_pdu->pusch_data.rv_index, ppWritePackedMsg, end) &&
-				push8(pusch_pdu->pusch_data.harq_process_id, ppWritePackedMsg, end) &&
-				push32(pusch_pdu->pusch_data.tb_size, ppWritePackedMsg, end) &&
-				push16(pusch_pdu->pusch_data.num_cb, ppWritePackedMsg, end) &&
-				pusharray8(pusch_pdu->pusch_data.cb_present_and_position,1,1,ppWritePackedMsg, end)
-			);
-		}
-		break;
-
-		case PUSCH_PDU_BITMAP_PUSCH_UCI:
-		{
-			return(
-				push16(pusch_pdu->pusch_uci.harq_ack_bit_length, ppWritePackedMsg, end) &&
-				push16(pusch_pdu->pusch_uci.csi_part1_bit_length, ppWritePackedMsg, end) &&
-				push16(pusch_pdu->pusch_uci.csi_part2_bit_length, ppWritePackedMsg, end) &&
-				push8(pusch_pdu->pusch_uci.alpha_scaling, ppWritePackedMsg, end) &&
-				push8(pusch_pdu->pusch_uci.beta_offset_harq_ack, ppWritePackedMsg, end) &&
-				push8(pusch_pdu->pusch_uci.beta_offset_csi1, ppWritePackedMsg, end) &&
-				push8(pusch_pdu->pusch_uci.beta_offset_csi2, ppWritePackedMsg, end)
-			);
-		}
-		break;
-
-		case PUSCH_PDU_BITMAP_PUSCH_PTRS:
-		{
-			return(
-				push8(pusch_pdu->pusch_ptrs.num_ptrs_ports, ppWritePackedMsg, end) &&
-				push8(pusch_pdu->pusch_ptrs.ptrs_ports_list->ptrs_dmrs_port, ppWritePackedMsg, end) &&
-				push16(pusch_pdu->pusch_ptrs.ptrs_ports_list->ptrs_port_index, ppWritePackedMsg, end) &&
-				push8(pusch_pdu->pusch_ptrs.ptrs_ports_list->ptrs_re_offset, ppWritePackedMsg, end) &&
-				push8(pusch_pdu->pusch_ptrs.ptrs_time_density, ppWritePackedMsg, end) &&
-				push8(pusch_pdu->pusch_ptrs.ptrs_freq_density, ppWritePackedMsg, end) &&
-				push8(pusch_pdu->pusch_ptrs.ul_ptrs_power, ppWritePackedMsg, end)
-			);
-		}
-		break;
-
-		case PUSCH_PDU_BITMAP_DFTS_OFDM:
-		{
-			return(
-				push8(pusch_pdu->dfts_ofdm.low_papr_group_number, ppWritePackedMsg, end) &&
-				push16(pusch_pdu->dfts_ofdm.low_papr_sequence_number, ppWritePackedMsg, end) &&
-				push8(pusch_pdu->dfts_ofdm.ul_ptrs_sample_density, ppWritePackedMsg, end) &&
-				push8(pusch_pdu->dfts_ofdm.ul_ptrs_time_density_transform_precoding, ppWritePackedMsg, end)
-			);
-		}
-		break;
-
-		default:
-		{
-			NFAPI_TRACE(NFAPI_TRACE_INFO, "Invalid pdu bitmap %d \n", pusch_pdu->pdu_bit_map );
-		}
-	}
-
-	return 1;
-}
-
-static uint8_t pack_ul_tti_request_srs_pdu(nfapi_nr_srs_pdu_t* srs_pdu, uint8_t **ppWritePackedMsg, uint8_t *end)
-{
-	return(
-		push16(srs_pdu->rnti, ppWritePackedMsg, end) &&
-		push32(srs_pdu->handle, ppWritePackedMsg, end) &&
-		push16(srs_pdu->bwp_size, ppWritePackedMsg, end) &&
-		push16(srs_pdu->bwp_start, ppWritePackedMsg, end) &&
-		push8(srs_pdu->subcarrier_spacing, ppWritePackedMsg, end) &&
-		push8(srs_pdu->cyclic_prefix, ppWritePackedMsg, end) &&
-		push8(srs_pdu->num_ant_ports, ppWritePackedMsg, end) &&
-		push8(srs_pdu->num_symbols, ppWritePackedMsg, end) &&
-		push8(srs_pdu->num_repetitions, ppWritePackedMsg, end) &&
-		push8(srs_pdu->time_start_position, ppWritePackedMsg, end) &&
-		push8(srs_pdu->config_index, ppWritePackedMsg, end) &&
-		push16(srs_pdu->sequence_id, ppWritePackedMsg, end) &&
-		push8(srs_pdu->bandwidth_index, ppWritePackedMsg, end) &&
-		push8(srs_pdu->comb_size, ppWritePackedMsg, end) &&
-		push8(srs_pdu->comb_offset, ppWritePackedMsg, end) &&
-		push8(srs_pdu->cyclic_shift, ppWritePackedMsg, end) &&
-		push8(srs_pdu->frequency_position, ppWritePackedMsg, end) &&
-		push8(srs_pdu->frequency_shift, ppWritePackedMsg, end) &&
-		push8(srs_pdu->frequency_hopping, ppWritePackedMsg, end) &&
-		push8(srs_pdu->group_or_sequence_hopping, ppWritePackedMsg, end) &&
-		push8(srs_pdu->resource_type, ppWritePackedMsg, end) &&
-		push16(srs_pdu->t_srs, ppWritePackedMsg, end) &&
-		push16(srs_pdu->t_offset, ppWritePackedMsg, end) 
-
-		// TODO: ignoring beamforming tlv for now
-	);
-	
-}
-
-static uint8_t pack_ul_config_request_ulsch_pdu(nfapi_ul_config_ulsch_pdu* ulsch_pdu, uint8_t **ppWritePackedMsg, uint8_t *end)
-{
-	return ( pack_tlv(NFAPI_UL_CONFIG_REQUEST_ULSCH_PDU_REL8_TAG, &ulsch_pdu->ulsch_pdu_rel8, ppWritePackedMsg, end, &pack_ul_config_request_ulsch_rel8_value) &&
-			pack_tlv(NFAPI_UL_CONFIG_REQUEST_ULSCH_PDU_REL10_TAG, &ulsch_pdu->ulsch_pdu_rel10, ppWritePackedMsg, end, &pack_ul_config_request_ulsch_rel10_value) &&
-			pack_tlv(NFAPI_UL_CONFIG_REQUEST_ULSCH_PDU_REL11_TAG, &ulsch_pdu->ulsch_pdu_rel11, ppWritePackedMsg, end, &pack_ul_config_request_ulsch_rel11_value) &&
-			pack_tlv(NFAPI_UL_CONFIG_REQUEST_ULSCH_PDU_REL13_TAG, &ulsch_pdu->ulsch_pdu_rel13, ppWritePackedMsg, end, &pack_ul_config_request_ulsch_rel13_value));
-}
-
-static uint8_t pack_ul_config_request_cqi_ri_rel8_value(void *tlv, uint8_t **ppWritePackedMsg, uint8_t *end)
-{
-	nfapi_ul_config_cqi_ri_information_rel8_t* cqi_ri_info_rel8 = (nfapi_ul_config_cqi_ri_information_rel8_t*)tlv;
-
-	return ( push8(cqi_ri_info_rel8->dl_cqi_pmi_size_rank_1, ppWritePackedMsg, end) &&
-			 push8(cqi_ri_info_rel8->dl_cqi_pmi_size_rank_greater_1, ppWritePackedMsg, end) &&
-			 push8(cqi_ri_info_rel8->ri_size, ppWritePackedMsg, end) &&
-			 push8(cqi_ri_info_rel8->delta_offset_cqi, ppWritePackedMsg, end) &&
-			 push8(cqi_ri_info_rel8->delta_offset_ri, ppWritePackedMsg, end));
-}
-
-static uint8_t pack_ul_config_request_cqi_ri_rel9_value(void *tlv, uint8_t **ppWritePackedMsg, uint8_t *end)
-{
-	nfapi_ul_config_cqi_ri_information_rel9_t* cqi_ri_info_rel9 = (nfapi_ul_config_cqi_ri_information_rel9_t*)tlv;
-
-	if(!(push8(cqi_ri_info_rel9->report_type, ppWritePackedMsg, end) &&
-		 push8(cqi_ri_info_rel9->delta_offset_cqi, ppWritePackedMsg, end) &&
-		 push8(cqi_ri_info_rel9->delta_offset_ri, ppWritePackedMsg, end)))
-	{
-		return 0;
-	}
-
-	switch(cqi_ri_info_rel9->report_type)
-	{
-		case NFAPI_CSI_REPORT_TYPE_PERIODIC:
-			{
-				if(!(push8(cqi_ri_info_rel9->periodic_cqi_pmi_ri_report.dl_cqi_pmi_ri_size, ppWritePackedMsg, end) &&
-					 push8(cqi_ri_info_rel9->periodic_cqi_pmi_ri_report.control_type, ppWritePackedMsg, end)))
-				{
-					return 0;
-				}
-			}
-			break;
-		case NFAPI_CSI_REPORT_TYPE_APERIODIC:
-			{
-				if(push8(cqi_ri_info_rel9->aperiodic_cqi_pmi_ri_report.number_of_cc, ppWritePackedMsg, end) == 0)
-					return 0;
-
-				uint8_t i;
-				for(i = 0; i < cqi_ri_info_rel9->aperiodic_cqi_pmi_ri_report.number_of_cc; ++i)
-				{
-					if(push8(cqi_ri_info_rel9->aperiodic_cqi_pmi_ri_report.cc[i].ri_size, ppWritePackedMsg, end) == 0)
-						return 0;
-
-                                        uint8_t j;
-                                        for(j = 0; j < 8; ++j)
-					{
-                                              if(push8(cqi_ri_info_rel9->aperiodic_cqi_pmi_ri_report.cc[i].dl_cqi_pmi_size[j], ppWritePackedMsg, end) == 0)
-							return 0;
-					}
-				}
-			}
-			break;
-		default:
-			{
-				NFAPI_TRACE(NFAPI_TRACE_ERROR, "FIXME : Invalid report type %d \n", cqi_ri_info_rel9->report_type );
-			}
-			break;
-	};
-
-	return 1;
-}
-
-static uint8_t pack_ul_config_request_cqi_ri_rel13_value(void *tlv, uint8_t **ppWritePackedMsg, uint8_t *end)
-{
-	nfapi_ul_config_cqi_ri_information_rel13_t* cqi_ri_info_rel13 = (nfapi_ul_config_cqi_ri_information_rel13_t*)tlv;
-
-	switch(cqi_ri_info_rel13->report_type)
-	{
-		case NFAPI_CSI_REPORT_TYPE_PERIODIC:
-			{
-				if(push16(cqi_ri_info_rel13->periodic_cqi_pmi_ri_report.dl_cqi_pmi_ri_size_2, ppWritePackedMsg, end) == 0)
-					return 0;
-			}
-			break;
-		case NFAPI_CSI_REPORT_TYPE_APERIODIC:
-			{
-				// No parameters
-			}
-			break;
-		default:
-			{
-				NFAPI_TRACE(NFAPI_TRACE_ERROR, "FIXME : Invalid report type %d \n", cqi_ri_info_rel13->report_type );
-			}
-			break;
-	};
-
-	return 1;
-}
-
-static uint8_t pack_ul_config_request_cqi_ri_information(nfapi_ul_config_cqi_ri_information* cqi_ri_info, uint8_t **ppWritePackedMsg, uint8_t *end)
-{
-	return (pack_tlv(NFAPI_UL_CONFIG_REQUEST_CQI_RI_INFORMATION_REL8_TAG, &cqi_ri_info->cqi_ri_information_rel8, ppWritePackedMsg, end, &pack_ul_config_request_cqi_ri_rel8_value) &&
-			pack_tlv(NFAPI_UL_CONFIG_REQUEST_CQI_RI_INFORMATION_REL9_TAG, &cqi_ri_info->cqi_ri_information_rel9, ppWritePackedMsg, end, &pack_ul_config_request_cqi_ri_rel9_value) &&
-			pack_tlv(NFAPI_UL_CONFIG_REQUEST_CQI_RI_INFORMATION_REL13_TAG, &cqi_ri_info->cqi_ri_information_rel13, ppWritePackedMsg, end, &pack_ul_config_request_cqi_ri_rel13_value));
-
-}
-
-static uint8_t pack_ul_config_request_init_tx_params_rel8_value(void *tlv, uint8_t **ppWritePackedMsg, uint8_t *end)
-{
-	nfapi_ul_config_initial_transmission_parameters_rel8_t* init_tx_params_rel8 = (nfapi_ul_config_initial_transmission_parameters_rel8_t*)tlv;
-	
-	return (push8(init_tx_params_rel8->n_srs_initial, ppWritePackedMsg, end) &&
-		 	push8(init_tx_params_rel8->initial_number_of_resource_blocks, ppWritePackedMsg, end));
-}
-
-static uint8_t pack_ul_config_request_initial_transmission_parameters(nfapi_ul_config_initial_transmission_parameters* init_tx_params, uint8_t **ppWritePackedMsg, uint8_t *end)
-{
-	return pack_tlv(NFAPI_UL_CONFIG_REQUEST_INITIAL_TRANSMISSION_PARAMETERS_REL8_TAG, &init_tx_params->initial_transmission_parameters_rel8, ppWritePackedMsg, end, &pack_ul_config_request_init_tx_params_rel8_value);
-}
-
-static uint8_t pack_ul_config_request_ulsch_harq_info_rel10_value(void *tlv, uint8_t **ppWritePackedMsg, uint8_t *end)
-{
-	nfapi_ul_config_ulsch_harq_information_rel10_t* harq_info_rel10 = (nfapi_ul_config_ulsch_harq_information_rel10_t*)tlv;
-	
-	return (push8(harq_info_rel10->harq_size, ppWritePackedMsg, end) &&
-			push8(harq_info_rel10->delta_offset_harq, ppWritePackedMsg, end) &&
-			push8(harq_info_rel10->ack_nack_mode, ppWritePackedMsg, end));
-}
-static uint8_t pack_ul_config_request_ulsch_harq_info_rel13_value(void *tlv, uint8_t **ppWritePackedMsg, uint8_t *end)
-{
-	nfapi_ul_config_ulsch_harq_information_rel13_t* harq_info_rel13 = (nfapi_ul_config_ulsch_harq_information_rel13_t*)tlv;
-	
-	return (push16(harq_info_rel13->harq_size_2, ppWritePackedMsg, end) &&
-		 	push8(harq_info_rel13->delta_offset_harq_2, ppWritePackedMsg, end));
-}
-
-static uint8_t pack_ul_config_request_ulsch_harq_information(nfapi_ul_config_ulsch_harq_information* harq_info, uint8_t **ppWritePackedMsg, uint8_t *end)
-{
-	return ( pack_tlv(NFAPI_UL_CONFIG_REQUEST_ULSCH_HARQ_INFORMATION_REL10_TAG, &harq_info->harq_information_rel10, ppWritePackedMsg, end, &pack_ul_config_request_ulsch_harq_info_rel10_value) &&
-			 pack_tlv(NFAPI_UL_CONFIG_REQUEST_ULSCH_HARQ_INFORMATION_REL13_TAG, &harq_info->harq_information_rel13, ppWritePackedMsg, end, &pack_ul_config_request_ulsch_harq_info_rel13_value));
-}
-
-static uint8_t pack_ul_config_request_ue_info_rel8_value(void *tlv, uint8_t **ppWritePackedMsg, uint8_t *end)
-{
-	nfapi_ul_config_ue_information_rel8_t* ue_info_rel8 = (nfapi_ul_config_ue_information_rel8_t*)tlv;
-	
-	return ( push32(ue_info_rel8->handle, ppWritePackedMsg, end) &&
-		 	 push16(ue_info_rel8->rnti, ppWritePackedMsg, end));
-}
-static uint8_t pack_ul_config_request_ue_info_rel11_value(void *tlv, uint8_t **ppWritePackedMsg, uint8_t *end)
-{
-	nfapi_ul_config_ue_information_rel11_t* ue_info_rel11 = (nfapi_ul_config_ue_information_rel11_t*)tlv;
-
-	return ( push8(ue_info_rel11->virtual_cell_id_enabled_flag, ppWritePackedMsg, end) &&
-		 	 push16(ue_info_rel11->npusch_identity, ppWritePackedMsg, end));
-}
-static uint8_t pack_ul_config_request_ue_info_rel13_value(void *tlv, uint8_t **ppWritePackedMsg, uint8_t *end)
-{
-	nfapi_ul_config_ue_information_rel13_t* ue_info_rel13 = (nfapi_ul_config_ue_information_rel13_t*)tlv;
-
-	return ( push8(ue_info_rel13->ue_type, ppWritePackedMsg, end) &&
-			 push8(ue_info_rel13->empty_symbols, ppWritePackedMsg, end) &&
-			 push16(ue_info_rel13->total_number_of_repetitions, ppWritePackedMsg, end) &&
-			 push16(ue_info_rel13->repetition_number, ppWritePackedMsg, end));
-}
-
-static uint8_t pack_ul_config_request_ue_information(nfapi_ul_config_ue_information* ue_info, uint8_t **ppWritePackedMsg, uint8_t *end)
-{
-	return ( pack_tlv(NFAPI_UL_CONFIG_REQUEST_UE_INFORMATION_REL8_TAG, &ue_info->ue_information_rel8, ppWritePackedMsg, end, &pack_ul_config_request_ue_info_rel8_value) &&
-	pack_tlv(NFAPI_UL_CONFIG_REQUEST_UE_INFORMATION_REL11_TAG, &ue_info->ue_information_rel11, ppWritePackedMsg, end, &pack_ul_config_request_ue_info_rel11_value) &&
-	pack_tlv(NFAPI_UL_CONFIG_REQUEST_UE_INFORMATION_REL13_TAG, &ue_info->ue_information_rel13, ppWritePackedMsg, end, &pack_ul_config_request_ue_info_rel13_value));
-}
-
-static uint8_t pack_ul_config_request_harq_info_rel10_tdd_value(void *tlv, uint8_t **ppWritePackedMsg, uint8_t *end)
-{
-	nfapi_ul_config_harq_information_rel10_tdd_t* harq_info_rel10_tdd = (nfapi_ul_config_harq_information_rel10_tdd_t*)tlv;
-
-	return ( push8(harq_info_rel10_tdd->harq_size, ppWritePackedMsg, end) &&
-			push8(harq_info_rel10_tdd->ack_nack_mode, ppWritePackedMsg, end) &&
-			push8(harq_info_rel10_tdd->number_of_pucch_resources, ppWritePackedMsg, end) &&
-			push16(harq_info_rel10_tdd->n_pucch_1_0, ppWritePackedMsg, end) &&
-			push16(harq_info_rel10_tdd->n_pucch_1_1, ppWritePackedMsg, end) &&
-			push16(harq_info_rel10_tdd->n_pucch_1_2, ppWritePackedMsg, end) &&
-			push16(harq_info_rel10_tdd->n_pucch_1_3, ppWritePackedMsg, end));
-}
-static uint8_t pack_ul_config_request_harq_info_rel8_fdd_value(void *tlv, uint8_t **ppWritePackedMsg, uint8_t *end)
-{
-	nfapi_ul_config_harq_information_rel8_fdd_t* harq_info_rel8_fdd = (nfapi_ul_config_harq_information_rel8_fdd_t*)tlv;
-
-	return ( push16(harq_info_rel8_fdd->n_pucch_1_0, ppWritePackedMsg, end) &&
-			push8(harq_info_rel8_fdd->harq_size, ppWritePackedMsg, end));
-}
-static uint8_t pack_ul_config_request_harq_info_rel9_fdd_value(void *tlv, uint8_t **ppWritePackedMsg, uint8_t *end)
-{
-	nfapi_ul_config_harq_information_rel9_fdd_t* harq_info_rel9_fdd = (nfapi_ul_config_harq_information_rel9_fdd_t*)tlv;
-	
-	return ( push8(harq_info_rel9_fdd->harq_size, ppWritePackedMsg, end) &&
-			push8(harq_info_rel9_fdd->ack_nack_mode, ppWritePackedMsg, end) &&
-			push8(harq_info_rel9_fdd->number_of_pucch_resources, ppWritePackedMsg, end) &&
-			push16(harq_info_rel9_fdd->n_pucch_1_0, ppWritePackedMsg, end) &&
-			push16(harq_info_rel9_fdd->n_pucch_1_1, ppWritePackedMsg, end) &&
-			push16(harq_info_rel9_fdd->n_pucch_1_2, ppWritePackedMsg, end) &&
-			push16(harq_info_rel9_fdd->n_pucch_1_3, ppWritePackedMsg, end));
-}
-static uint8_t pack_ul_config_request_harq_info_rel11_value(void *tlv, uint8_t **ppWritePackedMsg, uint8_t *end)
-{
-	nfapi_ul_config_harq_information_rel11_t* harq_info_rel11 = (nfapi_ul_config_harq_information_rel11_t*)tlv;
-	
-	return ( push8(harq_info_rel11->num_ant_ports, ppWritePackedMsg, end) &&
-			push16(harq_info_rel11->n_pucch_2_0, ppWritePackedMsg, end) &&
-			push16(harq_info_rel11->n_pucch_2_1, ppWritePackedMsg, end) &&
-			push16(harq_info_rel11->n_pucch_2_2, ppWritePackedMsg, end) &&
-			push16(harq_info_rel11->n_pucch_2_3, ppWritePackedMsg, end));
-}
-static uint8_t pack_ul_config_request_harq_info_rel13_value(void *tlv, uint8_t **ppWritePackedMsg, uint8_t *end)
-{
-	nfapi_ul_config_harq_information_rel13_t* harq_info_rel13 = (nfapi_ul_config_harq_information_rel13_t*)tlv;
-	
-	return ( push16(harq_info_rel13->harq_size_2, ppWritePackedMsg, end) &&
-			push8(harq_info_rel13->starting_prb, ppWritePackedMsg, end) &&
-			push8(harq_info_rel13->n_prb, ppWritePackedMsg, end) &&
-			push8(harq_info_rel13->cdm_index, ppWritePackedMsg, end) &&
-			push8(harq_info_rel13->n_srs, ppWritePackedMsg, end));
-}
-
-static uint8_t pack_ul_config_request_harq_information(nfapi_ul_config_harq_information* harq_info, uint8_t **ppWritePackedMsg, uint8_t *end)
-{
-	return ( pack_tlv(NFAPI_UL_CONFIG_REQUEST_HARQ_INFORMATION_REL10_TDD_TAG, &harq_info->harq_information_rel10_tdd, ppWritePackedMsg, end, &pack_ul_config_request_harq_info_rel10_tdd_value) &&
-	pack_tlv(NFAPI_UL_CONFIG_REQUEST_HARQ_INFORMATION_REL8_FDD_TAG, &harq_info->harq_information_rel8_fdd, ppWritePackedMsg, end, &pack_ul_config_request_harq_info_rel8_fdd_value) &&
-	pack_tlv(NFAPI_UL_CONFIG_REQUEST_HARQ_INFORMATION_REL9_FDD_TAG, &harq_info->harq_information_rel9_fdd, ppWritePackedMsg, end, &pack_ul_config_request_harq_info_rel9_fdd_value) &&
-	pack_tlv(NFAPI_UL_CONFIG_REQUEST_HARQ_INFORMATION_REL11_TAG, &harq_info->harq_information_rel11, ppWritePackedMsg, end, &pack_ul_config_request_harq_info_rel11_value) &&
-	pack_tlv(NFAPI_UL_CONFIG_REQUEST_HARQ_INFORMATION_REL13_TAG, &harq_info->harq_information_rel13, ppWritePackedMsg, end, &pack_ul_config_request_harq_info_rel13_value));
-
-}
-
-static uint8_t pack_ul_config_request_cqi_info_rel8_value(void *tlv, uint8_t **ppWritePackedMsg, uint8_t *end)
-{
-	nfapi_ul_config_cqi_information_rel8_t* cqi_info_rel8 = (nfapi_ul_config_cqi_information_rel8_t*)tlv;
-
-	return ( push16(cqi_info_rel8->pucch_index, ppWritePackedMsg, end) &&
-			 push8(cqi_info_rel8->dl_cqi_pmi_size, ppWritePackedMsg, end));
-}
-static uint8_t pack_ul_config_request_cqi_info_rel10_value(void *tlv, uint8_t **ppWritePackedMsg, uint8_t *end)
-{
-	nfapi_ul_config_cqi_information_rel10_t* cqi_info_rel10 = (nfapi_ul_config_cqi_information_rel10_t*)tlv;
-	
-	return ( push8(cqi_info_rel10->number_of_pucch_resource, ppWritePackedMsg, end) &&
-			 push16(cqi_info_rel10->pucch_index_p1, ppWritePackedMsg, end));
-}
-static uint8_t pack_ul_config_request_cqi_info_rel13_value(void *tlv, uint8_t **ppWritePackedMsg, uint8_t *end)
-{
-	nfapi_ul_config_cqi_information_rel13_t* cqi_info_rel13 = (nfapi_ul_config_cqi_information_rel13_t*)tlv;
-	
-	return ( push8(cqi_info_rel13->csi_mode, ppWritePackedMsg, end) &&
-			push16(cqi_info_rel13->dl_cqi_pmi_size_2, ppWritePackedMsg, end) &&
-			push8(cqi_info_rel13->starting_prb, ppWritePackedMsg, end) &&
-			push8(cqi_info_rel13->n_prb, ppWritePackedMsg, end) &&
-			push8(cqi_info_rel13->cdm_index, ppWritePackedMsg, end) &&
-			push8(cqi_info_rel13->n_srs, ppWritePackedMsg, end));
-}
-
-static uint8_t pack_ul_config_request_cqi_information(nfapi_ul_config_cqi_information* cqi_info, uint8_t **ppWritePackedMsg, uint8_t *end)
-{
-	return ( pack_tlv(NFAPI_UL_CONFIG_REQUEST_CQI_INFORMATION_REL8_TAG, &cqi_info->cqi_information_rel8, ppWritePackedMsg, end, &pack_ul_config_request_cqi_info_rel8_value) && 
-	pack_tlv(NFAPI_UL_CONFIG_REQUEST_CQI_INFORMATION_REL10_TAG, &cqi_info->cqi_information_rel10, ppWritePackedMsg, end, &pack_ul_config_request_cqi_info_rel10_value) &&
-	pack_tlv(NFAPI_UL_CONFIG_REQUEST_CQI_INFORMATION_REL13_TAG, &cqi_info->cqi_information_rel13, ppWritePackedMsg, end, &pack_ul_config_request_cqi_info_rel13_value));
-
-}
-
-static uint8_t pack_ul_config_request_sr_info_rel8_value(void *tlv, uint8_t **ppWritePackedMsg, uint8_t *end)
-{
-	nfapi_ul_config_sr_information_rel8_t* sr_info_rel8 = (nfapi_ul_config_sr_information_rel8_t*)tlv;
-	return push16(sr_info_rel8->pucch_index, ppWritePackedMsg, end);
-}
-static uint8_t pack_ul_config_request_sr_info_rel10_value(void *tlv, uint8_t **ppWritePackedMsg, uint8_t *end)
-{
-	nfapi_ul_config_sr_information_rel10_t* sr_info_rel10 = (nfapi_ul_config_sr_information_rel10_t*)tlv;
-
-	return ( push8(sr_info_rel10->number_of_pucch_resources, ppWritePackedMsg, end) &&
-		 	 push16(sr_info_rel10->pucch_index_p1, ppWritePackedMsg, end));
-}
-
-static uint8_t pack_ul_config_request_sr_information(nfapi_ul_config_sr_information* sr_info, uint8_t **ppWritePackedMsg, uint8_t *end)
-{
-	return ( pack_tlv(NFAPI_UL_CONFIG_REQUEST_SR_INFORMATION_REL8_TAG, &sr_info->sr_information_rel8, ppWritePackedMsg, end, &pack_ul_config_request_sr_info_rel8_value) &&
-	pack_tlv(NFAPI_UL_CONFIG_REQUEST_SR_INFORMATION_REL10_TAG, &sr_info->sr_information_rel10, ppWritePackedMsg, end, &pack_ul_config_request_sr_info_rel10_value));
-}
-
-static uint8_t pack_ul_config_request_srs_pdu_rel8_value(void *tlv, uint8_t **ppWritePackedMsg, uint8_t *end)
-{
-	nfapi_ul_config_srs_pdu_rel8_t* srs_pdu_rel8 = (nfapi_ul_config_srs_pdu_rel8_t*)tlv;
-	
-	return (push32(srs_pdu_rel8->handle, ppWritePackedMsg, end) &&
-			push16(srs_pdu_rel8->size, ppWritePackedMsg, end) &&
-			push16(srs_pdu_rel8->rnti, ppWritePackedMsg, end) &&
-			push8(srs_pdu_rel8->srs_bandwidth, ppWritePackedMsg, end) &&
-			push8(srs_pdu_rel8->frequency_domain_position, ppWritePackedMsg, end) &&
-			push8(srs_pdu_rel8->srs_hopping_bandwidth, ppWritePackedMsg, end) &&
-			push8(srs_pdu_rel8->transmission_comb, ppWritePackedMsg, end) &&
-			push16(srs_pdu_rel8->i_srs, ppWritePackedMsg, end) &&
-			push8(srs_pdu_rel8->sounding_reference_cyclic_shift, ppWritePackedMsg, end));
-}
-
-static uint8_t pack_ul_config_request_srs_pdu_rel10_value(void *tlv, uint8_t **ppWritePackedMsg, uint8_t *end)
-{
-	nfapi_ul_config_srs_pdu_rel10_t* srs_pdu_rel10 = (nfapi_ul_config_srs_pdu_rel10_t*)tlv;
-	return push8(srs_pdu_rel10->antenna_port, ppWritePackedMsg, end);
-}
-
-static uint8_t pack_ul_config_request_srs_pdu_rel13_value(void *tlv, uint8_t **ppWritePackedMsg, uint8_t *end)
-{
-	nfapi_ul_config_srs_pdu_rel13_t* srs_pdu_rel13 = (nfapi_ul_config_srs_pdu_rel13_t*)tlv;
-	
-	return ( push8(srs_pdu_rel13->number_of_combs, ppWritePackedMsg, end));
-}
-
-static uint8_t pack_ul_config_request_nb_harq_rel13_value(void *tlv, uint8_t **ppWritePackedMsg, uint8_t *end)
-{
-	nfapi_ul_config_nb_harq_information_rel13_fdd_t* nb_harq_pdu_rel13 = (nfapi_ul_config_nb_harq_information_rel13_fdd_t*)tlv;
-	
-	return ( push8(nb_harq_pdu_rel13->harq_ack_resource, ppWritePackedMsg, end));
-}
-
-static uint8_t pack_ul_config_request_nulsch_pdu_rel13_value(void *tlv, uint8_t **ppWritePackedMsg, uint8_t *end)
-{
-	nfapi_ul_config_nulsch_pdu_rel13_t* nulsch_pdu_rel13 = (nfapi_ul_config_nulsch_pdu_rel13_t*)tlv;
-	
-	return (push8(nulsch_pdu_rel13->nulsch_format, ppWritePackedMsg, end) &&
-		    push32(nulsch_pdu_rel13->handle, ppWritePackedMsg, end) &&
-		    push16(nulsch_pdu_rel13->size, ppWritePackedMsg, end) &&
-		    push16(nulsch_pdu_rel13->rnti, ppWritePackedMsg, end) &&
-		    push8(nulsch_pdu_rel13->subcarrier_indication, ppWritePackedMsg, end) &&
-		    push8(nulsch_pdu_rel13->resource_assignment, ppWritePackedMsg, end) &&
-		    push8(nulsch_pdu_rel13->mcs, ppWritePackedMsg, end) &&
-		    push8(nulsch_pdu_rel13->redudancy_version, ppWritePackedMsg, end) &&
-		    push8(nulsch_pdu_rel13->repetition_number, ppWritePackedMsg, end) &&
-		    push8(nulsch_pdu_rel13->new_data_indication, ppWritePackedMsg, end) &&
-		    push8(nulsch_pdu_rel13->n_srs, ppWritePackedMsg, end) &&
-		    push16(nulsch_pdu_rel13->scrambling_sequence_initialization_cinit, ppWritePackedMsg, end) &&
-		    push16(nulsch_pdu_rel13->sf_idx, ppWritePackedMsg, end) && 
-		    pack_ul_config_request_ue_information(&(nulsch_pdu_rel13->ue_information), ppWritePackedMsg, end) &&
-		    pack_tlv(NFAPI_UL_CONFIG_REQUEST_NB_HARQ_INFORMATION_REL13_FDD_TAG, &nulsch_pdu_rel13->nb_harq_information.nb_harq_information_rel13_fdd, ppWritePackedMsg, end, &pack_ul_config_request_nb_harq_rel13_value));
-}
-static uint8_t pack_ul_config_request_nrach_pdu_rel13_value(void *tlv, uint8_t **ppWritePackedMsg, uint8_t *end)
-{
-	nfapi_ul_config_nrach_pdu_rel13_t* nrach_pdu_rel13 = (nfapi_ul_config_nrach_pdu_rel13_t*)tlv;
-	
-	return ( push8(nrach_pdu_rel13->nprach_config_0, ppWritePackedMsg, end) &&
-			 push8(nrach_pdu_rel13->nprach_config_1, ppWritePackedMsg, end) &&
-			 push8(nrach_pdu_rel13->nprach_config_2, ppWritePackedMsg, end));
-	
-}
-
-static uint8_t pack_ul_tti_pdu_list_value(void* tlv, uint8_t **ppWritePackedMsg, uint8_t *end)
-{
-	nfapi_nr_ul_tti_request_number_of_pdus_t* value = (nfapi_nr_ul_tti_request_number_of_pdus_t*)tlv;
-
-	if(!(push16(value->pdu_size, ppWritePackedMsg, end) &&
-	 	 push16(value->pdu_type, ppWritePackedMsg, end) ))
-		  return 0;
-
-
-	// first match the pdu type, then call the respective function
-	switch(value->pdu_type)
-	{
-		case NFAPI_NR_UL_CONFIG_PRACH_PDU_TYPE:
-		{
-			if(!pack_ul_tti_request_prach_pdu(&value->prach_pdu, ppWritePackedMsg, end))
-				return 0;
-		}
-		break;
-
-		case NFAPI_NR_UL_CONFIG_PUCCH_PDU_TYPE:
-		{
-			if(!pack_ul_tti_request_pucch_pdu(&value->pucch_pdu, ppWritePackedMsg, end))
-				return 0;
-		}
-		break;
-		case NFAPI_NR_UL_CONFIG_PUSCH_PDU_TYPE:
-		{
-			if(!pack_ul_tti_request_pusch_pdu(&value->pusch_pdu, ppWritePackedMsg, end))
-				return 0;
-		}
-		break;
-		case NFAPI_NR_UL_CONFIG_SRS_PDU_TYPE:
-		{
-			if(!pack_ul_tti_request_srs_pdu(&value->srs_pdu, ppWritePackedMsg, end))
-				return 0;
-		}
-		break;
-
-		default:
-		{
-			NFAPI_TRACE(NFAPI_TRACE_ERROR, "FIXME : Invalid UL_TTI pdu type %d \n", value->pdu_type );
-		}
-		break;
-	}
-
-	return 1;
-}
-
-static uint8_t pack_ul_tti_groups_list_value(void* tlv, uint8_t **ppWritePackedMsg, uint8_t *end)
-{
-	nfapi_nr_ul_tti_request_number_of_groups_t* value = (nfapi_nr_ul_tti_request_number_of_groups_t*)tlv;
-
-	if(!push8(value->n_ue, ppWritePackedMsg, end))
-		return 0;
-	for(int i=0; i<value->n_ue;i++)
-	{
-		if(!push8(value->ue_list[i].pdu_idx, ppWritePackedMsg, end))
-		return 0;
-	}
-	return 1;
-}
-
-static uint8_t pack_ul_config_request_body_value(void* tlv, uint8_t **ppWritePackedMsg, uint8_t *end)
-{
-	nfapi_ul_config_request_body_t* value = (nfapi_ul_config_request_body_t*)tlv;
-
-	if(!(push8(value->number_of_pdus, ppWritePackedMsg, end) &&
-	 	 push8(value->rach_prach_frequency_resources, ppWritePackedMsg, end) &&
-		 push8(value->srs_present, ppWritePackedMsg, end)))
-		return 0;
-
-	uint16_t i = 0;
-	for(i = 0; i < value->number_of_pdus; ++i)
-	{
-		nfapi_ul_config_request_pdu_t* pdu = &(value->ul_config_pdu_list[i]);
-
-		if(push8(pdu->pdu_type, ppWritePackedMsg, end) == 0)
-			return 0;
-
-		// Put a 0 size in and then determine the size after the pdu 
-		// has been writen and write the calculated size
-		uint8_t* pWritePackedMsgPduSize = *ppWritePackedMsg;
-		pdu->pdu_size = 0;
-		if(push8(pdu->pdu_size, ppWritePackedMsg, end) == 0)
-			return 0;
-
-		switch(pdu->pdu_type)
-		{
-			case NFAPI_UL_CONFIG_ULSCH_PDU_TYPE:
-				{
-					if(!pack_ul_config_request_ulsch_pdu(&(pdu->ulsch_pdu), ppWritePackedMsg, end))
-						return 0;
-				}
-				break;
-			case NFAPI_UL_CONFIG_ULSCH_CQI_RI_PDU_TYPE:
-				{
-					if(!(pack_ul_config_request_ulsch_pdu(&(pdu->ulsch_cqi_ri_pdu.ulsch_pdu), ppWritePackedMsg, end) &&
-						 pack_ul_config_request_cqi_ri_information(&(pdu->ulsch_cqi_ri_pdu.cqi_ri_information), ppWritePackedMsg, end) &&
-						 pack_ul_config_request_initial_transmission_parameters(&(pdu->ulsch_cqi_ri_pdu.initial_transmission_parameters), ppWritePackedMsg, end)))
-						return 0;
-				}
-				break;
-			case NFAPI_UL_CONFIG_ULSCH_HARQ_PDU_TYPE:
-				{
-					if(!(pack_ul_config_request_ulsch_pdu(&(pdu->ulsch_harq_pdu.ulsch_pdu), ppWritePackedMsg, end) &&
-						 pack_ul_config_request_ulsch_harq_information(&(pdu->ulsch_harq_pdu.harq_information), ppWritePackedMsg, end) &&
-						 pack_ul_config_request_initial_transmission_parameters(&(pdu->ulsch_harq_pdu.initial_transmission_parameters), ppWritePackedMsg, end)))
-						return 0;
-				}
-				break;
-			case NFAPI_UL_CONFIG_ULSCH_CQI_HARQ_RI_PDU_TYPE:
-				{
-					if(!(pack_ul_config_request_ulsch_pdu(&(pdu->ulsch_cqi_harq_ri_pdu.ulsch_pdu), ppWritePackedMsg, end) &&
-						 pack_ul_config_request_cqi_ri_information(&(pdu->ulsch_cqi_harq_ri_pdu.cqi_ri_information), ppWritePackedMsg, end) &&
-						 pack_ul_config_request_ulsch_harq_information(&(pdu->ulsch_cqi_harq_ri_pdu.harq_information), ppWritePackedMsg, end) &&
-						 pack_ul_config_request_initial_transmission_parameters(&(pdu->ulsch_cqi_harq_ri_pdu.initial_transmission_parameters), ppWritePackedMsg, end)))
-						return 0;
-				}
-				break;
-			case NFAPI_UL_CONFIG_UCI_CQI_PDU_TYPE:
-				{
-					if(!(pack_ul_config_request_ue_information(&(pdu->uci_cqi_pdu.ue_information), ppWritePackedMsg, end) &&
-						 pack_ul_config_request_cqi_information(&(pdu->uci_cqi_pdu.cqi_information), ppWritePackedMsg, end)))
-						return 0;
-				}
-				break;
-			case NFAPI_UL_CONFIG_UCI_SR_PDU_TYPE:
-				{
-					if(!(pack_ul_config_request_ue_information(&(pdu->uci_sr_pdu.ue_information), ppWritePackedMsg, end) &&
-						 pack_ul_config_request_sr_information(&(pdu->uci_sr_pdu.sr_information), ppWritePackedMsg, end)))
-						return 0;
-				}
-				break;
-			case NFAPI_UL_CONFIG_UCI_HARQ_PDU_TYPE:
-				{
-					if(!(pack_ul_config_request_ue_information(&(pdu->uci_harq_pdu.ue_information), ppWritePackedMsg, end) &&
-	 					 pack_ul_config_request_harq_information(&(pdu->uci_harq_pdu.harq_information), ppWritePackedMsg, end)))
-						return 0;
-				}
-				break;
-			case NFAPI_UL_CONFIG_UCI_SR_HARQ_PDU_TYPE:
-				{
-					if(!(pack_ul_config_request_ue_information(&(pdu->uci_sr_harq_pdu.ue_information), ppWritePackedMsg, end) &&
-						 pack_ul_config_request_sr_information(&(pdu->uci_sr_harq_pdu.sr_information), ppWritePackedMsg, end) &&
-						 pack_ul_config_request_harq_information(&(pdu->uci_sr_harq_pdu.harq_information), ppWritePackedMsg, end)))
-						return 0;
-				}
-				break;
-			case NFAPI_UL_CONFIG_UCI_CQI_HARQ_PDU_TYPE:
-				{
-					if(!(pack_ul_config_request_ue_information(&(pdu->uci_cqi_harq_pdu.ue_information), ppWritePackedMsg, end) &&
-						 pack_ul_config_request_cqi_information(&(pdu->uci_cqi_harq_pdu.cqi_information), ppWritePackedMsg, end) &&
-						 pack_ul_config_request_harq_information(&(pdu->uci_cqi_harq_pdu.harq_information), ppWritePackedMsg, end)))
-						return 0;
-				}
-				break;
-			case NFAPI_UL_CONFIG_UCI_CQI_SR_PDU_TYPE:
-				{
-					if(!(pack_ul_config_request_ue_information(&(pdu->uci_cqi_sr_pdu.ue_information), ppWritePackedMsg, end) &&
-						 pack_ul_config_request_cqi_information(&(pdu->uci_cqi_sr_pdu.cqi_information), ppWritePackedMsg, end) &&
-						 pack_ul_config_request_sr_information(&(pdu->uci_cqi_sr_pdu.sr_information), ppWritePackedMsg, end)))
-						return 0;
-				}
-				break;
-			case NFAPI_UL_CONFIG_UCI_CQI_SR_HARQ_PDU_TYPE:
-				{
-					if(!(pack_ul_config_request_ue_information(&(pdu->uci_cqi_sr_harq_pdu.ue_information), ppWritePackedMsg, end) &&
-						 pack_ul_config_request_cqi_information(&(pdu->uci_cqi_sr_harq_pdu.cqi_information), ppWritePackedMsg, end) &&
-						 pack_ul_config_request_sr_information(&(pdu->uci_cqi_sr_harq_pdu.sr_information), ppWritePackedMsg, end) &&
-						 pack_ul_config_request_harq_information(&(pdu->uci_cqi_sr_harq_pdu.harq_information), ppWritePackedMsg, end)))
-						return 0;
-				}
-				break;
-			case NFAPI_UL_CONFIG_SRS_PDU_TYPE:
-				{
-					if(!(pack_tlv(NFAPI_UL_CONFIG_REQUEST_SRS_PDU_REL8_TAG, &pdu->srs_pdu.srs_pdu_rel8, ppWritePackedMsg, end, &pack_ul_config_request_srs_pdu_rel8_value) &&
-						 pack_tlv(NFAPI_UL_CONFIG_REQUEST_SRS_PDU_REL10_TAG, &pdu->srs_pdu.srs_pdu_rel10, ppWritePackedMsg, end, &pack_ul_config_request_srs_pdu_rel10_value) &&
-						 pack_tlv(NFAPI_UL_CONFIG_REQUEST_SRS_PDU_REL13_TAG, &pdu->srs_pdu.srs_pdu_rel13, ppWritePackedMsg, end, &pack_ul_config_request_srs_pdu_rel13_value)))
-						return 0;
-				}
-				break;
-			case NFAPI_UL_CONFIG_HARQ_BUFFER_PDU_TYPE:
-				{
-					if(!(pack_ul_config_request_ue_information(&(pdu->harq_buffer_pdu.ue_information), ppWritePackedMsg, end)))
-						return 0;
-				}
-				break;
-			case NFAPI_UL_CONFIG_ULSCH_UCI_CSI_PDU_TYPE:
-				{
-					if(!(pack_ul_config_request_ulsch_pdu(&(pdu->ulsch_uci_csi_pdu.ulsch_pdu), ppWritePackedMsg, end) &&
-						 pack_ul_config_request_cqi_information(&(pdu->ulsch_uci_csi_pdu.csi_information), ppWritePackedMsg, end)))
-						return 0;
-				}
-				break;
-			case NFAPI_UL_CONFIG_ULSCH_UCI_HARQ_PDU_TYPE:
-				{
-					if(!(pack_ul_config_request_ulsch_pdu(&(pdu->ulsch_uci_harq_pdu.ulsch_pdu), ppWritePackedMsg, end) &&
-						 pack_ul_config_request_harq_information(&(pdu->ulsch_uci_harq_pdu.harq_information), ppWritePackedMsg, end)))
-						return 0;
-				}
-				break;
-			case NFAPI_UL_CONFIG_ULSCH_CSI_UCI_HARQ_PDU_TYPE:
-				{
-					if(!(pack_ul_config_request_ulsch_pdu(&(pdu->ulsch_csi_uci_harq_pdu.ulsch_pdu), ppWritePackedMsg, end) &&
-						 pack_ul_config_request_cqi_information(&(pdu->ulsch_csi_uci_harq_pdu.csi_information), ppWritePackedMsg, end) &&
-						 pack_ul_config_request_harq_information(&(pdu->ulsch_csi_uci_harq_pdu.harq_information), ppWritePackedMsg, end)))
-						return 0;
-				}
-				break;
-			case NFAPI_UL_CONFIG_NULSCH_PDU_TYPE:
-				{
-					if(!(pack_tlv(NFAPI_UL_CONFIG_REQUEST_NULSCH_PDU_REL13_TAG, &pdu->nulsch_pdu.nulsch_pdu_rel13, ppWritePackedMsg, end, &pack_ul_config_request_nulsch_pdu_rel13_value)))	
-						return 0;
-				}
-				break;
-			case NFAPI_UL_CONFIG_NRACH_PDU_TYPE:
-				{
-					if(!(pack_tlv(NFAPI_UL_CONFIG_REQUEST_NRACH_PDU_REL13_TAG, &pdu->nrach_pdu.nrach_pdu_rel13, ppWritePackedMsg, end, &pack_ul_config_request_nrach_pdu_rel13_value)))
-						return 0;
-				}
-				break;				
-			default:
-				{
-					NFAPI_TRACE(NFAPI_TRACE_ERROR, "FIXME : Invalid pdu type %d \n", pdu->pdu_type );
-				}
-				break;
-		};
-
-		// add 1 for the pdu_type. The delta will include the pdu_size
-		pdu->pdu_size = 1 + (*ppWritePackedMsg - pWritePackedMsgPduSize);
-		push8(pdu->pdu_size, &pWritePackedMsgPduSize, end);
-		
-	}
-	return 1;
-}
-
-static uint8_t pack_ul_tti_request(void *msg, uint8_t **ppWritePackedMsg, uint8_t *end, nfapi_p7_codec_config_t* config)
-{
-	nfapi_nr_ul_tti_request_t *pNfapiMsg = (nfapi_nr_ul_tti_request_t*)msg;
-
-	if (!(push16(pNfapiMsg->SFN , ppWritePackedMsg, end) &&
-		push16(pNfapiMsg->Slot , ppWritePackedMsg, end) &&
-		push8(pNfapiMsg->n_pdus , ppWritePackedMsg, end) &&
-		push8(pNfapiMsg->rach_present, ppWritePackedMsg, end) &&
-		push8(pNfapiMsg->n_ulsch, ppWritePackedMsg, end) &&
-		push8(pNfapiMsg->n_ulcch, ppWritePackedMsg, end) &&
-		push8(pNfapiMsg->n_group, ppWritePackedMsg, end) ))
-			return 0;
-		
-	for(int i=0; i<pNfapiMsg->n_pdus; i++)
-	{
-		if(!pack_ul_tti_pdu_list_value(&pNfapiMsg->pdus_list[i], ppWritePackedMsg, end))
-			return 0;
-	}
-
-	for(int i=0; i<pNfapiMsg->n_group; i++)
-	{
-		if(!pack_ul_tti_groups_list_value(&pNfapiMsg->groups_list[i], ppWritePackedMsg, end))
-			return 0;
-
-	}
-
-	return 1;
-}
-
-static uint8_t pack_ul_config_request(void *msg, uint8_t **ppWritePackedMsg, uint8_t *end, nfapi_p7_codec_config_t* config)
-{
-	nfapi_ul_config_request_t *pNfapiMsg = (nfapi_ul_config_request_t*)msg;
-	
-	return ( push16(pNfapiMsg->sfn_sf, ppWritePackedMsg, end) &&
-			 pack_tlv(NFAPI_UL_CONFIG_REQUEST_BODY_TAG, &pNfapiMsg->ul_config_request_body, ppWritePackedMsg, end, &pack_ul_config_request_body_value) &&
-			 pack_p7_vendor_extension_tlv(pNfapiMsg->vendor_extension, ppWritePackedMsg, end, config)) ;
-}
-
-static uint8_t pack_hi_dci0_hi_rel8_pdu_value(void *tlv, uint8_t **ppWritePackedMsg, uint8_t *end)
-{
-	nfapi_hi_dci0_hi_pdu_rel8_t* hi_pdu_rel8 = (nfapi_hi_dci0_hi_pdu_rel8_t*)tlv;
-	
-	return ( push8(hi_pdu_rel8->resource_block_start, ppWritePackedMsg, end) &&
-			 push8(hi_pdu_rel8->cyclic_shift_2_for_drms, ppWritePackedMsg, end) &&
-			 push8(hi_pdu_rel8->hi_value, ppWritePackedMsg, end) &&
-			 push8(hi_pdu_rel8->i_phich, ppWritePackedMsg, end) &&
-			 push16(hi_pdu_rel8->transmission_power, ppWritePackedMsg, end));
-}
-
-static uint8_t pack_hi_dci0_hi_rel10_pdu_value(void *tlv, uint8_t **ppWritePackedMsg, uint8_t *end)
-{
-	nfapi_hi_dci0_hi_pdu_rel10_t* hi_pdu_rel10 = (nfapi_hi_dci0_hi_pdu_rel10_t*)tlv;
-	
-	return ( push8(hi_pdu_rel10->flag_tb2, ppWritePackedMsg, end) &&
-			 push8(hi_pdu_rel10->hi_value_2, ppWritePackedMsg, end));
-}
-
-static uint8_t pack_hi_dci0_dci_rel8_pdu_value(void *tlv, uint8_t **ppWritePackedMsg, uint8_t *end)
-{
-	nfapi_hi_dci0_dci_pdu_rel8_t* dci_pdu_rel8 = (nfapi_hi_dci0_dci_pdu_rel8_t*)tlv;
-	
-	return ( push8(dci_pdu_rel8->dci_format, ppWritePackedMsg, end) &&
-			 push8(dci_pdu_rel8->cce_index, ppWritePackedMsg, end) &&
-			 push8(dci_pdu_rel8->aggregation_level, ppWritePackedMsg, end) &&
-			 push16(dci_pdu_rel8->rnti, ppWritePackedMsg, end) &&
-			 push8(dci_pdu_rel8->resource_block_start, ppWritePackedMsg, end) &&
-			 push8(dci_pdu_rel8->number_of_resource_block, ppWritePackedMsg, end) &&
-			 push8(dci_pdu_rel8->mcs_1, ppWritePackedMsg, end) &&
-			 push8(dci_pdu_rel8->cyclic_shift_2_for_drms, ppWritePackedMsg, end) &&
-			 push8(dci_pdu_rel8->frequency_hopping_enabled_flag, ppWritePackedMsg, end) &&
-			 push8(dci_pdu_rel8->frequency_hopping_bits, ppWritePackedMsg, end) &&
-			 push8(dci_pdu_rel8->new_data_indication_1, ppWritePackedMsg, end) &&
-			 push8(dci_pdu_rel8->ue_tx_antenna_seleciton, ppWritePackedMsg, end) &&
-			 push8(dci_pdu_rel8->tpc, ppWritePackedMsg, end) &&
-			 push8(dci_pdu_rel8->cqi_csi_request, ppWritePackedMsg, end) &&
-			 push8(dci_pdu_rel8->ul_index, ppWritePackedMsg, end) &&
-			 push8(dci_pdu_rel8->dl_assignment_index, ppWritePackedMsg, end) &&
-			 push32(dci_pdu_rel8->tpc_bitmap, ppWritePackedMsg, end) &&
-			 push16(dci_pdu_rel8->transmission_power, ppWritePackedMsg, end));
-}
-
-static uint8_t pack_hi_dci0_dci_rel10_pdu_value(void *tlv, uint8_t **ppWritePackedMsg, uint8_t *end)
-{
-	nfapi_hi_dci0_dci_pdu_rel10_t* dci_pdu_rel10 = (nfapi_hi_dci0_dci_pdu_rel10_t*)tlv;
-	
-	return ( push8(dci_pdu_rel10->cross_carrier_scheduling_flag, ppWritePackedMsg, end) &&
-			 push8(dci_pdu_rel10->carrier_indicator, ppWritePackedMsg, end) &&
-			 push8(dci_pdu_rel10->size_of_cqi_csi_feild, ppWritePackedMsg, end) &&
-			 push8(dci_pdu_rel10->srs_flag, ppWritePackedMsg, end) &&
-			 push8(dci_pdu_rel10->srs_request, ppWritePackedMsg, end) &&
-			 push8(dci_pdu_rel10->resource_allocation_flag, ppWritePackedMsg, end) &&
-			 push8(dci_pdu_rel10->resource_allocation_type, ppWritePackedMsg, end) &&
-			 push32(dci_pdu_rel10->resource_block_coding, ppWritePackedMsg, end) &&
-			 push8(dci_pdu_rel10->mcs_2, ppWritePackedMsg, end) &&
-			 push8(dci_pdu_rel10->new_data_indication_2, ppWritePackedMsg, end) &&
-			 push8(dci_pdu_rel10->number_of_antenna_ports, ppWritePackedMsg, end) &&
-			 push8(dci_pdu_rel10->tpmi, ppWritePackedMsg, end) &&
-			 push8(dci_pdu_rel10->total_dci_length_including_padding, ppWritePackedMsg, end) &&
-			 push8(dci_pdu_rel10->n_ul_rb, ppWritePackedMsg, end));
-}
-
-static uint8_t pack_hi_dci0_dci_rel12_pdu_value(void *tlv, uint8_t **ppWritePackedMsg, uint8_t *end)
-{
-	nfapi_hi_dci0_dci_pdu_rel12_t* dci_pdu_rel12 = (nfapi_hi_dci0_dci_pdu_rel12_t*)tlv;
-	
-	return ( push8(dci_pdu_rel12->pscch_resource, ppWritePackedMsg, end) &&
-			 push8(dci_pdu_rel12->time_resource_pattern, ppWritePackedMsg, end));
-}
-
-static uint8_t pack_hi_dci0_mpdcch_dci_rel13_pdu_value(void *tlv, uint8_t **ppWritePackedMsg, uint8_t *end)
-{
-	nfapi_hi_dci0_mpdcch_dci_pdu_rel13_t* mpdcch_dci_pdu_rel13 = (nfapi_hi_dci0_mpdcch_dci_pdu_rel13_t*)tlv;
-	
-	return ( push8(mpdcch_dci_pdu_rel13->mpdcch_narrowband, ppWritePackedMsg, end) &&
-			 push8(mpdcch_dci_pdu_rel13->number_of_prb_pairs, ppWritePackedMsg, end) &&
-			 push8(mpdcch_dci_pdu_rel13->resource_block_assignment, ppWritePackedMsg, end) &&
-			 push8(mpdcch_dci_pdu_rel13->mpdcch_transmission_type, ppWritePackedMsg, end) &&
-			 push8(mpdcch_dci_pdu_rel13->start_symbol, ppWritePackedMsg, end) &&
-			 push8(mpdcch_dci_pdu_rel13->ecce_index, ppWritePackedMsg, end) &&
-			 push8(mpdcch_dci_pdu_rel13->aggreagation_level, ppWritePackedMsg, end) &&
-			 push8(mpdcch_dci_pdu_rel13->rnti_type, ppWritePackedMsg, end) &&
-			 push16(mpdcch_dci_pdu_rel13->rnti, ppWritePackedMsg, end) &&
-			 push8(mpdcch_dci_pdu_rel13->ce_mode, ppWritePackedMsg, end) &&
-			 push16(mpdcch_dci_pdu_rel13->drms_scrambling_init, ppWritePackedMsg, end) &&
-			 push16(mpdcch_dci_pdu_rel13->initial_transmission_sf_io, ppWritePackedMsg, end) &&
-			 push16(mpdcch_dci_pdu_rel13->transmission_power, ppWritePackedMsg, end) &&
-			 push8(mpdcch_dci_pdu_rel13->dci_format, ppWritePackedMsg, end) &&
-			 push8(mpdcch_dci_pdu_rel13->resource_block_start, ppWritePackedMsg, end) &&
-			 push8(mpdcch_dci_pdu_rel13->number_of_resource_blocks, ppWritePackedMsg, end) &&
-			 push8(mpdcch_dci_pdu_rel13->mcs, ppWritePackedMsg, end) &&
-			 push8(mpdcch_dci_pdu_rel13->pusch_repetition_levels, ppWritePackedMsg, end) &&
-			 push8(mpdcch_dci_pdu_rel13->frequency_hopping_flag, ppWritePackedMsg, end) &&
-			 push8(mpdcch_dci_pdu_rel13->new_data_indication, ppWritePackedMsg, end) &&
-			 push8(mpdcch_dci_pdu_rel13->harq_process, ppWritePackedMsg, end) &&
-			 push8(mpdcch_dci_pdu_rel13->redudency_version, ppWritePackedMsg, end) &&
-			 push8(mpdcch_dci_pdu_rel13->tpc, ppWritePackedMsg, end) &&
-			 push8(mpdcch_dci_pdu_rel13->csi_request, ppWritePackedMsg, end) &&
-			 push8(mpdcch_dci_pdu_rel13->ul_inex, ppWritePackedMsg, end) &&
-			 push8(mpdcch_dci_pdu_rel13->dai_presence_flag, ppWritePackedMsg, end) &&
-			 push8(mpdcch_dci_pdu_rel13->dl_assignment_index, ppWritePackedMsg, end) &&
-			 push8(mpdcch_dci_pdu_rel13->srs_request, ppWritePackedMsg, end) &&
-			 push8(mpdcch_dci_pdu_rel13->dci_subframe_repetition_number, ppWritePackedMsg, end) &&
-			 push32(mpdcch_dci_pdu_rel13->tcp_bitmap, ppWritePackedMsg, end) &&
-			 push8(mpdcch_dci_pdu_rel13->total_dci_length_include_padding, ppWritePackedMsg, end) &&
-			 push8(mpdcch_dci_pdu_rel13->number_of_tx_antenna_ports, ppWritePackedMsg, end) &&
-			 pusharray16(mpdcch_dci_pdu_rel13->precoding_value, NFAPI_MAX_TX_PHYSICAL_ANTENNA_PORTS, mpdcch_dci_pdu_rel13->number_of_tx_antenna_ports, ppWritePackedMsg, end));
-	
-}
-
-static uint8_t pack_hi_dci0_npdcch_dci_rel13_pdu_value(void *tlv, uint8_t **ppWritePackedMsg, uint8_t *end)
-{
-	nfapi_hi_dci0_npdcch_dci_pdu_rel13_t* npdcch_dci_pdu_rel13 = (nfapi_hi_dci0_npdcch_dci_pdu_rel13_t*)tlv;
-	
-	return ( push8(npdcch_dci_pdu_rel13->ncce_index, ppWritePackedMsg, end) &&
-			 push8(npdcch_dci_pdu_rel13->aggregation_level, ppWritePackedMsg, end) &&
-			 push8(npdcch_dci_pdu_rel13->start_symbol, ppWritePackedMsg, end) &&
-			 push16(npdcch_dci_pdu_rel13->rnti, ppWritePackedMsg, end) &&
-			 push8(npdcch_dci_pdu_rel13->scrambling_reinitialization_batch_index, ppWritePackedMsg, end) &&
-			 push8(npdcch_dci_pdu_rel13->nrs_antenna_ports_assumed_by_the_ue, ppWritePackedMsg, end) &&
-			 push8(npdcch_dci_pdu_rel13->subcarrier_indication, ppWritePackedMsg, end) &&
-			 push8(npdcch_dci_pdu_rel13->resource_assignment, ppWritePackedMsg, end) &&
-			 push8(npdcch_dci_pdu_rel13->scheduling_delay, ppWritePackedMsg, end) &&
-			 push8(npdcch_dci_pdu_rel13->mcs, ppWritePackedMsg, end) &&
-			 push8(npdcch_dci_pdu_rel13->redudancy_version, ppWritePackedMsg, end) &&
-			 push8(npdcch_dci_pdu_rel13->repetition_number, ppWritePackedMsg, end) &&
-			 push8(npdcch_dci_pdu_rel13->new_data_indicator, ppWritePackedMsg, end) &&
-			 push8(npdcch_dci_pdu_rel13->dci_subframe_repetition_number, ppWritePackedMsg, end));
-}
-
-
-static uint8_t pack_hi_dci0_request_body_value(void *tlv, uint8_t **ppWritePackedMsg, uint8_t *end)
-{
-	nfapi_hi_dci0_request_body_t* value = (nfapi_hi_dci0_request_body_t*)tlv;
-
-	if(!(push16(value->sfnsf, ppWritePackedMsg, end) &&
-		 push8(value->number_of_dci, ppWritePackedMsg, end) &&
-		 push8(value->number_of_hi, ppWritePackedMsg, end)))
-		return 0;
-
-	uint16_t i = 0;
-	uint16_t total_number_of_pdus = value->number_of_dci + value->number_of_hi;
-	for(i = 0; i < total_number_of_pdus; ++i)
-	{
-		nfapi_hi_dci0_request_pdu_t* pdu = &(value->hi_dci0_pdu_list[i]);
-
-		if(push8(pdu->pdu_type, ppWritePackedMsg, end) == 0)
-			return 0;
-
-		// Put a 0 size in and then determine the size after the pdu 
-		// has been writen and write the calculated size
-		uint8_t* pWritePackedMsgPduSize = *ppWritePackedMsg;
-		pdu->pdu_size = 0;
-		if(push8(pdu->pdu_size, ppWritePackedMsg, end) == 0)
-			return 0;
-
-		switch(pdu->pdu_type)
-		{
-			case NFAPI_HI_DCI0_HI_PDU_TYPE:
-				{
-					if(!(pack_tlv(NFAPI_HI_DCI0_REQUEST_HI_PDU_REL8_TAG, &pdu->hi_pdu.hi_pdu_rel8, ppWritePackedMsg, end, pack_hi_dci0_hi_rel8_pdu_value) &&
-						 pack_tlv(NFAPI_HI_DCI0_REQUEST_HI_PDU_REL10_TAG, &pdu->hi_pdu.hi_pdu_rel10, ppWritePackedMsg, end, pack_hi_dci0_hi_rel10_pdu_value)))
-						return 0;
-				}
-				break;
-			case NFAPI_HI_DCI0_DCI_PDU_TYPE:
-				{
-					if(!(pack_tlv(NFAPI_HI_DCI0_REQUEST_DCI_PDU_REL8_TAG, &pdu->dci_pdu.dci_pdu_rel8, ppWritePackedMsg, end, pack_hi_dci0_dci_rel8_pdu_value) &&
-						 pack_tlv(NFAPI_HI_DCI0_REQUEST_DCI_PDU_REL10_TAG, &pdu->dci_pdu.dci_pdu_rel10, ppWritePackedMsg, end, pack_hi_dci0_dci_rel10_pdu_value) &&
-						 pack_tlv(NFAPI_HI_DCI0_REQUEST_DCI_PDU_REL12_TAG, &pdu->dci_pdu.dci_pdu_rel12, ppWritePackedMsg, end, pack_hi_dci0_dci_rel12_pdu_value)))
-						return 0;
-				}
-				break;
-			case NFAPI_HI_DCI0_EPDCCH_DCI_PDU_TYPE:
-				{
-					if(!(pack_tlv(NFAPI_HI_DCI0_REQUEST_EPDCCH_DCI_PDU_REL8_TAG, &pdu->epdcch_dci_pdu.epdcch_dci_pdu_rel8, ppWritePackedMsg, end, pack_hi_dci0_dci_rel8_pdu_value) &&
-						 pack_tlv(NFAPI_HI_DCI0_REQUEST_EPDCCH_DCI_PDU_REL10_TAG, &pdu->epdcch_dci_pdu.epdcch_dci_pdu_rel10, ppWritePackedMsg, end, pack_hi_dci0_dci_rel10_pdu_value) &&
-						 pack_tlv(NFAPI_HI_DCI0_REQUEST_EPDCCH_PARAMETERS_REL11_TAG, &pdu->epdcch_dci_pdu.epdcch_parameters_rel11, ppWritePackedMsg, end, pack_dl_config_epdcch_parameters_rel11_value)))
-						return 0;
-				}
-				break;
-			case NFAPI_HI_DCI0_MPDCCH_DCI_PDU_TYPE:
-				{
-					if(!(pack_tlv(NFAPI_HI_DCI0_REQUEST_MPDCCH_DCI_PDU_REL13_TAG, &pdu->mpdcch_dci_pdu.mpdcch_dci_pdu_rel13, ppWritePackedMsg, end, pack_hi_dci0_mpdcch_dci_rel13_pdu_value)))
-						return 0;
-				}
-				break;
-			case NFAPI_HI_DCI0_NPDCCH_DCI_PDU_TYPE:
-				{
-					if(!(pack_tlv(NFAPI_HI_DCI0_REQUEST_NPDCCH_DCI_PDU_REL13_TAG, &pdu->npdcch_dci_pdu.npdcch_dci_pdu_rel13, ppWritePackedMsg, end, pack_hi_dci0_npdcch_dci_rel13_pdu_value)))
-						return 0;
-				}
-				break;				
-			default:
-				{
-					NFAPI_TRACE(NFAPI_TRACE_ERROR, "FIXME : Invalid pdu type %d \n", pdu->pdu_type );
-				}
-				break;
-		};
-
-		// add 1 for the pdu_type. The delta will include the pdu_size
-		pdu->pdu_size = 1 + (*ppWritePackedMsg - pWritePackedMsgPduSize);
-		push8(pdu->pdu_size, &pWritePackedMsgPduSize, end);
-		
-	}
-
-	return 1;
-}
-
-static uint8_t pack_ul_dci_pdu_list_value(void* tlv, uint8_t **ppWritePackedMsg, uint8_t *end)
-{
-	nfapi_nr_ul_dci_request_pdus_t* value = (nfapi_nr_ul_dci_request_pdus_t*)tlv;
-	
-	for(uint8_t i = 0; i < MAX_DCI_CORESET; ++i)
-	{
-		if(!(push16(value->pdcch_pdu.pdcch_pdu_rel15.dci_pdu[i].RNTI, ppWritePackedMsg, end) &&
-		push16(value->pdcch_pdu.pdcch_pdu_rel15.dci_pdu[i].ScramblingId, ppWritePackedMsg, end) &&
-
-		push16(value->pdcch_pdu.pdcch_pdu_rel15.dci_pdu[i].ScramblingRNTI, ppWritePackedMsg, end) &&
-		push8(value->pdcch_pdu.pdcch_pdu_rel15.dci_pdu[i].CceIndex, ppWritePackedMsg, end) &&
-		push8(value->pdcch_pdu.pdcch_pdu_rel15.dci_pdu[i].AggregationLevel, ppWritePackedMsg, end) &&
-		push8(value->pdcch_pdu.pdcch_pdu_rel15.dci_pdu[i].beta_PDCCH_1_0, ppWritePackedMsg, end) &&
-
-		push8(value->pdcch_pdu.pdcch_pdu_rel15.dci_pdu[i].powerControlOffsetSS, ppWritePackedMsg, end) &&
-		push16(value->pdcch_pdu.pdcch_pdu_rel15.dci_pdu[i].PayloadSizeBits, ppWritePackedMsg, end) &&
-		
-		pusharray8(value->pdcch_pdu.pdcch_pdu_rel15.dci_pdu[i].Payload, value->pdcch_pdu.pdcch_pdu_rel15.dci_pdu[i].PayloadSizeBits, value->pdcch_pdu.pdcch_pdu_rel15.dci_pdu[i].PayloadSizeBits, ppWritePackedMsg, end)))
-
-		return 0;
-	}
-
-	return (push16(value->PDUType, ppWritePackedMsg, end) &&
-	   	    push16(value->PDUSize, ppWritePackedMsg, end) &&
-			push16(value->pdcch_pdu.pdcch_pdu_rel15.BWPSize, ppWritePackedMsg, end) &&
-			push16(value->pdcch_pdu.pdcch_pdu_rel15.BWPStart, ppWritePackedMsg, end) &&
-			push8(value->pdcch_pdu.pdcch_pdu_rel15.SubcarrierSpacing, ppWritePackedMsg, end) &&
-			push8(value->pdcch_pdu.pdcch_pdu_rel15.CyclicPrefix, ppWritePackedMsg, end) &&
-
-			push8(value->pdcch_pdu.pdcch_pdu_rel15.StartSymbolIndex, ppWritePackedMsg, end) &&
-			push8(value->pdcch_pdu.pdcch_pdu_rel15.DurationSymbols, ppWritePackedMsg, end) &&
-			pusharray8(value->pdcch_pdu.pdcch_pdu_rel15.FreqDomainResource, 6, 6, ppWritePackedMsg, end) &&
-			push8(value->pdcch_pdu.pdcch_pdu_rel15.CceRegMappingType, ppWritePackedMsg, end) &&
-
-			push8(value->pdcch_pdu.pdcch_pdu_rel15.RegBundleSize, ppWritePackedMsg, end) &&
-			push8(value->pdcch_pdu.pdcch_pdu_rel15.InterleaverSize, ppWritePackedMsg, end) &&
-			push8(value->pdcch_pdu.pdcch_pdu_rel15.CoreSetType, ppWritePackedMsg, end) &&
-			push16(value->pdcch_pdu.pdcch_pdu_rel15.ShiftIndex, ppWritePackedMsg, end) &&
-			push8(value->pdcch_pdu.pdcch_pdu_rel15.precoderGranularity, ppWritePackedMsg, end) &&
-			push16(value->pdcch_pdu.pdcch_pdu_rel15.numDlDci, ppWritePackedMsg, end));
-
-}
-
-static uint8_t pack_ul_dci_request(void *msg, uint8_t **ppWritePackedMsg, uint8_t *end, nfapi_p7_codec_config_t* config)
-{
-	nfapi_nr_ul_dci_request_t *pNfapiMsg = (nfapi_nr_ul_dci_request_t*)msg;
-	
-	if (!(push16(pNfapiMsg->SFN, ppWritePackedMsg, end) &&
-		     push16(pNfapiMsg->Slot, ppWritePackedMsg, end) &&
-			 push8(pNfapiMsg->numPdus, ppWritePackedMsg, end)
-        ))
-		return 0;
-
-	for(int i=0; i<pNfapiMsg->numPdus; i++)
-	{
-		if(!pack_ul_dci_pdu_list_value(&pNfapiMsg->ul_dci_pdu_list[i], ppWritePackedMsg, end))
-			return 0;
-	}
-	return 1;
-
-
-}
-
-static uint8_t pack_hi_dci0_request(void *msg, uint8_t **ppWritePackedMsg, uint8_t *end, nfapi_p7_codec_config_t* config)
-{
-	nfapi_hi_dci0_request_t *pNfapiMsg = (nfapi_hi_dci0_request_t*)msg;
-	
-	return ( push16(pNfapiMsg->sfn_sf, ppWritePackedMsg, end) &&
-			 pack_tlv(NFAPI_HI_DCI0_REQUEST_BODY_TAG, &pNfapiMsg->hi_dci0_request_body, ppWritePackedMsg, end, &pack_hi_dci0_request_body_value) &&
-			 pack_p7_vendor_extension_tlv(pNfapiMsg->vendor_extension, ppWritePackedMsg, end, config));
-}
-
-//pack_tx_data_pdu_list_value
-static uint8_t pack_tx_data_pdu_list_value(void* tlv, uint8_t **ppWritePackedMsg, uint8_t *end)
-{
-	nfapi_nr_pdu_t* value = (nfapi_nr_pdu_t*)tlv;
-	
-	if(!(push32(value->num_TLV, ppWritePackedMsg, end) &&
-	    push16(value->PDU_index, ppWritePackedMsg, end) &&
-		push16(value->PDU_length, ppWritePackedMsg, end)
-	 ))
-		return 0;
-
-	uint16_t i = 0;
-	uint16_t total_number_of_tlvs = value->num_TLV;
-	for(; i < total_number_of_tlvs; ++i)
-	{
-		
-		if (!(push16(value->TLVs[i].length, ppWritePackedMsg, end) &&
-			push16(value->TLVs[i].tag, ppWritePackedMsg, end)))
-			return 0;
-
-		switch(value->TLVs[i].tag)
-		{
-			case 0:
-			{
-				if(!pusharray32(value->TLVs[i].value.direct, 16384, value->TLVs[i].length, ppWritePackedMsg, end))
-					return 0;
-				break;
-
-			}
-
-			case 1:
-			{
-				if(!pusharray32(value->TLVs[i].value.ptr, value->TLVs[i].length , value->TLVs[i].length, ppWritePackedMsg, end))
-					return 0;
-				break;
-
-			}
-				
-			default:
-			{
-				NFAPI_TRACE(NFAPI_TRACE_ERROR, "FIXME : Invalid tag value %d \n", value->TLVs[i].tag );
-				break;
-			}
-				
-		}		
-	}
-	return 1;
-}
-
-static uint8_t pack_tx_request_body_value(void* tlv, uint8_t **ppWritePackedMsg, uint8_t *end)
-{
-	nfapi_tx_request_body_t* value = (nfapi_tx_request_body_t*)tlv;
-	
-	if(push16(value->number_of_pdus, ppWritePackedMsg, end) == 0)
-		return 0;
-
-	uint16_t i = 0;
-	uint16_t total_number_of_pdus = value->number_of_pdus;
-	for(; i < total_number_of_pdus; ++i)
-	{
-		nfapi_tx_request_pdu_t* pdu = &(value->tx_pdu_list[i]);
-				
-		if(!(push16(pdu->pdu_length, ppWritePackedMsg, end) &&
-			 push16(pdu->pdu_index, ppWritePackedMsg, end)))
-			return 0;
-
-		uint8_t j;
-		for(j = 0; j < pdu->num_segments; ++j)
-		{
-			// Use -1 as it is unbounded 
-			// DJP - does not handle -1
-                        // DJP - if(pusharray8(pdu->segments[j].segment_data, (uint32_t)(-1), pdu->segments[j].segment_length, ppWritePackedMsg, end) == 0)
-			int push_ret = pusharray8(pdu->segments[j].segment_data, 65535, pdu->segments[j].segment_length, ppWritePackedMsg, end);
-                        
-                        if (pdu->segments[j].segment_length == 3)
-                        {
-                          NFAPI_TRACE(NFAPI_TRACE_INFO, "%s() BCH? segment_data:%x %x %x\n", __FUNCTION__, 
-                          pdu->segments[j].segment_data[0], 
-                          pdu->segments[j].segment_data[1], 
-                          pdu->segments[j].segment_data[2]
-                          );
-                        }
-                        //NFAPI_TRACE(NFAPI_TRACE_INFO, "%s() segment_data:%p segment_length:%u pusharray8()=%d\n", __FUNCTION__, pdu->segments[j].segment_data, pdu->segments[j].segment_length, push_ret);
-
-                        if (push_ret == 0)
-			{
-				return 0;
-			}
-		}
-	}
-
-	return 1;
-}
-
-static uint8_t pack_tx_data_request(void *msg, uint8_t **ppWritePackedMsg, uint8_t *end, nfapi_p7_codec_config_t* config)
-{
-	nfapi_nr_tx_data_request_t *pNfapiMsg = (nfapi_nr_tx_data_request_t*)msg;
-	
-	if (!(
-	 push16(pNfapiMsg->SFN, ppWritePackedMsg, end) &&
-	 push16(pNfapiMsg->Slot, ppWritePackedMsg, end) &&
-	 push16(pNfapiMsg->Number_of_PDUs, ppWritePackedMsg, end)
-	))
-	return 0;
-
-	for(int i=0; i<pNfapiMsg->Number_of_PDUs; i++)
-	{
-		if(!pack_tx_data_pdu_list_value(&pNfapiMsg->pdu_list[i], ppWritePackedMsg, end))
-			return 0;
-	}
-
-    return 1;
-}
-
-static uint8_t pack_tx_request(void *msg, uint8_t **ppWritePackedMsg, uint8_t *end, nfapi_p7_codec_config_t* config)
-{
-	nfapi_tx_request_t *pNfapiMsg = (nfapi_tx_request_t*)msg;
-	
-	int x = push16(pNfapiMsg->sfn_sf, ppWritePackedMsg, end);
-        int y = pack_tlv(NFAPI_TX_REQUEST_BODY_TAG, &pNfapiMsg->tx_request_body, ppWritePackedMsg, end, &pack_tx_request_body_value);
-        int z = pack_p7_vendor_extension_tlv(pNfapiMsg->vendor_extension, ppWritePackedMsg, end, config);
-
-        //NFAPI_TRACE(NFAPI_TRACE_INFO, "%s() x:%d y:%d z:%d\n", __FUNCTION__, x, y, z);
-
-        return x && y && z;
-}
-
-static uint8_t pack_release_request_body_value(void* tlv, uint8_t **ppWritePackedMsg, uint8_t *end)
-{
-  nfapi_ue_release_request_body_t* value = (nfapi_ue_release_request_body_t*)tlv;
-  if(push16(value->number_of_TLVs, ppWritePackedMsg, end) == 0){
-    return 0;
-  }
-
-  uint8_t j;
-  uint16_t num = value->number_of_TLVs;
-  for(j = 0; j < num; ++j){
-    if(push16(value->ue_release_request_TLVs_list[j].rnti, ppWritePackedMsg, end) == 0){
-      return 0;
-    }
-  }
-  return 1;
-}
-
-static uint8_t pack_ue_release_request(void *msg, uint8_t **ppWritePackedMsg, uint8_t *end, nfapi_p7_codec_config_t* config)
-{
-  nfapi_ue_release_request_t *pNfapiMsg = (nfapi_ue_release_request_t*)msg;
-  int x = push16(pNfapiMsg->sfn_sf, ppWritePackedMsg, end);
-  int y = pack_tlv(NFAPI_UE_RELEASE_BODY_TAG, &pNfapiMsg->ue_release_request_body, ppWritePackedMsg, end, &pack_release_request_body_value);
-  int z = pack_p7_vendor_extension_tlv(pNfapiMsg->vendor_extension, ppWritePackedMsg, end, config);
-  return x && y && z;
-}
-
-static uint8_t pack_ue_release_response(void *msg, uint8_t **ppWritePackedMsg, uint8_t *end, nfapi_p7_codec_config_t* config)
-{
-
-	nfapi_ue_release_response_t *pNfapiMsg = (nfapi_ue_release_response_t*)msg;
-
-	int x = push32(pNfapiMsg->error_code, ppWritePackedMsg, end);
-	int z = pack_p7_vendor_extension_tlv(pNfapiMsg->vendor_extension, ppWritePackedMsg, end, config);
-	return x && z;
-}
-
-static uint8_t pack_rx_ue_information_value(void* tlv, uint8_t **ppWritePackedMsg, uint8_t *end)
-{
-	nfapi_rx_ue_information* value = (nfapi_rx_ue_information*)tlv;
-	
-	return ( push32(value->handle, ppWritePackedMsg, end) &&
-			 push16(value->rnti, ppWritePackedMsg, end) );
-}
-
-static uint8_t unpack_rx_ue_information_value(void* tlv, uint8_t **ppReadPackedMsg, uint8_t *end)
-{
-	nfapi_rx_ue_information* value = (nfapi_rx_ue_information*)tlv;
-	
-	return ( pull32(ppReadPackedMsg, &value->handle, end) &&
-			 pull16(ppReadPackedMsg, &value->rnti, end));
-}
-
-static uint8_t pack_harq_indication_tdd_harq_data_bundling(nfapi_harq_indication_tdd_harq_data_bundling_t* data, uint8_t **ppWritePackedMsg, uint8_t *end)
-{
-	return ( push8(data->value_0, ppWritePackedMsg, end) &&
-			 push8(data->value_1, ppWritePackedMsg, end));
-}
-
-static uint8_t pack_harq_indication_tdd_harq_data_multiplexing(nfapi_harq_indication_tdd_harq_data_multiplexing_t* data, uint8_t **ppWritePackedMsg, uint8_t *end)
-{
-	return ( push8(data->value_0, ppWritePackedMsg, end) &&
-			 push8(data->value_1, ppWritePackedMsg, end) &&
-			 push8(data->value_2, ppWritePackedMsg, end) &&
-			 push8(data->value_3, ppWritePackedMsg, end));
-}
-
-static uint8_t pack_harq_indication_tdd_harq_data_special_bundling(nfapi_harq_indication_tdd_harq_data_special_bundling_t* data, uint8_t **ppWritePackedMsg, uint8_t *end)
-{
-	return ( push8(data->value_0, ppWritePackedMsg, end) );
-}
-
-static uint8_t pack_harq_indication_tdd_harq_data(nfapi_harq_indication_tdd_harq_data_t* data, uint8_t **ppWritePackedMsg, uint8_t *end)
-{
-	return ( push8(data->value_0, ppWritePackedMsg, end) );
-}
-
-static uint8_t pack_harq_indication_tdd_rel8_value(void* tlv, uint8_t **ppWritePackedMsg, uint8_t *end)
-{
-	nfapi_harq_indication_tdd_rel8_t* harq_indication_tdd_rel8 = (nfapi_harq_indication_tdd_rel8_t*)tlv;
-	
-	if(!(push8(harq_indication_tdd_rel8->mode, ppWritePackedMsg, end) &&
-		 push8(harq_indication_tdd_rel8->number_of_ack_nack, ppWritePackedMsg, end)))
-			return 0;
-
-	uint8_t result = 0;
-	switch(harq_indication_tdd_rel8->mode)
-	{
-		case NFAPI_HARQ_INDICATION_TDD_HARQ_ACK_NACK_FORMAT_BUNDLING:
-			result = pack_harq_indication_tdd_harq_data_bundling(&harq_indication_tdd_rel8->harq_data.bundling, ppWritePackedMsg, end);
-			break;
-		case NFAPI_HARQ_INDICATION_TDD_HARQ_ACK_NACK_FORMAT_MULIPLEXING:
-			result = pack_harq_indication_tdd_harq_data_multiplexing(&harq_indication_tdd_rel8->harq_data.multiplex, ppWritePackedMsg, end);
-			break;
-		case NFAPI_HARQ_INDICATION_TDD_HARQ_ACK_NACK_FORMAT_SPECIAL_BUNDLING:
-			result = pack_harq_indication_tdd_harq_data_special_bundling(&harq_indication_tdd_rel8->harq_data.special_bundling, ppWritePackedMsg, end);
-			break;
-		case NFAPI_HARQ_INDICATION_TDD_HARQ_ACK_NACK_FORMAT_CHANNEL_SELECTION:
-		case NFAPI_HARQ_INDICATION_TDD_HARQ_ACK_NACK_FORMAT_FORMAT_3:
-			result = 1;
-			break;			
-		default:
-			// err....
-			break;
-	}
-
-	return result;
-	
-}
-
-static uint8_t pack_harq_indication_tdd_rel9_value(void* tlv, uint8_t **ppWritePackedMsg, uint8_t *end)
-{
-	nfapi_harq_indication_tdd_rel9_t* harq_indication_tdd_rel9 = (nfapi_harq_indication_tdd_rel9_t*)tlv;
-	
-	if(!(push8(harq_indication_tdd_rel9->mode, ppWritePackedMsg, end) &&
-		 push8(harq_indication_tdd_rel9->number_of_ack_nack, ppWritePackedMsg, end)))
-		return 0;
-
-	uint8_t idx; 
-	for(idx = 0; idx < harq_indication_tdd_rel9->number_of_ack_nack; ++idx)
-	{
-		uint8_t result = 0;
-
-		switch(harq_indication_tdd_rel9->mode)
-		{
-			case NFAPI_HARQ_INDICATION_TDD_HARQ_ACK_NACK_FORMAT_BUNDLING:
-				result = pack_harq_indication_tdd_harq_data(&(harq_indication_tdd_rel9->harq_data[idx].bundling), ppWritePackedMsg, end);
-				break;
-			case NFAPI_HARQ_INDICATION_TDD_HARQ_ACK_NACK_FORMAT_MULIPLEXING:
-				result = pack_harq_indication_tdd_harq_data(&harq_indication_tdd_rel9->harq_data[idx].multiplex, ppWritePackedMsg, end);
-				break;
-			case NFAPI_HARQ_INDICATION_TDD_HARQ_ACK_NACK_FORMAT_SPECIAL_BUNDLING:
-				result = pack_harq_indication_tdd_harq_data_special_bundling(&harq_indication_tdd_rel9->harq_data[idx].special_bundling, ppWritePackedMsg, end);
-				break;
-			case NFAPI_HARQ_INDICATION_TDD_HARQ_ACK_NACK_FORMAT_CHANNEL_SELECTION:
-				result = pack_harq_indication_tdd_harq_data(&harq_indication_tdd_rel9->harq_data[idx].channel_selection, ppWritePackedMsg, end);
-				break;
-			case NFAPI_HARQ_INDICATION_TDD_HARQ_ACK_NACK_FORMAT_FORMAT_3:
-				result = pack_harq_indication_tdd_harq_data(&harq_indication_tdd_rel9->harq_data[idx].format_3, ppWritePackedMsg, end);
-				break;
-			default:
-				// err....
-				break;
-		}
-
-		if(result == 0)
-			return 0;
-	}
-
-	return 1;
-}
-
-static uint8_t pack_harq_indication_tdd_rel13_value(void* tlv, uint8_t **ppWritePackedMsg, uint8_t *end)
-{
-	nfapi_harq_indication_tdd_rel13_t* harq_indication_tdd_rel13 = (nfapi_harq_indication_tdd_rel13_t*)tlv;
-	
-	if(!(push8(harq_indication_tdd_rel13->mode, ppWritePackedMsg, end) &&
-		 push16(harq_indication_tdd_rel13->number_of_ack_nack, ppWritePackedMsg, end)))
-		return 0;
-
-	uint8_t idx; 
-	for(idx = 0; idx < harq_indication_tdd_rel13->number_of_ack_nack; ++idx)
-	{
-		uint8_t result = 0;
-		switch(harq_indication_tdd_rel13->mode)
-		{
-			case NFAPI_HARQ_INDICATION_TDD_HARQ_ACK_NACK_FORMAT_BUNDLING:
-				result = pack_harq_indication_tdd_harq_data(&harq_indication_tdd_rel13->harq_data[idx].bundling, ppWritePackedMsg, end);
-				break;
-			case NFAPI_HARQ_INDICATION_TDD_HARQ_ACK_NACK_FORMAT_MULIPLEXING:
-				result = pack_harq_indication_tdd_harq_data(&harq_indication_tdd_rel13->harq_data[idx].multiplex, ppWritePackedMsg, end);
-				break;
-			case NFAPI_HARQ_INDICATION_TDD_HARQ_ACK_NACK_FORMAT_SPECIAL_BUNDLING:
-				result = pack_harq_indication_tdd_harq_data_special_bundling(&harq_indication_tdd_rel13->harq_data[idx].special_bundling, ppWritePackedMsg, end);
-				break;
-			case NFAPI_HARQ_INDICATION_TDD_HARQ_ACK_NACK_FORMAT_CHANNEL_SELECTION:
-				result = pack_harq_indication_tdd_harq_data(&harq_indication_tdd_rel13->harq_data[idx].channel_selection, ppWritePackedMsg, end);
-				break;
-			case NFAPI_HARQ_INDICATION_TDD_HARQ_ACK_NACK_FORMAT_FORMAT_3:
-				result = pack_harq_indication_tdd_harq_data(&harq_indication_tdd_rel13->harq_data[idx].format_3, ppWritePackedMsg, end);
-				break;
-			case NFAPI_HARQ_INDICATION_TDD_HARQ_ACK_NACK_FORMAT_FORMAT_4:
-				result = pack_harq_indication_tdd_harq_data(&harq_indication_tdd_rel13->harq_data[idx].format_4, ppWritePackedMsg, end);
-				break;
-			case NFAPI_HARQ_INDICATION_TDD_HARQ_ACK_NACK_FORMAT_FORMAT_5:
-				result = pack_harq_indication_tdd_harq_data(&harq_indication_tdd_rel13->harq_data[idx].format_5, ppWritePackedMsg, end);
-				break;
-			default:
-				// err....
-				break;
-		}
-
-		if(result == 0)
-			return 0;
-	}
-
-	return 1;
-}
-
-static uint8_t pack_harq_indication_fdd_rel8_value(void* tlv, uint8_t **ppWritePackedMsg, uint8_t *end)
-{
-	nfapi_harq_indication_fdd_rel8_t* harq_indication_fdd_rel8 = (nfapi_harq_indication_fdd_rel8_t*)tlv;
-	
-	return ( push8(harq_indication_fdd_rel8->harq_tb1, ppWritePackedMsg, end) &&
-			 push8(harq_indication_fdd_rel8->harq_tb2, ppWritePackedMsg, end));
-}
-
-static uint8_t pack_harq_indication_fdd_rel9_value(void* tlv, uint8_t **ppWritePackedMsg, uint8_t *end)
-{
-	nfapi_harq_indication_fdd_rel9_t* harq_indication_fdd_rel9 = (nfapi_harq_indication_fdd_rel9_t*)tlv;
-	
-	return ( push8(harq_indication_fdd_rel9->mode, ppWritePackedMsg, end) &&
-			 push8(harq_indication_fdd_rel9->number_of_ack_nack, ppWritePackedMsg, end) &&
-			 pusharray8(harq_indication_fdd_rel9->harq_tb_n, NFAPI_HARQ_ACK_NACK_REL9_MAX, harq_indication_fdd_rel9->number_of_ack_nack, ppWritePackedMsg, end));
-}
-
-static uint8_t pack_harq_indication_fdd_rel13_value(void* tlv, uint8_t **ppWritePackedMsg, uint8_t *end)
-{
-	nfapi_harq_indication_fdd_rel13_t* harq_indication_fdd_rel13 = (nfapi_harq_indication_fdd_rel13_t*)tlv;
-	
-	return ( push8(harq_indication_fdd_rel13->mode, ppWritePackedMsg, end) &&
-			 push16(harq_indication_fdd_rel13->number_of_ack_nack, ppWritePackedMsg, end) &&
-			 pusharray8(harq_indication_fdd_rel13->harq_tb_n, NFAPI_HARQ_ACK_NACK_REL13_MAX, harq_indication_fdd_rel13->number_of_ack_nack, ppWritePackedMsg, end));
-}
-
-static uint8_t pack_ul_cqi_information_value(void* tlv, uint8_t **ppWritePackedMsg, uint8_t *end)
-{
-	nfapi_ul_cqi_information_t* value = (nfapi_ul_cqi_information_t*)tlv;
-	
-	return ( push8(value->ul_cqi, ppWritePackedMsg, end) &&
-			 push8(value->channel, ppWritePackedMsg, end));
-
-}
-
-static uint8_t pack_harq_indication_body_value(void *tlv, uint8_t **ppWritePackedMsg, uint8_t *end)
-{
-	nfapi_harq_indication_body_t* value = (nfapi_harq_indication_body_t*)tlv;
-	
-	if(push16(value->number_of_harqs, ppWritePackedMsg, end) == 0)
-		return 0;
-
-	uint16_t i = 0;
-	uint16_t total_number_of_pdus = value->number_of_harqs;
-	assert(total_number_of_pdus <= NFAPI_HARQ_IND_MAX_PDU);
-	for(; i < total_number_of_pdus; ++i)
-	{
-		nfapi_harq_indication_pdu_t* pdu = &(value->harq_pdu_list[i]);
-
-		uint8_t* instance_length_p = *ppWritePackedMsg;
-		if(!push16(pdu->instance_length, ppWritePackedMsg, end))
-			return 0;
-
-		if(!(pack_tlv(NFAPI_RX_UE_INFORMATION_TAG, &pdu->rx_ue_information, ppWritePackedMsg, end, pack_rx_ue_information_value) &&
-			 pack_tlv(NFAPI_HARQ_INDICATION_TDD_REL8_TAG, &pdu->harq_indication_tdd_rel8, ppWritePackedMsg, end, pack_harq_indication_tdd_rel8_value) &&
-			 pack_tlv(NFAPI_HARQ_INDICATION_TDD_REL9_TAG, &pdu->harq_indication_tdd_rel9, ppWritePackedMsg, end, pack_harq_indication_tdd_rel9_value) &&
-			 pack_tlv(NFAPI_HARQ_INDICATION_TDD_REL13_TAG, &pdu->harq_indication_tdd_rel13, ppWritePackedMsg, end, pack_harq_indication_tdd_rel13_value) &&
-			 pack_tlv(NFAPI_HARQ_INDICATION_FDD_REL8_TAG, &pdu->harq_indication_fdd_rel8, ppWritePackedMsg, end, pack_harq_indication_fdd_rel8_value) &&
-			 pack_tlv(NFAPI_HARQ_INDICATION_FDD_REL9_TAG, &pdu->harq_indication_fdd_rel9, ppWritePackedMsg, end, pack_harq_indication_fdd_rel9_value) &&
-			 pack_tlv(NFAPI_HARQ_INDICATION_FDD_REL13_TAG, &pdu->harq_indication_fdd_rel13, ppWritePackedMsg, end, pack_harq_indication_fdd_rel13_value) &&
-			 pack_tlv(NFAPI_UL_CQI_INFORMATION_TAG, &pdu->ul_cqi_information, ppWritePackedMsg, end, pack_ul_cqi_information_value)))
-			return 0;
-
-		// calculate the instance length subtracting the size of the instance
-		// length feild
-		uint16_t instance_length = *ppWritePackedMsg - instance_length_p - 2;
-		push16(instance_length, &instance_length_p, end);
-	}
-
-	return 1;
-}
-
-static uint8_t pack_harq_indication(void *msg, uint8_t **ppWritePackedMsg, uint8_t *end, nfapi_p7_codec_config_t* config)
-{
-	nfapi_harq_indication_t *pNfapiMsg = (nfapi_harq_indication_t*)msg;
-	
-	return ( push16(pNfapiMsg->sfn_sf, ppWritePackedMsg, end) &&
-			 pack_tlv(NFAPI_HARQ_INDICATION_BODY_TAG, &pNfapiMsg->harq_indication_body, ppWritePackedMsg, end, pack_harq_indication_body_value) &&
-			 pack_p7_vendor_extension_tlv(pNfapiMsg->vendor_extension, ppWritePackedMsg, end, config));
-}
-
-static uint8_t pack_crc_indication_rel8_body(void *tlv, uint8_t **ppWritePackedMsg, uint8_t *end)
-{
-	nfapi_crc_indication_rel8_t* crc_indication_rel8 = (nfapi_crc_indication_rel8_t*)tlv;
-	
-	return ( push8(crc_indication_rel8->crc_flag, ppWritePackedMsg, end) );
-}
-
-static uint8_t pack_crc_indication_body_value(void* tlv, uint8_t **ppWritePackedMsg, uint8_t *end)
-{
-	nfapi_crc_indication_body_t* value = (nfapi_crc_indication_body_t*)tlv;
-	
-	if(push16(value->number_of_crcs, ppWritePackedMsg, end) == 0)
-		return 0;
-
-	uint16_t i = 0;
-	uint16_t total_number_of_pdus = value->number_of_crcs;
-	assert(total_number_of_pdus <= NFAPI_CRC_IND_MAX_PDU);
-	for(; i < total_number_of_pdus; ++i)
-	{
-		nfapi_crc_indication_pdu_t* pdu = &(value->crc_pdu_list[i]);
-		
-		uint8_t* instance_length_p = *ppWritePackedMsg;
-		if(!push16(pdu->instance_length, ppWritePackedMsg, end))
-			return 0;
-		
-		if(!(pack_tlv(NFAPI_RX_UE_INFORMATION_TAG, &pdu->rx_ue_information, ppWritePackedMsg, end, pack_rx_ue_information_value) &&
-			 pack_tlv(NFAPI_CRC_INDICATION_REL8_TAG, &pdu->crc_indication_rel8, ppWritePackedMsg, end, pack_crc_indication_rel8_body)))
-			return 0;
-
-		// calculate the instance length subtracting the size of the instance
-		// length feild
-		uint16_t instance_length = *ppWritePackedMsg - instance_length_p - 2;
-		push16(instance_length, &instance_length_p, end);
-	}
-	return 1;
-}
-
-static uint8_t pack_crc_indication(void *msg, uint8_t **ppWritePackedMsg, uint8_t *end, nfapi_p7_codec_config_t* config)
-{
-	nfapi_crc_indication_t *pNfapiMsg = (nfapi_crc_indication_t*)msg;
-	
-	return ( push16(pNfapiMsg->sfn_sf, ppWritePackedMsg, end) &&
-			 pack_tlv(NFAPI_CRC_INDICATION_BODY_TAG, &pNfapiMsg->crc_indication_body, ppWritePackedMsg, end, &pack_crc_indication_body_value) &&
-			 pack_p7_vendor_extension_tlv(pNfapiMsg->vendor_extension, ppWritePackedMsg, end, config));
-
-}
-static uint8_t pack_rx_indication_rel8_value(void *tlv, uint8_t **ppWritePackedMsg, uint8_t *end)
-{
-	nfapi_rx_indication_rel8_t* value = (nfapi_rx_indication_rel8_t*)tlv;
-	
-	return ( push16(value->length, ppWritePackedMsg, end) &&
-			 push16(value->offset, ppWritePackedMsg, end) &&
-			 push8(value->ul_cqi, ppWritePackedMsg, end) &&
-			 push16(value->timing_advance, ppWritePackedMsg, end));
-}
-static uint8_t pack_rx_indication_rel9_value(void *tlv, uint8_t **ppWritePackedMsg, uint8_t *end)
-{
-	nfapi_rx_indication_rel9_t* value = (nfapi_rx_indication_rel9_t*)tlv;
-	
-	return ( push16(value->timing_advance_r9, ppWritePackedMsg, end));
-}
-
-static uint8_t pack_rx_ulsch_indication_body_value(void *tlv, uint8_t **ppWritePackedMsg, uint8_t *end)
-{
-	nfapi_rx_indication_body_t* value = (nfapi_rx_indication_body_t*)tlv;
-
-        //NFAPI_TRACE(NFAPI_TRACE_DEBUG, "RX ULSCH BODY\n");
-
-	if( push16(value->number_of_pdus, ppWritePackedMsg, end) == 0)
-		return 0;
-
-	// need to calculate the data offset's. 
-	uint16_t i = 0;
-	uint16_t offset = 2; // taking into account the number_of_pdus
-	uint16_t total_number_of_pdus = value->number_of_pdus;
-        //NFAPI_TRACE(NFAPI_TRACE_DEBUG, "ULSCH:pdus:%d\n", total_number_of_pdus);
-
-	assert(total_number_of_pdus <= NFAPI_RX_IND_MAX_PDU);
-	for(i = 0; i < total_number_of_pdus; ++i)
-	{
-		nfapi_rx_indication_pdu_t* pdu = &(value->rx_pdu_list[i]);
-		if(pdu->rx_ue_information.tl.tag == NFAPI_RX_UE_INFORMATION_TAG)
-		{
-                  //NFAPI_TRACE(NFAPI_TRACE_DEBUG, "NFAPI_RX_UE_INFORMATION_TAG\n");
-			offset += 4 + 6;
-		}
-				
-		if(pdu->rx_indication_rel8.tl.tag == NFAPI_RX_INDICATION_REL8_TAG)
-		{
-                  //NFAPI_TRACE(NFAPI_TRACE_DEBUG, "NFAPI_RX_INDICATION_REL8_TAG\n");
-			offset += 4 + 7;
-		}
-
-		if(pdu->rx_indication_rel9.tl.tag == NFAPI_RX_INDICATION_REL9_TAG)
-		{
-                  //NFAPI_TRACE(NFAPI_TRACE_DEBUG, "NFAPI_RX_INDICATION_REL9_TAG\n");
-			offset += 4 + 2;
-		}
-	}
-
-	// Now update the structure to include the offset
-	assert(total_number_of_pdus <= NFAPI_RX_IND_MAX_PDU);
-	for(i =0; i < total_number_of_pdus; ++i)
-	{
-		nfapi_rx_indication_pdu_t* pdu = &(value->rx_pdu_list[i]);
-				
-		if(pdu->rx_indication_rel8.tl.tag == NFAPI_RX_INDICATION_REL8_TAG)
-		{
-			if(pdu->rx_indication_rel8.offset == 1)
-			{
-				pdu->rx_indication_rel8.offset = offset;
-				offset += pdu->rx_indication_rel8.length;
-			}
-		}
-	}
-	
-	// Write out the pdu
-        assert(total_number_of_pdus <= NFAPI_RX_IND_MAX_PDU);
-	for(i = 0; i < total_number_of_pdus; ++i)
-	{
-		nfapi_rx_indication_pdu_t* pdu = &(value->rx_pdu_list[i]);
-		if(!(pack_tlv(NFAPI_RX_UE_INFORMATION_TAG, &pdu->rx_ue_information, ppWritePackedMsg, end, pack_rx_ue_information_value) &&
-			 pack_tlv(NFAPI_RX_INDICATION_REL8_TAG, &pdu->rx_indication_rel8, ppWritePackedMsg, end, pack_rx_indication_rel8_value) &&
-			 pack_tlv(NFAPI_RX_INDICATION_REL9_TAG, &pdu->rx_indication_rel9, ppWritePackedMsg, end, pack_rx_indication_rel9_value)))
-			return 0;
-	}
-
-	// Write out the pdu data
-        assert(total_number_of_pdus <= NFAPI_RX_IND_MAX_PDU);
-	for(i = 0; i < total_number_of_pdus; ++i)
-	{
-		uint16_t length = 0;
-		nfapi_rx_indication_pdu_t* pdu = &(value->rx_pdu_list[i]);
-
-		if(pdu->rx_indication_rel8.tl.tag == NFAPI_RX_INDICATION_REL8_TAG)
-		{
-			length = pdu->rx_indication_rel8.length;
-		}
-
-		if( pusharray8(value->rx_pdu_list[i].rx_ind_data, NFAPI_RX_IND_DATA_MAX, length, ppWritePackedMsg, end) == 0)
-			return 0;
-	}
-	return 1;
-}
-
-
-static uint8_t pack_rx_ulsch_indication(void *msg, uint8_t **ppWritePackedMsg, uint8_t *end, nfapi_p7_codec_config_t* config)
-{
-	nfapi_rx_indication_t *pNfapiMsg = (nfapi_rx_indication_t*)msg;
-	
-	return ( push16(pNfapiMsg->sfn_sf, ppWritePackedMsg, end) &&
-			 pack_tlv(NFAPI_RX_INDICATION_BODY_TAG, &pNfapiMsg->rx_indication_body, ppWritePackedMsg, end, pack_rx_ulsch_indication_body_value) &&
-			 pack_p7_vendor_extension_tlv(pNfapiMsg->vendor_extension, ppWritePackedMsg, end, config));
-}
-
-static uint8_t pack_preamble_pdu_rel8_value(void* tlv, uint8_t **ppWritePackedMsg, uint8_t *end)
-{
-	nfapi_preamble_pdu_rel8_t* preamble_rel8 = (nfapi_preamble_pdu_rel8_t*)tlv;
-	
-	return ( push16(preamble_rel8->rnti, ppWritePackedMsg, end) &&
-			 push8(preamble_rel8->preamble, ppWritePackedMsg, end) &&
-			 push16(preamble_rel8->timing_advance, ppWritePackedMsg, end));
-}
-static uint8_t pack_preamble_pdu_rel9_value(void* tlv, uint8_t **ppWritePackedMsg, uint8_t *end)
-{
-	nfapi_preamble_pdu_rel9_t* preamble_rel9 = (nfapi_preamble_pdu_rel9_t*)tlv;
-	
-	return ( push16(preamble_rel9->timing_advance_r9, ppWritePackedMsg, end) );
-}
-static uint8_t pack_preamble_pdu_rel13_value(void* tlv, uint8_t **ppWritePackedMsg, uint8_t *end)
-{
-	nfapi_preamble_pdu_rel13_t* preamble_rel13 = (nfapi_preamble_pdu_rel13_t*)tlv;
-	
-	return ( push8(preamble_rel13->rach_resource_type, ppWritePackedMsg, end) );
-}
-
-static uint8_t pack_rach_indication_body_value(void* tlv, uint8_t **ppWritePackedMsg, uint8_t *end)
-{
-	nfapi_rach_indication_body_t* value = (nfapi_rach_indication_body_t*)tlv;
-	
-	if( push16(value->number_of_preambles, ppWritePackedMsg, end) == 0)
-		return 0;
-
-	uint16_t i = 0;
-	uint16_t total_number_of_pdus = value->number_of_preambles;
-	for(; i < total_number_of_pdus; ++i)
-	{
-		nfapi_preamble_pdu_t* pdu = &(value->preamble_list[i]);
-		
-		uint8_t* instance_length_p = *ppWritePackedMsg;
-		if(!push16(pdu->instance_length, ppWritePackedMsg, end))
-			return 0;
-		
-		if(!(pack_tlv(NFAPI_PREAMBLE_REL8_TAG, &pdu->preamble_rel8, ppWritePackedMsg, end, pack_preamble_pdu_rel8_value) &&
-			 pack_tlv(NFAPI_PREAMBLE_REL9_TAG, &pdu->preamble_rel9, ppWritePackedMsg, end, pack_preamble_pdu_rel9_value) &&
-			 pack_tlv(NFAPI_PREAMBLE_REL13_TAG, &pdu->preamble_rel13, ppWritePackedMsg, end, pack_preamble_pdu_rel13_value)))
-			return 0;
-
-		// calculate the instance length subtracting the size of the instance
-		// length feild
-		uint16_t instance_length = *ppWritePackedMsg - instance_length_p - 2;
-		push16(instance_length, &instance_length_p, end);
-	}
-
-	return 1;
-}
-
-static uint8_t pack_rach_indication(void *msg, uint8_t **ppWritePackedMsg, uint8_t *end, nfapi_p7_codec_config_t* config)
-{
-	nfapi_rach_indication_t *pNfapiMsg = (nfapi_rach_indication_t*)msg;
-	
-	return ( push16(pNfapiMsg->sfn_sf, ppWritePackedMsg, end) &&
-			 pack_tlv(NFAPI_RACH_INDICATION_BODY_TAG, &pNfapiMsg->rach_indication_body, ppWritePackedMsg, end, pack_rach_indication_body_value) &&
-			 pack_p7_vendor_extension_tlv(pNfapiMsg->vendor_extension, ppWritePackedMsg, end, config));
-}
-
-static uint8_t pack_srs_indication_fdd_rel8_value(void* tlv, uint8_t **ppWritePackedMsg, uint8_t *end)
-{
-	nfapi_srs_indication_fdd_rel8_t* srs_pdu_rel8 = (nfapi_srs_indication_fdd_rel8_t*)tlv;
-	
-	return ( push16(srs_pdu_rel8->doppler_estimation, ppWritePackedMsg, end) &&
-			 push16(srs_pdu_rel8->timing_advance, ppWritePackedMsg, end) &&
-			 push8(srs_pdu_rel8->number_of_resource_blocks, ppWritePackedMsg, end) &&
-			 push8(srs_pdu_rel8->rb_start, ppWritePackedMsg, end) &&
-			 pusharray8(srs_pdu_rel8->snr, NFAPI_NUM_RB_MAX, srs_pdu_rel8->number_of_resource_blocks, ppWritePackedMsg, end));
-}
-
-static uint8_t pack_srs_indication_fdd_rel9_value(void* tlv, uint8_t **ppWritePackedMsg, uint8_t *end)
-{
-	nfapi_srs_indication_fdd_rel9_t* srs_pdu_rel9 = (nfapi_srs_indication_fdd_rel9_t*)tlv;
-	
-	return ( push16(srs_pdu_rel9->timing_advance_r9, ppWritePackedMsg, end) );
-}
-
-static uint8_t pack_srs_indication_tdd_rel10_value(void* tlv, uint8_t **ppWritePackedMsg, uint8_t *end)
-{
-	nfapi_srs_indication_ttd_rel10_t* srs_pdu_rel10 = (nfapi_srs_indication_ttd_rel10_t*)tlv;
-	
-	return ( push8(srs_pdu_rel10->uppts_symbol, ppWritePackedMsg, end) );
-	
-}
-
-static uint8_t pack_srs_indication_fdd_rel11_value(void* tlv, uint8_t **ppWritePackedMsg, uint8_t *end)
-{
-	nfapi_srs_indication_fdd_rel11_t* srs_pdu_rel11 = (nfapi_srs_indication_fdd_rel11_t*)tlv;
-	
-	return ( push16(srs_pdu_rel11->ul_rtoa, ppWritePackedMsg, end) ) ;
-}
-
-static uint8_t pack_tdd_channel_measurement_value(void* tlv, uint8_t **ppWritePackedMsg, uint8_t *end)
-{
-	nfapi_tdd_channel_measurement_t* value = (nfapi_tdd_channel_measurement_t*)tlv;
-
-	if(!(push8(value->num_prb_per_subband, ppWritePackedMsg, end) &&
-		 push8(value->number_of_subbands, ppWritePackedMsg, end) &&
-		 push8(value->num_atennas, ppWritePackedMsg, end)))
-		return 0;
-
-	uint8_t idx = 0;
-	for(idx = 0; idx < value->number_of_subbands; ++idx)
-	{
-		if(!(push8(value->subands[idx].subband_index, ppWritePackedMsg, end) &&
-			 pusharray16(value->subands[idx].channel, NFAPI_MAX_NUM_PHYSICAL_ANTENNAS, value->num_atennas, ppWritePackedMsg, end)))
-			return 0;
-	}
-
-	return 1;
-}
-
-static uint8_t pack_srs_indication_body_value(void *tlv, uint8_t **ppWritePackedMsg,  uint8_t *end)
-{
-	nfapi_srs_indication_body_t *value = (nfapi_srs_indication_body_t*)tlv;
-
-	if( push8(value->number_of_ues, ppWritePackedMsg, end) == 0)
-		return 0;
-
-	uint16_t i = 0;
-	uint16_t total_number_of_pdus = value->number_of_ues;
-	for(; i < total_number_of_pdus; ++i)
-	{
-		nfapi_srs_indication_pdu_t* pdu = &(value->srs_pdu_list[i]);
-		
-		uint8_t* instance_length_p = *ppWritePackedMsg;
-		if(!push16(pdu->instance_length, ppWritePackedMsg, end))
-			return 0;
-		
-		if(!(pack_tlv(NFAPI_RX_UE_INFORMATION_TAG, &pdu->rx_ue_information, ppWritePackedMsg, end, &pack_rx_ue_information_value) &&
-			 pack_tlv(NFAPI_SRS_INDICATION_FDD_REL8_TAG, &pdu->srs_indication_fdd_rel8, ppWritePackedMsg, end, &pack_srs_indication_fdd_rel8_value) &&
-			 pack_tlv(NFAPI_SRS_INDICATION_FDD_REL9_TAG, &pdu->srs_indication_fdd_rel9, ppWritePackedMsg, end, &pack_srs_indication_fdd_rel9_value) &&
-			 pack_tlv(NFAPI_SRS_INDICATION_TDD_REL10_TAG, &pdu->srs_indication_tdd_rel10, ppWritePackedMsg, end, &pack_srs_indication_tdd_rel10_value) &&
-			 pack_tlv(NFAPI_SRS_INDICATION_FDD_REL11_TAG, &pdu->srs_indication_fdd_rel11, ppWritePackedMsg, end, &pack_srs_indication_fdd_rel11_value) &&
-			 pack_tlv(NFAPI_TDD_CHANNEL_MEASUREMENT_TAG, &pdu->tdd_channel_measurement, ppWritePackedMsg, end, &pack_tdd_channel_measurement_value)))
-			return 0;
-
-		// calculate the instance length subtracting the size of the instance
-		// length feild
-		uint16_t instance_length = *ppWritePackedMsg - instance_length_p - 2;
-		push16(instance_length, &instance_length_p, end);
-	}
-
-	return 1;
-}
-
-static uint8_t pack_srs_indication(void *msg, uint8_t **ppWritePackedMsg, uint8_t *end, nfapi_p7_codec_config_t* config)
-{
-	nfapi_srs_indication_t *pNfapiMsg = (nfapi_srs_indication_t*)msg;
-	
-	return ( push16(pNfapiMsg->sfn_sf, ppWritePackedMsg, end) &&
-			 pack_tlv(NFAPI_SRS_INDICATION_BODY_TAG, &pNfapiMsg->srs_indication_body, ppWritePackedMsg, end, &pack_srs_indication_body_value) &&
-			 pack_p7_vendor_extension_tlv(pNfapiMsg->vendor_extension, ppWritePackedMsg, end, config));
-
-}
-
-static uint8_t pack_sr_indication_body_value(void *tlv, uint8_t **ppWritePackedMsg, uint8_t *end)
-{
-	nfapi_sr_indication_body_t* value = (nfapi_sr_indication_body_t*)tlv;
-
-	if(push16(value->number_of_srs, ppWritePackedMsg, end) == 0)
-		return 0;
-
-	uint16_t i = 0;
-	uint16_t total_number_of_pdus = value->number_of_srs;
-	assert(total_number_of_pdus <= NFAPI_SR_IND_MAX_PDU);
-	for(; i < total_number_of_pdus; ++i)
-	{
-		nfapi_sr_indication_pdu_t* pdu = &(value->sr_pdu_list[i]);
-
-		uint8_t* instance_length_p = *ppWritePackedMsg;
-		if(!push16(pdu->instance_length, ppWritePackedMsg, end))
-			return 0;
-
-		if(!(pack_tlv(NFAPI_RX_UE_INFORMATION_TAG, &pdu->rx_ue_information, ppWritePackedMsg, end, pack_rx_ue_information_value) &&
-			 pack_tlv(NFAPI_UL_CQI_INFORMATION_TAG, &pdu->ul_cqi_information, ppWritePackedMsg, end, pack_ul_cqi_information_value)))
-			return 0;
-
-		// calculate the instance length subtracting the size of the instance
-		// length feild
-		uint16_t instance_length = *ppWritePackedMsg - instance_length_p - 2;
-		push16(instance_length, &instance_length_p, end);
-	}
-	return 1;
-}
-
-static uint8_t pack_sr_indication(void *msg, uint8_t **ppWritePackedMsg, uint8_t *end, nfapi_p7_codec_config_t* config)
-{
-	nfapi_sr_indication_t *pNfapiMsg = (nfapi_sr_indication_t*)msg;
-	
-	return ( push16(pNfapiMsg->sfn_sf, ppWritePackedMsg, end) &&
-			 pack_tlv(NFAPI_SR_INDICATION_BODY_TAG, &pNfapiMsg->sr_indication_body, ppWritePackedMsg, end, &pack_sr_indication_body_value) &&
-			 pack_p7_vendor_extension_tlv(pNfapiMsg->vendor_extension, ppWritePackedMsg, end, config));
-
-}
-
-static uint8_t pack_cqi_indication_rel8_value(void *tlv, uint8_t **ppWritePackedMsg, uint8_t *end)
-{
-	nfapi_cqi_indication_rel8_t* cqi_pdu_rel8 = (nfapi_cqi_indication_rel8_t*)tlv;
-	
-	return ( push16(cqi_pdu_rel8->length, ppWritePackedMsg, end) &&
-			 push16(cqi_pdu_rel8->data_offset, ppWritePackedMsg, end) &&
-			 push8(cqi_pdu_rel8->ul_cqi, ppWritePackedMsg, end) &&
-			 push8(cqi_pdu_rel8->ri, ppWritePackedMsg, end) &&
-			 push16(cqi_pdu_rel8->timing_advance, ppWritePackedMsg, end));
-}
-
-static uint8_t pack_cqi_indication_rel9_value(void *tlv, uint8_t **ppWritePackedMsg, uint8_t *end)
-{
-	nfapi_cqi_indication_rel9_t* cqi_pdu_rel9 = (nfapi_cqi_indication_rel9_t*)tlv;
-	
-	return  ( push16(cqi_pdu_rel9->length, ppWritePackedMsg, end) &&
-			  push16(cqi_pdu_rel9->data_offset, ppWritePackedMsg, end) &&
-			  push8(cqi_pdu_rel9->ul_cqi, ppWritePackedMsg, end) &&
-			  push8(cqi_pdu_rel9->number_of_cc_reported, ppWritePackedMsg, end) &&
-			  pusharray8(cqi_pdu_rel9->ri, NFAPI_CC_MAX, cqi_pdu_rel9->number_of_cc_reported, ppWritePackedMsg, end) &&
-			  push16(cqi_pdu_rel9->timing_advance, ppWritePackedMsg, end) &&
-			  push16(cqi_pdu_rel9->timing_advance_r9, ppWritePackedMsg, end));
-}
-
-static uint8_t pack_cqi_indication_body_value(void *tlv, uint8_t **ppWritePackedMsg, uint8_t *end)
-{
-	nfapi_cqi_indication_body_t* value = (nfapi_cqi_indication_body_t*)tlv;
-
-	if( push16(value->number_of_cqis, ppWritePackedMsg, end) == 0)
-		return 0;
-
-	// need to calculate the data offset's. This very bittle due the hardcoding
-	// of the sizes. can not use the sizeof as we have an array for the Rel9
-	// info
-	uint16_t i = 0;
-	uint16_t offset = 2; // taking into account the number_of_cqis
-	uint16_t total_number_of_pdus = value->number_of_cqis;
-	assert(total_number_of_pdus <= NFAPI_CQI_IND_MAX_PDU);
-	for(i = 0; i < total_number_of_pdus; ++i)
-	{
-		nfapi_cqi_indication_pdu_t* pdu = &(value->cqi_pdu_list[i]);
-		
-		offset += 2; // for the instance length
-		
-		if(pdu->rx_ue_information.tl.tag == NFAPI_RX_UE_INFORMATION_TAG)
-		{
-			offset += 4 + 6; // sizeof(nfapi_rx_ue_information) - sizeof(nfapi_tl_t)
-		}
-				
-		if(pdu->cqi_indication_rel8.tl.tag == NFAPI_CQI_INDICATION_REL8_TAG)
-		{
-			offset += 4 + 8;
-		}
-
-		if(pdu->cqi_indication_rel9.tl.tag == NFAPI_CQI_INDICATION_REL9_TAG)
-		{
-			offset += 4 + 10 + pdu->cqi_indication_rel9.number_of_cc_reported;
-		}
-
-		if(pdu->ul_cqi_information.tl.tag == NFAPI_UL_CQI_INFORMATION_TAG)
-		{
-			offset += 4 + 2;
-		}
-	}
-
-	// Now update the structure to include the offset
-	assert(total_number_of_pdus <= NFAPI_CQI_IND_MAX_PDU);
-	for(i =0; i < total_number_of_pdus; ++i)
-	{
-		nfapi_cqi_indication_pdu_t* pdu = &(value->cqi_pdu_list[i]);
-				
-		if(pdu->cqi_indication_rel8.tl.tag == NFAPI_CQI_INDICATION_REL8_TAG)
-		{
-			if(pdu->cqi_indication_rel8.data_offset == 1)
-			{
-				pdu->cqi_indication_rel8.data_offset = offset;
-				offset += pdu->cqi_indication_rel8.length;
-			}
-		}
-
-		if(pdu->cqi_indication_rel9.tl.tag == NFAPI_CQI_INDICATION_REL9_TAG)
-		{
-			if(pdu->cqi_indication_rel9.data_offset == 1)
-			{
-				pdu->cqi_indication_rel9.data_offset = offset;
-				offset += pdu->cqi_indication_rel9.length;
-			}
-		}
-
-	}
-	
-	// Write out the cqi information
-	assert(total_number_of_pdus <= NFAPI_CQI_IND_MAX_PDU);
-	for(i = 0; i < total_number_of_pdus; ++i)
-	{
-		nfapi_cqi_indication_pdu_t* pdu = &(value->cqi_pdu_list[i]);
-
-		uint8_t* instance_length_p = *ppWritePackedMsg;
-		if(!push16(pdu->instance_length, ppWritePackedMsg, end))
-			return 0;
-		
-		if(!(pack_tlv(NFAPI_RX_UE_INFORMATION_TAG, &pdu->rx_ue_information, ppWritePackedMsg, end ,pack_rx_ue_information_value) &&
-			 pack_tlv(NFAPI_CQI_INDICATION_REL8_TAG, &pdu->cqi_indication_rel8, ppWritePackedMsg, end, pack_cqi_indication_rel8_value) &&
-			 pack_tlv(NFAPI_CQI_INDICATION_REL9_TAG, &pdu->cqi_indication_rel9, ppWritePackedMsg, end, pack_cqi_indication_rel9_value) &&
-			 pack_tlv(NFAPI_UL_CQI_INFORMATION_TAG, &pdu->ul_cqi_information, ppWritePackedMsg, end, pack_ul_cqi_information_value)))
-			return 0;
-
-		// calculate the instance length subtracting the size of the instance
-		// length feild
-		uint16_t instance_length = *ppWritePackedMsg - instance_length_p - 2;
-		push16(instance_length, &instance_length_p, end);
-		
-	}
-
-	// Write out the cqi raw data
-	assert(total_number_of_pdus <= NFAPI_CQI_IND_MAX_PDU);
-	for(i = 0; i < total_number_of_pdus; ++i)
-	{
-		uint16_t length = 0;
-		nfapi_cqi_indication_pdu_t* pdu = &(value->cqi_pdu_list[i]);
-
-		if(pdu->cqi_indication_rel8.tl.tag == NFAPI_CQI_INDICATION_REL8_TAG)
-		{
-			length = pdu->cqi_indication_rel8.length;
-		}
-
-		if(pdu->cqi_indication_rel9.tl.tag == NFAPI_CQI_INDICATION_REL9_TAG)
-		{
-			length = pdu->cqi_indication_rel9.length;
-		}
-
-		if( pusharray8(value->cqi_raw_pdu_list[i].pdu, NFAPI_CQI_RAW_MAX_LEN, length, ppWritePackedMsg, end) == 0)
-			return 0;
-	}
-
-	return 1; 
-}
-
-static uint8_t pack_cqi_indication(void *msg, uint8_t **ppWritePackedMsg, uint8_t *end, nfapi_p7_codec_config_t* config)
-{
-	nfapi_cqi_indication_t *pNfapiMsg = (nfapi_cqi_indication_t*)msg;
-	
-	return ( push16(pNfapiMsg->sfn_sf, ppWritePackedMsg, end) &&
-			 pack_tlv(NFAPI_CQI_INDICATION_BODY_TAG, &pNfapiMsg->cqi_indication_body, ppWritePackedMsg, end, pack_cqi_indication_body_value) &&
-			 pack_p7_vendor_extension_tlv(pNfapiMsg->vendor_extension, ppWritePackedMsg, end, config));
-
-}
-
-static uint8_t pack_lbt_pdsch_req_pdu_rel13_value(void* tlv, uint8_t **ppWritePackedMsg, uint8_t *end)
-{
-	nfapi_lbt_pdsch_req_pdu_rel13_t* value = (nfapi_lbt_pdsch_req_pdu_rel13_t*)tlv;
-	
-	return ( push32(value->handle, ppWritePackedMsg, end) &&
-			 push32(value->mp_cca, ppWritePackedMsg, end) &&
-			 push32(value->n_cca, ppWritePackedMsg, end) &&
-			 push32(value->offset, ppWritePackedMsg, end) &&
-			 push32(value->lte_txop_sf, ppWritePackedMsg, end) &&
-			 push16(value->txop_sfn_sf_end, ppWritePackedMsg, end) &&
-			 push32(value->lbt_mode, ppWritePackedMsg, end));
-}
-
-static uint8_t pack_lbt_drs_req_pdu_rel13_value(void* tlv, uint8_t **ppWritePackedMsg, uint8_t *end)
-{
-	nfapi_lbt_drs_req_pdu_rel13_t* value = (nfapi_lbt_drs_req_pdu_rel13_t*)tlv;
-	
-	return ( push32(value->handle, ppWritePackedMsg, end) &&
-			 push32(value->offset, ppWritePackedMsg, end) &&
-			 push16(value->sfn_sf_end, ppWritePackedMsg, end) &&
-			 push32(value->lbt_mode, ppWritePackedMsg, end));
-}
-
-static uint8_t pack_lbt_dl_config_request_body_value(void* tlv, uint8_t **ppWritePackedMsg, uint8_t *end)
-{
-	nfapi_lbt_dl_config_request_body_t* value = (nfapi_lbt_dl_config_request_body_t*)tlv;
-	
-	if( push16(value->number_of_pdus, ppWritePackedMsg, end) == 0)
-		return 0;
-
-	uint16_t i = 0;
-	uint16_t total_number_of_pdus = value->number_of_pdus;
-	for(; i < total_number_of_pdus; ++i)
-	{
-		nfapi_lbt_dl_config_request_pdu_t* pdu = &(value->lbt_dl_config_req_pdu_list[i]);
-		
-		if( push8(pdu->pdu_type, ppWritePackedMsg, end) == 0)
-			return 0;
-
-		// Put a 0 size in and then determine the size after the pdu 
-		// has been writen and write the calculated size
-		uint8_t* pWritePackedMsgPduSize = *ppWritePackedMsg;
-		pdu->pdu_size = 0;
-		if( push8(pdu->pdu_size, ppWritePackedMsg, end) == 0)
-			return 0;
-
-		switch(pdu->pdu_type)
-		{
-			case NFAPI_LBT_DL_CONFIG_REQUEST_PDSCH_PDU_TYPE:
-				{
-					if( pack_tlv(NFAPI_LBT_PDSCH_REQ_PDU_REL13_TAG, &pdu->lbt_pdsch_req_pdu.lbt_pdsch_req_pdu_rel13, ppWritePackedMsg, end, pack_lbt_pdsch_req_pdu_rel13_value) == 0)
-						return 0;
-				}
-				break;
-			case NFAPI_LBT_DL_CONFIG_REQUEST_DRS_PDU_TYPE:
-				{
-					if(pack_tlv(NFAPI_LBT_DRS_REQ_PDU_REL13_TAG, &pdu->lbt_drs_req_pdu.lbt_drs_req_pdu_rel13, ppWritePackedMsg, end, pack_lbt_drs_req_pdu_rel13_value) == 0)
-						return 0;
-				}
-				break;
-			default:
-				{
-					NFAPI_TRACE(NFAPI_TRACE_ERROR, "LBT_DL_CONFIG.request invalid pdu type %d \n", pdu->pdu_type );
-				}
-				break;
-		};
-
-		// add 1 for the pdu_type. The delta will include the pdu_size
-		pdu->pdu_size = 1 + (*ppWritePackedMsg - pWritePackedMsgPduSize);
-		push8(pdu->pdu_size, &pWritePackedMsgPduSize, end);
-	}
-
-	return 1;
-}
-
-static uint8_t pack_lbt_pdsch_rsp_pdu_rel13_value(void* tlv, uint8_t **ppWritePackedMsg, uint8_t *end)
-{
-	nfapi_lbt_pdsch_rsp_pdu_rel13_t* value = (nfapi_lbt_pdsch_rsp_pdu_rel13_t*)tlv;
-	
-	return ( push32(value->handle, ppWritePackedMsg, end) &&
-			 push32(value->result, ppWritePackedMsg, end) &&
-			 push32(value->lte_txop_symbols, ppWritePackedMsg, end) &&
-			 push32(value->initial_partial_sf, ppWritePackedMsg, end));
-}
-
-static uint8_t pack_lbt_drs_rsp_pdu_rel13_value(void* tlv, uint8_t **ppWritePackedMsg, uint8_t *end)
-{
-	nfapi_lbt_drs_rsp_pdu_rel13_t* value = (nfapi_lbt_drs_rsp_pdu_rel13_t*)tlv;
-	
-	return ( push32(value->handle, ppWritePackedMsg, end) &&
-			 push32(value->result, ppWritePackedMsg, end));
-}
-
-static uint8_t pack_lbt_dl_config_request(void *msg, uint8_t **ppWritePackedMsg, uint8_t *end, nfapi_p7_codec_config_t* config)
-{
-	nfapi_lbt_dl_config_request_t *pNfapiMsg = (nfapi_lbt_dl_config_request_t*)msg;
-	
-	return ( push16(pNfapiMsg->sfn_sf, ppWritePackedMsg, end) &&
-			 pack_tlv(NFAPI_LBT_DL_CONFIG_REQUEST_BODY_TAG, &pNfapiMsg->lbt_dl_config_request_body, ppWritePackedMsg, end, &pack_lbt_dl_config_request_body_value) &&
-			 pack_p7_vendor_extension_tlv(pNfapiMsg->vendor_extension, ppWritePackedMsg, end, config));
-}
-
-static uint8_t pack_lbt_dl_config_indication_value(void* tlv, uint8_t **ppWritePackedMsg, uint8_t *end)
-{
-	nfapi_lbt_dl_indication_body_t* value = (nfapi_lbt_dl_indication_body_t*)tlv;
-	
-	if( push16(value->number_of_pdus, ppWritePackedMsg, end) == 0)
-		return 0;
-
-	uint16_t i = 0;
-	uint16_t total_number_of_pdus = value->number_of_pdus;
-	for(; i < total_number_of_pdus; ++i)
-	{
-		nfapi_lbt_dl_indication_pdu_t* pdu = &(value->lbt_indication_pdu_list[i]);
-		
-		if( push8(pdu->pdu_type, ppWritePackedMsg, end) == 0)
-			return 0;
-
-		// Put a 0 size in and then determine the size after the pdu 
-		// has been writen and write the calculated size
-		uint8_t* pWritePackedMsgPduSize = *ppWritePackedMsg;
-		pdu->pdu_size = 0;
-		
-		if(push8(pdu->pdu_size, ppWritePackedMsg, end) == 0)
-			return 0;
-
-		switch(pdu->pdu_type)
-		{
-			case NFAPI_LBT_DL_RSP_PDSCH_PDU_TYPE:
-				{
-					if( pack_tlv(NFAPI_LBT_PDSCH_RSP_PDU_REL13_TAG, &pdu->lbt_pdsch_rsp_pdu.lbt_pdsch_rsp_pdu_rel13, ppWritePackedMsg, end, pack_lbt_pdsch_rsp_pdu_rel13_value) == 0)
-						return 0;
-				}
-				break;
-			case NFAPI_LBT_DL_RSP_DRS_PDU_TYPE:
-				{
-					if( pack_tlv(NFAPI_LBT_DRS_RSP_PDU_REL13_TAG, &pdu->lbt_drs_rsp_pdu.lbt_drs_rsp_pdu_rel13, ppWritePackedMsg, end, pack_lbt_drs_rsp_pdu_rel13_value) == 0)
-						return 0;
-				}
-				break;
-			default:
-				{
-					NFAPI_TRACE(NFAPI_TRACE_ERROR, "LBT_DL.indication body invalid pdu type %d \n", pdu->pdu_type );
-				}
-				break;
-		};
-
-		// add 1 for the pdu_type. The delta will include the pdu_size
-		pdu->pdu_size = 1 + (*ppWritePackedMsg - pWritePackedMsgPduSize);
-		push8(pdu->pdu_size, &pWritePackedMsgPduSize, end);
-	}
-
-	return 1;
-}
-
-static uint8_t pack_lbt_dl_indication(void *msg, uint8_t **ppWritePackedMsg, uint8_t *end, nfapi_p7_codec_config_t* config)
-{
-	nfapi_lbt_dl_indication_t *pNfapiMsg = (nfapi_lbt_dl_indication_t*)msg;
-	
-	return ( push16(pNfapiMsg->sfn_sf, ppWritePackedMsg, end) &&
-			 pack_tlv(NFAPI_LBT_DL_INDICATION_BODY_TAG, &pNfapiMsg->lbt_dl_indication_body, ppWritePackedMsg, end, &pack_lbt_dl_config_indication_value) &&
-			 pack_p7_vendor_extension_tlv(pNfapiMsg->vendor_extension, ppWritePackedMsg, end, config));
-}
-
-static uint8_t pack_nb_harq_indication_fdd_rel13_value(void* tlv, uint8_t **ppWritePackedMsg, uint8_t *end)
-{
-	nfapi_nb_harq_indication_fdd_rel13_t* nb_harq_indication_fdd_rel13 = (nfapi_nb_harq_indication_fdd_rel13_t*)tlv;
-	
-	return ( push8(nb_harq_indication_fdd_rel13->harq_tb1, ppWritePackedMsg, end) );
-}
-
-static uint8_t pack_nb_harq_indication_body_value(void* tlv, uint8_t **ppWritePackedMsg, uint8_t *end)
-{
-	nfapi_nb_harq_indication_body_t* value = (nfapi_nb_harq_indication_body_t*)tlv;
-	
-	if( push16(value->number_of_harqs, ppWritePackedMsg, end) == 0)
-		return 0;
-
-	uint16_t i = 0;
-	uint16_t total_number_of_harqs = value->number_of_harqs;
-	for(; i < total_number_of_harqs; ++i)
-	{
-		nfapi_nb_harq_indication_pdu_t* pdu = &(value->nb_harq_pdu_list[i]);
-		
-		uint8_t* instance_length_p = *ppWritePackedMsg;
-		if(!push16(pdu->instance_length, ppWritePackedMsg, end))
-			return 0;
-
-		if(!(pack_tlv(NFAPI_RX_UE_INFORMATION_TAG, &pdu->rx_ue_information, ppWritePackedMsg, end, pack_rx_ue_information_value) &&
-			 pack_tlv(NFAPI_NB_HARQ_INDICATION_FDD_REL13_TAG, &pdu->nb_harq_indication_fdd_rel13, ppWritePackedMsg, end, pack_nb_harq_indication_fdd_rel13_value) &&
-			 pack_tlv(NFAPI_UL_CQI_INFORMATION_TAG, &pdu->ul_cqi_information, ppWritePackedMsg, end, pack_ul_cqi_information_value)))
-			return 0;
-			
-		// calculate the instance length subtracting the size of the instance
-		// length feild
-		uint16_t instance_length = *ppWritePackedMsg - instance_length_p - 2;
-		push16(instance_length, &instance_length_p, end);
-	}
-
-	return 1;
-}
-
-
-static uint8_t pack_nb_harq_indication(void *msg, uint8_t **ppWritePackedMsg, uint8_t *end, nfapi_p7_codec_config_t* config)
-{
-	nfapi_nb_harq_indication_t *pNfapiMsg = (nfapi_nb_harq_indication_t*)msg;
-	
-	return ( push16(pNfapiMsg->sfn_sf, ppWritePackedMsg, end) &&
-			 pack_tlv(NFAPI_NB_HARQ_INDICATION_BODY_TAG, &pNfapiMsg->nb_harq_indication_body, ppWritePackedMsg, end, &pack_nb_harq_indication_body_value) &&
-			 pack_p7_vendor_extension_tlv(pNfapiMsg->vendor_extension, ppWritePackedMsg, end, config));
-}
-
-static uint8_t pack_nrach_indication_rel13_value(void* tlv, uint8_t **ppWritePackedMsg, uint8_t *end)
-{
-	nfapi_nrach_indication_pdu_rel13_t* nrach_indication_fdd_rel13 = (nfapi_nrach_indication_pdu_rel13_t*)tlv;
-	
-	return ( push16(nrach_indication_fdd_rel13->rnti, ppWritePackedMsg, end) &&
-			 push8(nrach_indication_fdd_rel13->initial_sc, ppWritePackedMsg, end) &&
-			 push16(nrach_indication_fdd_rel13->timing_advance, ppWritePackedMsg, end) &&
-			 push8(nrach_indication_fdd_rel13->nrach_ce_level, ppWritePackedMsg, end));
-}
-
-
-static uint8_t pack_nrach_indication_body_value(void* tlv, uint8_t **ppWritePackedMsg, uint8_t *end)
-{
-	nfapi_nrach_indication_body_t* value = (nfapi_nrach_indication_body_t*)tlv;
-	
-	if( push8(value->number_of_initial_scs_detected, ppWritePackedMsg, end) == 0)
-		return 0;
-
-	uint16_t i = 0;
-	uint16_t total_number_of_initial_scs_detected = value->number_of_initial_scs_detected;
-	for(; i < total_number_of_initial_scs_detected; ++i)
-	{
-		nfapi_nrach_indication_pdu_t* pdu = &(value->nrach_pdu_list[i]);
-		
-		//uint8_t* instance_length_p = *ppWritePackedMsg;
-		//if(!push16(pdu->instance_length, ppWritePackedMsg, end))
-		//	return 0;
-
-		if(!(pack_tlv(NFAPI_NRACH_INDICATION_REL13_TAG, &pdu->nrach_indication_rel13, ppWritePackedMsg, end, pack_nrach_indication_rel13_value)))
-			return 0;
-			
-		// calculate the instance length subtracting the size of the instance
-		// length feild
-		//uint16_t instance_length = *ppWritePackedMsg - instance_length_p - 2;
-		//push16(instance_length, &instance_length_p, end);
-	}
-
-	return 1;
-}
-
-static uint8_t pack_nrach_indication(void *msg, uint8_t **ppWritePackedMsg, uint8_t *end, nfapi_p7_codec_config_t* config)
-{
-	nfapi_nrach_indication_t *pNfapiMsg = (nfapi_nrach_indication_t*)msg;
-	
-	return ( push16(pNfapiMsg->sfn_sf, ppWritePackedMsg, end) &&
-			 pack_tlv(NFAPI_NRACH_INDICATION_BODY_TAG, &pNfapiMsg->nrach_indication_body, ppWritePackedMsg, end, &pack_nrach_indication_body_value) &&
-			 pack_p7_vendor_extension_tlv(pNfapiMsg->vendor_extension, ppWritePackedMsg, end, config));
-}
-
-static uint8_t pack_nr_dl_node_sync(void *msg, uint8_t **ppWritePackedMsg, uint8_t *end, nfapi_p7_codec_config_t* config)
-{
-	nfapi_nr_dl_node_sync_t *pNfapiMsg = (nfapi_nr_dl_node_sync_t*)msg;
-
-	return ( push32(pNfapiMsg->t1, ppWritePackedMsg, end) &&
-			 pushs32(pNfapiMsg->delta_sfn_slot, ppWritePackedMsg, end) &&
-			 pack_p7_vendor_extension_tlv(pNfapiMsg->vendor_extension, ppWritePackedMsg, end, config));
-}
-
-static uint8_t pack_dl_node_sync(void *msg, uint8_t **ppWritePackedMsg, uint8_t *end, nfapi_p7_codec_config_t* config)
-{
-	nfapi_dl_node_sync_t *pNfapiMsg = (nfapi_dl_node_sync_t*)msg;
-
-	return ( push32(pNfapiMsg->t1, ppWritePackedMsg, end) &&
-			 pushs32(pNfapiMsg->delta_sfn_sf, ppWritePackedMsg, end) &&
-			 pack_p7_vendor_extension_tlv(pNfapiMsg->vendor_extension, ppWritePackedMsg, end, config));
-}
-
-static uint8_t pack_nr_ul_node_sync(void *msg, uint8_t **ppWritePackedMsg, uint8_t *end, nfapi_p7_codec_config_t* config)
-{
-	nfapi_nr_ul_node_sync_t *pNfapiMsg = (nfapi_nr_ul_node_sync_t*)msg;
-
-	return (push32(pNfapiMsg->t1, ppWritePackedMsg, end) &&
-			push32(pNfapiMsg->t2, ppWritePackedMsg, end) &&
-			push32(pNfapiMsg->t3, ppWritePackedMsg, end) &&
-			pack_p7_vendor_extension_tlv(pNfapiMsg->vendor_extension, ppWritePackedMsg, end, config));
-}
-
-static uint8_t pack_ul_node_sync(void *msg, uint8_t **ppWritePackedMsg, uint8_t *end, nfapi_p7_codec_config_t* config)
-{
-	nfapi_ul_node_sync_t *pNfapiMsg = (nfapi_ul_node_sync_t*)msg;
-
-	return (push32(pNfapiMsg->t1, ppWritePackedMsg, end) &&
-			push32(pNfapiMsg->t2, ppWritePackedMsg, end) &&
-			push32(pNfapiMsg->t3, ppWritePackedMsg, end) &&
-			pack_p7_vendor_extension_tlv(pNfapiMsg->vendor_extension, ppWritePackedMsg, end, config));
-}
-
-static uint8_t pack_timing_info(void *msg, uint8_t **ppWritePackedMsg, uint8_t *end, nfapi_p7_codec_config_t* config)
-{
-	nfapi_timing_info_t *pNfapiMsg = (nfapi_timing_info_t*)msg;
-
-	return (push32(pNfapiMsg->last_sfn_sf, ppWritePackedMsg, end) &&
-			push32(pNfapiMsg->time_since_last_timing_info, ppWritePackedMsg, end) &&
-			push32(pNfapiMsg->dl_config_jitter, ppWritePackedMsg, end) &&
-			push32(pNfapiMsg->tx_request_jitter, ppWritePackedMsg, end) &&
-			push32(pNfapiMsg->ul_config_jitter, ppWritePackedMsg, end) &&
-			push32(pNfapiMsg->hi_dci0_jitter, ppWritePackedMsg, end) &&
-			pushs32(pNfapiMsg->dl_config_latest_delay, ppWritePackedMsg, end) &&
-			pushs32(pNfapiMsg->tx_request_latest_delay, ppWritePackedMsg, end) &&
-			pushs32(pNfapiMsg->ul_config_latest_delay, ppWritePackedMsg, end) &&
-			pushs32(pNfapiMsg->hi_dci0_latest_delay, ppWritePackedMsg, end) &&
-			pushs32(pNfapiMsg->dl_config_earliest_arrival, ppWritePackedMsg, end) &&
-			pushs32(pNfapiMsg->tx_request_earliest_arrival, ppWritePackedMsg, end) &&
-			pushs32(pNfapiMsg->ul_config_earliest_arrival, ppWritePackedMsg, end) &&
-			pushs32(pNfapiMsg->hi_dci0_earliest_arrival, ppWritePackedMsg, end) &&
-			pack_p7_vendor_extension_tlv(pNfapiMsg->vendor_extension, ppWritePackedMsg, end, config));
-}
-
-static uint8_t pack_nr_timing_info(void *msg, uint8_t **ppWritePackedMsg, uint8_t *end, nfapi_p7_codec_config_t* config)
-{
-	nfapi_nr_timing_info_t *pNfapiMsg = (nfapi_nr_timing_info_t*)msg;
-    
-	return (push32(pNfapiMsg->last_sfn, ppWritePackedMsg, end) &&
-			push32(pNfapiMsg->last_slot, ppWritePackedMsg, end) &&
-			push32(pNfapiMsg->time_since_last_timing_info, ppWritePackedMsg, end) &&
-			push32(pNfapiMsg->dl_tti_jitter, ppWritePackedMsg, end) &&
-			push32(pNfapiMsg->tx_data_request_jitter, ppWritePackedMsg, end) &&
-			push32(pNfapiMsg->ul_tti_jitter, ppWritePackedMsg, end) &&
-			push32(pNfapiMsg->ul_dci_jitter, ppWritePackedMsg, end) &&
-			pushs32(pNfapiMsg->dl_tti_latest_delay, ppWritePackedMsg, end) &&
-			pushs32(pNfapiMsg->tx_data_request_latest_delay, ppWritePackedMsg, end) &&
-			pushs32(pNfapiMsg->ul_tti_latest_delay, ppWritePackedMsg, end) &&
-			pushs32(pNfapiMsg->ul_dci_latest_delay, ppWritePackedMsg, end) &&
-			pushs32(pNfapiMsg->dl_tti_earliest_arrival, ppWritePackedMsg, end) &&
-			pushs32(pNfapiMsg->tx_data_request_earliest_arrival, ppWritePackedMsg, end) &&
-			pushs32(pNfapiMsg->ul_tti_earliest_arrival, ppWritePackedMsg, end) &&
-			pushs32(pNfapiMsg->ul_dci_earliest_arrival, ppWritePackedMsg, end) &&
-			pack_p7_vendor_extension_tlv(pNfapiMsg->vendor_extension, ppWritePackedMsg, end, config));
-}
-
-
-//NR UPLINK indication function packing
-
-//RX DATA INDICATION 
-
-static uint8_t pack_nr_rx_data_indication_body(void* tlv, uint8_t **ppWritePackedMsg, uint8_t *end)
-{
-	nfapi_nr_rx_data_pdu_t* value = (nfapi_nr_rx_data_pdu_t*)tlv;
-
-	if(!(push32(value->handle, ppWritePackedMsg, end) &&
-	 	 push16(value->rnti, ppWritePackedMsg, end) &&
-		 push8(value->harq_id, ppWritePackedMsg, end) &&
-		 push16(value->pdu_length, ppWritePackedMsg, end) &&
-		 push8(value->ul_cqi, ppWritePackedMsg, end) &&
-		 push16(value->timing_advance, ppWritePackedMsg, end) && 
-		 push16(value->rssi, ppWritePackedMsg, end) 
-		 ))
-		return 0;
-
-        if(pusharray8(value->pdu, value->pdu_length, value->pdu_length, ppWritePackedMsg, end) == 0)
-		return 0;
-
-	return 1;
-}
-
-static uint8_t pack_nr_rx_data_indication(void *msg, uint8_t **ppWritePackedMsg, uint8_t *end, nfapi_p7_codec_config_t* config)
-{
-	nfapi_nr_rx_data_indication_t *pNfapiMsg = (nfapi_nr_rx_data_indication_t*)msg;
-
-	if (!(push16(pNfapiMsg->sfn , ppWritePackedMsg, end) &&
-		push16(pNfapiMsg->slot , ppWritePackedMsg, end) &&
-		push16(pNfapiMsg->number_of_pdus, ppWritePackedMsg, end)
-		))
-		return 0;
-
-	for (int i = 0; i < pNfapiMsg->number_of_pdus; i++)
-	{
-		if(!pack_nr_rx_data_indication_body(&(pNfapiMsg->pdu_list[i]), ppWritePackedMsg, end))
-		        return 0;
-	}
-
-        return 1;
-}
-
-//NR CRC INDICATION
-
-static uint8_t pack_nr_crc_indication_body(nfapi_nr_crc_t* value, uint8_t **ppWritePackedMsg, uint8_t *end)
-{
-
-	if(!(push32(value->handle, ppWritePackedMsg, end) &&
-	 	 push16(value->rnti, ppWritePackedMsg, end) &&
-		 push8(value->harq_id, ppWritePackedMsg, end) &&
-		 push8(value->tb_crc_status, ppWritePackedMsg, end) &&
-		 push16(value->num_cb, ppWritePackedMsg, end) &&
-		 //pusharray8(value->cb_crc_status, (int)(value->num_cb / 8) + 1, (int)(value->num_cb / 8) + 1, ppWritePackedMsg, end) && //length is ceil(NumCb/8)
-		 push8(value->ul_cqi, ppWritePackedMsg, end) && 
-		 push16(value->timing_advance, ppWritePackedMsg, end) &&
-		 push16(value->rssi, ppWritePackedMsg, end)
-		 ))
-		  return 0;
-
-	return 1;
-}
-
-static uint8_t pack_nr_crc_indication(void *msg, uint8_t **ppWritePackedMsg, uint8_t *end, nfapi_p7_codec_config_t* config)
-{
-	nfapi_nr_crc_indication_t *pNfapiMsg = (nfapi_nr_crc_indication_t*)msg;
-
-	if (!(push16(pNfapiMsg->sfn , ppWritePackedMsg, end) &&
-		push16(pNfapiMsg->slot , ppWritePackedMsg, end) &&
-		push16(pNfapiMsg->number_crcs, ppWritePackedMsg, end)
-		))
-			return 0;
-
-	for (int i = 0; i < pNfapiMsg->number_crcs; i++)
-	{
-		if(!pack_nr_crc_indication_body(&pNfapiMsg->crc_list[i], ppWritePackedMsg, end))
-		return 0;
-	}
-
-return 1;
-}
-
-//SRS INDICATION
-
-static uint8_t pack_nr_srs_indication_body(void* tlv, uint8_t **ppWritePackedMsg, uint8_t *end)
-{
-	nfapi_nr_srs_indication_pdu_t* value = (nfapi_nr_srs_indication_pdu_t*)tlv;
-
-	if(!(push32(value->handle, ppWritePackedMsg, end) &&
-	 	 push16(value->rnti, ppWritePackedMsg, end) &&
-		 push16(value->timing_advance, ppWritePackedMsg, end) &&
-		 push8(value->num_symbols, ppWritePackedMsg, end) &&
-		 push8(value->wide_band_snr, ppWritePackedMsg, end) &&
-		 push8(value->num_reported_symbols, ppWritePackedMsg, end) && 
-		 push8(value->reported_symbol_list->num_rbs, ppWritePackedMsg, end)
-		 ))
-		  return 0;
-	for(int i = 0; i < value->reported_symbol_list->num_rbs; i++)
-	{
-		if(!(push8(value->reported_symbol_list->rb_list->rb_snr, ppWritePackedMsg, end)
-			))
-			return 0;
-	}
-	return 1;
-}
-
-static uint8_t pack_nr_srs_indication(void *msg, uint8_t **ppWritePackedMsg, uint8_t *end, nfapi_p7_codec_config_t* config)
-{
-	nfapi_nr_srs_indication_t *pNfapiMsg = (nfapi_nr_srs_indication_t*)msg;
-
-	if (!(push16(pNfapiMsg->sfn , ppWritePackedMsg, end) &&
-		push16(pNfapiMsg->slot , ppWritePackedMsg, end) &&
-		push16(pNfapiMsg->number_of_pdus, ppWritePackedMsg, end)
-		))
-			return 0;
-
-	for(int i=0; i<pNfapiMsg->number_of_pdus;i++)	
-	{
-		if(!pack_nr_srs_indication_body(&(pNfapiMsg->pdu_list[i]),ppWritePackedMsg,end))
-		return 0;
-	}
-
-return 1;
-}
-
-//RACH INDICATION
-
-static uint8_t pack_nr_rach_indication_body(void* tlv, uint8_t **ppWritePackedMsg, uint8_t *end)
-{
-	nfapi_nr_prach_indication_pdu_t* value = (nfapi_nr_prach_indication_pdu_t*)tlv;
-
-	if(!(push16(value->phy_cell_id, ppWritePackedMsg, end) &&
-	 	 push8(value->symbol_index, ppWritePackedMsg, end) &&
-		 push8(value->slot_index, ppWritePackedMsg, end) &&
-		 push8(value->freq_index, ppWritePackedMsg, end) &&
-		 push8(value->avg_rssi, ppWritePackedMsg, end) &&
-		 push8(value->avg_snr, ppWritePackedMsg, end) && 
-		 push8(value->num_preamble, ppWritePackedMsg, end)
-		 ))
-		  return 0;
-	for(int i = 0; i < value->num_preamble; i++)
-	{
-		if(!(push8(value->preamble_list[i].preamble_index, ppWritePackedMsg, end) &&
-			push16(value->preamble_list[i].timing_advance, ppWritePackedMsg, end) &&
-			push32(value->preamble_list[i].preamble_pwr, ppWritePackedMsg, end)
-			))
-			return 0;
-	}
-	return 1;
-}
-
-static uint8_t pack_nr_rach_indication(void *msg, uint8_t **ppWritePackedMsg, uint8_t *end, nfapi_p7_codec_config_t* config)
-{
-	nfapi_nr_rach_indication_t *pNfapiMsg = (nfapi_nr_rach_indication_t*)msg;
-
-	if (!(push16(pNfapiMsg->sfn , ppWritePackedMsg, end) &&
-		push16(pNfapiMsg->slot , ppWritePackedMsg, end) &&
-		push8(pNfapiMsg->number_of_pdus, ppWritePackedMsg, end)
-		))
-			return 0;
-
-	for(int i=0; i<pNfapiMsg->number_of_pdus;i++)	
-	{
-		if(!pack_nr_rach_indication_body(&(pNfapiMsg->pdu_list[i]),ppWritePackedMsg,end))
-		return 0;
-	}
-
-return 1;
-}
-
-
-//UCI INDICATION
-
-static uint8_t pack_nr_uci_pucch_0_1(void* tlv, uint8_t **ppWritePackedMsg, uint8_t *end) {
-	nfapi_nr_uci_pucch_pdu_format_0_1_t* value = (nfapi_nr_uci_pucch_pdu_format_0_1_t*)tlv;
-
-	if(!(push8(value->pduBitmap, ppWritePackedMsg, end) &&
-	 	 push32(value->handle, ppWritePackedMsg, end) &&
-		 push16(value->rnti, ppWritePackedMsg, end) &&
-		 push8(value->pucch_format, ppWritePackedMsg, end) &&
-		 push8(value->ul_cqi, ppWritePackedMsg, end) &&
-		 push16(value->timing_advance, ppWritePackedMsg, end) &&
-		 push16(value->rssi, ppWritePackedMsg, end)
-		 ))
-		  return 0;
-	if (value->pduBitmap & 0x01) { //SR
-		if (!(push8(value->sr->sr_indication, ppWritePackedMsg, end) &&
-		 push8(value->sr->sr_confidence_level, ppWritePackedMsg, end)
-		 ))
-		  return 0;
-	}
-
-	if (((value->pduBitmap >> 1) & 0x01)) { //HARQ
-		if (!(push8(value->harq->num_harq, ppWritePackedMsg, end) &&
-		 push8(value->harq->harq_confidence_level, ppWritePackedMsg, end)
-		 ))
-			return 0;
-		for (int i = 0; i < value->harq->num_harq; i++)
-		{
-			if (!(push8(value->harq->harq_list[i].harq_value, ppWritePackedMsg, end)
-			))
-			        return 0;
-		}
-	}
-
-	return 1;
-}
-
-static uint8_t pack_nr_uci_pucch_2_3_4(void* tlv, uint8_t **ppWritePackedMsg, uint8_t *end) {
-	nfapi_nr_uci_pucch_pdu_format_2_3_4_t* value = (nfapi_nr_uci_pucch_pdu_format_2_3_4_t*) tlv;
-
-	if(!(push8(value->pduBitmap, ppWritePackedMsg, end) &&
-	 	 push32(value->handle, ppWritePackedMsg, end) &&
-		 push16(value->rnti, ppWritePackedMsg, end) &&
-		 push8(value->pucch_format, ppWritePackedMsg, end) &&
-		 push8(value->ul_cqi, ppWritePackedMsg, end) &&
-		 push16(value->timing_advance, ppWritePackedMsg, end) && 
-		 push16(value->rssi, ppWritePackedMsg, end)
-		 ))
-		  return 0;
-
-	if (value->pduBitmap & 0x01) { //SR
-		if(!(push8(value->sr.sr_bit_len, ppWritePackedMsg, end) &&
-	 	 pusharray8(value->sr.sr_payload, (int)(value->sr.sr_bit_len / 8) + 1, (int)(value->sr.sr_bit_len / 8) + 1, ppWritePackedMsg, end) 
-		 ))
-		  return 0;
-	}
-
-	if (((value->pduBitmap >> 1) & 0x01)) { //HARQ
-		if(!(push8(value->harq.harq_crc, ppWritePackedMsg, end) &&
-			push8(value->harq.harq_bit_len, ppWritePackedMsg, end) &&
-	 	 	pusharray8(value->harq.harq_payload, (int)(value->harq.harq_bit_len / 8) + 1, (int)(value->harq.harq_bit_len / 8) + 1, ppWritePackedMsg, end) 
-			))
-			return 0;
-	}
-
-	if (((value->pduBitmap >> 2) & 0x01)) { //CSI-1
-		if(!(push8(value->csi_part1.csi_part1_crc, ppWritePackedMsg, end) &&
-			push8(value->csi_part1.csi_part1_bit_len, ppWritePackedMsg, end) &&
-	 	 	pusharray8(value->csi_part1.csi_part1_payload, (int)(value->csi_part1.csi_part1_bit_len / 8) + 1, (int)(value->csi_part1.csi_part1_bit_len / 8) + 1, ppWritePackedMsg, end) 
-			))
-			return 0;
-	}
-
-	if (((value->pduBitmap >> 3) & 0x01)) { //CSI-2
-		if(!(push8(value->csi_part2.csi_part2_crc, ppWritePackedMsg, end) &&
-			push8(value->csi_part2.csi_part2_bit_len, ppWritePackedMsg, end) &&
-	 	 	pusharray8(value->csi_part2.csi_part2_payload, (int)(value->csi_part2.csi_part2_bit_len / 8) + 1, (int)(value->csi_part2.csi_part2_bit_len / 8) + 1, ppWritePackedMsg, end) 
-			))
-			return 0;
-	}
-
-	return 1;
-}
-
-static uint8_t pack_nr_uci_indication_body(void* tlv, uint8_t **ppWritePackedMsg, uint8_t *end)
-{
-	nfapi_nr_uci_t* value = (nfapi_nr_uci_t*)tlv;
-
-	if(!(push16(value->pdu_type, ppWritePackedMsg, end) &&
-		push16(value->pdu_size, ppWritePackedMsg, end)
-		))
-		return 0;
-	
-	switch (value->pdu_type) {
-                case NFAPI_NR_UCI_PUSCH_PDU_TYPE:
-                        NFAPI_TRACE(NFAPI_TRACE_WARN, "Unhandled NFAPI_NR_UCI_PUSCH_PDU_TYPE \n");
-                        break;
-
-                case NFAPI_NR_UCI_FORMAT_0_1_PDU_TYPE: {
-                        nfapi_nr_uci_pucch_pdu_format_0_1_t *uci_pdu = &value->pucch_pdu_format_0_1;
-                        if (!pack_nr_uci_pucch_0_1(uci_pdu, ppWritePackedMsg, end))
-                                return 0;
-                        break;
-                }
-                case NFAPI_NR_UCI_FORMAT_2_3_4_PDU_TYPE: {
-                        nfapi_nr_uci_pucch_pdu_format_2_3_4_t *uci_pdu = &value->pucch_pdu_format_2_3_4;
-                        if (!pack_nr_uci_pucch_2_3_4(uci_pdu, ppWritePackedMsg, end))
-                                return 0;
-                        break;
-                }
-	}
-
-	return 1;
-}
-
-static uint8_t pack_nr_uci_indication(void *msg, uint8_t **ppWritePackedMsg, uint8_t *end, nfapi_p7_codec_config_t* config)
-{
-	nfapi_nr_uci_indication_t *pNfapiMsg = (nfapi_nr_uci_indication_t*)msg;
-
-	if (!(push16(pNfapiMsg->sfn , ppWritePackedMsg, end) &&
-		push16(pNfapiMsg->slot , ppWritePackedMsg, end) &&
-		push16(pNfapiMsg->num_ucis, ppWritePackedMsg, end)
-		))
-			return 0;
-
-	for (int i = 0; i < pNfapiMsg->num_ucis; i++)
-	{
-		if (!pack_nr_uci_indication_body(&(pNfapiMsg->uci_list[i]), ppWritePackedMsg, end))
-		        return 0;
-	}
-
-return 1;
-}
-
-// Main pack function - public
-
-int nfapi_nr_p7_message_pack(void *pMessageBuf, void *pPackedBuf, uint32_t packedBufLen, nfapi_p7_codec_config_t* config)
-{
-	nfapi_p7_message_header_t *pMessageHeader = pMessageBuf;
-	uint8_t *pWritePackedMessage = pPackedBuf;
-	uint8_t *pPackedLengthField = &pWritePackedMessage[4];
-	uint8_t *end = pPackedBuf + packedBufLen;
-
-	if (pMessageBuf == NULL || pPackedBuf == NULL)
-	{
-		NFAPI_TRACE(NFAPI_TRACE_ERROR, "P7 Pack supplied pointers are null\n");
-		return -1;
-	}
-	// process the header
-	if(!(push16(pMessageHeader->phy_id, &pWritePackedMessage, end) &&
-		 push16(pMessageHeader->message_id, &pWritePackedMessage, end) &&
-		 push16(0/*pMessageHeader->message_length*/, &pWritePackedMessage, end) &&
-		 push16(pMessageHeader->m_segment_sequence, &pWritePackedMessage, end) &&
-		 push32(0/*pMessageHeader->checksum*/, &pWritePackedMessage, end) &&
-		 push32(pMessageHeader->transmit_timestamp, &pWritePackedMessage, end)))
-	{
-		NFAPI_TRACE(NFAPI_TRACE_ERROR, "P7 Pack header failed\n");
-		return -1;
-	}
-
-        if (pMessageHeader->message_id != NFAPI_TIMING_INFO)
-        {
-          //NFAPI_TRACE(NFAPI_TRACE_INFO, "%s() message_id:0x%04x phy_id:%u m_segment_sequence:%u timestamp:%u\n", __FUNCTION__, pMessageHeader->message_id, pMessageHeader->phy_id, pMessageHeader->m_segment_sequence, pMessageHeader->transmit_timestamp);
-        }
-	// look for the specific message
-	uint8_t result = 0;
-	switch (pMessageHeader->message_id)
-	{
-		case NFAPI_NR_PHY_MSG_TYPE_DL_TTI_REQUEST:
-			result = pack_dl_tti_request(pMessageHeader, &pWritePackedMessage, end, config);
-			break;
-
-		case NFAPI_NR_PHY_MSG_TYPE_UL_TTI_REQUEST:
-			result = pack_ul_tti_request(pMessageHeader, &pWritePackedMessage, end, config);
-			break;
-		case NFAPI_NR_PHY_MSG_TYPE_TX_DATA_REQUEST:
-			result = pack_tx_data_request(pMessageHeader, &pWritePackedMessage, end, config);
-			break;
-		case NFAPI_NR_PHY_MSG_TYPE_UL_DCI_REQUEST:
-			result = pack_ul_dci_request(pMessageHeader, &pWritePackedMessage, end, config);
-			break;
-		
-		case NFAPI_UE_RELEASE_REQUEST:
-			result =pack_ue_release_request(pMessageHeader, &pWritePackedMessage, end, config);
-			break;
-
-		case NFAPI_UE_RELEASE_RESPONSE:
-			result =pack_ue_release_response(pMessageHeader, &pWritePackedMessage, end, config);
-			break;
-
-		case NFAPI_NR_PHY_MSG_TYPE_RX_DATA_INDICATION:
-			result = pack_nr_rx_data_indication(pMessageHeader, &pWritePackedMessage, end, config);
-			break;
-
-		case NFAPI_NR_PHY_MSG_TYPE_CRC_INDICATION:
-			result = pack_nr_crc_indication(pMessageHeader, &pWritePackedMessage, end, config);
-			break;
-
-		case NFAPI_NR_PHY_MSG_TYPE_UCI_INDICATION:
-			result = pack_nr_uci_indication(pMessageHeader, &pWritePackedMessage, end, config);
-			break;
-
-		case NFAPI_NR_PHY_MSG_TYPE_RACH_INDICATION:
-			result = pack_nr_rach_indication(pMessageHeader, &pWritePackedMessage, end, config);
-			break;
-
-		case NFAPI_NR_PHY_MSG_TYPE_SRS_INDICATION:
-			result = pack_nr_srs_indication(pMessageHeader, &pWritePackedMessage, end, config);
-			break;
-
-		case NFAPI_NR_PHY_MSG_TYPE_DL_NODE_SYNC:
-			result = pack_nr_dl_node_sync(pMessageHeader, &pWritePackedMessage, end, config);
-			break;
-
-		case NFAPI_NR_PHY_MSG_TYPE_UL_NODE_SYNC:
-			result = pack_nr_ul_node_sync(pMessageHeader, &pWritePackedMessage, end, config);
-			break;
-
-		case NFAPI_TIMING_INFO:
-			result = pack_nr_timing_info(pMessageHeader, &pWritePackedMessage, end, config);
-			break;
-
-		default:
-			{
-				if(pMessageHeader->message_id >= NFAPI_VENDOR_EXT_MSG_MIN &&
-				   pMessageHeader->message_id <= NFAPI_VENDOR_EXT_MSG_MAX)
-				{
-					if(config && config->pack_p7_vendor_extension)
-					{
-						result = (config->pack_p7_vendor_extension)(pMessageHeader, &pWritePackedMessage, end, config);
-					}
-					else
-					{
-						NFAPI_TRACE(NFAPI_TRACE_ERROR, "%s VE NFAPI message ID %d. No ve ecoder provided\n", __FUNCTION__, pMessageHeader->message_id);
-					}
-				}
-				else
-				{
-					NFAPI_TRACE(NFAPI_TRACE_ERROR, "%s NFAPI Unknown message ID %d\n", __FUNCTION__, pMessageHeader->message_id);
-				}
-			}
-			break;
-	}
-
-	if(result == 0)
-	{
-		NFAPI_TRACE(NFAPI_TRACE_ERROR, "P7 Pack failed to pack message\n");
-		return -1;
-	}
-
-	// check for a valid message length
-	uintptr_t msgHead = (uintptr_t)pPackedBuf;
-	uintptr_t msgEnd = (uintptr_t)pWritePackedMessage;
-	uint32_t packedMsgLen = msgEnd - msgHead;
-	uint16_t packedMsgLen16;
-	if (packedMsgLen > 0xFFFF || packedMsgLen > packedBufLen)
-	{
-		NFAPI_TRACE(NFAPI_TRACE_ERROR, "Packed message length error %d, buffer supplied %d\n", packedMsgLen, packedBufLen);
-		return -1;
-	}
-	else
-	{
-		packedMsgLen16 = (uint16_t)packedMsgLen;
-	}
-
-	// Update the message length in the header
-	pMessageHeader->message_length = packedMsgLen16;
-	
-	if(!push16(packedMsgLen16, &pPackedLengthField, end))
-		return -1;
-		
-	if(1)
-	{
-		//quick test
-		if(pMessageHeader->message_length != packedMsgLen)
-		{
-			NFAPI_TRACE(NFAPI_TRACE_ERROR, "nfapi packedMsgLen(%d) != message_length(%d) id %d\n", packedMsgLen, pMessageHeader->message_length, pMessageHeader->message_id);
-		}
-	}
-
-	return (packedMsgLen);
-}
-
-int nfapi_p7_message_pack(void *pMessageBuf, void *pPackedBuf, uint32_t packedBufLen, nfapi_p7_codec_config_t* config)
-{
-	nfapi_p7_message_header_t *pMessageHeader = pMessageBuf;
-	uint8_t *pWritePackedMessage = pPackedBuf;
-	uint8_t *pPackedLengthField = &pWritePackedMessage[4];
-	uint8_t *end = pPackedBuf + packedBufLen;
-
-	if (pMessageBuf == NULL || pPackedBuf == NULL)
-	{
-		NFAPI_TRACE(NFAPI_TRACE_ERROR, "P7 Pack supplied pointers are null\n");
-		return -1;
-	}
-	// process the header
-	if(!(push16(pMessageHeader->phy_id, &pWritePackedMessage, end) &&
-		 push16(pMessageHeader->message_id, &pWritePackedMessage, end) &&
-		 push16(0/*pMessageHeader->message_length*/, &pWritePackedMessage, end) &&
-		 push16(pMessageHeader->m_segment_sequence, &pWritePackedMessage, end) &&
-		 push32(0/*pMessageHeader->checksum*/, &pWritePackedMessage, end) &&
-		 push32(pMessageHeader->transmit_timestamp, &pWritePackedMessage, end)))
-	{
-		NFAPI_TRACE(NFAPI_TRACE_ERROR, "P7 Pack header failed\n");
-		return -1;
-	}
-
-        if (pMessageHeader->message_id != NFAPI_TIMING_INFO)
-        {
-          //NFAPI_TRACE(NFAPI_TRACE_INFO, "%s() message_id:0x%04x phy_id:%u m_segment_sequence:%u timestamp:%u\n", __FUNCTION__, pMessageHeader->message_id, pMessageHeader->phy_id, pMessageHeader->m_segment_sequence, pMessageHeader->transmit_timestamp);
-        }
-	// look for the specific message
-	uint8_t result = 0;
-	switch (pMessageHeader->message_id)
-	{
-		case NFAPI_DL_CONFIG_REQUEST:
-			result = pack_dl_config_request(pMessageHeader, &pWritePackedMessage, end, config);
-			break;
-
-		case NFAPI_UL_CONFIG_REQUEST:
-			result = pack_ul_config_request(pMessageHeader, &pWritePackedMessage, end, config);
-			break;
-        case NFAPI_TX_REQUEST:
-			result = pack_tx_request(pMessageHeader, &pWritePackedMessage, end, config);
-			break;
-		case NFAPI_HI_DCI0_REQUEST:
-			result = pack_hi_dci0_request(pMessageHeader, &pWritePackedMessage, end, config);
-			break;
-		
-		case NFAPI_UE_RELEASE_REQUEST:
-			result =pack_ue_release_request(pMessageHeader, &pWritePackedMessage, end, config);
-			break;
-
-		case NFAPI_UE_RELEASE_RESPONSE:
-			result =pack_ue_release_response(pMessageHeader, &pWritePackedMessage, end, config);
-			break;
-
-		case NFAPI_HARQ_INDICATION:
-			result = pack_harq_indication(pMessageHeader, &pWritePackedMessage, end, config);
-			break;
-
-		case NFAPI_CRC_INDICATION:
-			result = pack_crc_indication(pMessageHeader, &pWritePackedMessage, end, config);
-			break;
-
-		case NFAPI_RX_ULSCH_INDICATION:
-			result = pack_rx_ulsch_indication(pMessageHeader, &pWritePackedMessage, end, config);
-			break;
-
-		case NFAPI_RACH_INDICATION:
-			result = pack_rach_indication(pMessageHeader, &pWritePackedMessage, end, config);
-			break;
-
-		case NFAPI_SRS_INDICATION:
-			result = pack_srs_indication(pMessageHeader, &pWritePackedMessage, end, config);
-			break;
-
-		case NFAPI_RX_SR_INDICATION:
-			result = pack_sr_indication(pMessageHeader, &pWritePackedMessage, end, config);
-			break;
-
-		case NFAPI_RX_CQI_INDICATION:
-			result = pack_cqi_indication(pMessageHeader, &pWritePackedMessage, end, config);
-			break;
-
-		case NFAPI_LBT_DL_CONFIG_REQUEST:
-			result = pack_lbt_dl_config_request(pMessageHeader, &pWritePackedMessage, end, config);
-			break;
-
-		case NFAPI_LBT_DL_INDICATION:
-			result = pack_lbt_dl_indication(pMessageHeader, &pWritePackedMessage, end, config);
-			break;
-
-		case NFAPI_NB_HARQ_INDICATION:
-			result = pack_nb_harq_indication(pMessageHeader, &pWritePackedMessage, end, config);
-			break;
-
-		case NFAPI_NRACH_INDICATION:
-			result = pack_nrach_indication(pMessageHeader, &pWritePackedMessage, end, config);
-			break;
-
-		case NFAPI_DL_NODE_SYNC:
-			result = pack_dl_node_sync(pMessageHeader, &pWritePackedMessage, end, config);
-			break;
-
-		case NFAPI_UL_NODE_SYNC:
-			result = pack_ul_node_sync(pMessageHeader, &pWritePackedMessage, end, config);
-			break;
-
-		case NFAPI_TIMING_INFO:
-			result = pack_timing_info(pMessageHeader, &pWritePackedMessage, end, config);
-			break;
-
-		default:
-			{
-				if(pMessageHeader->message_id >= NFAPI_VENDOR_EXT_MSG_MIN &&
-				   pMessageHeader->message_id <= NFAPI_VENDOR_EXT_MSG_MAX)
-				{
-					if(config && config->pack_p7_vendor_extension)
-					{
-						result = (config->pack_p7_vendor_extension)(pMessageHeader, &pWritePackedMessage, end, config);
-					}
-					else
-					{
-						NFAPI_TRACE(NFAPI_TRACE_ERROR, "%s VE NFAPI message ID %d. No ve ecoder provided\n", __FUNCTION__, pMessageHeader->message_id);
-					}
-				}
-				else
-				{
-					NFAPI_TRACE(NFAPI_TRACE_ERROR, "%s NFAPI Unknown message ID %d\n", __FUNCTION__, pMessageHeader->message_id);
-				}
-			}
-			break;
-	}
-
-	if(result == 0)
-	{
-		NFAPI_TRACE(NFAPI_TRACE_ERROR, "P7 Pack failed to pack message\n");
-		return -1;
-	}
-
-	// check for a valid message length
-	uintptr_t msgHead = (uintptr_t)pPackedBuf;
-	uintptr_t msgEnd = (uintptr_t)pWritePackedMessage;
-	uint32_t packedMsgLen = msgEnd - msgHead;
-	uint16_t packedMsgLen16;
-	if (packedMsgLen > 0xFFFF || packedMsgLen > packedBufLen)
-	{
-		NFAPI_TRACE(NFAPI_TRACE_ERROR, "Packed message length error %d, buffer supplied %d\n", packedMsgLen, packedBufLen);
-		return -1;
-	}
-	else
-	{
-		packedMsgLen16 = (uint16_t)packedMsgLen;
-	}
-
-	// Update the message length in the header
-	pMessageHeader->message_length = packedMsgLen16;
-	
-	if(!push16(packedMsgLen16, &pPackedLengthField, end))
-		return -1;
-		
-	if(1)
-	{
-		//quick test
-		if(pMessageHeader->message_length != packedMsgLen)
-		{
-			NFAPI_TRACE(NFAPI_TRACE_ERROR, "nfapi packedMsgLen(%d) != message_length(%d) id %d\n", packedMsgLen, pMessageHeader->message_length, pMessageHeader->message_id);
-		}
-	}
-
-	return (packedMsgLen);
-}
-
-// Unpack routines
-// NR:
-static uint8_t unpack_dl_tti_csi_rs_pdu_rel15_value(void* tlv, uint8_t **ppReadPackedMsg, uint8_t *end)
-{
-	nfapi_nr_dl_tti_csi_rs_pdu_rel15_t* value = (nfapi_nr_dl_tti_csi_rs_pdu_rel15_t*)tlv;
-
-	return(
-		pull16(ppReadPackedMsg, &value->bwp_size, end) &&
-		pull16(ppReadPackedMsg, &value->bwp_start, end) &&
-
-		pull8(ppReadPackedMsg, &value->subcarrier_spacing, end) &&
-		pull8(ppReadPackedMsg, &value->cyclic_prefix, end) &&
-
-		pull16(ppReadPackedMsg, &value->start_rb, end) &&
-		pull16(ppReadPackedMsg, &value->nr_of_rbs, end) &&
-
-		pull8(ppReadPackedMsg, &value->csi_type, end) &&
-		pull8(ppReadPackedMsg, &value->row, end) &&
-
-		pull16(ppReadPackedMsg, &value->freq_domain, end) &&
-		pull8(ppReadPackedMsg, &value->symb_l0, end) &&
-
-		pull8(ppReadPackedMsg, &value->symb_l1, end) &&
-		pull8(ppReadPackedMsg, &value->cdm_type, end) &&
-
-		pull8(ppReadPackedMsg, &value->freq_density, end) &&
-		pull16(ppReadPackedMsg, &value->scramb_id, end) &&
-
-		pull8(ppReadPackedMsg, &value->power_control_offset, end) &&
-		pull8(ppReadPackedMsg, &value->power_control_offset_ss, end)
-	);
-
-}
-
-
-static uint8_t unpack_dl_tti_pdcch_pdu_rel15_value(void* tlv, uint8_t **ppReadPackedMsg, uint8_t *end)
-{
-	nfapi_nr_dl_tti_pdcch_pdu_rel15_t* value = (nfapi_nr_dl_tti_pdcch_pdu_rel15_t*)tlv;
-	
-	for(uint8_t i = 0; i < MAX_DCI_CORESET; ++i)
-	{
-		if(!(pull16(ppReadPackedMsg, &value->dci_pdu[i].RNTI, end) &&
-		pull16(ppReadPackedMsg, &value->dci_pdu[i].ScramblingId, end) &&
-
-		pull16(ppReadPackedMsg, &value->dci_pdu[i].ScramblingRNTI, end) &&
-		pull8(ppReadPackedMsg, &value->dci_pdu[i].CceIndex, end) &&
-		pull8(ppReadPackedMsg, &value->dci_pdu[i].AggregationLevel, end) &&
-		pull8(ppReadPackedMsg, &value->dci_pdu[i].beta_PDCCH_1_0, end) &&
-
-		pull8(ppReadPackedMsg, &value->dci_pdu[i].powerControlOffsetSS, end) &&
-		pull16(ppReadPackedMsg, &value->dci_pdu[i].PayloadSizeBits, end) &&
-		
-		pullarray8(ppReadPackedMsg, value->dci_pdu[i].Payload, value->dci_pdu[i].PayloadSizeBits, value->dci_pdu[i].PayloadSizeBits, end)))
-			
-		return 0;
-	}
-
-	// TODO: resolve the packaging of array (currently sending a single element)
-	return(
-		pull16(ppReadPackedMsg, &value->BWPSize, end) &&
-		pull16(ppReadPackedMsg, &value->BWPStart, end) &&
-		pull8(ppReadPackedMsg, &value->SubcarrierSpacing, end) &&
-		pull8(ppReadPackedMsg, &value->CyclicPrefix, end) &&
-
-		pull8(ppReadPackedMsg, &value->StartSymbolIndex, end) &&
-		pull8(ppReadPackedMsg, &value->DurationSymbols, end) &&
-		pullarray8(ppReadPackedMsg, value->FreqDomainResource, 6, 6, end) &&
-		pull8(ppReadPackedMsg, &value->CceRegMappingType, end) &&
-
-		pull8(ppReadPackedMsg, &value->RegBundleSize, end) &&
-		pull8(ppReadPackedMsg, &value->InterleaverSize, end) &&
-		pull8(ppReadPackedMsg, &value->CoreSetType, end) &&
-		pull16(ppReadPackedMsg, &value->ShiftIndex, end) &&
-
-		pull8(ppReadPackedMsg, &value->precoderGranularity, end) &&
-		pull16(ppReadPackedMsg, &value->numDlDci, end));
-
-}
-
-
-static uint8_t unpack_dl_tti_pdsch_pdu_rel15_value(void* tlv, uint8_t **ppReadPackedMsg, uint8_t *end)
-{
-	nfapi_nr_dl_tti_pdsch_pdu_rel15_t* value = (nfapi_nr_dl_tti_pdsch_pdu_rel15_t*)tlv;
-
-	// TODO: resolve the packaging of array (currently sending a single element)
-	return(
-		pull16(ppReadPackedMsg, &value->pduBitmap, end) &&
-		pull16(ppReadPackedMsg, &value->rnti, end) &&
-		pull16(ppReadPackedMsg, &value->pduIndex, end) &&
-		pull16(ppReadPackedMsg, &value->BWPSize, end) &&
-		
-		pull16(ppReadPackedMsg, &value->BWPStart, end) &&
-		pull8(ppReadPackedMsg, &value->SubcarrierSpacing, end) &&
-		pull8(ppReadPackedMsg, &value->CyclicPrefix, end) &&
-		pull8(ppReadPackedMsg, &value->NrOfCodewords, end) &&
-		
-		pullarray16(ppReadPackedMsg, value->targetCodeRate, 2, 1, end) &&
-		pullarray8(ppReadPackedMsg, value->qamModOrder, 2, 1, end) &&
-		pullarray8(ppReadPackedMsg, value->mcsIndex, 2, 1, end) &&
-        pullarray8(ppReadPackedMsg, value->mcsTable, 2, 1, end) &&
-		
-		pullarray8(ppReadPackedMsg, value->rvIndex, 2, 1, end) &&
-	    pullarray32(ppReadPackedMsg, value->TBSize, 2, 1, end) &&
-	    pull16(ppReadPackedMsg, &value->dataScramblingId, end) &&
-		pull8(ppReadPackedMsg, &value->nrOfLayers, end) &&
-		
-		pull8(ppReadPackedMsg, &value->transmissionScheme, end) &&
-		pull8(ppReadPackedMsg, &value->refPoint, end) &&
-		pull16(ppReadPackedMsg, &value->dlDmrsSymbPos, end) &&
-		pull8(ppReadPackedMsg, &value->dmrsConfigType, end) &&
-		
-		pull16(ppReadPackedMsg, &value->dlDmrsScramblingId, end) &&
-		pull8(ppReadPackedMsg, &value->SCID, end) &&
-		pull8(ppReadPackedMsg, &value->numDmrsCdmGrpsNoData, end) &&
-		pull16(ppReadPackedMsg, &value->dmrsPorts, end) &&
-
-		pull8(ppReadPackedMsg, &value->resourceAlloc, end) &&
-		pull16(ppReadPackedMsg, &value->rbStart, end) &&
-		pull16(ppReadPackedMsg, &value->rbSize, end) &&
-
-		pull8(ppReadPackedMsg, &value->VRBtoPRBMapping, end) &&
-		pull8(ppReadPackedMsg, &value->StartSymbolIndex, end) &&
-		pull8(ppReadPackedMsg, &value->NrOfSymbols, end) &&
-		pull8(ppReadPackedMsg, &value->PTRSPortIndex, end) &&
-
-		pull8(ppReadPackedMsg, &value->PTRSTimeDensity, end) &&
-		pull8(ppReadPackedMsg, &value->PTRSFreqDensity, end) &&
-		pull8(ppReadPackedMsg, &value->PTRSReOffset, end) 	
-	);
-
-}
-
-
-static uint8_t unpack_dl_tti_ssb_pdu_rel15_value(void* tlv, uint8_t **ppReadPackedMsg, uint8_t *end)
-{
-	nfapi_nr_dl_tti_ssb_pdu_rel15_t* value = (nfapi_nr_dl_tti_ssb_pdu_rel15_t*)tlv;
-
-	return(
-		pull16(ppReadPackedMsg, &value->PhysCellId, end) &&
-		pull8(ppReadPackedMsg, &value->BetaPss, end) &&
-		pull8(ppReadPackedMsg, &value->SsbBlockIndex, end) &&
-		pull8(ppReadPackedMsg, &value->SsbSubcarrierOffset, end) &&
-		pull16(ppReadPackedMsg, &value->ssbOffsetPointA, end) &&
-		pull8(ppReadPackedMsg, &value->bchPayloadFlag, end) &&
-		pull32(ppReadPackedMsg, &value->bchPayload, end) &&
-		pull8(ppReadPackedMsg, &value->ssbRsrp, end)
-		// TODO: pack precoding_and_beamforming too
-	);
-
-}
-
-
-// LTE:
-static uint8_t unpack_dl_config_dci_dl_pdu_rel8_value(void *tlv, uint8_t **ppReadPackedMsg, uint8_t *end)
-{
-	nfapi_dl_config_dci_dl_pdu_rel8_t* dci_dl_pdu_rel8 = (nfapi_dl_config_dci_dl_pdu_rel8_t*)tlv; 
-
-	return (pull8(ppReadPackedMsg, &dci_dl_pdu_rel8->dci_format, end) &&
-			pull8(ppReadPackedMsg, &dci_dl_pdu_rel8->cce_idx, end) &&
-			pull8(ppReadPackedMsg, &dci_dl_pdu_rel8->aggregation_level, end) &&
-			pull16(ppReadPackedMsg, &dci_dl_pdu_rel8->rnti, end) &&
-			pull8(ppReadPackedMsg, &dci_dl_pdu_rel8->resource_allocation_type, end) &&
-			pull8(ppReadPackedMsg, &dci_dl_pdu_rel8->virtual_resource_block_assignment_flag, end) &&
-			pull32(ppReadPackedMsg, &dci_dl_pdu_rel8->resource_block_coding, end) &&
-			pull8(ppReadPackedMsg, &dci_dl_pdu_rel8->mcs_1, end) &&
-			pull8(ppReadPackedMsg, &dci_dl_pdu_rel8->redundancy_version_1, end) &&
-			pull8(ppReadPackedMsg, &dci_dl_pdu_rel8->new_data_indicator_1, end) &&
-			pull8(ppReadPackedMsg, &dci_dl_pdu_rel8->transport_block_to_codeword_swap_flag, end) &&
-			pull8(ppReadPackedMsg, &dci_dl_pdu_rel8->mcs_2, end) &&
-			pull8(ppReadPackedMsg, &dci_dl_pdu_rel8->redundancy_version_2, end) &&
-			pull8(ppReadPackedMsg, &dci_dl_pdu_rel8->new_data_indicator_2, end) &&
-			pull8(ppReadPackedMsg, &dci_dl_pdu_rel8->harq_process, end) &&
-			pull8(ppReadPackedMsg, &dci_dl_pdu_rel8->tpmi, end) &&
-			pull8(ppReadPackedMsg, &dci_dl_pdu_rel8->pmi, end) &&
-			pull8(ppReadPackedMsg, &dci_dl_pdu_rel8->precoding_information, end) &&
-			pull8(ppReadPackedMsg, &dci_dl_pdu_rel8->tpc, end) &&
-			pull8(ppReadPackedMsg, &dci_dl_pdu_rel8->downlink_assignment_index, end) &&
-			pull8(ppReadPackedMsg, &dci_dl_pdu_rel8->ngap, end) &&
-			pull8(ppReadPackedMsg, &dci_dl_pdu_rel8->transport_block_size_index, end) &&
-			pull8(ppReadPackedMsg, &dci_dl_pdu_rel8->downlink_power_offset, end) &&
-			pull8(ppReadPackedMsg, &dci_dl_pdu_rel8->allocate_prach_flag, end) &&
-			pull8(ppReadPackedMsg, &dci_dl_pdu_rel8->preamble_index, end) &&
-			pull8(ppReadPackedMsg, &dci_dl_pdu_rel8->prach_mask_index, end) &&
-			pull8(ppReadPackedMsg, &dci_dl_pdu_rel8->rnti_type, end) &&
-			pull16(ppReadPackedMsg, &dci_dl_pdu_rel8->transmission_power, end));
-
-}
-
-static uint8_t unpack_dl_config_dci_dl_pdu_rel9_value(void *tlv, uint8_t **ppReadPackedMsg, uint8_t *end)
-{
-	nfapi_dl_config_dci_dl_pdu_rel9_t* dci_dl_pdu_rel9 = (nfapi_dl_config_dci_dl_pdu_rel9_t*)tlv;
-	
-	return ( pull8(ppReadPackedMsg, &dci_dl_pdu_rel9->mcch_flag, end) &&
-			 pull8(ppReadPackedMsg, &dci_dl_pdu_rel9->mcch_change_notification, end) &&
-			 pull8(ppReadPackedMsg, &dci_dl_pdu_rel9->scrambling_identity, end));
-}
-
-static uint8_t unpack_dl_config_dci_dl_pdu_rel10_value(void *tlv, uint8_t **ppReadPackedMsg, uint8_t *end)
-{
-	nfapi_dl_config_dci_dl_pdu_rel10_t* dci_dl_pdu_rel10 = (nfapi_dl_config_dci_dl_pdu_rel10_t*)tlv;
-
-	return (pull8(ppReadPackedMsg, &dci_dl_pdu_rel10->cross_carrier_scheduling_flag, end) &&
-			pull8(ppReadPackedMsg, &dci_dl_pdu_rel10->carrier_indicator, end) &&
-			pull8(ppReadPackedMsg, &dci_dl_pdu_rel10->srs_flag, end) &&
-			pull8(ppReadPackedMsg, &dci_dl_pdu_rel10->srs_request, end) &&
-			pull8(ppReadPackedMsg, &dci_dl_pdu_rel10->antenna_ports_scrambling_and_layers, end) &&
-			pull8(ppReadPackedMsg, &dci_dl_pdu_rel10->total_dci_length_including_padding, end) &&
-			pull8(ppReadPackedMsg, &dci_dl_pdu_rel10->n_dl_rb, end));
-}
-
-static uint8_t unpack_dl_config_dci_dl_pdu_rel11_value(void *tlv, uint8_t **ppReadPackedMsg, uint8_t *end)
-{
-	nfapi_dl_config_dci_dl_pdu_rel11_t* dci_dl_pdu_rel11 = (nfapi_dl_config_dci_dl_pdu_rel11_t*)tlv;
-	
-	return (pull8(ppReadPackedMsg, &dci_dl_pdu_rel11->harq_ack_resource_offset, end) && 
-			pull8(ppReadPackedMsg, &dci_dl_pdu_rel11->pdsch_re_mapping_quasi_co_location_indicator, end));
-}
-
-static uint8_t unpack_dl_config_dci_dl_pdu_rel12_value(void *tlv, uint8_t **ppReadPackedMsg, uint8_t *end)
-{
-	nfapi_dl_config_dci_dl_pdu_rel12_t* dci_dl_pdu_rel12 = (nfapi_dl_config_dci_dl_pdu_rel12_t*)tlv;
-	
-	return (pull8(ppReadPackedMsg, &dci_dl_pdu_rel12->primary_cell_type, end) &&
-			pull8(ppReadPackedMsg, &dci_dl_pdu_rel12->ul_dl_configuration_flag, end) &&
-			pull8(ppReadPackedMsg, &dci_dl_pdu_rel12->number_ul_dl_configurations, end) &&
-			pullarray8(ppReadPackedMsg, dci_dl_pdu_rel12->ul_dl_configuration_indication, NFAPI_MAX_UL_DL_CONFIGURATIONS, dci_dl_pdu_rel12->number_ul_dl_configurations, end));
-}
-
-static uint8_t unpack_tpm_value(uint8_t **ppReadPackedMsg, nfapi_dl_config_dci_dl_tpm_t *value, uint8_t *end)
-{
-	if(!(pull8(ppReadPackedMsg, &value->num_prb_per_subband, end) && 
-		 pull8(ppReadPackedMsg, &value->number_of_subbands, end) &&
-		 pull8(ppReadPackedMsg, &value->num_antennas, end)))
-		return 0;
-	
-	
-	uint8_t idx = 0;
-	for(idx = 0; idx < value->number_of_subbands; ++idx)
-	{
-		nfapi_dl_config_dci_dl_tpm_subband_info_t* subband_info = &(value->subband_info[idx]);
-		
-		if(!(pull8(ppReadPackedMsg, &subband_info->subband_index, end) &&
-			 pull8(ppReadPackedMsg, &subband_info->scheduled_ues, end)))
-			return 0;
-			
-		uint8_t antenna_idx = 0;
-		uint8_t scheduled_ue_idx = 0;
-		
-		for(antenna_idx = 0; antenna_idx < value->num_antennas; ++antenna_idx)
-		{
-			for(scheduled_ue_idx = 0; scheduled_ue_idx < subband_info->scheduled_ues; ++scheduled_ue_idx)
-			{
-				if(!pull16(ppReadPackedMsg, &(subband_info->precoding_value[antenna_idx][scheduled_ue_idx]), end))
-					return 0;
-			}
-		}
-
-	}
-	
-	
-	return 1;
-			
-}
-
-
-static uint8_t unpack_dl_config_dci_dl_pdu_rel13_value(void *tlv, uint8_t **ppReadPackedMsg, uint8_t *end)
-{
-	nfapi_dl_config_dci_dl_pdu_rel13_t* dci_dl_pdu_rel13 = (nfapi_dl_config_dci_dl_pdu_rel13_t*)tlv;
-	
-	// If the length is greater than 5 then the TPM struct flag and possiably the TPM structure have been 
-	// added
-	uint8_t tpm_struct_flag_present = dci_dl_pdu_rel13->tl.length > 5;
-	dci_dl_pdu_rel13->tpm_struct_flag = 0;
-	
-	return (pull8(ppReadPackedMsg, &dci_dl_pdu_rel13->laa_end_partial_sf_flag, end) &&
-			pull8(ppReadPackedMsg, &dci_dl_pdu_rel13->laa_end_partial_sf_configuration, end) &&
-			pull8(ppReadPackedMsg, &dci_dl_pdu_rel13->initial_lbt_sf, end) &&
-			pull8(ppReadPackedMsg, &dci_dl_pdu_rel13->codebook_size_determination, end) &&
-			pull8(ppReadPackedMsg, &dci_dl_pdu_rel13->drms_table_flag, end) && 
-			( (tpm_struct_flag_present == 1) ? pull8(ppReadPackedMsg, &dci_dl_pdu_rel13->tpm_struct_flag, end) : 1) &&
-			( (tpm_struct_flag_present == 1 &&  dci_dl_pdu_rel13->tpm_struct_flag == 1) ? unpack_tpm_value(ppReadPackedMsg, &dci_dl_pdu_rel13->tpm, end) : 1));
-			
-}
-
-static uint8_t unpack_dl_config_bch_pdu_rel8_value(void *tlv, uint8_t **ppReadPackedMsg, uint8_t *end)
-{
-	nfapi_dl_config_bch_pdu_rel8_t* bch_pdu_rel8 = (nfapi_dl_config_bch_pdu_rel8_t*)tlv;
-	
-	return ( pull16(ppReadPackedMsg, &bch_pdu_rel8->length, end) &&
-			 pull16(ppReadPackedMsg, (uint16_t *)&bch_pdu_rel8->pdu_index, end) &&
-			 pull16(ppReadPackedMsg, &bch_pdu_rel8->transmission_power, end));
-}
-
-static uint8_t unpack_dl_config_mch_pdu_rel8_value(void *tlv, uint8_t **ppReadPackedMsg, uint8_t *end)
-{
-	nfapi_dl_config_mch_pdu_rel8_t* mch_pdu_rel8 = (nfapi_dl_config_mch_pdu_rel8_t*)tlv;
-	
-	return (pull16(ppReadPackedMsg, &mch_pdu_rel8->length, end) &&
-			pull16(ppReadPackedMsg, (uint16_t *)&mch_pdu_rel8->pdu_index, end) &&
-			pull16(ppReadPackedMsg, &mch_pdu_rel8->rnti, end) &&
-			pull8(ppReadPackedMsg, &mch_pdu_rel8->resource_allocation_type, end) &&
-			pull32(ppReadPackedMsg, &mch_pdu_rel8->resource_block_coding, end) &&
-			pull8(ppReadPackedMsg, &mch_pdu_rel8->modulation, end) &&
-			pull16(ppReadPackedMsg, &mch_pdu_rel8->transmission_power, end) &&
-			pull16(ppReadPackedMsg, &mch_pdu_rel8->mbsfn_area_id, end));
-}
-
-static uint8_t unpack_dl_config_dlsch_pdu_rel8_value(void *tlv, uint8_t **ppReadPackedMsg, uint8_t *end)
-{
-	nfapi_dl_config_dlsch_pdu_rel8_t* dlsch_pdu_rel8 = (nfapi_dl_config_dlsch_pdu_rel8_t*)tlv;
-	
-	if (!(pull16(ppReadPackedMsg, &dlsch_pdu_rel8->length, end) &&
-		  pull16(ppReadPackedMsg, (uint16_t *)&dlsch_pdu_rel8->pdu_index, end) &&
-		  pull16(ppReadPackedMsg, &dlsch_pdu_rel8->rnti, end) &&
-		  pull8(ppReadPackedMsg, &dlsch_pdu_rel8->resource_allocation_type, end) &&
-		  pull8(ppReadPackedMsg, &dlsch_pdu_rel8->virtual_resource_block_assignment_flag, end) &&
-		  pull32(ppReadPackedMsg, &dlsch_pdu_rel8->resource_block_coding, end) &&
-		  pull8(ppReadPackedMsg, &dlsch_pdu_rel8->modulation, end) &&
-		  pull8(ppReadPackedMsg, &dlsch_pdu_rel8->redundancy_version, end) &&
-		  pull8(ppReadPackedMsg, &dlsch_pdu_rel8->transport_blocks, end) &&
-		  pull8(ppReadPackedMsg, &dlsch_pdu_rel8->transport_block_to_codeword_swap_flag, end) &&
-		  pull8(ppReadPackedMsg, &dlsch_pdu_rel8->transmission_scheme, end) &&
-		  pull8(ppReadPackedMsg, &dlsch_pdu_rel8->number_of_layers, end) &&
-		  pull8(ppReadPackedMsg, &dlsch_pdu_rel8->number_of_subbands, end) &&
-		  pullarray8(ppReadPackedMsg, dlsch_pdu_rel8->codebook_index, NFAPI_MAX_NUM_SUBBANDS, dlsch_pdu_rel8->number_of_subbands, end) &&
-		  pull8(ppReadPackedMsg, &dlsch_pdu_rel8->ue_category_capacity, end) &&
-		  pull8(ppReadPackedMsg, &dlsch_pdu_rel8->pa, end) &&
-		  pull8(ppReadPackedMsg, &dlsch_pdu_rel8->delta_power_offset_index, end) &&
-		  pull8(ppReadPackedMsg, &dlsch_pdu_rel8->ngap, end) &&
-		  pull8(ppReadPackedMsg, &dlsch_pdu_rel8->nprb, end) &&
-		  pull8(ppReadPackedMsg, &dlsch_pdu_rel8->transmission_mode, end) &&
-		  pull8(ppReadPackedMsg, &dlsch_pdu_rel8->num_bf_prb_per_subband, end) &&
-		  pull8(ppReadPackedMsg, &dlsch_pdu_rel8->num_bf_vector, end)))
-		return 0;
-
-	uint16_t j = 0;
-	for(j = 0; j < dlsch_pdu_rel8->num_bf_vector; ++j)
-	{								
-		if(!(pull8(ppReadPackedMsg, &dlsch_pdu_rel8->bf_vector[j].subband_index, end) &&
-			 pull8(ppReadPackedMsg, &dlsch_pdu_rel8->bf_vector[j].num_antennas, end) &&
-			 pullarray16(ppReadPackedMsg, dlsch_pdu_rel8->bf_vector[j].bf_value, NFAPI_MAX_NUM_ANTENNAS, dlsch_pdu_rel8->bf_vector[j].num_antennas, end)))
-			return 0;
-	}
-	return 1;
-}
-static uint8_t unpack_dl_config_dlsch_pdu_rel9_value(void *tlv, uint8_t **ppReadPackedMsg, uint8_t *end)
-{
-	nfapi_dl_config_dlsch_pdu_rel9_t* dlsch_pdu_rel9 = (nfapi_dl_config_dlsch_pdu_rel9_t*)tlv;
-	return ( pull8(ppReadPackedMsg, &dlsch_pdu_rel9->nscid, end) );
-}
-static uint8_t unpack_dl_config_dlsch_pdu_rel10_value(void *tlv, uint8_t **ppReadPackedMsg, uint8_t *end)
-{
-	nfapi_dl_config_dlsch_pdu_rel10_t* dlsch_pdu_rel10 = (nfapi_dl_config_dlsch_pdu_rel10_t*)tlv;
-	
-	return ( pull8(ppReadPackedMsg, &dlsch_pdu_rel10->csi_rs_flag, end) &&
-			 pull8(ppReadPackedMsg, &dlsch_pdu_rel10->csi_rs_resource_config_r10, end) &&
-			 pull16(ppReadPackedMsg, &dlsch_pdu_rel10->csi_rs_zero_tx_power_resource_config_bitmap_r10, end) &&
-			 pull8(ppReadPackedMsg, &dlsch_pdu_rel10->csi_rs_number_nzp_configuration, end) &&
-			 pullarray8(ppReadPackedMsg, dlsch_pdu_rel10->csi_rs_resource_config, NFAPI_MAX_CSI_RS_RESOURCE_CONFIG, dlsch_pdu_rel10->csi_rs_number_nzp_configuration, end) &&
-			 pull8(ppReadPackedMsg, &dlsch_pdu_rel10->pdsch_start, end)) ;
-}
-static uint8_t unpack_dl_config_dlsch_pdu_rel11_value(void *tlv, uint8_t **ppReadPackedMsg, uint8_t *end)
-{
-	nfapi_dl_config_dlsch_pdu_rel11_t* dlsch_pdu_rel11 = (nfapi_dl_config_dlsch_pdu_rel11_t*)tlv;
-	
-	return ( pull8(ppReadPackedMsg, &dlsch_pdu_rel11->drms_config_flag, end) &&
-			 pull16(ppReadPackedMsg, &dlsch_pdu_rel11->drms_scrambling, end) &&
-			 pull8(ppReadPackedMsg, &dlsch_pdu_rel11->csi_config_flag, end) &&
-			 pull16(ppReadPackedMsg, &dlsch_pdu_rel11->csi_scrambling, end) &&
-			 pull8(ppReadPackedMsg, &dlsch_pdu_rel11->pdsch_re_mapping_flag, end) &&
-			 pull8(ppReadPackedMsg, &dlsch_pdu_rel11->pdsch_re_mapping_atenna_ports, end) &&
-			 pull8(ppReadPackedMsg, &dlsch_pdu_rel11->pdsch_re_mapping_freq_shift, end));
-}
-static uint8_t unpack_dl_config_dlsch_pdu_rel12_value(void *tlv, uint8_t **ppReadPackedMsg, uint8_t *end)
-{
-	nfapi_dl_config_dlsch_pdu_rel12_t* dlsch_pdu_rel12 = (nfapi_dl_config_dlsch_pdu_rel12_t*)tlv;
-	
-	return ( pull8(ppReadPackedMsg, &dlsch_pdu_rel12->altcqi_table_r12, end) &&
-			 pull8(ppReadPackedMsg, &dlsch_pdu_rel12->maxlayers, end) &&
-			 pull8(ppReadPackedMsg, &dlsch_pdu_rel12->n_dl_harq, end));
-}
-static uint8_t unpack_dl_config_dlsch_pdu_rel13_value(void *tlv, uint8_t **ppReadPackedMsg, uint8_t *end)
-{
-	nfapi_dl_config_dlsch_pdu_rel13_t* dlsch_pdu_rel13 = (nfapi_dl_config_dlsch_pdu_rel13_t*)tlv;
-	
-	return ( pull8(ppReadPackedMsg, &dlsch_pdu_rel13->dwpts_symbols, end) &&
-			 pull8(ppReadPackedMsg, &dlsch_pdu_rel13->initial_lbt_sf, end) &&
-			 pull8(ppReadPackedMsg, &dlsch_pdu_rel13->ue_type, end) &&
-			 pull8(ppReadPackedMsg, &dlsch_pdu_rel13->pdsch_payload_type, end) &&
-			 pull16(ppReadPackedMsg, &dlsch_pdu_rel13->initial_transmission_sf_io, end) &&
-			 pull8(ppReadPackedMsg, &dlsch_pdu_rel13->drms_table_flag, end));
-}
-
-static uint8_t unpack_dl_config_pch_pdu_rel8_value(void *tlv, uint8_t **ppReadPackedMsg, uint8_t *end)
-{
-	nfapi_dl_config_pch_pdu_rel8_t* pch_pdu_rel8 = (nfapi_dl_config_pch_pdu_rel8_t*)tlv;
-	
-	return ( pull16(ppReadPackedMsg, &pch_pdu_rel8->length, end) &&
-			 pull16(ppReadPackedMsg, (uint16_t *)&pch_pdu_rel8->pdu_index, end) &&
-			 pull16(ppReadPackedMsg, &pch_pdu_rel8->p_rnti, end) &&
-			 pull8(ppReadPackedMsg, &pch_pdu_rel8->resource_allocation_type, end) &&
-			 pull8(ppReadPackedMsg, &pch_pdu_rel8->virtual_resource_block_assignment_flag, end) &&
-			 pull32(ppReadPackedMsg, &pch_pdu_rel8->resource_block_coding, end) &&
-			 pull8(ppReadPackedMsg, &pch_pdu_rel8->mcs, end) &&
-			 pull8(ppReadPackedMsg, &pch_pdu_rel8->redundancy_version, end) &&
-			 pull8(ppReadPackedMsg, &pch_pdu_rel8->number_of_transport_blocks, end) &&
-			 pull8(ppReadPackedMsg, &pch_pdu_rel8->transport_block_to_codeword_swap_flag, end) &&
-			 pull8(ppReadPackedMsg, &pch_pdu_rel8->transmission_scheme, end) &&
-			 pull8(ppReadPackedMsg, &pch_pdu_rel8->number_of_layers, end) &&
-			 pull8(ppReadPackedMsg, &pch_pdu_rel8->codebook_index, end) &&
-			 pull8(ppReadPackedMsg, &pch_pdu_rel8->ue_category_capacity, end) &&
-			 pull8(ppReadPackedMsg, &pch_pdu_rel8->pa, end) &&
-			 pull16(ppReadPackedMsg, &pch_pdu_rel8->transmission_power, end) &&
-			 pull8(ppReadPackedMsg, &pch_pdu_rel8->nprb, end) &&
-			 pull8(ppReadPackedMsg, &pch_pdu_rel8->ngap, end));
-}
-static uint8_t unpack_dl_config_pch_pdu_rel13_value(void *tlv, uint8_t **ppReadPackedMsg, uint8_t *end)
-{
-	nfapi_dl_config_pch_pdu_rel13_t* pch_pdu_rel13 = (nfapi_dl_config_pch_pdu_rel13_t*)tlv;
-	
-	return ( pull8(ppReadPackedMsg, &pch_pdu_rel13->ue_mode, end) &&
-			 pull16(ppReadPackedMsg, &pch_pdu_rel13->initial_transmission_sf_io, end));
-}
-
-static uint8_t unpack_dl_config_prs_pdu_rel9_value(void *tlv, uint8_t **ppReadPackedMsg, uint8_t *end)
-{
-	nfapi_dl_config_prs_pdu_rel9_t* prs_pdu_rel9 = (nfapi_dl_config_prs_pdu_rel9_t*)tlv;
-	
-	return ( pull16(ppReadPackedMsg, &prs_pdu_rel9->transmission_power, end) &&
-			 pull8(ppReadPackedMsg, &prs_pdu_rel9->prs_bandwidth, end) &&
-			 pull8(ppReadPackedMsg, &prs_pdu_rel9->prs_cyclic_prefix_type, end) &&
-			 pull8(ppReadPackedMsg, &prs_pdu_rel9->prs_muting, end));
-}
-
-static uint8_t unpack_dl_config_csi_rs_pdu_rel10_value(void *tlv, uint8_t **ppReadPackedMsg, uint8_t *end)
-{
-	nfapi_dl_config_csi_rs_pdu_rel10_t* csi_rs_pdu_rel10 = (nfapi_dl_config_csi_rs_pdu_rel10_t*)tlv;
-	
-	return ( pull8(ppReadPackedMsg, &csi_rs_pdu_rel10->csi_rs_antenna_port_count_r10, end) &&
-			 pull8(ppReadPackedMsg, &csi_rs_pdu_rel10->csi_rs_resource_config_r10, end) &&
-			 pull16(ppReadPackedMsg, &csi_rs_pdu_rel10->transmission_power, end) &&
-			 pull16(ppReadPackedMsg, &csi_rs_pdu_rel10->csi_rs_zero_tx_power_resource_config_bitmap_r10, end) &&
-			 pull8(ppReadPackedMsg, &csi_rs_pdu_rel10->csi_rs_number_of_nzp_configuration, end) &&
-			 pullarray8(ppReadPackedMsg, csi_rs_pdu_rel10->csi_rs_resource_config, NFAPI_MAX_CSI_RS_RESOURCE_CONFIG, csi_rs_pdu_rel10->csi_rs_number_of_nzp_configuration, end));
-}
-
-static uint8_t unpack_dl_config_csi_rs_pdu_rel13_value(void *tlv, uint8_t **ppReadPackedMsg, uint8_t *end)
-{
-	nfapi_dl_config_csi_rs_pdu_rel13_t* csi_rs_pdu_rel13 = (nfapi_dl_config_csi_rs_pdu_rel13_t*)tlv;
-	
-	if (!(pull8(ppReadPackedMsg, &csi_rs_pdu_rel13->csi_rs_class, end) &&
-		  pull8(ppReadPackedMsg, &csi_rs_pdu_rel13->cdm_type, end) &&
-		  pull8(ppReadPackedMsg, &csi_rs_pdu_rel13->num_bf_vector, end)))
-		return 0;
-
-	
-	uint16_t idx =0;
-	for(idx = 0; idx < csi_rs_pdu_rel13->num_bf_vector; ++idx)
-	{
-		if(!(pull8(ppReadPackedMsg, &csi_rs_pdu_rel13->bf_vector[idx].csi_rs_resource_index, end)))
-			return 0;
-		NFAPI_TRACE(NFAPI_TRACE_ERROR, "FIXME : HOW TO DECODE BF VALUE \n");
-		//pullarray16(ppReadPackedMsg, &csi_rs_pdu_rel13->bf_vector[idx].bf_vector, ??);
-	}
-	return 1;
-}
-
-static uint8_t unpack_dl_config_epdcch_params_rel11_value(void *tlv, uint8_t **ppReadPackedMsg, uint8_t *end)
-{
-	nfapi_dl_config_epdcch_parameters_rel11_t* epdcch_params_rel11 = (nfapi_dl_config_epdcch_parameters_rel11_t*)tlv;
-	
-	return (pull8(ppReadPackedMsg, &epdcch_params_rel11->epdcch_resource_assignment_flag, end) &&
-			pull16(ppReadPackedMsg, &epdcch_params_rel11->epdcch_id, end) &&
-			pull8(ppReadPackedMsg, &epdcch_params_rel11->epdcch_start_symbol, end) &&
-			pull8(ppReadPackedMsg, &epdcch_params_rel11->epdcch_num_prb, end) &&
-			pullarray8(ppReadPackedMsg, epdcch_params_rel11->epdcch_prb_index, NFAPI_MAX_EPDCCH_PRB, epdcch_params_rel11->epdcch_num_prb, end) &&
-			pull8(ppReadPackedMsg, &epdcch_params_rel11->bf_vector.subband_index, end) &&
-			pull8(ppReadPackedMsg, &epdcch_params_rel11->bf_vector.num_antennas, end) &&
-			pullarray16(ppReadPackedMsg, epdcch_params_rel11->bf_vector.bf_value, NFAPI_MAX_NUM_ANTENNAS, epdcch_params_rel11->bf_vector.num_antennas, end));
-}
-
-static uint8_t unpack_dl_config_epdcch_params_rel13_value(void *tlv, uint8_t **ppReadPackedMsg, uint8_t *end)
-{
-	nfapi_dl_config_epdcch_parameters_rel13_t* epdcch_params_rel13 = (nfapi_dl_config_epdcch_parameters_rel13_t*)tlv;
-	
-	return ( pull8(ppReadPackedMsg, &epdcch_params_rel13->dwpts_symbols, end) &&
-			 pull8(ppReadPackedMsg, &epdcch_params_rel13->initial_lbt_sf, end));
-}
-
-static uint8_t unpack_dl_config_mpdcch_pdu_rel13_value(void *tlv, uint8_t **ppReadPackedMsg, uint8_t *end)
-{
-	nfapi_dl_config_mpdcch_pdu_rel13_t* mpdcch_params_rel13 = (nfapi_dl_config_mpdcch_pdu_rel13_t*)tlv;
-	
-	
-	return ( pull8(ppReadPackedMsg, &mpdcch_params_rel13->mpdcch_narrow_band, end) &&
-			 pull8(ppReadPackedMsg, &mpdcch_params_rel13->number_of_prb_pairs, end) &&
-			 pull8(ppReadPackedMsg, &mpdcch_params_rel13->resource_block_assignment, end) &&
-			 pull8(ppReadPackedMsg, &mpdcch_params_rel13->mpdcch_tansmission_type, end) &&
-			 pull8(ppReadPackedMsg, &mpdcch_params_rel13->start_symbol, end) &&
-			 pull8(ppReadPackedMsg, &mpdcch_params_rel13->ecce_index, end) &&
-			 pull8(ppReadPackedMsg, &mpdcch_params_rel13->aggregation_level, end) &&
-			 pull8(ppReadPackedMsg, &mpdcch_params_rel13->rnti_type, end) &&
-			 pull16(ppReadPackedMsg, &mpdcch_params_rel13->rnti, end) &&
-			 pull8(ppReadPackedMsg, &mpdcch_params_rel13->ce_mode, end) &&
-			 pull16(ppReadPackedMsg, &mpdcch_params_rel13->drms_scrambling_init, end) &&
-			 pull16(ppReadPackedMsg, &mpdcch_params_rel13->initial_transmission_sf_io, end) &&
-			 pull16(ppReadPackedMsg, &mpdcch_params_rel13->transmission_power, end) &&
-			 pull8(ppReadPackedMsg, &mpdcch_params_rel13->dci_format, end) &&
-			 pull16(ppReadPackedMsg, &mpdcch_params_rel13->resource_block_coding, end) &&
-			 pull8(ppReadPackedMsg, &mpdcch_params_rel13->mcs, end) &&
-			 pull8(ppReadPackedMsg, &mpdcch_params_rel13->pdsch_reptition_levels, end) &&
-			 pull8(ppReadPackedMsg, &mpdcch_params_rel13->redundancy_version, end) &&
-			 pull8(ppReadPackedMsg, &mpdcch_params_rel13->new_data_indicator, end) &&
-			 pull8(ppReadPackedMsg, &mpdcch_params_rel13->harq_process, end) &&
-			 pull8(ppReadPackedMsg, &mpdcch_params_rel13->tpmi_length, end) &&
-			 pull8(ppReadPackedMsg, &mpdcch_params_rel13->tpmi, end) &&
-			 pull8(ppReadPackedMsg, &mpdcch_params_rel13->pmi_flag, end) &&
-			 pull8(ppReadPackedMsg, &mpdcch_params_rel13->pmi, end) &&
-			 pull8(ppReadPackedMsg, &mpdcch_params_rel13->harq_resource_offset, end) &&
-			 pull8(ppReadPackedMsg, &mpdcch_params_rel13->dci_subframe_repetition_number, end) &&
-			 pull8(ppReadPackedMsg, &mpdcch_params_rel13->tpc, end) &&
-			 pull8(ppReadPackedMsg, &mpdcch_params_rel13->downlink_assignment_index_length, end) &&
-			 pull8(ppReadPackedMsg, &mpdcch_params_rel13->downlink_assignment_index, end) &&
-			 pull8(ppReadPackedMsg, &mpdcch_params_rel13->allocate_prach_flag, end) &&
-			 pull8(ppReadPackedMsg, &mpdcch_params_rel13->preamble_index, end) &&
-			 pull8(ppReadPackedMsg, &mpdcch_params_rel13->prach_mask_index, end) &&
-			 pull8(ppReadPackedMsg, &mpdcch_params_rel13->starting_ce_level, end) &&
-			 pull8(ppReadPackedMsg, &mpdcch_params_rel13->srs_request, end) &&
-			 pull8(ppReadPackedMsg, &mpdcch_params_rel13->antenna_ports_and_scrambling_identity_flag, end) &&
-			 pull8(ppReadPackedMsg, &mpdcch_params_rel13->antenna_ports_and_scrambling_identity, end) &&
-			 pull8(ppReadPackedMsg, &mpdcch_params_rel13->frequency_hopping_enabled_flag, end) &&
-			 pull8(ppReadPackedMsg, &mpdcch_params_rel13->paging_direct_indication_differentiation_flag, end) &&
-			 pull8(ppReadPackedMsg, &mpdcch_params_rel13->direct_indication, end) &&
-			 pull8(ppReadPackedMsg, &mpdcch_params_rel13->total_dci_length_including_padding, end) &&
-			 pull8(ppReadPackedMsg, &mpdcch_params_rel13->number_of_tx_antenna_ports, end) &&
-			 pullarray16(ppReadPackedMsg, mpdcch_params_rel13->precoding_value, NFAPI_MAX_TX_PHYSICAL_ANTENNA_PORTS, mpdcch_params_rel13->number_of_tx_antenna_ports, end));
-}
-
-
-static uint8_t unpack_dl_config_nbch_pdu_rel13_value(void *tlv, uint8_t **ppReadPackedMsg, uint8_t *end)
-{
-	nfapi_dl_config_nbch_pdu_rel13_t* nbch_params_rel13 = (nfapi_dl_config_nbch_pdu_rel13_t*)tlv;
-	
-	return ( pull16(ppReadPackedMsg, &nbch_params_rel13->length, end) &&
-			 pull16(ppReadPackedMsg, (uint16_t *)&nbch_params_rel13->pdu_index, end) &&
-			 pull16(ppReadPackedMsg, &nbch_params_rel13->transmission_power, end) &&
-			 pull16(ppReadPackedMsg, &nbch_params_rel13->hyper_sfn_2_lsbs, end));
-}
-
-static uint8_t unpack_dl_config_npdcch_pdu_rel13_value(void *tlv, uint8_t **ppReadPackedMsg, uint8_t *end)
-{
-	nfapi_dl_config_npdcch_pdu_rel13_t* npdcch_params_rel13 = (nfapi_dl_config_npdcch_pdu_rel13_t*)tlv;
-	
-	return ( pull16(ppReadPackedMsg, &npdcch_params_rel13->length, end) &&
-			 pull16(ppReadPackedMsg, (uint16_t *)&npdcch_params_rel13->pdu_index, end) &&
-			 pull8(ppReadPackedMsg, &npdcch_params_rel13->ncce_index, end) &&
-			 pull8(ppReadPackedMsg, &npdcch_params_rel13->aggregation_level, end) &&
-			 pull8(ppReadPackedMsg, &npdcch_params_rel13->start_symbol, end) &&
-			 pull8(ppReadPackedMsg, &npdcch_params_rel13->rnti_type, end) &&
-			 pull16(ppReadPackedMsg, &npdcch_params_rel13->rnti, end) &&
-			 pull8(ppReadPackedMsg, &npdcch_params_rel13->scrambling_reinitialization_batch_index, end) &&
-			 pull8(ppReadPackedMsg, &npdcch_params_rel13->nrs_antenna_ports_assumed_by_the_ue, end) &&
-			 pull8(ppReadPackedMsg, &npdcch_params_rel13->dci_format, end) &&
-			 pull8(ppReadPackedMsg, &npdcch_params_rel13->scheduling_delay, end) &&
-			 pull8(ppReadPackedMsg, &npdcch_params_rel13->resource_assignment, end) &&
-			 pull8(ppReadPackedMsg, &npdcch_params_rel13->repetition_number, end) &&
-			 pull8(ppReadPackedMsg, &npdcch_params_rel13->mcs, end) &&
-			 pull8(ppReadPackedMsg, &npdcch_params_rel13->new_data_indicator, end) &&
-			 pull8(ppReadPackedMsg, &npdcch_params_rel13->harq_ack_resource, end) &&
-			 pull8(ppReadPackedMsg, &npdcch_params_rel13->npdcch_order_indication, end) &&
-			 pull8(ppReadPackedMsg, &npdcch_params_rel13->starting_number_of_nprach_repetitions, end) &&
-			 pull8(ppReadPackedMsg, &npdcch_params_rel13->subcarrier_indication_of_nprach, end) &&
-			 pull8(ppReadPackedMsg, &npdcch_params_rel13->paging_direct_indication_differentation_flag, end) &&
-			 pull8(ppReadPackedMsg, &npdcch_params_rel13->direct_indication, end) &&
-			 pull8(ppReadPackedMsg, &npdcch_params_rel13->dci_subframe_repetition_number, end) &&
-			 pull8(ppReadPackedMsg, &npdcch_params_rel13->total_dci_length_including_padding, end));
-}
-
-static uint8_t unpack_dl_config_ndlsch_pdu_rel13_value(void *tlv, uint8_t **ppReadPackedMsg, uint8_t *end)
-{
-	nfapi_dl_config_ndlsch_pdu_rel13_t* ndlsch_params_rel13 = (nfapi_dl_config_ndlsch_pdu_rel13_t*)tlv;
-	
-	return ( pull16(ppReadPackedMsg, &ndlsch_params_rel13->length, end) &&
-			 pull16(ppReadPackedMsg, (uint16_t *)&ndlsch_params_rel13->pdu_index, end) &&
-			 pull8(ppReadPackedMsg, &ndlsch_params_rel13->start_symbol, end) &&
-			 pull8(ppReadPackedMsg, &ndlsch_params_rel13->rnti_type, end) &&
-			 pull16(ppReadPackedMsg, &ndlsch_params_rel13->rnti, end) &&
-			 pull16(ppReadPackedMsg, &ndlsch_params_rel13->resource_assignment, end) &&
-			 pull16(ppReadPackedMsg, &ndlsch_params_rel13->repetition_number, end) &&
-			 pull8(ppReadPackedMsg, &ndlsch_params_rel13->modulation, end) &&
-			 pull8(ppReadPackedMsg, &ndlsch_params_rel13->number_of_subframes_for_resource_assignment, end) &&
-			 pull8(ppReadPackedMsg, &ndlsch_params_rel13->scrambling_sequence_initialization_cinit, end) &&
-			 pull16(ppReadPackedMsg, &ndlsch_params_rel13->sf_idx, end) &&
-			 pull8(ppReadPackedMsg, &ndlsch_params_rel13->nrs_antenna_ports_assumed_by_the_ue, end));
-}
-
-
-static uint8_t unpack_dl_tti_request_body_value(uint8_t **ppReadPackedMsg, uint8_t *end, void *msg)
-{
-	nfapi_nr_dl_tti_request_pdu_t* value = (nfapi_nr_dl_tti_request_pdu_t*)msg;
-
-	if(!(pull32(ppReadPackedMsg, &value->PDUSize, end) &&
-	 	 pull16(ppReadPackedMsg, &value->PDUType, end) ))
-		  return 0;
-
-
-	// first match the pdu type, then call the respective function
-	switch(value->PDUType)
-	{
-		case NFAPI_NR_DL_TTI_CSI_RS_PDU_TYPE:
-		{
-			if(!(unpack_dl_tti_csi_rs_pdu_rel15_value(&value->csi_rs_pdu.csi_rs_pdu_rel15,ppReadPackedMsg,end)))
-				return 0;
-		}
-		break;
-
-		case NFAPI_NR_DL_TTI_PDCCH_PDU_TYPE:
-		{
-			if(!(unpack_dl_tti_pdcch_pdu_rel15_value(&value->pdcch_pdu.pdcch_pdu_rel15,ppReadPackedMsg,end)))
-				return 0;
-		}
-		break;
-		case NFAPI_NR_DL_TTI_PDSCH_PDU_TYPE:
-		{
-			if(!(unpack_dl_tti_pdsch_pdu_rel15_value(&value->pdsch_pdu.pdsch_pdu_rel15,ppReadPackedMsg,end)))
-				return 0;
-		}
-		break;
-		case NFAPI_NR_DL_TTI_SSB_PDU_TYPE:
-		{
-			if(!(unpack_dl_tti_ssb_pdu_rel15_value(&value->ssb_pdu.ssb_pdu_rel15,ppReadPackedMsg,end)))
-				return 0;
-		}
-		break;
-
-		default:
-		{
-			NFAPI_TRACE(NFAPI_TRACE_ERROR, "FIXME : Invalid DL_TTI pdu type %d \n", value->PDUType );
-		}
-		break;
-	}
-
-	return 1;
-}
-
-
-
-
-static uint8_t unpack_dl_config_request_body_value(void *tlv, uint8_t **ppReadPackedMsg, uint8_t *end, nfapi_p7_codec_config_t* config)
-{
-	nfapi_dl_config_request_body_t* value = (nfapi_dl_config_request_body_t*)tlv;
-
-	if(!(pull8(ppReadPackedMsg, &value->number_pdcch_ofdm_symbols, end) &&
-		 pull8(ppReadPackedMsg, &value->number_dci, end) &&
-		 pull16(ppReadPackedMsg, &value->number_pdu, end) &&
-		 pull8(ppReadPackedMsg, &value->number_pdsch_rnti, end) &&
-		 pull16(ppReadPackedMsg, &value->transmission_power_pcfich, end)))
-		return 0;
-
-	if(value->number_pdu > NFAPI_DL_CONFIG_MAX_PDU)
-	{
-		NFAPI_TRACE(NFAPI_TRACE_ERROR, "%s number of dl config pdu's exceed maxium (count:%d max:%d)\n", __FUNCTION__, value->number_pdu, NFAPI_DL_CONFIG_MAX_PDU);
-		return 0;		
-	}
-
-	if(value->number_pdu)
-	{
-		value->dl_config_pdu_list = (nfapi_dl_config_request_pdu_t*)nfapi_p7_allocate(sizeof(nfapi_dl_config_request_pdu_t) * value->number_pdu, config);
-		if(value->dl_config_pdu_list == NULL)
-		{
-			NFAPI_TRACE(NFAPI_TRACE_ERROR, "%s failed to allocate dl config pdu list (count:%d)\n", __FUNCTION__, value->number_pdu);
-			return 0;
-		}
-	}
-	else
-	{
-		value->dl_config_pdu_list = 0;
-	}
-
-	uint16_t i;
-	uint16_t total_number_of_pdus = value->number_pdu;
-	for(i = 0; i < total_number_of_pdus; ++i)
-	{
-		nfapi_dl_config_request_pdu_t* pdu = &(value->dl_config_pdu_list[i]);
-		
-		if(!(pull8(ppReadPackedMsg, &pdu->pdu_type, end) &&
-			 pull8(ppReadPackedMsg, &pdu->pdu_size, end)))
-			return 0;
-					
-		uint8_t *packedPduEnd = (*ppReadPackedMsg) + pdu->pdu_size - 2;
-
-		if(packedPduEnd > end)
-		{
-			// pdu end of beyond buffer end
-			return 0;
-		}
-
-		switch(pdu->pdu_type)
-		{
-			case NFAPI_DL_CONFIG_DCI_DL_PDU_TYPE:
-				{
-					unpack_tlv_t unpack_fns[] =
-					{
-						{ NFAPI_DL_CONFIG_REQUEST_DCI_DL_PDU_REL8_TAG, &pdu->dci_dl_pdu.dci_dl_pdu_rel8, &unpack_dl_config_dci_dl_pdu_rel8_value},
-						{ NFAPI_DL_CONFIG_REQUEST_DCI_DL_PDU_REL9_TAG, &pdu->dci_dl_pdu.dci_dl_pdu_rel9, &unpack_dl_config_dci_dl_pdu_rel9_value},
-						{ NFAPI_DL_CONFIG_REQUEST_DCI_DL_PDU_REL10_TAG, &pdu->dci_dl_pdu.dci_dl_pdu_rel10, &unpack_dl_config_dci_dl_pdu_rel10_value},
-						{ NFAPI_DL_CONFIG_REQUEST_DCI_DL_PDU_REL11_TAG, &pdu->dci_dl_pdu.dci_dl_pdu_rel11, &unpack_dl_config_dci_dl_pdu_rel11_value},
-						{ NFAPI_DL_CONFIG_REQUEST_DCI_DL_PDU_REL12_TAG, &pdu->dci_dl_pdu.dci_dl_pdu_rel12, &unpack_dl_config_dci_dl_pdu_rel12_value},
-						{ NFAPI_DL_CONFIG_REQUEST_DCI_DL_PDU_REL13_TAG, &pdu->dci_dl_pdu.dci_dl_pdu_rel13, &unpack_dl_config_dci_dl_pdu_rel13_value},
-					};
-
-					unpack_tlv_list(unpack_fns, sizeof(unpack_fns)/sizeof(unpack_tlv_t), ppReadPackedMsg, packedPduEnd, 0, 0);
-				}
-				break;
-			case NFAPI_DL_CONFIG_BCH_PDU_TYPE:
-				{
-					unpack_tlv_t unpack_fns[] =
-					{
-						{ NFAPI_DL_CONFIG_REQUEST_BCH_PDU_REL8_TAG, &pdu->bch_pdu.bch_pdu_rel8, &unpack_dl_config_bch_pdu_rel8_value},
-					};
-
-					unpack_tlv_list(unpack_fns, sizeof(unpack_fns)/sizeof(unpack_tlv_t), ppReadPackedMsg, packedPduEnd, 0, 0);
-				}
-				break;
-			case NFAPI_DL_CONFIG_MCH_PDU_TYPE:
-				{
-					unpack_tlv_t unpack_fns[] =
-					{
-						{ NFAPI_DL_CONFIG_REQUEST_MCH_PDU_REL8_TAG, &pdu->mch_pdu.mch_pdu_rel8, &unpack_dl_config_mch_pdu_rel8_value},
-					};
-
-					unpack_tlv_list(unpack_fns, sizeof(unpack_fns)/sizeof(unpack_tlv_t), ppReadPackedMsg, packedPduEnd, 0, 0);
-				}
-				break;
-			case NFAPI_DL_CONFIG_DLSCH_PDU_TYPE:
-				{
-					unpack_tlv_t unpack_fns[] =
-					{
-						{ NFAPI_DL_CONFIG_REQUEST_DLSCH_PDU_REL8_TAG, &pdu->dlsch_pdu.dlsch_pdu_rel8, &unpack_dl_config_dlsch_pdu_rel8_value},
-						{ NFAPI_DL_CONFIG_REQUEST_DLSCH_PDU_REL9_TAG, &pdu->dlsch_pdu.dlsch_pdu_rel9, &unpack_dl_config_dlsch_pdu_rel9_value},
-						{ NFAPI_DL_CONFIG_REQUEST_DLSCH_PDU_REL10_TAG, &pdu->dlsch_pdu.dlsch_pdu_rel10, &unpack_dl_config_dlsch_pdu_rel10_value},
-						{ NFAPI_DL_CONFIG_REQUEST_DLSCH_PDU_REL11_TAG, &pdu->dlsch_pdu.dlsch_pdu_rel11, &unpack_dl_config_dlsch_pdu_rel11_value},
-						{ NFAPI_DL_CONFIG_REQUEST_DLSCH_PDU_REL12_TAG, &pdu->dlsch_pdu.dlsch_pdu_rel12, &unpack_dl_config_dlsch_pdu_rel12_value},
-						{ NFAPI_DL_CONFIG_REQUEST_DLSCH_PDU_REL13_TAG, &pdu->dlsch_pdu.dlsch_pdu_rel13, &unpack_dl_config_dlsch_pdu_rel13_value},
-					};
-
-					unpack_tlv_list(unpack_fns, sizeof(unpack_fns)/sizeof(unpack_tlv_t), ppReadPackedMsg, packedPduEnd, 0, 0);
-				}
-				break;
-			case NFAPI_DL_CONFIG_PCH_PDU_TYPE:
-				{
-					unpack_tlv_t unpack_fns[] =
-					{
-						{ NFAPI_DL_CONFIG_REQUEST_PCH_PDU_REL8_TAG, &pdu->pch_pdu.pch_pdu_rel8, &unpack_dl_config_pch_pdu_rel8_value},
-						{ NFAPI_DL_CONFIG_REQUEST_PCH_PDU_REL13_TAG, &pdu->pch_pdu.pch_pdu_rel13, &unpack_dl_config_pch_pdu_rel13_value},
-					};
-
-					unpack_tlv_list(unpack_fns, sizeof(unpack_fns)/sizeof(unpack_tlv_t), ppReadPackedMsg, packedPduEnd, 0, 0);
-				}
-				break;
-			case NFAPI_DL_CONFIG_PRS_PDU_TYPE:
-				{
-					unpack_tlv_t unpack_fns[] =
-					{
-						{ NFAPI_DL_CONFIG_REQUEST_PRS_PDU_REL9_TAG, &pdu->prs_pdu.prs_pdu_rel9, &unpack_dl_config_prs_pdu_rel9_value},
-					};
-
-					unpack_tlv_list(unpack_fns, sizeof(unpack_fns)/sizeof(unpack_tlv_t), ppReadPackedMsg, packedPduEnd, 0, 0);
-				}
-				break;
-			case NFAPI_DL_CONFIG_CSI_RS_PDU_TYPE:
-				{
-					unpack_tlv_t unpack_fns[] =
-					{
-						{ NFAPI_DL_CONFIG_REQUEST_CSI_RS_PDU_REL10_TAG, &pdu->csi_rs_pdu.csi_rs_pdu_rel10, &unpack_dl_config_csi_rs_pdu_rel10_value},
-						{ NFAPI_DL_CONFIG_REQUEST_CSI_RS_PDU_REL13_TAG, &pdu->csi_rs_pdu.csi_rs_pdu_rel13, &unpack_dl_config_csi_rs_pdu_rel13_value},
-					};
-
-					unpack_tlv_list(unpack_fns, sizeof(unpack_fns)/sizeof(unpack_tlv_t), ppReadPackedMsg, packedPduEnd, 0, 0);
-				}
-				break;
-			case NFAPI_DL_CONFIG_EPDCCH_DL_PDU_TYPE:
-				{
-					unpack_tlv_t unpack_fns[] =
-					{
-						{ NFAPI_DL_CONFIG_REQUEST_EPDCCH_PDU_REL8_TAG, &pdu->epdcch_pdu.epdcch_pdu_rel8, &unpack_dl_config_dci_dl_pdu_rel8_value},
-						{ NFAPI_DL_CONFIG_REQUEST_EPDCCH_PDU_REL9_TAG, &pdu->epdcch_pdu.epdcch_pdu_rel9, &unpack_dl_config_dci_dl_pdu_rel9_value},
-						{ NFAPI_DL_CONFIG_REQUEST_EPDCCH_PDU_REL10_TAG, &pdu->epdcch_pdu.epdcch_pdu_rel10, &unpack_dl_config_dci_dl_pdu_rel10_value},
-						{ NFAPI_DL_CONFIG_REQUEST_EPDCCH_PDU_REL11_TAG, &pdu->epdcch_pdu.epdcch_pdu_rel11, &unpack_dl_config_dci_dl_pdu_rel11_value},
-						{ NFAPI_DL_CONFIG_REQUEST_EPDCCH_PDU_REL12_TAG, &pdu->epdcch_pdu.epdcch_pdu_rel12, &unpack_dl_config_dci_dl_pdu_rel12_value},
-						{ NFAPI_DL_CONFIG_REQUEST_EPDCCH_PDU_REL13_TAG, &pdu->epdcch_pdu.epdcch_pdu_rel13, &unpack_dl_config_dci_dl_pdu_rel13_value},
-						{ NFAPI_DL_CONFIG_REQUEST_EPDCCH_PARAM_REL11_TAG, &pdu->epdcch_pdu.epdcch_params_rel11, &unpack_dl_config_epdcch_params_rel11_value},
-						{ NFAPI_DL_CONFIG_REQUEST_EPDCCH_PARAM_REL13_TAG, &pdu->epdcch_pdu.epdcch_params_rel13, &unpack_dl_config_epdcch_params_rel13_value},
-					};
-
-					unpack_tlv_list(unpack_fns, sizeof(unpack_fns)/sizeof(unpack_tlv_t), ppReadPackedMsg, packedPduEnd, 0, 0);
-				}
-				break;
-			case NFAPI_DL_CONFIG_MPDCCH_PDU_TYPE:
-				{
-					unpack_tlv_t unpack_fns[] =
-					{
-						{ NFAPI_DL_CONFIG_REQUEST_MPDCCH_PDU_REL13_TAG, &pdu->mpdcch_pdu.mpdcch_pdu_rel13, &unpack_dl_config_mpdcch_pdu_rel13_value},
-					};
-
-					unpack_tlv_list(unpack_fns, sizeof(unpack_fns)/sizeof(unpack_tlv_t), ppReadPackedMsg, packedPduEnd, 0, 0);
-				}
-				break;
-			case NFAPI_DL_CONFIG_NBCH_PDU_TYPE:
-				{
-					unpack_tlv_t unpack_fns[] =
-					{
-						{ NFAPI_DL_CONFIG_REQUEST_NBCH_PDU_REL13_TAG, &pdu->nbch_pdu.nbch_pdu_rel13, &unpack_dl_config_nbch_pdu_rel13_value},
-					};
-
-					unpack_tlv_list(unpack_fns, sizeof(unpack_fns)/sizeof(unpack_tlv_t), ppReadPackedMsg, packedPduEnd, 0, 0);
-				}
-				break;
-			case NFAPI_DL_CONFIG_NPDCCH_PDU_TYPE:
-				{
-					unpack_tlv_t unpack_fns[] =
-					{
-						{ NFAPI_DL_CONFIG_REQUEST_NPDCCH_PDU_REL13_TAG, &pdu->npdcch_pdu.npdcch_pdu_rel13, &unpack_dl_config_npdcch_pdu_rel13_value},
-					};
-
-					unpack_tlv_list(unpack_fns, sizeof(unpack_fns)/sizeof(unpack_tlv_t), ppReadPackedMsg, packedPduEnd, 0, 0);
-				
-				}
-				break;
-			case NFAPI_DL_CONFIG_NDLSCH_PDU_TYPE:
-				{
-					unpack_tlv_t unpack_fns[] =
-					{
-						{ NFAPI_DL_CONFIG_REQUEST_NDLSCH_PDU_REL13_TAG, &pdu->ndlsch_pdu.ndlsch_pdu_rel13, &unpack_dl_config_ndlsch_pdu_rel13_value},
-					};
-
-					unpack_tlv_list(unpack_fns, sizeof(unpack_fns)/sizeof(unpack_tlv_t), ppReadPackedMsg, packedPduEnd, 0, 0);
-				
-				}
-				break;
-			default:
-				// Need to log an error
-				break;
-		}
-	}
-
-	return 1;
-}
-
-
-static uint8_t unpack_dl_tti_request(uint8_t **ppReadPackedMsg, uint8_t *end, void *msg, nfapi_p7_codec_config_t* config)
-{
-	nfapi_nr_dl_tti_request_t *pNfapiMsg = (nfapi_nr_dl_tti_request_t*)msg;
-
-	if (!(pull16(ppReadPackedMsg,&pNfapiMsg->SFN, end) &&
-		pull16(ppReadPackedMsg, &pNfapiMsg->Slot, end) &&
-		pull8(ppReadPackedMsg, &pNfapiMsg->dl_tti_request_body.nGroup, end) &&
-		pull8(ppReadPackedMsg, &pNfapiMsg->dl_tti_request_body.nPDUs, end) &&
-		pullarray8(ppReadPackedMsg,pNfapiMsg->dl_tti_request_body.nUe ,256,pNfapiMsg->dl_tti_request_body.nGroup, end)
-		//pusharray8(pNfapiMsg->PduIdx[0] ,256,256, ppWritePackedMsg, end)
-		))
-			return 0;
-	
-	int arr[12];
-	for(int i=0;i<pNfapiMsg->dl_tti_request_body.nGroup;i++)
-	{
-		for(int j=0;j<pNfapiMsg->dl_tti_request_body.nUe[i];j++)
-		{
-			arr[j] = pNfapiMsg->dl_tti_request_body.PduIdx[i][j];
-		}
-		if(!(pullarrays32(ppReadPackedMsg,arr,12,pNfapiMsg->dl_tti_request_body.nUe[i], end)))
-		return 0;
-	}
-
-	for(int i=0;i<pNfapiMsg->dl_tti_request_body.nPDUs;i++)	
-	{
-		if(!unpack_dl_tti_request_body_value(ppReadPackedMsg, end, &pNfapiMsg->dl_tti_request_body.dl_tti_pdu_list[i]))
-		return 0;
-	}
-
-return 1;
-}
-
-
-static uint8_t unpack_ul_tti_request_prach_pdu(void *tlv, uint8_t **ppReadPackedMsg, uint8_t *end)
-{
-	nfapi_nr_prach_pdu_t* prach_pdu = (nfapi_nr_prach_pdu_t*)tlv;
-
-	return(
-	pull16(ppReadPackedMsg, &prach_pdu->phys_cell_id, end) &&
-	pull8(ppReadPackedMsg, &prach_pdu->num_prach_ocas, end) &&
-	pull8(ppReadPackedMsg, &prach_pdu->prach_format, end) &&
-	pull8(ppReadPackedMsg, &prach_pdu->num_ra, end) &&
-	pull8(ppReadPackedMsg, &prach_pdu->prach_start_symbol, end) &&
-	pull16(ppReadPackedMsg, &prach_pdu->num_cs, end)
-	// TODO: ignoring beamforming tlv for now
-	);
-}
-
-
-static uint8_t unpack_ul_tti_request_pucch_pdu(void *tlv, uint8_t **ppReadPackedMsg, uint8_t *end)
-{
-	nfapi_nr_pucch_pdu_t* pucch_pdu = (nfapi_nr_pucch_pdu_t*)tlv;
-	
-	return(
-		pull16(ppReadPackedMsg, &pucch_pdu->rnti, end) &&
-		pull32(ppReadPackedMsg, &pucch_pdu->handle, end) &&
-		pull16(ppReadPackedMsg, &pucch_pdu->bwp_size, end) &&
-		pull16(ppReadPackedMsg, &pucch_pdu->bwp_start, end) &&
-		pull8(ppReadPackedMsg, &pucch_pdu->subcarrier_spacing, end) &&
-		pull8(ppReadPackedMsg, &pucch_pdu->cyclic_prefix, end) &&
-		pull8(ppReadPackedMsg, &pucch_pdu->format_type, end) &&
-		pull8(ppReadPackedMsg, &pucch_pdu->multi_slot_tx_indicator, end) &&
-		pull16(ppReadPackedMsg, &pucch_pdu->prb_start, end) &&
-		pull16(ppReadPackedMsg, &pucch_pdu->prb_size, end) &&
-		pull8(ppReadPackedMsg, &pucch_pdu->start_symbol_index, end) &&
-		pull8(ppReadPackedMsg, &pucch_pdu->nr_of_symbols, end) &&
-		pull8(ppReadPackedMsg, &pucch_pdu->freq_hop_flag, end) &&
-		pull16(ppReadPackedMsg, &pucch_pdu->second_hop_prb, end) &&
-		pull8(ppReadPackedMsg, &pucch_pdu->group_hop_flag, end) &&
-		pull8(ppReadPackedMsg, &pucch_pdu->sequence_hop_flag, end) &&
-		pull16(ppReadPackedMsg, &pucch_pdu->hopping_id, end) &&
-		pull16(ppReadPackedMsg, &pucch_pdu->initial_cyclic_shift, end) &&
-		pull16(ppReadPackedMsg, &pucch_pdu->data_scrambling_id, end) &&
-		pull8(ppReadPackedMsg, &pucch_pdu->time_domain_occ_idx, end) &&
-		pull8(ppReadPackedMsg, &pucch_pdu->pre_dft_occ_idx, end) &&
-		pull8(ppReadPackedMsg, &pucch_pdu->pre_dft_occ_len, end) &&
-		pull8(ppReadPackedMsg, &pucch_pdu->add_dmrs_flag, end) &&
-		pull16(ppReadPackedMsg, &pucch_pdu->dmrs_scrambling_id, end) &&
-		pull8(ppReadPackedMsg, &pucch_pdu->dmrs_cyclic_shift, end) &&
-		pull8(ppReadPackedMsg, &pucch_pdu->sr_flag, end) &&
-		pull8(ppReadPackedMsg, &pucch_pdu->bit_len_harq, end) &&
-		pull16(ppReadPackedMsg, &pucch_pdu->bit_len_csi_part1, end) &&
-		pull16(ppReadPackedMsg, &pucch_pdu->bit_len_csi_part2, end) 
-		// TODO: ignoring beamforming tlv for now
-	);
-}
-
-
-static uint8_t unpack_ul_tti_request_pusch_pdu(void *tlv, uint8_t **ppReadPackedMsg, uint8_t *end)
-{
-	nfapi_nr_pusch_pdu_t* pusch_pdu = (nfapi_nr_pusch_pdu_t*)tlv;
-	
-	if (!(
-	pull16(ppReadPackedMsg, &pusch_pdu->pdu_bit_map, end) &&
-	pull16(ppReadPackedMsg, &pusch_pdu->rnti, end) &&
-	pull32(ppReadPackedMsg, &pusch_pdu->handle, end) &&
-	pull16(ppReadPackedMsg, &pusch_pdu->bwp_size, end) &&
-	pull16(ppReadPackedMsg, &pusch_pdu->bwp_start, end) &&
-	pull8(ppReadPackedMsg, &pusch_pdu->subcarrier_spacing, end) &&
-	pull8(ppReadPackedMsg, &pusch_pdu->cyclic_prefix, end) &&
-	pull16(ppReadPackedMsg, &pusch_pdu->target_code_rate,  end) &&
-	pull8(ppReadPackedMsg, &pusch_pdu->qam_mod_order,  end) &&
-	pull8(ppReadPackedMsg, &pusch_pdu->mcs_index,  end) &&
-	pull8(ppReadPackedMsg, &pusch_pdu->mcs_table, end) &&
-	pull8(ppReadPackedMsg, &pusch_pdu->transform_precoding, end) &&
-	pull16(ppReadPackedMsg, &pusch_pdu->data_scrambling_id, end) &&
-	pull8(ppReadPackedMsg, &pusch_pdu->nrOfLayers, end) &&
-	pull16(ppReadPackedMsg, &pusch_pdu->ul_dmrs_symb_pos, end) &&
-	pull8(ppReadPackedMsg, &pusch_pdu->dmrs_config_type, end) &&
-	pull16(ppReadPackedMsg, &pusch_pdu->ul_dmrs_scrambling_id, end) &&
-	pull8(ppReadPackedMsg, &pusch_pdu->scid, end) &&
-	pull8(ppReadPackedMsg, &pusch_pdu->num_dmrs_cdm_grps_no_data, end) &&
-	pull16(ppReadPackedMsg, &pusch_pdu->dmrs_ports, end) &&
-	pull8(ppReadPackedMsg, &pusch_pdu->resource_alloc, end) &&
-	pull8(ppReadPackedMsg, &pusch_pdu->resource_alloc,end) &&
-	pull16(ppReadPackedMsg, &pusch_pdu->dmrs_ports, end) &&
-	pull16(ppReadPackedMsg, &pusch_pdu->rb_start, end) &&
-	pull16(ppReadPackedMsg, &pusch_pdu->rb_size, end) &&
-	pull8(ppReadPackedMsg, &pusch_pdu->vrb_to_prb_mapping, end) &&
-	pull8(ppReadPackedMsg, &pusch_pdu->frequency_hopping, end) &&
-	pull16(ppReadPackedMsg, &pusch_pdu->tx_direct_current_location, end) &&
-	pull8(ppReadPackedMsg, &pusch_pdu->uplink_frequency_shift_7p5khz, end) &&
-	pull8(ppReadPackedMsg, &pusch_pdu->start_symbol_index, end) &&
-	pull8(ppReadPackedMsg, &pusch_pdu->nr_of_symbols, end) 
-	// TODO: ignoring beamforming tlv for now 
-	))
-		return 0;
-
-
-	//Pack Optional Data only included if indicated in pduBitmap
-	switch(pusch_pdu->pdu_bit_map){
-		case PUSCH_PDU_BITMAP_PUSCH_DATA:
-		{
-			// pack optional TLVs
-			return(
-				pull8(ppReadPackedMsg, &pusch_pdu->pusch_data.rv_index, end) &&
-				pull8(ppReadPackedMsg, &pusch_pdu->pusch_data.harq_process_id, end) &&
-				pull32(ppReadPackedMsg, &pusch_pdu->pusch_data.tb_size, end) &&
-				pull16(ppReadPackedMsg, &pusch_pdu->pusch_data.num_cb, end) &&
-				pullarray8(ppReadPackedMsg, pusch_pdu->pusch_data.cb_present_and_position,1,1,end)
-			);
-		}
-		break;
-
-		case PUSCH_PDU_BITMAP_PUSCH_UCI:
-		{
-			return(
-				pull16(ppReadPackedMsg, &pusch_pdu->pusch_uci.harq_ack_bit_length, end) &&
-				pull16(ppReadPackedMsg, &pusch_pdu->pusch_uci.csi_part1_bit_length, end) &&
-				pull16(ppReadPackedMsg, &pusch_pdu->pusch_uci.csi_part2_bit_length, end) &&
-				pull8(ppReadPackedMsg, &pusch_pdu->pusch_uci.alpha_scaling, end) &&
-				pull8(ppReadPackedMsg, &pusch_pdu->pusch_uci.beta_offset_harq_ack, end) &&
-				pull8(ppReadPackedMsg, &pusch_pdu->pusch_uci.beta_offset_csi1, end) &&
-				pull8(ppReadPackedMsg, &pusch_pdu->pusch_uci.beta_offset_csi2, end)
-			);
-		}
-		break;
-
-		case PUSCH_PDU_BITMAP_PUSCH_PTRS:
-		{
-			return(
-				pull8(ppReadPackedMsg, &pusch_pdu->pusch_ptrs.num_ptrs_ports, end) &&
-				pull8(ppReadPackedMsg, &pusch_pdu->pusch_ptrs.ptrs_ports_list->ptrs_dmrs_port, end) &&
-+               pull16(ppReadPackedMsg, &pusch_pdu->pusch_ptrs.ptrs_ports_list->ptrs_port_index, end) &&
-+               pull8(ppReadPackedMsg, &pusch_pdu->pusch_ptrs.ptrs_ports_list->ptrs_re_offset, end) &&
-				pull8(ppReadPackedMsg, &pusch_pdu->pusch_ptrs.ptrs_time_density, end) &&
-				pull8(ppReadPackedMsg, &pusch_pdu->pusch_ptrs.ptrs_freq_density, end) &&
-				pull8(ppReadPackedMsg, &pusch_pdu->pusch_ptrs.ul_ptrs_power, end)
-			);
-		}
-		break;
-
-		case PUSCH_PDU_BITMAP_DFTS_OFDM:
-		{
-			return(
-				pull8(ppReadPackedMsg, &pusch_pdu->dfts_ofdm.low_papr_group_number, end) &&
-				pull16(ppReadPackedMsg, &pusch_pdu->dfts_ofdm.low_papr_sequence_number, end) &&
-				pull8(ppReadPackedMsg, &pusch_pdu->dfts_ofdm.ul_ptrs_sample_density, end) &&
-				pull8(ppReadPackedMsg, &pusch_pdu->dfts_ofdm.ul_ptrs_time_density_transform_precoding, end)
-			);
-		}
-		break;
-
-		default:
-		{
-			NFAPI_TRACE(NFAPI_TRACE_INFO, "Invalid pdu bitmap %d \n", pusch_pdu->pdu_bit_map );
-		}
-	}
-
-	return 1;
-}
-
-
-static uint8_t unpack_ul_tti_request_srs_pdu(void *tlv, uint8_t **ppReadPackedMsg, uint8_t *end)
-{
-	nfapi_nr_srs_pdu_t* srs_pdu = (nfapi_nr_srs_pdu_t*)tlv;
-	
-	return(
-		pull16(ppReadPackedMsg, &srs_pdu->rnti, end) &&
-		pull32(ppReadPackedMsg, &srs_pdu->handle, end) &&
-		pull16(ppReadPackedMsg, &srs_pdu->bwp_size, end) &&
-		pull16(ppReadPackedMsg, &srs_pdu->bwp_start, end) &&
-		pull8(ppReadPackedMsg, &srs_pdu->subcarrier_spacing, end) &&
-		pull8(ppReadPackedMsg, &srs_pdu->cyclic_prefix, end) &&
-		pull8(ppReadPackedMsg, &srs_pdu->num_ant_ports, end) &&
-		pull8(ppReadPackedMsg, &srs_pdu->num_symbols,  end) &&
-		pull8(ppReadPackedMsg, &srs_pdu->num_repetitions, end) &&
-		pull8(ppReadPackedMsg, &srs_pdu->time_start_position, end) &&
-		pull8(ppReadPackedMsg, &srs_pdu->config_index, end) &&
-		pull16(ppReadPackedMsg, &srs_pdu->sequence_id, end) &&
-		pull8(ppReadPackedMsg, &srs_pdu->bandwidth_index, end) &&
-		pull8(ppReadPackedMsg, &srs_pdu->comb_size, end) &&
-		pull8(ppReadPackedMsg, &srs_pdu->comb_offset, end) &&
-		pull8(ppReadPackedMsg, &srs_pdu->cyclic_shift, end) &&
-		pull8(ppReadPackedMsg, &srs_pdu->frequency_position, end) &&
-		pull8(ppReadPackedMsg, &srs_pdu->frequency_shift, end) &&
-		pull8(ppReadPackedMsg, &srs_pdu->frequency_hopping, end) &&
-		pull8(ppReadPackedMsg, &srs_pdu->group_or_sequence_hopping, end) &&
-		pull8(ppReadPackedMsg, &srs_pdu->resource_type, end) &&
-		pull16(ppReadPackedMsg, &srs_pdu->t_srs, end) &&
-		pull16(ppReadPackedMsg, &srs_pdu->t_offset, end) 
-		// TODO: ignoring beamforming tlv for now
-	);
-}
-
-
-static uint8_t unpack_ul_tti_pdu_list_value(uint8_t **ppReadPackedMsg, uint8_t *end, void *msg)
-{
-	nfapi_nr_ul_tti_request_number_of_pdus_t* pNfapiMsg = (nfapi_nr_ul_tti_request_number_of_pdus_t*)msg;
-
-	if(!(pull16(ppReadPackedMsg, &pNfapiMsg->pdu_size, end) &&
-	 	 pull16(ppReadPackedMsg, &pNfapiMsg->pdu_type, end) ))
-		  return 0;
-
-
-	// first natch the pdu type, then call the respective function
-	switch(pNfapiMsg->pdu_type)
-	{
-
-		case NFAPI_NR_UL_CONFIG_PRACH_PDU_TYPE:
-		{
-			if(!unpack_ul_tti_request_prach_pdu(&pNfapiMsg->prach_pdu, ppReadPackedMsg, end))
-				return 0;
-		}
-		break;
-
-		case NFAPI_NR_UL_CONFIG_PUCCH_PDU_TYPE:
-		{
-			if(!unpack_ul_tti_request_pucch_pdu(&pNfapiMsg->pucch_pdu, ppReadPackedMsg, end))
-				return 0;
-		}
-		break;
-		
-		case NFAPI_NR_UL_CONFIG_PUSCH_PDU_TYPE:
-		{
-			if(!unpack_ul_tti_request_pusch_pdu(&pNfapiMsg->pusch_pdu, ppReadPackedMsg, end))
-				return 0;
-		}
-		break;
-
-		case NFAPI_NR_UL_CONFIG_SRS_PDU_TYPE:
-		{
-			if(!unpack_ul_tti_request_srs_pdu(&pNfapiMsg->srs_pdu, ppReadPackedMsg, end))
-				return 0;
-		}
-		break;
-
-		default:
-		{
-			NFAPI_TRACE(NFAPI_TRACE_ERROR, "FIXME : Invalid UL_TTI pdu type %d \n", pNfapiMsg->pdu_type );
-		}
-		break;
-
-
-	}
-
-	return 1;
-}
-
-
-static uint8_t unpack_ul_tti_groups_list_value(uint8_t **ppReadPackedMsg, uint8_t *end, void *msg)
-{
-	nfapi_nr_ul_tti_request_number_of_groups_t* pNfapiMsg = (nfapi_nr_ul_tti_request_number_of_groups_t*)msg;
-
-	    if(!pull8(ppReadPackedMsg, &pNfapiMsg->n_ue, end))
-      return 0;
-       for (int i = 0; i < pNfapiMsg->n_ue; i++)
-       {
-               if(!pull8(ppReadPackedMsg, &pNfapiMsg->ue_list[i].pdu_idx ,end) )
-               return 0;
-       }
-       return 1; 
-}
-
-
-static uint8_t unpack_ul_tti_request(uint8_t **ppReadPackedMsg, uint8_t *end, void *msg, nfapi_p7_codec_config_t* config)
-{
-	nfapi_nr_ul_tti_request_t *pNfapiMsg = (nfapi_nr_ul_tti_request_t*)msg;
-
-	if (!( 
-		pull16(ppReadPackedMsg, &pNfapiMsg->SFN, end) &&
-		pull16(ppReadPackedMsg, &pNfapiMsg->Slot, end) &&
-		pull8(ppReadPackedMsg, &pNfapiMsg->n_pdus, end) &&
-		pull8(ppReadPackedMsg, &pNfapiMsg->n_group, end) &&
-		pull8(ppReadPackedMsg, &pNfapiMsg->rach_present, end) &&
-		pull8(ppReadPackedMsg, &pNfapiMsg->n_ulcch, end) &&
-		pull8(ppReadPackedMsg, &pNfapiMsg->n_ulsch, end) ))
-			return 0;
-
-	for(int i=0; i< pNfapiMsg->n_pdus; i++)
-	{
-		if (!unpack_ul_tti_pdu_list_value(ppReadPackedMsg, end, &pNfapiMsg->pdus_list[i]))
-			return 0;
-	}
-
-	for(int i=0; i< pNfapiMsg->n_group; i++)
-	{
-		if (!unpack_ul_tti_groups_list_value(ppReadPackedMsg, end, &pNfapiMsg->groups_list[i]))
-			return 0;
-	}
-
-	return 1;
-}
-
-static uint8_t unpack_dl_config_request(uint8_t **ppReadPackedMsg, uint8_t *end, void *msg, nfapi_p7_codec_config_t* config)
-{
-	nfapi_dl_config_request_t *pNfapiMsg = (nfapi_dl_config_request_t*)msg;
-
-	unpack_p7_tlv_t unpack_fns[] =
-	{
-		{ NFAPI_DL_CONFIG_REQUEST_BODY_TAG, &pNfapiMsg->dl_config_request_body, &unpack_dl_config_request_body_value},
-	};
-
-	return ( pull16(ppReadPackedMsg, &pNfapiMsg->sfn_sf, end) &&
-			 unpack_p7_tlv_list(unpack_fns, sizeof(unpack_fns)/sizeof(unpack_tlv_t), ppReadPackedMsg, end, config, &pNfapiMsg->vendor_extension));
-}
-
-static uint8_t unpack_ul_config_ulsch_pdu_rel8_value(void *tlv, uint8_t **ppReadPackedMsg, uint8_t *end)
-{
-	nfapi_ul_config_ulsch_pdu_rel8_t* ulsch_pdu_rel8 = (nfapi_ul_config_ulsch_pdu_rel8_t*)tlv;
-	
-	return (pull32(ppReadPackedMsg, &ulsch_pdu_rel8->handle, end) &&
-			pull16(ppReadPackedMsg, &ulsch_pdu_rel8->size, end) &&
-			pull16(ppReadPackedMsg, &ulsch_pdu_rel8->rnti, end) &&
-			pull8(ppReadPackedMsg, &ulsch_pdu_rel8->resource_block_start, end) &&
-			pull8(ppReadPackedMsg, &ulsch_pdu_rel8->number_of_resource_blocks, end) &&
-			pull8(ppReadPackedMsg, &ulsch_pdu_rel8->modulation_type, end) &&
-			pull8(ppReadPackedMsg, &ulsch_pdu_rel8->cyclic_shift_2_for_drms, end) &&
-			pull8(ppReadPackedMsg, &ulsch_pdu_rel8->frequency_hopping_enabled_flag, end) &&
-			pull8(ppReadPackedMsg, &ulsch_pdu_rel8->frequency_hopping_bits, end) &&
-			pull8(ppReadPackedMsg, &ulsch_pdu_rel8->new_data_indication, end) &&
-			pull8(ppReadPackedMsg, &ulsch_pdu_rel8->redundancy_version, end) &&
-			pull8(ppReadPackedMsg, &ulsch_pdu_rel8->harq_process_number, end) &&
-			pull8(ppReadPackedMsg, &ulsch_pdu_rel8->ul_tx_mode, end) &&
-			pull8(ppReadPackedMsg, &ulsch_pdu_rel8->current_tx_nb, end) &&
-			pull8(ppReadPackedMsg, &ulsch_pdu_rel8->n_srs, end ));
-}
-
-static uint8_t unpack_ul_config_ulsch_pdu_rel10_value(void *tlv, uint8_t **ppReadPackedMsg, uint8_t *end)
-{
-	nfapi_ul_config_ulsch_pdu_rel10_t* ulsch_pdu_rel10 = (nfapi_ul_config_ulsch_pdu_rel10_t*)tlv; 
-	
-	return (pull8(ppReadPackedMsg, &ulsch_pdu_rel10->resource_allocation_type, end) &&
-			pull32(ppReadPackedMsg, &ulsch_pdu_rel10->resource_block_coding, end) &&
-			pull8(ppReadPackedMsg, &ulsch_pdu_rel10->transport_blocks, end) &&
-			pull8(ppReadPackedMsg, &ulsch_pdu_rel10->transmission_scheme, end) &&
-			pull8(ppReadPackedMsg, &ulsch_pdu_rel10->number_of_layers, end) &
-			pull8(ppReadPackedMsg, &ulsch_pdu_rel10->codebook_index, end) &&
-			pull8(ppReadPackedMsg, &ulsch_pdu_rel10->disable_sequence_hopping_flag, end));
-}
-static uint8_t unpack_ul_config_ulsch_pdu_rel11_value(void *tlv, uint8_t **ppReadPackedMsg, uint8_t *end)
-{
-	nfapi_ul_config_ulsch_pdu_rel11_t* ulsch_pdu_rel11 = (nfapi_ul_config_ulsch_pdu_rel11_t*)tlv;
-	
-	return ( pull8(ppReadPackedMsg,	&ulsch_pdu_rel11->virtual_cell_id_enabled_flag, end) &&
-			 pull16(ppReadPackedMsg, &ulsch_pdu_rel11->npusch_identity, end) &&
-			 pull8(ppReadPackedMsg,	&ulsch_pdu_rel11->dmrs_config_flag, end) &&
-			 pull16(ppReadPackedMsg, &ulsch_pdu_rel11->ndmrs_csh_identity, end));
-}
-static uint8_t unpack_ul_config_ulsch_pdu_rel13_value(void *tlv, uint8_t **ppReadPackedMsg, uint8_t *end)
-{
-	nfapi_ul_config_ulsch_pdu_rel13_t* ulsch_pdu_rel13 = (nfapi_ul_config_ulsch_pdu_rel13_t*)tlv;
-	
-	return (pull8(ppReadPackedMsg,  &ulsch_pdu_rel13->ue_type, end) &&
-			pull16(ppReadPackedMsg, &ulsch_pdu_rel13->total_number_of_repetitions, end) &&
-			pull16(ppReadPackedMsg, &ulsch_pdu_rel13->repetition_number, end) &&
-			pull16(ppReadPackedMsg, &ulsch_pdu_rel13->initial_transmission_sf_io, end) &&
-			pull8(ppReadPackedMsg,  &ulsch_pdu_rel13->empty_symbols_due_to_re_tunning, end));
-}
-static uint8_t unpack_ul_config_cqi_ri_info_rel8_value(void *tlv, uint8_t **ppReadPackedMsg, uint8_t *end)
-{
-	nfapi_ul_config_cqi_ri_information_rel8_t* cqi_ri_info_rel8 = (nfapi_ul_config_cqi_ri_information_rel8_t*)tlv;
-	
-	return (pull8(ppReadPackedMsg, &cqi_ri_info_rel8->dl_cqi_pmi_size_rank_1, end) &&
-			pull8(ppReadPackedMsg, &cqi_ri_info_rel8->dl_cqi_pmi_size_rank_greater_1, end) &&
-			pull8(ppReadPackedMsg, &cqi_ri_info_rel8->ri_size, end) &&
-			pull8(ppReadPackedMsg, &cqi_ri_info_rel8->delta_offset_cqi, end) &&
-			pull8(ppReadPackedMsg, &cqi_ri_info_rel8->delta_offset_ri, end));
-}
-
-static uint8_t unpack_ul_config_cqi_ri_info_rel9_value(void *tlv, uint8_t **ppReadPackedMsg, uint8_t *end)
-{
-	nfapi_ul_config_cqi_ri_information_rel9_t* cqi_ri_info_rel9 = (nfapi_ul_config_cqi_ri_information_rel9_t*)tlv;
-	
-	if(!(pull8(ppReadPackedMsg, &cqi_ri_info_rel9->report_type, end) &&
-		 pull8(ppReadPackedMsg, &cqi_ri_info_rel9->delta_offset_cqi, end) &&
-		 pull8(ppReadPackedMsg, &cqi_ri_info_rel9->delta_offset_ri, end)))
-		return 0;
-
-	switch(cqi_ri_info_rel9->report_type)
-	{
-		case NFAPI_CSI_REPORT_TYPE_PERIODIC:
-			{
-				if(!(pull8(ppReadPackedMsg, &cqi_ri_info_rel9->periodic_cqi_pmi_ri_report.dl_cqi_pmi_ri_size, end) &&
-					 pull8(ppReadPackedMsg, &cqi_ri_info_rel9->periodic_cqi_pmi_ri_report.control_type, end)))
-					return 0;
-			}
-			break;
-		case NFAPI_CSI_REPORT_TYPE_APERIODIC:
-			{
-				if(pull8(ppReadPackedMsg, &cqi_ri_info_rel9->aperiodic_cqi_pmi_ri_report.number_of_cc, end) ==0)
-					return 0;
-					
-				uint8_t i;
-				for(i = 0; i < cqi_ri_info_rel9->aperiodic_cqi_pmi_ri_report.number_of_cc; ++i)
-				{
-					if(pull8(ppReadPackedMsg, &cqi_ri_info_rel9->aperiodic_cqi_pmi_ri_report.cc[i].ri_size, end) == 0)
-						return 0;
-
-                                        uint8_t j;
-                                        for(j = 0; j < 8; ++j)
-					{
-						if(pull8(ppReadPackedMsg, &cqi_ri_info_rel9->aperiodic_cqi_pmi_ri_report.cc[i].dl_cqi_pmi_size[j], end) == 0)
-							return 0;
-					}
-				}
-			}
-			break;
-		default:
-			{
-				NFAPI_TRACE(NFAPI_TRACE_ERROR, "FIXME : Invalid report type %d \n", cqi_ri_info_rel9->report_type );
-				return 0;
-			}
-			break;
-	};
-	return 1;
-}
-
-// NOTE : This function is a little unconventional as we uese the side to
-// determine the report type
-static uint8_t unpack_ul_config_cqi_ri_info_rel13_value(void *tlv, uint8_t **ppReadPackedMsg, uint8_t *end)
-{
-	nfapi_ul_config_cqi_ri_information_rel13_t* cqi_ri_info_rel13 = (nfapi_ul_config_cqi_ri_information_rel13_t*)tlv;
-	if(cqi_ri_info_rel13->tl.length == 0)
-	{
-		cqi_ri_info_rel13->report_type = NFAPI_CSI_REPORT_TYPE_APERIODIC;
-	}
-	else
-	{
-		cqi_ri_info_rel13->report_type = NFAPI_CSI_REPORT_TYPE_PERIODIC;
-		if(pull16(ppReadPackedMsg, &cqi_ri_info_rel13->periodic_cqi_pmi_ri_report.dl_cqi_pmi_ri_size_2, end) == 0)
-			return 0;
-	}
-	return 1;
-}
-static uint8_t unpack_ul_config_cqi_init_tx_params_rel8_value(void *tlv, uint8_t **ppReadPackedMsg, uint8_t *end)
-{
-	nfapi_ul_config_initial_transmission_parameters_rel8_t* init_tx_params_rel8 = (nfapi_ul_config_initial_transmission_parameters_rel8_t*)tlv;
-	
-	return (pull8(ppReadPackedMsg, &init_tx_params_rel8->n_srs_initial, end) &&
-			pull8(ppReadPackedMsg, &init_tx_params_rel8->initial_number_of_resource_blocks, end));
-}
-static uint8_t unpack_ul_config_ulsch_harq_info_rel10_value(void *tlv, uint8_t **ppReadPackedMsg, uint8_t *end)
-{
-	nfapi_ul_config_ulsch_harq_information_rel10_t* harq_info_rel10 = (nfapi_ul_config_ulsch_harq_information_rel10_t*)tlv;
-	
-	return (pull8(ppReadPackedMsg, &harq_info_rel10->harq_size, end) &&
-			pull8(ppReadPackedMsg, &harq_info_rel10->delta_offset_harq, end) &&
-			pull8(ppReadPackedMsg, &harq_info_rel10->ack_nack_mode, end));
-}
-
-static uint8_t unpack_ul_config_ulsch_harq_info_rel13_value(void *tlv, uint8_t **ppReadPackedMsg, uint8_t *end)
-{
-	nfapi_ul_config_ulsch_harq_information_rel13_t* harq_info_rel13 = (nfapi_ul_config_ulsch_harq_information_rel13_t*)tlv;
-	
-	return (pull16(ppReadPackedMsg, &harq_info_rel13->harq_size_2, end) &&
-			pull8(ppReadPackedMsg, &harq_info_rel13->delta_offset_harq_2, end));
-}
-
-static uint8_t unpack_ul_config_ue_info_rel8_value(void *tlv, uint8_t **ppReadPackedMsg, uint8_t *end)
-{
-	nfapi_ul_config_ue_information_rel8_t* ue_info_rel8 = (nfapi_ul_config_ue_information_rel8_t*)tlv;
-	
-	return (pull32(ppReadPackedMsg, &ue_info_rel8->handle, end) &&
-			pull16(ppReadPackedMsg, (uint16_t *)&ue_info_rel8->rnti, end));
-}
-static uint8_t unpack_ul_config_ue_info_rel11_value(void *tlv, uint8_t **ppReadPackedMsg, uint8_t *end)
-{
-	nfapi_ul_config_ue_information_rel11_t* ue_info_rel11 = (nfapi_ul_config_ue_information_rel11_t*)tlv;
-	
-	return (pull8(ppReadPackedMsg, &ue_info_rel11->virtual_cell_id_enabled_flag, end) &&
-			pull16(ppReadPackedMsg, &ue_info_rel11->npusch_identity, end));
-}
-static uint8_t unpack_ul_config_ue_info_rel13_value(void *tlv, uint8_t **ppReadPackedMsg, uint8_t *end)
-{
-	nfapi_ul_config_ue_information_rel13_t* ue_info_rel13 = (nfapi_ul_config_ue_information_rel13_t*)tlv;
-	
-	return (pull8(ppReadPackedMsg, &ue_info_rel13->ue_type, end) &&
-			pull8(ppReadPackedMsg, &ue_info_rel13->empty_symbols, end) &&
-			pull16(ppReadPackedMsg, &ue_info_rel13->total_number_of_repetitions, end) &&
-			pull16(ppReadPackedMsg, &ue_info_rel13->repetition_number, end));
-}
-
-static uint8_t unpack_ul_config_cqi_info_rel8_value(void *tlv, uint8_t **ppReadPackedMsg, uint8_t *end)
-{
-	nfapi_ul_config_cqi_information_rel8_t* cqi_info_rel8 = (nfapi_ul_config_cqi_information_rel8_t*)tlv;
-	
-	return ( pull16(ppReadPackedMsg, &cqi_info_rel8->pucch_index, end) &&
-			 pull8(ppReadPackedMsg, &cqi_info_rel8->dl_cqi_pmi_size, end));
-}
-static uint8_t unpack_ul_config_cqi_info_rel10_value(void *tlv, uint8_t **ppReadPackedMsg, uint8_t *end)
-{
-	nfapi_ul_config_cqi_information_rel10_t* cqi_info_rel10 = (nfapi_ul_config_cqi_information_rel10_t*)tlv;
-	
-	return (pull8(ppReadPackedMsg, &cqi_info_rel10->number_of_pucch_resource, end) &&
-			pull16(ppReadPackedMsg, &cqi_info_rel10->pucch_index_p1, end));
-}
-static uint8_t unpack_ul_config_cqi_info_rel13_value(void *tlv, uint8_t **ppReadPackedMsg, uint8_t *end)
-{
-	nfapi_ul_config_cqi_information_rel13_t* cqi_info_rel13 = (nfapi_ul_config_cqi_information_rel13_t*)tlv;
-	
-	return (pull8(ppReadPackedMsg, &cqi_info_rel13->csi_mode, end) &&
-			pull16(ppReadPackedMsg, &cqi_info_rel13->dl_cqi_pmi_size_2, end) &&
-			pull8(ppReadPackedMsg, &cqi_info_rel13->starting_prb, end) &&
-			pull8(ppReadPackedMsg, &cqi_info_rel13->n_prb, end) &&
-			pull8(ppReadPackedMsg, &cqi_info_rel13->cdm_index, end) &&
-			pull8(ppReadPackedMsg, &cqi_info_rel13->n_srs, end));
-}
-		
-static uint8_t unpack_ul_config_sr_info_rel8_value(void *tlv, uint8_t **ppReadPackedMsg, uint8_t *end)
-{
-	nfapi_ul_config_sr_information_rel8_t* sr_info_rel8 = (nfapi_ul_config_sr_information_rel8_t*)tlv;
-	
-	return ( pull16(ppReadPackedMsg, &sr_info_rel8->pucch_index, end));
-}
-
-static uint8_t unpack_ul_config_sr_info_rel10_value(void *tlv, uint8_t **ppReadPackedMsg, uint8_t *end)
-{
-	nfapi_ul_config_sr_information_rel10_t* sr_info_rel10 = (nfapi_ul_config_sr_information_rel10_t*)tlv;
-	
-	return (pull8(ppReadPackedMsg, &sr_info_rel10->number_of_pucch_resources, end) &&
-			pull16(ppReadPackedMsg, &sr_info_rel10->pucch_index_p1, end));
-}
-
-static uint8_t unpack_ul_config_harq_info_rel10_tdd_value(void *tlv, uint8_t **ppReadPackedMsg, uint8_t *end)
-{
-	nfapi_ul_config_harq_information_rel10_tdd_t* harq_info_tdd_rel10 = (nfapi_ul_config_harq_information_rel10_tdd_t*)tlv;
-	
-	return (pull8(ppReadPackedMsg, &harq_info_tdd_rel10->harq_size, end) &&
-			pull8(ppReadPackedMsg, &harq_info_tdd_rel10->ack_nack_mode, end) &&
-			pull8(ppReadPackedMsg, &harq_info_tdd_rel10->number_of_pucch_resources, end) &&
-			pull16(ppReadPackedMsg, &harq_info_tdd_rel10->n_pucch_1_0, end) &&
-			pull16(ppReadPackedMsg, &harq_info_tdd_rel10->n_pucch_1_1, end) &&
-			pull16(ppReadPackedMsg, &harq_info_tdd_rel10->n_pucch_1_2, end) &&
-			pull16(ppReadPackedMsg, &harq_info_tdd_rel10->n_pucch_1_3, end));
-}
-
-static uint8_t unpack_ul_config_harq_info_rel8_fdd_value(void *tlv, uint8_t **ppReadPackedMsg, uint8_t *end)
-{
-	nfapi_ul_config_harq_information_rel8_fdd_t* harq_info_fdd_rel8 = (nfapi_ul_config_harq_information_rel8_fdd_t*)tlv;
-	
-	return (pull16(ppReadPackedMsg, &harq_info_fdd_rel8->n_pucch_1_0, end) &&
-			pull8(ppReadPackedMsg, &harq_info_fdd_rel8->harq_size, end));
-}
-
-static uint8_t unpack_ul_config_harq_info_rel9_fdd_value(void *tlv, uint8_t **ppReadPackedMsg, uint8_t *end)
-{
-	nfapi_ul_config_harq_information_rel9_fdd_t* harq_info_fdd_rel9 = (nfapi_ul_config_harq_information_rel9_fdd_t*)tlv;
-	
-	return (pull8(ppReadPackedMsg, &harq_info_fdd_rel9->harq_size, end) &&
-			pull8(ppReadPackedMsg, &harq_info_fdd_rel9->ack_nack_mode, end) &&
-			pull8(ppReadPackedMsg, &harq_info_fdd_rel9->number_of_pucch_resources, end) &&
-			pull16(ppReadPackedMsg, &harq_info_fdd_rel9->n_pucch_1_0, end) &&
-			pull16(ppReadPackedMsg, &harq_info_fdd_rel9->n_pucch_1_1, end) &&
-			pull16(ppReadPackedMsg, &harq_info_fdd_rel9->n_pucch_1_2, end) &&
-			pull16(ppReadPackedMsg, &harq_info_fdd_rel9->n_pucch_1_3, end));
-}
-
-static uint8_t unpack_ul_config_harq_info_rel11_value(void *tlv, uint8_t **ppReadPackedMsg, uint8_t *end)
-{
-	nfapi_ul_config_harq_information_rel11_t* harq_info_rel11 = (nfapi_ul_config_harq_information_rel11_t*)tlv;
-	
-	return (pull8(ppReadPackedMsg, &harq_info_rel11->num_ant_ports, end) &&
-			pull16(ppReadPackedMsg, &harq_info_rel11->n_pucch_2_0, end) &&
-			pull16(ppReadPackedMsg, &harq_info_rel11->n_pucch_2_1, end) &&
-			pull16(ppReadPackedMsg, &harq_info_rel11->n_pucch_2_2, end) &&
-			pull16(ppReadPackedMsg, &harq_info_rel11->n_pucch_2_3, end));
-}
-
-static uint8_t unpack_ul_config_harq_info_rel13_value(void *tlv, uint8_t **ppReadPackedMsg, uint8_t *end)
-{
-	nfapi_ul_config_harq_information_rel13_t* harq_info_rel13 = (nfapi_ul_config_harq_information_rel13_t*)tlv;
-	
-	return (pull16(ppReadPackedMsg, &harq_info_rel13->harq_size_2, end) &&
-			pull8(ppReadPackedMsg, &harq_info_rel13->starting_prb, end) &&
-			pull8(ppReadPackedMsg, &harq_info_rel13->n_prb, end) &&
-			pull8(ppReadPackedMsg, &harq_info_rel13->cdm_index, end) &&
-			pull8(ppReadPackedMsg, &harq_info_rel13->n_srs, end));
-}
-
-
-static uint8_t unpack_ul_config_srs_pdu_rel8_value(void *tlv, uint8_t **ppReadPackedMsg, uint8_t *end)
-{
-	nfapi_ul_config_srs_pdu_rel8_t* srs_pdu_rel8 = (nfapi_ul_config_srs_pdu_rel8_t*)tlv;
-	
-	return (pull32(ppReadPackedMsg, &srs_pdu_rel8->handle, end) &&
-			pull16(ppReadPackedMsg, &srs_pdu_rel8->size, end) &&
-			pull16(ppReadPackedMsg, &srs_pdu_rel8->rnti, end) &&
-			pull8(ppReadPackedMsg, &srs_pdu_rel8->srs_bandwidth, end) &&
-			pull8(ppReadPackedMsg, &srs_pdu_rel8->frequency_domain_position, end) &&
-			pull8(ppReadPackedMsg, &srs_pdu_rel8->srs_hopping_bandwidth, end) &&
-			pull8(ppReadPackedMsg, &srs_pdu_rel8->transmission_comb, end) &&
-			pull16(ppReadPackedMsg, &srs_pdu_rel8->i_srs, end) &&
-			pull8(ppReadPackedMsg, &srs_pdu_rel8->sounding_reference_cyclic_shift, end));
-}
-
-static uint8_t unpack_ul_config_srs_pdu_rel10_value(void *tlv, uint8_t **ppReadPackedMsg, uint8_t *end)
-{
-	nfapi_ul_config_srs_pdu_rel10_t* srs_pdu_rel10 = (nfapi_ul_config_srs_pdu_rel10_t*)tlv;
-	return pull8(ppReadPackedMsg, &srs_pdu_rel10->antenna_port, end);
-}
-
-static uint8_t unpack_ul_config_srs_pdu_rel13_value(void *tlv, uint8_t **ppReadPackedMsg, uint8_t *end)
-{
-	nfapi_ul_config_srs_pdu_rel13_t* srs_pdu_rel13 = (nfapi_ul_config_srs_pdu_rel13_t*)tlv;
-
-	return (pull8(ppReadPackedMsg, &srs_pdu_rel13->number_of_combs, end));
-}
-
-static uint8_t unpack_ul_nb_harq_info_rel13_fdd_value(void *tlv, uint8_t **ppReadPackedMsg, uint8_t *end)
-{
-	nfapi_ul_config_nb_harq_information_rel13_fdd_t* nb_harq_info_fdd_rel13 = (nfapi_ul_config_nb_harq_information_rel13_fdd_t*)tlv;
-
-	return (pull8(ppReadPackedMsg, &nb_harq_info_fdd_rel13->harq_ack_resource, end));
-}
-
-static uint8_t unpack_ul_config_nulsch_pdu_rel13_value(void *tlv, uint8_t **ppReadPackedMsg, uint8_t *end)
-{
-	nfapi_ul_config_nulsch_pdu_rel13_t* nulsch_pdu_rel13 = (nfapi_ul_config_nulsch_pdu_rel13_t*)tlv;
-
-	if(!(pull8(ppReadPackedMsg, &nulsch_pdu_rel13->nulsch_format, end) && 
-		 pull32(ppReadPackedMsg, &nulsch_pdu_rel13->handle, end) && 
-		 pull16(ppReadPackedMsg, &nulsch_pdu_rel13->size, end) && 
-		 pull16(ppReadPackedMsg, &nulsch_pdu_rel13->rnti, end) && 
-		 pull8(ppReadPackedMsg, &nulsch_pdu_rel13->subcarrier_indication, end) && 
-		 pull8(ppReadPackedMsg, &nulsch_pdu_rel13->resource_assignment, end) && 
-		 pull8(ppReadPackedMsg, &nulsch_pdu_rel13->mcs, end) && 
-		 pull8(ppReadPackedMsg, &nulsch_pdu_rel13->redudancy_version, end) && 
-		 pull8(ppReadPackedMsg, &nulsch_pdu_rel13->repetition_number, end) && 
-		 pull8(ppReadPackedMsg, &nulsch_pdu_rel13->new_data_indication, end) && 
-		 pull8(ppReadPackedMsg, &nulsch_pdu_rel13->n_srs, end) && 
-		 pull16(ppReadPackedMsg, &nulsch_pdu_rel13->scrambling_sequence_initialization_cinit, end) && 
-		 pull16(ppReadPackedMsg, &nulsch_pdu_rel13->sf_idx, end)))
-		return 0;
-		
-	unpack_tlv_t unpack_fns[] =
-	{
-		{ NFAPI_UL_CONFIG_REQUEST_UE_INFORMATION_REL8_TAG, &nulsch_pdu_rel13->ue_information.ue_information_rel8, &unpack_ul_config_ue_info_rel8_value},
-		{ NFAPI_UL_CONFIG_REQUEST_UE_INFORMATION_REL11_TAG, &nulsch_pdu_rel13->ue_information.ue_information_rel11, &unpack_ul_config_ue_info_rel11_value},
-		{ NFAPI_UL_CONFIG_REQUEST_UE_INFORMATION_REL13_TAG, &nulsch_pdu_rel13->ue_information.ue_information_rel13, &unpack_ul_config_ue_info_rel13_value},
-		{ NFAPI_UL_CONFIG_REQUEST_NB_HARQ_INFORMATION_REL13_FDD_TAG, &nulsch_pdu_rel13->nb_harq_information.nb_harq_information_rel13_fdd, &unpack_ul_nb_harq_info_rel13_fdd_value},
-	};
-
-	return unpack_tlv_list(unpack_fns, sizeof(unpack_fns)/sizeof(unpack_tlv_t), ppReadPackedMsg, end, 0, 0);		
-}
-
-static uint8_t unpack_ul_config_nrach_pdu_rel13_value(void *tlv, uint8_t **ppReadPackedMsg, uint8_t *end)
-{
-	nfapi_ul_config_nrach_pdu_rel13_t* nrach_pdu_rel13 = (nfapi_ul_config_nrach_pdu_rel13_t*)tlv;
-
-	return (pull8(ppReadPackedMsg, &nrach_pdu_rel13->nprach_config_0, end) &&
-			pull8(ppReadPackedMsg, &nrach_pdu_rel13->nprach_config_1, end) &&
-			pull8(ppReadPackedMsg, &nrach_pdu_rel13->nprach_config_2, end));
-}
-
-
-static uint8_t unpack_ul_config_request_body_value(void *tlv, uint8_t **ppReadPackedMsg, uint8_t *end, nfapi_p7_codec_config_t* config)
-{
-	#define UL_CONFIG_ULSCH_PDU_UNPACK_FNS(_pdu) \
-		{ NFAPI_UL_CONFIG_REQUEST_ULSCH_PDU_REL8_TAG, &_pdu.ulsch_pdu_rel8, &unpack_ul_config_ulsch_pdu_rel8_value}, \
-		{ NFAPI_UL_CONFIG_REQUEST_ULSCH_PDU_REL10_TAG, &_pdu.ulsch_pdu_rel10, &unpack_ul_config_ulsch_pdu_rel10_value}, \
-		{ NFAPI_UL_CONFIG_REQUEST_ULSCH_PDU_REL11_TAG, &_pdu.ulsch_pdu_rel11, &unpack_ul_config_ulsch_pdu_rel11_value}, \
-		{ NFAPI_UL_CONFIG_REQUEST_ULSCH_PDU_REL13_TAG, &_pdu.ulsch_pdu_rel13, &unpack_ul_config_ulsch_pdu_rel13_value}, 
-
-	#define UL_CONFIG_CQI_RI_INFO_UNPACK_FNS(_pdu) \
-		{ NFAPI_UL_CONFIG_REQUEST_CQI_RI_INFORMATION_REL8_TAG, &_pdu.cqi_ri_information_rel8, &unpack_ul_config_cqi_ri_info_rel8_value}, \
-		{ NFAPI_UL_CONFIG_REQUEST_CQI_RI_INFORMATION_REL9_TAG, &_pdu.cqi_ri_information_rel9, &unpack_ul_config_cqi_ri_info_rel9_value}, \
-		{ NFAPI_UL_CONFIG_REQUEST_CQI_RI_INFORMATION_REL13_TAG, &_pdu.cqi_ri_information_rel13, &unpack_ul_config_cqi_ri_info_rel13_value},
-
-	#define UL_CONFIG_ULSCH_HARQ_INFO_UNPACK_FNS(_pdu) \
-		{ NFAPI_UL_CONFIG_REQUEST_ULSCH_HARQ_INFORMATION_REL10_TAG, &_pdu.harq_information_rel10, &unpack_ul_config_ulsch_harq_info_rel10_value},\
-		{ NFAPI_UL_CONFIG_REQUEST_ULSCH_HARQ_INFORMATION_REL13_TAG, &_pdu.harq_information_rel13, &unpack_ul_config_ulsch_harq_info_rel13_value},
-
-	#define UL_CONFIG_INIT_TX_PARAMS_UNPACK_FNS(_pdu) \
-		{ NFAPI_UL_CONFIG_REQUEST_INITIAL_TRANSMISSION_PARAMETERS_REL8_TAG, &_pdu.initial_transmission_parameters_rel8, &unpack_ul_config_cqi_init_tx_params_rel8_value},
-
-	#define UL_CONFIG_UCI_UE_INFO_UNPACK_FNS(_pdu) \
-		{ NFAPI_UL_CONFIG_REQUEST_UE_INFORMATION_REL8_TAG, &_pdu.ue_information_rel8, &unpack_ul_config_ue_info_rel8_value}, \
-		{ NFAPI_UL_CONFIG_REQUEST_UE_INFORMATION_REL11_TAG, &_pdu.ue_information_rel11, &unpack_ul_config_ue_info_rel11_value}, \
-		{ NFAPI_UL_CONFIG_REQUEST_UE_INFORMATION_REL13_TAG, &_pdu.ue_information_rel13, &unpack_ul_config_ue_info_rel13_value},
-
-	#define UL_CONFIG_UCI_CQI_INFO_UNPACK_FNS(_pdu) \
-		{ NFAPI_UL_CONFIG_REQUEST_CQI_INFORMATION_REL8_TAG, &_pdu.cqi_information_rel8, &unpack_ul_config_cqi_info_rel8_value}, \
-		{ NFAPI_UL_CONFIG_REQUEST_CQI_INFORMATION_REL10_TAG, &_pdu.cqi_information_rel10, &unpack_ul_config_cqi_info_rel10_value}, \
-		{ NFAPI_UL_CONFIG_REQUEST_CQI_INFORMATION_REL13_TAG, &_pdu.cqi_information_rel13, &unpack_ul_config_cqi_info_rel13_value},
-						
-	#define UL_CONFIG_UCI_SR_INFO_UNPACK_FNS(_pdu) \
-		{ NFAPI_UL_CONFIG_REQUEST_SR_INFORMATION_REL8_TAG, &_pdu.sr_information_rel8, &unpack_ul_config_sr_info_rel8_value}, \
-		{ NFAPI_UL_CONFIG_REQUEST_SR_INFORMATION_REL10_TAG, &_pdu.sr_information_rel10, &unpack_ul_config_sr_info_rel10_value},
-
-	#define UL_CONFIG_UCI_HARQ_INFO_UNPACK_FNS(_pdu) \
-		{ NFAPI_UL_CONFIG_REQUEST_HARQ_INFORMATION_REL10_TDD_TAG, &_pdu.harq_information_rel10_tdd, &unpack_ul_config_harq_info_rel10_tdd_value}, \
-		{ NFAPI_UL_CONFIG_REQUEST_HARQ_INFORMATION_REL8_FDD_TAG, &_pdu.harq_information_rel8_fdd, &unpack_ul_config_harq_info_rel8_fdd_value}, \
-		{ NFAPI_UL_CONFIG_REQUEST_HARQ_INFORMATION_REL9_FDD_TAG, &_pdu.harq_information_rel9_fdd, &unpack_ul_config_harq_info_rel9_fdd_value}, \
-		{ NFAPI_UL_CONFIG_REQUEST_HARQ_INFORMATION_REL11_TAG, &_pdu.harq_information_rel11, &unpack_ul_config_harq_info_rel11_value}, \
-		{ NFAPI_UL_CONFIG_REQUEST_HARQ_INFORMATION_REL13_TAG, &_pdu.harq_information_rel13, &unpack_ul_config_harq_info_rel13_value},
-
-	#define UL_CONFIG_SRS_PDU_UNPACK_FNS(_pdu) \
-		{ NFAPI_UL_CONFIG_REQUEST_SRS_PDU_REL8_TAG, &_pdu.srs_pdu_rel8, &unpack_ul_config_srs_pdu_rel8_value}, \
-		{ NFAPI_UL_CONFIG_REQUEST_SRS_PDU_REL10_TAG, &_pdu.srs_pdu_rel10, &unpack_ul_config_srs_pdu_rel10_value}, \
-		{ NFAPI_UL_CONFIG_REQUEST_SRS_PDU_REL13_TAG, &_pdu.srs_pdu_rel13, &unpack_ul_config_srs_pdu_rel13_value},
-		
-	#define UL_CONFIG_NULSCH_PDU_UNPACK_FNS(_pdu) \
-		{ NFAPI_UL_CONFIG_REQUEST_NULSCH_PDU_REL13_TAG, &_pdu.nulsch_pdu_rel13, &unpack_ul_config_nulsch_pdu_rel13_value},		
-
-	#define UL_CONFIG_NRACH_PDU_UNPACK_FNS(_pdu) \
-		{ NFAPI_UL_CONFIG_REQUEST_NRACH_PDU_REL13_TAG, &_pdu.nrach_pdu_rel13, &unpack_ul_config_nrach_pdu_rel13_value},		
-
-
-	nfapi_ul_config_request_body_t* value = (nfapi_ul_config_request_body_t*)tlv;
-
-	if(!(pull8(ppReadPackedMsg, &value->number_of_pdus, end) &&
-		 pull8(ppReadPackedMsg, &value->rach_prach_frequency_resources, end) &&
-		 pull8(ppReadPackedMsg, &value->srs_present, end)))
-		return 0;
-
-	if(value->number_of_pdus > NFAPI_UL_CONFIG_MAX_PDU)
-	{
-		NFAPI_TRACE(NFAPI_TRACE_ERROR, "%s number of ul config pdus exceed maxium (count:%d max:%d)\n", __FUNCTION__, value->number_of_pdus, NFAPI_UL_CONFIG_MAX_PDU);
-		return 0;		
-	}
-
-	if(value->number_of_pdus > 0)
-	{
-		value->ul_config_pdu_list = (nfapi_ul_config_request_pdu_t*)nfapi_p7_allocate(sizeof(nfapi_ul_config_request_pdu_t) * value->number_of_pdus, config);
-
-		if(value->ul_config_pdu_list == NULL)
-		{
-			NFAPI_TRACE(NFAPI_TRACE_ERROR, "%s failed to allocate ul config pdu list (count:%d)\n", __FUNCTION__, value->number_of_pdus);
-			return 0;
-		}
-	}
-	else
-	{
-		value->ul_config_pdu_list = 0;
-	}
-
-
-	uint16_t i;
-	uint16_t total_number_of_pdus = value->number_of_pdus;
-	for(i = 0; i < total_number_of_pdus; ++i)
-	{
-		nfapi_ul_config_request_pdu_t* pdu = &(value->ul_config_pdu_list[i]);
-		
-		if(!(pull8(ppReadPackedMsg, &pdu->pdu_type, end) &&
-			 pull8(ppReadPackedMsg, &pdu->pdu_size, end)))
-			return 0;
-					
-		uint8_t *packedPduEnd = (*ppReadPackedMsg) + pdu->pdu_size - 2;
-
-		if(packedPduEnd > end)
-		{
-			// pdu end is past buffer end
-			return 0;
-		}
-
-		switch(pdu->pdu_type)
-		{
-			case NFAPI_UL_CONFIG_ULSCH_PDU_TYPE:
-				{
-					unpack_tlv_t unpack_fns[] =
-					{
-						UL_CONFIG_ULSCH_PDU_UNPACK_FNS(pdu->ulsch_pdu)
-					};
-
-					unpack_tlv_list(unpack_fns, sizeof(unpack_fns)/sizeof(unpack_tlv_t), ppReadPackedMsg, packedPduEnd, 0, 0);
-				}
-				break;
-
-			case NFAPI_UL_CONFIG_ULSCH_CQI_RI_PDU_TYPE:
-				{
-					unpack_tlv_t unpack_fns[] =
-					{
-						UL_CONFIG_ULSCH_PDU_UNPACK_FNS(pdu->ulsch_cqi_ri_pdu.ulsch_pdu)
-						UL_CONFIG_CQI_RI_INFO_UNPACK_FNS(pdu->ulsch_cqi_ri_pdu.cqi_ri_information)
-						UL_CONFIG_INIT_TX_PARAMS_UNPACK_FNS(pdu->ulsch_cqi_ri_pdu.initial_transmission_parameters)
-					};
-
-					unpack_tlv_list(unpack_fns, sizeof(unpack_fns)/sizeof(unpack_tlv_t), ppReadPackedMsg, packedPduEnd, 0, 0);
-				}
-				break;
-			case NFAPI_UL_CONFIG_ULSCH_HARQ_PDU_TYPE:
-				{
-					unpack_tlv_t unpack_fns[] =
-					{
-						UL_CONFIG_ULSCH_PDU_UNPACK_FNS(pdu->ulsch_harq_pdu.ulsch_pdu)
-						UL_CONFIG_ULSCH_HARQ_INFO_UNPACK_FNS(pdu->ulsch_harq_pdu.harq_information)
-						UL_CONFIG_INIT_TX_PARAMS_UNPACK_FNS(pdu->ulsch_harq_pdu.initial_transmission_parameters)
-					};
-
-					unpack_tlv_list(unpack_fns, sizeof(unpack_fns)/sizeof(unpack_tlv_t), ppReadPackedMsg, packedPduEnd, 0, 0);
-				}
-				break;
-			case NFAPI_UL_CONFIG_ULSCH_CQI_HARQ_RI_PDU_TYPE:
-				{
-					unpack_tlv_t unpack_fns[] =
-					{
-						UL_CONFIG_ULSCH_PDU_UNPACK_FNS(pdu->ulsch_cqi_harq_ri_pdu.ulsch_pdu)
-						UL_CONFIG_CQI_RI_INFO_UNPACK_FNS(pdu->ulsch_cqi_harq_ri_pdu.cqi_ri_information)
-						UL_CONFIG_ULSCH_HARQ_INFO_UNPACK_FNS(pdu->ulsch_cqi_harq_ri_pdu.harq_information)
-						UL_CONFIG_INIT_TX_PARAMS_UNPACK_FNS(pdu->ulsch_cqi_harq_ri_pdu.initial_transmission_parameters)
-					};
-
-					unpack_tlv_list(unpack_fns, sizeof(unpack_fns)/sizeof(unpack_tlv_t), ppReadPackedMsg, packedPduEnd, 0, 0);
-				}
-				break;
-			case NFAPI_UL_CONFIG_UCI_CQI_PDU_TYPE:
-				{
-					unpack_tlv_t unpack_fns[] =
-					{
-						UL_CONFIG_UCI_UE_INFO_UNPACK_FNS(pdu->uci_cqi_pdu.ue_information)
-						UL_CONFIG_UCI_CQI_INFO_UNPACK_FNS(pdu->uci_cqi_pdu.cqi_information)
-					};
-
-					unpack_tlv_list(unpack_fns, sizeof(unpack_fns)/sizeof(unpack_tlv_t), ppReadPackedMsg, packedPduEnd, 0, 0);
-				}
-				break;
-			case NFAPI_UL_CONFIG_UCI_SR_PDU_TYPE:
-				{
-					unpack_tlv_t unpack_fns[] =
-					{
-						UL_CONFIG_UCI_UE_INFO_UNPACK_FNS(pdu->uci_sr_pdu.ue_information)
-						UL_CONFIG_UCI_SR_INFO_UNPACK_FNS(pdu->uci_sr_pdu.sr_information)
-					};
-
-					unpack_tlv_list(unpack_fns, sizeof(unpack_fns)/sizeof(unpack_tlv_t), ppReadPackedMsg, packedPduEnd, 0, 0);
-				}
-				break;
-			case NFAPI_UL_CONFIG_UCI_HARQ_PDU_TYPE:
-				{
-					unpack_tlv_t unpack_fns[] =
-					{
-						UL_CONFIG_UCI_UE_INFO_UNPACK_FNS(pdu->uci_harq_pdu.ue_information)
-						UL_CONFIG_UCI_HARQ_INFO_UNPACK_FNS(pdu->uci_harq_pdu.harq_information)
-					};
-
-					unpack_tlv_list(unpack_fns, sizeof(unpack_fns)/sizeof(unpack_tlv_t), ppReadPackedMsg, packedPduEnd, 0, 0);
-				}
-				break;
-			case NFAPI_UL_CONFIG_UCI_SR_HARQ_PDU_TYPE:
-				{
-					unpack_tlv_t unpack_fns[] =
-					{
-						UL_CONFIG_UCI_UE_INFO_UNPACK_FNS(pdu->uci_sr_harq_pdu.ue_information)
-						UL_CONFIG_UCI_SR_INFO_UNPACK_FNS(pdu->uci_sr_harq_pdu.sr_information)
-						UL_CONFIG_UCI_HARQ_INFO_UNPACK_FNS(pdu->uci_sr_harq_pdu.harq_information)
-					};
-
-					unpack_tlv_list(unpack_fns, sizeof(unpack_fns)/sizeof(unpack_tlv_t), ppReadPackedMsg, packedPduEnd, 0, 0);
-				}
-				break;
-			case NFAPI_UL_CONFIG_UCI_CQI_HARQ_PDU_TYPE:
-				{
-					unpack_tlv_t unpack_fns[] =
-					{
-						UL_CONFIG_UCI_UE_INFO_UNPACK_FNS(pdu->uci_cqi_harq_pdu.ue_information)
-						UL_CONFIG_UCI_CQI_INFO_UNPACK_FNS(pdu->uci_cqi_harq_pdu.cqi_information)
-						UL_CONFIG_UCI_HARQ_INFO_UNPACK_FNS(pdu->uci_cqi_harq_pdu.harq_information)
-					};
-
-					unpack_tlv_list(unpack_fns, sizeof(unpack_fns)/sizeof(unpack_tlv_t), ppReadPackedMsg, packedPduEnd, 0, 0);
-				}
-				break;
-			case NFAPI_UL_CONFIG_UCI_CQI_SR_PDU_TYPE:
-				{
-					unpack_tlv_t unpack_fns[] =
-					{
-						UL_CONFIG_UCI_UE_INFO_UNPACK_FNS(pdu->uci_cqi_sr_pdu.ue_information)
-						UL_CONFIG_UCI_CQI_INFO_UNPACK_FNS(pdu->uci_cqi_sr_pdu.cqi_information)
-						UL_CONFIG_UCI_SR_INFO_UNPACK_FNS(pdu->uci_cqi_sr_pdu.sr_information)
-					};
-
-					unpack_tlv_list(unpack_fns, sizeof(unpack_fns)/sizeof(unpack_tlv_t), ppReadPackedMsg, packedPduEnd, 0, 0);
-				}
-				break;
-			case NFAPI_UL_CONFIG_UCI_CQI_SR_HARQ_PDU_TYPE:
-				{
-					unpack_tlv_t unpack_fns[] =
-					{
-						UL_CONFIG_UCI_UE_INFO_UNPACK_FNS(pdu->uci_cqi_sr_harq_pdu.ue_information)
-						UL_CONFIG_UCI_CQI_INFO_UNPACK_FNS(pdu->uci_cqi_sr_harq_pdu.cqi_information)
-						UL_CONFIG_UCI_SR_INFO_UNPACK_FNS(pdu->uci_cqi_sr_harq_pdu.sr_information)
-						UL_CONFIG_UCI_HARQ_INFO_UNPACK_FNS(pdu->uci_cqi_sr_harq_pdu.harq_information)
-					};
-
-					unpack_tlv_list(unpack_fns, sizeof(unpack_fns)/sizeof(unpack_tlv_t), ppReadPackedMsg, packedPduEnd, 0, 0);
-				}
-				break;
-			case NFAPI_UL_CONFIG_SRS_PDU_TYPE:
-				{
-					unpack_tlv_t unpack_fns[] =
-					{
-						UL_CONFIG_SRS_PDU_UNPACK_FNS(pdu->srs_pdu)
-					};
-
-					unpack_tlv_list(unpack_fns, sizeof(unpack_fns)/sizeof(unpack_tlv_t), ppReadPackedMsg, packedPduEnd, 0, 0);
-				}
-				break;
-			case NFAPI_UL_CONFIG_HARQ_BUFFER_PDU_TYPE:
-				{
-					unpack_tlv_t unpack_fns[] =
-					{
-						UL_CONFIG_UCI_UE_INFO_UNPACK_FNS(pdu->harq_buffer_pdu.ue_information)
-					};
-
-					unpack_tlv_list(unpack_fns, sizeof(unpack_fns)/sizeof(unpack_tlv_t), ppReadPackedMsg, packedPduEnd, 0, 0);
-				}
-				break;
-			case NFAPI_UL_CONFIG_ULSCH_UCI_CSI_PDU_TYPE:
-				{
-					unpack_tlv_t unpack_fns[] =
-					{
-						UL_CONFIG_ULSCH_PDU_UNPACK_FNS(pdu->ulsch_uci_csi_pdu.ulsch_pdu)
-						UL_CONFIG_UCI_CQI_INFO_UNPACK_FNS(pdu->ulsch_uci_csi_pdu.csi_information)
-					};
-
-					unpack_tlv_list(unpack_fns, sizeof(unpack_fns)/sizeof(unpack_tlv_t), ppReadPackedMsg, packedPduEnd, 0, 0);
-				}
-				break;
-			case NFAPI_UL_CONFIG_ULSCH_UCI_HARQ_PDU_TYPE:
-				{
-					unpack_tlv_t unpack_fns[] =
-					{
-						UL_CONFIG_ULSCH_PDU_UNPACK_FNS(pdu->ulsch_uci_harq_pdu.ulsch_pdu)
-						UL_CONFIG_UCI_HARQ_INFO_UNPACK_FNS(pdu->ulsch_uci_harq_pdu.harq_information)
-					};
-
-					unpack_tlv_list(unpack_fns, sizeof(unpack_fns)/sizeof(unpack_tlv_t), ppReadPackedMsg, packedPduEnd, 0, 0);
-				}
-				break;
-			case NFAPI_UL_CONFIG_ULSCH_CSI_UCI_HARQ_PDU_TYPE:
-				{
-					unpack_tlv_t unpack_fns[] =
-					{
-						UL_CONFIG_ULSCH_PDU_UNPACK_FNS(pdu->ulsch_csi_uci_harq_pdu.ulsch_pdu)
-						UL_CONFIG_UCI_CQI_INFO_UNPACK_FNS(pdu->ulsch_csi_uci_harq_pdu.csi_information)
-						UL_CONFIG_UCI_HARQ_INFO_UNPACK_FNS(pdu->ulsch_csi_uci_harq_pdu.harq_information)
-					};
-
-					unpack_tlv_list(unpack_fns, sizeof(unpack_fns)/sizeof(unpack_tlv_t), ppReadPackedMsg, packedPduEnd, 0, 0);
-				}
-				break;
-			case NFAPI_UL_CONFIG_NULSCH_PDU_TYPE:
-				{
-					unpack_tlv_t unpack_fns[] =
-					{
-						UL_CONFIG_NULSCH_PDU_UNPACK_FNS(pdu->nulsch_pdu)
-					};
-
-					unpack_tlv_list(unpack_fns, sizeof(unpack_fns)/sizeof(unpack_tlv_t), ppReadPackedMsg, packedPduEnd, 0, 0);
-				}
-				break;	
-			case NFAPI_UL_CONFIG_NRACH_PDU_TYPE:
-				{
-					unpack_tlv_t unpack_fns[] =
-					{
-						UL_CONFIG_NRACH_PDU_UNPACK_FNS(pdu->nrach_pdu)
-					};
-
-					unpack_tlv_list(unpack_fns, sizeof(unpack_fns)/sizeof(unpack_tlv_t), ppReadPackedMsg, packedPduEnd, 0, 0);
-				}
-				break;						
-		}
-	}
-	return 1;
-}
-
-
-static uint8_t unpack_ul_config_request(uint8_t **ppReadPackedMsg, uint8_t *end, void *msg, nfapi_p7_codec_config_t* config)
-{
-	nfapi_ul_config_request_t *pNfapiMsg = (nfapi_ul_config_request_t*)msg;
-
-	unpack_p7_tlv_t unpack_fns[] =
-	{
-		{ NFAPI_UL_CONFIG_REQUEST_BODY_TAG, &pNfapiMsg->ul_config_request_body, &unpack_ul_config_request_body_value},
-	};
-
-	return (pull16(ppReadPackedMsg, &pNfapiMsg->sfn_sf, end) &&
-			unpack_p7_tlv_list(unpack_fns, sizeof(unpack_fns)/sizeof(unpack_tlv_t), ppReadPackedMsg, end, config, &pNfapiMsg->vendor_extension));
-}
-
-static uint8_t unpack_hi_dci0_hi_pdu_rel8_value(void *tlv, uint8_t **ppReadPackedMsg, uint8_t *end)
-{
-	nfapi_hi_dci0_hi_pdu_rel8_t* hi_pdu_rel8 = (nfapi_hi_dci0_hi_pdu_rel8_t*)tlv;
-	
-	return( pull8(ppReadPackedMsg, &hi_pdu_rel8->resource_block_start, end) &&
-			pull8(ppReadPackedMsg, &hi_pdu_rel8->cyclic_shift_2_for_drms, end) &&
-			pull8(ppReadPackedMsg, &hi_pdu_rel8->hi_value, end) &&
-			pull8(ppReadPackedMsg, &hi_pdu_rel8->i_phich, end) &&
-			pull16(ppReadPackedMsg, &hi_pdu_rel8->transmission_power, end));
-}
-
-static uint8_t unpack_hi_dci0_hi_pdu_rel10_value(void *tlv, uint8_t **ppReadPackedMsg, uint8_t *end)
-{
-	nfapi_hi_dci0_hi_pdu_rel10_t* hi_pdu_rel10 = (nfapi_hi_dci0_hi_pdu_rel10_t*)tlv;
-	
-	return (pull8(ppReadPackedMsg, &hi_pdu_rel10->flag_tb2, end) &&
-			pull8(ppReadPackedMsg, &hi_pdu_rel10->hi_value_2, end));
-}
-
-static uint8_t unpack_hi_dci0_dci_pdu_rel8_value(void *tlv, uint8_t **ppReadPackedMsg, uint8_t *end)
-{
-	nfapi_hi_dci0_dci_pdu_rel8_t* dci_pdu_rel8 = (nfapi_hi_dci0_dci_pdu_rel8_t*)tlv;
-	
-	return (pull8(ppReadPackedMsg, &dci_pdu_rel8->dci_format, end) &&
-			pull8(ppReadPackedMsg, &dci_pdu_rel8->cce_index, end) &&
-			pull8(ppReadPackedMsg, &dci_pdu_rel8->aggregation_level, end) &&
-			pull16(ppReadPackedMsg, &dci_pdu_rel8->rnti, end) &&
-			pull8(ppReadPackedMsg, &dci_pdu_rel8->resource_block_start, end) &&
-			pull8(ppReadPackedMsg, &dci_pdu_rel8->number_of_resource_block, end) &&
-			pull8(ppReadPackedMsg, &dci_pdu_rel8->mcs_1, end) &&
-			pull8(ppReadPackedMsg, &dci_pdu_rel8->cyclic_shift_2_for_drms, end) &&
-			pull8(ppReadPackedMsg, &dci_pdu_rel8->frequency_hopping_enabled_flag, end) &&
-			pull8(ppReadPackedMsg, &dci_pdu_rel8->frequency_hopping_bits, end) &&
-			pull8(ppReadPackedMsg, &dci_pdu_rel8->new_data_indication_1, end) &&
-			pull8(ppReadPackedMsg, &dci_pdu_rel8->ue_tx_antenna_seleciton, end) &&
-			pull8(ppReadPackedMsg, &dci_pdu_rel8->tpc, end) &&
-			pull8(ppReadPackedMsg, &dci_pdu_rel8->cqi_csi_request, end) &&
-			pull8(ppReadPackedMsg, &dci_pdu_rel8->ul_index, end) &&
-			pull8(ppReadPackedMsg, &dci_pdu_rel8->dl_assignment_index, end) &&
-			pull32(ppReadPackedMsg, &dci_pdu_rel8->tpc_bitmap, end) &&
-			pull16(ppReadPackedMsg, &dci_pdu_rel8->transmission_power, end));
-}
-
-static uint8_t unpack_hi_dci0_dci_pdu_rel10_value(void *tlv, uint8_t **ppReadPackedMsg, uint8_t *end)
-{
-	nfapi_hi_dci0_dci_pdu_rel10_t* dci_pdu_rel10 = (nfapi_hi_dci0_dci_pdu_rel10_t*)tlv;
-	
-	return (pull8(ppReadPackedMsg, &dci_pdu_rel10->cross_carrier_scheduling_flag, end) &&
-			pull8(ppReadPackedMsg, &dci_pdu_rel10->carrier_indicator, end) &&
-			pull8(ppReadPackedMsg, &dci_pdu_rel10->size_of_cqi_csi_feild, end) &&
-			pull8(ppReadPackedMsg, &dci_pdu_rel10->srs_flag, end) &&
-			pull8(ppReadPackedMsg, &dci_pdu_rel10->srs_request, end) &&
-			pull8(ppReadPackedMsg, &dci_pdu_rel10->resource_allocation_flag, end) &&
-			pull8(ppReadPackedMsg, &dci_pdu_rel10->resource_allocation_type, end) &&
-			pull32(ppReadPackedMsg, &dci_pdu_rel10->resource_block_coding, end) &&
-			pull8(ppReadPackedMsg, &dci_pdu_rel10->mcs_2, end) &&
-			pull8(ppReadPackedMsg, &dci_pdu_rel10->new_data_indication_2, end) &&
-			pull8(ppReadPackedMsg, &dci_pdu_rel10->number_of_antenna_ports, end) &&
-			pull8(ppReadPackedMsg, &dci_pdu_rel10->tpmi, end) &&
-			pull8(ppReadPackedMsg, &dci_pdu_rel10->total_dci_length_including_padding, end) &&
-			pull8(ppReadPackedMsg, &dci_pdu_rel10->n_ul_rb, end));
-}
-
-static uint8_t unpack_hi_dci0_dci_pdu_rel12_value(void *tlv, uint8_t **ppReadPackedMsg, uint8_t *end)
-{
-	nfapi_hi_dci0_dci_pdu_rel12_t* dci_pdu_rel12 = (nfapi_hi_dci0_dci_pdu_rel12_t*)tlv;
-	
-	return ( pull8(ppReadPackedMsg, &dci_pdu_rel12->pscch_resource, end) &&
-			 pull8(ppReadPackedMsg, &dci_pdu_rel12->time_resource_pattern, end));
-}
-
-static uint8_t unpack_hi_dci0_mpdcch_dci_pdu_rel13_value(void *tlv, uint8_t **ppReadPackedMsg, uint8_t *end)
-{
-	nfapi_hi_dci0_mpdcch_dci_pdu_rel13_t* value = (nfapi_hi_dci0_mpdcch_dci_pdu_rel13_t*)tlv;
-	
-	return (pull8(ppReadPackedMsg, &value->mpdcch_narrowband, end) &&
-			pull8(ppReadPackedMsg, &value->number_of_prb_pairs, end) &&
-			pull8(ppReadPackedMsg, &value->resource_block_assignment, end) &&
-			pull8(ppReadPackedMsg, &value->mpdcch_transmission_type, end) &&
-			pull8(ppReadPackedMsg, &value->start_symbol, end) &&
-			pull8(ppReadPackedMsg, &value->ecce_index, end) &&
-			pull8(ppReadPackedMsg, &value->aggreagation_level, end) &&
-			pull8(ppReadPackedMsg, &value->rnti_type, end) &&
-			pull16(ppReadPackedMsg, &value->rnti, end) &&
-			pull8(ppReadPackedMsg, &value->ce_mode, end) &&
-			pull16(ppReadPackedMsg, &value->drms_scrambling_init, end) &&
-			pull16(ppReadPackedMsg, &value->initial_transmission_sf_io, end) &&
-			pull16(ppReadPackedMsg, &value->transmission_power, end) &&
-			pull8(ppReadPackedMsg, &value->dci_format, end) &&
-			pull8(ppReadPackedMsg, &value->resource_block_start, end) &&
-			pull8(ppReadPackedMsg, &value->number_of_resource_blocks, end) &&
-			pull8(ppReadPackedMsg, &value->mcs, end) &&
-			pull8(ppReadPackedMsg, &value->pusch_repetition_levels, end) &&
-			pull8(ppReadPackedMsg, &value->frequency_hopping_flag, end) &&
-			pull8(ppReadPackedMsg, &value->new_data_indication, end) &&
-			pull8(ppReadPackedMsg, &value->harq_process, end) &&
-			pull8(ppReadPackedMsg, &value->redudency_version, end) &&
-			pull8(ppReadPackedMsg, &value->tpc, end) &&
-			pull8(ppReadPackedMsg, &value->csi_request, end) &&
-			pull8(ppReadPackedMsg, &value->ul_inex, end) &&
-			pull8(ppReadPackedMsg, &value->dai_presence_flag, end) &&
-			pull8(ppReadPackedMsg, &value->dl_assignment_index, end) &&
-			pull8(ppReadPackedMsg, &value->srs_request, end) &&
-			pull8(ppReadPackedMsg, &value->dci_subframe_repetition_number, end) &&
-			pull32(ppReadPackedMsg, &value->tcp_bitmap, end) &&
-			pull8(ppReadPackedMsg, &value->total_dci_length_include_padding, end) &&
-			pull8(ppReadPackedMsg, &value->number_of_tx_antenna_ports, end) &&
-			pullarray16(ppReadPackedMsg, value->precoding_value, NFAPI_MAX_TX_PHYSICAL_ANTENNA_PORTS, value->number_of_tx_antenna_ports, end));
-}
-
-static uint8_t unpack_hi_dci0_npdcch_dci_pdu_rel13_value(void *tlv, uint8_t **ppReadPackedMsg, uint8_t *end)
-{
-	nfapi_hi_dci0_npdcch_dci_pdu_rel13_t* value = (nfapi_hi_dci0_npdcch_dci_pdu_rel13_t*)tlv;
-	
-	return (pull8(ppReadPackedMsg, &value->ncce_index, end) &&
-			pull8(ppReadPackedMsg, &value->aggregation_level, end) &&
-			pull8(ppReadPackedMsg, &value->start_symbol, end) &&
-			pull16(ppReadPackedMsg, &value->rnti, end) &&
-			pull8(ppReadPackedMsg, &value->scrambling_reinitialization_batch_index, end) &&
-			pull8(ppReadPackedMsg, &value->nrs_antenna_ports_assumed_by_the_ue, end) &&
-			pull8(ppReadPackedMsg, &value->subcarrier_indication, end) &&
-			pull8(ppReadPackedMsg, &value->resource_assignment, end) &&
-			pull8(ppReadPackedMsg, &value->scheduling_delay, end) &&
-			pull8(ppReadPackedMsg, &value->mcs, end) &&
-			pull8(ppReadPackedMsg, &value->redudancy_version, end) &&
-			pull8(ppReadPackedMsg, &value->repetition_number, end) &&
-			pull8(ppReadPackedMsg, &value->new_data_indicator, end) &&
-			pull8(ppReadPackedMsg, &value->dci_subframe_repetition_number, end));
-}
-
-static uint8_t unpack_hi_dci0_request_body_value(void *tlv, uint8_t **ppReadPackedMsg, uint8_t *end, nfapi_p7_codec_config_t* config)
-{
-	nfapi_hi_dci0_request_body_t* value = (nfapi_hi_dci0_request_body_t*)tlv;
-
-	if(!(pull16(ppReadPackedMsg, &value->sfnsf, end) &&
-		 pull8(ppReadPackedMsg, &value->number_of_dci, end) &&
-		 pull8(ppReadPackedMsg, &value->number_of_hi, end)))
-		return 0;
-
-	uint8_t totalNumPdus = value->number_of_hi + value->number_of_dci;
-
-	if(totalNumPdus > NFAPI_HI_DCI0_MAX_PDU)
-	{
-		NFAPI_TRACE(NFAPI_TRACE_ERROR, "%s number of dci0 pdu's exceed maxium (count:%d max:%d)\n", __FUNCTION__, totalNumPdus, NFAPI_HI_DCI0_MAX_PDU);
-		return 0;		
-	}
-
-	if(totalNumPdus > 0)
-	{
-		value->hi_dci0_pdu_list = (nfapi_hi_dci0_request_pdu_t*)nfapi_p7_allocate(sizeof(nfapi_hi_dci0_request_pdu_t) * totalNumPdus, config);
-		if(value->hi_dci0_pdu_list == NULL)
-		{
-			NFAPI_TRACE(NFAPI_TRACE_ERROR, "%s failed to allocate hi dci0 pdu list (count:%d)\n", __FUNCTION__, totalNumPdus);
-			return 0;
-		}
-	}
-	else
-	{
-		value->hi_dci0_pdu_list = 0;
-	}
-
-	uint8_t i;
-	for(i = 0; i < totalNumPdus; ++i)
-	{
-		nfapi_hi_dci0_request_pdu_t* pdu = &(value->hi_dci0_pdu_list[i]);
-
-		if(!(pull8(ppReadPackedMsg, &pdu->pdu_type, end) &&
-			 pull8(ppReadPackedMsg, &pdu->pdu_size, end)))
-			return 0;
-
-		uint8_t *packedPduEnd = (*ppReadPackedMsg) + pdu->pdu_size - 2;
-
-		if(packedPduEnd > end)
-		{
-			// pdu end if past buffer end
-			NFAPI_TRACE(NFAPI_TRACE_ERROR, "%s pdu size too big %p %p\n", __FUNCTION__, packedPduEnd, end);
-			return 0;
-		}
-
-		switch(pdu->pdu_type)
-		{
-			case NFAPI_HI_DCI0_HI_PDU_TYPE:
-				{
-					unpack_tlv_t unpack_fns[] =
-					{
-						{ NFAPI_HI_DCI0_REQUEST_HI_PDU_REL8_TAG, &pdu->hi_pdu.hi_pdu_rel8, &unpack_hi_dci0_hi_pdu_rel8_value},
-						{ NFAPI_HI_DCI0_REQUEST_HI_PDU_REL10_TAG, &pdu->hi_pdu.hi_pdu_rel10, &unpack_hi_dci0_hi_pdu_rel10_value},
-					};
-
-					unpack_tlv_list(unpack_fns, sizeof(unpack_fns)/sizeof(unpack_tlv_t), ppReadPackedMsg, packedPduEnd, 0, 0);
-				}
-				break;
-			case NFAPI_HI_DCI0_DCI_PDU_TYPE:
-				{
-					unpack_tlv_t unpack_fns[] =
-					{
-						{ NFAPI_HI_DCI0_REQUEST_DCI_PDU_REL8_TAG, &pdu->dci_pdu.dci_pdu_rel8, &unpack_hi_dci0_dci_pdu_rel8_value},
-						{ NFAPI_HI_DCI0_REQUEST_DCI_PDU_REL10_TAG, &pdu->dci_pdu.dci_pdu_rel10, &unpack_hi_dci0_dci_pdu_rel10_value},
-						{ NFAPI_HI_DCI0_REQUEST_DCI_PDU_REL12_TAG, &pdu->dci_pdu.dci_pdu_rel12, &unpack_hi_dci0_dci_pdu_rel12_value},
-					};
-
-					unpack_tlv_list(unpack_fns, sizeof(unpack_fns)/sizeof(unpack_tlv_t), ppReadPackedMsg, packedPduEnd, 0, 0);
-				}
-				break;
-			case NFAPI_HI_DCI0_EPDCCH_DCI_PDU_TYPE:
-				{
-					unpack_tlv_t unpack_fns[] =
-					{
-						{ NFAPI_HI_DCI0_REQUEST_EPDCCH_DCI_PDU_REL8_TAG, &pdu->epdcch_dci_pdu.epdcch_dci_pdu_rel8, &unpack_hi_dci0_dci_pdu_rel8_value},
-						{ NFAPI_HI_DCI0_REQUEST_EPDCCH_DCI_PDU_REL10_TAG, &pdu->epdcch_dci_pdu.epdcch_dci_pdu_rel10, &unpack_hi_dci0_dci_pdu_rel10_value},
-						{ NFAPI_HI_DCI0_REQUEST_EPDCCH_PARAMETERS_REL11_TAG, &pdu->epdcch_dci_pdu.epdcch_parameters_rel11, &unpack_dl_config_epdcch_params_rel11_value},
-					};
-
-					unpack_tlv_list(unpack_fns, sizeof(unpack_fns)/sizeof(unpack_tlv_t), ppReadPackedMsg, packedPduEnd, 0, 0);
-				}
-				break;
-			case NFAPI_HI_DCI0_MPDCCH_DCI_PDU_TYPE:
-				{
-					unpack_tlv_t unpack_fns[] =
-					{
-						{ NFAPI_HI_DCI0_REQUEST_MPDCCH_DCI_PDU_REL13_TAG, &pdu->mpdcch_dci_pdu.mpdcch_dci_pdu_rel13, &unpack_hi_dci0_mpdcch_dci_pdu_rel13_value},
-					};
-
-					unpack_tlv_list(unpack_fns, sizeof(unpack_fns)/sizeof(unpack_tlv_t), ppReadPackedMsg, packedPduEnd, 0, 0);
-				}
-				break;
-			case NFAPI_HI_DCI0_NPDCCH_DCI_PDU_TYPE:
-				{
-					unpack_tlv_t unpack_fns[] =
-					{
-						{ NFAPI_HI_DCI0_REQUEST_NPDCCH_DCI_PDU_REL13_TAG, &pdu->npdcch_dci_pdu.npdcch_dci_pdu_rel13, &unpack_hi_dci0_npdcch_dci_pdu_rel13_value},
-					};
-
-					unpack_tlv_list(unpack_fns, sizeof(unpack_fns)/sizeof(unpack_tlv_t), ppReadPackedMsg, packedPduEnd, 0, 0);
-				}
-				break;
-			default:
-				{
-					NFAPI_TRACE(NFAPI_TRACE_ERROR, "FIXME : Invalid pdu type %d \n", pdu->pdu_type );
-				}
-				break;
-		};
-	}
-
-	return 1;
-}
-
-//unpack_ul_dci_pdu_list_value
-
-static uint8_t unpack_ul_dci_pdu_list_value(uint8_t **ppReadPackedMsg, uint8_t *end, void *msg)
-{
-	nfapi_nr_ul_dci_request_pdus_t* value = (nfapi_nr_ul_dci_request_pdus_t*)msg;
-	
-	for(uint8_t i = 0; i < MAX_DCI_CORESET; ++i)
-	{
-		if(!(pull16(ppReadPackedMsg, &value->pdcch_pdu.pdcch_pdu_rel15.dci_pdu[i].RNTI,  end) &&
-		pull16(ppReadPackedMsg, &value->pdcch_pdu.pdcch_pdu_rel15.dci_pdu[i].ScramblingId, end) &&
-
-		pull16(ppReadPackedMsg, &value->pdcch_pdu.pdcch_pdu_rel15.dci_pdu[i].ScramblingRNTI, end) &&
-		pull8(ppReadPackedMsg, &value->pdcch_pdu.pdcch_pdu_rel15.dci_pdu[i].CceIndex, end) &&
-		pull8(ppReadPackedMsg, &value->pdcch_pdu.pdcch_pdu_rel15.dci_pdu[i].AggregationLevel, end) &&
-		pull8(ppReadPackedMsg, &value->pdcch_pdu.pdcch_pdu_rel15.dci_pdu[i].beta_PDCCH_1_0, end) &&
-
-		pull8(ppReadPackedMsg, &value->pdcch_pdu.pdcch_pdu_rel15.dci_pdu[i].powerControlOffsetSS, end) &&
-		pull16(ppReadPackedMsg, &value->pdcch_pdu.pdcch_pdu_rel15.dci_pdu[i].PayloadSizeBits, end) &&
-		
-		pullarray8(ppReadPackedMsg, value->pdcch_pdu.pdcch_pdu_rel15.dci_pdu[i].Payload, value->pdcch_pdu.pdcch_pdu_rel15.dci_pdu[i].PayloadSizeBits, value->pdcch_pdu.pdcch_pdu_rel15.dci_pdu[i].PayloadSizeBits, end)))
-	
-		return 0;
-	}
-
-	return (pull16(ppReadPackedMsg, &value->PDUType, end) &&
-	   	    pull16(ppReadPackedMsg, &value->PDUSize, end) &&
-			pull16(ppReadPackedMsg, &value->pdcch_pdu.pdcch_pdu_rel15.BWPSize, end) &&
-			pull16(ppReadPackedMsg, &value->pdcch_pdu.pdcch_pdu_rel15.BWPStart, end) &&
-			pull8(ppReadPackedMsg, &value->pdcch_pdu.pdcch_pdu_rel15.SubcarrierSpacing, end) &&
-			pull8(ppReadPackedMsg, &value->pdcch_pdu.pdcch_pdu_rel15.CyclicPrefix, end) &&
-
-			pull8(ppReadPackedMsg, &value->pdcch_pdu.pdcch_pdu_rel15.StartSymbolIndex, end) &&
-			pull8(ppReadPackedMsg, &value->pdcch_pdu.pdcch_pdu_rel15.DurationSymbols, end) &&
-			pullarray8(ppReadPackedMsg, value->pdcch_pdu.pdcch_pdu_rel15.FreqDomainResource, 6, 6, end) &&
-			pull8(ppReadPackedMsg, &value->pdcch_pdu.pdcch_pdu_rel15.CceRegMappingType, end) &&
-
-			pull8(ppReadPackedMsg, &value->pdcch_pdu.pdcch_pdu_rel15.RegBundleSize, end) &&
-			pull8(ppReadPackedMsg, &value->pdcch_pdu.pdcch_pdu_rel15.InterleaverSize, end) &&
-			pull8(ppReadPackedMsg, &value->pdcch_pdu.pdcch_pdu_rel15.CoreSetType, end) &&
-			pull16(ppReadPackedMsg, &value->pdcch_pdu.pdcch_pdu_rel15.ShiftIndex, end) &&
-			pull8(ppReadPackedMsg, &value->pdcch_pdu.pdcch_pdu_rel15.precoderGranularity, end) &&
-			pull16(ppReadPackedMsg, &value->pdcch_pdu.pdcch_pdu_rel15.numDlDci, end));
-		  
-}
-
-static uint8_t unpack_ul_dci_request(uint8_t **ppReadPackedMsg, uint8_t *end, void *msg, nfapi_p7_codec_config_t* config)
-{
-nfapi_nr_ul_dci_request_t *pNfapiMsg = (nfapi_nr_ul_dci_request_t*)msg;
-	
-	if (!(pull16(ppReadPackedMsg, &pNfapiMsg->SFN, end) &&
-		     pull16(ppReadPackedMsg, &pNfapiMsg->Slot, end) &&
-			 pull8(ppReadPackedMsg, &pNfapiMsg->numPdus, end)
-        ))
-		return 0;
-	for(int i=0; i< pNfapiMsg->numPdus; i++)
-		{
-			if (!unpack_ul_dci_pdu_list_value(ppReadPackedMsg, end, &pNfapiMsg->ul_dci_pdu_list[i]))
-				return 0;
-		}
-
-		return 1;
-
-}
-
-static uint8_t unpack_hi_dci0_request(uint8_t **ppReadPackedMsg, uint8_t *end, void *msg, nfapi_p7_codec_config_t* config)
-{
-	nfapi_hi_dci0_request_t *pNfapiMsg = (nfapi_hi_dci0_request_t*)msg;
-
-	unpack_p7_tlv_t unpack_fns[] =
-	{
-		{ NFAPI_HI_DCI0_REQUEST_BODY_TAG, &pNfapiMsg->hi_dci0_request_body, &unpack_hi_dci0_request_body_value},
-	};
-
-	return (pull16(ppReadPackedMsg, &pNfapiMsg->sfn_sf, end) &&
-			unpack_p7_tlv_list(unpack_fns, sizeof(unpack_fns)/sizeof(unpack_tlv_t), ppReadPackedMsg, end, config, &pNfapiMsg->vendor_extension));
-
-}
-static uint8_t unpack_tx_data_pdu_list_value(uint8_t **ppReadPackedMsg, uint8_t *end, void *msg)
-{
-	nfapi_nr_pdu_t* pNfapiMsg = (nfapi_nr_pdu_t*)msg;
-
-	if(!(pull32(ppReadPackedMsg, &pNfapiMsg->num_TLV, end) &&
-	    pull16(ppReadPackedMsg, &pNfapiMsg->PDU_index, end) &&
-		pull16(ppReadPackedMsg, &pNfapiMsg->PDU_length, end)
-	 ))
-		return 0;
-
-	uint16_t i = 0;
-	uint16_t total_number_of_tlvs = pNfapiMsg->num_TLV;
-	for(; i < total_number_of_tlvs; ++i)
-	{
-		
-		if (!(pull16(ppReadPackedMsg, &pNfapiMsg->TLVs[i].length, end) &&
-			pull16(ppReadPackedMsg, &pNfapiMsg->TLVs[i].tag, end)))
-			return 0;
-
-		switch(pNfapiMsg->TLVs[i].tag){
-			case 0:
-			{
-				if(!pullarray32(ppReadPackedMsg, pNfapiMsg->TLVs[i].value.direct, 16384, pNfapiMsg->TLVs[i].length, end))
-					return 0;
-				break;
-
-			}
-
-			case 1:
-			{
-				if(!pullarray32(ppReadPackedMsg, pNfapiMsg->TLVs[i].value.ptr, pNfapiMsg->TLVs[i].length , pNfapiMsg->TLVs[i].length, end))
-					return 0;
-				break;
-
-			}
-				
-			default:
-			{
-				NFAPI_TRACE(NFAPI_TRACE_ERROR, "FIXME : Invalid tag value %d \n", pNfapiMsg->TLVs[i].tag );
-				break;
-			}
-				
-		}		
-	}
-
-
-	return 1;
-}
-
-static uint8_t unpack_tx_data_request(uint8_t **ppReadPackedMsg, uint8_t *end, void *msg, nfapi_p7_codec_config_t* config)
-{
-	nfapi_nr_tx_data_request_t *pNfapiMsg = (nfapi_nr_tx_data_request_t*)msg;
-
-	if(!(pull16(ppReadPackedMsg, &pNfapiMsg->SFN, end) &&
-		 pull16(ppReadPackedMsg, &pNfapiMsg->Slot, end) &&
-		 pull16(ppReadPackedMsg, &pNfapiMsg->Number_of_PDUs, end)))
-		return 0;
-
-	for(int i=0; i< pNfapiMsg->Number_of_PDUs; i++)
-	{
-		if (!unpack_tx_data_pdu_list_value(ppReadPackedMsg, end, &pNfapiMsg->pdu_list[i]))
-			return 0;
-	}
-
-	return 1;
-}
-
-static uint8_t unpack_tx_request(uint8_t **ppReadPackedMsg, uint8_t *end, void *msg, nfapi_p7_codec_config_t* config)
-{
-	uint8_t proceed = 1;
-	nfapi_tx_request_t *pNfapiMsg = (nfapi_tx_request_t*)msg;
-
-	if(pull16(ppReadPackedMsg, &pNfapiMsg->sfn_sf, end) == 0)
-		return 0;
-
-	while (((uint8_t*)(*ppReadPackedMsg) < end) && proceed)
-	{
-		nfapi_tl_t generic_tl;
-		if(unpack_tl(ppReadPackedMsg, &generic_tl, end) == 0)
-			return 0;
-
-		switch(generic_tl.tag)
-		{
-			case NFAPI_TX_REQUEST_BODY_TAG:
-			{
-				pNfapiMsg->tx_request_body.tl = generic_tl;
-
-				if( pull16(ppReadPackedMsg, &pNfapiMsg->tx_request_body.number_of_pdus, end) == 0)
-					return 0;
-
-				if(pNfapiMsg->tx_request_body.number_of_pdus > NFAPI_TX_MAX_PDU)
-				{
-					NFAPI_TRACE(NFAPI_TRACE_ERROR, "%s number of tx pdu's exceed maxium (count:%d max:%d)\n", __FUNCTION__, pNfapiMsg->tx_request_body.number_of_pdus, NFAPI_TX_MAX_PDU);
-					return 0;		
-				}
-
-				if(pNfapiMsg->tx_request_body.number_of_pdus > 0)
-				{
-					pNfapiMsg->tx_request_body.tx_pdu_list = (nfapi_tx_request_pdu_t*)nfapi_p7_allocate(sizeof(nfapi_tx_request_pdu_t) * pNfapiMsg->tx_request_body.number_of_pdus, config);
-					if(pNfapiMsg->tx_request_body.tx_pdu_list == NULL)
-					{
-						NFAPI_TRACE(NFAPI_TRACE_ERROR, "%s failed to allocate tx  pdu list (count:%d)\n", __FUNCTION__, pNfapiMsg->tx_request_body.number_of_pdus);
-						return 0;
-					}
-				}
-				else
-				{
-					pNfapiMsg->tx_request_body.tx_pdu_list = 0;
-				}
-
-
-				uint16_t i;
-				uint16_t totalNumPdus = pNfapiMsg->tx_request_body.number_of_pdus;
-				for(i = 0; i < totalNumPdus; ++i)
-				{
-					nfapi_tx_request_pdu_t* pdu = &(pNfapiMsg->tx_request_body.tx_pdu_list[i]);
-					if (pdu) {
-					  uint16_t length = 0;
-					  uint16_t index = 0;
-					
-					  if(!(pull16(ppReadPackedMsg, &length, end) &&
-						 pull16(ppReadPackedMsg, &index, end)))
-						  return 0;
-
-                                          pdu->pdu_length = length;
-                                          pdu->pdu_index = index;
-					
-
-					// TODO : May need to rethink this bit
-					  pdu->num_segments = 1;
-					  pdu->segments[0].segment_length = pdu->pdu_length;
-					  pdu->segments[0].segment_data = nfapi_p7_allocate(pdu->pdu_length, config);
-
-					  if(pdu->segments[0].segment_data)
-					  {
-						  if(!pullarray8(ppReadPackedMsg, pdu->segments[0].segment_data, pdu->segments[0].segment_length, pdu->segments[0].segment_length, end))
-							return 0;
-                                                  if (pdu->segments[0].segment_length == 3)
-                                                  {
-                                                  NFAPI_TRACE(NFAPI_TRACE_INFO, "%s() BCH? segment_data:%x %x %x\n", __FUNCTION__, 
-                                                      pdu->segments[0].segment_data[0], 
-                                                      pdu->segments[0].segment_data[1], 
-                                                      pdu->segments[0].segment_data[2]
-                                                      );
-                                                  }
-					  }
-					  else
-					  {
-						NFAPI_TRACE(NFAPI_TRACE_ERROR, "unpack_tx_request: Failed to allocate pdu (len:%d) %d/%d %d\n", pdu->pdu_length, totalNumPdus, i, pdu->pdu_index);
-					  }
-                                      } else {
-                                          NFAPI_TRACE(NFAPI_TRACE_ERROR, "NULL pdu\n");
-                                      }
-				}
-			}
-			break;
-			default:
-			{
-				NFAPI_TRACE(NFAPI_TRACE_ERROR, "unpack_tx_request FIXME : Invalid pdu type %d \n", generic_tl.tag );
-			}
-			break;
-		};
-	}
-
-	return 1;
-}
-
-
-//UNPACK NR UPLINK INDICATION FUNCTIONS 
-
-//RX DATA INDICATION 
-
-static uint8_t unpack_nr_rx_data_indication_body(nfapi_nr_rx_data_pdu_t* value,
-                                                 uint8_t **ppReadPackedMsg,
-                                                 uint8_t *end,
-                                                 nfapi_p7_codec_config_t* config)
-{
-	if(!(pull32(ppReadPackedMsg, &value->handle, end) &&
-	 	 pull16(ppReadPackedMsg, &value->rnti, end) &&
-		 pull8(ppReadPackedMsg, &value->harq_id, end) &&
-		 pull16(ppReadPackedMsg, &value->pdu_length, end) &&
-		 pull8(ppReadPackedMsg, &value->ul_cqi, end) &&
-		 pull16(ppReadPackedMsg, &value->timing_advance, end) &&
-		 pull16(ppReadPackedMsg, &value->rssi, end)
-		 ))
-		return 0;
-
-        uint16_t length = value->pdu_length;
-        value->pdu = nfapi_p7_allocate(length, config);
-
-        if (pullarray8(ppReadPackedMsg, value->pdu, length, length, end) == 0)
-        {
-                NFAPI_TRACE(NFAPI_TRACE_ERROR, "%s pullarray8 failure\n", __FUNCTION__);
-                return 0;
-        }
-	return 1;
-}
-
-
-static uint8_t unpack_nr_rx_data_indication(uint8_t **ppReadPackedMsg, uint8_t *end, void *msg, nfapi_p7_codec_config_t* config)
-{
-	nfapi_nr_rx_data_indication_t *pNfapiMsg = (nfapi_nr_rx_data_indication_t*)msg;
-	if (!(pull16(ppReadPackedMsg, &pNfapiMsg->sfn , end) &&
-		pull16(ppReadPackedMsg, &pNfapiMsg->slot , end) &&
-		pull16(ppReadPackedMsg, &pNfapiMsg->number_of_pdus, end)
-		))
-			return 0;
-        if (pNfapiMsg->number_of_pdus > 0)
-        {
-                pNfapiMsg->pdu_list = nfapi_p7_allocate(sizeof(*pNfapiMsg->pdu_list) * pNfapiMsg->number_of_pdus, config);
-        }
-
-	for (int i = 0; i < pNfapiMsg->number_of_pdus; i++)
-	{
-		if(!unpack_nr_rx_data_indication_body(&pNfapiMsg->pdu_list[i], ppReadPackedMsg, end, config))
-		return 0;
-	}
-
-return 1;
-}
-
-//NR CRC INDICATION
-
-static uint8_t unpack_nr_crc_indication_body(nfapi_nr_crc_t* value, uint8_t **ppReadPackedMsg, uint8_t *end)
-{
-	if(!(pull32(ppReadPackedMsg, &value->handle, end) &&
-	 	 pull16(ppReadPackedMsg, &value->rnti, end) &&
-		 pull8(ppReadPackedMsg, &value->harq_id, end) &&
-		 pull8(ppReadPackedMsg, &value->tb_crc_status, end) &&
-		 pull16(ppReadPackedMsg, &value->num_cb, end) &&
-		 //pullarray8(ppReadPackedMsg, value->cb_crc_status, (int)(value->num_cb / 8) + 1, (int)(value->num_cb / 8) + 1, end) && //length is ceil(NumCb/8)
-		 pull8(ppReadPackedMsg, &value->ul_cqi, end) && 
-		 pull16(ppReadPackedMsg, &value->timing_advance, end) &&
-		 pull16(ppReadPackedMsg, &value->rssi, end)
-		 ))
-		return 0;
-
-	return 1;
-}
-
-static uint8_t unpack_nr_crc_indication(uint8_t **ppReadPackedMsg, uint8_t *end, void *msg, nfapi_p7_codec_config_t* config)
-{
-	nfapi_nr_crc_indication_t *pNfapiMsg = (nfapi_nr_crc_indication_t*)msg;
-
-	if (!(pull16(ppReadPackedMsg, &pNfapiMsg->sfn , end) &&
-		pull16(ppReadPackedMsg, &pNfapiMsg->slot , end) &&
-		pull16(ppReadPackedMsg, &pNfapiMsg->number_crcs, end)
-		))
-			return 0;
-
-        if (pNfapiMsg->number_crcs > 0)
-        {
-                pNfapiMsg->crc_list = nfapi_p7_allocate(sizeof(*pNfapiMsg->crc_list) * pNfapiMsg->number_crcs, config);
-        }
-
-	for (int i = 0; i < pNfapiMsg->number_crcs; i++)
-	{
-		if(!unpack_nr_crc_indication_body(&pNfapiMsg->crc_list[i], ppReadPackedMsg, end))
-		        return 0;
-	}
-
-return 1;
-}
-
-//SRS INDICATION
-
-static uint8_t unpack_nr_srs_indication_body(void* tlv, uint8_t **ppReadPackedMsg, uint8_t *end)
-{
-	nfapi_nr_srs_indication_pdu_t* value = (nfapi_nr_srs_indication_pdu_t*)tlv;
-
-	if(!(pull32(ppReadPackedMsg, &value->handle, end) &&
-	 	 pull16(ppReadPackedMsg, &value->rnti, end) &&
-		 pull16(ppReadPackedMsg, &value->timing_advance, end) &&
-		 pull8(ppReadPackedMsg, &value->num_symbols, end) &&
-		 pull8(ppReadPackedMsg, &value->wide_band_snr, end) &&
-		 pull8(ppReadPackedMsg, &value->num_reported_symbols, end) && 
-		 pull16(ppReadPackedMsg, &value->reported_symbol_list->num_rbs, end)
-		 ))
-		  return 0;
-	for(int i = 0; i < value->reported_symbol_list->num_rbs; i++)
-	{
-		if(!(pull8(ppReadPackedMsg, &value->reported_symbol_list->rb_list->rb_snr, end)
-			))
-			return 0;
-	}
-	return 1;
-}
-
-static uint8_t unpack_nr_srs_indication(uint8_t **ppReadPackedMsg, uint8_t *end, void *msg, nfapi_p7_codec_config_t* config)
-{
-	nfapi_nr_srs_indication_t *pNfapiMsg = (nfapi_nr_srs_indication_t*)msg;
-
-	if (!(pull16(ppReadPackedMsg,&pNfapiMsg->sfn , end) &&
-		pull16(ppReadPackedMsg,&pNfapiMsg->slot , end) &&
-		pull8(ppReadPackedMsg,&pNfapiMsg->number_of_pdus, end)
-		))
-			return 0;
-
-	for(int i=0; i<pNfapiMsg->number_of_pdus;i++)	
-	{
-		if(!unpack_nr_srs_indication_body(&pNfapiMsg->pdu_list,ppReadPackedMsg,end))
-		return 0;
-	}
-
-return 1;
-}
-
-//NR RACH
-
-static uint8_t unpack_nr_rach_indication_body(nfapi_nr_prach_indication_pdu_t* value,
-                                              uint8_t **ppReadPackedMsg,
-                                              uint8_t *end,
-                                              nfapi_p7_codec_config_t* config)
-{
-
-	if(!(pull16(ppReadPackedMsg, &value->phy_cell_id, end) &&
-	 	 pull8(ppReadPackedMsg, &value->symbol_index, end) &&
-		 pull8(ppReadPackedMsg, &value->slot_index, end) &&
-		 pull8(ppReadPackedMsg, &value->freq_index, end) &&
-		 pull8(ppReadPackedMsg, &value->avg_rssi, end) &&
-		 pull8(ppReadPackedMsg, &value->avg_snr, end) && 
-		 pull8(ppReadPackedMsg, &value->num_preamble, end)
-		 ))
-		  return 0;
-
-        if (value->num_preamble > 0) {
-	        value->preamble_list = nfapi_p7_allocate(sizeof(*value->preamble_list) * value->num_preamble, config);
-                for(int i = 0; i < value->num_preamble; i++)
-                {
-                        if(!(pull8(ppReadPackedMsg, &value->preamble_list[i].preamble_index, end) &&
-                                pull16(ppReadPackedMsg, &value->preamble_list[i].timing_advance, end) &&
-                                pull32(ppReadPackedMsg, &value->preamble_list[i].preamble_pwr, end)
-                                ))
-                                return 0;
-                }
-        }
-	return 1;
-}
-
-static uint8_t unpack_nr_rach_indication(uint8_t **ppReadPackedMsg, uint8_t *end, void *msg, nfapi_p7_codec_config_t* config) {
-
-	nfapi_nr_rach_indication_t *pNfapiMsg = (nfapi_nr_rach_indication_t*)msg;
-	if (!(pull16(ppReadPackedMsg, &pNfapiMsg->sfn , end) &&
-		pull16(ppReadPackedMsg, &pNfapiMsg->slot , end) &&
-		pull8(ppReadPackedMsg, &pNfapiMsg->number_of_pdus, end)
-		))
-		return 0;
-
-        if (pNfapiMsg->number_of_pdus > 0) {
-	        pNfapiMsg->pdu_list = nfapi_p7_allocate(sizeof(*pNfapiMsg->pdu_list) * pNfapiMsg->number_of_pdus, config);
-                for(int i = 0; i < pNfapiMsg->number_of_pdus; i++)
-                {
-                        if(!unpack_nr_rach_indication_body(&pNfapiMsg->pdu_list[i], ppReadPackedMsg, end, config))
-                                return 0;
-                }
-        }
-        return 1;
-}
-
-//NR UCI 
-
-static uint8_t unpack_nr_uci_pucch_0_1(nfapi_nr_uci_pucch_pdu_format_0_1_t *value,
-                                       uint8_t **ppReadPackedMsg,
-                                       uint8_t *end,
-                                       nfapi_p7_codec_config_t *config) {
-
-	if (!(pull8(ppReadPackedMsg, &value->pduBitmap, end) &&
-	 	 pull32(ppReadPackedMsg, &value->handle, end) &&
-		 pull16(ppReadPackedMsg, &value->rnti, end) &&
-		 pull8(ppReadPackedMsg, &value->pucch_format, end) &&
-		 pull8(ppReadPackedMsg, &value->ul_cqi, end) &&
-		 pull16(ppReadPackedMsg, &value->timing_advance, end) &&
-		 pull16(ppReadPackedMsg, &value->rssi, end)
-		 ))
-		        return 0;
-	if (value->pduBitmap & 0x01) { //SR
-		if (!(pull8(ppReadPackedMsg, &value->sr->sr_indication, end) &&
-		 pull8(ppReadPackedMsg, &value->sr->sr_confidence_level, end)
-		 ))
-		        return 0;
-	}
-	if (((value->pduBitmap >> 1) & 0x01)) { //HARQ
-
-                value->harq = nfapi_p7_allocate(sizeof(*value->harq), config);
-                if (value->harq == NULL)
-                {
-                        NFAPI_TRACE(NFAPI_TRACE_ERROR, "%s failed to allocate nr_harq pdu\n", __FUNCTION__);
-                        return 0;
-                }
-                if (!(pull8(ppReadPackedMsg, &value->harq->num_harq, end) &&
-                        pull8(ppReadPackedMsg, &value->harq->harq_confidence_level, end)
-                        ))
-                        return 0;
-                value->harq->harq_list = NULL;
-                if (value->harq->num_harq > 0) {
-                        value->harq->harq_list = nfapi_p7_allocate(sizeof(*value->harq->harq_list) * value->harq->num_harq, config);
-                        if (value->harq->harq_list == NULL)
-                        {
-                                NFAPI_TRACE(NFAPI_TRACE_ERROR, "%s failed to allocate harq ind pdu list (count:%d)\n",
-                                                __FUNCTION__, value->harq->num_harq);
-                                return 0;
-                        }
-                        for (int i = 0; i < value->harq->num_harq; i++) {
-                                if (!pull8(ppReadPackedMsg, &value->harq->harq_list[i].harq_value, end)) {
-                                        return 0;
-                                }
-                        }
-                }
-	}
-
-	return 1;
-}
-
-
-static uint8_t unpack_nr_uci_pucch_2_3_4(void* tlv, uint8_t **ppReadPackedMsg, uint8_t *end) {
-	nfapi_nr_uci_pucch_pdu_format_2_3_4_t* value = (nfapi_nr_uci_pucch_pdu_format_2_3_4_t*) tlv;
-
-	if(!(pull8(ppReadPackedMsg, &value->pduBitmap, end) &&
-	 	 pull32(ppReadPackedMsg, &value->handle, end) &&
-		 pull16(ppReadPackedMsg, &value->rnti, end) &&
-		 pull8(ppReadPackedMsg, &value->pucch_format, end) &&
-		 pull8(ppReadPackedMsg, &value->ul_cqi, end) &&
-		 pull16(ppReadPackedMsg, &value->timing_advance, end) && 
-		 pull16(ppReadPackedMsg, &value->rssi, end)
-		 ))
-		  return 0;
-	if (value->pduBitmap & 0x01) { //SR
-		if(!(pull16(ppReadPackedMsg, &value->sr.sr_bit_len, end) &&
-	 	 pullarray8(ppReadPackedMsg, value->sr.sr_payload, (int)(value->sr.sr_bit_len / 8) + 1, (int)(value->sr.sr_bit_len / 8) + 1, end) 
-		 ))
-		  return 0;
-	}
-
-	if (((value->pduBitmap >> 1) & 0x01)) { //HARQ
-		if(!(pull8(ppReadPackedMsg, &value->harq.harq_crc, end) &&
-			pull16(ppReadPackedMsg, &value->harq.harq_bit_len, end) &&
-	 	 	pullarray8(ppReadPackedMsg, value->harq.harq_payload, (int)(value->harq.harq_bit_len / 8) + 1, (int)(value->harq.harq_bit_len / 8) + 1, end) 
-			))
-			return 0;
-	}
-
-	if (((value->pduBitmap >> 2) & 0x01)) { //CSI-1
-		if(!(pull8(ppReadPackedMsg, &value->csi_part1.csi_part1_crc, end) &&
-			pull16(ppReadPackedMsg, &value->csi_part1.csi_part1_bit_len, end) &&
-	 	 	pullarray8(ppReadPackedMsg, value->csi_part1.csi_part1_payload, (int)(value->csi_part1.csi_part1_bit_len / 8) + 1, (int)(value->csi_part1.csi_part1_bit_len / 8) + 1, end) 
-			))
-			return 0;
-	}
-
-	if (((value->pduBitmap >> 3) & 0x01)) { //CSI-2
-		if(!(pull8(ppReadPackedMsg, &value->csi_part2.csi_part2_crc, end) &&
-			pull16(ppReadPackedMsg, &value->csi_part2.csi_part2_bit_len, end) &&
-	 	 	pullarray8(ppReadPackedMsg, value->csi_part2.csi_part2_payload, (int)(value->csi_part2.csi_part2_bit_len / 8) + 1, (int)(value->csi_part2.csi_part2_bit_len / 8) + 1, end) 
-			))
-			return 0;
-	}
-
-	return 1;
-}
-
-static uint8_t unpack_nr_uci_indication_body(nfapi_nr_uci_t *value,
-                                             uint8_t **ppReadPackedMsg,
-                                             uint8_t *end,
-                                             nfapi_p7_codec_config_t *config)
-{
-	if(!(pull16(ppReadPackedMsg, &value->pdu_type, end) &&
-		pull16(ppReadPackedMsg, &value->pdu_size, end)
-		))
-		return 0;
-
-	switch (value->pdu_type) {
-                case NFAPI_NR_UCI_PUSCH_PDU_TYPE:
-                        NFAPI_TRACE(NFAPI_TRACE_WARN, "Unhandled NFAPI_NR_UCI_PUSCH_PDU_TYPE \n");
-                        break;
-
-                case NFAPI_NR_UCI_FORMAT_0_1_PDU_TYPE: {
-                        nfapi_nr_uci_pucch_pdu_format_0_1_t *uci_pdu = &value->pucch_pdu_format_0_1;
-                        if (!unpack_nr_uci_pucch_0_1(uci_pdu, ppReadPackedMsg, end, config))
-                                return 0;
-                        break;
-                }
-                case NFAPI_NR_UCI_FORMAT_2_3_4_PDU_TYPE: {
-                        nfapi_nr_uci_pucch_pdu_format_2_3_4_t *uci_pdu = &value->pucch_pdu_format_2_3_4;
-                        if (!unpack_nr_uci_pucch_2_3_4(uci_pdu, ppReadPackedMsg, end))
-                                return 0;
-                        break;
-                }
-                default:
-                        NFAPI_TRACE(NFAPI_TRACE_WARN, "Unexpected pdu type %d\n", value->pdu_type);
-                        break;
-        }
-
-	return 1;
-}
-
-static uint8_t unpack_nr_uci_indication(uint8_t **ppReadPackedMsg, uint8_t *end, void *msg, nfapi_p7_codec_config_t* config)
-{
-	nfapi_nr_uci_indication_t *pNfapiMsg = (nfapi_nr_uci_indication_t*)msg;
-
-	if (!(pull16(ppReadPackedMsg, &pNfapiMsg->sfn , end) &&
-		pull16(ppReadPackedMsg, &pNfapiMsg->slot , end) &&
-		pull16(ppReadPackedMsg, &pNfapiMsg->num_ucis, end)
-		))
-			return 0;
-
-	pNfapiMsg->uci_list = nfapi_p7_allocate(sizeof(*pNfapiMsg->uci_list) * pNfapiMsg->num_ucis, config);
-	for (int i = 0; i < pNfapiMsg->num_ucis; i++)
-	{
-		if(!unpack_nr_uci_indication_body(&pNfapiMsg->uci_list[i], ppReadPackedMsg, end, config))
-		        return 0;
-	}
-
-        return 1;
-}
-
-
-static uint8_t unpack_ue_release_request(uint8_t **ppReadPackedMsg, uint8_t *end, void *msg, nfapi_p7_codec_config_t* config)
-{
-    uint8_t proceed = 1;
-    nfapi_ue_release_request_t *pNfapiMsg = (nfapi_ue_release_request_t*)msg;
-
-    if(pull16(ppReadPackedMsg, &pNfapiMsg->sfn_sf, end) == 0)
-        return 0;
-
-    while (((uint8_t*)(*ppReadPackedMsg) < end) && proceed)
-    {
-        nfapi_tl_t generic_tl;
-        if(unpack_tl(ppReadPackedMsg, &generic_tl, end) == 0)
-            return 0;
-
-        switch(generic_tl.tag)
-        {
-            case NFAPI_UE_RELEASE_BODY_TAG:
-            {
-                pNfapiMsg->ue_release_request_body.tl = generic_tl;
-                if( pull16(ppReadPackedMsg, &pNfapiMsg->ue_release_request_body.number_of_TLVs, end) == 0)
-                    return 0;
-
-                if(pNfapiMsg->ue_release_request_body.number_of_TLVs > NFAPI_RELEASE_MAX_RNTI)
-                {
-                    NFAPI_TRACE(NFAPI_TRACE_ERROR, "%s number of relese rnti's exceed maxium (count:%d max:%d)\n", __FUNCTION__, pNfapiMsg->ue_release_request_body.number_of_TLVs, NFAPI_RELEASE_MAX_RNTI);
-                    return 0;
-                } else {
-                    uint8_t j;
-                    uint16_t num = pNfapiMsg->ue_release_request_body.number_of_TLVs;
-                    for(j = 0; j < num; ++j){
-                    		if(pull16(ppReadPackedMsg, &pNfapiMsg->ue_release_request_body.ue_release_request_TLVs_list[j].rnti, end) == 0){
-                    				return 0;
-                    		}
-                    }
-                }
-            }
-            break;
-            default:
-            {
-              NFAPI_TRACE(NFAPI_TRACE_ERROR, "unpack_ue_release_request FIXME : Invalid type %d \n", generic_tl.tag );
-            }
-            break;
-        };
-    }
-
-    return 1;
-}
-
-static uint8_t unpack_harq_indication_tdd_harq_data_bundling(void* tlv, uint8_t **ppReadPackedMsg, uint8_t *end)
-{
-	nfapi_harq_indication_tdd_harq_data_bundling_t* value = (nfapi_harq_indication_tdd_harq_data_bundling_t*)tlv;
-	
-	return (pull8(ppReadPackedMsg, &value->value_0, end) &&
-			pull8(ppReadPackedMsg, &value->value_1, end));
-}
-
-static uint8_t unpack_harq_indication_tdd_harq_data_multiplexing(void* tlv, uint8_t **ppReadPackedMsg, uint8_t *end)
-{
-	nfapi_harq_indication_tdd_harq_data_multiplexing_t* value = (nfapi_harq_indication_tdd_harq_data_multiplexing_t*)tlv;
-	
-	return (pull8(ppReadPackedMsg, &value->value_0, end) &&
-			pull8(ppReadPackedMsg, &value->value_1, end) &&
-			pull8(ppReadPackedMsg, &value->value_2, end) &&
-			pull8(ppReadPackedMsg, &value->value_3, end));
-}
-static uint8_t unpack_harq_indication_tdd_harq_data_special_bundling(void* tlv, uint8_t **ppReadPackedMsg, uint8_t *end)
-{
-	nfapi_harq_indication_tdd_harq_data_special_bundling_t* value = (nfapi_harq_indication_tdd_harq_data_special_bundling_t*)tlv;
-	return ( pull8(ppReadPackedMsg, &value->value_0, end));
-}
-static uint8_t unpack_harq_indication_tdd_harq_data(void* tlv, uint8_t **ppReadPackedMsg, uint8_t *end)
-{
-	nfapi_harq_indication_tdd_harq_data_t* value = (nfapi_harq_indication_tdd_harq_data_t*)tlv;
-	return  (pull8(ppReadPackedMsg, &value->value_0, end));
-}
-
-static uint8_t unpack_harq_indication_tdd_rel8_value(void *tlv, uint8_t **ppReadPackedMsg, uint8_t *end)
-{
-	nfapi_harq_indication_tdd_rel8_t* value = (nfapi_harq_indication_tdd_rel8_t*)tlv;
-	
-	if(!(pull8(ppReadPackedMsg, &value->mode, end) &&
-		 pull8(ppReadPackedMsg, &value->number_of_ack_nack, end)))
-		return 0;
-
-	uint8_t result = 0;
-	switch(value->mode)
-	{
-		case NFAPI_HARQ_INDICATION_TDD_HARQ_ACK_NACK_FORMAT_BUNDLING:
-			result = unpack_harq_indication_tdd_harq_data_bundling(&value->harq_data.bundling, ppReadPackedMsg, end);
-			break;
-		case NFAPI_HARQ_INDICATION_TDD_HARQ_ACK_NACK_FORMAT_MULIPLEXING:
-			result = unpack_harq_indication_tdd_harq_data_multiplexing(&value->harq_data.multiplex, ppReadPackedMsg, end);
-			break;
-		case NFAPI_HARQ_INDICATION_TDD_HARQ_ACK_NACK_FORMAT_SPECIAL_BUNDLING:
-			result = unpack_harq_indication_tdd_harq_data_special_bundling(&value->harq_data.special_bundling, ppReadPackedMsg, end);
-			break;
-		case NFAPI_HARQ_INDICATION_TDD_HARQ_ACK_NACK_FORMAT_FORMAT_3:
-		case NFAPI_HARQ_INDICATION_TDD_HARQ_ACK_NACK_FORMAT_CHANNEL_SELECTION:
-			result = 1;
-			break;
-		default:
-			// TODO add error message
-			return 0;
-			break;
-	}
-	return result;
-}
-
-static uint8_t unpack_harq_indication_tdd_rel9_value(void *tlv, uint8_t **ppReadPackedMsg, uint8_t *end)
-{
-	nfapi_harq_indication_tdd_rel9_t* value = (nfapi_harq_indication_tdd_rel9_t*)tlv;
-	
-	if(!(pull8(ppReadPackedMsg, &value->mode, end) &&
-		 pull8(ppReadPackedMsg, &value->number_of_ack_nack, end)))
-		return 0;
-
-	if(value->number_of_ack_nack > NFAPI_MAX_NUMBER_ACK_NACK_TDD)
-	{
-		// TODO : add error message
-		return 0;
-	}
-
-	uint16_t idx = 0;
-	for(idx = 0; idx < value->number_of_ack_nack; ++idx)
-	{
-		uint8_t result = 0;
-		switch(value->mode)
-		{
-			case NFAPI_HARQ_INDICATION_TDD_HARQ_ACK_NACK_FORMAT_BUNDLING:
-				result = unpack_harq_indication_tdd_harq_data(&value->harq_data[idx].bundling, ppReadPackedMsg, end);
-				break;
-			case NFAPI_HARQ_INDICATION_TDD_HARQ_ACK_NACK_FORMAT_MULIPLEXING:
-				result = unpack_harq_indication_tdd_harq_data(&value->harq_data[idx].multiplex, ppReadPackedMsg, end);
-				break;
-			case NFAPI_HARQ_INDICATION_TDD_HARQ_ACK_NACK_FORMAT_SPECIAL_BUNDLING:
-				result = unpack_harq_indication_tdd_harq_data_special_bundling(&value->harq_data[idx].special_bundling, ppReadPackedMsg, end);
-				break;
-			case NFAPI_HARQ_INDICATION_TDD_HARQ_ACK_NACK_FORMAT_CHANNEL_SELECTION:
-				result = unpack_harq_indication_tdd_harq_data(&value->harq_data[idx].channel_selection, ppReadPackedMsg, end);
-				break;
-			case NFAPI_HARQ_INDICATION_TDD_HARQ_ACK_NACK_FORMAT_FORMAT_3:
-				result = unpack_harq_indication_tdd_harq_data(&value->harq_data[idx].format_3, ppReadPackedMsg, end);
-				break;
-			default:
-				// TODO add error message
-				return 0;
-				break;
-		}
-
-		if(result == 0)
-			return 0;
-	}
-	return 1;
-}
-
-static uint8_t unpack_harq_indication_tdd_rel13_value(void *tlv, uint8_t **ppReadPackedMsg, uint8_t *end)
-{
-	nfapi_harq_indication_tdd_rel13_t* value = (nfapi_harq_indication_tdd_rel13_t*)tlv;
-	
-	if(!(pull8(ppReadPackedMsg, &value->mode, end) &&
-		 pull16(ppReadPackedMsg, &value->number_of_ack_nack, end)))
-		return 0;
-
-	if(value->number_of_ack_nack > NFAPI_MAX_NUMBER_ACK_NACK_TDD)
-	{
-		// TODO : add error message
-		return 0;
-	}
-
-	uint16_t idx = 0;
-	for(idx = 0; idx < value->number_of_ack_nack; ++idx)
-	{
-		uint8_t result = 0;
-		switch(value->mode)
-		{
-			case NFAPI_HARQ_INDICATION_TDD_HARQ_ACK_NACK_FORMAT_BUNDLING:
-				result = unpack_harq_indication_tdd_harq_data(&value->harq_data[idx].bundling, ppReadPackedMsg, end);
-				break;
-			case NFAPI_HARQ_INDICATION_TDD_HARQ_ACK_NACK_FORMAT_MULIPLEXING:
-				result = unpack_harq_indication_tdd_harq_data(&value->harq_data[idx].multiplex, ppReadPackedMsg, end);
-				break;
-			case NFAPI_HARQ_INDICATION_TDD_HARQ_ACK_NACK_FORMAT_SPECIAL_BUNDLING:
-				result = unpack_harq_indication_tdd_harq_data_special_bundling(&value->harq_data[idx].special_bundling, ppReadPackedMsg, end);
-				break;
-			case NFAPI_HARQ_INDICATION_TDD_HARQ_ACK_NACK_FORMAT_CHANNEL_SELECTION:
-				result = unpack_harq_indication_tdd_harq_data(&value->harq_data[idx].channel_selection, ppReadPackedMsg, end);
-				break;
-			case NFAPI_HARQ_INDICATION_TDD_HARQ_ACK_NACK_FORMAT_FORMAT_3:
-				result = unpack_harq_indication_tdd_harq_data(&value->harq_data[idx].format_3, ppReadPackedMsg, end);
-				break;
-			case NFAPI_HARQ_INDICATION_TDD_HARQ_ACK_NACK_FORMAT_FORMAT_4:
-				result = unpack_harq_indication_tdd_harq_data(&value->harq_data[idx].format_4, ppReadPackedMsg, end);
-				break;
-			case NFAPI_HARQ_INDICATION_TDD_HARQ_ACK_NACK_FORMAT_FORMAT_5:
-				result = unpack_harq_indication_tdd_harq_data(&value->harq_data[idx].format_5, ppReadPackedMsg, end);
-				break;
-			default:
-				// TODO add error message
-				return 0;
-				break;
-		}
-
-		if(result == 0)
-			return 0;
-	}
-	return 1;
-}
-
-static uint8_t unpack_harq_indication_fdd_rel8_value(void *tlv, uint8_t **ppReadPackedMsg, uint8_t *end)
-{
-	nfapi_harq_indication_fdd_rel8_t* value = (nfapi_harq_indication_fdd_rel8_t*)tlv;
-	return (pull8(ppReadPackedMsg, &value->harq_tb1, end) &&
-			pull8(ppReadPackedMsg, &value->harq_tb2, end));
-}
-
-static uint8_t unpack_harq_indication_fdd_rel9_value(void *tlv, uint8_t **ppReadPackedMsg, uint8_t *end)
-{
-	nfapi_harq_indication_fdd_rel9_t* value = (nfapi_harq_indication_fdd_rel9_t*)tlv;
-	
-	return (pull8(ppReadPackedMsg, &value->mode, end) &&
-			pull8(ppReadPackedMsg, &value->number_of_ack_nack, end) &&
-			pullarray8(ppReadPackedMsg, value->harq_tb_n, NFAPI_HARQ_ACK_NACK_REL9_MAX, value->number_of_ack_nack, end));
-}
-
-static uint8_t unpack_harq_indication_fdd_rel13_value(void *tlv, uint8_t **ppReadPackedMsg, uint8_t *end)
-{
-	nfapi_harq_indication_fdd_rel13_t* value = (nfapi_harq_indication_fdd_rel13_t*)tlv;
-	
-	return (pull8(ppReadPackedMsg, &value->mode, end) &&
-			pull16(ppReadPackedMsg, &value->number_of_ack_nack, end) &&
-			pullarray8(ppReadPackedMsg, value->harq_tb_n, NFAPI_HARQ_ACK_NACK_REL13_MAX, value->number_of_ack_nack, end));
-}
-
-static uint8_t unpack_ul_cqi_information_value(void *tlv, uint8_t **ppReadPackedMsg, uint8_t *end)
-{
-	nfapi_ul_cqi_information_t* value = (nfapi_ul_cqi_information_t*)tlv;
-	
-	return (pull8(ppReadPackedMsg, &value->ul_cqi, end) &&
-			pull8(ppReadPackedMsg, &value->channel, end));
-}
-
-
-
-static uint8_t unpack_harq_indication_body_value(void* tlv, uint8_t **ppReadPackedMsg, uint8_t *end, nfapi_p7_codec_config_t* config)
-{
-	nfapi_harq_indication_body_t* value = (nfapi_harq_indication_body_t*)tlv;
-	uint8_t* harqBodyEnd = *ppReadPackedMsg + value->tl.length;
-
-	if(harqBodyEnd > end)
-		return 0;
-
-	if(pull16(ppReadPackedMsg, &value->number_of_harqs, end) == 0)
-		return 0;
-
-	if(value->number_of_harqs > NFAPI_HARQ_IND_MAX_PDU)
-	{
-		NFAPI_TRACE(NFAPI_TRACE_ERROR, "%s number of harq ind pdus exceed maxium (count:%d max:%d)\n", __FUNCTION__, value->number_of_harqs, NFAPI_HARQ_IND_MAX_PDU);
-		return 0;		
-	}
-
-	assert(value->number_of_harqs <= NFAPI_HARQ_IND_MAX_PDU);
-	value->harq_pdu_list = (nfapi_harq_indication_pdu_t*)nfapi_p7_allocate(sizeof(nfapi_harq_indication_pdu_t) * NFAPI_HARQ_IND_MAX_PDU, config);
-	if(value->harq_pdu_list == NULL)
-	{
-		NFAPI_TRACE(NFAPI_TRACE_ERROR, "%s failed to allocate harq ind pdu list (count:%d)\n", __FUNCTION__, value->number_of_harqs);
-		return 0;
-	}
-	
-	assert(value->number_of_harqs <= NFAPI_HARQ_IND_MAX_PDU);
-	for (size_t i = 0; i < value->number_of_harqs; ++i)
-	{
-		nfapi_harq_indication_pdu_t* pdu = &(value->harq_pdu_list[i]);
-		if(pull16(ppReadPackedMsg, &pdu->instance_length, end) == 0)
-			return 0;
-
-		uint8_t* harqPduInstanceEnd = *ppReadPackedMsg + pdu->instance_length;
-
-		unpack_tlv_t unpack_fns[] =
-		{
-			{ NFAPI_RX_UE_INFORMATION_TAG, &pdu->rx_ue_information, unpack_rx_ue_information_value },
-			{ NFAPI_HARQ_INDICATION_TDD_REL8_TAG, &pdu->harq_indication_tdd_rel8, &unpack_harq_indication_tdd_rel8_value},
-			{ NFAPI_HARQ_INDICATION_TDD_REL9_TAG, &pdu->harq_indication_tdd_rel9, &unpack_harq_indication_tdd_rel9_value},
-			{ NFAPI_HARQ_INDICATION_TDD_REL13_TAG, &pdu->harq_indication_tdd_rel13, &unpack_harq_indication_tdd_rel13_value},
-			{ NFAPI_HARQ_INDICATION_FDD_REL8_TAG, &pdu->harq_indication_fdd_rel8, &unpack_harq_indication_fdd_rel8_value},
-			{ NFAPI_HARQ_INDICATION_FDD_REL9_TAG, &pdu->harq_indication_fdd_rel9, &unpack_harq_indication_fdd_rel9_value},
-			{ NFAPI_HARQ_INDICATION_FDD_REL13_TAG, &pdu->harq_indication_fdd_rel13, &unpack_harq_indication_fdd_rel13_value},
-			{ NFAPI_UL_CQI_INFORMATION_TAG, &pdu->ul_cqi_information, &unpack_ul_cqi_information_value}
-		};
-
-		if(unpack_tlv_list(unpack_fns, sizeof(unpack_fns)/sizeof(unpack_tlv_t), ppReadPackedMsg, harqPduInstanceEnd, 0, 0) == 0)
-			return 0;
-	
-	}
-
-	return 1;
-}
-
-static uint8_t unpack_harq_indication(uint8_t **ppReadPackedMsg, uint8_t *end, void *msg, nfapi_p7_codec_config_t* config)
-{
-	nfapi_harq_indication_t *pNfapiMsg = (nfapi_harq_indication_t*)msg;
-
-	unpack_p7_tlv_t unpack_fns[] =
-	{
-		{ NFAPI_HARQ_INDICATION_BODY_TAG, &pNfapiMsg->harq_indication_body, &unpack_harq_indication_body_value},
-	};
-
-	return (pull16(ppReadPackedMsg, &pNfapiMsg->sfn_sf, end) &&
-			unpack_p7_tlv_list(unpack_fns, sizeof(unpack_fns)/sizeof(unpack_tlv_t), ppReadPackedMsg, end, config, &pNfapiMsg->vendor_extension));
-}
-
-static uint8_t unpack_crc_indication_rel8_value(void *tlv, uint8_t **ppReadPackedMsg, uint8_t *end)
-{
-	nfapi_crc_indication_rel8_t* crc_pdu_rel8 = (nfapi_crc_indication_rel8_t*)tlv;
-	return ( pull8(ppReadPackedMsg, &crc_pdu_rel8->crc_flag, end) );
-}
-
-static uint8_t unpack_crc_indication_body_value(void *tlv, uint8_t **ppReadPackedMsg, uint8_t *end,  nfapi_p7_codec_config_t* config)
-{
-	nfapi_crc_indication_body_t* value = (nfapi_crc_indication_body_t*)tlv;
-	uint8_t* crcBodyEnd = *ppReadPackedMsg + value->tl.length;
-
-	if(crcBodyEnd > end)
-		return 0;
-
-	if(pull16(ppReadPackedMsg, &value->number_of_crcs, end) == 0)
-		return 0;
-
-	if(value->number_of_crcs > NFAPI_CRC_IND_MAX_PDU)
-	{
-		NFAPI_TRACE(NFAPI_TRACE_ERROR, "%s number of crc ind pdu's exceed maxium (count:%d max:%d)\n", __FUNCTION__, value->number_of_crcs, NFAPI_CRC_IND_MAX_PDU);
-		return 0;		
-	}
-
-	if(value->number_of_crcs > 0)
-	{
-		assert(value->number_of_crcs <= NFAPI_CRC_IND_MAX_PDU);
-		value->crc_pdu_list = (nfapi_crc_indication_pdu_t*)nfapi_p7_allocate(sizeof(nfapi_crc_indication_pdu_t) * NFAPI_CRC_IND_MAX_PDU, config);
-		if(value->crc_pdu_list == NULL)
-		{
-			NFAPI_TRACE(NFAPI_TRACE_ERROR, "%s failed to allocate crc ind pdu list (count:%d)\n", __FUNCTION__, value->number_of_crcs);
-			return 0;
-		}
-	}
-	else
-	{
-		value->crc_pdu_list = 0;
-	}
-
-	assert(value->number_of_crcs <= NFAPI_CRC_IND_MAX_PDU);
-	for (size_t i = 0; i < value->number_of_crcs; ++i)
-	{
-		nfapi_crc_indication_pdu_t* pdu = &(value->crc_pdu_list[i]);
-
-		if(pull16(ppReadPackedMsg, &pdu->instance_length, end) == 0)
-			return 0;
-
-		uint8_t* crcPduInstanceEnd = *ppReadPackedMsg + pdu->instance_length;
-
-
-		unpack_tlv_t unpack_fns[] =
-		{
-			{ NFAPI_RX_UE_INFORMATION_TAG, &pdu->rx_ue_information, unpack_rx_ue_information_value },
-			{ NFAPI_CRC_INDICATION_REL8_TAG, &pdu->crc_indication_rel8, unpack_crc_indication_rel8_value },
-		};
-
-		if(unpack_tlv_list(unpack_fns, sizeof(unpack_fns)/sizeof(unpack_tlv_t), ppReadPackedMsg, crcPduInstanceEnd, 0, 0) == 0)
-			return 0;
-	}
-
-	return 1;
-}
-
-static uint8_t unpack_crc_indication(uint8_t **ppReadPackedMsg, uint8_t *end, void *msg, nfapi_p7_codec_config_t* config)
-{
-	nfapi_crc_indication_t *pNfapiMsg = (nfapi_crc_indication_t*)msg;
-
-	unpack_p7_tlv_t unpack_fns[] =
-	{
-		{ NFAPI_CRC_INDICATION_BODY_TAG, &pNfapiMsg->crc_indication_body, &unpack_crc_indication_body_value},
-	};
-
-	return (pull16(ppReadPackedMsg, &pNfapiMsg->sfn_sf, end) &&
-			unpack_p7_tlv_list(unpack_fns, sizeof(unpack_fns)/sizeof(unpack_tlv_t), ppReadPackedMsg, end, config, &pNfapiMsg->vendor_extension));
-}
-
-static uint8_t unpack_rx_indication_rel8_value(void *tlv, uint8_t **ppReadPackedMsg, uint8_t *end)
-{
-	nfapi_rx_indication_rel8_t* value = (nfapi_rx_indication_rel8_t*)tlv;
-	
-	return (pull16(ppReadPackedMsg, &value->length, end) &&
-			pull16(ppReadPackedMsg, &value->offset, end) &&
-			pull8(ppReadPackedMsg, &value->ul_cqi, end) &&
-			pull16(ppReadPackedMsg, &value->timing_advance, end));
-}
-static uint8_t unpack_rx_indication_rel9_value(void *tlv, uint8_t **ppReadPackedMsg, uint8_t *end)
-{
-	nfapi_rx_indication_rel9_t* value = (nfapi_rx_indication_rel9_t*)tlv;
-	return (pull16(ppReadPackedMsg, &value->timing_advance_r9, end));
-}
-
-static uint8_t unpack_rx_indication_body_value(void *tlv, uint8_t **ppReadPackedMsg, uint8_t *end, nfapi_p7_codec_config_t *config)
-{
-	nfapi_rx_indication_body_t *value = (nfapi_rx_indication_body_t*)tlv;
-
-	NFAPI_TRACE(NFAPI_TRACE_DEBUG, "%s value->tl.length in unpack: %u \n", __FUNCTION__,
-				value->tl.length);
-	uint8_t *rxBodyEnd = *ppReadPackedMsg + value->tl.length;
-
-	NFAPI_TRACE(NFAPI_TRACE_DEBUG, "%s rxBodyEnd: %p end: %p\n", __FUNCTION__,
-				rxBodyEnd, end);
-	if (rxBodyEnd > end)
-	{
-		// pdu end is past buffer end
-		return 0;
-	}
-
-	if (pull16(ppReadPackedMsg, &value->number_of_pdus, end) == 0)
-		return 0;
-
-	if (value->number_of_pdus > NFAPI_RX_IND_MAX_PDU)
-	{
-		NFAPI_TRACE(NFAPI_TRACE_ERROR, "%s number of rx ind pdu's exceed maxium (count:%d max:%d)\n", __FUNCTION__, value->number_of_pdus, NFAPI_RX_IND_MAX_PDU);
-		return 0;
-	}
-
-	if (value->number_of_pdus > 0)
-	{
-		assert(value->number_of_pdus <= NFAPI_RX_IND_MAX_PDU);
-		value->rx_pdu_list = (nfapi_rx_indication_pdu_t *)nfapi_p7_allocate(sizeof(nfapi_rx_indication_pdu_t) * NFAPI_RX_IND_MAX_PDU, config);
-		if (value->rx_pdu_list == NULL)
-		{
-			NFAPI_TRACE(NFAPI_TRACE_ERROR, "%s failed to allocate rx ind pdu list (count:%d)\n", __FUNCTION__, value->number_of_pdus);
-			return 0;
-		}
-	}
-	else
-	{
-		value->rx_pdu_list = 0;
-	}
-
-	NFAPI_TRACE(NFAPI_TRACE_INFO, "%s number_of_pdus = %u\n", __FUNCTION__, value->number_of_pdus);
-	for (int i = 0; i < value->number_of_pdus; i++)
-	{
-		nfapi_tl_t generic_tl;
-
-		// NFAPI_RX_UE_INFORMATION_TAG
-		if (unpack_tl(ppReadPackedMsg, &generic_tl, end) == 0)
-		{
-			NFAPI_TRACE(NFAPI_TRACE_ERROR, "%s unpack_tl failed\n", __FUNCTION__);
-			return 0;
-		}
-
-		NFAPI_TRACE(NFAPI_TRACE_INFO, "%s generic_tl.tag = 0x%x length = %u\n", __FUNCTION__, generic_tl.tag, generic_tl.length);
-
-		if (generic_tl.tag != NFAPI_RX_UE_INFORMATION_TAG)
-		{
-			NFAPI_TRACE(NFAPI_TRACE_ERROR, "%s generic_tl.tag wrong\n", __FUNCTION__);
-			return 0;
-		}
-
-		assert(i < NFAPI_RX_IND_MAX_PDU);
-		nfapi_rx_indication_pdu_t *pdu = &value->rx_pdu_list[i];
-
-		pdu->rx_ue_information.tl = generic_tl;
-		if (unpack_rx_ue_information_value(&pdu->rx_ue_information, ppReadPackedMsg, end) == 0)
-		{
-			NFAPI_TRACE(NFAPI_TRACE_ERROR, "%s unpack_rx_ue_info failure\n", __FUNCTION__);
-			return 0;
-		}
-
-		// NFAPI_RX_INDICATION_REL8_TAG
-		if (unpack_tl(ppReadPackedMsg, &generic_tl, end) == 0)
-		{
-			NFAPI_TRACE(NFAPI_TRACE_ERROR, "%s unpack_tl failed\n", __FUNCTION__);
-			return 0;
-		}
-
-		NFAPI_TRACE(NFAPI_TRACE_INFO, "%s generic_tl.tag = 0x%x length = %u\n", __FUNCTION__, generic_tl.tag, generic_tl.length);
-
-		if (generic_tl.tag != NFAPI_RX_INDICATION_REL8_TAG)
-		{
-			NFAPI_TRACE(NFAPI_TRACE_ERROR, "%s generic_tl.tag wrong\n", __FUNCTION__);
-			return 0;
-		}
-
-		pdu->rx_indication_rel8.tl = generic_tl;
-		if (unpack_rx_indication_rel8_value(&pdu->rx_indication_rel8, ppReadPackedMsg, end) == 0)
-		{
-			NFAPI_TRACE(NFAPI_TRACE_ERROR, "%s unpack_rx_indication_rel8 failure\n", __FUNCTION__);
-			return 0;
-		}
-		//What is offset not stripping 10 bytes
-		NFAPI_TRACE(NFAPI_TRACE_INFO, "%s pdu->rx_indication_rel8.offset = %u", __FUNCTION__,
-					pdu->rx_indication_rel8.offset);
-
-		// NFAPI_RX_INDICATION_REL9_TAG
-		if (unpack_tl(ppReadPackedMsg, &generic_tl, end) == 0)
-		{
-			NFAPI_TRACE(NFAPI_TRACE_ERROR, "%s unpack_tl failed\n", __FUNCTION__);
-			return 0;
-		}
-
-		NFAPI_TRACE(NFAPI_TRACE_INFO, "%s generic_tl.tag = 0x%x length = %u\n", __FUNCTION__, generic_tl.tag, generic_tl.length);
-
-		if (generic_tl.tag != NFAPI_RX_INDICATION_REL9_TAG)
-		{
-			NFAPI_TRACE(NFAPI_TRACE_ERROR, "%s generic_tl.tag wrong\n", __FUNCTION__);
-			return 0;
-		}
-
-		pdu->rx_indication_rel9.tl = generic_tl;
-		if (unpack_rx_indication_rel9_value(&pdu->rx_indication_rel9, ppReadPackedMsg, end) == 0)
-		{
-			NFAPI_TRACE(NFAPI_TRACE_ERROR, "%s unpack_rx_indication_rel9 failure\n", __FUNCTION__);
-			return 0;
-		}
-	}
-
-        assert(value->number_of_pdus <= NFAPI_RX_IND_MAX_PDU);
-	for (int i = 0; i < value->number_of_pdus; ++i)
-	{
-		nfapi_rx_indication_pdu_t *pdu = &value->rx_pdu_list[i];
-		if (pdu->rx_indication_rel8.tl.tag == NFAPI_RX_INDICATION_REL8_TAG)
-		{
-			uint32_t length = pdu->rx_indication_rel8.length;
-			if (pullarray8(ppReadPackedMsg, pdu->rx_ind_data, NFAPI_RX_IND_DATA_MAX, length, end) == 0)
-			{
-				NFAPI_TRACE(NFAPI_TRACE_ERROR, "%s pullarray8 failure\n", __FUNCTION__);
-				return 0;
-			}
-		}
-	}
-
-	return 1;
-}
-
-static uint8_t unpack_rx_indication(uint8_t **ppReadPackedMsg, uint8_t *end, void *msg, nfapi_p7_codec_config_t* config)
-{
-	nfapi_rx_indication_t *pNfapiMsg = (nfapi_rx_indication_t*)msg;
-
-	unpack_p7_tlv_t unpack_fns[] =
-	{
-		{ NFAPI_RX_INDICATION_BODY_TAG, &pNfapiMsg->rx_indication_body, &unpack_rx_indication_body_value},
-	};
-
-	return (pull16(ppReadPackedMsg, &pNfapiMsg->sfn_sf, end) &&
-			unpack_p7_tlv_list(unpack_fns, sizeof(unpack_fns)/sizeof(unpack_tlv_t), ppReadPackedMsg, end, config, &pNfapiMsg->vendor_extension));
-}
-
-static uint8_t unpack_preamble_pdu_rel8_value(void *tlv, uint8_t **ppReadPackedMsg, uint8_t *end)
-{
-	nfapi_preamble_pdu_rel8_t* preamble_pdu_rel8 = (nfapi_preamble_pdu_rel8_t*)tlv;
-	
-	return (pull16(ppReadPackedMsg, &preamble_pdu_rel8->rnti, end) &&
-			pull8(ppReadPackedMsg, &preamble_pdu_rel8->preamble, end) &&
-			pull16(ppReadPackedMsg, &preamble_pdu_rel8->timing_advance, end));
-}
-
-static uint8_t unpack_preamble_pdu_rel9_value(void *tlv, uint8_t **ppReadPackedMsg, uint8_t *end)
-{
-	nfapi_preamble_pdu_rel9_t* preamble_pdu_rel9 = (nfapi_preamble_pdu_rel9_t*)tlv;
-	return pull16(ppReadPackedMsg, &preamble_pdu_rel9->timing_advance_r9, end);
-}
-
-static uint8_t unpack_preamble_pdu_rel13_value(void *tlv, uint8_t **ppReadPackedMsg, uint8_t *end)
-{
-	nfapi_preamble_pdu_rel13_t* preamble_pdu_rel13 = (nfapi_preamble_pdu_rel13_t*)tlv;
-	return pull8(ppReadPackedMsg, &preamble_pdu_rel13->rach_resource_type, end);
-}
-
-static uint8_t unpack_rach_indication_body_value(void* tlv, uint8_t **ppReadPackedMsg, uint8_t *end, nfapi_p7_codec_config_t* config)
-{
-	nfapi_rach_indication_body_t* value = (nfapi_rach_indication_body_t*)tlv;
-	uint8_t* rachBodyEnd = *ppReadPackedMsg + value->tl.length;
-
-	if(rachBodyEnd > end)
-		return 0;
-
-	if(pull16(ppReadPackedMsg, &value->number_of_preambles, end) == 0)
-		return 0;
-
-	if(value->number_of_preambles > NFAPI_PREAMBLE_MAX_PDU)
-	{
-		NFAPI_TRACE(NFAPI_TRACE_ERROR, "%s number of preamble du's exceed maxium (count:%d max:%d)\n", __FUNCTION__, value->number_of_preambles, NFAPI_PREAMBLE_MAX_PDU);
-		return 0;		
-	}
-
-	if(value->number_of_preambles > 0)
-	{
-		value->preamble_list = (nfapi_preamble_pdu_t*)nfapi_p7_allocate(sizeof(nfapi_preamble_pdu_t) * value->number_of_preambles, config);
-		if(value->preamble_list == NULL)
-		{
-			NFAPI_TRACE(NFAPI_TRACE_ERROR, "%s failed to allocate preamble pdu list (count:%d)\n", __FUNCTION__, value->number_of_preambles);
-			return 0;
-		}
-	}
-	else
-	{
-		value->preamble_list = 0;
-	}
-
-	
-	uint8_t i = 0;
-	for(i = 0; i < value->number_of_preambles; ++i)
-	{
-		nfapi_preamble_pdu_t* pdu = &(value->preamble_list[i]);
-
-		if(pull16(ppReadPackedMsg, &pdu->instance_length, end) == 0)
-			return 0;
-
-		uint8_t* preamblePduInstanceEnd = *ppReadPackedMsg + pdu->instance_length;
-
-
-		unpack_tlv_t unpack_fns[] =
-		{
-			{ NFAPI_PREAMBLE_REL8_TAG, &pdu->preamble_rel8, unpack_preamble_pdu_rel8_value },
-			{ NFAPI_PREAMBLE_REL9_TAG, &pdu->preamble_rel9, unpack_preamble_pdu_rel9_value },
-			{ NFAPI_PREAMBLE_REL13_TAG, &pdu->preamble_rel13, unpack_preamble_pdu_rel13_value },
-		};
-
-		if(unpack_tlv_list(unpack_fns, sizeof(unpack_fns)/sizeof(unpack_tlv_t), ppReadPackedMsg, preamblePduInstanceEnd, 0, 0) == 0)
-			return 0;
-	}
-	return 1;
-}
-
-static uint8_t unpack_rach_indication(uint8_t **ppReadPackedMsg, uint8_t *end, void *msg, nfapi_p7_codec_config_t* config)
-{
-	nfapi_rach_indication_t *pNfapiMsg = (nfapi_rach_indication_t*)msg;
-
-	unpack_p7_tlv_t unpack_fns[] =
-	{
-		{ NFAPI_RACH_INDICATION_BODY_TAG, &pNfapiMsg->rach_indication_body, &unpack_rach_indication_body_value},
-	};
-
-	return (pull16(ppReadPackedMsg, &pNfapiMsg->sfn_sf, end) &&
-			unpack_p7_tlv_list(unpack_fns, sizeof(unpack_fns)/sizeof(unpack_tlv_t), ppReadPackedMsg, end, config, &pNfapiMsg->vendor_extension));
-}
-
-static uint8_t unpack_srs_indication_fdd_rel8_value(void* tlv, uint8_t **ppReadPackedMsg, uint8_t *end)
-{
-	nfapi_srs_indication_fdd_rel8_t* srs_pdu_fdd_rel8 = (nfapi_srs_indication_fdd_rel8_t*)tlv;
-	
-	if(!(pull16(ppReadPackedMsg, &srs_pdu_fdd_rel8->doppler_estimation, end) &&
-		 pull16(ppReadPackedMsg, &srs_pdu_fdd_rel8->timing_advance, end) &&
-		 pull8(ppReadPackedMsg, &srs_pdu_fdd_rel8->number_of_resource_blocks, end) &&
-		 pull8(ppReadPackedMsg, &srs_pdu_fdd_rel8->rb_start, end) &&
-		 pullarray8(ppReadPackedMsg, srs_pdu_fdd_rel8->snr, NFAPI_NUM_RB_MAX, srs_pdu_fdd_rel8->number_of_resource_blocks, end)))
-		return 0;
-	return 1;
-}
-
-static uint8_t unpack_srs_indication_fdd_rel9_value(void* tlv, uint8_t **ppReadPackedMsg, uint8_t *end)
-{
-	nfapi_srs_indication_fdd_rel9_t* srs_pdu_fdd_rel9 = (nfapi_srs_indication_fdd_rel9_t*)tlv;
-	return (pull16(ppReadPackedMsg, &srs_pdu_fdd_rel9->timing_advance_r9, end));
-}
-
-static uint8_t unpack_srs_indication_tdd_rel10_value(void* tlv, uint8_t **ppReadPackedMsg, uint8_t *end)
-{
-	nfapi_srs_indication_ttd_rel10_t* srs_pdu_tdd_rel10 = (nfapi_srs_indication_ttd_rel10_t*)tlv;
-	return (pull8(ppReadPackedMsg, &srs_pdu_tdd_rel10->uppts_symbol, end));
-}
-
-static uint8_t unpack_srs_indication_fdd_rel11_value(void* tlv, uint8_t **ppReadPackedMsg, uint8_t *end)
-{
-	nfapi_srs_indication_fdd_rel11_t* srs_pdu_fdd_rel11 = (nfapi_srs_indication_fdd_rel11_t*)tlv;
-	return ( pull16(ppReadPackedMsg, &srs_pdu_fdd_rel11->ul_rtoa, end));
-}
-
-static uint8_t unpack_tdd_channel_measurement_value(void* tlv, uint8_t **ppReadPackedMsg, uint8_t *end)
-{
-	nfapi_tdd_channel_measurement_t* value = (nfapi_tdd_channel_measurement_t*)tlv;
-	
-	if(!(pull8(ppReadPackedMsg, &value->num_prb_per_subband, end) &&
-		 pull8(ppReadPackedMsg, &value->number_of_subbands, end) &&
-		 pull8(ppReadPackedMsg, &value->num_atennas, end)))
-		return 0;
-
-	if(value->number_of_subbands > NFAPI_MAX_NUM_SUBBANDS)
-	{
-		// todo : add error
-		return 0;
-	}
-
-	if(value->num_atennas > NFAPI_MAX_NUM_PHYSICAL_ANTENNAS)
-	{
-		// todo : add error
-		return 0;
-	}
-
-	uint8_t idx = 0;
-	for(idx = 0; idx < value->number_of_subbands; ++idx)
-	{
-		if(!(pull8(ppReadPackedMsg, &value->subands[idx].subband_index, end) &&
-			 pullarray16(ppReadPackedMsg, value->subands[idx].channel, NFAPI_MAX_NUM_PHYSICAL_ANTENNAS, value->num_atennas, end)))
-			return 0;
-	}
-
-	return 1;
-}
-
-
-static uint8_t unpack_srs_indication_body_value(void* tlv, uint8_t **ppReadPackedMsg, uint8_t *end, nfapi_p7_codec_config_t* config)
-{
-	nfapi_srs_indication_body_t* value = (nfapi_srs_indication_body_t*)tlv;
-	uint8_t* srsBodyEnd = *ppReadPackedMsg + value->tl.length;
-	
-	if(srsBodyEnd > end)
-		return 0;
-
-	if(pull8(ppReadPackedMsg, &value->number_of_ues, end) == 0)
-		return 0;
-
-	if(value->number_of_ues > NFAPI_SRS_IND_MAX_PDU)
-	{
-		NFAPI_TRACE(NFAPI_TRACE_ERROR, "%s number of srs ind pdu's exceed maxium (count:%d max:%d)\n", __FUNCTION__, value->number_of_ues, NFAPI_SRS_IND_MAX_PDU);
-		return 0;		
-	}
-
-	if(value->number_of_ues > 0)
-	{
-		value->srs_pdu_list = (nfapi_srs_indication_pdu_t*)nfapi_p7_allocate(sizeof(nfapi_srs_indication_pdu_t) * value->number_of_ues, config);
-		if(value->srs_pdu_list == NULL)
-		{
-			NFAPI_TRACE(NFAPI_TRACE_ERROR, "%s failed to allocate srs ind pdu list (count:%d)\n", __FUNCTION__, value->number_of_ues);
-			return 0;
-		}
-	}
-	else
-	{
-		value->srs_pdu_list = 0;
-	}
-
-
-	
-	uint8_t i = 0;
-	for(i = 0; i < value->number_of_ues; ++i)
-	{
-		nfapi_srs_indication_pdu_t* pdu = &(value->srs_pdu_list[i]);
-
-		
-		if(pull16(ppReadPackedMsg, &pdu->instance_length, end) == 0)
-			return 0;
-
-		uint8_t* srsPduInstanceEnd = *ppReadPackedMsg + pdu->instance_length;
-
-
-		unpack_tlv_t unpack_fns[] =
-		{
-			{ NFAPI_RX_UE_INFORMATION_TAG, &pdu->rx_ue_information, unpack_rx_ue_information_value },
-			{ NFAPI_SRS_INDICATION_FDD_REL8_TAG, &pdu->srs_indication_fdd_rel8, unpack_srs_indication_fdd_rel8_value},
-			{ NFAPI_SRS_INDICATION_FDD_REL9_TAG, &pdu->srs_indication_fdd_rel9, unpack_srs_indication_fdd_rel9_value},
-			{ NFAPI_SRS_INDICATION_TDD_REL10_TAG, &pdu->srs_indication_tdd_rel10, unpack_srs_indication_tdd_rel10_value},
-			{ NFAPI_SRS_INDICATION_FDD_REL11_TAG, &pdu->srs_indication_fdd_rel11, unpack_srs_indication_fdd_rel11_value},
-			{ NFAPI_TDD_CHANNEL_MEASUREMENT_TAG, &pdu->tdd_channel_measurement, unpack_tdd_channel_measurement_value},
-		};
-
-		if(unpack_tlv_list(unpack_fns, sizeof(unpack_fns)/sizeof(unpack_tlv_t), ppReadPackedMsg, srsPduInstanceEnd, 0, 0) == 0)
-			return 0;
-	}
-	return 1;
-}
-
-static uint8_t unpack_srs_indication(uint8_t **ppReadPackedMsg, uint8_t *end, void *msg, nfapi_p7_codec_config_t* config)
-{
-	nfapi_srs_indication_t *pNfapiMsg = (nfapi_srs_indication_t*)msg;
-
-	unpack_p7_tlv_t unpack_fns[] =
-	{
-		{ NFAPI_SRS_INDICATION_BODY_TAG, &pNfapiMsg->srs_indication_body, &unpack_srs_indication_body_value},
-	};
-
-	return (pull16(ppReadPackedMsg, &pNfapiMsg->sfn_sf, end) &&
-			unpack_p7_tlv_list(unpack_fns, sizeof(unpack_fns)/sizeof(unpack_tlv_t), ppReadPackedMsg, end, config, &pNfapiMsg->vendor_extension));
-}
-
-
-static uint8_t unpack_sr_indication_body_value(void *tlv, uint8_t **ppReadPackedMsg, uint8_t *end, nfapi_p7_codec_config_t* config)
-{
-	nfapi_sr_indication_body_t* value = (nfapi_sr_indication_body_t*)tlv;
-	uint8_t* srBodyEnd = *ppReadPackedMsg + value->tl.length;
-
-	if(srBodyEnd > end)
-		return 0;
-
-	if(pull16(ppReadPackedMsg, &value->number_of_srs, end) == 0)
-		return 0;
-
-	if(value->number_of_srs > NFAPI_SR_IND_MAX_PDU)
-	{
-		NFAPI_TRACE(NFAPI_TRACE_ERROR, "%s number of sr ind pdu's exceed maxium (count:%d max:%d)\n", __FUNCTION__, value->number_of_srs, NFAPI_SR_IND_MAX_PDU);
-		return 0;		
-	}
-
-	if(value->number_of_srs > 0)
-	{
-		assert(value->number_of_srs <= NFAPI_SR_IND_MAX_PDU);
-		value->sr_pdu_list = (nfapi_sr_indication_pdu_t*)nfapi_p7_allocate(sizeof(nfapi_sr_indication_pdu_t) * NFAPI_SR_IND_MAX_PDU, config);
-		if(value->sr_pdu_list == NULL)
-		{
-			NFAPI_TRACE(NFAPI_TRACE_ERROR, "%s failed to allocate sr ind pdu list (count:%d)\n", __FUNCTION__, value->number_of_srs);
-			return 0;
-		}
-	}
-	else
-	{
-		value->sr_pdu_list = 0;
-	}
-	
-	uint8_t i = 0;
-	assert(value->number_of_srs <= NFAPI_SR_IND_MAX_PDU);
-	for(i = 0; i < value->number_of_srs; ++i)
-	{
-		nfapi_sr_indication_pdu_t* pdu = &(value->sr_pdu_list[i]);
-
-		if(pull16(ppReadPackedMsg, &pdu->instance_length, end) == 0)
-			return 0;
-
-		uint8_t* srPduInstanceEnd = *ppReadPackedMsg + pdu->instance_length;
-
-
-		unpack_tlv_t unpack_fns[] =
-		{
-			{ NFAPI_RX_UE_INFORMATION_TAG, &pdu->rx_ue_information, unpack_rx_ue_information_value },
-			{ NFAPI_UL_CQI_INFORMATION_TAG, &pdu->ul_cqi_information, unpack_ul_cqi_information_value },
-		};
-
-		if(unpack_tlv_list(unpack_fns, sizeof(unpack_fns)/sizeof(unpack_tlv_t), ppReadPackedMsg, srPduInstanceEnd, 0, 0) == 0)
-			return 0;
-	}
-
-	return 1;
-
-}
-
-static int unpack_sr_indication(uint8_t **ppReadPackedMsg, uint8_t *end, void *msg, nfapi_p7_codec_config_t* config)
-{
-	nfapi_sr_indication_t *pNfapiMsg = (nfapi_sr_indication_t*)msg;
-
-	unpack_p7_tlv_t unpack_fns[] =
-	{
-		{ NFAPI_SR_INDICATION_BODY_TAG, &pNfapiMsg->sr_indication_body, &unpack_sr_indication_body_value},
-	};
-
-	return (pull16(ppReadPackedMsg, &pNfapiMsg->sfn_sf, end) &&
-			unpack_p7_tlv_list(unpack_fns, sizeof(unpack_fns)/sizeof(unpack_tlv_t), ppReadPackedMsg, end, config, &pNfapiMsg->vendor_extension));
-}
-static uint8_t unpack_cqi_indication_rel8_value(void *tlv, uint8_t **ppReadPackedMsg, uint8_t *end)
-{
-	nfapi_cqi_indication_rel8_t* cqi_pdu_rel8 = (nfapi_cqi_indication_rel8_t*)tlv;
-	
-	return (pull16(ppReadPackedMsg, &cqi_pdu_rel8->length, end) &&
-			pull16(ppReadPackedMsg, &cqi_pdu_rel8->data_offset, end) &&
-			pull8(ppReadPackedMsg, &cqi_pdu_rel8->ul_cqi, end) &&
-			pull8(ppReadPackedMsg, &cqi_pdu_rel8->ri, end) &&
-			pull16(ppReadPackedMsg, &cqi_pdu_rel8->timing_advance, end));
-
-}
-
-static uint8_t unpack_cqi_indication_rel9_value(void *tlv, uint8_t **ppReadPackedMsg, uint8_t *end)
-{
-	nfapi_cqi_indication_rel9_t* cqi_pdu_rel9 = (nfapi_cqi_indication_rel9_t*)tlv;
-	
-	if(!(pull16(ppReadPackedMsg, &cqi_pdu_rel9->length, end) &&
-		 pull16(ppReadPackedMsg, &cqi_pdu_rel9->data_offset, end) &&
-		 pull8(ppReadPackedMsg, &cqi_pdu_rel9->ul_cqi, end) &&
-		 pull8(ppReadPackedMsg, &cqi_pdu_rel9->number_of_cc_reported, end)))
-		return 0;
-
-	if(cqi_pdu_rel9->number_of_cc_reported > NFAPI_CC_MAX)
-	{
-		NFAPI_TRACE(NFAPI_TRACE_ERROR, "FIXME : out of bound array\n");
-		return 0;
-	}
-	
-	if(!(pullarray8(ppReadPackedMsg, cqi_pdu_rel9->ri, NFAPI_CC_MAX, cqi_pdu_rel9->number_of_cc_reported, end) &&
-		 pull16(ppReadPackedMsg, &cqi_pdu_rel9->timing_advance, end) &&
-		 pull16(ppReadPackedMsg, &cqi_pdu_rel9->timing_advance_r9, end)))
-		return 0;
-
-	return 1;
-}
-
-static uint8_t  unpack_cqi_indication_body_value(void* tlv, uint8_t **ppReadPackedMsg, uint8_t *end,  nfapi_p7_codec_config_t* config)
-{
-	nfapi_cqi_indication_body_t* value = (nfapi_cqi_indication_body_t*)tlv;
-
-	// the cqiBodyEnd points to the end of the cqi PDU's
-	uint8_t* cqiBodyEnd = *ppReadPackedMsg + value->tl.length;
-
-	//uint8_t* cqiPduEnd = cqiBodyEnd;
-	//uint8_t* numberOfPdusAddress = *ppReadPackedMsg;
-
-	if(cqiBodyEnd > end)
-		return 0;
-
-	if(pull16(ppReadPackedMsg, &value->number_of_cqis, end) == 0)
-		return 0;
-
-	if(value->number_of_cqis > NFAPI_CQI_IND_MAX_PDU)
-	{
-		NFAPI_TRACE(NFAPI_TRACE_ERROR, "%s number of cqi ind pdu's exceed maxium (count:%d max:%d)\n", __FUNCTION__, value->number_of_cqis, NFAPI_CQI_IND_MAX_PDU);
-		return -1;		
-	}
-
-	if(value->number_of_cqis > 0)
-	{
-		assert(value->number_of_cqis <= NFAPI_SR_IND_MAX_PDU);
-		value->cqi_pdu_list = (nfapi_cqi_indication_pdu_t*)nfapi_p7_allocate(sizeof(nfapi_cqi_indication_pdu_t) * NFAPI_SR_IND_MAX_PDU, config);
-		if(value->cqi_pdu_list == NULL)
-		{
-			NFAPI_TRACE(NFAPI_TRACE_ERROR, "%s failed to allocate cqi ind pdu list (count:%d)\n", __FUNCTION__, value->number_of_cqis);
-			return 0;
-		}
-	}
-	else
-	{
-		value->cqi_pdu_list = 0;
-	}
-
-	if(value->number_of_cqis > 0)
-	{
-		assert(value->number_of_cqis <= NFAPI_SR_IND_MAX_PDU);
-		value->cqi_raw_pdu_list = (nfapi_cqi_indication_raw_pdu_t*)nfapi_p7_allocate(sizeof(nfapi_cqi_indication_raw_pdu_t) * NFAPI_SR_IND_MAX_PDU, config);
-		if(value->cqi_raw_pdu_list == NULL)
-		{
-			NFAPI_TRACE(NFAPI_TRACE_ERROR, "%s failed to allocate raw cqi ind pdu list (count:%d)\n", __FUNCTION__, value->number_of_cqis);
-			return 0;
-		}
-	}
-	else
-	{
-		value->cqi_raw_pdu_list = 0;
-	}
-
-	uint8_t i = 0;
-	assert(value->number_of_cqis <= NFAPI_CQI_IND_MAX_PDU);
-	for(i = 0; i < value->number_of_cqis; ++i)
-	{
-		nfapi_cqi_indication_pdu_t* pdu = &(value->cqi_pdu_list[i]);
-		memset(pdu, 0, sizeof(nfapi_cqi_indication_pdu_t));
-
-		if(pull16(ppReadPackedMsg, &pdu->instance_length, end) == 0)
-			return 0;
-
-		uint8_t* cqiPduInstanceEnd = *ppReadPackedMsg + pdu->instance_length;
-
-
-		while((uint8_t*)(*ppReadPackedMsg) < cqiPduInstanceEnd)
-		{
-			nfapi_tl_t generic_tl;
-			if(unpack_tl(ppReadPackedMsg, &generic_tl, end) == 0)
-				return 0;
-
-			switch(generic_tl.tag)
-			{
-				case NFAPI_RX_UE_INFORMATION_TAG:
-					pdu->rx_ue_information.tl = generic_tl;
-					if(unpack_rx_ue_information_value(&pdu->rx_ue_information, ppReadPackedMsg, end) == 0)
-						return 0;
-					break;
-				case NFAPI_CQI_INDICATION_REL8_TAG:
-					pdu->cqi_indication_rel8.tl = generic_tl;
-					if(unpack_cqi_indication_rel8_value(&pdu->cqi_indication_rel8, ppReadPackedMsg, end) == 0)
-						return 0;
-
-					break;
-				case NFAPI_CQI_INDICATION_REL9_TAG:
-					pdu->cqi_indication_rel9.tl = generic_tl;
-					if(unpack_cqi_indication_rel9_value(&pdu->cqi_indication_rel9, ppReadPackedMsg, end) == 0)
-						return 0;
-
-					break;
-				case NFAPI_UL_CQI_INFORMATION_TAG:
-					pdu->ul_cqi_information.tl = generic_tl;
-					if(unpack_ul_cqi_information_value(&pdu->ul_cqi_information, ppReadPackedMsg, end) == 0)
-						return 0;
-					break;
-				default:
-					{
-						NFAPI_TRACE(NFAPI_TRACE_ERROR, "RX_CQI.indication Invalid pdu type %d \n", generic_tl.tag );
-					}
-					break;
-
-			};
-		}
-	}
-
-	uint8_t idx = 0;
-	assert(value->number_of_cqis <= NFAPI_CQI_IND_MAX_PDU);
-	for(idx = 0; idx < value->number_of_cqis; ++idx)
-	{
-		if(value->cqi_pdu_list[idx].cqi_indication_rel8.tl.tag == NFAPI_CQI_INDICATION_REL8_TAG)
-		{
-			if(pullarray8(ppReadPackedMsg, &(value->cqi_raw_pdu_list[idx].pdu[0]), NFAPI_CQI_RAW_MAX_LEN, value->cqi_pdu_list[idx].cqi_indication_rel8.length, end) == 0)
-				return 0;
-		}
-		else if(value->cqi_pdu_list[idx].cqi_indication_rel9.tl.tag == NFAPI_CQI_INDICATION_REL9_TAG)
-		{
-			if(pullarray8(ppReadPackedMsg, &(value->cqi_raw_pdu_list[idx].pdu[0]), NFAPI_CQI_RAW_MAX_LEN, value->cqi_pdu_list[idx].cqi_indication_rel9.length, end) == 0)
-				return 0;
-		}
-	}
-
-
-	return 1;
-
-}
-
-static uint8_t unpack_cqi_indication(uint8_t **ppReadPackedMsg, uint8_t *end, void *msg, nfapi_p7_codec_config_t* config)
-{
-	nfapi_cqi_indication_t *pNfapiMsg = (nfapi_cqi_indication_t*)msg;
-
-	unpack_p7_tlv_t unpack_fns[] =
-	{
-		{ NFAPI_CQI_INDICATION_BODY_TAG, &pNfapiMsg->cqi_indication_body, &unpack_cqi_indication_body_value},
-	};
-
-	return (pull16(ppReadPackedMsg, &pNfapiMsg->sfn_sf, end) &&
-			unpack_p7_tlv_list(unpack_fns, sizeof(unpack_fns)/sizeof(unpack_tlv_t), ppReadPackedMsg, end, config, &pNfapiMsg->vendor_extension));
-}
-static uint8_t unpack_lbt_pdsch_req_pdu_rel13_value(void* tlv, uint8_t **ppReadPackedMsg, uint8_t *end)
-{
-	nfapi_lbt_pdsch_req_pdu_rel13_t* value = (nfapi_lbt_pdsch_req_pdu_rel13_t*)tlv;
-
-	return (pull32(ppReadPackedMsg, &value->handle, end) &&
-			pull32(ppReadPackedMsg, &value->mp_cca, end) &&
-			pull32(ppReadPackedMsg, &value->n_cca, end) &&
-			pull32(ppReadPackedMsg, &value->offset, end) &&
-			pull32(ppReadPackedMsg, &value->lte_txop_sf, end) &&
-			pull16(ppReadPackedMsg, &value->txop_sfn_sf_end, end) &&
-			pull32(ppReadPackedMsg, &value->lbt_mode, end));
-}
-
-static uint8_t unpack_lbt_drs_req_pdu_rel13_value(void* tlv, uint8_t **ppReadPackedMsg, uint8_t *end)
-{
-	nfapi_lbt_drs_req_pdu_rel13_t* value = (nfapi_lbt_drs_req_pdu_rel13_t*)tlv;
-
-	return (pull32(ppReadPackedMsg, &value->handle, end) &&
-			pull32(ppReadPackedMsg, &value->offset, end) &&
-			pull16(ppReadPackedMsg, &value->sfn_sf_end, end) &&
-			pull32(ppReadPackedMsg, &value->lbt_mode, end));
-}
-
-
-static uint8_t unpack_lbt_config_request_body_value(void* tlv, uint8_t **ppReadPackedMsg, uint8_t *end, nfapi_p7_codec_config_t* config)
-{
-	nfapi_lbt_dl_config_request_body_t* value = (nfapi_lbt_dl_config_request_body_t*)tlv;
-
-	if(pull16(ppReadPackedMsg, &value->number_of_pdus, end) == 0)
-		return 0;
-
-	if(value->number_of_pdus > NFAPI_LBT_DL_CONFIG_REQ_MAX_PDU)
-	{
-		NFAPI_TRACE(NFAPI_TRACE_ERROR, "%s number of lbt dl config pdu's exceed maxium (count:%d max:%d)\n", __FUNCTION__, value->number_of_pdus, NFAPI_LBT_DL_CONFIG_REQ_MAX_PDU);
-		return 0;		
-	}
-
-	if(value->number_of_pdus)
-	{
-		value->lbt_dl_config_req_pdu_list = (nfapi_lbt_dl_config_request_pdu_t*)nfapi_p7_allocate(sizeof(nfapi_lbt_dl_config_request_pdu_t) * value->number_of_pdus, config);
-		if(value->lbt_dl_config_req_pdu_list == NULL)
-		{
-			NFAPI_TRACE(NFAPI_TRACE_ERROR, "%s failed to allocate lbt dl config pdu list (count:%d)\n", __FUNCTION__, value->number_of_pdus);
-			return 0;
-		}
-	}
-	else
-	{
-		value->lbt_dl_config_req_pdu_list = 0;
-	}
-
-
-	uint16_t i;
-	uint16_t total_number_of_pdus = value->number_of_pdus;
-	for(i = 0; i < total_number_of_pdus; ++i)
-	{
-		nfapi_lbt_dl_config_request_pdu_t* pdu = &(value->lbt_dl_config_req_pdu_list[i]);
-
-		if(!(pull8(ppReadPackedMsg, &pdu->pdu_type, end) &&
-			 pull8(ppReadPackedMsg, &pdu->pdu_size, end)))
-			return 0;
-			
-		uint8_t *packedPduEnd = (*ppReadPackedMsg) + pdu->pdu_size - 2;
-
-		if(packedPduEnd > end)
-			return 0;
-
-		switch(pdu->pdu_type)
-		{
-			case NFAPI_LBT_DL_CONFIG_REQUEST_PDSCH_PDU_TYPE:
-				{
-					unpack_tlv_t unpack_fns[] =
-					{
-						{ NFAPI_LBT_PDSCH_REQ_PDU_REL13_TAG, &pdu->lbt_pdsch_req_pdu.lbt_pdsch_req_pdu_rel13, &unpack_lbt_pdsch_req_pdu_rel13_value},
-					};
-
-					unpack_tlv_list(unpack_fns, sizeof(unpack_fns)/sizeof(unpack_tlv_t), ppReadPackedMsg, packedPduEnd, 0, 0);
-				}
-				break;
-			case NFAPI_LBT_DL_CONFIG_REQUEST_DRS_PDU_TYPE:
-				{
-					unpack_tlv_t unpack_fns[] =
-					{
-						{ NFAPI_LBT_DRS_REQ_PDU_REL13_TAG, &pdu->lbt_drs_req_pdu.lbt_drs_req_pdu_rel13, &unpack_lbt_drs_req_pdu_rel13_value},
-					};
-
-					unpack_tlv_list(unpack_fns, sizeof(unpack_fns)/sizeof(unpack_tlv_t), ppReadPackedMsg, packedPduEnd, 0, 0);
-				}
-				break;
-			default:
-				NFAPI_TRACE(NFAPI_TRACE_ERROR, "LBT_DL_CONFIG.request body invalid pdu type %d\n", pdu->pdu_type);
-				return 0;
-		}
-	}
-
-	return 1;
-}
-static uint8_t unpack_lbt_dl_config_request(uint8_t **ppReadPackedMsg, uint8_t *end, void *msg, nfapi_p7_codec_config_t* config)
-{
-	nfapi_lbt_dl_config_request_t *pNfapiMsg = (nfapi_lbt_dl_config_request_t*)msg;
-
-	unpack_p7_tlv_t unpack_fns[] =
-	{
-		{ NFAPI_LBT_DL_CONFIG_REQUEST_BODY_TAG, &pNfapiMsg->lbt_dl_config_request_body, &unpack_lbt_config_request_body_value},
-	};
-	
-	return (pull16(ppReadPackedMsg, &pNfapiMsg->sfn_sf, end) &&
-			unpack_p7_tlv_list(unpack_fns, sizeof(unpack_fns)/sizeof(unpack_tlv_t), ppReadPackedMsg, end, config, &pNfapiMsg->vendor_extension));
-}
-
-static uint8_t unpack_lbt_pdsch_rsp_pdu_rel13_value(void *tlv, uint8_t **ppReadPackedMsg, uint8_t *end)
-{
-	nfapi_lbt_pdsch_rsp_pdu_rel13_t* value = (nfapi_lbt_pdsch_rsp_pdu_rel13_t*)tlv;
-	
-	return (pull32(ppReadPackedMsg, &value->handle, end) &&
-			pull32(ppReadPackedMsg, &value->result, end) &&
-			pull32(ppReadPackedMsg, &value->lte_txop_symbols, end) &&
-			pull32(ppReadPackedMsg, &value->initial_partial_sf, end));
-	
-}
-static uint8_t unpack_lbt_drs_rsp_pdu_rel13_value(void *tlv, uint8_t **ppReadPackedMsg, uint8_t *end)
-{
-	nfapi_lbt_drs_rsp_pdu_rel13_t* value = (nfapi_lbt_drs_rsp_pdu_rel13_t*)tlv;
-	
-	return (pull32(ppReadPackedMsg, &value->handle, end) &&
-			pull32(ppReadPackedMsg, &value->result, end));
-}
-
-static uint8_t unpack_lbt_indication_body_value(void* tlv, uint8_t **ppReadPackedMsg, uint8_t *end, nfapi_p7_codec_config_t* config)
-{
-	nfapi_lbt_dl_indication_body_t* value = (nfapi_lbt_dl_indication_body_t*)tlv;
-
-	if(pull16(ppReadPackedMsg, &value->number_of_pdus, end) == 0)
-		return 0;
-
-	if(value->number_of_pdus > NFAPI_LBT_IND_MAX_PDU)
-	{
-		NFAPI_TRACE(NFAPI_TRACE_ERROR, "%s number of lbt dl ind pdu's exceed maxium (count:%d max:%d)\n", __FUNCTION__, value->number_of_pdus, NFAPI_LBT_IND_MAX_PDU);
-		return 0;		
-	}
-
-	if(value->number_of_pdus > 0)
-	{
-		value->lbt_indication_pdu_list = (nfapi_lbt_dl_indication_pdu_t*)nfapi_p7_allocate(sizeof(nfapi_lbt_dl_indication_pdu_t) * value->number_of_pdus, config);
-		if(value->lbt_indication_pdu_list == NULL)
-		{
-			NFAPI_TRACE(NFAPI_TRACE_ERROR, "%s failed to allocate lbt dl ind config pdu list (count:%d)\n", __FUNCTION__, value->number_of_pdus);
-			return 0;
-		}
-	}
-	else
-	{
-		value->lbt_indication_pdu_list = 0;
-	}
-
-	uint16_t i;
-	uint16_t total_number_of_pdus = value->number_of_pdus;
-	for(i = 0; i < total_number_of_pdus; ++i)
-	{
-		nfapi_lbt_dl_indication_pdu_t* pdu = &(value->lbt_indication_pdu_list[i]);
-
-		if(!(pull8(ppReadPackedMsg, &pdu->pdu_type, end) &&
-			 pull8(ppReadPackedMsg, &pdu->pdu_size, end)))
-			return 0;
-			
-		uint8_t *packedPduEnd = (*ppReadPackedMsg) + pdu->pdu_size - 2;
-
-		if(packedPduEnd > end)
-			return 0;
-
-		switch(pdu->pdu_type)
-		{
-			case NFAPI_LBT_DL_RSP_PDSCH_PDU_TYPE:
-				{
-					unpack_tlv_t unpack_fns[] =
-					{
-						{ NFAPI_LBT_PDSCH_RSP_PDU_REL13_TAG, &pdu->lbt_pdsch_rsp_pdu.lbt_pdsch_rsp_pdu_rel13, &unpack_lbt_pdsch_rsp_pdu_rel13_value},
-					};
-
-					unpack_tlv_list(unpack_fns, sizeof(unpack_fns)/sizeof(unpack_tlv_t), ppReadPackedMsg, packedPduEnd, 0, 0);
-				}
-				break;
-			case NFAPI_LBT_DL_RSP_DRS_PDU_TYPE:
-				{
-					unpack_tlv_t unpack_fns[] =
-					{
-						{ NFAPI_LBT_DRS_RSP_PDU_REL13_TAG, &pdu->lbt_drs_rsp_pdu.lbt_drs_rsp_pdu_rel13, &unpack_lbt_drs_rsp_pdu_rel13_value},
-					};
-
-					unpack_tlv_list(unpack_fns, sizeof(unpack_fns)/sizeof(unpack_tlv_t), ppReadPackedMsg, packedPduEnd, 0, 0);
-				}
-				break;
-			default:
-				NFAPI_TRACE(NFAPI_TRACE_ERROR, "LBT_DL.indication body invalid pdu type %d\n", pdu->pdu_type);
-				return 0;
-		}
-	}
-
-	return 1;
-}
-static uint8_t unpack_lbt_dl_indication(uint8_t **ppReadPackedMsg, uint8_t *end, void *msg, nfapi_p7_codec_config_t* config)
-{
-	nfapi_lbt_dl_indication_t *pNfapiMsg = (nfapi_lbt_dl_indication_t*)msg;
-
-	unpack_p7_tlv_t unpack_fns[] =
-	{
-		{ NFAPI_LBT_DL_INDICATION_BODY_TAG, &pNfapiMsg->lbt_dl_indication_body, &unpack_lbt_indication_body_value},
-	};
-
-	return (pull16(ppReadPackedMsg, &pNfapiMsg->sfn_sf, end) &&
-			unpack_p7_tlv_list(unpack_fns, sizeof(unpack_fns)/sizeof(unpack_tlv_t), ppReadPackedMsg, end, config, &pNfapiMsg->vendor_extension));
-}
-
-static uint8_t unpack_nb_harq_indication_fdd_rel13_value(void *tlv, uint8_t **ppReadPackedMsg, uint8_t *end)
-{
-	nfapi_nb_harq_indication_fdd_rel13_t* value = (nfapi_nb_harq_indication_fdd_rel13_t*)tlv;
-	return (pull8(ppReadPackedMsg, &value->harq_tb1, end));
-}
-
-
-static uint8_t unpack_nb_harq_indication_body_value(void* tlv, uint8_t **ppReadPackedMsg, uint8_t *end, nfapi_p7_codec_config_t* config)
-{
-	nfapi_nb_harq_indication_body_t* value = (nfapi_nb_harq_indication_body_t*)tlv;
-	uint8_t* nbharqBodyEnd = *ppReadPackedMsg + value->tl.length;
-
-	if(nbharqBodyEnd > end)
-		return 0;
-
-	if(pull16(ppReadPackedMsg, &value->number_of_harqs, end) == 0)
-		return 0;
-
-	if(value->number_of_harqs > NFAPI_HARQ_IND_MAX_PDU)
-	{
-		NFAPI_TRACE(NFAPI_TRACE_ERROR, "%s number of harq ind pdus exceed maxium (count:%d max:%d)\n", __FUNCTION__, value->number_of_harqs, NFAPI_HARQ_IND_MAX_PDU);
-		return 0;		
-	}
-
-	value->nb_harq_pdu_list = (nfapi_nb_harq_indication_pdu_t*)nfapi_p7_allocate(sizeof(nfapi_nb_harq_indication_pdu_t) * value->number_of_harqs, config);
-	if(value->nb_harq_pdu_list == NULL)
-	{
-		NFAPI_TRACE(NFAPI_TRACE_ERROR, "%s failed to allocate harq ind pdu list (count:%d)\n", __FUNCTION__, value->number_of_harqs);
-		return 0;
-	}
-	
-	uint8_t i = 0;
-	for(i = 0; i < value->number_of_harqs; ++i)
-	{
-		nfapi_nb_harq_indication_pdu_t* pdu = &(value->nb_harq_pdu_list[i]);
-		if(pull16(ppReadPackedMsg, &pdu->instance_length, end) == 0)
-			return 0;
-
-		uint8_t* harqPduInstanceEnd = *ppReadPackedMsg + pdu->instance_length;
-
-		unpack_tlv_t unpack_fns[] =
-		{
-			{ NFAPI_RX_UE_INFORMATION_TAG, &pdu->rx_ue_information, unpack_rx_ue_information_value },
-			{ NFAPI_NB_HARQ_INDICATION_FDD_REL13_TAG, &pdu->nb_harq_indication_fdd_rel13, &unpack_nb_harq_indication_fdd_rel13_value},
-			{ NFAPI_UL_CQI_INFORMATION_TAG, &pdu->ul_cqi_information, &unpack_ul_cqi_information_value}
-		};
-
-		if(unpack_tlv_list(unpack_fns, sizeof(unpack_fns)/sizeof(unpack_tlv_t), ppReadPackedMsg, harqPduInstanceEnd, 0, 0) == 0)
-			return 0;
-	
-	}
-
-	return 1;
-}
-
-static uint8_t unpack_nb_harq_indication(uint8_t **ppReadPackedMsg, uint8_t *end, void *msg, nfapi_p7_codec_config_t* config)
-{
-	nfapi_nb_harq_indication_t *pNfapiMsg = (nfapi_nb_harq_indication_t*)msg;
-
-	unpack_p7_tlv_t unpack_fns[] =
-	{
-		{ NFAPI_NB_HARQ_INDICATION_BODY_TAG, &pNfapiMsg->nb_harq_indication_body, &unpack_nb_harq_indication_body_value},
-	};
-
-	return (pull16(ppReadPackedMsg, &pNfapiMsg->sfn_sf, end) &&
-			unpack_p7_tlv_list(unpack_fns, sizeof(unpack_fns)/sizeof(unpack_tlv_t), ppReadPackedMsg, end, config, &pNfapiMsg->vendor_extension));
-}
-
-static uint8_t unpack_nrach_indication_rel13_value(void *tlv, uint8_t **ppReadPackedMsg, uint8_t *end)
-{
-	nfapi_nrach_indication_pdu_rel13_t* value = (nfapi_nrach_indication_pdu_rel13_t*)tlv;
-	
-	return (pull16(ppReadPackedMsg, &value->rnti, end) && 
-			pull8(ppReadPackedMsg, &value->initial_sc, end) &&
-			pull16(ppReadPackedMsg, &value->timing_advance, end) &&
-			pull8(ppReadPackedMsg, &value->nrach_ce_level, end));
-}
-
-static uint8_t unpack_ue_release_resp(uint8_t **ppReadPackedMsg, uint8_t *end, void *msg, nfapi_p7_codec_config_t* config)
-{
-	nfapi_ue_release_response_t *pNfapiMsg = (nfapi_ue_release_response_t*)msg;
-	if(pull32(ppReadPackedMsg, &pNfapiMsg->error_code, end) == 0){
-		return 0;
-	}
-	else{
-		NFAPI_TRACE(NFAPI_TRACE_INFO, "ue_release_response:error_code = %d\n", pNfapiMsg->error_code);
-	}
-	return 1;
-}
-
-static uint8_t unpack_nrach_indication_body_value(void* tlv, uint8_t **ppReadPackedMsg, uint8_t *end, nfapi_p7_codec_config_t* config)
-{
-	nfapi_nrach_indication_body_t* value = (nfapi_nrach_indication_body_t*)tlv;
-	uint8_t* nrachBodyEnd = *ppReadPackedMsg + value->tl.length;
-
-	if(nrachBodyEnd > end)
-		return 0;
-
-	if(pull8(ppReadPackedMsg, &value->number_of_initial_scs_detected, end) == 0)
-		return 0;
-
-	if(value->number_of_initial_scs_detected > NFAPI_PREAMBLE_MAX_PDU)
-	{
-		NFAPI_TRACE(NFAPI_TRACE_ERROR, "%s number of detected scs ind pdus exceed maxium (count:%d max:%d)\n", __FUNCTION__, value->number_of_initial_scs_detected, NFAPI_PREAMBLE_MAX_PDU);
-		return 0;		
-	}
-
-	value->nrach_pdu_list = (nfapi_nrach_indication_pdu_t*)nfapi_p7_allocate(sizeof(nfapi_nrach_indication_pdu_t) * value->number_of_initial_scs_detected, config);
-	if(value->nrach_pdu_list == NULL)
-	{
-		NFAPI_TRACE(NFAPI_TRACE_ERROR, "%s failed to allocate nrach ind pdu list (count:%d)\n", __FUNCTION__, value->number_of_initial_scs_detected);
-		return 0;
-	}
-	
-	uint8_t i = 0;
-	for(i = 0; i < value->number_of_initial_scs_detected; ++i)
-	{
-		nfapi_nrach_indication_pdu_t* pdu = &(value->nrach_pdu_list[i]);
-
-		uint8_t* nrachPduInstanceEnd = *ppReadPackedMsg + 4 + 6;
-
-		unpack_tlv_t unpack_fns[] =
-		{
-			{ NFAPI_NRACH_INDICATION_REL13_TAG, &pdu->nrach_indication_rel13, &unpack_nrach_indication_rel13_value},
-		};
-
-		if(unpack_tlv_list(unpack_fns, sizeof(unpack_fns)/sizeof(unpack_tlv_t), ppReadPackedMsg, nrachPduInstanceEnd, 0, 0) == 0)
-			return 0;
-	
-	}
-
-	return 1;
-}
-
-static uint8_t unpack_nrach_indication(uint8_t **ppReadPackedMsg, uint8_t *end, void *msg, nfapi_p7_codec_config_t* config)
-{
-	nfapi_nrach_indication_t *pNfapiMsg = (nfapi_nrach_indication_t*)msg;
-
-	unpack_p7_tlv_t unpack_fns[] =
-	{
-		{ NFAPI_NRACH_INDICATION_BODY_TAG, &pNfapiMsg->nrach_indication_body, &unpack_nrach_indication_body_value},
-	};
-
-	return (pull16(ppReadPackedMsg, &pNfapiMsg->sfn_sf, end) &&
-			unpack_p7_tlv_list(unpack_fns, sizeof(unpack_fns)/sizeof(unpack_tlv_t), ppReadPackedMsg, end, config, &pNfapiMsg->vendor_extension));
-}
-
-static uint8_t unpack_nr_dl_node_sync(uint8_t **ppReadPackedMsg, uint8_t *end, void *msg, nfapi_p7_codec_config_t* config)
-{
-	nfapi_nr_dl_node_sync_t *pNfapiMsg = (nfapi_nr_dl_node_sync_t*)msg;
-
-	unpack_p7_tlv_t unpack_fns[] =
-	{
-	};
-
-	return (pull32(ppReadPackedMsg, &pNfapiMsg->t1, end) && 
-			pulls32(ppReadPackedMsg, &pNfapiMsg->delta_sfn_slot, end) &&
-			unpack_p7_tlv_list(unpack_fns, sizeof(unpack_fns)/sizeof(unpack_tlv_t), ppReadPackedMsg, end, config, &pNfapiMsg->vendor_extension));
-}
-
-static uint8_t unpack_dl_node_sync(uint8_t **ppReadPackedMsg, uint8_t *end, void *msg, nfapi_p7_codec_config_t* config)
-{
-	nfapi_dl_node_sync_t *pNfapiMsg = (nfapi_dl_node_sync_t*)msg;
-
-	unpack_p7_tlv_t unpack_fns[] =
-	{
-	};
-
-	return (pull32(ppReadPackedMsg, &pNfapiMsg->t1, end) && 
-			pulls32(ppReadPackedMsg, &pNfapiMsg->delta_sfn_sf, end) &&
-			unpack_p7_tlv_list(unpack_fns, sizeof(unpack_fns)/sizeof(unpack_tlv_t), ppReadPackedMsg, end, config, &pNfapiMsg->vendor_extension));
-}
-
-
-static uint8_t unpack_nr_ul_node_sync(uint8_t **ppReadPackedMsg, uint8_t *end, void *msg, nfapi_p7_codec_config_t* config)
-{
-	nfapi_nr_ul_node_sync_t *pNfapiMsg = (nfapi_nr_ul_node_sync_t*)msg;
-
-	unpack_p7_tlv_t unpack_fns[] =
-	{
-	};
-
-	return (pull32(ppReadPackedMsg, &pNfapiMsg->t1, end) &&
-			pull32(ppReadPackedMsg, &pNfapiMsg->t2, end) &&
-			pull32(ppReadPackedMsg, &pNfapiMsg->t3, end) &&
-			unpack_p7_tlv_list(unpack_fns, sizeof(unpack_fns)/sizeof(unpack_tlv_t), ppReadPackedMsg, end, config, &pNfapiMsg->vendor_extension));
-}
-
-
-static uint8_t unpack_ul_node_sync(uint8_t **ppReadPackedMsg, uint8_t *end, void *msg, nfapi_p7_codec_config_t* config)
-{
-	nfapi_ul_node_sync_t *pNfapiMsg = (nfapi_ul_node_sync_t*)msg;
-
-	unpack_p7_tlv_t unpack_fns[] =
-	{
-	};
-
-	return (pull32(ppReadPackedMsg, &pNfapiMsg->t1, end) &&
-			pull32(ppReadPackedMsg, &pNfapiMsg->t2, end) &&
-			pull32(ppReadPackedMsg, &pNfapiMsg->t3, end) &&
-			unpack_p7_tlv_list(unpack_fns, sizeof(unpack_fns)/sizeof(unpack_tlv_t), ppReadPackedMsg, end, config, &pNfapiMsg->vendor_extension));
-}
-
-static uint8_t unpack_timing_info(uint8_t **ppReadPackedMsg, uint8_t *end, void *msg, nfapi_p7_codec_config_t* config)
-{
-	nfapi_timing_info_t *pNfapiMsg = (nfapi_timing_info_t*)msg;
-
-	unpack_p7_tlv_t unpack_fns[] =
-	{
-	};
-
-	return (pull32(ppReadPackedMsg, &pNfapiMsg->last_sfn_sf, end) &&
-			pull32(ppReadPackedMsg, &pNfapiMsg->time_since_last_timing_info, end) &&
-			pull32(ppReadPackedMsg, &pNfapiMsg->dl_config_jitter, end) &&
-			pull32(ppReadPackedMsg, &pNfapiMsg->tx_request_jitter, end) &&
-			pull32(ppReadPackedMsg, &pNfapiMsg->ul_config_jitter, end) &&
-			pull32(ppReadPackedMsg, &pNfapiMsg->hi_dci0_jitter, end) &&
-			pulls32(ppReadPackedMsg, &pNfapiMsg->dl_config_latest_delay, end) &&
-			pulls32(ppReadPackedMsg, &pNfapiMsg->tx_request_latest_delay, end) &&
-			pulls32(ppReadPackedMsg, &pNfapiMsg->ul_config_latest_delay, end) &&
-			pulls32(ppReadPackedMsg, &pNfapiMsg->hi_dci0_latest_delay, end) &&
-			pulls32(ppReadPackedMsg, &pNfapiMsg->dl_config_earliest_arrival, end) &&
-			pulls32(ppReadPackedMsg, &pNfapiMsg->tx_request_earliest_arrival, end) &&
-			pulls32(ppReadPackedMsg, &pNfapiMsg->ul_config_earliest_arrival, end) &&
-			pulls32(ppReadPackedMsg, &pNfapiMsg->hi_dci0_earliest_arrival, end) &&
-			unpack_p7_tlv_list(unpack_fns, sizeof(unpack_fns)/sizeof(unpack_tlv_t), ppReadPackedMsg, end, config, &pNfapiMsg->vendor_extension));
-}
-
-
-static uint8_t unpack_nr_timing_info(uint8_t **ppReadPackedMsg, uint8_t *end, void *msg, nfapi_p7_codec_config_t* config)
-{
-	nfapi_nr_timing_info_t *pNfapiMsg = (nfapi_nr_timing_info_t*)msg;
-
-	unpack_p7_tlv_t unpack_fns[] =
-	{
-	};
-    
-	return (pull32(ppReadPackedMsg, &pNfapiMsg->last_sfn, end) &&
-			pull32(ppReadPackedMsg, &pNfapiMsg->last_slot, end) &&
-			pull32(ppReadPackedMsg, &pNfapiMsg->time_since_last_timing_info, end) &&
-			pull32(ppReadPackedMsg, &pNfapiMsg->dl_tti_jitter, end) &&
-			pull32(ppReadPackedMsg, &pNfapiMsg->tx_data_request_jitter, end) &&
-			pull32(ppReadPackedMsg, &pNfapiMsg->ul_tti_jitter, end) &&
-			pull32(ppReadPackedMsg, &pNfapiMsg->ul_dci_jitter, end) &&
-			pulls32(ppReadPackedMsg, &pNfapiMsg->dl_tti_latest_delay, end) &&
-			pulls32(ppReadPackedMsg, &pNfapiMsg->tx_data_request_latest_delay, end) &&
-			pulls32(ppReadPackedMsg, &pNfapiMsg->ul_tti_latest_delay, end) &&
-			pulls32(ppReadPackedMsg, &pNfapiMsg->ul_dci_latest_delay, end) &&
-			pulls32(ppReadPackedMsg, &pNfapiMsg->dl_tti_earliest_arrival, end) &&
-			pulls32(ppReadPackedMsg, &pNfapiMsg->tx_data_request_earliest_arrival, end) &&
-			pulls32(ppReadPackedMsg, &pNfapiMsg->ul_tti_earliest_arrival, end) &&
-			pulls32(ppReadPackedMsg, &pNfapiMsg->ul_dci_earliest_arrival, end) &&
-			unpack_p7_tlv_list(unpack_fns, sizeof(unpack_fns)/sizeof(unpack_tlv_t), ppReadPackedMsg, end, config, &pNfapiMsg->vendor_extension));
-}
-
-
-
-// unpack length check
-
-static int check_unpack_length(nfapi_message_id_e msgId, uint32_t unpackedBufLen)
-{
-	int retLen = 0;
-
-	switch (msgId)
-	{
-		case NFAPI_DL_CONFIG_REQUEST:
-			if (unpackedBufLen >= sizeof(nfapi_dl_config_request_t))
-				retLen = sizeof(nfapi_dl_config_request_t);
-			break;
-
-		case NFAPI_UL_CONFIG_REQUEST:
-			if (unpackedBufLen >= sizeof(nfapi_ul_config_request_t))
-				retLen = sizeof(nfapi_ul_config_request_t);
-			break;
-
-		case NFAPI_SUBFRAME_INDICATION:
-			if (unpackedBufLen >= sizeof(nfapi_subframe_indication_t))
-				retLen = sizeof(nfapi_subframe_indication_t);
-			break;
-
-		case NFAPI_HI_DCI0_REQUEST:
-			if (unpackedBufLen >= sizeof(nfapi_hi_dci0_request_t))
-				retLen = sizeof(nfapi_hi_dci0_request_t);
-			break;
-
-		case NFAPI_TX_REQUEST:
-			if (unpackedBufLen >= sizeof(nfapi_tx_request_t))
-				retLen = sizeof(nfapi_tx_request_t);
-			break;
-
-		case NFAPI_HARQ_INDICATION:
-			if (unpackedBufLen >= sizeof(nfapi_harq_indication_t))
-				retLen = sizeof(nfapi_harq_indication_t);
-			break;
-
-		case NFAPI_CRC_INDICATION:
-			if (unpackedBufLen >= sizeof(nfapi_crc_indication_t))
-				retLen = sizeof(nfapi_crc_indication_t);
-			break;
-
-		case NFAPI_RX_ULSCH_INDICATION:
-			if (unpackedBufLen >= sizeof(nfapi_rx_indication_t))
-				retLen = sizeof(nfapi_rx_indication_t);
-			break;
-
-		case NFAPI_RACH_INDICATION:
-			if (unpackedBufLen >= sizeof(nfapi_rach_indication_t))
-				retLen = sizeof(nfapi_rach_indication_t);
-			break;
-
-		case NFAPI_SRS_INDICATION:
-			if (unpackedBufLen >= sizeof(nfapi_srs_indication_t))
-				retLen = sizeof(nfapi_srs_indication_t);
-			break;
-
-		case NFAPI_RX_SR_INDICATION:
-			if (unpackedBufLen >= sizeof(nfapi_sr_indication_t))
-				retLen = sizeof(nfapi_sr_indication_t);
-			break;
-
-		case NFAPI_RX_CQI_INDICATION:
-			if (unpackedBufLen >= sizeof(nfapi_cqi_indication_t))
-				retLen = sizeof(nfapi_cqi_indication_t);
-			break;
-
-		case NFAPI_LBT_DL_CONFIG_REQUEST:
-			if (unpackedBufLen >= sizeof(nfapi_lbt_dl_config_request_t))
-				retLen = sizeof(nfapi_lbt_dl_config_request_t);
-			break;
-
-		case NFAPI_LBT_DL_INDICATION:
-			if (unpackedBufLen >= sizeof(nfapi_lbt_dl_indication_t))
-				retLen = sizeof(nfapi_lbt_dl_indication_t);
-			break;
-	
-		case NFAPI_NB_HARQ_INDICATION:
-			if (unpackedBufLen >= sizeof(nfapi_nb_harq_indication_t))
-				retLen = sizeof(nfapi_nb_harq_indication_t);
-			break;
-			
-		case NFAPI_NRACH_INDICATION:
-			if (unpackedBufLen >= sizeof(nfapi_nrach_indication_t))
-				retLen = sizeof(nfapi_nrach_indication_t);
-			break;			
-			
-		case NFAPI_DL_NODE_SYNC:
-			if (unpackedBufLen >= sizeof(nfapi_dl_node_sync_t))
-				retLen = sizeof(nfapi_dl_node_sync_t);
-			break;
-
-		case NFAPI_UL_NODE_SYNC:
-			if (unpackedBufLen >= sizeof(nfapi_ul_node_sync_t))
-				retLen = sizeof(nfapi_ul_node_sync_t);
-			break;
-
-		case NFAPI_TIMING_INFO:
-			if (unpackedBufLen >= sizeof(nfapi_timing_info_t))
-				retLen = sizeof(nfapi_timing_info_t);
-			break;
-
-		case NFAPI_UE_RELEASE_REQUEST:
-			if (unpackedBufLen >= sizeof(nfapi_ue_release_request_t))
-				retLen = sizeof(nfapi_ue_release_request_t);
-			break;
-
-		case NFAPI_UE_RELEASE_RESPONSE:
-			if (unpackedBufLen >= sizeof(nfapi_ue_release_response_t))
-				retLen = sizeof(nfapi_ue_release_response_t);
-			break;
-
-		default:
-			NFAPI_TRACE(NFAPI_TRACE_ERROR, "Unknown message ID %d\n", msgId);
-			break;
-	}
-
-	return retLen;
-}
-
-static int check_nr_unpack_length(nfapi_message_id_e msgId, uint32_t unpackedBufLen)
-{
-	int retLen = 0;
-
-	switch (msgId)
-	{
-		case NFAPI_NR_PHY_MSG_TYPE_DL_TTI_REQUEST:
-			if (unpackedBufLen >= sizeof(nfapi_nr_dl_tti_request_t))
-				retLen = sizeof(nfapi_nr_dl_tti_request_t);
-			break;
-
-		case NFAPI_NR_PHY_MSG_TYPE_UL_TTI_REQUEST:
-			if (unpackedBufLen >= sizeof(nfapi_nr_ul_tti_request_t))
-				retLen = sizeof(nfapi_nr_ul_tti_request_t);
-			break;
-
-		case NFAPI_SUBFRAME_INDICATION:
-			if (unpackedBufLen >= sizeof(nfapi_subframe_indication_t))
-				retLen = sizeof(nfapi_subframe_indication_t);
-			break;
-
-		case NFAPI_NR_PHY_MSG_TYPE_UL_DCI_REQUEST:
-			if (unpackedBufLen >= sizeof(nfapi_nr_ul_dci_request_t))
-				retLen = sizeof(nfapi_nr_ul_dci_request_t);
-			break;
-
-		case NFAPI_NR_PHY_MSG_TYPE_TX_DATA_REQUEST:
-			if (unpackedBufLen >= sizeof(nfapi_nr_tx_data_request_t))
-				retLen = sizeof(nfapi_nr_tx_data_request_t);
-			break;
-		
-		case NFAPI_NR_PHY_MSG_TYPE_RX_DATA_INDICATION:
-			if (unpackedBufLen >= sizeof(nfapi_nr_rx_data_indication_t))
-				retLen = sizeof(nfapi_nr_rx_data_indication_t);
-			break;
-		
-		case NFAPI_NR_PHY_MSG_TYPE_CRC_INDICATION:
-			if (unpackedBufLen >= sizeof(nfapi_nr_crc_indication_t))
-				retLen = sizeof(nfapi_nr_crc_indication_t);
-			break;
-
-		case NFAPI_NR_PHY_MSG_TYPE_RACH_INDICATION:
-			if (unpackedBufLen >= sizeof(nfapi_nr_rach_indication_t))
-				retLen = sizeof(nfapi_nr_rach_indication_t);
-			break;
-		
-		case NFAPI_NR_PHY_MSG_TYPE_UCI_INDICATION:
-			if (unpackedBufLen >= sizeof(nfapi_nr_uci_indication_t))
-				retLen = sizeof(nfapi_nr_uci_indication_t);
-			break;
-		
-		case NFAPI_NR_PHY_MSG_TYPE_SRS_INDICATION:
-			if (unpackedBufLen >= sizeof(nfapi_nr_srs_indication_t))
-				retLen = sizeof(nfapi_nr_srs_indication_t);
-			break;
-		
-		case NFAPI_NR_PHY_MSG_TYPE_DL_NODE_SYNC:
-			if (unpackedBufLen >= sizeof(nfapi_nr_dl_node_sync_t))
-				retLen = sizeof(nfapi_nr_dl_node_sync_t);
-			break;
-
-		case NFAPI_NR_PHY_MSG_TYPE_UL_NODE_SYNC:
-			if (unpackedBufLen >= sizeof(nfapi_nr_ul_node_sync_t))
-				retLen = sizeof(nfapi_nr_ul_node_sync_t);
-			break;
-
-		case NFAPI_TIMING_INFO:
-			if (unpackedBufLen >= sizeof(nfapi_timing_info_t))
-				retLen = sizeof(nfapi_timing_info_t);
-			break;
-
-		case NFAPI_UE_RELEASE_REQUEST:
-			if (unpackedBufLen >= sizeof(nfapi_ue_release_request_t))
-				retLen = sizeof(nfapi_ue_release_request_t);
-			break;
-
-		case NFAPI_UE_RELEASE_RESPONSE:
-			if (unpackedBufLen >= sizeof(nfapi_ue_release_response_t))
-				retLen = sizeof(nfapi_ue_release_response_t);
-			break;
-
-		default:
-			NFAPI_TRACE(NFAPI_TRACE_ERROR, "Unknown message ID %d\n", msgId);
-			break;
-	}
-
-	return retLen;
-}
-
-
-
-// Main unpack functions - public
-
-int nfapi_p7_message_header_unpack(void *pMessageBuf, uint32_t messageBufLen, void *pUnpackedBuf, uint32_t unpackedBufLen, nfapi_p7_codec_config_t* config)
-{
-	nfapi_p7_message_header_t *pMessageHeader = pUnpackedBuf;
-	uint8_t *pReadPackedMessage = pMessageBuf;
-	uint8_t *end = pMessageBuf + messageBufLen;
-
-	if (pMessageBuf == NULL || pUnpackedBuf == NULL)
-	{
-		NFAPI_TRACE(NFAPI_TRACE_ERROR, "P7 header unpack supplied pointers are null\n");
-		return -1;
-	}
-
-	if (messageBufLen < NFAPI_P7_HEADER_LENGTH || unpackedBufLen < sizeof(nfapi_p7_message_header_t))
-	{
-		NFAPI_TRACE(NFAPI_TRACE_ERROR, "P7 header unpack supplied message buffer is too small %d, %d\n", messageBufLen, unpackedBufLen);
-		return -1;
-	}
-
-	// process the header
-	if(!(pull16(&pReadPackedMessage, &pMessageHeader->phy_id, end) &&
-		 pull16(&pReadPackedMessage, &pMessageHeader->message_id, end) &&
-		 pull16(&pReadPackedMessage, &pMessageHeader->message_length, end) &&
-		 pull16(&pReadPackedMessage, &pMessageHeader->m_segment_sequence, end) &&
-		 pull32(&pReadPackedMessage, &pMessageHeader->checksum, end) &&
-		 pull32(&pReadPackedMessage, &pMessageHeader->transmit_timestamp, end)))
-		return -1;
-
-	return 0;
-}
-
-int nfapi_p7_message_unpack(void *pMessageBuf, uint32_t messageBufLen, void *pUnpackedBuf, uint32_t unpackedBufLen, nfapi_p7_codec_config_t* config)
-{
-	int result = 0;
-	nfapi_p7_message_header_t *pMessageHeader = (nfapi_p7_message_header_t*)pUnpackedBuf;
-	uint8_t *pReadPackedMessage = pMessageBuf;
-	uint8_t *end = pMessageBuf + messageBufLen;
-
-	if (pMessageBuf == NULL || pUnpackedBuf == NULL)
-	{
-		NFAPI_TRACE(NFAPI_TRACE_ERROR, "P7 unpack supplied pointers are null\n");
-		return -1;
-	}
-
-	if (messageBufLen < NFAPI_P7_HEADER_LENGTH || unpackedBufLen < sizeof(nfapi_p7_message_header_t))
-	{
-		NFAPI_TRACE(NFAPI_TRACE_ERROR, "P7 unpack supplied message buffer is too small %d, %d\n", messageBufLen, unpackedBufLen);
-		return -1;
-	}
-
-	// clean the supplied buffer for - tag value blanking
-	(void)memset(pUnpackedBuf, 0, unpackedBufLen);
-
-	// process the header
-	if(!(pull16(&pReadPackedMessage, &pMessageHeader->phy_id, end) &&
-		 pull16(&pReadPackedMessage, &pMessageHeader->message_id, end) &&
-		 pull16(&pReadPackedMessage, &pMessageHeader->message_length, end) &&
-		 pull16(&pReadPackedMessage, &pMessageHeader->m_segment_sequence, end) &&
-		 pull32(&pReadPackedMessage, &pMessageHeader->checksum, end) &&
-		 pull32(&pReadPackedMessage, &pMessageHeader->transmit_timestamp, end)))
-	{
-		NFAPI_TRACE(NFAPI_TRACE_ERROR, "P7 unpack header failed\n");
-		return -1;
-	}
-
-	if((uint8_t*)(pMessageBuf + pMessageHeader->message_length) > end)
-	{
-		NFAPI_TRACE(NFAPI_TRACE_ERROR, "P7 unpack message length is greater than the message buffer \n");
-		return -1;
-	}
-
-	/*
-	if(check_unpack_length(pMessageHeader->message_id, unpackedBufLen) == 0)
-	{
-		NFAPI_TRACE(NFAPI_TRACE_ERROR, "P7 unpack unpack buffer is not large enough \n");
-		return -1;
-	}
-	*/
-
-	// look for the specific message
-	switch (pMessageHeader->message_id)
-	{
-		case NFAPI_DL_CONFIG_REQUEST:
-			if (check_unpack_length(NFAPI_DL_CONFIG_REQUEST, unpackedBufLen))
-				result = unpack_dl_config_request(&pReadPackedMessage,  end, pMessageHeader, config);
-			else
-				return -1;
-			break;
-
-		case NFAPI_UL_CONFIG_REQUEST:
-			if (check_unpack_length(NFAPI_UL_CONFIG_REQUEST, unpackedBufLen))
-				result = unpack_ul_config_request(&pReadPackedMessage, end, pMessageHeader, config);
-			else
-				return -1;
-			break;
-		case NFAPI_TX_REQUEST:
-			if (check_unpack_length(NFAPI_TX_REQUEST, unpackedBufLen))
-				result = unpack_tx_request(&pReadPackedMessage,  end, pMessageHeader, config);
-			else
-				return -1;
-			break;
-
-		case NFAPI_HI_DCI0_REQUEST:
-			if (check_unpack_length(NFAPI_HI_DCI0_REQUEST, unpackedBufLen))
-				result = unpack_hi_dci0_request(&pReadPackedMessage,  end, pMessageHeader, config);
-			else
-				return -1;
-			break;
-
-		case NFAPI_UE_RELEASE_REQUEST:
-			if (check_unpack_length(NFAPI_UE_RELEASE_REQUEST, unpackedBufLen))
-				result = unpack_ue_release_request(&pReadPackedMessage,  end, pMessageHeader, config);
-			else
-				return -1;
-			break;
-
-		case NFAPI_HARQ_INDICATION:
-			if (check_unpack_length(NFAPI_HARQ_INDICATION, unpackedBufLen))
-				result = unpack_harq_indication(&pReadPackedMessage,  end, pMessageHeader, config);
-			else
-				return -1;
-			break;
-
-		case NFAPI_CRC_INDICATION:
-			if (check_unpack_length(NFAPI_CRC_INDICATION, unpackedBufLen))
-				result = unpack_crc_indication(&pReadPackedMessage,end , pMessageHeader, config);
-			else
-				return -1;
-			break;
-
-		case NFAPI_RX_ULSCH_INDICATION:
-			if (check_unpack_length(NFAPI_RX_ULSCH_INDICATION, unpackedBufLen))
-				result = unpack_rx_indication(&pReadPackedMessage,  end, pMessageHeader, config);
-			else
-				return -1;
-			break;
-
-		case NFAPI_RACH_INDICATION:
-			if (check_unpack_length(NFAPI_RACH_INDICATION, unpackedBufLen))
-				result = unpack_rach_indication(&pReadPackedMessage,  end, pMessageHeader, config);
-			else
-				return -1;
-			break;
-
-		case NFAPI_SRS_INDICATION:
-			if (check_unpack_length(NFAPI_SRS_INDICATION, unpackedBufLen))
-				result = unpack_srs_indication(&pReadPackedMessage,  end, pMessageHeader, config);
-			else
-				return -1;
-			break;
-
-		case NFAPI_RX_SR_INDICATION:
-			if (check_unpack_length(NFAPI_RX_SR_INDICATION, unpackedBufLen))
-				result = unpack_sr_indication(&pReadPackedMessage,  end, pMessageHeader, config);
-			else
-				return -1;
-			break;
-
-		case NFAPI_RX_CQI_INDICATION:
-			if (check_unpack_length(NFAPI_RX_CQI_INDICATION, unpackedBufLen))
-				result = unpack_cqi_indication(&pReadPackedMessage,  end, pMessageHeader, config);
-			else
-				return -1;
-			break;
-
-		case NFAPI_LBT_DL_CONFIG_REQUEST:
-			if (check_unpack_length(NFAPI_LBT_DL_CONFIG_REQUEST, unpackedBufLen))
-				result = unpack_lbt_dl_config_request(&pReadPackedMessage,  end, pMessageHeader, config);
-			else
-				return -1;
-			break;
-
-		case NFAPI_LBT_DL_INDICATION:
-			if (check_unpack_length(NFAPI_LBT_DL_INDICATION, unpackedBufLen))
-				result = unpack_lbt_dl_indication(&pReadPackedMessage,  end, pMessageHeader, config);
-			else
-				return -1;
-			break;
-			
-		case NFAPI_NB_HARQ_INDICATION:
-			if (check_unpack_length(NFAPI_NB_HARQ_INDICATION, unpackedBufLen))
-				result = unpack_nb_harq_indication(&pReadPackedMessage,  end, pMessageHeader, config);
-			else
-				return -1;
-			break;	
-			
-		case NFAPI_NRACH_INDICATION:
-			if (check_unpack_length(NFAPI_NRACH_INDICATION, unpackedBufLen))
-				result = unpack_nrach_indication(&pReadPackedMessage,  end, pMessageHeader, config);
-			else
-				return -1;
-			break;
-			
-		case NFAPI_DL_NODE_SYNC:
-			if (check_unpack_length(NFAPI_DL_NODE_SYNC, unpackedBufLen))
-				result = unpack_dl_node_sync(&pReadPackedMessage,  end, pMessageHeader, config);
-			else
-				return -1;
-			break;
-
-		case NFAPI_UL_NODE_SYNC:
-			if (check_unpack_length(NFAPI_UL_NODE_SYNC, unpackedBufLen))
-				result = unpack_ul_node_sync(&pReadPackedMessage, end , pMessageHeader, config);
-			else
-				return -1;
-			break;
-
-		case NFAPI_TIMING_INFO:
-			if (check_unpack_length(NFAPI_TIMING_INFO, unpackedBufLen))
-				result = unpack_timing_info(&pReadPackedMessage, end, pMessageHeader, config);
-			else
-				return -1;
-			break;
-
-		case NFAPI_UE_RELEASE_RESPONSE:
-			if (check_unpack_length(NFAPI_UE_RELEASE_RESPONSE, unpackedBufLen))
-				result = unpack_ue_release_resp(&pReadPackedMessage,  end, pMessageHeader, config);
-			else
-				return -1;
-			break;
-
-		default:
-
-			if(pMessageHeader->message_id >= NFAPI_VENDOR_EXT_MSG_MIN && 
-			   pMessageHeader->message_id <= NFAPI_VENDOR_EXT_MSG_MAX)
-			{
-				if(config && config->unpack_p7_vendor_extension)
-				{
-					result = (config->unpack_p7_vendor_extension)(pMessageHeader, &pReadPackedMessage, end, config);
-				}
-				else
-				{
-					NFAPI_TRACE(NFAPI_TRACE_ERROR, "%s VE NFAPI message ID %d. No ve decoder provided\n", __FUNCTION__, pMessageHeader->message_id);
-				}
-			}
-			else
-			{
-				NFAPI_TRACE(NFAPI_TRACE_ERROR, "%s NFAPI Unknown message ID %d\n", __FUNCTION__, pMessageHeader->message_id);
-			}
-			break;
-	}
-
-	if(result == 0)
-		return -1;
-	else
-		return 0;
-}
-
-int nfapi_nr_p7_message_unpack(void *pMessageBuf, uint32_t messageBufLen, void *pUnpackedBuf, uint32_t unpackedBufLen, nfapi_p7_codec_config_t* config)
-{
-	int result = 0;
-	nfapi_p7_message_header_t *pMessageHeader = (nfapi_p7_message_header_t*)pUnpackedBuf;
-	uint8_t *pReadPackedMessage = pMessageBuf;
-	uint8_t *end = pMessageBuf + messageBufLen;
-
-	if (pMessageBuf == NULL || pUnpackedBuf == NULL)
-	{
-		NFAPI_TRACE(NFAPI_TRACE_ERROR, "P7 unpack supplied pointers are null\n");
-		return -1;
-	}
-
-	if (messageBufLen < NFAPI_P7_HEADER_LENGTH || unpackedBufLen < sizeof(nfapi_p7_message_header_t))
-	{
-		NFAPI_TRACE(NFAPI_TRACE_ERROR, "P7 unpack supplied message buffer is too small %d, %d\n", messageBufLen, unpackedBufLen);
-		return -1;
-	}
-
-	// clean the supplied buffer for - tag value blanking
-	(void)memset(pUnpackedBuf, 0, unpackedBufLen);
-
-	// process the header
-	if(!(pull16(&pReadPackedMessage, &pMessageHeader->phy_id, end) &&
-		 pull16(&pReadPackedMessage, &pMessageHeader->message_id, end) &&
-		 pull16(&pReadPackedMessage, &pMessageHeader->message_length, end) &&
-		 pull16(&pReadPackedMessage, &pMessageHeader->m_segment_sequence, end) &&
-		 pull32(&pReadPackedMessage, &pMessageHeader->checksum, end) &&
-		 pull32(&pReadPackedMessage, &pMessageHeader->transmit_timestamp, end)))
-	{
-		NFAPI_TRACE(NFAPI_TRACE_ERROR, "P7 unpack header failed\n");
-		return -1;
-	}
-
-	if((uint8_t*)(pMessageBuf + pMessageHeader->message_length) > end)
-	{
-		NFAPI_TRACE(NFAPI_TRACE_ERROR, "P7 unpack message length is greater than the message buffer \n");
-		return -1;
-	}
-
-	/*
-	if(check_unpack_length(pMessageHeader->message_id, unpackedBufLen) == 0)
-	{
-		NFAPI_TRACE(NFAPI_TRACE_ERROR, "P7 unpack unpack buffer is not large enough \n");
-		return -1;
-	}
-	*/
-
-	// look for the specific message
-	switch (pMessageHeader->message_id)
-	{   
-		case NFAPI_NR_PHY_MSG_TYPE_DL_TTI_REQUEST:
-			if (check_nr_unpack_length(NFAPI_NR_PHY_MSG_TYPE_DL_TTI_REQUEST, unpackedBufLen))
-				result = unpack_dl_tti_request(&pReadPackedMessage,  end, pMessageHeader, config);
-			else
-				return -1;
-			break;
-
-		case NFAPI_NR_PHY_MSG_TYPE_UL_TTI_REQUEST:
-			if (check_nr_unpack_length(NFAPI_NR_PHY_MSG_TYPE_UL_TTI_REQUEST, unpackedBufLen))
-				result = unpack_ul_tti_request(&pReadPackedMessage,  end, pMessageHeader, config);
-			else
-				return -1;
-			break;
-		case NFAPI_NR_PHY_MSG_TYPE_TX_DATA_REQUEST:
-			if (check_nr_unpack_length(NFAPI_NR_PHY_MSG_TYPE_TX_DATA_REQUEST, unpackedBufLen))
-				result = unpack_tx_data_request(&pReadPackedMessage,  end, pMessageHeader, config);
-			else
-				return -1;
-			break;
-		case NFAPI_NR_PHY_MSG_TYPE_UL_DCI_REQUEST:
-			if (check_nr_unpack_length(NFAPI_NR_PHY_MSG_TYPE_UL_DCI_REQUEST, unpackedBufLen))
-				result = unpack_ul_dci_request(&pReadPackedMessage,  end, pMessageHeader, config);
-			else
-				return -1;
-			break;
-		
-		case NFAPI_UE_RELEASE_REQUEST:
-			if (check_nr_unpack_length(NFAPI_UE_RELEASE_REQUEST, unpackedBufLen))
-				result = unpack_ue_release_request(&pReadPackedMessage,  end, pMessageHeader, config);
-			else
-				return -1;
-			break;
-
-		case  NFAPI_NR_PHY_MSG_TYPE_RX_DATA_INDICATION:
-			if (check_nr_unpack_length(NFAPI_NR_PHY_MSG_TYPE_RX_DATA_INDICATION, unpackedBufLen))
-				result = unpack_nr_rx_data_indication(&pReadPackedMessage,  end, pMessageHeader, config);
-			else
-				return -1;
-			break;
-
-		case  NFAPI_NR_PHY_MSG_TYPE_CRC_INDICATION:
-			if (check_nr_unpack_length(NFAPI_NR_PHY_MSG_TYPE_CRC_INDICATION, unpackedBufLen))
-				result = unpack_nr_crc_indication(&pReadPackedMessage,end , pMessageHeader, config);
-			else
-				return -1;
-			break;
-
-		case  NFAPI_NR_PHY_MSG_TYPE_UCI_INDICATION:
-			if (check_nr_unpack_length(NFAPI_NR_PHY_MSG_TYPE_UCI_INDICATION, unpackedBufLen))
-				result = unpack_nr_uci_indication(&pReadPackedMessage,  end, pMessageHeader, config);
-			else
-				return -1;
-			break;
-
-		case  NFAPI_NR_PHY_MSG_TYPE_SRS_INDICATION:
-			if (check_nr_unpack_length(NFAPI_NR_PHY_MSG_TYPE_SRS_INDICATION, unpackedBufLen))
-				result = unpack_nr_srs_indication(&pReadPackedMessage,  end, pMessageHeader, config);
-			else
-				return -1;
-			break;
-
-		case  NFAPI_NR_PHY_MSG_TYPE_RACH_INDICATION:
-			if (check_nr_unpack_length(NFAPI_NR_PHY_MSG_TYPE_RACH_INDICATION, unpackedBufLen))
-				result = unpack_nr_rach_indication(&pReadPackedMessage,  end, pMessageHeader, config);
-			else
-				return -1;
-			break;
-
-		case NFAPI_NR_PHY_MSG_TYPE_DL_NODE_SYNC:
-			if (check_nr_unpack_length(NFAPI_NR_PHY_MSG_TYPE_DL_NODE_SYNC, unpackedBufLen))
-				result = unpack_nr_dl_node_sync(&pReadPackedMessage,  end, pMessageHeader, config);
-			else
-				return -1;
-			break;
-
-		case NFAPI_NR_PHY_MSG_TYPE_UL_NODE_SYNC:
-			if (check_nr_unpack_length(NFAPI_NR_PHY_MSG_TYPE_UL_NODE_SYNC, unpackedBufLen))
-				result = unpack_nr_ul_node_sync(&pReadPackedMessage, end , pMessageHeader, config);
-			else
-				return -1;
-			break;
-
-		case NFAPI_TIMING_INFO:
-			if (check_nr_unpack_length(NFAPI_TIMING_INFO, unpackedBufLen))
-				result = unpack_nr_timing_info(&pReadPackedMessage, end, pMessageHeader, config);
-			else
-				return -1;
-			break;
-
-		case NFAPI_UE_RELEASE_RESPONSE:
-			if (check_nr_unpack_length(NFAPI_UE_RELEASE_RESPONSE, unpackedBufLen))
-				result = unpack_ue_release_resp(&pReadPackedMessage,  end, pMessageHeader, config);
-			else
-				return -1;
-			break;
-
-		default:
-
-			if(pMessageHeader->message_id >= NFAPI_VENDOR_EXT_MSG_MIN && 
-			   pMessageHeader->message_id <= NFAPI_VENDOR_EXT_MSG_MAX)
-			{
-				if(config && config->unpack_p7_vendor_extension)
-				{
-					result = (config->unpack_p7_vendor_extension)(pMessageHeader, &pReadPackedMessage, end, config);
-				}
-				else
-				{
-					NFAPI_TRACE(NFAPI_TRACE_ERROR, "%s VE NFAPI message ID %d. No ve decoder provided\n", __FUNCTION__, pMessageHeader->message_id);
-				}
-			}
-			else
-			{
-				NFAPI_TRACE(NFAPI_TRACE_ERROR, "%s NFAPI Unknown message ID %d\n", __FUNCTION__, pMessageHeader->message_id);
-			}
-			break;
-	}
-
-	if(result == 0)
-		return -1;
-	else 
-		return 0;
-}
-
-=======
 /*
  * Copyright 2017 Cisco Systems, Inc.
  *
@@ -11172,7 +2365,7 @@
       length = pdu->rx_indication_rel8.length;
     }
 
-    if( pusharray8(value->rx_pdu_list[i].data, length, length, ppWritePackedMsg, end) == 0)
+    if( pusharray8(value->rx_pdu_list[i].rx_ind_data, length, length, ppWritePackedMsg, end) == 0)
       return 0;
   }
 
@@ -14171,7 +5364,7 @@
 
     if(packedPduEnd > end) {
       // pdu end if past buffer end
-      NFAPI_TRACE(NFAPI_TRACE_ERROR, "%s pdu size to big %d %d\n", __FUNCTION__, packedPduEnd, end);
+      NFAPI_TRACE(NFAPI_TRACE_ERROR, "%s pdu size to big %p %p\n", __FUNCTION__, packedPduEnd, end);
       return 0;
     }
 
@@ -15255,9 +6448,9 @@
   for(idx = 0; idx < value->number_of_pdus; ++idx) {
     if(value->rx_pdu_list[idx].rx_indication_rel8.tl.tag == NFAPI_RX_INDICATION_REL8_TAG) {
       uint32_t length = value->rx_pdu_list[idx].rx_indication_rel8.length;
-      value->rx_pdu_list[idx].data = nfapi_p7_allocate(length, config);
-
-      if(pullarray8(ppReadPackedMsg, value->rx_pdu_list[idx].data, length, length, end) == 0) {
+      //value->rx_pdu_list[idx].rx_ind_data = nfapi_p7_allocate(length, config);
+
+      if (pullarray8(ppReadPackedMsg, value->rx_pdu_list[idx].rx_ind_data, length, length, end) == 0) {
         return 0;
       }
     }
@@ -16752,5 +7945,3 @@
 		return 0;
 }
 
-
->>>>>>> 540d2e29
