--- conflicted
+++ resolved
@@ -969,7 +969,6 @@
   return retval;
 }
 
-<<<<<<< HEAD
 int oai_nfapi_nr_dl_config_req(nfapi_nr_dl_config_request_t *dl_config_req)
 {
   nfapi_vnf_p7_config_t *p7_config = vnf.p7_vnfs[0].config;
@@ -990,9 +989,6 @@
 
 int oai_nfapi_tx_req(nfapi_tx_request_t *tx_req)
 {
-=======
-int oai_nfapi_tx_req(nfapi_tx_request_t *tx_req) {
->>>>>>> 81d4202b
   nfapi_vnf_p7_config_t *p7_config = vnf.p7_vnfs[0].config;
   tx_req->header.phy_id = 1; // DJP HACK TODO FIXME - need to pass this around!!!!
   tx_req->header.message_id = NFAPI_TX_REQUEST;
