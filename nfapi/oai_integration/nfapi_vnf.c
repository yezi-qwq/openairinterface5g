--- conflicted
+++ resolved
@@ -454,23 +454,8 @@
   printf("[VNF] RACH_IND eNB:%p sfn_sf:%d number_of_preambles:%d\n", eNB, NFAPI_SFNSF2DEC(ind->sfn_sf), ind->rach_indication_body.number_of_preambles);
   pthread_mutex_lock(&eNB->UL_INFO_mutex);
   if(NFAPI_MODE == NFAPI_MODE_VNF){
-<<<<<<< HEAD
-    int8_t index = -1;
-    for(uint8_t i= 0;i< NUM_NFPAI_SUBFRAME;i++){
-      if((UL_RCC_INFO.rach_ind[i].header.message_id == 0) && (index == -1)){
-        index = i;
-        break;
-      }
-    }
-    if(index == -1){
-      LOG_E(MAC,"phy_rach_indication : num of rach reach max \n");
-      pthread_mutex_unlock(&eNB->UL_INFO_mutex);
-      return 0;
-    }
-=======
     int8_t index = NFAPI_SFNSF2SF(ind->sfn_sf);
 
->>>>>>> b5ff5516
     UL_RCC_INFO.rach_ind[index] = *ind;
 
     if (ind->rach_indication_body.number_of_preambles > 0)
@@ -524,23 +509,8 @@
   LOG_D(MAC, "%s() NFAPI SFN/SF:%d number_of_harqs:%u\n", __FUNCTION__, NFAPI_SFNSF2DEC(ind->sfn_sf), ind->harq_indication_body.number_of_harqs);
   pthread_mutex_lock(&eNB->UL_INFO_mutex);
   if(NFAPI_MODE == NFAPI_MODE_VNF){
-<<<<<<< HEAD
-    int8_t index = -1;
-    for(uint8_t i= 0;i< NUM_NFPAI_SUBFRAME;i++){
-      if((UL_RCC_INFO.harq_ind[i].header.message_id == 0) && (index == -1)){
-        index = i;
-        break;
-      }
-    }
-    if(index == -1){
-      LOG_E(MAC,"phy_harq_indication : num of harq reach max \n");
-      pthread_mutex_unlock(&eNB->UL_INFO_mutex);
-      return 0;
-    }
-=======
     int8_t index = NFAPI_SFNSF2SF(ind->sfn_sf);
 
->>>>>>> b5ff5516
     UL_RCC_INFO.harq_ind[index] = *ind;
 
     if (ind->harq_indication_body.number_of_harqs > 0)
@@ -566,26 +536,8 @@
   struct PHY_VARS_eNB_s *eNB = RC.eNB[0][0];
   pthread_mutex_lock(&eNB->UL_INFO_mutex);
   if(NFAPI_MODE == NFAPI_MODE_VNF){
-<<<<<<< HEAD
-    int8_t index = -1;
-    for(uint8_t i= 0;i< NUM_NFPAI_SUBFRAME;i++){
-      if((UL_RCC_INFO.crc_ind[i].header.message_id == 0) && (index == -1)){
-        index = i;
-      }
-      if(UL_RCC_INFO.rx_ind[i].sfn_sf == ind->sfn_sf){
-        index = i;
-        break;
-      }
-    }
-    if(index == -1){
-      LOG_E(MAC,"phy_crc_indication : num of crc reach max \n");
-      pthread_mutex_unlock(&eNB->UL_INFO_mutex);
-      return 0;
-    }
-=======
     int8_t index = NFAPI_SFNSF2SF(ind->sfn_sf);
 
->>>>>>> b5ff5516
     UL_RCC_INFO.crc_ind[index] = *ind;
 
     if (ind->crc_indication_body.number_of_crcs > 0)
@@ -637,26 +589,8 @@
 
   pthread_mutex_lock(&eNB->UL_INFO_mutex);
   if(NFAPI_MODE == NFAPI_MODE_VNF){
-<<<<<<< HEAD
-    int8_t index = -1;
-    for(uint8_t i= 0;i< NUM_NFPAI_SUBFRAME;i++){
-      if((UL_RCC_INFO.rx_ind[i].header.message_id == 0) && (index == -1)){
-        index = i;
-      }
-      if(UL_RCC_INFO.crc_ind[i].sfn_sf == ind->sfn_sf){
-        index = i;
-        break;
-      }
-    }
-    if(index == -1){
-      LOG_E(MAC,"phy_rx_indication : num of rx reach max \n");
-      pthread_mutex_unlock(&eNB->UL_INFO_mutex);
-      return 0;
-    }
-=======
     int8_t index = NFAPI_SFNSF2SF(ind->sfn_sf);
 
->>>>>>> b5ff5516
     UL_RCC_INFO.rx_ind[index] = *ind;
 
     if (ind->rx_indication_body.number_of_pdus > 0)
@@ -729,23 +663,8 @@
   LOG_D(MAC, "%s() NFAPI SFN/SF:%d srs:%d\n", __FUNCTION__, NFAPI_SFNSF2DEC(ind->sfn_sf), ind->sr_indication_body.number_of_srs);
   pthread_mutex_lock(&eNB->UL_INFO_mutex);
   if(NFAPI_MODE == NFAPI_MODE_VNF){
-<<<<<<< HEAD
-    int8_t index = -1;
-    for(uint8_t i= 0;i< NUM_NFPAI_SUBFRAME;i++){
-      if((UL_RCC_INFO.sr_ind[i].header.message_id == 0) && (index == -1)){
-        index = i;
-        break;
-      }
-    }
-    if(index == -1){
-      LOG_E(MAC,"phy_sr_indication : num of sr reach max \n");
-      pthread_mutex_unlock(&eNB->UL_INFO_mutex);
-      return 0;
-    }
-=======
     int8_t index = NFAPI_SFNSF2SF(ind->sfn_sf);
 
->>>>>>> b5ff5516
     UL_RCC_INFO.sr_ind[index] = *ind;
     LOG_D(MAC,"%s() UL_INFO[%d].sr_ind.sr_indication_body.number_of_srs:%d\n", __FUNCTION__, index, eNB->UL_INFO.sr_ind.sr_indication_body.number_of_srs);
     if (ind->sr_indication_body.number_of_srs > 0)
@@ -815,23 +734,8 @@
   LOG_D(MAC, "%s() NFAPI SFN/SF:%d number_of_cqis:%u\n", __FUNCTION__, NFAPI_SFNSF2DEC(ind->sfn_sf), ind->cqi_indication_body.number_of_cqis);
   pthread_mutex_lock(&eNB->UL_INFO_mutex);
   if(NFAPI_MODE == NFAPI_MODE_VNF){
-<<<<<<< HEAD
-    int8_t index = -1;
-    for(uint8_t i= 0;i< NUM_NFPAI_SUBFRAME;i++){
-      if((UL_RCC_INFO.cqi_ind[i].header.message_id == 0) && (index == -1)){
-        index = i;
-        break;
-      }
-    }
-    if(index == -1){
-      LOG_E(MAC,"phy_cqi_indication : num of cqi reach max \n");
-      pthread_mutex_unlock(&eNB->UL_INFO_mutex);
-      return 0;
-    }
-=======
     int8_t index = NFAPI_SFNSF2SF(ind->sfn_sf);
 
->>>>>>> b5ff5516
     UL_RCC_INFO.cqi_ind[index] = *ind;
     if (ind->cqi_indication_body.number_of_cqis > 0){
       UL_RCC_INFO.cqi_ind[index].cqi_indication_body.cqi_pdu_list = malloc(sizeof(nfapi_cqi_indication_pdu_t)*ind->cqi_indication_body.number_of_cqis );
