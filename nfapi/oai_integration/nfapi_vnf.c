--- conflicted
+++ resolved
@@ -44,10 +44,7 @@
 
 #include "common/ran_context.h"
 #include "openair2/PHY_INTERFACE/queue.h"
-<<<<<<< HEAD
-=======
 #include "gnb_ind_vars.h"
->>>>>>> f1cb957c
 
 #define TEST
 
@@ -175,12 +172,6 @@
   vnf_p7_info p7_vnfs[2];
 
 } vnf_info;
-
-queue_t gnb_rach_ind_queue;
-queue_t gnb_rx_ind_queue;
-queue_t gnb_crc_ind_queue;
-queue_t gnb_uci_ind_queue;
-queue_t gnb_slot_ind_queue;
 
 int vnf_pack_vendor_extension_tlv(void *ve, uint8_t **ppWritePackedMsg, uint8_t *end, nfapi_p4_p5_codec_config_t *codec) {
   //NFAPI_TRACE(NFAPI_TRACE_INFO, "vnf_pack_vendor_extension_tlv\n");
@@ -792,7 +783,6 @@
         case NFAPI_NR_UCI_FORMAT_0_1_PDU_TYPE: {
           nfapi_nr_uci_pucch_pdu_format_0_1_t *uci_ind_pdu = &uci_ind->uci_list[i].pucch_pdu_format_0_1;
           nfapi_nr_uci_pucch_pdu_format_0_1_t *ind_pdu = &ind->uci_list[i].pucch_pdu_format_0_1;
-<<<<<<< HEAD
           if (ind_pdu->sr) {
             uci_ind_pdu->sr = CALLOC(1, sizeof(*uci_ind_pdu->sr));
             AssertFatal(uci_ind_pdu->sr != NULL, "Memory not allocated for uci_ind_pdu->harq in phy_nr_uci_indication.");
@@ -808,19 +798,6 @@
             for (int j = 0; j < uci_ind_pdu->harq->num_harq; j++)
                 uci_ind_pdu->harq->harq_list[j].harq_value =  ind_pdu->harq->harq_list[j].harq_value;
           }
-=======
-          
-          uci_ind_pdu->harq = CALLOC(1, sizeof(*uci_ind_pdu->harq));
-          AssertFatal(uci_ind_pdu->harq != NULL, "Memory not allocated for uci_ind_pdu->harq in phy_nr_uci_indication.");
-
-          *uci_ind_pdu->harq = *ind_pdu->harq;
-
-          uci_ind_pdu->harq->harq_list = CALLOC(uci_ind_pdu->harq->num_harq, sizeof(*uci_ind_pdu->harq->harq_list));
-          AssertFatal(uci_ind_pdu->harq->harq_list != NULL, "Memory not allocated for uci_ind_pdu->harq->harq_list in phy_nr_uci_indication.");
-          for (int j = 0; j < uci_ind_pdu->harq->num_harq; j++)
-              uci_ind_pdu->harq->harq_list[j].harq_value =  ind_pdu->harq->harq_list[j].harq_value;
-          
->>>>>>> f1cb957c
           break;
         }
 
@@ -854,7 +831,6 @@
       {
           if (uci_ind->uci_list[i].pdu_type == NFAPI_NR_UCI_FORMAT_0_1_PDU_TYPE)
           {
-<<<<<<< HEAD
             if (uci_ind->uci_list[i].pucch_pdu_format_0_1.harq) {
               free(uci_ind->uci_list[i].pucch_pdu_format_0_1.harq->harq_list);
               uci_ind->uci_list[i].pucch_pdu_format_0_1.harq->harq_list = NULL;
@@ -865,10 +841,6 @@
               free(uci_ind->uci_list[i].pucch_pdu_format_0_1.sr);
               uci_ind->uci_list[i].pucch_pdu_format_0_1.sr = NULL;
             }
-=======
-            free(uci_ind->uci_list[i].pucch_pdu_format_0_1.harq->harq_list);
-            free(uci_ind->uci_list[i].pucch_pdu_format_0_1.harq);
->>>>>>> f1cb957c
           }
           if (uci_ind->uci_list[i].pdu_type == NFAPI_NR_UCI_FORMAT_2_3_4_PDU_TYPE)
           {
@@ -878,13 +850,9 @@
           }
       }
       free(uci_ind->uci_list);
-<<<<<<< HEAD
       uci_ind->uci_list = NULL;
       free(uci_ind);
       uci_ind = NULL;
-=======
-      free(uci_ind);
->>>>>>> f1cb957c
     }
   }
   else {
