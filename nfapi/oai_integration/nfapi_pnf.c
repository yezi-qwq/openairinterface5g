/*
 * Licensed to the OpenAirInterface (OAI) Software Alliance under one or more
 * contributor license agreements.  See the NOTICE file distributed with
 * this work for additional information regarding copyright ownership.
 * The OpenAirInterface Software Alliance licenses this file to You under
 * the OAI Public License, Version 1.1  (the "License"); you may not use this file
 * except in compliance with the License.
 * You may obtain a copy of the License at
 *
 *      http://www.openairinterface.org/?page_id=698
 *
 * Unless required by applicable law or agreed to in writing, software
 * distributed under the License is distributed on an "AS IS" BASIS,
 * WITHOUT WARRANTIES OR CONDITIONS OF ANY KIND, either express or implied.
 * See the License for the specific language governing permissions and
 * limitations under the License.
 *-------------------------------------------------------------------------------
 * For more information about the OpenAirInterface (OAI) Software Alliance:
 *      contact@openairinterface.org
 */

#define _GNU_SOURCE

#include <stdio.h>
#include <stdlib.h>
#include <stdarg.h>
#include <string.h>
#include <unistd.h>

#include "debug.h"
#include "nfapi/oai_integration/vendor_ext.h"
#include "nfapi_pnf_interface.h"
#include "nfapi_nr_interface.h"
#include "nfapi_nr_interface_scf.h"

#include "nfapi.h"
#include "nfapi_pnf.h"
#include "common/ran_context.h"
#include "openair2/PHY_INTERFACE/phy_stub_UE.h"

#include <sys/socket.h>
#include <sys/time.h>
#include <netinet/in.h>
#include <assert.h>
#include <arpa/inet.h>
#include <pthread.h>
#include <errno.h>

#include <vendor_ext.h>
#include "fapi_stub.h"
//#include "fapi_l1.h"
#include "common/utils/LOG/log.h"

#include "PHY/INIT/phy_init.h"
#include "PHY/LTE_TRANSPORT/transport_proto.h"
#include "openair2/LAYER2/NR_MAC_gNB/mac_proto.h"
#include "openair1/SCHED_NR/fapi_nr_l1.h"
#include "openair1/PHY/NR_TRANSPORT/nr_dlsch.h"
#include "openair1/PHY/defs_gNB.h"
#include <openair1/SCHED/fapi_l1.h>
#include <openair1/PHY/NR_TRANSPORT/nr_transport_proto.h>
#include <targets/RT/USER/lte-softmodem.h>


#define NUM_P5_PHY 2

#define _GNU_SOURCE

extern void phy_init_RU(RU_t *);
extern int config_sync_var;
extern RAN_CONTEXT_t RC;

extern pthread_cond_t nfapi_sync_cond;
extern pthread_mutex_t nfapi_sync_mutex;
extern int nfapi_sync_var;

extern int sync_var;

<<<<<<< HEAD
extern void init_eNB_afterRU(void);
extern void init_UE_stub(int nb_inst,int,int);
extern void handle_nfapi_dci_dl_pdu(PHY_VARS_eNB *eNB, int frame, int subframe, L1_rxtx_proc_t *proc, nfapi_dl_config_request_pdu_t *dl_config_pdu);
extern void handle_nfapi_ul_pdu(PHY_VARS_eNB *eNB,L1_rxtx_proc_t *proc, nfapi_ul_config_request_pdu_t *ul_config_pdu, uint16_t frame,uint8_t subframe,uint8_t srs_present);
extern void handle_nfapi_dlsch_pdu(PHY_VARS_eNB *eNB,int frame, int subframe, L1_rxtx_proc_t *proc,  nfapi_dl_config_request_pdu_t *dl_config_pdu, uint8_t codeword_index, uint8_t *sdu);
extern void handle_nfapi_hi_dci0_dci_pdu(PHY_VARS_eNB *eNB,int frame, int subframe, L1_rxtx_proc_t *proc, nfapi_hi_dci0_request_pdu_t *hi_dci0_config_pdu);
extern void handle_nfapi_hi_dci0_hi_pdu(PHY_VARS_eNB *eNB,int frame, int subframe, L1_rxtx_proc_t *proc, nfapi_hi_dci0_request_pdu_t *hi_dci0_config_pdu);
extern void handle_nfapi_bch_pdu(PHY_VARS_eNB *eNB,L1_rxtx_proc_t *proc, nfapi_dl_config_request_pdu_t *dl_config_pdu, uint8_t *sdu);
extern void handle_nfapi_nr_ul_dci_pdu(PHY_VARS_gNB *gNB,
			       int frame, int slot,
			       nfapi_nr_ul_dci_request_pdus_t *ul_dci_request_pdu);
extern void handle_nfapi_nr_pdcch_pdu(PHY_VARS_gNB *gNB,
			       int frame, int slot,
			       nfapi_nr_dl_tti_pdcch_pdu *pdcch_pdu);
extern void handle_nr_nfapi_pdsch_pdu(PHY_VARS_gNB *gNB,int frame,int slot,
                            nfapi_nr_dl_tti_pdsch_pdu *pdsch_pdu,
                            uint8_t *sdu);
extern void handle_nr_nfapi_ssb_pdu(PHY_VARS_gNB *gNB,int frame,int slot,
                             nfapi_nr_dl_tti_request_pdu_t *dl_tti_pdu);
extern void handle_nfapi_nr_csirs_pdu(PHY_VARS_gNB *gNB,
			       int frame, int slot,
			       nfapi_nr_dl_tti_csi_rs_pdu *csirs_pdu);
extern void nr_fill_ulsch(PHY_VARS_gNB *gNB,
                   int frame,
                   int slot,
                   nfapi_nr_pusch_pdu_t *ulsch_pdu);
extern void nr_fill_pucch(PHY_VARS_gNB *gNB,
                   int frame,
                   int slot,
                   nfapi_nr_pucch_pdu_t *pucch_pdu);
extern void nr_fill_prach(PHY_VARS_gNB *gNB,
                   int SFN,
                   int Slot,
                   nfapi_nr_prach_pdu_t *prach_pdu);
extern void nr_fill_prach_ru(RU_t *ru,
                      int SFN,
                      int Slot,
                      nfapi_nr_prach_pdu_t *prach_pdu);

int nfapi_pnf_p7_nr_slot_ind(nfapi_pnf_p7_config_t* config, nfapi_nr_slot_indication_scf_t* ind);
int nfapi_pnf_p7_nr_rx_data_ind(nfapi_pnf_p7_config_t* config, nfapi_nr_rx_data_indication_t* ind);
int nfapi_pnf_p7_nr_crc_ind(nfapi_pnf_p7_config_t* config, nfapi_nr_crc_indication_t* ind);
int nfapi_pnf_p7_nr_srs_ind(nfapi_pnf_p7_config_t* config, nfapi_nr_srs_indication_t* ind);
int nfapi_pnf_p7_nr_uci_ind(nfapi_pnf_p7_config_t* config, nfapi_nr_uci_indication_t* ind);
int nfapi_pnf_p7_nr_rach_ind(nfapi_pnf_p7_config_t* config, nfapi_nr_rach_indication_t* ind);

=======
>>>>>>> e63985f8
nfapi_tx_request_pdu_t *tx_request_pdu[1023][10][10]; // [frame][subframe][max_num_pdus]
uint8_t nr_tx_pdus[32][16][4096];
nfapi_nr_pdu_t *tx_data_request[1023][20][10]; //[frame][slot][max_num_pdus]
uint8_t tx_pdus[32][8][4096];

nfapi_ue_release_request_body_t release_rntis;
uint16_t phy_antenna_capability_values[] = { 1, 2, 4, 8, 16 };

nfapi_nr_pnf_param_response_t g_pnf_param_resp;


nfapi_pnf_p7_config_t *p7_config_g = NULL;

void *pnf_allocate(size_t size) {
  return malloc(size);
}

void pnf_deallocate(void *ptr) {
  free(ptr);
}


typedef struct {
  //public:
  uint8_t enabled;
  uint32_t rx_port;
  uint32_t tx_port;
  //std::string tx_addr;
  char tx_addr[80];
} udp_data;

typedef struct {
  uint16_t index;
  uint16_t id;
  uint8_t rfs[2];
  uint8_t excluded_rfs[2];

  udp_data udp;

  char local_addr[80];
  int local_port;

  char *remote_addr;
  int remote_port;

  uint8_t duplex_mode;
  uint16_t dl_channel_bw_support;
  uint16_t ul_channel_bw_support;
  uint8_t num_dl_layers_supported;
  uint8_t num_ul_layers_supported;
  uint16_t release_supported;
  uint8_t nmm_modes_supported;

  uint8_t dl_ues_per_subframe;
  uint8_t ul_ues_per_subframe;

  uint8_t first_subframe_ind;

  // timing information recevied from the vnf
  uint8_t timing_window;
  uint8_t timing_info_mode;
  uint8_t timing_info_period;

} phy_info;

typedef struct {
  //public:
  uint16_t index;
  uint16_t band;
  int16_t max_transmit_power;
  int16_t min_transmit_power;
  uint8_t num_antennas_supported;
  uint32_t min_downlink_frequency;
  uint32_t max_downlink_frequency;
  uint32_t max_uplink_frequency;
  uint32_t min_uplink_frequency;
} rf_info;


typedef struct {

  int release;
  phy_info phys[2];
  rf_info rfs[2];

  uint8_t sync_mode;
  uint8_t location_mode;
  uint8_t location_coordinates[6];
  uint32_t dl_config_timing;
  uint32_t ul_config_timing;
  uint32_t tx_timing;
  uint32_t hi_dci0_timing;

  uint16_t max_phys;
  uint16_t max_total_bw;
  uint16_t max_total_dl_layers;
  uint16_t max_total_ul_layers;
  uint8_t shared_bands;
  uint8_t shared_pa;
  int16_t max_total_power;
  uint8_t oui;

  uint8_t wireshark_test_mode;

} pnf_info;

typedef struct {
  uint16_t phy_id;
  nfapi_pnf_config_t *config;
  phy_info *phy;
  nfapi_pnf_p7_config_t *p7_config;
} pnf_phy_user_data_t;

static pnf_info pnf;
static pthread_t pnf_start_pthread;

int nfapitooai_level(int nfapi_level) {
  switch(nfapi_level) {
    case NFAPI_TRACE_ERROR:
      return OAILOG_ERR;

    case NFAPI_TRACE_WARN:
      return OAILOG_WARNING;

    case NFAPI_TRACE_NOTE:
      return OAILOG_INFO;

    case NFAPI_TRACE_INFO:
      return OAILOG_DEBUG;
  }

  return OAILOG_ERR;
}

void pnf_nfapi_trace(nfapi_trace_level_t nfapi_level, const char *message, ...) {
  va_list args;
  va_start(args, message);
  VLOG( NFAPI_PNF, nfapitooai_level(nfapi_level), message, args);
  va_end(args);
}

void pnf_set_thread_priority(int priority) {
  pthread_attr_t ptAttr;
  struct sched_param schedParam;
  schedParam.__sched_priority = priority;

  if(sched_setscheduler(0, SCHED_RR, &schedParam) != 0) {
    printf("failed to set SCHED_RR\n");
  }

  if(pthread_attr_setschedpolicy(&ptAttr, SCHED_RR) != 0) {
    printf("failed to set pthread SCHED_RR %d\n", errno);
  }

  pthread_attr_setinheritsched(&ptAttr, PTHREAD_EXPLICIT_SCHED);
  struct sched_param thread_params;
  thread_params.sched_priority = 20;

  if(pthread_attr_setschedparam(&ptAttr, &thread_params) != 0) {
    printf("failed to set sched param\n");
  }
}

void *pnf_p7_thread_start(void *ptr) {
  NFAPI_TRACE(NFAPI_TRACE_INFO, "[PNF] P7 THREAD %s\n", __FUNCTION__);
  pnf_set_thread_priority(79);
  nfapi_pnf_p7_config_t *config = (nfapi_pnf_p7_config_t *)ptr;
  nfapi_pnf_p7_start(config);
  return 0;
}

void *pnf_nr_p7_thread_start(void *ptr) {
  NFAPI_TRACE(NFAPI_TRACE_INFO, "[PNF] P7 THREAD %s\n", __FUNCTION__);
  pnf_set_thread_priority(79);
  nfapi_pnf_p7_config_t *config = (nfapi_pnf_p7_config_t *)ptr;
  nfapi_nr_pnf_p7_start(config);
  return 0;
}

int pnf_nr_param_request(nfapi_pnf_config_t *config, nfapi_nr_pnf_param_request_t *req) {
  printf("[PNF] pnf param request\n");
  nfapi_nr_pnf_param_response_t resp;
  memset(&resp, 0, sizeof(resp));
  resp.header.message_id = NFAPI_PNF_PARAM_RESPONSE;
  resp.error_code = NFAPI_MSG_OK;
  pnf_info *pnf = (pnf_info *)(config->user_data);
  resp.pnf_param_general.tl.tag = NFAPI_PNF_PARAM_GENERAL_TAG;
  resp.pnf_param_general.nfapi_sync_mode = pnf->sync_mode;
  resp.pnf_param_general.location_mode = pnf->location_mode;
  resp.pnf_param_general.dl_config_timing = pnf->dl_config_timing;
  resp.pnf_param_general.tx_timing = pnf->tx_timing;
  resp.pnf_param_general.ul_config_timing = pnf->ul_config_timing;
  resp.pnf_param_general.hi_dci0_timing = pnf->hi_dci0_timing;
  resp.pnf_param_general.maximum_number_phys = pnf->max_phys;
  resp.pnf_param_general.maximum_total_bandwidth = pnf->max_total_bw;
  resp.pnf_param_general.maximum_total_number_dl_layers = pnf->max_total_dl_layers;
  resp.pnf_param_general.maximum_total_number_ul_layers = pnf->max_total_ul_layers;
  resp.pnf_param_general.shared_bands = pnf->shared_bands;
  resp.pnf_param_general.shared_pa = pnf->shared_pa;
  resp.pnf_param_general.maximum_total_power = pnf->max_total_power;
  resp.pnf_phy.tl.tag = NFAPI_PNF_PHY_TAG;
  resp.pnf_phy.number_of_phys = 1;

  for(int i = 0; i < 1; ++i) {
    resp.pnf_phy.phy[i].phy_config_index = pnf->phys[i].index;
    resp.pnf_phy.phy[i].downlink_channel_bandwidth_supported = pnf->phys[i].dl_channel_bw_support;
    resp.pnf_phy.phy[i].uplink_channel_bandwidth_supported = pnf->phys[i].ul_channel_bw_support;
    resp.pnf_phy.phy[i].number_of_dl_layers_supported = pnf->phys[i].num_dl_layers_supported;
    resp.pnf_phy.phy[i].number_of_ul_layers_supported = pnf->phys[i].num_ul_layers_supported;
    resp.pnf_phy.phy[i].maximum_3gpp_release_supported = pnf->phys[i].release_supported;
    resp.pnf_phy.phy[i].nmm_modes_supported = pnf->phys[i].nmm_modes_supported;
    resp.pnf_phy.phy[i].number_of_rfs = 2;

    for(int j = 0; j < 1; ++j) {
      resp.pnf_phy.phy[i].rf_config[j].rf_config_index = pnf->phys[i].rfs[j];
    }

    resp.pnf_phy.phy[i].number_of_rf_exclusions = 0;

    for(int j = 0; j < 0; ++j) {
      resp.pnf_phy.phy[i].excluded_rf_config[j].rf_config_index = pnf->phys[i].excluded_rfs[j];
    }
  }
  nfapi_nr_pnf_pnf_param_resp(config, &resp);
  return 0;
}


int pnf_param_request(nfapi_pnf_config_t *config, nfapi_pnf_param_request_t *req) {
  printf("[PNF] pnf param request\n");
  nfapi_pnf_param_response_t resp;
  memset(&resp, 0, sizeof(resp));
  resp.header.message_id = NFAPI_PNF_PARAM_RESPONSE;
  resp.error_code = NFAPI_MSG_OK;
  pnf_info *pnf = (pnf_info *)(config->user_data);
  resp.pnf_param_general.tl.tag = NFAPI_PNF_PARAM_GENERAL_TAG;
  resp.pnf_param_general.nfapi_sync_mode = pnf->sync_mode;
  resp.pnf_param_general.location_mode = pnf->location_mode;
  resp.pnf_param_general.dl_config_timing = pnf->dl_config_timing;
  resp.pnf_param_general.tx_timing = pnf->tx_timing;
  resp.pnf_param_general.ul_config_timing = pnf->ul_config_timing;
  resp.pnf_param_general.hi_dci0_timing = pnf->hi_dci0_timing;
  resp.pnf_param_general.maximum_number_phys = pnf->max_phys;
  resp.pnf_param_general.maximum_total_bandwidth = pnf->max_total_bw;
  resp.pnf_param_general.maximum_total_number_dl_layers = pnf->max_total_dl_layers;
  resp.pnf_param_general.maximum_total_number_ul_layers = pnf->max_total_ul_layers;
  resp.pnf_param_general.shared_bands = pnf->shared_bands;
  resp.pnf_param_general.shared_pa = pnf->shared_pa;
  resp.pnf_param_general.maximum_total_power = pnf->max_total_power;
  resp.pnf_phy.tl.tag = NFAPI_PNF_PHY_TAG;
  resp.pnf_phy.number_of_phys = 1;

  for(int i = 0; i < 1; ++i) {
    resp.pnf_phy.phy[i].phy_config_index = pnf->phys[i].index;
    resp.pnf_phy.phy[i].downlink_channel_bandwidth_supported = pnf->phys[i].dl_channel_bw_support;
    resp.pnf_phy.phy[i].uplink_channel_bandwidth_supported = pnf->phys[i].ul_channel_bw_support;
    resp.pnf_phy.phy[i].number_of_dl_layers_supported = pnf->phys[i].num_dl_layers_supported;
    resp.pnf_phy.phy[i].number_of_ul_layers_supported = pnf->phys[i].num_ul_layers_supported;
    resp.pnf_phy.phy[i].maximum_3gpp_release_supported = pnf->phys[i].release_supported;
    resp.pnf_phy.phy[i].nmm_modes_supported = pnf->phys[i].nmm_modes_supported;
    resp.pnf_phy.phy[i].number_of_rfs = 2;

    for(int j = 0; j < 1; ++j) {
      resp.pnf_phy.phy[i].rf_config[j].rf_config_index = pnf->phys[i].rfs[j];
    }

    resp.pnf_phy.phy[i].number_of_rf_exclusions = 0;

    for(int j = 0; j < 0; ++j) {
      resp.pnf_phy.phy[i].excluded_rf_config[j].rf_config_index = pnf->phys[i].excluded_rfs[j];
    }
  }

  resp.pnf_rf.tl.tag = NFAPI_PNF_RF_TAG;
  resp.pnf_rf.number_of_rfs = 2;

  for(int i = 0; i < 2; ++i) {
    resp.pnf_rf.rf[i].rf_config_index = pnf->rfs[i].index;
    resp.pnf_rf.rf[i].band = pnf->rfs[i].band;
    resp.pnf_rf.rf[i].maximum_transmit_power = pnf->rfs[i].max_transmit_power;
    resp.pnf_rf.rf[i].minimum_transmit_power = pnf->rfs[i].min_transmit_power;
    resp.pnf_rf.rf[i].number_of_antennas_suppported = pnf->rfs[i].num_antennas_supported;
    resp.pnf_rf.rf[i].minimum_downlink_frequency = pnf->rfs[i].min_downlink_frequency;
    resp.pnf_rf.rf[i].maximum_downlink_frequency = pnf->rfs[i].max_downlink_frequency;
    resp.pnf_rf.rf[i].minimum_uplink_frequency = pnf->rfs[i].min_uplink_frequency;
    resp.pnf_rf.rf[i].maximum_uplink_frequency = pnf->rfs[i].max_uplink_frequency;
  }

  if(pnf->release >= 10) {
    resp.pnf_phy_rel10.tl.tag = NFAPI_PNF_PHY_REL10_TAG;
    resp.pnf_phy_rel10.number_of_phys = 1;

    for(int i = 0; i < 1; ++i) {
      resp.pnf_phy_rel10.phy[i].phy_config_index = pnf->phys[i].index;
      resp.pnf_phy_rel10.phy[i].transmission_mode_7_supported = 0;
      resp.pnf_phy_rel10.phy[i].transmission_mode_8_supported = 1;
      resp.pnf_phy_rel10.phy[i].two_antenna_ports_for_pucch = 0;
      resp.pnf_phy_rel10.phy[i].transmission_mode_9_supported = 1;
      resp.pnf_phy_rel10.phy[i].simultaneous_pucch_pusch = 0;
      resp.pnf_phy_rel10.phy[i].four_layer_tx_with_tm3_and_tm4 = 1;
    }
  }

  if(pnf->release >= 11) {
    resp.pnf_phy_rel11.tl.tag = NFAPI_PNF_PHY_REL11_TAG;
    resp.pnf_phy_rel11.number_of_phys = 1;

    for(int i = 0; i < 1; ++i) {
      resp.pnf_phy_rel11.phy[i].phy_config_index = pnf->phys[i].index;
      resp.pnf_phy_rel11.phy[i].edpcch_supported = 0;
      resp.pnf_phy_rel11.phy[i].multi_ack_csi_reporting = 1;
      resp.pnf_phy_rel11.phy[i].pucch_tx_diversity = 0;
      resp.pnf_phy_rel11.phy[i].ul_comp_supported = 1;
      resp.pnf_phy_rel11.phy[i].transmission_mode_5_supported = 0;
    }
  }

  if(pnf->release >= 12) {
    resp.pnf_phy_rel12.tl.tag = NFAPI_PNF_PHY_REL12_TAG;
    resp.pnf_phy_rel12.number_of_phys = 1;

    for(int i = 0; i < 1; ++i) {
      resp.pnf_phy_rel12.phy[i].phy_config_index = pnf->phys[i].index;
      resp.pnf_phy_rel12.phy[i].csi_subframe_set = 0;
      resp.pnf_phy_rel12.phy[i].enhanced_4tx_codebook = 2;
      resp.pnf_phy_rel12.phy[i].drs_supported = 0;
      resp.pnf_phy_rel12.phy[i].ul_64qam_supported = 1;
      resp.pnf_phy_rel12.phy[i].transmission_mode_10_supported = 0;
      resp.pnf_phy_rel12.phy[i].alternative_bts_indices = 1;
    }
  }

  if(pnf->release >= 13) {
    resp.pnf_phy_rel13.tl.tag = NFAPI_PNF_PHY_REL13_TAG;
    resp.pnf_phy_rel13.number_of_phys = 1;

    for(int i = 0; i < 1; ++i) {
      resp.pnf_phy_rel13.phy[i].phy_config_index = pnf->phys[i].index;
      resp.pnf_phy_rel13.phy[i].pucch_format4_supported = 0;
      resp.pnf_phy_rel13.phy[i].pucch_format5_supported = 1;
      resp.pnf_phy_rel13.phy[i].more_than_5_ca_support = 0;
      resp.pnf_phy_rel13.phy[i].laa_supported = 1;
      resp.pnf_phy_rel13.phy[i].laa_ending_in_dwpts_supported = 0;
      resp.pnf_phy_rel13.phy[i].laa_starting_in_second_slot_supported = 1;
      resp.pnf_phy_rel13.phy[i].beamforming_supported = 0;
      resp.pnf_phy_rel13.phy[i].csi_rs_enhancement_supported = 1;
      resp.pnf_phy_rel13.phy[i].drms_enhancement_supported = 0;
      resp.pnf_phy_rel13.phy[i].srs_enhancement_supported = 1;
    }

    resp.pnf_phy_rel13_nb_iot.tl.tag = NFAPI_PNF_PHY_REL13_NB_IOT_TAG;
    resp.pnf_phy_rel13_nb_iot.number_of_phys = 1;

    for(int i = 0; i < 1; ++i) {
      resp.pnf_phy_rel13_nb_iot.phy[i].phy_config_index = pnf->phys[i].index;
      resp.pnf_phy_rel13_nb_iot.phy[i].number_of_rfs = 1;

      for(int j = 0; j < 1; ++j) {
        resp.pnf_phy_rel13_nb_iot.phy[i].rf_config[j].rf_config_index = pnf->phys[i].rfs[j];
      }

      resp.pnf_phy_rel13_nb_iot.phy[i].number_of_rf_exclusions = 1;

      for(int j = 0; j < 1; ++j) {
        resp.pnf_phy_rel13_nb_iot.phy[i].excluded_rf_config[j].rf_config_index = pnf->phys[i].excluded_rfs[j];
      }

      resp.pnf_phy_rel13_nb_iot.phy[i].number_of_dl_layers_supported = pnf->phys[i].num_dl_layers_supported;
      resp.pnf_phy_rel13_nb_iot.phy[i].number_of_ul_layers_supported = pnf->phys[i].num_ul_layers_supported;
      resp.pnf_phy_rel13_nb_iot.phy[i].maximum_3gpp_release_supported = pnf->phys[i].release_supported;
      resp.pnf_phy_rel13_nb_iot.phy[i].nmm_modes_supported = pnf->phys[i].nmm_modes_supported;
    }
  }

  nfapi_pnf_pnf_param_resp(config, &resp);
  return 0;
}

int pnf_config_request(nfapi_pnf_config_t *config, nfapi_pnf_config_request_t *req) {
  printf("[PNF] pnf config request\n");
  pnf_info *pnf = (pnf_info *)(config->user_data);
  phy_info *phy = pnf->phys;
  phy->id = req->pnf_phy_rf_config.phy_rf_config[0].phy_id;
  printf("[PNF] pnf config request assigned phy_id %d to phy_config_index %d\n", phy->id, req->pnf_phy_rf_config.phy_rf_config[0].phy_config_index);
  nfapi_pnf_config_response_t resp;
  memset(&resp, 0, sizeof(resp));
  resp.header.message_id = NFAPI_PNF_CONFIG_RESPONSE;
  resp.error_code = NFAPI_MSG_OK;
  nfapi_pnf_pnf_config_resp(config, &resp);
  printf("[PNF] Sent pnf_config_resp\n");
  return 0;
}

int pnf_nr_config_request(nfapi_pnf_config_t *config, nfapi_nr_pnf_config_request_t *req) {
  printf("[PNF] pnf config request\n");
  pnf_info *pnf = (pnf_info *)(config->user_data);
  phy_info *phy = pnf->phys;
  phy->id = req->pnf_phy_rf_config.phy_rf_config[0].phy_id;
  printf("[PNF] pnf config request assigned phy_id %d to phy_config_index %d\n", phy->id, req->pnf_phy_rf_config.phy_rf_config[0].phy_config_index);
  nfapi_nr_pnf_config_response_t resp;
  memset(&resp, 0, sizeof(resp));
  resp.header.message_id = NFAPI_NR_PHY_MSG_TYPE_PNF_CONFIG_RESPONSE;
  resp.error_code = NFAPI_MSG_OK;
  nfapi_nr_pnf_pnf_config_resp(config, &resp);
  printf("[PNF] Sent pnf_config_resp\n");
  return 0;
}

void nfapi_send_pnf_start_resp(nfapi_pnf_config_t *config, uint16_t phy_id) {
  printf("Sending NFAPI_START_RESPONSE config:%p phy_id:%d\n", config, phy_id);
  nfapi_start_response_t start_resp;
  memset(&start_resp, 0, sizeof(start_resp));
  start_resp.header.message_id = NFAPI_START_RESPONSE;
  start_resp.header.phy_id = phy_id;
  start_resp.error_code = NFAPI_MSG_OK;
  nfapi_pnf_start_resp(config, &start_resp);
}

void nfapi_nr_send_pnf_start_resp(nfapi_pnf_config_t *config, uint16_t phy_id) {
  printf("Sending NFAPI_START_RESPONSE config:%p phy_id:%d\n", config, phy_id);
  nfapi_nr_start_response_scf_t start_resp;
  memset(&start_resp, 0, sizeof(start_resp));
  start_resp.header.message_id = NFAPI_NR_PHY_MSG_TYPE_START_RESPONSE;
  start_resp.header.phy_id = phy_id;
  start_resp.error_code = NFAPI_MSG_OK;
  nfapi_nr_pnf_start_resp(config, &start_resp);
}

int pnf_start_request(nfapi_pnf_config_t *config, nfapi_pnf_start_request_t *req) {
  printf("Received NFAPI_PNF_START_REQUEST\n");
  pnf_info *pnf = (pnf_info *)(config->user_data);
  // start all phys that have been configured
  phy_info *phy = pnf->phys;

  if(phy->id != 0) {
    nfapi_pnf_start_response_t resp;
    memset(&resp, 0, sizeof(resp));
    resp.header.message_id = NFAPI_PNF_START_RESPONSE;
    resp.error_code = NFAPI_MSG_OK;
    nfapi_pnf_pnf_start_resp(config, &resp);
    printf("[PNF] Sent NFAPI_PNF_START_RESP\n");
  }

  return 0;
}

int pnf_nr_start_request(nfapi_pnf_config_t *config, nfapi_nr_pnf_start_request_t *req) {
  printf("Received NFAPI_PNF_START_REQUEST\n");
  pnf_info *pnf = (pnf_info *)(config->user_data);
  // start all phys that have been configured
  phy_info *phy = pnf->phys;

  if(phy->id != 0) {
    nfapi_nr_pnf_start_response_t resp;
    memset(&resp, 0, sizeof(resp));
    resp.header.message_id = NFAPI_NR_PHY_MSG_TYPE_PNF_START_RESPONSE;
    resp.error_code = NFAPI_MSG_OK;
    nfapi_nr_pnf_pnf_start_resp(config, &resp);
    printf("[PNF] Sent NFAPI_PNF_START_RESP\n");
  }

  return 0;
}

int pnf_stop_request(nfapi_pnf_config_t *config, nfapi_pnf_stop_request_t *req) {
  printf("[PNF] Received NFAPI_PNF_STOP_REQ\n");
  nfapi_pnf_stop_response_t resp;
  memset(&resp, 0, sizeof(resp));
  resp.header.message_id = NFAPI_PNF_STOP_RESPONSE;
  resp.error_code = NFAPI_MSG_OK;
  nfapi_pnf_pnf_stop_resp(config, &resp);
  printf("[PNF] Sent NFAPI_PNF_STOP_REQ\n");
  return 0;
}

int param_request(nfapi_pnf_config_t *config, nfapi_pnf_phy_config_t *phy, nfapi_param_request_t *req) {
  printf("[PNF] Received NFAPI_PARAM_REQUEST phy_id:%d\n", req->header.phy_id);
  //pnf_info* pnf = (pnf_info*)(config->user_data);
  nfapi_param_response_t nfapi_resp;
  pnf_info *pnf = (pnf_info *)(config->user_data);
  memset(&nfapi_resp, 0, sizeof(nfapi_resp));
  nfapi_resp.header.message_id = NFAPI_PARAM_RESPONSE;
  nfapi_resp.header.phy_id = req->header.phy_id;
  nfapi_resp.error_code = 0; // DJP - what value???
  struct sockaddr_in pnf_p7_sockaddr;
  pnf_p7_sockaddr.sin_addr.s_addr = inet_addr(pnf->phys[0].local_addr);
  nfapi_resp.nfapi_config.p7_pnf_address_ipv4.tl.tag = NFAPI_NFAPI_P7_PNF_ADDRESS_IPV4_TAG;
  memcpy(nfapi_resp.nfapi_config.p7_pnf_address_ipv4.address, &pnf_p7_sockaddr.sin_addr.s_addr, 4);
  nfapi_resp.num_tlv++;
  // P7 PNF Port
  nfapi_resp.nfapi_config.p7_pnf_port.tl.tag = NFAPI_NFAPI_P7_PNF_PORT_TAG;
  nfapi_resp.nfapi_config.p7_pnf_port.value = 32123; // DJP - hard code alert!!!! FIXME TODO
  nfapi_resp.num_tlv++;
  nfapi_pnf_param_resp(config, &nfapi_resp);
  printf("[PNF] Sent NFAPI_PARAM_RESPONSE phy_id:%d number_of_tlvs:%u\n", req->header.phy_id, nfapi_resp.num_tlv);
  printf("[PNF] param request .. exit\n");
  return 0;
}

int nr_param_request(nfapi_pnf_config_t *config, nfapi_pnf_phy_config_t *phy, nfapi_nr_param_request_scf_t *req) {
  printf("[PNF] Received NFAPI_PARAM_REQUEST phy_id:%d\n", req->header.phy_id);
  //pnf_info* pnf = (pnf_info*)(config->user_data);
  nfapi_nr_param_response_scf_t nfapi_resp;
  pnf_info *pnf = (pnf_info *)(config->user_data);
  memset(&nfapi_resp, 0, sizeof(nfapi_resp));
  nfapi_resp.header.message_id = NFAPI_NR_PHY_MSG_TYPE_PARAM_RESPONSE;
  nfapi_resp.header.phy_id = req->header.phy_id;
  nfapi_resp.error_code = 0; // DJP - what value???
  struct sockaddr_in pnf_p7_sockaddr;
  
  // ASSIGN TAGS
  {
  nfapi_resp.cell_param.release_capability.tl.tag = NFAPI_NR_PARAM_TLV_RELEASE_CAPABILITY_TAG;
  nfapi_resp.num_tlv++;

  nfapi_resp.cell_param.phy_state.tl.tag =			 NFAPI_NR_PARAM_TLV_PHY_STATE_TAG;
  nfapi_resp.num_tlv++;

  nfapi_resp.cell_param.skip_blank_dl_config.tl.tag =			 NFAPI_NR_PARAM_TLV_SKIP_BLANK_DL_CONFIG_TAG;
  nfapi_resp.num_tlv++;

  nfapi_resp.cell_param.skip_blank_ul_config.tl.tag =			 NFAPI_NR_PARAM_TLV_SKIP_BLANK_UL_CONFIG_TAG;
  nfapi_resp.num_tlv++;

  nfapi_resp.cell_param.num_config_tlvs_to_report .tl.tag =			 NFAPI_NR_PARAM_TLV_NUM_CONFIG_TLVS_TO_REPORT_TAG;
  nfapi_resp.num_tlv++;

  nfapi_resp.carrier_param.cyclic_prefix.tl.tag =			 NFAPI_NR_PARAM_TLV_CYCLIC_PREFIX_TAG;
  nfapi_resp.num_tlv++;

  nfapi_resp.carrier_param.supported_subcarrier_spacings_dl.tl.tag =			 NFAPI_NR_PARAM_TLV_SUPPORTED_SUBCARRIER_SPACINGS_DL_TAG;
  nfapi_resp.num_tlv++;

  nfapi_resp.carrier_param.supported_bandwidth_dl.tl.tag =			 NFAPI_NR_PARAM_TLV_SUPPORTED_BANDWIDTH_DL_TAG;
  nfapi_resp.num_tlv++;

  nfapi_resp.carrier_param.supported_subcarrier_spacings_ul.tl.tag =			 NFAPI_NR_PARAM_TLV_SUPPORTED_SUBCARRIER_SPACINGS_UL_TAG;
  nfapi_resp.num_tlv++;

  nfapi_resp.carrier_param.supported_bandwidth_ul.tl.tag =			 NFAPI_NR_PARAM_TLV_SUPPORTED_BANDWIDTH_UL_TAG;
  nfapi_resp.num_tlv++;

  nfapi_resp.pdcch_param.cce_mapping_type.tl.tag =			 NFAPI_NR_PARAM_TLV_CCE_MAPPING_TYPE_TAG;
  nfapi_resp.num_tlv++;

  nfapi_resp.pdcch_param.coreset_outside_first_3_of_ofdm_syms_of_slot.tl.tag =			 NFAPI_NR_PARAM_TLV_CORESET_OUTSIDE_FIRST_3_OFDM_SYMS_OF_SLOT_TAG;
  nfapi_resp.num_tlv++;

  nfapi_resp.pdcch_param.coreset_precoder_granularity_coreset.tl.tag =			 NFAPI_NR_PARAM_TLV_PRECODER_GRANULARITY_CORESET_TAG;
  nfapi_resp.num_tlv++;

  nfapi_resp.pdcch_param.pdcch_mu_mimo.tl.tag =			 NFAPI_NR_PARAM_TLV_PDCCH_MU_MIMO_TAG;
  nfapi_resp.num_tlv++;

  nfapi_resp.pdcch_param.pdcch_precoder_cycling.tl.tag =			 NFAPI_NR_PARAM_TLV_PDCCH_PRECODER_CYCLING_TAG;
  nfapi_resp.num_tlv++;

  nfapi_resp.pdcch_param.max_pdcch_per_slot.tl.tag =			 NFAPI_NR_PARAM_TLV_MAX_PDCCHS_PER_SLOT_TAG;
  nfapi_resp.num_tlv++;

  nfapi_resp.pucch_param.pucch_formats.tl.tag =			 NFAPI_NR_PARAM_TLV_PUCCH_FORMATS_TAG;
  nfapi_resp.num_tlv++;

  nfapi_resp.pucch_param.max_pucchs_per_slot.tl.tag =			 NFAPI_NR_PARAM_TLV_MAX_PUCCHS_PER_SLOT_TAG;
  nfapi_resp.num_tlv++;

  nfapi_resp.pdsch_param.pdsch_mapping_type.tl.tag =			 NFAPI_NR_PARAM_TLV_PDSCH_MAPPING_TYPE_TAG;
  nfapi_resp.num_tlv++;

  nfapi_resp.pdsch_param.pdsch_dmrs_additional_pos.tl.tag =			 NFAPI_NR_PARAM_TLV_PDSCH_DMRS_ADDITIONAL_POS_TAG;
  nfapi_resp.num_tlv++;

  nfapi_resp.pdsch_param.pdsch_allocation_types.tl.tag =			 NFAPI_NR_PARAM_TLV_PDSCH_ALLOCATION_TYPES_TAG;
  nfapi_resp.num_tlv++;

  nfapi_resp.pdsch_param.pdsch_vrb_to_prb_mapping.tl.tag =			 NFAPI_NR_PARAM_TLV_PDSCH_VRB_TO_PRB_MAPPING_TAG;
  nfapi_resp.num_tlv++;

  nfapi_resp.pdsch_param.pdsch_cbg.tl.tag =			 NFAPI_NR_PARAM_TLV_PDSCH_CBG_TAG;
  nfapi_resp.num_tlv++;

  nfapi_resp.pdsch_param.pdsch_dmrs_config_types.tl.tag =			 NFAPI_NR_PARAM_TLV_PDSCH_DMRS_CONFIG_TYPES_TAG;
  nfapi_resp.num_tlv++;

  nfapi_resp.pdsch_param.max_number_mimo_layers_pdsch.tl.tag =			 NFAPI_NR_PARAM_TLV_MAX_NUMBER_MIMO_LAYERS_PDSCH_TAG;
  nfapi_resp.num_tlv++;

  nfapi_resp.pdsch_param.max_mu_mimo_users_dl.tl.tag =			 NFAPI_NR_PARAM_TLV_MAX_MU_MIMO_USERS_DL_TAG;
  nfapi_resp.num_tlv++;

  nfapi_resp.pdsch_param.pdsch_data_in_dmrs_symbols.tl.tag =			 NFAPI_NR_PARAM_TLV_PDSCH_DATA_IN_DMRS_SYMBOLS_TAG;
  nfapi_resp.num_tlv++;

  nfapi_resp.pdsch_param.premption_support.tl.tag =			 NFAPI_NR_PARAM_TLV_PREMPTION_SUPPORT_TAG;
  nfapi_resp.num_tlv++;

  nfapi_resp.pdsch_param.pdsch_non_slot_support.tl.tag =			 NFAPI_NR_PARAM_TLV_PDSCH_NON_SLOT_SUPPORT_TAG;
  nfapi_resp.num_tlv++;

  nfapi_resp.pusch_param.uci_mux_ulsch_in_pusch.tl.tag =			 NFAPI_NR_PARAM_TLV_UCI_MUX_ULSCH_IN_PUSCH_TAG;
  nfapi_resp.num_tlv++;

  nfapi_resp.pusch_param.uci_only_pusch.tl.tag =			 NFAPI_NR_PARAM_TLV_UCI_ONLY_PUSCH_TAG;
  nfapi_resp.num_tlv++;

  nfapi_resp.pusch_param.pusch_frequency_hopping.tl.tag =			 NFAPI_NR_PARAM_TLV_PUSCH_FREQUENCY_HOPPING_TAG;
  nfapi_resp.num_tlv++;

  nfapi_resp.pusch_param.pusch_dmrs_config_types.tl.tag =			 NFAPI_NR_PARAM_TLV_PUSCH_DMRS_CONFIG_TYPES_TAG;
  nfapi_resp.num_tlv++;

  nfapi_resp.pusch_param.pusch_dmrs_max_len.tl.tag =			 NFAPI_NR_PARAM_TLV_PUSCH_DMRS_MAX_LEN_TAG;
  nfapi_resp.num_tlv++;

  nfapi_resp.pusch_param.pusch_dmrs_additional_pos.tl.tag =			 NFAPI_NR_PARAM_TLV_PUSCH_DMRS_ADDITIONAL_POS_TAG;
  nfapi_resp.num_tlv++;

  nfapi_resp.pusch_param.pusch_cbg.tl.tag =			 NFAPI_NR_PARAM_TLV_PUSCH_CBG_TAG;
  nfapi_resp.num_tlv++;

  nfapi_resp.pusch_param.pusch_mapping_type.tl.tag =			 NFAPI_NR_PARAM_TLV_PUSCH_MAPPING_TYPE_TAG;
  nfapi_resp.num_tlv++;

  nfapi_resp.pusch_param.pusch_allocation_types.tl.tag =			 NFAPI_NR_PARAM_TLV_PUSCH_ALLOCATION_TYPES_TAG;
  nfapi_resp.num_tlv++;

  nfapi_resp.pusch_param.pusch_vrb_to_prb_mapping.tl.tag =			 NFAPI_NR_PARAM_TLV_PUSCH_VRB_TO_PRB_MAPPING_TAG;
  nfapi_resp.num_tlv++;

  nfapi_resp.pusch_param.pusch_max_ptrs_ports.tl.tag =			 NFAPI_NR_PARAM_TLV_PUSCH_MAX_PTRS_PORTS_TAG;
  nfapi_resp.num_tlv++;

  nfapi_resp.pusch_param.max_pduschs_tbs_per_slot.tl.tag =			 NFAPI_NR_PARAM_TLV_MAX_PDUSCHS_TBS_PER_SLOT_TAG;
  nfapi_resp.num_tlv++;

  nfapi_resp.pusch_param.max_number_mimo_layers_non_cb_pusch.tl.tag =			 NFAPI_NR_PARAM_TLV_MAX_NUMBER_MIMO_LAYERS_NON_CB_PUSCH_TAG;
  nfapi_resp.num_tlv++;

  nfapi_resp.pusch_param.supported_modulation_order_ul.tl.tag =			 NFAPI_NR_PARAM_TLV_SUPPORTED_MODULATION_ORDER_UL_TAG;
  nfapi_resp.num_tlv++;

  nfapi_resp.pusch_param.max_mu_mimo_users_ul.tl.tag =			 NFAPI_NR_PARAM_TLV_MAX_MU_MIMO_USERS_UL_TAG;
  nfapi_resp.num_tlv++;

  nfapi_resp.pusch_param.dfts_ofdm_support.tl.tag =			 NFAPI_NR_PARAM_TLV_DFTS_OFDM_SUPPORT_TAG;
  nfapi_resp.num_tlv++;

  nfapi_resp.pusch_param.pusch_aggregation_factor.tl.tag =			 NFAPI_NR_PARAM_TLV_PUSCH_AGGREGATION_FACTOR_TAG;
  nfapi_resp.num_tlv++;

  nfapi_resp.prach_param.prach_long_formats.tl.tag =             NFAPI_NR_PARAM_TLV_PRACH_LONG_FORMATS_TAG;
  nfapi_resp.num_tlv++;

  nfapi_resp.prach_param.prach_short_formats.tl.tag =			 NFAPI_NR_PARAM_TLV_PRACH_SHORT_FORMATS_TAG;
  nfapi_resp.num_tlv++;

  nfapi_resp.prach_param.prach_restricted_sets.tl.tag =			 NFAPI_NR_PARAM_TLV_PRACH_RESTRICTED_SETS_TAG;
  nfapi_resp.num_tlv++;

  nfapi_resp.prach_param.max_prach_fd_occasions_in_a_slot.tl.tag =			 NFAPI_NR_PARAM_TLV_MAX_PRACH_FD_OCCASIONS_IN_A_SLOT_TAG;
  nfapi_resp.num_tlv++;

  nfapi_resp.measurement_param.rssi_measurement_support.tl.tag =			 NFAPI_NR_PARAM_TLV_RSSI_MEASUREMENT_SUPPORT_TAG;
  nfapi_resp.num_tlv++;

  nfapi_resp.nfapi_config.p7_vnf_address_ipv4.tl.tag =			 NFAPI_NR_NFAPI_P7_VNF_ADDRESS_IPV4_TAG;
  nfapi_resp.num_tlv++;

  nfapi_resp.nfapi_config.p7_vnf_address_ipv6.tl.tag =			 NFAPI_NR_NFAPI_P7_VNF_ADDRESS_IPV6_TAG;
  nfapi_resp.num_tlv++;

  nfapi_resp.nfapi_config.p7_vnf_port.tl.tag =			 NFAPI_NR_NFAPI_P7_VNF_PORT_TAG;
  nfapi_resp.num_tlv++;

  nfapi_resp.nfapi_config.p7_pnf_address_ipv4.tl.tag =			 NFAPI_NR_NFAPI_P7_PNF_ADDRESS_IPV4_TAG;
  nfapi_resp.num_tlv++;

  nfapi_resp.nfapi_config.p7_pnf_address_ipv6.tl.tag =			 NFAPI_NR_NFAPI_P7_PNF_ADDRESS_IPV6_TAG;
  nfapi_resp.num_tlv++;

  nfapi_resp.nfapi_config.p7_pnf_port.tl.tag =			 NFAPI_NR_NFAPI_P7_PNF_PORT_TAG;
  nfapi_resp.num_tlv++;
/*
  nfapi_resp.nfapi_config.dl_ue_per_sf.tl.tag =			 NFAPI_NR_NFAPI_DOWNLINK_UES_PER_SUBFRAME_TAG;
  nfapi_resp.num_tlv++;

  nfapi_resp.nfapi_config.ul_ue_per_sf.tl.tag =			 NFAPI_NR_NFAPI_UPLINK_UES_PER_SUBFRAME_TAG;
  nfapi_resp.num_tlv++;

  nfapi_resp.nfapi_config.rf_bands.tl.tag =			 NFAPI_NR_NFAPI_RF_BANDS_TAG;
  nfapi_resp.num_tlv++;
  nfapi_resp.nfapi_config.max_transmit_power.tl.tag =			 NFAPI_NR_NFAPI_MAXIMUM_TRANSMIT_POWER_TAG;
  nfapi_resp.num_tlv++;
*/
  nfapi_resp.nfapi_config.timing_window.tl.tag =			 NFAPI_NR_NFAPI_TIMING_WINDOW_TAG;
  nfapi_resp.num_tlv++;

  nfapi_resp.nfapi_config.timing_info_mode.tl.tag =			 NFAPI_NR_NFAPI_TIMING_INFO_MODE_TAG;
  nfapi_resp.num_tlv++;

  nfapi_resp.nfapi_config.timing_info_period.tl.tag =			 NFAPI_NR_NFAPI_TIMING_INFO_PERIOD_TAG;
  nfapi_resp.num_tlv++;
  }

  nfapi_resp.nfapi_config.p7_pnf_port.value = 32123; //pnf->phys[0].local_port; DJP - hard code alert!!!! FIXME TODO
  nfapi_resp.num_tlv++;
  pnf_p7_sockaddr.sin_addr.s_addr = inet_addr(pnf->phys[0].local_addr);
  
  memcpy(nfapi_resp.nfapi_config.p7_pnf_address_ipv4.address, &pnf_p7_sockaddr.sin_addr.s_addr, 4);
  nfapi_resp.num_tlv++;
  // P7 PNF Port
  printf("TAG value :%d",nfapi_resp.cell_param.phy_state.tl.tag);
  nfapi_nr_pnf_param_resp(config, &nfapi_resp);

  printf("[PNF] Sent NFAPI_PNF_PARAM_RESPONSE phy_id:%d number_of_tlvs:%u\n", req->header.phy_id, nfapi_resp.num_tlv);
  printf("[PNF] param request .. exit\n");
  return 0;
}

int config_request(nfapi_pnf_config_t *config, nfapi_pnf_phy_config_t *phy, nfapi_config_request_t *req) 
{
  printf("[PNF] Received NFAPI_CONFIG_REQ phy_id:%d\n", req->header.phy_id);
  pnf_info *pnf = (pnf_info *)(config->user_data);
  uint8_t num_tlv = 0;
  //struct PHY_VARS_eNB_s *eNB = RC.eNB[0][0];
  //  In the case of nfapi_mode = 3 (UE = PNF) we should not have dependency on any eNB var. So we aim
  // to keep only the necessary just to keep the nfapi FSM rolling by sending a dummy response.
  LTE_DL_FRAME_PARMS *fp;

  if (NFAPI_MODE!=NFAPI_UE_STUB_PNF) {
    struct PHY_VARS_eNB_s *eNB = RC.eNB[0][0];
    fp = &eNB->frame_parms;
  } else {
    fp = (LTE_DL_FRAME_PARMS *) malloc(sizeof(LTE_DL_FRAME_PARMS));
  }

  phy_info *phy_info = pnf->phys;

  if(req->nfapi_config.timing_window.tl.tag == NFAPI_NFAPI_TIMING_WINDOW_TAG) {
    phy_info->timing_window = req->nfapi_config.timing_window.value;
    printf("Phy_info:Timing window:%u NFAPI_CONFIG:timing_window:%u\n", phy_info->timing_window, req->nfapi_config.timing_window.value);
    num_tlv++;
  }

  if(req->nfapi_config.timing_info_mode.tl.tag == NFAPI_NFAPI_TIMING_INFO_MODE_TAG) {
    printf("timing info mode:%d\n", req->nfapi_config.timing_info_mode.value);
    phy_info->timing_info_mode = req->nfapi_config.timing_info_mode.value;
    num_tlv++;
  } else {
    phy_info->timing_info_mode = 0;
    printf("NO timing info mode provided\n");
  }

  if(req->nfapi_config.timing_info_period.tl.tag == NFAPI_NFAPI_TIMING_INFO_PERIOD_TAG) {
    printf("timing info period provided value:%d\n", req->nfapi_config.timing_info_period.value);
    phy_info->timing_info_period = req->nfapi_config.timing_info_period.value;
    num_tlv++;
  } else {
    phy_info->timing_info_period = 0;
  }

  if(req->rf_config.dl_channel_bandwidth.tl.tag == NFAPI_RF_CONFIG_DL_CHANNEL_BANDWIDTH_TAG) {
    phy_info->dl_channel_bw_support = req->rf_config.dl_channel_bandwidth.value;
    fp->N_RB_DL = req->rf_config.dl_channel_bandwidth.value;
    num_tlv++;
    NFAPI_TRACE(NFAPI_TRACE_ERROR, "%s() NFAPI_RF_CONFIG_DL_CHANNEL_BANDWIDTH_TAG N_RB_DL:%u\n", __FUNCTION__, fp->N_RB_DL);
  } else {
    NFAPI_TRACE(NFAPI_TRACE_ERROR, "%s() Missing NFAPI_RF_CONFIG_DL_CHANNEL_BANDWIDTH_TAG\n", __FUNCTION__);
  }

  if(req->rf_config.ul_channel_bandwidth.tl.tag == NFAPI_RF_CONFIG_UL_CHANNEL_BANDWIDTH_TAG) {
    phy_info->ul_channel_bw_support = req->rf_config.ul_channel_bandwidth.value;
    fp->N_RB_UL = req->rf_config.ul_channel_bandwidth.value;
    num_tlv++;
  }

  if(req->nfapi_config.rf_bands.tl.tag == NFAPI_NFAPI_RF_BANDS_TAG) {
    pnf->rfs[0].band = req->nfapi_config.rf_bands.rf_band[0];
    fp->eutra_band = req->nfapi_config.rf_bands.rf_band[0];
    num_tlv++;
  }

  if(req->nfapi_config.earfcn.tl.tag == NFAPI_NFAPI_EARFCN_TAG) {
    fp->dl_CarrierFreq = from_earfcn(fp->eutra_band, req->nfapi_config.earfcn.value);
    fp->ul_CarrierFreq = fp->dl_CarrierFreq - (get_uldl_offset(fp->eutra_band) * 1e5);
    num_tlv++;
    NFAPI_TRACE(NFAPI_TRACE_INFO, "%s() earfcn:%u dl_carrierFreq:%u ul_CarrierFreq:%u band:%u N_RB_DL:%u\n",
                __FUNCTION__, req->nfapi_config.earfcn.value, fp->dl_CarrierFreq, fp->ul_CarrierFreq, pnf->rfs[0].band, fp->N_RB_DL);
  }

  if (req->subframe_config.duplex_mode.tl.tag == NFAPI_SUBFRAME_CONFIG_DUPLEX_MODE_TAG) {
    fp->frame_type = req->subframe_config.duplex_mode.value==0 ? TDD : FDD;
    num_tlv++;
    NFAPI_TRACE(NFAPI_TRACE_INFO, "%s() frame_type:%d\n", __FUNCTION__, fp->frame_type);
  }

  if (req->subframe_config.dl_cyclic_prefix_type.tl.tag == NFAPI_SUBFRAME_CONFIG_DL_CYCLIC_PREFIX_TYPE_TAG) {
    fp->Ncp = req->subframe_config.dl_cyclic_prefix_type.value;
    num_tlv++;
  }

  if (req->subframe_config.ul_cyclic_prefix_type.tl.tag == NFAPI_SUBFRAME_CONFIG_UL_CYCLIC_PREFIX_TYPE_TAG) {
    fp->Ncp_UL = req->subframe_config.ul_cyclic_prefix_type.value;
    num_tlv++;
  }

  fp->num_MBSFN_config = 0; // DJP - hard code alert

  if (req->sch_config.physical_cell_id.tl.tag == NFAPI_SCH_CONFIG_PHYSICAL_CELL_ID_TAG) {
    fp->Nid_cell = req->sch_config.physical_cell_id.value;
    fp->nushift = fp->Nid_cell%6;
    num_tlv++;
  }

  if (req->rf_config.tx_antenna_ports.tl.tag == NFAPI_RF_CONFIG_TX_ANTENNA_PORTS_TAG) {
    fp->nb_antennas_tx = req->rf_config.tx_antenna_ports.value;
    fp->nb_antenna_ports_eNB = 1;
    num_tlv++;
  }

  if (req->rf_config.rx_antenna_ports.tl.tag == NFAPI_RF_CONFIG_RX_ANTENNA_PORTS_TAG) {
    fp->nb_antennas_rx = req->rf_config.rx_antenna_ports.value;
    num_tlv++;
  }

  if (req->phich_config.phich_resource.tl.tag == NFAPI_PHICH_CONFIG_PHICH_RESOURCE_TAG) {
    fp->phich_config_common.phich_resource = req->phich_config.phich_resource.value;
    num_tlv++;
  }

  if (req->phich_config.phich_duration.tl.tag == NFAPI_PHICH_CONFIG_PHICH_DURATION_TAG) {
    fp->phich_config_common.phich_duration = req->phich_config.phich_duration.value;
    num_tlv++;
  }

  if (req->phich_config.phich_power_offset.tl.tag == NFAPI_PHICH_CONFIG_PHICH_POWER_OFFSET_TAG) {
    LOG_E(PHY, "%s() NFAPI_PHICH_CONFIG_PHICH_POWER_OFFSET_TAG tag:%d not supported\n", __FUNCTION__, req->phich_config.phich_power_offset.tl.tag);
    //fp->phich_config_common.phich_power_offset = req->phich_config.
    num_tlv++;
  }

  // UL RS Config
  if (req->uplink_reference_signal_config.cyclic_shift_1_for_drms.tl.tag == NFAPI_UPLINK_REFERENCE_SIGNAL_CONFIG_CYCLIC_SHIFT_1_FOR_DRMS_TAG) {
    fp->pusch_config_common.ul_ReferenceSignalsPUSCH.cyclicShift = req->uplink_reference_signal_config.cyclic_shift_1_for_drms.value;
    num_tlv++;
  }

  if (req->uplink_reference_signal_config.uplink_rs_hopping.tl.tag == NFAPI_UPLINK_REFERENCE_SIGNAL_CONFIG_UPLINK_RS_HOPPING_TAG) {
    fp->pusch_config_common.ul_ReferenceSignalsPUSCH.groupHoppingEnabled = req->uplink_reference_signal_config.uplink_rs_hopping.value;
    num_tlv++;
  }

  if (req->uplink_reference_signal_config.group_assignment.tl.tag == NFAPI_UPLINK_REFERENCE_SIGNAL_CONFIG_GROUP_ASSIGNMENT_TAG) {
    fp->pusch_config_common.ul_ReferenceSignalsPUSCH.groupAssignmentPUSCH = req->uplink_reference_signal_config.group_assignment.value;
    num_tlv++;
  }

  if (req->pusch_config.hopping_mode.tl.tag == NFAPI_PUSCH_CONFIG_HOPPING_MODE_TAG) {
  }  // DJP - not being handled?

  if (req->pusch_config.hopping_offset.tl.tag == NFAPI_PUSCH_CONFIG_HOPPING_OFFSET_TAG) {
  }  // DJP - not being handled?

  if (req->pusch_config.number_of_subbands.tl.tag == NFAPI_PUSCH_CONFIG_NUMBER_OF_SUBBANDS_TAG) {
  }  // DJP - not being handled?

  if (req->prach_config.configuration_index.tl.tag == NFAPI_PRACH_CONFIG_CONFIGURATION_INDEX_TAG) {
    fp->prach_config_common.prach_ConfigInfo.prach_ConfigIndex=req->prach_config.configuration_index.value;
    num_tlv++;
  }

  if (req->prach_config.root_sequence_index.tl.tag == NFAPI_PRACH_CONFIG_ROOT_SEQUENCE_INDEX_TAG) {
    fp->prach_config_common.rootSequenceIndex=req->prach_config.root_sequence_index.value;
    num_tlv++;
  }

  if (req->prach_config.zero_correlation_zone_configuration.tl.tag == NFAPI_PRACH_CONFIG_ZERO_CORRELATION_ZONE_CONFIGURATION_TAG) {
    fp->prach_config_common.prach_ConfigInfo.zeroCorrelationZoneConfig=req->prach_config.zero_correlation_zone_configuration.value;
    num_tlv++;
  }

  if (req->prach_config.high_speed_flag.tl.tag == NFAPI_PRACH_CONFIG_HIGH_SPEED_FLAG_TAG) {
    fp->prach_config_common.prach_ConfigInfo.highSpeedFlag=req->prach_config.high_speed_flag.value;
    num_tlv++;
  }

  if (req->prach_config.frequency_offset.tl.tag == NFAPI_PRACH_CONFIG_FREQUENCY_OFFSET_TAG) {
    fp->prach_config_common.prach_ConfigInfo.prach_FreqOffset=req->prach_config.frequency_offset.value;
    num_tlv++;
  }

  if(NFAPI_MODE!=NFAPI_UE_STUB_PNF) {
    printf("[PNF] CONFIG_REQUEST[num_tlv:%d] TLVs processed:%d\n", req->num_tlv, num_tlv);
    printf("[PNF] Simulating PHY CONFIG - DJP\n");
    PHY_Config_t phy_config;
    phy_config.Mod_id = 0;
    phy_config.CC_id=0;
    phy_config.cfg = req;
    phy_config_request(&phy_config);
    dump_frame_parms(fp);
  }
    phy_info->remote_port = req->nfapi_config.p7_vnf_port.value;
  struct sockaddr_in vnf_p7_sockaddr;
  memcpy(&vnf_p7_sockaddr.sin_addr.s_addr, &(req->nfapi_config.p7_vnf_address_ipv4.address[0]), 4);
  phy_info->remote_addr = inet_ntoa(vnf_p7_sockaddr.sin_addr);
  printf("[PNF] %d vnf p7 %s:%d timing %d %d %d\n", phy_info->id, phy_info->remote_addr, phy_info->remote_port,
         phy_info->timing_window, phy_info->timing_info_mode, phy_info->timing_info_period);
  nfapi_config_response_t nfapi_resp;
  memset(&nfapi_resp, 0, sizeof(nfapi_resp));
  nfapi_resp.header.message_id = NFAPI_CONFIG_RESPONSE;
  nfapi_resp.header.phy_id = phy_info->id;
  nfapi_resp.error_code = 0; // DJP - some value resp->error_code;
  nfapi_pnf_config_resp(config, &nfapi_resp);
  printf("[PNF] Sent NFAPI_CONFIG_RESPONSE phy_id:%d\n", phy_info->id);

  if(NFAPI_MODE==NFAPI_UE_STUB_PNF)
    free(fp);

  return 0;
}

int nr_config_request(nfapi_pnf_config_t *config, nfapi_pnf_phy_config_t *phy, nfapi_nr_config_request_scf_t *req) 
{
  printf("[PNF] Received NFAPI_CONFIG_REQ phy_id:%d\n", req->header.phy_id);
  pnf_info *pnf = (pnf_info *)(config->user_data);
  uint8_t num_tlv = 0;
  //struct PHY_VARS_eNB_s *eNB = RC.eNB[0][0];
  //  In the case of nfapi_mode = 3 (UE = PNF) we should not have dependency on any eNB var. So we aim
  // to keep only the necessary just to keep the nfapi FSM rolling by sending a dummy response.
  NR_DL_FRAME_PARMS *fp;

  if (NFAPI_MODE!=NFAPI_UE_STUB_PNF) {
    struct PHY_VARS_gNB_s *gNB = RC.gNB[0];
    fp = &gNB->frame_parms;
  } else {
    fp = (NR_DL_FRAME_PARMS *) malloc(sizeof(NR_DL_FRAME_PARMS));
  }

  phy_info *phy_info = pnf->phys;

  printf("\nTiming window tag: %d\n",NFAPI_NR_NFAPI_TIMING_WINDOW_TAG);
  if(req->nfapi_config.timing_window.tl.tag == NFAPI_NR_NFAPI_TIMING_WINDOW_TAG) {
    phy_info->timing_window = req->nfapi_config.timing_window.value;
    printf("Phy_info:Timing window:%u NFAPI_CONFIG:timing_window:%u\n", phy_info->timing_window, req->nfapi_config.timing_window.value);
    num_tlv++;
  }

  if(req->nfapi_config.timing_info_mode.tl.tag == NFAPI_NR_NFAPI_TIMING_INFO_MODE_TAG) {
    printf("timing info mode:%d\n", req->nfapi_config.timing_info_mode.value);
    phy_info->timing_info_mode = req->nfapi_config.timing_info_mode.value;
    num_tlv++;
  } else {
    phy_info->timing_info_mode = 0;
    printf("NO timing info mode provided\n");
  }
  //TODO: Read the P7 message offset values
  if(req->nfapi_config.timing_info_period.tl.tag == NFAPI_NR_NFAPI_TIMING_INFO_PERIOD_TAG) {
    printf("timing info period provided value:%d\n", req->nfapi_config.timing_info_period.value);
    phy_info->timing_info_period = req->nfapi_config.timing_info_period.value;
    num_tlv++;
  } else {
    phy_info->timing_info_period = 0;
  }

  if(req->carrier_config.dl_bandwidth.tl.tag == NFAPI_NR_CONFIG_DL_BANDWIDTH_TAG) {
    phy_info->dl_channel_bw_support = req->carrier_config.dl_bandwidth.value; //rf_config.dl_channel_bandwidth.value;
    fp->N_RB_DL = req->carrier_config.dl_bandwidth.value; //rf_config.dl_channel_bandwidth.value;
    num_tlv++;
    NFAPI_TRACE(NFAPI_TRACE_ERROR, "%s() NFAPI_NR_CONFIG_DL_BANDWIDTH_TAG N_RB_DL:%u\n", __FUNCTION__, fp->N_RB_DL);
  } else {            
    NFAPI_TRACE(NFAPI_TRACE_ERROR, "%s() Missing NFAPI_NR_CONFIG_DL_BANDWIDTH_TAG\n", __FUNCTION__);
  }

  if(req->carrier_config.uplink_bandwidth.tl.tag == NFAPI_NR_CONFIG_UPLINK_BANDWIDTH_TAG) {
    phy_info->ul_channel_bw_support = req->carrier_config.uplink_bandwidth.value; //req->rf_config.ul_channel_bandwidth.value;
    fp->N_RB_UL = req->carrier_config.uplink_bandwidth.value; //req->rf_config.ul_channel_bandwidth.value;
    num_tlv++;
  }

  if (req->cell_config.phy_cell_id.tl.tag == NFAPI_NR_CONFIG_PHY_CELL_ID_TAG) {
    fp->Nid_cell = req->cell_config.phy_cell_id.value; //sch_config.physical_cell_id.value;
    fp->nushift = fp->Nid_cell%6;
    num_tlv++;
  }

  if(NFAPI_MODE!=NFAPI_UE_STUB_PNF) {
    printf("[PNF] CONFIG_REQUEST[num_tlv:%d] TLVs processed:%d\n", req->num_tlv, num_tlv);
    printf("[PNF] Simulating PHY CONFIG - DJP\n");
    NR_PHY_Config_t nr_phy_config;
    nr_phy_config.Mod_id = 0;
    nr_phy_config.CC_id=0;
    nr_phy_config.cfg = req;
    nr_phy_config_request(&nr_phy_config);
    nr_dump_frame_parms(fp);
  }
  phy_info->remote_port = req->nfapi_config.p7_vnf_port.value;
  struct sockaddr_in vnf_p7_sockaddr;
  memcpy(&vnf_p7_sockaddr.sin_addr.s_addr, &(req->nfapi_config.p7_vnf_address_ipv4.address[0]), 4);
  phy_info->remote_addr = inet_ntoa(vnf_p7_sockaddr.sin_addr);
  printf("[PNF] %d vnf p7 %s:%d timing %d %d %d\n", phy_info->id, phy_info->remote_addr, phy_info->remote_port,
         phy_info->timing_window, phy_info->timing_info_mode, phy_info->timing_info_period);
  nfapi_nr_config_response_scf_t nfapi_resp;
  memset(&nfapi_resp, 0, sizeof(nfapi_resp));
  nfapi_resp.header.message_id = NFAPI_NR_PHY_MSG_TYPE_CONFIG_RESPONSE;
  nfapi_resp.header.phy_id = phy_info->id;
  nfapi_resp.error_code = 0; // DJP - some value resp->error_code;
  nfapi_nr_pnf_config_resp(config, &nfapi_resp);
  printf("[PNF] Sent NFAPI_PNF_CONFIG_RESPONSE phy_id:%d\n", phy_info->id);

  if(NFAPI_MODE==NFAPI_UE_STUB_PNF)
    free(fp);
 
  return 0;
}

nfapi_p7_message_header_t *pnf_phy_allocate_p7_vendor_ext(uint16_t message_id, uint16_t *msg_size) {
  if(message_id == P7_VENDOR_EXT_REQ) {
    (*msg_size) = sizeof(vendor_ext_p7_req);
    return (nfapi_p7_message_header_t *)malloc(sizeof(vendor_ext_p7_req));
  }

  return 0;
}

void pnf_phy_deallocate_p7_vendor_ext(nfapi_p7_message_header_t *header) {
  free(header);
}


int pnf_phy_ul_dci_req(gNB_L1_rxtx_proc_t *proc, nfapi_pnf_p7_config_t *pnf_p7, nfapi_nr_ul_dci_request_t *req) {
  
  //   LOG_D(PHY,"[PNF] HI_DCI0_REQUEST SFN/SF:%05d dci:%d hi:%d\n", NFAPI_SFNSF2DEC(req->sfn_sf), req->hi_dci0_request_body.number_of_dci, req->hi_dci0_request_body.number_of_hi);

  struct PHY_VARS_gNB_s *gNB = RC.gNB[0];
  if (proc ==NULL) 
    proc = &gNB->proc.L1_proc;

  for (int i=0; i<req->numPdus; i++) {
    if (req->ul_dci_pdu_list[i].PDUType == 0) {
      nfapi_nr_ul_dci_request_pdus_t *ul_dci_req_pdu = &req->ul_dci_pdu_list[i]; 
      handle_nfapi_nr_ul_dci_pdu(gNB, req->SFN, req->Slot, ul_dci_req_pdu); 
    } 
    else {
      LOG_E(PHY,"[PNF] UL_DCI_REQ sfn_slot:%d PDU[%d] - unknown pdu type:%d\n", NFAPI_SFNSLOT2DEC(req->SFN, req->Slot), i, req->ul_dci_pdu_list[i].PDUType);
    }
  }

  return 0;
}


int pnf_phy_hi_dci0_req(L1_rxtx_proc_t *proc, nfapi_pnf_p7_config_t *pnf_p7, nfapi_hi_dci0_request_t *req) {
  if (req->hi_dci0_request_body.number_of_dci == 0 && req->hi_dci0_request_body.number_of_hi == 0)
    LOG_D(PHY,"[PNF] HI_DCI0_REQUEST SFN/SF:%05d dci:%d hi:%d\n", NFAPI_SFNSF2DEC(req->sfn_sf), req->hi_dci0_request_body.number_of_dci, req->hi_dci0_request_body.number_of_hi);

  //phy_info* phy = (phy_info*)(pnf_p7->user_data);
  struct PHY_VARS_eNB_s *eNB = RC.eNB[0][0];
  if (proc ==NULL) 
    proc = &eNB->proc.L1_proc;

  for (int i=0; i<req->hi_dci0_request_body.number_of_dci + req->hi_dci0_request_body.number_of_hi; i++) {
    //LOG_D(PHY,"[PNF] HI_DCI0_REQ sfn_sf:%d PDU[%d]\n", NFAPI_SFNSF2DEC(req->sfn_sf), i);
    if (req->hi_dci0_request_body.hi_dci0_pdu_list[i].pdu_type == NFAPI_HI_DCI0_DCI_PDU_TYPE) {
      //LOG_D(PHY,"[PNF] HI_DCI0_REQ sfn_sf:%d PDU[%d] - NFAPI_HI_DCI0_DCI_PDU_TYPE\n", NFAPI_SFNSF2DEC(req->sfn_sf), i);
      nfapi_hi_dci0_request_pdu_t *hi_dci0_req_pdu = &req->hi_dci0_request_body.hi_dci0_pdu_list[i];
      handle_nfapi_hi_dci0_dci_pdu(eNB,NFAPI_SFNSF2SFN(req->sfn_sf),NFAPI_SFNSF2SF(req->sfn_sf),proc,hi_dci0_req_pdu);
      eNB->pdcch_vars[NFAPI_SFNSF2SF(req->sfn_sf)&1].num_dci++;
    } else if (req->hi_dci0_request_body.hi_dci0_pdu_list[i].pdu_type == NFAPI_HI_DCI0_HI_PDU_TYPE) {
      LOG_D(PHY,"[PNF] HI_DCI0_REQ sfn_sf:%d PDU[%d] - NFAPI_HI_DCI0_HI_PDU_TYPE\n", NFAPI_SFNSF2DEC(req->sfn_sf), i);
      nfapi_hi_dci0_request_pdu_t *hi_dci0_req_pdu = &req->hi_dci0_request_body.hi_dci0_pdu_list[i];
      handle_nfapi_hi_dci0_hi_pdu(eNB, NFAPI_SFNSF2SFN(req->sfn_sf),NFAPI_SFNSF2SF(req->sfn_sf), proc, hi_dci0_req_pdu);
    } else {
      LOG_E(PHY,"[PNF] HI_DCI0_REQ sfn_sf:%d PDU[%d] - unknown pdu type:%d\n", NFAPI_SFNSF2DEC(req->sfn_sf), i, req->hi_dci0_request_body.hi_dci0_pdu_list[i].pdu_type);
    }
  }

  return 0;
}


int pnf_phy_dl_tti_req(gNB_L1_rxtx_proc_t *proc, nfapi_pnf_p7_config_t *pnf_p7, nfapi_nr_dl_tti_request_t *req) {
  if (RC.ru == 0) {
    return -1;
  }

  if (RC.gNB == 0) {
    return -2;
  }

  if (RC.gNB[0] == 0) {
    return -3;
  }

  if (sync_var != 0) {
    NFAPI_TRACE(NFAPI_TRACE_INFO, "%s() Main system not up - is this a dummy subframe?\n", __FUNCTION__);
    return -4;
  }

  int sfn = req->SFN;
  int slot =  req->Slot;
  struct PHY_VARS_gNB_s *gNB = RC.gNB[0];
  if (proc==NULL)
     proc = &gNB->proc.L1_proc;
  nfapi_nr_dl_tti_request_pdu_t *dl_tti_pdu_list = req->dl_tti_request_body.dl_tti_pdu_list;

    //if (req->dl_tti_request_body.nPDUs)
    // NFAPI_TRACE(NFAPI_TRACE_INFO, "%s() TX:%d/%d RX:%d/%d; sfn:%d, slot:%d, nGroup:%u, nPDUs: %u, nUE: %u, PduIdx: %u,\n",
    //             __FUNCTION__, proc->frame_tx, proc->slot_tx, proc->frame_rx, proc->slot_rx, // TODO: change subframes to slot
    //             req->SFN,
    //             req->Slot,
    //             req->dl_tti_request_body.nGroup,
    //             req->dl_tti_request_body.nPDUs,
    //             req->dl_tti_request_body.nUe,
    //             req->dl_tti_request_body.PduIdx);

  for (int i=0; i<req->dl_tti_request_body.nPDUs; i++) {
    // NFAPI_TRACE(NFAPI_TRACE_INFO, "%s() sfn/sf:%d PDU[%d] size:%d pdcch_vars->num_dci:%d\n", __FUNCTION__, NFAPI_SFNSF2DEC(req->sfn_sf), i, dl_config_pdu_list[i].pdu_size,pdcch_vars->num_dci);

    if (dl_tti_pdu_list[i].PDUType == NFAPI_NR_DL_TTI_PDCCH_PDU_TYPE) {
      nfapi_nr_dl_tti_request_pdu_t *dl_tti_pdu=&dl_tti_pdu_list[i];
      handle_nfapi_nr_pdcch_pdu(gNB, sfn, slot, &dl_tti_pdu->pdcch_pdu);
    } 
    else if (dl_tti_pdu_list[i].PDUType == NFAPI_NR_DL_TTI_SSB_PDU_TYPE) {
      //NFAPI_TRACE(NFAPI_TRACE_INFO, "%s() PDU:%d BCH: pdu_index:%u pdu_length:%d sdu_length:%d BCH_SDU:%x,%x,%x\n", __FUNCTION__, i, pdu_index, bch_pdu->bch_pdu_rel8.length, tx_request_pdu[sfn][sf][pdu_index]->segments[0].segment_length, sdu[0], sdu[1], sdu[2]);
      handle_nr_nfapi_ssb_pdu(gNB, sfn, slot, &dl_tti_pdu_list[i]);
      gNB->pbch_configured=1;
    } 
    else if (dl_tti_pdu_list[i].PDUType == NFAPI_NR_DL_TTI_PDSCH_PDU_TYPE) {
      nfapi_nr_dl_tti_pdsch_pdu *pdsch_pdu = &dl_tti_pdu_list[i].pdsch_pdu;
      nfapi_nr_dl_tti_pdsch_pdu_rel15_t *rel15_pdu = &pdsch_pdu->pdsch_pdu_rel15;     
      nfapi_nr_pdu_t *tx_data = tx_data_request[sfn][slot][rel15_pdu->pduIndex];

      if (tx_data != NULL) {
        int UE_id = find_nr_dlsch(rel15_pdu->rnti,gNB,SEARCH_EXIST_OR_FREE);
        AssertFatal(UE_id!=-1,"no free or exiting dlsch_context\n");
        AssertFatal(UE_id<NUMBER_OF_UE_MAX,"returned UE_id %d >= %d(NUMBER_OF_UE_MAX)\n",UE_id,NUMBER_OF_UE_MAX);
        NR_gNB_DLSCH_t *dlsch0 = gNB->dlsch[UE_id][0];
        int harq_pid = dlsch0->harq_ids[sfn%2][slot];

        if(harq_pid >= dlsch0->Mdlharq) {
          LOG_E(PHY,"pnf_phy_dl_config_req illegal harq_pid %d\n", harq_pid);
          return(-1);
        }

        uint8_t *dlsch_sdu = nr_tx_pdus[UE_id][harq_pid];
        memcpy(dlsch_sdu, tx_data->TLVs[0].value.direct,tx_data->PDU_length);
        //NFAPI_TRACE(NFAPI_TRACE_INFO, "%s() DLSCH:pdu_index:%d handle_nfapi_dlsch_pdu(eNB, proc_rxtx, dlsch_pdu, transport_blocks:%d sdu:%p) eNB->pdcch_vars[proc->subframe_tx & 1].num_pdcch_symbols:%d\n", __FUNCTION__, rel8_pdu->pdu_index, rel8_pdu->transport_blocks, dlsch_sdu, eNB->pdcch_vars[proc->subframe_tx & 1].num_pdcch_symbols);
        handle_nr_nfapi_pdsch_pdu(gNB, sfn, slot,pdsch_pdu, dlsch_sdu);
      } 
      else {
        NFAPI_TRACE(NFAPI_TRACE_ERROR, "%s() DLSCH NULL TX PDU SFN/SF:%d PDU_INDEX:%d\n", __FUNCTION__, NFAPI_SFNSLOT2DEC(sfn,slot), rel15_pdu->pduIndex);     
      }
    }
    else if (dl_tti_pdu_list[i].PDUType == NFAPI_NR_DL_TTI_CSI_RS_PDU_TYPE) {
      nfapi_nr_dl_tti_csi_rs_pdu *csi_rs_pdu = &dl_tti_pdu_list[i].csi_rs_pdu;
      handle_nfapi_nr_csirs_pdu(gNB, sfn, slot, csi_rs_pdu);
    }
    else {
      NFAPI_TRACE(NFAPI_TRACE_ERROR, "%s() UNKNOWN:%d\n", __FUNCTION__, dl_tti_pdu_list[i].PDUType);
    }
  }

  if(req->vendor_extension)
    free(req->vendor_extension);

  return 0;
}


int pnf_phy_dl_config_req(L1_rxtx_proc_t *proc, nfapi_pnf_p7_config_t *pnf_p7, nfapi_dl_config_request_t *req) {

  if (RC.eNB == 0) {
    return -2;
  }

  if (RC.eNB[0][0] == 0) {
    return -3;
  }

  if (sync_var != 0) {
    NFAPI_TRACE(NFAPI_TRACE_INFO, "%s() Main system not up - is this a dummy subframe?\n", __FUNCTION__);
    return -4;
  }

  int sfn = NFAPI_SFNSF2SFN(req->sfn_sf);
  int sf = NFAPI_SFNSF2SF(req->sfn_sf);
  struct PHY_VARS_eNB_s *eNB = RC.eNB[0][0];
  if (proc==NULL)
     proc = &eNB->proc.L1_proc;
  nfapi_dl_config_request_pdu_t *dl_config_pdu_list = req->dl_config_request_body.dl_config_pdu_list;
  LTE_eNB_PDCCH *pdcch_vars = &eNB->pdcch_vars[sf&1];
  pdcch_vars->num_pdcch_symbols = req->dl_config_request_body.number_pdcch_ofdm_symbols;
  pdcch_vars->num_dci = 0;

  if (req->dl_config_request_body.number_dci ||
      req->dl_config_request_body.number_pdu ||
      req->dl_config_request_body.number_pdsch_rnti)
    NFAPI_TRACE(NFAPI_TRACE_INFO, "%s() TX:%d/%d RX:%d/%d sfn_sf:%d pdcch:%u dl_cfg[dci:%u pdus:%d pdsch_rnti:%d] pcfich:%u\n",
                __FUNCTION__, proc->frame_tx, proc->subframe_tx, proc->frame_rx, proc->subframe_rx,
                NFAPI_SFNSF2DEC(req->sfn_sf),
                req->dl_config_request_body.number_pdcch_ofdm_symbols,
                req->dl_config_request_body.number_dci,
                req->dl_config_request_body.number_pdu,
                req->dl_config_request_body.number_pdsch_rnti,
                req->dl_config_request_body.transmission_power_pcfich);

  for (int i=0; i<req->dl_config_request_body.number_pdu; i++) {
    NFAPI_TRACE(NFAPI_TRACE_INFO, "%s() sfn/sf:%d PDU[%d] size:%d pdcch_vars->num_dci:%d\n", __FUNCTION__, NFAPI_SFNSF2DEC(req->sfn_sf), i, dl_config_pdu_list[i].pdu_size,pdcch_vars->num_dci);

    if (dl_config_pdu_list[i].pdu_type == NFAPI_DL_CONFIG_DCI_DL_PDU_TYPE) {
      handle_nfapi_dci_dl_pdu(eNB,NFAPI_SFNSF2SFN(req->sfn_sf),NFAPI_SFNSF2SF(req->sfn_sf),proc,&dl_config_pdu_list[i]);
      pdcch_vars->num_dci++; // Is actually number of DCI PDUs
      NFAPI_TRACE(NFAPI_TRACE_INFO, "%s() pdcch_vars->num_dci:%d\n", __FUNCTION__, pdcch_vars->num_dci);
    } else if (dl_config_pdu_list[i].pdu_type == NFAPI_DL_CONFIG_BCH_PDU_TYPE) {
      nfapi_dl_config_bch_pdu *bch_pdu = &dl_config_pdu_list[i].bch_pdu;
      uint16_t pdu_index = bch_pdu->bch_pdu_rel8.pdu_index;

      if (tx_request_pdu[sfn][sf][pdu_index] != NULL) {
        //NFAPI_TRACE(NFAPI_TRACE_INFO, "%s() PDU:%d BCH: pdu_index:%u pdu_length:%d sdu_length:%d BCH_SDU:%x,%x,%x\n", __FUNCTION__, i, pdu_index, bch_pdu->bch_pdu_rel8.length, tx_request_pdu[sfn][sf][pdu_index]->segments[0].segment_length, sdu[0], sdu[1], sdu[2]);
        handle_nfapi_bch_pdu(eNB, proc, &dl_config_pdu_list[i], tx_request_pdu[sfn][sf][pdu_index]->segments[0].segment_data);
        eNB->pbch_configured=1;
      } else {
        NFAPI_TRACE(NFAPI_TRACE_ERROR, "%s() BCH NULL TX PDU SFN/SF:%d PDU_INDEX:%d\n", __FUNCTION__, NFAPI_SFNSF2DEC(req->sfn_sf), pdu_index);
      }
    } else if (dl_config_pdu_list[i].pdu_type == NFAPI_DL_CONFIG_DLSCH_PDU_TYPE) {
      nfapi_dl_config_dlsch_pdu *dlsch_pdu = &dl_config_pdu_list[i].dlsch_pdu;
      nfapi_dl_config_dlsch_pdu_rel8_t *rel8_pdu = &dlsch_pdu->dlsch_pdu_rel8;
      nfapi_tx_request_pdu_t *tx_pdu = tx_request_pdu[sfn][sf][rel8_pdu->pdu_index];

      if (tx_pdu != NULL) {
        int UE_id = find_dlsch(rel8_pdu->rnti,eNB,SEARCH_EXIST_OR_FREE);
        AssertFatal(UE_id!=-1,"no free or exiting dlsch_context\n");
        AssertFatal(UE_id<NUMBER_OF_UE_MAX,"returned UE_id %d >= %d(NUMBER_OF_UE_MAX)\n",UE_id,NUMBER_OF_UE_MAX);
        LTE_eNB_DLSCH_t *dlsch0 = eNB->dlsch[UE_id][0];
        //LTE_eNB_DLSCH_t *dlsch1 = eNB->dlsch[UE_id][1];
        int harq_pid = dlsch0->harq_ids[sfn%2][sf];

        if(harq_pid >= dlsch0->Mdlharq) {
          LOG_E(PHY,"pnf_phy_dl_config_req illegal harq_pid %d\n", harq_pid);
          return(-1);
        }

        uint8_t *dlsch_sdu = tx_pdus[UE_id][harq_pid];
        memcpy(dlsch_sdu, tx_pdu->segments[0].segment_data, tx_pdu->segments[0].segment_length);
        //NFAPI_TRACE(NFAPI_TRACE_INFO, "%s() DLSCH:pdu_index:%d handle_nfapi_dlsch_pdu(eNB, proc_rxtx, dlsch_pdu, transport_blocks:%d sdu:%p) eNB->pdcch_vars[proc->subframe_tx & 1].num_pdcch_symbols:%d\n", __FUNCTION__, rel8_pdu->pdu_index, rel8_pdu->transport_blocks, dlsch_sdu, eNB->pdcch_vars[proc->subframe_tx & 1].num_pdcch_symbols);
        handle_nfapi_dlsch_pdu( eNB, sfn,sf, proc, &dl_config_pdu_list[i], rel8_pdu->transport_blocks-1, dlsch_sdu);
      } else {
        NFAPI_TRACE(NFAPI_TRACE_ERROR, "%s() DLSCH NULL TX PDU SFN/SF:%d PDU_INDEX:%d\n", __FUNCTION__, NFAPI_SFNSF2DEC(req->sfn_sf), rel8_pdu->pdu_index);
      }
    } else {
      NFAPI_TRACE(NFAPI_TRACE_ERROR, "%s() UNKNOWN:%d\n", __FUNCTION__, dl_config_pdu_list[i].pdu_type);
    }
  }

  if(req->vendor_extension)
    free(req->vendor_extension);

  return 0;
}



int pnf_phy_tx_data_req(nfapi_pnf_p7_config_t *pnf_p7, nfapi_nr_tx_data_request_t *req) {
  uint16_t sfn = req->SFN;
  uint16_t slot = req->Slot;

  if (req->Number_of_PDUs == 0)
    LOG_D(PHY,"%s() SFN/SLOT:%d%d PDUs:%d\n", __FUNCTION__, sfn, slot, req->Number_of_PDUs);

  //if (req->pdu_list[0].TLVs->tag ==  NFAPI_NR_PHY_MSG_TYPE_TX_DATA_REQUEST) {
    for (int i=0; i<req->Number_of_PDUs; i++) {
      // LOG_D(PHY,"%s() SFN/SF:%d%d number_of_pdus:%d [PDU:%d] pdu_length:%d pdu_index:%d num_segments:%d\n",
      //       __FUNCTION__,
      //       sfn, sf,
      //       req->tx_request_body.number_of_pdus,
      //       i,
      //       req->tx_request_body.tx_pdu_list[i].pdu_length,
      //       req->tx_request_body.tx_pdu_list[i].pdu_index,
      //       req->tx_request_body.tx_pdu_list[i].num_segments
      //      );
      // tx_request_pdu[sfn][sf][i] = &req->tx_request_body.tx_pdu_list[i];
      tx_data_request[sfn][slot][i] = &req->pdu_list[i];
    }
  //}

  return 0;
}


int pnf_phy_tx_req(nfapi_pnf_p7_config_t *pnf_p7, nfapi_tx_request_t *req) {
  uint16_t sfn = NFAPI_SFNSF2SFN(req->sfn_sf);
  uint16_t sf = NFAPI_SFNSF2SF(req->sfn_sf);

  if (req->tx_request_body.number_of_pdus==0)
    LOG_D(PHY,"%s() SFN/SF:%d%d PDUs:%d\n", __FUNCTION__, sfn, sf, req->tx_request_body.number_of_pdus);

  if (req->tx_request_body.tl.tag==NFAPI_TX_REQUEST_BODY_TAG) {
    for (int i=0; i<req->tx_request_body.number_of_pdus; i++) {
      LOG_D(PHY,"%s() SFN/SF:%d%d number_of_pdus:%d [PDU:%d] pdu_length:%d pdu_index:%d num_segments:%d\n",
            __FUNCTION__,
            sfn, sf,
            req->tx_request_body.number_of_pdus,
            i,
            req->tx_request_body.tx_pdu_list[i].pdu_length,
            req->tx_request_body.tx_pdu_list[i].pdu_index,
            req->tx_request_body.tx_pdu_list[i].num_segments
           );
      tx_request_pdu[sfn][sf][i] = &req->tx_request_body.tx_pdu_list[i];
    }
  }

  return 0;
}



int pnf_phy_ul_tti_req(gNB_L1_rxtx_proc_t *proc, nfapi_pnf_p7_config_t *pnf_p7, nfapi_nr_ul_tti_request_t *req) {
  LOG_D(PHY,"[PNF] UL_TTI_REQ recvd, writing into structs, SFN/slot:%d.%d pdu:%d \n",
                req->SFN,req->Slot,
                req->n_pdus
               );

  if (RC.ru == 0) {
    return -1;
  }

  if (RC.gNB == 0) {
    return -2;
  }

  if (RC.gNB[0] == 0) {
    return -3;
  }

  if (sync_var != 0) {
    NFAPI_TRACE(NFAPI_TRACE_INFO, "%s() Main system not up - is this a dummy slot?\n", __FUNCTION__);
    return -4;
  }
  uint16_t curr_sfn = req->SFN;
  uint16_t curr_slot = req->Slot;
  struct PHY_VARS_gNB_s *gNB = RC.gNB[0];

  if (proc==NULL)
     proc = &gNB->proc.L1_proc;

  nfapi_nr_ul_tti_request_number_of_pdus_t *ul_tti_pdu_list = req->pdus_list;

  for (int i=0; i< req->n_pdus; i++) {
    switch (ul_tti_pdu_list[i].pdu_type) {
      case NFAPI_NR_UL_CONFIG_PUSCH_PDU_TYPE:
        //LOG_D(PHY,"frame %d, slot %d, Got NFAPI_NR_UL_TTI_PUSCH_PDU_TYPE for %d.%d\n", frame, slot, UL_tti_req->SFN, UL_tti_req->Slot);
        nr_fill_ulsch(gNB,curr_sfn, curr_slot, &ul_tti_pdu_list[i].pusch_pdu);
        break;
      case NFAPI_NR_UL_CONFIG_PUCCH_PDU_TYPE:
        //LOG_D(PHY,"frame %d, slot %d, Got NFAPI_NR_UL_TTI_PUCCH_PDU_TYPE for %d.%d\n", frame, slot, UL_tti_req->SFN, UL_tti_req->Slot);
        nr_fill_pucch(gNB,curr_sfn, curr_slot, &ul_tti_pdu_list[i].pucch_pdu);
        break;
      case NFAPI_NR_UL_CONFIG_PRACH_PDU_TYPE:
        //LOG_D(PHY,"frame %d, slot %d, Got NFAPI_NR_UL_TTI_PRACH_PDU_TYPE for %d.%d\n", frame, slot, UL_tti_req->SFN, UL_tti_req->Slot);
        nr_fill_prach(gNB, curr_sfn, curr_slot, &ul_tti_pdu_list[i].prach_pdu);
        if (gNB->RU_list[0]->if_south == LOCAL_RF) nr_fill_prach_ru(gNB->RU_list[0], curr_sfn, curr_slot, &ul_tti_pdu_list[i].prach_pdu);
        break;
      default:
      NFAPI_TRACE(NFAPI_TRACE_ERROR, "%s() PDU:%i UNKNOWN type :%d\n", __FUNCTION__, i, ul_tti_pdu_list[i].pdu_type);
      break;

    }
    // //LOG_D(PHY, "%s() sfn/sf:%d PDU[%d] size:%d\n", __FUNCTION__, NFAPI_SFNSF2DEC(req->sfn_sf), i, ul_config_pdu_list[i].pdu_size);
    // if (
    //   ul_tti_pdu_list[i].pdu_type == NFAPI_NR_UL_CONFIG_PRACH_PDU_TYPE ||
    //   ul_tti_pdu_list[i].pdu_type == NFAPI_NR_UL_CONFIG_PUSCH_PDU_TYPE ||
    //   ul_tti_pdu_list[i].pdu_type == NFAPI_NR_UL_CONFIG_PUCCH_PDU_TYPE ||
    //   ul_tti_pdu_list[i].pdu_type == NFAPI_NR_UL_CONFIG_SRS_PDU_TYPE
    // ) {
    //   //LOG_D(PHY, "%s() handle_nfapi_ul_pdu() for PDU:%d\n", __FUNCTION__, i);
    //   // handle_nfapi_ul_pdu(eNB,proc,&ul_config_pdu_list[i],curr_sfn,curr_sf,req->ul_config_request_body.srs_present);
      
    //   // TODO: dont have an NR function for this, also srs_present flag not there
      
    // } else {
    //   NFAPI_TRACE(NFAPI_TRACE_ERROR, "%s() PDU:%i UNKNOWN type :%d\n", __FUNCTION__, i, ul_tti_pdu_list[i].pdu_type);
    // }
  }

  return 0;
}

int pnf_phy_ul_config_req(L1_rxtx_proc_t *proc, nfapi_pnf_p7_config_t *pnf_p7, nfapi_ul_config_request_t *req) {
  if (0)LOG_D(PHY,"[PNF] UL_CONFIG_REQ %s() sfn_sf:%d pdu:%d rach_prach_frequency_resources:%d srs_present:%u\n",
                __FUNCTION__,
                NFAPI_SFNSF2DEC(req->sfn_sf),
                req->ul_config_request_body.number_of_pdus,
                req->ul_config_request_body.rach_prach_frequency_resources,
                req->ul_config_request_body.srs_present
               );


  if (RC.eNB == 0) {
    return -2;
  }

  if (RC.eNB[0][0] == 0) {
    return -3;
  }

  if (sync_var != 0) {
    NFAPI_TRACE(NFAPI_TRACE_INFO, "%s() Main system not up - is this a dummy subframe?\n", __FUNCTION__);
    return -4;
  }

  uint16_t curr_sfn = NFAPI_SFNSF2SFN(req->sfn_sf);
  uint16_t curr_sf = NFAPI_SFNSF2SF(req->sfn_sf);
  struct PHY_VARS_eNB_s *eNB = RC.eNB[0][0];
  if (proc==NULL)
     proc = &eNB->proc.L1_proc;
  nfapi_ul_config_request_pdu_t *ul_config_pdu_list = req->ul_config_request_body.ul_config_pdu_list;

  for (int i=0; i<req->ul_config_request_body.number_of_pdus; i++) {
    //LOG_D(PHY, "%s() sfn/sf:%d PDU[%d] size:%d\n", __FUNCTION__, NFAPI_SFNSF2DEC(req->sfn_sf), i, ul_config_pdu_list[i].pdu_size);
    if (
      ul_config_pdu_list[i].pdu_type == NFAPI_UL_CONFIG_ULSCH_PDU_TYPE ||
      ul_config_pdu_list[i].pdu_type == NFAPI_UL_CONFIG_ULSCH_HARQ_PDU_TYPE ||
      ul_config_pdu_list[i].pdu_type == NFAPI_UL_CONFIG_ULSCH_CQI_RI_PDU_TYPE ||
      ul_config_pdu_list[i].pdu_type == NFAPI_UL_CONFIG_ULSCH_CQI_HARQ_RI_PDU_TYPE ||
      ul_config_pdu_list[i].pdu_type == NFAPI_UL_CONFIG_UCI_HARQ_PDU_TYPE ||
      ul_config_pdu_list[i].pdu_type == NFAPI_UL_CONFIG_UCI_SR_PDU_TYPE ||
      ul_config_pdu_list[i].pdu_type == NFAPI_UL_CONFIG_UCI_SR_HARQ_PDU_TYPE
    ) {
      //LOG_D(PHY, "%s() handle_nfapi_ul_pdu() for PDU:%d\n", __FUNCTION__, i);
      handle_nfapi_ul_pdu(eNB,proc,&ul_config_pdu_list[i],curr_sfn,curr_sf,req->ul_config_request_body.srs_present);
    } else {
      NFAPI_TRACE(NFAPI_TRACE_ERROR, "%s() PDU:%i UNKNOWN type :%d\n", __FUNCTION__, i, ul_config_pdu_list[i].pdu_type);
    }
  }

  return 0;
}

int pnf_phy_lbt_dl_config_req(nfapi_pnf_p7_config_t *config, nfapi_lbt_dl_config_request_t *req) {
  //printf("[PNF] lbt dl config request\n");
  return 0;
}

int pnf_phy_ue_release_req(nfapi_pnf_p7_config_t* config, nfapi_ue_release_request_t* req) {
  if (req->ue_release_request_body.number_of_TLVs==0)
    return -1;

  release_rntis.number_of_TLVs = req->ue_release_request_body.number_of_TLVs;
  memcpy(&release_rntis.ue_release_request_TLVs_list, req->ue_release_request_body.ue_release_request_TLVs_list, sizeof(nfapi_ue_release_request_TLVs_t)*req->ue_release_request_body.number_of_TLVs);
  return 0;
}

int pnf_phy_vendor_ext(nfapi_pnf_p7_config_t *config, nfapi_p7_message_header_t *msg) {
  if(msg->message_id == P7_VENDOR_EXT_REQ) {
    //vendor_ext_p7_req* req = (vendor_ext_p7_req*)msg;
    //printf("[PNF] vendor request (1:%d 2:%d)\n", req->dummy1, req->dummy2);
  } else {
    printf("[PNF] unknown vendor ext\n");
  }

  return 0;
}

int pnf_phy_pack_p7_vendor_extension(nfapi_p7_message_header_t *header, uint8_t **ppWritePackedMsg, uint8_t *end, nfapi_p7_codec_config_t *codex) {
  //NFAPI_TRACE(NFAPI_TRACE_INFO, "%s\n", __FUNCTION__);
  if(header->message_id == P7_VENDOR_EXT_IND) {
    vendor_ext_p7_ind *ind = (vendor_ext_p7_ind *)(header);

    if(!push16(ind->error_code, ppWritePackedMsg, end))
      return 0;

    return 1;
  }

  return -1;
}

int pnf_phy_unpack_p7_vendor_extension(nfapi_p7_message_header_t *header, uint8_t **ppReadPackedMessage, uint8_t *end, nfapi_p7_codec_config_t *codec) {
  if(header->message_id == P7_VENDOR_EXT_REQ) {
    //NFAPI_TRACE(NFAPI_TRACE_INFO, "%s\n", __FUNCTION__);
    vendor_ext_p7_req *req = (vendor_ext_p7_req *)(header);

    if(!(pull16(ppReadPackedMessage, &req->dummy1, end) &&
         pull16(ppReadPackedMessage, &req->dummy2, end)))
      return 0;

    return 1;
  }

  return -1;
}

int pnf_phy_unpack_vendor_extension_tlv(nfapi_tl_t *tl, uint8_t **ppReadPackedMessage, uint8_t *end, void **ve, nfapi_p7_codec_config_t *config) {
  //NFAPI_TRACE(NFAPI_TRACE_INFO, "pnf_phy_unpack_vendor_extension_tlv\n");
  switch(tl->tag) {
    case VENDOR_EXT_TLV_1_TAG:
      *ve = malloc(sizeof(vendor_ext_tlv_1));

      if(!pull32(ppReadPackedMessage, &((vendor_ext_tlv_1 *)(*ve))->dummy, end))
        return 0;

      return 1;
      break;
  }

  return -1;
}

int pnf_phy_pack_vendor_extention_tlv(void *ve, uint8_t **ppWritePackedMsg, uint8_t *end, nfapi_p7_codec_config_t *config) {
  //printf("%s\n", __FUNCTION__);
  (void)ve;
  (void)ppWritePackedMsg;
  return -1;
}

int pnf_sim_unpack_vendor_extension_tlv(nfapi_tl_t *tl, uint8_t **ppReadPackedMessage, uint8_t *end, void **ve, nfapi_p4_p5_codec_config_t *config) {
  //NFAPI_TRACE(NFAPI_TRACE_INFO, "pnf_sim_unpack_vendor_extension_tlv\n");
  switch(tl->tag) {
    case VENDOR_EXT_TLV_2_TAG:
      *ve = malloc(sizeof(vendor_ext_tlv_2));

      if(!pull32(ppReadPackedMessage, &((vendor_ext_tlv_2 *)(*ve))->dummy, end))
        return 0;

      return 1;
      break;
  }

  return -1;
}

int pnf_sim_pack_vendor_extention_tlv(void *ve, uint8_t **ppWritePackedMsg, uint8_t *end, nfapi_p4_p5_codec_config_t *config) {
  //printf("%s\n", __FUNCTION__);
  (void)ve;
  (void)ppWritePackedMsg;

  return -1;
}

nfapi_dl_config_request_t dummy_dl_config_req;
nfapi_tx_request_t dummy_tx_req;

nfapi_pnf_p7_subframe_buffer_t dummy_subframe;

int start_request(nfapi_pnf_config_t *config, nfapi_pnf_phy_config_t *phy, nfapi_start_request_t *req) {
  printf("[PNF] Received NFAPI_START_REQ phy_id:%d\n", req->header.phy_id);
  nfapi_set_trace_level(NFAPI_TRACE_INFO);
  pnf_info *pnf = (pnf_info *)(config->user_data);
  phy_info *phy_info = pnf->phys;
  nfapi_pnf_p7_config_t *p7_config = nfapi_pnf_p7_config_create();
  p7_config->phy_id = phy->phy_id;
  p7_config->remote_p7_port = phy_info->remote_port;
  p7_config->remote_p7_addr = phy_info->remote_addr;
  p7_config->local_p7_port = 32123;//phy_info->local_port;//50010; // DJP - good grief cannot seem to get the right answer phy_info->local_port;
  //DJP p7_config->local_p7_addr = (char*)phy_info->local_addr.c_str();
  p7_config->local_p7_addr = phy_info->local_addr;
  printf("[PNF] P7 remote:%s:%d local:%s:%d\n", p7_config->remote_p7_addr, p7_config->remote_p7_port, p7_config->local_p7_addr, p7_config->local_p7_port);
  p7_config->user_data = phy_info;
  p7_config->malloc = &pnf_allocate;
  p7_config->free = &pnf_deallocate;
  p7_config->codec_config.allocate = &pnf_allocate;
  p7_config->codec_config.deallocate = &pnf_deallocate;
  p7_config->trace = &pnf_nfapi_trace;
  phy->user_data = p7_config;
  p7_config->subframe_buffer_size = phy_info->timing_window;
  printf("subframe_buffer_size configured using phy_info->timing_window:%d\n", phy_info->timing_window);

  if(phy_info->timing_info_mode & 0x1) {
    p7_config->timing_info_mode_periodic = 1;
    p7_config->timing_info_period = phy_info->timing_info_period;
  }

  if(phy_info->timing_info_mode & 0x2) {
    p7_config->timing_info_mode_aperiodic = 1;
  }

  p7_config->dl_config_req = &pnf_phy_dl_config_req;
  p7_config->ul_config_req = &pnf_phy_ul_config_req;
  p7_config->hi_dci0_req = &pnf_phy_hi_dci0_req;
  p7_config->tx_req = &pnf_phy_tx_req;
  p7_config->lbt_dl_config_req = &pnf_phy_lbt_dl_config_req;
  p7_config->ue_release_req = &pnf_phy_ue_release_req;
  if (NFAPI_MODE==NFAPI_UE_STUB_PNF) {
    p7_config->dl_config_req = &memcpy_dl_config_req;
    p7_config->ul_config_req = &memcpy_ul_config_req;
    p7_config->hi_dci0_req = &memcpy_hi_dci0_req;
    p7_config->tx_req = &memcpy_tx_req;
  } else {
    p7_config->dl_config_req = &pnf_phy_dl_config_req;
    p7_config->ul_config_req = &pnf_phy_ul_config_req;
    p7_config->hi_dci0_req = &pnf_phy_hi_dci0_req;
    p7_config->tx_req = &pnf_phy_tx_req;
  }

  p7_config->lbt_dl_config_req = &pnf_phy_lbt_dl_config_req;
  memset(&dummy_dl_config_req, 0, sizeof(dummy_dl_config_req));
  dummy_dl_config_req.dl_config_request_body.tl.tag=NFAPI_DL_CONFIG_REQUEST_BODY_TAG;
  dummy_dl_config_req.dl_config_request_body.number_pdcch_ofdm_symbols=1;
  dummy_dl_config_req.dl_config_request_body.number_dci=0;
  dummy_dl_config_req.dl_config_request_body.number_pdu=0;
  dummy_dl_config_req.dl_config_request_body.number_pdsch_rnti=0;
  dummy_dl_config_req.dl_config_request_body.transmission_power_pcfich=6000;
  dummy_dl_config_req.dl_config_request_body.dl_config_pdu_list=0;
  memset(&dummy_tx_req, 0, sizeof(dummy_tx_req));
  dummy_tx_req.tx_request_body.number_of_pdus=0;
  dummy_tx_req.tx_request_body.tl.tag=NFAPI_TX_REQUEST_BODY_TAG;
  dummy_subframe.dl_config_req = &dummy_dl_config_req;
  dummy_subframe.tx_req = 0;//&dummy_tx_req;
  dummy_subframe.ul_config_req=0;
  dummy_subframe.hi_dci0_req=0;
  dummy_subframe.lbt_dl_config_req=0;
  p7_config->dummy_subframe = dummy_subframe;
  p7_config->vendor_ext = &pnf_phy_vendor_ext;
  p7_config->allocate_p7_vendor_ext = &pnf_phy_allocate_p7_vendor_ext;
  p7_config->deallocate_p7_vendor_ext = &pnf_phy_deallocate_p7_vendor_ext;
  p7_config->codec_config.unpack_p7_vendor_extension = &pnf_phy_unpack_p7_vendor_extension;
  p7_config->codec_config.pack_p7_vendor_extension = &pnf_phy_pack_p7_vendor_extension;
  p7_config->codec_config.unpack_vendor_extension_tlv = &pnf_phy_unpack_vendor_extension_tlv;
  p7_config->codec_config.pack_vendor_extension_tlv = &pnf_phy_pack_vendor_extention_tlv;
  NFAPI_TRACE(NFAPI_TRACE_INFO, "[PNF] Creating P7 thread %s\n", __FUNCTION__);
  pthread_t p7_thread;
  pthread_create(&p7_thread, NULL, &pnf_p7_thread_start, p7_config);
  //((pnf_phy_user_data_t*)(phy_info->fapi->user_data))->p7_config = p7_config;
  NFAPI_TRACE(NFAPI_TRACE_INFO, "[PNF] Calling l1_north_init_eNB() %s\n", __FUNCTION__);
  l1_north_init_eNB();
  NFAPI_TRACE(NFAPI_TRACE_INFO, "[PNF] DJP - HACK - Set p7_config global ready for subframe ind%s\n", __FUNCTION__);
  p7_config_g = p7_config;

  // Need to wait for main thread to create RU structures
  while(config_sync_var<0) {
    usleep(5000000);
    printf("[PNF] waiting for OAI to be configured (eNB/RU)\n");
  }

  printf("[PNF] OAI eNB/RU configured\n");
  //printf("[PNF] About to call phy_init_RU() for RC.ru[0]:%p\n", RC.ru[0]);
  //phy_init_RU(RC.ru[0]);
  printf("[PNF] About to call init_eNB_afterRU()\n");

  if (NFAPI_MODE!=NFAPI_UE_STUB_PNF) {
    init_eNB_afterRU();
  }

  // Signal to main thread that it can carry on - otherwise RU will startup too quickly and it is not initialised
  {
    pthread_mutex_lock(&nfapi_sync_mutex);
    nfapi_sync_var=0;
    pthread_cond_broadcast(&nfapi_sync_cond);
    pthread_mutex_unlock(&nfapi_sync_mutex);
  }

  while(sync_var<0) {
    usleep(5000000);
    printf("[PNF] waiting for OAI to be started\n");
  }

  printf("[PNF] Sending PNF_START_RESP\n");
  nfapi_send_pnf_start_resp(config, p7_config->phy_id);
  printf("[PNF] Sending first P7 subframe ind\n");
  nfapi_pnf_p7_subframe_ind(p7_config, p7_config->phy_id, 0); // DJP - SFN_SF set to zero - correct???
  printf("[PNF] Sent first P7 subframe ind\n");
  return 0;
}

int nr_start_request(nfapi_pnf_config_t *config, nfapi_pnf_phy_config_t *phy,  nfapi_nr_start_request_scf_t *req) {
  printf("[PNF] Received NFAPI_START_REQ phy_id:%d\n", req->header.phy_id);
  nfapi_set_trace_level(NFAPI_TRACE_INFO);
  pnf_info *pnf = (pnf_info *)(config->user_data);
  phy_info *phy_info = pnf->phys;
  nfapi_pnf_p7_config_t *p7_config = nfapi_pnf_p7_config_create();
  p7_config->phy_id = phy->phy_id;
  p7_config->remote_p7_port = phy_info->remote_port;
  p7_config->remote_p7_addr = phy_info->remote_addr;
  // TODO: remove this hardcoded port
  p7_config->local_p7_port = 32123; // DJP - good grief cannot seem to get the right answer phy_info->local_port;
  //DJP p7_config->local_p7_addr = (char*)phy_info->local_addr.c_str();
  p7_config->local_p7_addr = phy_info->local_addr;
  printf("[PNF] P7 remote:%s:%d local:%s:%d\n", p7_config->remote_p7_addr, p7_config->remote_p7_port, p7_config->local_p7_addr, p7_config->local_p7_port);
  p7_config->user_data = phy_info;
  p7_config->malloc = &pnf_allocate;
  p7_config->free = &pnf_deallocate;
  p7_config->codec_config.allocate = &pnf_allocate;
  p7_config->codec_config.deallocate = &pnf_deallocate;
  p7_config->trace = &pnf_nfapi_trace;
  phy->user_data = p7_config;
  p7_config->subframe_buffer_size = phy_info->timing_window;
  p7_config->slot_buffer_size = phy_info->timing_window; // TODO: check if correct for NR
  printf("subframe_buffer_size configured using phy_info->timing_window:%d\n", phy_info->timing_window);

  if(phy_info->timing_info_mode & 0x1) {
    p7_config->timing_info_mode_periodic = 1;
    p7_config->timing_info_period = phy_info->timing_info_period;
  }

  if(phy_info->timing_info_mode & 0x2) {
    p7_config->timing_info_mode_aperiodic = 1;
  }

  // NR
  p7_config->dl_tti_req_fn  = &pnf_phy_dl_tti_req;
  p7_config->ul_tti_req_fn  = &pnf_phy_ul_tti_req;
  p7_config->ul_dci_req_fn  = &pnf_phy_ul_dci_req;
  p7_config->tx_data_req_fn = &pnf_phy_tx_data_req;

  // LTE
  p7_config->dl_config_req = &pnf_phy_dl_config_req;
  p7_config->ul_config_req = &pnf_phy_ul_config_req;
  p7_config->hi_dci0_req = &pnf_phy_hi_dci0_req;
  p7_config->tx_req = &pnf_phy_tx_req;
  p7_config->lbt_dl_config_req = &pnf_phy_lbt_dl_config_req;
  p7_config->ue_release_req = &pnf_phy_ue_release_req;
  if (NFAPI_MODE==NFAPI_UE_STUB_PNF) {
    p7_config->dl_config_req = &memcpy_dl_config_req;
    p7_config->ul_config_req = &memcpy_ul_config_req;
    p7_config->hi_dci0_req = &memcpy_hi_dci0_req;
    p7_config->tx_req = &memcpy_tx_req;
  } else {
    p7_config->dl_config_req = &pnf_phy_dl_config_req;
    p7_config->ul_config_req = &pnf_phy_ul_config_req;
    p7_config->hi_dci0_req = &pnf_phy_hi_dci0_req;
    p7_config->tx_req = &pnf_phy_tx_req;
  }

  p7_config->lbt_dl_config_req = &pnf_phy_lbt_dl_config_req;
  memset(&dummy_dl_config_req, 0, sizeof(dummy_dl_config_req));
  dummy_dl_config_req.dl_config_request_body.tl.tag=NFAPI_DL_CONFIG_REQUEST_BODY_TAG;
  dummy_dl_config_req.dl_config_request_body.number_pdcch_ofdm_symbols=1;
  dummy_dl_config_req.dl_config_request_body.number_dci=0;
  dummy_dl_config_req.dl_config_request_body.number_pdu=0;
  dummy_dl_config_req.dl_config_request_body.number_pdsch_rnti=0;
  dummy_dl_config_req.dl_config_request_body.transmission_power_pcfich=6000;
  dummy_dl_config_req.dl_config_request_body.dl_config_pdu_list=0;
  memset(&dummy_tx_req, 0, sizeof(dummy_tx_req));
  dummy_tx_req.tx_request_body.number_of_pdus=0;
  dummy_tx_req.tx_request_body.tl.tag=NFAPI_TX_REQUEST_BODY_TAG;
  dummy_subframe.dl_config_req = &dummy_dl_config_req;
  dummy_subframe.tx_req = 0;//&dummy_tx_req;
  dummy_subframe.ul_config_req=0;
  dummy_subframe.hi_dci0_req=0;
  dummy_subframe.lbt_dl_config_req=0;
  p7_config->dummy_subframe = dummy_subframe;
  p7_config->vendor_ext = &pnf_phy_vendor_ext;
  p7_config->allocate_p7_vendor_ext = &pnf_phy_allocate_p7_vendor_ext;
  p7_config->deallocate_p7_vendor_ext = &pnf_phy_deallocate_p7_vendor_ext;
  p7_config->codec_config.unpack_p7_vendor_extension = &pnf_phy_unpack_p7_vendor_extension;
  p7_config->codec_config.pack_p7_vendor_extension = &pnf_phy_pack_p7_vendor_extension;
  p7_config->codec_config.unpack_vendor_extension_tlv = &pnf_phy_unpack_vendor_extension_tlv;
  p7_config->codec_config.pack_vendor_extension_tlv = &pnf_phy_pack_vendor_extention_tlv;
  NFAPI_TRACE(NFAPI_TRACE_INFO, "[PNF] Creating P7 thread %s\n", __FUNCTION__);
  pthread_t p7_thread;
  pthread_create(&p7_thread, NULL, &pnf_nr_p7_thread_start, p7_config);
  //((pnf_phy_user_data_t*)(phy_info->fapi->user_data))->p7_config = p7_config;
  NFAPI_TRACE(NFAPI_TRACE_INFO, "[PNF] Calling l1_north_init_eNB() %s\n", __FUNCTION__);
  l1_north_init_gNB();
  NFAPI_TRACE(NFAPI_TRACE_INFO, "[PNF] DJP - HACK - Set p7_config global ready for subframe ind%s\n", __FUNCTION__);
  p7_config_g = p7_config;

  // Need to wait for main thread to create RU structures
  while(config_sync_var<0) {
    usleep(5000000);
    printf("[PNF] waiting for OAI to be configured (eNB/RU)\n");
  }

  printf("[PNF] OAI eNB/RU configured\n");
  //printf("[PNF] About to call phy_init_RU() for RC.ru[0]:%p\n", RC.ru[0]);
  //phy_init_RU(RC.ru[0]);
  printf("[PNF] About to call init_eNB_afterRU()\n");

  if (NFAPI_MODE!=NFAPI_UE_STUB_PNF) {
    init_eNB_afterRU();
  }

  // Signal to main thread that it can carry on - otherwise RU will startup too quickly and it is not initialised
  {
    pthread_mutex_lock(&nfapi_sync_mutex);
    nfapi_sync_var=0;
    pthread_cond_broadcast(&nfapi_sync_cond);
    pthread_mutex_unlock(&nfapi_sync_mutex);
  }

  while(sync_var<0) {
    usleep(5000000);
    printf("[PNF] waiting for OAI to be started\n");
  }

  printf("[PNF] Sending PNF_START_RESP\n");
  nfapi_nr_send_pnf_start_resp(config, p7_config->phy_id);
  printf("[PNF] Sending first P7 slot indication\n");
#if 1
  nfapi_pnf_p7_slot_ind(p7_config, p7_config->phy_id, 0, 0);
  printf("[PNF] Sent first P7 slot ind\n");
#else
  nfapi_pnf_p7_subframe_ind(p7_config, p7_config->phy_id, 0); // DJP - SFN_SF set to zero - correct???
  printf("[PNF] Sent first P7 subframe ind\n");
#endif
  
  
  return 0;
}

int measurement_request(nfapi_pnf_config_t *config, nfapi_pnf_phy_config_t *phy, nfapi_measurement_request_t *req) {
  nfapi_measurement_response_t resp;
  memset(&resp, 0, sizeof(resp));
  resp.header.message_id = NFAPI_MEASUREMENT_RESPONSE;
  resp.header.phy_id = req->header.phy_id;
  resp.error_code = NFAPI_MSG_OK;
  nfapi_pnf_measurement_resp(config, &resp);
  return 0;
}

int rssi_request(nfapi_pnf_config_t *config, nfapi_pnf_phy_config_t *phy, nfapi_rssi_request_t *req) {
  nfapi_rssi_response_t resp;
  memset(&resp, 0, sizeof(resp));
  resp.header.message_id = NFAPI_RSSI_RESPONSE;
  resp.header.phy_id = req->header.phy_id;
  resp.error_code = NFAPI_P4_MSG_OK;
  nfapi_pnf_rssi_resp(config, &resp);
  nfapi_rssi_indication_t ind;
  memset(&ind, 0, sizeof(ind));
  ind.header.message_id = NFAPI_RSSI_INDICATION;
  ind.header.phy_id = req->header.phy_id;
  ind.error_code = NFAPI_P4_MSG_OK;
  ind.rssi_indication_body.tl.tag = NFAPI_RSSI_INDICATION_TAG;
  ind.rssi_indication_body.number_of_rssi = 1;
  ind.rssi_indication_body.rssi[0] = -42;
  nfapi_pnf_rssi_ind(config, &ind);
  return 0;
}

int cell_search_request(nfapi_pnf_config_t *config, nfapi_pnf_phy_config_t *phy, nfapi_cell_search_request_t *req) {
  nfapi_cell_search_response_t resp;
  memset(&resp, 0, sizeof(resp));
  resp.header.message_id = NFAPI_CELL_SEARCH_RESPONSE;
  resp.header.phy_id = req->header.phy_id;
  resp.error_code = NFAPI_P4_MSG_OK;
  nfapi_pnf_cell_search_resp(config, &resp);
  nfapi_cell_search_indication_t ind;
  memset(&ind, 0, sizeof(ind));
  ind.header.message_id = NFAPI_CELL_SEARCH_INDICATION;
  ind.header.phy_id = req->header.phy_id;
  ind.error_code = NFAPI_P4_MSG_OK;

  switch(req->rat_type) {
    case NFAPI_RAT_TYPE_LTE:
      ind.lte_cell_search_indication.tl.tag = NFAPI_LTE_CELL_SEARCH_INDICATION_TAG;
      ind.lte_cell_search_indication.number_of_lte_cells_found = 1;
      ind.lte_cell_search_indication.lte_found_cells[0].pci = 123;
      ind.lte_cell_search_indication.lte_found_cells[0].rsrp = 123;
      ind.lte_cell_search_indication.lte_found_cells[0].rsrq = 123;
      ind.lte_cell_search_indication.lte_found_cells[0].frequency_offset = 123;
      break;

    case NFAPI_RAT_TYPE_UTRAN: {
      ind.utran_cell_search_indication.tl.tag = NFAPI_UTRAN_CELL_SEARCH_INDICATION_TAG;
      ind.utran_cell_search_indication.number_of_utran_cells_found = 1;
      ind.utran_cell_search_indication.utran_found_cells[0].psc = 89;
      ind.utran_cell_search_indication.utran_found_cells[0].rscp = 89;
      ind.utran_cell_search_indication.utran_found_cells[0].ecno = 89;
      ind.utran_cell_search_indication.utran_found_cells[0].frequency_offset = -89;
    }
    break;

    case NFAPI_RAT_TYPE_GERAN: {
      ind.geran_cell_search_indication.tl.tag = NFAPI_GERAN_CELL_SEARCH_INDICATION_TAG;
      ind.geran_cell_search_indication.number_of_gsm_cells_found = 1;
      ind.geran_cell_search_indication.gsm_found_cells[0].bsic = 23;
      ind.geran_cell_search_indication.gsm_found_cells[0].rxlev = 23;
      ind.geran_cell_search_indication.gsm_found_cells[0].rxqual = 23;
      ind.geran_cell_search_indication.gsm_found_cells[0].frequency_offset = -23;
      ind.geran_cell_search_indication.gsm_found_cells[0].sfn_offset = 230;
    }
    break;
  }

  ind.pnf_cell_search_state.tl.tag = NFAPI_PNF_CELL_SEARCH_STATE_TAG;
  ind.pnf_cell_search_state.length = 3;
  nfapi_pnf_cell_search_ind(config, &ind);
  return 0;
}

int broadcast_detect_request(nfapi_pnf_config_t *config, nfapi_pnf_phy_config_t *phy, nfapi_broadcast_detect_request_t *req) {
  nfapi_broadcast_detect_response_t resp;
  memset(&resp, 0, sizeof(resp));
  resp.header.message_id = NFAPI_BROADCAST_DETECT_RESPONSE;
  resp.header.phy_id = req->header.phy_id;
  resp.error_code = NFAPI_P4_MSG_OK;
  nfapi_pnf_broadcast_detect_resp(config, &resp);
  nfapi_broadcast_detect_indication_t ind;
  memset(&ind, 0, sizeof(ind));
  ind.header.message_id = NFAPI_BROADCAST_DETECT_INDICATION;
  ind.header.phy_id = req->header.phy_id;
  ind.error_code = NFAPI_P4_MSG_OK;

  switch(req->rat_type) {
    case NFAPI_RAT_TYPE_LTE: {
      ind.lte_broadcast_detect_indication.tl.tag = NFAPI_LTE_BROADCAST_DETECT_INDICATION_TAG;
      ind.lte_broadcast_detect_indication.number_of_tx_antenna = 1;
      ind.lte_broadcast_detect_indication.mib_length = 4;
      //ind.lte_broadcast_detect_indication.mib...
      ind.lte_broadcast_detect_indication.sfn_offset = 77;
    }
    break;

    case NFAPI_RAT_TYPE_UTRAN: {
      ind.utran_broadcast_detect_indication.tl.tag = NFAPI_UTRAN_BROADCAST_DETECT_INDICATION_TAG;
      ind.utran_broadcast_detect_indication.mib_length = 4;
      //ind.utran_broadcast_detect_indication.mib...
      // ind.utran_broadcast_detect_indication.sfn_offset; DJP - nonsense line
    }
    break;
  }

  ind.pnf_cell_broadcast_state.tl.tag = NFAPI_PNF_CELL_BROADCAST_STATE_TAG;
  ind.pnf_cell_broadcast_state.length = 3;
  nfapi_pnf_broadcast_detect_ind(config, &ind);
  return 0;
}

int system_information_schedule_request(nfapi_pnf_config_t *config, nfapi_pnf_phy_config_t *phy, nfapi_system_information_schedule_request_t *req) {
  nfapi_system_information_schedule_response_t resp;
  memset(&resp, 0, sizeof(resp));
  resp.header.message_id = NFAPI_SYSTEM_INFORMATION_SCHEDULE_RESPONSE;
  resp.header.phy_id = req->header.phy_id;
  resp.error_code = NFAPI_P4_MSG_OK;
  nfapi_pnf_system_information_schedule_resp(config, &resp);
  nfapi_system_information_schedule_indication_t ind;
  memset(&ind, 0, sizeof(ind));
  ind.header.message_id = NFAPI_SYSTEM_INFORMATION_SCHEDULE_INDICATION;
  ind.header.phy_id = req->header.phy_id;
  ind.error_code = NFAPI_P4_MSG_OK;
  ind.lte_system_information_indication.tl.tag = NFAPI_LTE_SYSTEM_INFORMATION_INDICATION_TAG;
  ind.lte_system_information_indication.sib_type = 3;
  ind.lte_system_information_indication.sib_length = 5;
  //ind.lte_system_information_indication.sib...
  nfapi_pnf_system_information_schedule_ind(config, &ind);
  return 0;
}

int system_information_request(nfapi_pnf_config_t *config, nfapi_pnf_phy_config_t *phy, nfapi_system_information_request_t *req) {
  nfapi_system_information_response_t resp;
  memset(&resp, 0, sizeof(resp));
  resp.header.message_id = NFAPI_SYSTEM_INFORMATION_RESPONSE;
  resp.header.phy_id = req->header.phy_id;
  resp.error_code = NFAPI_P4_MSG_OK;
  nfapi_pnf_system_information_resp(config, &resp);
  nfapi_system_information_indication_t ind;
  memset(&ind, 0, sizeof(ind));
  ind.header.message_id = NFAPI_SYSTEM_INFORMATION_INDICATION;
  ind.header.phy_id = req->header.phy_id;
  ind.error_code = NFAPI_P4_MSG_OK;

  switch(req->rat_type) {
    case NFAPI_RAT_TYPE_LTE: {
      ind.lte_system_information_indication.tl.tag = NFAPI_LTE_SYSTEM_INFORMATION_INDICATION_TAG;
      ind.lte_system_information_indication.sib_type = 1;
      ind.lte_system_information_indication.sib_length = 3;
      //ind.lte_system_information_indication.sib...
    }
    break;

    case NFAPI_RAT_TYPE_UTRAN: {
      ind.utran_system_information_indication.tl.tag = NFAPI_UTRAN_SYSTEM_INFORMATION_INDICATION_TAG;
      ind.utran_system_information_indication.sib_length = 3;
      //ind.utran_system_information_indication.sib...
    }
    break;

    case NFAPI_RAT_TYPE_GERAN: {
      ind.geran_system_information_indication.tl.tag = NFAPI_GERAN_SYSTEM_INFORMATION_INDICATION_TAG;
      ind.geran_system_information_indication.si_length = 3;
      //ind.geran_system_information_indication.si...
    }
    break;
  }

  nfapi_pnf_system_information_ind(config, &ind);
  return 0;
}

int nmm_stop_request(nfapi_pnf_config_t *config, nfapi_pnf_phy_config_t *phy, nfapi_nmm_stop_request_t *req) {
  nfapi_nmm_stop_response_t resp;
  memset(&resp, 0, sizeof(resp));
  resp.header.message_id = NFAPI_NMM_STOP_RESPONSE;
  resp.header.phy_id = req->header.phy_id;
  resp.error_code = NFAPI_P4_MSG_OK;
  nfapi_pnf_nmm_stop_resp(config, &resp);
  return 0;
}

int vendor_ext(nfapi_pnf_config_t *config, nfapi_p4_p5_message_header_t *msg) {
  NFAPI_TRACE(NFAPI_TRACE_INFO, "[PNF] P5 %s %p\n", __FUNCTION__, msg);

  switch(msg->message_id) {
    case P5_VENDOR_EXT_REQ: {
      vendor_ext_p5_req *req = (vendor_ext_p5_req *)msg;
      NFAPI_TRACE(NFAPI_TRACE_INFO, "[PNF] P5 Vendor Ext Req (%d %d)\n", req->dummy1, req->dummy2);
      // send back the P5_VENDOR_EXT_RSP
      vendor_ext_p5_rsp rsp;
      memset(&rsp, 0, sizeof(rsp));
      rsp.header.message_id = P5_VENDOR_EXT_RSP;
      rsp.error_code = NFAPI_MSG_OK;
      nfapi_pnf_vendor_extension(config, &rsp.header, sizeof(vendor_ext_p5_rsp));
    }
    break;
  }

  return 0;
}

nfapi_p4_p5_message_header_t *pnf_sim_allocate_p4_p5_vendor_ext(uint16_t message_id, uint16_t *msg_size) {
  if(message_id == P5_VENDOR_EXT_REQ) {
    (*msg_size) = sizeof(vendor_ext_p5_req);
    return (nfapi_p4_p5_message_header_t *)malloc(sizeof(vendor_ext_p5_req));
  }

  return 0;
}

void pnf_sim_deallocate_p4_p5_vendor_ext(nfapi_p4_p5_message_header_t *header) {
  free(header);
}

int pnf_sim_pack_p4_p5_vendor_extension(nfapi_p4_p5_message_header_t *header, uint8_t **ppWritePackedMsg, uint8_t *end, nfapi_p4_p5_codec_config_t *config) {
  //NFAPI_TRACE(NFAPI_TRACE_INFO, "%s\n", __FUNCTION__);
  if(header->message_id == P5_VENDOR_EXT_RSP) {
    vendor_ext_p5_rsp *rsp = (vendor_ext_p5_rsp *)(header);
    return (!push16(rsp->error_code, ppWritePackedMsg, end));
  }

  return 0;
}

int pnf_sim_unpack_p4_p5_vendor_extension(nfapi_p4_p5_message_header_t *header, uint8_t **ppReadPackedMessage, uint8_t *end, nfapi_p4_p5_codec_config_t *codec) {
  //NFAPI_TRACE(NFAPI_TRACE_INFO, "%s\n", __FUNCTION__);
  if(header->message_id == P5_VENDOR_EXT_REQ) {
    vendor_ext_p5_req *req = (vendor_ext_p5_req *)(header);
    return (!(pull16(ppReadPackedMessage, &req->dummy1, end) &&
              pull16(ppReadPackedMessage, &req->dummy2, end)));
    //NFAPI_TRACE(NFAPI_TRACE_INFO, "%s (%d %d)\n", __FUNCTION__, req->dummy1, req->dummy2);
  }

  return 0;
}

/*------------------------------------------------------------------------------*/
void *pnf_start_thread(void *ptr) {
  NFAPI_TRACE(NFAPI_TRACE_INFO, "[PNF] IN PNF NFAPI start thread %s\n", __FUNCTION__);
  nfapi_pnf_config_t *config = (nfapi_pnf_config_t *)ptr;
  struct sched_param sp;
  sp.sched_priority = 20;
  pthread_setschedparam(pthread_self(),SCHED_FIFO,&sp);
  nfapi_pnf_start(config);
  return (void *)0;
}

void *pnf_nr_start_thread(void *ptr) {
  NFAPI_TRACE(NFAPI_TRACE_INFO, "[PNF] IN PNF NFAPI start thread %s\n", __FUNCTION__);
  nfapi_pnf_config_t *config = (nfapi_pnf_config_t *)ptr;
  struct sched_param sp;
  sp.sched_priority = 20;
  pthread_setschedparam(pthread_self(),SCHED_FIFO,&sp);
  nfapi_nr_pnf_start(config);
  return (void *)0;
}

void configure_nr_nfapi_pnf(char *vnf_ip_addr, int vnf_p5_port, char *pnf_ip_addr, int pnf_p7_port, int vnf_p7_port) {
  printf("%s() PNF\n\n\n\n\n\n", __FUNCTION__);
    nfapi_setmode(NFAPI_MODE_PNF);  // PNF!

  nfapi_pnf_config_t *config = nfapi_pnf_config_create();
  config->vnf_ip_addr = vnf_ip_addr;
  config->vnf_p5_port = vnf_p5_port;
  pnf.phys[0].udp.enabled = 1;
  pnf.phys[0].udp.rx_port = 32123;//pnf_p7_port;
  pnf.phys[0].udp.tx_port = vnf_p7_port;
  strcpy(pnf.phys[0].udp.tx_addr, vnf_ip_addr);
  strcpy(pnf.phys[0].local_addr, pnf_ip_addr);
  printf("%s() VNF:%s:%d PNF_PHY[addr:%s UDP:tx_addr:%s:%d rx:%d]\n",
         __FUNCTION__,config->vnf_ip_addr, config->vnf_p5_port,
         pnf.phys[0].local_addr,
         pnf.phys[0].udp.tx_addr, pnf.phys[0].udp.tx_port,
         pnf.phys[0].udp.rx_port);
  config->cell_search_req = &cell_search_request;
         
    
  //config->pnf_nr_param_req = &pnf_nr_param_request;
  config->pnf_nr_param_req = &pnf_nr_param_request;
  config->pnf_nr_config_req = &pnf_nr_config_request;
  config->pnf_nr_start_req = &pnf_nr_start_request;
  config->pnf_stop_req = &pnf_stop_request;
  config->nr_param_req = &nr_param_request;
  config->nr_config_req = &nr_config_request;
  config->nr_start_req = &nr_start_request;
  config->measurement_req = &measurement_request;
  config->rssi_req = &rssi_request;
  config->broadcast_detect_req = &broadcast_detect_request;
  config->system_information_schedule_req = &system_information_schedule_request;
  config->system_information_req = &system_information_request;
  config->nmm_stop_req = &nmm_stop_request;
  config->vendor_ext = &vendor_ext;
  config->trace = &pnf_nfapi_trace;
  config->user_data = &pnf;
  // To allow custom vendor extentions to be added to nfapi
  config->codec_config.unpack_vendor_extension_tlv = &pnf_sim_unpack_vendor_extension_tlv;
  config->codec_config.pack_vendor_extension_tlv = &pnf_sim_pack_vendor_extention_tlv;
  config->allocate_p4_p5_vendor_ext = &pnf_sim_allocate_p4_p5_vendor_ext;
  config->deallocate_p4_p5_vendor_ext = &pnf_sim_deallocate_p4_p5_vendor_ext;
  config->codec_config.unpack_p4_p5_vendor_extension = &pnf_sim_unpack_p4_p5_vendor_extension;
  config->codec_config.pack_p4_p5_vendor_extension = &pnf_sim_pack_p4_p5_vendor_extension;
  NFAPI_TRACE(NFAPI_TRACE_INFO, "[PNF] Creating PNF NFAPI start thread %s\n", __FUNCTION__);
  pthread_create(&pnf_start_pthread, NULL, &pnf_nr_start_thread, config);
  pthread_setname_np(pnf_start_pthread, "NFAPI_PNF");
}

void configure_nfapi_pnf(char *vnf_ip_addr, int vnf_p5_port, char *pnf_ip_addr, int pnf_p7_port, int vnf_p7_port) {
  printf("%s() PNF\n\n\n\n\n\n", __FUNCTION__);

  if(NFAPI_MODE!=NFAPI_UE_STUB_PNF) {
    nfapi_setmode(NFAPI_MODE_PNF);  // PNF!
  }
  nfapi_pnf_config_t *config = nfapi_pnf_config_create();
  config->vnf_ip_addr = vnf_ip_addr;
  config->vnf_p5_port = vnf_p5_port;
  pnf.phys[0].udp.enabled = 1;
  pnf.phys[0].udp.rx_port = 32123;//pnf_p7_port;
  pnf.phys[0].udp.tx_port = vnf_p7_port;
  strcpy(pnf.phys[0].udp.tx_addr, vnf_ip_addr);
  strcpy(pnf.phys[0].local_addr, pnf_ip_addr);
  printf("%s() VNF:%s:%d PNF_PHY[addr:%s UDP:tx_addr:%s:%d rx:%d]\n",
         __FUNCTION__,
         config->vnf_ip_addr, config->vnf_p5_port,
         pnf.phys[0].local_addr,
         pnf.phys[0].udp.tx_addr, pnf.phys[0].udp.tx_port,
         pnf.phys[0].udp.rx_port);
  config->pnf_param_req = &pnf_param_request;
  config->pnf_config_req = &pnf_config_request;
  config->pnf_start_req = &pnf_start_request;
  config->pnf_stop_req = &pnf_stop_request;
  config->param_req = &param_request;
  config->config_req = &config_request;
  config->start_req = &start_request;
  config->measurement_req = &measurement_request;
  config->rssi_req = &rssi_request;
  config->cell_search_req = &cell_search_request;
  config->broadcast_detect_req = &broadcast_detect_request;
  config->system_information_schedule_req = &system_information_schedule_request;
  config->system_information_req = &system_information_request;
  config->nmm_stop_req = &nmm_stop_request;
  config->vendor_ext = &vendor_ext;
  config->trace = &pnf_nfapi_trace;
  config->user_data = &pnf;
  // To allow custom vendor extentions to be added to nfapi
  config->codec_config.unpack_vendor_extension_tlv = &pnf_sim_unpack_vendor_extension_tlv;
  config->codec_config.pack_vendor_extension_tlv = &pnf_sim_pack_vendor_extention_tlv;
  config->allocate_p4_p5_vendor_ext = &pnf_sim_allocate_p4_p5_vendor_ext;
  config->deallocate_p4_p5_vendor_ext = &pnf_sim_deallocate_p4_p5_vendor_ext;
  config->codec_config.unpack_p4_p5_vendor_extension = &pnf_sim_unpack_p4_p5_vendor_extension;
  config->codec_config.pack_p4_p5_vendor_extension = &pnf_sim_pack_p4_p5_vendor_extension;
  NFAPI_TRACE(NFAPI_TRACE_INFO, "[PNF] Creating PNF NFAPI start thread %s\n", __FUNCTION__);
  pthread_create(&pnf_start_pthread, NULL, &pnf_start_thread, config);
  pthread_setname_np(pnf_start_pthread, "NFAPI_PNF");
}

void oai_subframe_ind(uint16_t sfn, uint16_t sf) {
  //LOG_D(PHY,"%s(sfn:%d, sf:%d)\n", __FUNCTION__, sfn, sf);

  //TODO FIXME - HACK - DJP - using a global to bodge it in
  if (p7_config_g != NULL && sync_var==0) {
    uint16_t sfn_sf_tx = sfn<<4 | sf; 

    if ((sfn % 100 == 0) && sf==0) {
      struct timespec ts;
      clock_gettime(CLOCK_MONOTONIC, &ts);
      NFAPI_TRACE(NFAPI_TRACE_INFO, "[PNF] %s %d.%d (sfn:%u sf:%u) SFN/SF(TX):%u\n", __FUNCTION__, ts.tv_sec, ts.tv_nsec, sfn, sf, NFAPI_SFNSF2DEC(sfn_sf_tx));
    }

    int subframe_ret = nfapi_pnf_p7_subframe_ind(p7_config_g, p7_config_g->phy_id, sfn_sf_tx);

    if (subframe_ret) {
      NFAPI_TRACE(NFAPI_TRACE_INFO, "[PNF] %s(frame:%u subframe:%u) SFN/SF(TX):%u - PROBLEM with pnf_p7_subframe_ind()\n", __FUNCTION__, sfn, sf, sfn_sf_tx, NFAPI_SFNSF2DEC(sfn_sf_tx));
    } else {
      //NFAPI_TRACE(NFAPI_TRACE_INFO, "***NFAPI subframe handler finished *** \n");
    }
  } else {
  }
}

void handle_nr_slot_ind(uint16_t sfn, uint16_t slot) {

    //send VNF slot indication, which is aligned with TX thread, so that it can call the scheduler
    nfapi_nr_slot_indication_scf_t *ind;
    ind = (nfapi_nr_slot_indication_scf_t *) malloc(sizeof(nfapi_nr_slot_indication_scf_t));
    uint8_t slot_ahead = 6;
    uint32_t sfn_slot_tx = sfnslot_add_slot(sfn, slot, slot_ahead);
    uint16_t sfn_tx = NFAPI_SFNSLOT2SFN(sfn_slot_tx);
    uint8_t slot_tx = NFAPI_SFNSLOT2SLOT(sfn_slot_tx);

    ind->sfn = sfn_tx;
    ind->slot = slot_tx;
    oai_nfapi_nr_slot_indication(ind); 

    //copy data from appropriate p7 slot buffers into channel structures for PHY processing
    nfapi_pnf_p7_slot_ind(p7_config_g, p7_config_g->phy_id, sfn, slot); 

    return;
}

int oai_nfapi_rach_ind(nfapi_rach_indication_t *rach_ind) {
  rach_ind->header.phy_id = 1; // DJP HACK TODO FIXME - need to pass this around!!!!
  LOG_D(PHY, "%s() sfn_sf:%d preambles:%d\n", __FUNCTION__, NFAPI_SFNSF2DEC(rach_ind->sfn_sf), rach_ind->rach_indication_body.number_of_preambles);
  return nfapi_pnf_p7_rach_ind(p7_config_g, rach_ind);
}

int oai_nfapi_harq_indication(nfapi_harq_indication_t *harq_ind) {
  harq_ind->header.phy_id = 1; // DJP HACK TODO FIXME - need to pass this around!!!!
  harq_ind->header.message_id = NFAPI_HARQ_INDICATION;
  LOG_D(PHY, "%s() sfn_sf:%d number_of_harqs:%d\n", __FUNCTION__, NFAPI_SFNSF2DEC(harq_ind->sfn_sf), harq_ind->harq_indication_body.number_of_harqs);
  int retval = nfapi_pnf_p7_harq_ind(p7_config_g, harq_ind);

  if (retval != 0)
    LOG_E(PHY, "%s() sfn_sf:%d number_of_harqs:%d nfapi_pnf_p7_harq_ind()=%d\n", __FUNCTION__, NFAPI_SFNSF2DEC(harq_ind->sfn_sf), harq_ind->harq_indication_body.number_of_harqs, retval);

  return retval;
}

int oai_nfapi_crc_indication(nfapi_crc_indication_t *crc_ind) {
  crc_ind->header.phy_id = 1; // DJP HACK TODO FIXME - need to pass this around!!!!
  crc_ind->header.message_id = NFAPI_CRC_INDICATION;
  //LOG_D(PHY, "%s() sfn_sf:%d number_of_crcs:%d\n", __FUNCTION__, NFAPI_SFNSF2DEC(crc_ind->sfn_sf), crc_ind->crc_indication_body.number_of_crcs);
  return nfapi_pnf_p7_crc_ind(p7_config_g, crc_ind);
}

int oai_nfapi_cqi_indication(nfapi_cqi_indication_t *ind) {
  ind->header.phy_id = 1; // DJP HACK TODO FIXME - need to pass this around!!!!
  ind->header.message_id = NFAPI_RX_CQI_INDICATION;
  //LOG_D(PHY, "%s() sfn_sf:%d number_of_cqis:%d\n", __FUNCTION__, NFAPI_SFNSF2DEC(ind->sfn_sf), ind->cqi_indication_body.number_of_cqis);
  return nfapi_pnf_p7_cqi_ind(p7_config_g, ind);
}

int oai_nfapi_rx_ind(nfapi_rx_indication_t *ind) {
  ind->header.phy_id = 1; // DJP HACK TODO FIXME - need to pass this around!!!!
  ind->header.message_id = NFAPI_RX_ULSCH_INDICATION;
  int retval = nfapi_pnf_p7_rx_ind(p7_config_g, ind);
  //LOG_D(PHY,"%s() SFN/SF:%d pdus:%d retval:%d\n", __FUNCTION__, NFAPI_SFNSF2DEC(ind->sfn_sf), ind->rx_indication_body.number_of_pdus, retval);
  //free(ind.rx_indication_body.rx_pdu_list);
  return retval;
}

int oai_nfapi_sr_indication(nfapi_sr_indication_t *ind) {
  ind->header.phy_id = 1; // DJP HACK TODO FIXME - need to pass this around!!!!
  int retval = nfapi_pnf_p7_sr_ind(p7_config_g, ind);
  //LOG_D(PHY,"%s() SFN/SF:%d srs:%d retval:%d\n", __FUNCTION__, NFAPI_SFNSF2DEC(ind->sfn_sf), ind->sr_indication_body.number_of_srs, retval);
  //free(ind.rx_indication_body.rx_pdu_list);
  return retval;
}

//NR UPLINK INDICATION

int oai_nfapi_nr_slot_indication(nfapi_nr_slot_indication_scf_t *ind) {
  ind->header.phy_id = 1;
  ind->header.message_id = NFAPI_NR_PHY_MSG_TYPE_SLOT_INDICATION;
  return nfapi_pnf_p7_nr_slot_ind(p7_config_g, ind);
}

int oai_nfapi_nr_rx_data_indication(nfapi_nr_rx_data_indication_t *ind) {
  ind->header.phy_id = 1; // DJP HACK TODO FIXME - need to pass this around!!!!
  ind->header.message_id = NFAPI_NR_PHY_MSG_TYPE_RX_DATA_INDICATION;
  return nfapi_pnf_p7_nr_rx_data_ind(p7_config_g, ind);
}

int oai_nfapi_nr_crc_indication(nfapi_nr_crc_indication_t *ind) {
  ind->header.phy_id = 1; // DJP HACK TODO FIXME - need to pass this around!!!!
  ind->header.message_id = NFAPI_NR_PHY_MSG_TYPE_CRC_INDICATION;
  return nfapi_pnf_p7_nr_crc_ind(p7_config_g, ind);
}

int oai_nfapi_nr_srs_indication(nfapi_nr_srs_indication_t *ind) {
  ind->header.phy_id = 1; // DJP HACK TODO FIXME - need to pass this around!!!!
  ind->header.message_id = NFAPI_NR_PHY_MSG_TYPE_SRS_INDICATION;
  return nfapi_pnf_p7_nr_srs_ind(p7_config_g, ind);
}

int oai_nfapi_nr_uci_indication(nfapi_nr_uci_indication_t *ind) {
  ind->header.phy_id = 1; // DJP HACK TODO FIXME - need to pass this around!!!!
  ind->header.message_id = NFAPI_NR_PHY_MSG_TYPE_UCI_INDICATION;
  return nfapi_pnf_p7_nr_uci_ind(p7_config_g, ind);
}

int oai_nfapi_nr_rach_indication(nfapi_nr_rach_indication_t *ind) {
  ind->header.phy_id = 1; // DJP HACK TODO FIXME - need to pass this around!!!!
  ind->header.message_id = NFAPI_NR_PHY_MSG_TYPE_RACH_INDICATION;
  return nfapi_pnf_p7_nr_rach_ind(p7_config_g, ind);
}
<|MERGE_RESOLUTION|>--- conflicted
+++ resolved
@@ -48,7 +48,7 @@
 
 #include <vendor_ext.h>
 #include "fapi_stub.h"
-//#include "fapi_l1.h"
+
 #include "common/utils/LOG/log.h"
 
 #include "PHY/INIT/phy_init.h"
@@ -60,7 +60,7 @@
 #include <openair1/SCHED/fapi_l1.h>
 #include <openair1/PHY/NR_TRANSPORT/nr_transport_proto.h>
 #include <targets/RT/USER/lte-softmodem.h>
-
+#include "nfapi/open-nFAPI/pnf/inc/pnf_p7.h"
 
 #define NUM_P5_PHY 2
 
@@ -76,55 +76,6 @@
 
 extern int sync_var;
 
-<<<<<<< HEAD
-extern void init_eNB_afterRU(void);
-extern void init_UE_stub(int nb_inst,int,int);
-extern void handle_nfapi_dci_dl_pdu(PHY_VARS_eNB *eNB, int frame, int subframe, L1_rxtx_proc_t *proc, nfapi_dl_config_request_pdu_t *dl_config_pdu);
-extern void handle_nfapi_ul_pdu(PHY_VARS_eNB *eNB,L1_rxtx_proc_t *proc, nfapi_ul_config_request_pdu_t *ul_config_pdu, uint16_t frame,uint8_t subframe,uint8_t srs_present);
-extern void handle_nfapi_dlsch_pdu(PHY_VARS_eNB *eNB,int frame, int subframe, L1_rxtx_proc_t *proc,  nfapi_dl_config_request_pdu_t *dl_config_pdu, uint8_t codeword_index, uint8_t *sdu);
-extern void handle_nfapi_hi_dci0_dci_pdu(PHY_VARS_eNB *eNB,int frame, int subframe, L1_rxtx_proc_t *proc, nfapi_hi_dci0_request_pdu_t *hi_dci0_config_pdu);
-extern void handle_nfapi_hi_dci0_hi_pdu(PHY_VARS_eNB *eNB,int frame, int subframe, L1_rxtx_proc_t *proc, nfapi_hi_dci0_request_pdu_t *hi_dci0_config_pdu);
-extern void handle_nfapi_bch_pdu(PHY_VARS_eNB *eNB,L1_rxtx_proc_t *proc, nfapi_dl_config_request_pdu_t *dl_config_pdu, uint8_t *sdu);
-extern void handle_nfapi_nr_ul_dci_pdu(PHY_VARS_gNB *gNB,
-			       int frame, int slot,
-			       nfapi_nr_ul_dci_request_pdus_t *ul_dci_request_pdu);
-extern void handle_nfapi_nr_pdcch_pdu(PHY_VARS_gNB *gNB,
-			       int frame, int slot,
-			       nfapi_nr_dl_tti_pdcch_pdu *pdcch_pdu);
-extern void handle_nr_nfapi_pdsch_pdu(PHY_VARS_gNB *gNB,int frame,int slot,
-                            nfapi_nr_dl_tti_pdsch_pdu *pdsch_pdu,
-                            uint8_t *sdu);
-extern void handle_nr_nfapi_ssb_pdu(PHY_VARS_gNB *gNB,int frame,int slot,
-                             nfapi_nr_dl_tti_request_pdu_t *dl_tti_pdu);
-extern void handle_nfapi_nr_csirs_pdu(PHY_VARS_gNB *gNB,
-			       int frame, int slot,
-			       nfapi_nr_dl_tti_csi_rs_pdu *csirs_pdu);
-extern void nr_fill_ulsch(PHY_VARS_gNB *gNB,
-                   int frame,
-                   int slot,
-                   nfapi_nr_pusch_pdu_t *ulsch_pdu);
-extern void nr_fill_pucch(PHY_VARS_gNB *gNB,
-                   int frame,
-                   int slot,
-                   nfapi_nr_pucch_pdu_t *pucch_pdu);
-extern void nr_fill_prach(PHY_VARS_gNB *gNB,
-                   int SFN,
-                   int Slot,
-                   nfapi_nr_prach_pdu_t *prach_pdu);
-extern void nr_fill_prach_ru(RU_t *ru,
-                      int SFN,
-                      int Slot,
-                      nfapi_nr_prach_pdu_t *prach_pdu);
-
-int nfapi_pnf_p7_nr_slot_ind(nfapi_pnf_p7_config_t* config, nfapi_nr_slot_indication_scf_t* ind);
-int nfapi_pnf_p7_nr_rx_data_ind(nfapi_pnf_p7_config_t* config, nfapi_nr_rx_data_indication_t* ind);
-int nfapi_pnf_p7_nr_crc_ind(nfapi_pnf_p7_config_t* config, nfapi_nr_crc_indication_t* ind);
-int nfapi_pnf_p7_nr_srs_ind(nfapi_pnf_p7_config_t* config, nfapi_nr_srs_indication_t* ind);
-int nfapi_pnf_p7_nr_uci_ind(nfapi_pnf_p7_config_t* config, nfapi_nr_uci_indication_t* ind);
-int nfapi_pnf_p7_nr_rach_ind(nfapi_pnf_p7_config_t* config, nfapi_nr_rach_indication_t* ind);
-
-=======
->>>>>>> e63985f8
 nfapi_tx_request_pdu_t *tx_request_pdu[1023][10][10]; // [frame][subframe][max_num_pdus]
 uint8_t nr_tx_pdus[32][16][4096];
 nfapi_nr_pdu_t *tx_data_request[1023][20][10]; //[frame][slot][max_num_pdus]
