--- conflicted
+++ resolved
@@ -1102,45 +1102,9 @@
 notifiedFIFO_elt_t *l1tx_message_extract(PHY_VARS_gNB *gNB, int frame, int slot) {
   notifiedFIFO_elt_t *res;
 
-<<<<<<< HEAD
-  // check first message
-  res = pullTpool(gNB->resp_L1_tx, gNB->threadPool);
-  processingData_L1tx_t *msgTx = (processingData_L1tx_t *)NotifiedFifoData(res);
-  if (msgTx->slot == slot) {
-    return res;
-  }
-  if (msgTx->slot == -1) {
-    freeRes = res;
-  }
-
-  // check second message
-  pushNotifiedFIFO(gNB->resp_L1_tx,res);
-  res = pullTpool(gNB->resp_L1_tx, gNB->threadPool);
-  msgTx = (processingData_L1tx_t *)NotifiedFifoData(res);
-  if (msgTx->slot == slot) {
-    return res;
-  }
-  if (msgTx->slot == -1) {
-    freeRes = res;
-  }
-
-  if (freeRes) {
-    msgTx = (processingData_L1tx_t *)NotifiedFifoData(res);
-    msgTx->num_pdsch_slot=0;
-    msgTx->num_dl_pdcch = 0;
-    msgTx->num_ul_pdcch = 0;
-    msgTx->slot = slot;
-    msgTx->frame = frame;
-    return freeRes;
-  }
-  pushNotifiedFIFO(gNB->resp_L1_tx,res);
-  AssertFatal(1==0, "It means both L1 Tx messages are still waiting to be processed. This happens when L1 Tx processing is too slow. Message slot %d, scheduled slot %d\n",
-    msgTx->slot, slot);
-=======
   //TODO: This needs to be reworked for nfapi to work
   res = pullTpool(gNB->L1_tx_free, gNB->threadPool);
   return res;
->>>>>>> 4d1bda01
 }
 
 int pnf_phy_ul_dci_req(gNB_L1_rxtx_proc_t *proc, nfapi_pnf_p7_config_t *pnf_p7, nfapi_nr_ul_dci_request_t *req) {
