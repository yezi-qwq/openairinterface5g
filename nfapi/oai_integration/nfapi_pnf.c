/*
 * Licensed to the OpenAirInterface (OAI) Software Alliance under one or more
 * contributor license agreements.  See the NOTICE file distributed with
 * this work for additional information regarding copyright ownership.
 * The OpenAirInterface Software Alliance licenses this file to You under
 * the OAI Public License, Version 1.1  (the "License"); you may not use this file
 * except in compliance with the License.
 * You may obtain a copy of the License at
 *
 *      http://www.openairinterface.org/?page_id=698
 *
 * Unless required by applicable law or agreed to in writing, software
 * distributed under the License is distributed on an "AS IS" BASIS,
 * WITHOUT WARRANTIES OR CONDITIONS OF ANY KIND, either express or implied.
 * See the License for the specific language governing permissions and
 * limitations under the License.
 *-------------------------------------------------------------------------------
 * For more information about the OpenAirInterface (OAI) Software Alliance:
 *      contact@openairinterface.org
 */

#define _GNU_SOURCE

#include <stdio.h>
#include <stdlib.h>
#include <stdarg.h>
#include <string.h>
#include <unistd.h>

#include "debug.h"
#include "nfapi/oai_integration/vendor_ext.h"
#include "nfapi_pnf_interface.h"
#include "nfapi_nr_interface.h"
#include "nfapi_nr_interface_scf.h"

#include "nfapi.h"
#include "nfapi_pnf.h"
#include "common/ran_context.h"
#include "openair2/PHY_INTERFACE/phy_stub_UE.h"

#include <sys/socket.h>
#include <sys/time.h>
#include <netinet/in.h>
#include <assert.h>
#include <arpa/inet.h>
#include <pthread.h>
#include <errno.h>

#include <vendor_ext.h>
#include "fapi_stub.h"

#include "common/utils/LOG/log.h"

#include "PHY/INIT/phy_init.h"
#include "PHY/LTE_TRANSPORT/transport_proto.h"
#include "openair2/LAYER2/NR_MAC_gNB/mac_proto.h"
#include "openair1/SCHED_NR/fapi_nr_l1.h"
#include "openair1/PHY/NR_TRANSPORT/nr_dlsch.h"
#include "openair1/PHY/defs_gNB.h"
#include <openair1/SCHED/fapi_l1.h>
#include <openair1/PHY/NR_TRANSPORT/nr_transport_proto.h>
#include <targets/RT/USER/lte-softmodem.h>
#include "nfapi/open-nFAPI/pnf/inc/pnf_p7.h"

#define NUM_P5_PHY 2

#define _GNU_SOURCE

extern void phy_init_RU(RU_t *);
extern int config_sync_var;
extern RAN_CONTEXT_t RC;

extern pthread_cond_t nfapi_sync_cond;
extern pthread_mutex_t nfapi_sync_mutex;
extern int nfapi_sync_var;

extern int sync_var;

nfapi_tx_request_pdu_t *tx_request_pdu[1023][10][10]; // [frame][subframe][max_num_pdus]
uint8_t nr_tx_pdus[32][16][4096];
nfapi_nr_pdu_t *tx_data_request[1023][20][10]; //[frame][slot][max_num_pdus]
uint8_t tx_pdus[32][8][4096];

nfapi_ue_release_request_body_t release_rntis;
uint16_t phy_antenna_capability_values[] = { 1, 2, 4, 8, 16 };

nfapi_nr_pnf_param_response_t g_pnf_param_resp;


nfapi_pnf_p7_config_t *p7_config_g = NULL;

void *pnf_allocate(size_t size) {
  return malloc(size);
}

void pnf_deallocate(void *ptr) {
  free(ptr);
}


typedef struct {
  //public:
  uint8_t enabled;
  uint32_t rx_port;
  uint32_t tx_port;
  //std::string tx_addr;
  char tx_addr[80];
} udp_data;

typedef struct {
  uint16_t index;
  uint16_t id;
  uint8_t rfs[2];
  uint8_t excluded_rfs[2];

  udp_data udp;

  char local_addr[80];
  int local_port;

  char *remote_addr;
  int remote_port;

  uint8_t duplex_mode;
  uint16_t dl_channel_bw_support;
  uint16_t ul_channel_bw_support;
  uint8_t num_dl_layers_supported;
  uint8_t num_ul_layers_supported;
  uint16_t release_supported;
  uint8_t nmm_modes_supported;

  uint8_t dl_ues_per_subframe;
  uint8_t ul_ues_per_subframe;

  uint8_t first_subframe_ind;

  // timing information recevied from the vnf
  uint8_t timing_window;
  uint8_t timing_info_mode;
  uint8_t timing_info_period;

} phy_info;

typedef struct {
  //public:
  uint16_t index;
  uint16_t band;
  int16_t max_transmit_power;
  int16_t min_transmit_power;
  uint8_t num_antennas_supported;
  uint32_t min_downlink_frequency;
  uint32_t max_downlink_frequency;
  uint32_t max_uplink_frequency;
  uint32_t min_uplink_frequency;
} rf_info;


typedef struct {

  int release;
  phy_info phys[2];
  rf_info rfs[2];

  uint8_t sync_mode;
  uint8_t location_mode;
  uint8_t location_coordinates[6];
  uint32_t dl_config_timing;
  uint32_t ul_config_timing;
  uint32_t tx_timing;
  uint32_t hi_dci0_timing;

  uint16_t max_phys;
  uint16_t max_total_bw;
  uint16_t max_total_dl_layers;
  uint16_t max_total_ul_layers;
  uint8_t shared_bands;
  uint8_t shared_pa;
  int16_t max_total_power;
  uint8_t oui;

  uint8_t wireshark_test_mode;

} pnf_info;

typedef struct {
  uint16_t phy_id;
  nfapi_pnf_config_t *config;
  phy_info *phy;
  nfapi_pnf_p7_config_t *p7_config;
} pnf_phy_user_data_t;

static pnf_info pnf;
static pthread_t pnf_start_pthread;

int nfapitooai_level(int nfapi_level) {
  switch(nfapi_level) {
    case NFAPI_TRACE_ERROR:
      return OAILOG_ERR;

    case NFAPI_TRACE_WARN:
      return OAILOG_WARNING;

    case NFAPI_TRACE_NOTE:
      return OAILOG_INFO;

    case NFAPI_TRACE_INFO:
      return OAILOG_DEBUG;
  }

  return OAILOG_ERR;
}

void pnf_nfapi_trace(nfapi_trace_level_t nfapi_level, const char *message, ...) {
  va_list args;
  va_start(args, message);
  VLOG( NFAPI_PNF, nfapitooai_level(nfapi_level), message, args);
  va_end(args);
}

void pnf_set_thread_priority(int priority) {
  set_priority(priority);

  pthread_attr_t ptAttr;
  if(pthread_attr_setschedpolicy(&ptAttr, SCHED_RR) != 0) {
    printf("failed to set pthread SCHED_RR %d\n", errno);
  }

  pthread_attr_setinheritsched(&ptAttr, PTHREAD_EXPLICIT_SCHED);
  struct sched_param thread_params;
  thread_params.sched_priority = 20;

  if(pthread_attr_setschedparam(&ptAttr, &thread_params) != 0) {
    printf("failed to set sched param\n");
  }
}

void *pnf_p7_thread_start(void *ptr) {
  NFAPI_TRACE(NFAPI_TRACE_INFO, "[PNF] P7 THREAD %s\n", __FUNCTION__);
  pnf_set_thread_priority(79);
  nfapi_pnf_p7_config_t *config = (nfapi_pnf_p7_config_t *)ptr;
  nfapi_pnf_p7_start(config);
  return 0;
}

void *pnf_nr_p7_thread_start(void *ptr) {
  NFAPI_TRACE(NFAPI_TRACE_INFO, "[NR_PNF] NR P7 THREAD %s\n", __FUNCTION__);
  pnf_set_thread_priority(79);
  nfapi_pnf_p7_config_t *config = (nfapi_pnf_p7_config_t *)ptr;
  nfapi_nr_pnf_p7_start(config);
  return 0;
}

int pnf_nr_param_request(nfapi_pnf_config_t *config, nfapi_nr_pnf_param_request_t *req) {
  printf("[PNF] pnf param request\n");
  nfapi_nr_pnf_param_response_t resp;
  memset(&resp, 0, sizeof(resp));
  resp.header.message_id = NFAPI_PNF_PARAM_RESPONSE;
  resp.error_code = NFAPI_MSG_OK;
  pnf_info *pnf = (pnf_info *)(config->user_data);
  resp.pnf_param_general.tl.tag = NFAPI_PNF_PARAM_GENERAL_TAG;
  resp.pnf_param_general.nfapi_sync_mode = pnf->sync_mode;
  resp.pnf_param_general.location_mode = pnf->location_mode;
  resp.pnf_param_general.dl_config_timing = pnf->dl_config_timing;
  resp.pnf_param_general.tx_timing = pnf->tx_timing;
  resp.pnf_param_general.ul_config_timing = pnf->ul_config_timing;
  resp.pnf_param_general.hi_dci0_timing = pnf->hi_dci0_timing;
  resp.pnf_param_general.maximum_number_phys = pnf->max_phys;
  resp.pnf_param_general.maximum_total_bandwidth = pnf->max_total_bw;
  resp.pnf_param_general.maximum_total_number_dl_layers = pnf->max_total_dl_layers;
  resp.pnf_param_general.maximum_total_number_ul_layers = pnf->max_total_ul_layers;
  resp.pnf_param_general.shared_bands = pnf->shared_bands;
  resp.pnf_param_general.shared_pa = pnf->shared_pa;
  resp.pnf_param_general.maximum_total_power = pnf->max_total_power;
  resp.pnf_phy.tl.tag = NFAPI_PNF_PHY_TAG;
  resp.pnf_phy.number_of_phys = 1;

  for(int i = 0; i < 1; ++i) {
    resp.pnf_phy.phy[i].phy_config_index = pnf->phys[i].index;
    resp.pnf_phy.phy[i].downlink_channel_bandwidth_supported = pnf->phys[i].dl_channel_bw_support;
    resp.pnf_phy.phy[i].uplink_channel_bandwidth_supported = pnf->phys[i].ul_channel_bw_support;
    resp.pnf_phy.phy[i].number_of_dl_layers_supported = pnf->phys[i].num_dl_layers_supported;
    resp.pnf_phy.phy[i].number_of_ul_layers_supported = pnf->phys[i].num_ul_layers_supported;
    resp.pnf_phy.phy[i].maximum_3gpp_release_supported = pnf->phys[i].release_supported;
    resp.pnf_phy.phy[i].nmm_modes_supported = pnf->phys[i].nmm_modes_supported;
    resp.pnf_phy.phy[i].number_of_rfs = 2;

    for(int j = 0; j < 1; ++j) {
      resp.pnf_phy.phy[i].rf_config[j].rf_config_index = pnf->phys[i].rfs[j];
    }

    resp.pnf_phy.phy[i].number_of_rf_exclusions = 0;

    for(int j = 0; j < 0; ++j) {
      resp.pnf_phy.phy[i].excluded_rf_config[j].rf_config_index = pnf->phys[i].excluded_rfs[j];
    }
  }
  nfapi_nr_pnf_pnf_param_resp(config, &resp);
  return 0;
}


int pnf_param_request(nfapi_pnf_config_t *config, nfapi_pnf_param_request_t *req) {
  printf("[PNF] pnf param request\n");
  nfapi_pnf_param_response_t resp;
  memset(&resp, 0, sizeof(resp));
  resp.header.message_id = NFAPI_PNF_PARAM_RESPONSE;
  resp.error_code = NFAPI_MSG_OK;
  pnf_info *pnf = (pnf_info *)(config->user_data);
  resp.pnf_param_general.tl.tag = NFAPI_PNF_PARAM_GENERAL_TAG;
  resp.pnf_param_general.nfapi_sync_mode = pnf->sync_mode;
  resp.pnf_param_general.location_mode = pnf->location_mode;
  resp.pnf_param_general.dl_config_timing = pnf->dl_config_timing;
  resp.pnf_param_general.tx_timing = pnf->tx_timing;
  resp.pnf_param_general.ul_config_timing = pnf->ul_config_timing;
  resp.pnf_param_general.hi_dci0_timing = pnf->hi_dci0_timing;
  resp.pnf_param_general.maximum_number_phys = pnf->max_phys;
  resp.pnf_param_general.maximum_total_bandwidth = pnf->max_total_bw;
  resp.pnf_param_general.maximum_total_number_dl_layers = pnf->max_total_dl_layers;
  resp.pnf_param_general.maximum_total_number_ul_layers = pnf->max_total_ul_layers;
  resp.pnf_param_general.shared_bands = pnf->shared_bands;
  resp.pnf_param_general.shared_pa = pnf->shared_pa;
  resp.pnf_param_general.maximum_total_power = pnf->max_total_power;
  resp.pnf_phy.tl.tag = NFAPI_PNF_PHY_TAG;
  resp.pnf_phy.number_of_phys = 1;

  for(int i = 0; i < 1; ++i) {
    resp.pnf_phy.phy[i].phy_config_index = pnf->phys[i].index;
    resp.pnf_phy.phy[i].downlink_channel_bandwidth_supported = pnf->phys[i].dl_channel_bw_support;
    resp.pnf_phy.phy[i].uplink_channel_bandwidth_supported = pnf->phys[i].ul_channel_bw_support;
    resp.pnf_phy.phy[i].number_of_dl_layers_supported = pnf->phys[i].num_dl_layers_supported;
    resp.pnf_phy.phy[i].number_of_ul_layers_supported = pnf->phys[i].num_ul_layers_supported;
    resp.pnf_phy.phy[i].maximum_3gpp_release_supported = pnf->phys[i].release_supported;
    resp.pnf_phy.phy[i].nmm_modes_supported = pnf->phys[i].nmm_modes_supported;
    resp.pnf_phy.phy[i].number_of_rfs = 2;

    for(int j = 0; j < 1; ++j) {
      resp.pnf_phy.phy[i].rf_config[j].rf_config_index = pnf->phys[i].rfs[j];
    }

    resp.pnf_phy.phy[i].number_of_rf_exclusions = 0;

    for(int j = 0; j < 0; ++j) {
      resp.pnf_phy.phy[i].excluded_rf_config[j].rf_config_index = pnf->phys[i].excluded_rfs[j];
    }
  }

  resp.pnf_rf.tl.tag = NFAPI_PNF_RF_TAG;
  resp.pnf_rf.number_of_rfs = 2;

  for(int i = 0; i < 2; ++i) {
    resp.pnf_rf.rf[i].rf_config_index = pnf->rfs[i].index;
    resp.pnf_rf.rf[i].band = pnf->rfs[i].band;
    resp.pnf_rf.rf[i].maximum_transmit_power = pnf->rfs[i].max_transmit_power;
    resp.pnf_rf.rf[i].minimum_transmit_power = pnf->rfs[i].min_transmit_power;
    resp.pnf_rf.rf[i].number_of_antennas_suppported = pnf->rfs[i].num_antennas_supported;
    resp.pnf_rf.rf[i].minimum_downlink_frequency = pnf->rfs[i].min_downlink_frequency;
    resp.pnf_rf.rf[i].maximum_downlink_frequency = pnf->rfs[i].max_downlink_frequency;
    resp.pnf_rf.rf[i].minimum_uplink_frequency = pnf->rfs[i].min_uplink_frequency;
    resp.pnf_rf.rf[i].maximum_uplink_frequency = pnf->rfs[i].max_uplink_frequency;
  }

  if(pnf->release >= 10) {
    resp.pnf_phy_rel10.tl.tag = NFAPI_PNF_PHY_REL10_TAG;
    resp.pnf_phy_rel10.number_of_phys = 1;

    for(int i = 0; i < 1; ++i) {
      resp.pnf_phy_rel10.phy[i].phy_config_index = pnf->phys[i].index;
      resp.pnf_phy_rel10.phy[i].transmission_mode_7_supported = 0;
      resp.pnf_phy_rel10.phy[i].transmission_mode_8_supported = 1;
      resp.pnf_phy_rel10.phy[i].two_antenna_ports_for_pucch = 0;
      resp.pnf_phy_rel10.phy[i].transmission_mode_9_supported = 1;
      resp.pnf_phy_rel10.phy[i].simultaneous_pucch_pusch = 0;
      resp.pnf_phy_rel10.phy[i].four_layer_tx_with_tm3_and_tm4 = 1;
    }
  }

  if(pnf->release >= 11) {
    resp.pnf_phy_rel11.tl.tag = NFAPI_PNF_PHY_REL11_TAG;
    resp.pnf_phy_rel11.number_of_phys = 1;

    for(int i = 0; i < 1; ++i) {
      resp.pnf_phy_rel11.phy[i].phy_config_index = pnf->phys[i].index;
      resp.pnf_phy_rel11.phy[i].edpcch_supported = 0;
      resp.pnf_phy_rel11.phy[i].multi_ack_csi_reporting = 1;
      resp.pnf_phy_rel11.phy[i].pucch_tx_diversity = 0;
      resp.pnf_phy_rel11.phy[i].ul_comp_supported = 1;
      resp.pnf_phy_rel11.phy[i].transmission_mode_5_supported = 0;
    }
  }

  if(pnf->release >= 12) {
    resp.pnf_phy_rel12.tl.tag = NFAPI_PNF_PHY_REL12_TAG;
    resp.pnf_phy_rel12.number_of_phys = 1;

    for(int i = 0; i < 1; ++i) {
      resp.pnf_phy_rel12.phy[i].phy_config_index = pnf->phys[i].index;
      resp.pnf_phy_rel12.phy[i].csi_subframe_set = 0;
      resp.pnf_phy_rel12.phy[i].enhanced_4tx_codebook = 2;
      resp.pnf_phy_rel12.phy[i].drs_supported = 0;
      resp.pnf_phy_rel12.phy[i].ul_64qam_supported = 1;
      resp.pnf_phy_rel12.phy[i].transmission_mode_10_supported = 0;
      resp.pnf_phy_rel12.phy[i].alternative_bts_indices = 1;
    }
  }

  if(pnf->release >= 13) {
    resp.pnf_phy_rel13.tl.tag = NFAPI_PNF_PHY_REL13_TAG;
    resp.pnf_phy_rel13.number_of_phys = 1;

    for(int i = 0; i < 1; ++i) {
      resp.pnf_phy_rel13.phy[i].phy_config_index = pnf->phys[i].index;
      resp.pnf_phy_rel13.phy[i].pucch_format4_supported = 0;
      resp.pnf_phy_rel13.phy[i].pucch_format5_supported = 1;
      resp.pnf_phy_rel13.phy[i].more_than_5_ca_support = 0;
      resp.pnf_phy_rel13.phy[i].laa_supported = 1;
      resp.pnf_phy_rel13.phy[i].laa_ending_in_dwpts_supported = 0;
      resp.pnf_phy_rel13.phy[i].laa_starting_in_second_slot_supported = 1;
      resp.pnf_phy_rel13.phy[i].beamforming_supported = 0;
      resp.pnf_phy_rel13.phy[i].csi_rs_enhancement_supported = 1;
      resp.pnf_phy_rel13.phy[i].drms_enhancement_supported = 0;
      resp.pnf_phy_rel13.phy[i].srs_enhancement_supported = 1;
    }

    resp.pnf_phy_rel13_nb_iot.tl.tag = NFAPI_PNF_PHY_REL13_NB_IOT_TAG;
    resp.pnf_phy_rel13_nb_iot.number_of_phys = 1;

    for(int i = 0; i < 1; ++i) {
      resp.pnf_phy_rel13_nb_iot.phy[i].phy_config_index = pnf->phys[i].index;
      resp.pnf_phy_rel13_nb_iot.phy[i].number_of_rfs = 1;

      for(int j = 0; j < 1; ++j) {
        resp.pnf_phy_rel13_nb_iot.phy[i].rf_config[j].rf_config_index = pnf->phys[i].rfs[j];
      }

      resp.pnf_phy_rel13_nb_iot.phy[i].number_of_rf_exclusions = 1;

      for(int j = 0; j < 1; ++j) {
        resp.pnf_phy_rel13_nb_iot.phy[i].excluded_rf_config[j].rf_config_index = pnf->phys[i].excluded_rfs[j];
      }

      resp.pnf_phy_rel13_nb_iot.phy[i].number_of_dl_layers_supported = pnf->phys[i].num_dl_layers_supported;
      resp.pnf_phy_rel13_nb_iot.phy[i].number_of_ul_layers_supported = pnf->phys[i].num_ul_layers_supported;
      resp.pnf_phy_rel13_nb_iot.phy[i].maximum_3gpp_release_supported = pnf->phys[i].release_supported;
      resp.pnf_phy_rel13_nb_iot.phy[i].nmm_modes_supported = pnf->phys[i].nmm_modes_supported;
    }
  }

  nfapi_pnf_pnf_param_resp(config, &resp);
  return 0;
}

int pnf_config_request(nfapi_pnf_config_t *config, nfapi_pnf_config_request_t *req) {
  printf("[PNF] pnf config request\n");
  pnf_info *pnf = (pnf_info *)(config->user_data);
  phy_info *phy = pnf->phys;
  phy->id = req->pnf_phy_rf_config.phy_rf_config[0].phy_id;
  printf("[PNF] pnf config request assigned phy_id %d to phy_config_index %d\n", phy->id, req->pnf_phy_rf_config.phy_rf_config[0].phy_config_index);
  nfapi_pnf_config_response_t resp;
  memset(&resp, 0, sizeof(resp));
  resp.header.message_id = NFAPI_PNF_CONFIG_RESPONSE;
  resp.error_code = NFAPI_MSG_OK;
  nfapi_pnf_pnf_config_resp(config, &resp);
  printf("[PNF] Sent pnf_config_resp\n");
  return 0;
}

int pnf_nr_config_request(nfapi_pnf_config_t *config, nfapi_nr_pnf_config_request_t *req) {
  printf("[PNF] pnf config request\n");
  pnf_info *pnf = (pnf_info *)(config->user_data);
  phy_info *phy = pnf->phys;
  phy->id = req->pnf_phy_rf_config.phy_rf_config[0].phy_id;
  printf("[PNF] pnf config request assigned phy_id %d to phy_config_index %d\n", phy->id, req->pnf_phy_rf_config.phy_rf_config[0].phy_config_index);
  nfapi_nr_pnf_config_response_t resp;
  memset(&resp, 0, sizeof(resp));
  resp.header.message_id = NFAPI_NR_PHY_MSG_TYPE_PNF_CONFIG_RESPONSE;
  resp.error_code = NFAPI_MSG_OK;
  nfapi_nr_pnf_pnf_config_resp(config, &resp);
  printf("[PNF] Sent pnf_config_resp\n");
  return 0;
}

void nfapi_send_pnf_start_resp(nfapi_pnf_config_t *config, uint16_t phy_id) {
  printf("Sending NFAPI_START_RESPONSE config:%p phy_id:%d\n", config, phy_id);
  nfapi_start_response_t start_resp;
  memset(&start_resp, 0, sizeof(start_resp));
  start_resp.header.message_id = NFAPI_START_RESPONSE;
  start_resp.header.phy_id = phy_id;
  start_resp.error_code = NFAPI_MSG_OK;
  nfapi_pnf_start_resp(config, &start_resp);
}

void nfapi_nr_send_pnf_start_resp(nfapi_pnf_config_t *config, uint16_t phy_id) {
  printf("Sending NFAPI_START_RESPONSE config:%p phy_id:%d\n", config, phy_id);
  nfapi_nr_start_response_scf_t start_resp;
  memset(&start_resp, 0, sizeof(start_resp));
  start_resp.header.message_id = NFAPI_NR_PHY_MSG_TYPE_START_RESPONSE;
  start_resp.header.phy_id = phy_id;
  start_resp.error_code = NFAPI_MSG_OK;
  nfapi_nr_pnf_start_resp(config, &start_resp);
}

int pnf_start_request(nfapi_pnf_config_t *config, nfapi_pnf_start_request_t *req) {
  printf("Received NFAPI_PNF_START_REQUEST\n");
  pnf_info *pnf = (pnf_info *)(config->user_data);
  // start all phys that have been configured
  phy_info *phy = pnf->phys;

  if(phy->id != 0) {
    nfapi_pnf_start_response_t resp;
    memset(&resp, 0, sizeof(resp));
    resp.header.message_id = NFAPI_PNF_START_RESPONSE;
    resp.error_code = NFAPI_MSG_OK;
    nfapi_pnf_pnf_start_resp(config, &resp);
    printf("[PNF] Sent NFAPI_PNF_START_RESP\n");
  }

  return 0;
}

int pnf_nr_start_request(nfapi_pnf_config_t *config, nfapi_nr_pnf_start_request_t *req) {
  printf("Received NFAPI_PNF_START_REQUEST\n");
  pnf_info *pnf = (pnf_info *)(config->user_data);
  // start all phys that have been configured
  phy_info *phy = pnf->phys;

  if(phy->id != 0) {
    nfapi_nr_pnf_start_response_t resp;
    memset(&resp, 0, sizeof(resp));
    resp.header.message_id = NFAPI_NR_PHY_MSG_TYPE_PNF_START_RESPONSE;
    resp.error_code = NFAPI_MSG_OK;
    nfapi_nr_pnf_pnf_start_resp(config, &resp);
    printf("[PNF] Sent NFAPI_PNF_START_RESP\n");
  }

  return 0;
}

int pnf_stop_request(nfapi_pnf_config_t *config, nfapi_pnf_stop_request_t *req) {
  printf("[PNF] Received NFAPI_PNF_STOP_REQ\n");
  nfapi_pnf_stop_response_t resp;
  memset(&resp, 0, sizeof(resp));
  resp.header.message_id = NFAPI_PNF_STOP_RESPONSE;
  resp.error_code = NFAPI_MSG_OK;
  nfapi_pnf_pnf_stop_resp(config, &resp);
  printf("[PNF] Sent NFAPI_PNF_STOP_REQ\n");
  return 0;
}

int param_request(nfapi_pnf_config_t *config, nfapi_pnf_phy_config_t *phy, nfapi_param_request_t *req) {
  printf("[PNF] Received NFAPI_PARAM_REQUEST phy_id:%d\n", req->header.phy_id);
  //pnf_info* pnf = (pnf_info*)(config->user_data);
  nfapi_param_response_t nfapi_resp;
  pnf_info *pnf = (pnf_info *)(config->user_data);
  memset(&nfapi_resp, 0, sizeof(nfapi_resp));
  nfapi_resp.header.message_id = NFAPI_PARAM_RESPONSE;
  nfapi_resp.header.phy_id = req->header.phy_id;
  nfapi_resp.error_code = 0; // DJP - what value???
  struct sockaddr_in pnf_p7_sockaddr;
  pnf_p7_sockaddr.sin_addr.s_addr = inet_addr(pnf->phys[0].local_addr);
  nfapi_resp.nfapi_config.p7_pnf_address_ipv4.tl.tag = NFAPI_NFAPI_P7_PNF_ADDRESS_IPV4_TAG;
  memcpy(nfapi_resp.nfapi_config.p7_pnf_address_ipv4.address, &pnf_p7_sockaddr.sin_addr.s_addr, 4);
  nfapi_resp.num_tlv++;
  // P7 PNF Port
  nfapi_resp.nfapi_config.p7_pnf_port.tl.tag = NFAPI_NFAPI_P7_PNF_PORT_TAG;
  nfapi_resp.nfapi_config.p7_pnf_port.value = 32123; // DJP - hard code alert!!!! FIXME TODO
  nfapi_resp.num_tlv++;
  nfapi_pnf_param_resp(config, &nfapi_resp);
  printf("[PNF] Sent NFAPI_PARAM_RESPONSE phy_id:%d number_of_tlvs:%u\n", req->header.phy_id, nfapi_resp.num_tlv);
  printf("[PNF] param request .. exit\n");
  return 0;
}

int nr_param_request(nfapi_pnf_config_t *config, nfapi_pnf_phy_config_t *phy, nfapi_nr_param_request_scf_t *req) {
  printf("[PNF] Received NFAPI_PARAM_REQUEST phy_id:%d\n", req->header.phy_id);
  //pnf_info* pnf = (pnf_info*)(config->user_data);
  nfapi_nr_param_response_scf_t nfapi_resp;
  pnf_info *pnf = (pnf_info *)(config->user_data);
  memset(&nfapi_resp, 0, sizeof(nfapi_resp));
  nfapi_resp.header.message_id = NFAPI_NR_PHY_MSG_TYPE_PARAM_RESPONSE;
  nfapi_resp.header.phy_id = req->header.phy_id;
  nfapi_resp.error_code = 0; // DJP - what value???
  struct sockaddr_in pnf_p7_sockaddr;
  
  // ASSIGN TAGS
  {
  nfapi_resp.cell_param.release_capability.tl.tag = NFAPI_NR_PARAM_TLV_RELEASE_CAPABILITY_TAG;
  nfapi_resp.num_tlv++;

  nfapi_resp.cell_param.phy_state.tl.tag =			 NFAPI_NR_PARAM_TLV_PHY_STATE_TAG;
  nfapi_resp.num_tlv++;

  nfapi_resp.cell_param.skip_blank_dl_config.tl.tag =			 NFAPI_NR_PARAM_TLV_SKIP_BLANK_DL_CONFIG_TAG;
  nfapi_resp.num_tlv++;

  nfapi_resp.cell_param.skip_blank_ul_config.tl.tag =			 NFAPI_NR_PARAM_TLV_SKIP_BLANK_UL_CONFIG_TAG;
  nfapi_resp.num_tlv++;

  nfapi_resp.cell_param.num_config_tlvs_to_report .tl.tag =			 NFAPI_NR_PARAM_TLV_NUM_CONFIG_TLVS_TO_REPORT_TAG;
  nfapi_resp.num_tlv++;

  nfapi_resp.carrier_param.cyclic_prefix.tl.tag =			 NFAPI_NR_PARAM_TLV_CYCLIC_PREFIX_TAG;
  nfapi_resp.num_tlv++;

  nfapi_resp.carrier_param.supported_subcarrier_spacings_dl.tl.tag =			 NFAPI_NR_PARAM_TLV_SUPPORTED_SUBCARRIER_SPACINGS_DL_TAG;
  nfapi_resp.num_tlv++;

  nfapi_resp.carrier_param.supported_bandwidth_dl.tl.tag =			 NFAPI_NR_PARAM_TLV_SUPPORTED_BANDWIDTH_DL_TAG;
  nfapi_resp.num_tlv++;

  nfapi_resp.carrier_param.supported_subcarrier_spacings_ul.tl.tag =			 NFAPI_NR_PARAM_TLV_SUPPORTED_SUBCARRIER_SPACINGS_UL_TAG;
  nfapi_resp.num_tlv++;

  nfapi_resp.carrier_param.supported_bandwidth_ul.tl.tag =			 NFAPI_NR_PARAM_TLV_SUPPORTED_BANDWIDTH_UL_TAG;
  nfapi_resp.num_tlv++;

  nfapi_resp.pdcch_param.cce_mapping_type.tl.tag =			 NFAPI_NR_PARAM_TLV_CCE_MAPPING_TYPE_TAG;
  nfapi_resp.num_tlv++;

  nfapi_resp.pdcch_param.coreset_outside_first_3_of_ofdm_syms_of_slot.tl.tag =			 NFAPI_NR_PARAM_TLV_CORESET_OUTSIDE_FIRST_3_OFDM_SYMS_OF_SLOT_TAG;
  nfapi_resp.num_tlv++;

  nfapi_resp.pdcch_param.coreset_precoder_granularity_coreset.tl.tag =			 NFAPI_NR_PARAM_TLV_PRECODER_GRANULARITY_CORESET_TAG;
  nfapi_resp.num_tlv++;

  nfapi_resp.pdcch_param.pdcch_mu_mimo.tl.tag =			 NFAPI_NR_PARAM_TLV_PDCCH_MU_MIMO_TAG;
  nfapi_resp.num_tlv++;

  nfapi_resp.pdcch_param.pdcch_precoder_cycling.tl.tag =			 NFAPI_NR_PARAM_TLV_PDCCH_PRECODER_CYCLING_TAG;
  nfapi_resp.num_tlv++;

  nfapi_resp.pdcch_param.max_pdcch_per_slot.tl.tag =			 NFAPI_NR_PARAM_TLV_MAX_PDCCHS_PER_SLOT_TAG;
  nfapi_resp.num_tlv++;

  nfapi_resp.pucch_param.pucch_formats.tl.tag =			 NFAPI_NR_PARAM_TLV_PUCCH_FORMATS_TAG;
  nfapi_resp.num_tlv++;

  nfapi_resp.pucch_param.max_pucchs_per_slot.tl.tag =			 NFAPI_NR_PARAM_TLV_MAX_PUCCHS_PER_SLOT_TAG;
  nfapi_resp.num_tlv++;

  nfapi_resp.pdsch_param.pdsch_mapping_type.tl.tag =			 NFAPI_NR_PARAM_TLV_PDSCH_MAPPING_TYPE_TAG;
  nfapi_resp.num_tlv++;

  nfapi_resp.pdsch_param.pdsch_dmrs_additional_pos.tl.tag =			 NFAPI_NR_PARAM_TLV_PDSCH_DMRS_ADDITIONAL_POS_TAG;
  nfapi_resp.num_tlv++;

  nfapi_resp.pdsch_param.pdsch_allocation_types.tl.tag =			 NFAPI_NR_PARAM_TLV_PDSCH_ALLOCATION_TYPES_TAG;
  nfapi_resp.num_tlv++;

  nfapi_resp.pdsch_param.pdsch_vrb_to_prb_mapping.tl.tag =			 NFAPI_NR_PARAM_TLV_PDSCH_VRB_TO_PRB_MAPPING_TAG;
  nfapi_resp.num_tlv++;

  nfapi_resp.pdsch_param.pdsch_cbg.tl.tag =			 NFAPI_NR_PARAM_TLV_PDSCH_CBG_TAG;
  nfapi_resp.num_tlv++;

  nfapi_resp.pdsch_param.pdsch_dmrs_config_types.tl.tag =			 NFAPI_NR_PARAM_TLV_PDSCH_DMRS_CONFIG_TYPES_TAG;
  nfapi_resp.num_tlv++;

  nfapi_resp.pdsch_param.max_number_mimo_layers_pdsch.tl.tag =			 NFAPI_NR_PARAM_TLV_MAX_NUMBER_MIMO_LAYERS_PDSCH_TAG;
  nfapi_resp.num_tlv++;

  nfapi_resp.pdsch_param.max_mu_mimo_users_dl.tl.tag =			 NFAPI_NR_PARAM_TLV_MAX_MU_MIMO_USERS_DL_TAG;
  nfapi_resp.num_tlv++;

  nfapi_resp.pdsch_param.pdsch_data_in_dmrs_symbols.tl.tag =			 NFAPI_NR_PARAM_TLV_PDSCH_DATA_IN_DMRS_SYMBOLS_TAG;
  nfapi_resp.num_tlv++;

  nfapi_resp.pdsch_param.premption_support.tl.tag =			 NFAPI_NR_PARAM_TLV_PREMPTION_SUPPORT_TAG;
  nfapi_resp.num_tlv++;

  nfapi_resp.pdsch_param.pdsch_non_slot_support.tl.tag =			 NFAPI_NR_PARAM_TLV_PDSCH_NON_SLOT_SUPPORT_TAG;
  nfapi_resp.num_tlv++;

  nfapi_resp.pusch_param.uci_mux_ulsch_in_pusch.tl.tag =			 NFAPI_NR_PARAM_TLV_UCI_MUX_ULSCH_IN_PUSCH_TAG;
  nfapi_resp.num_tlv++;

  nfapi_resp.pusch_param.uci_only_pusch.tl.tag =			 NFAPI_NR_PARAM_TLV_UCI_ONLY_PUSCH_TAG;
  nfapi_resp.num_tlv++;

  nfapi_resp.pusch_param.pusch_frequency_hopping.tl.tag =			 NFAPI_NR_PARAM_TLV_PUSCH_FREQUENCY_HOPPING_TAG;
  nfapi_resp.num_tlv++;

  nfapi_resp.pusch_param.pusch_dmrs_config_types.tl.tag =			 NFAPI_NR_PARAM_TLV_PUSCH_DMRS_CONFIG_TYPES_TAG;
  nfapi_resp.num_tlv++;

  nfapi_resp.pusch_param.pusch_dmrs_max_len.tl.tag =			 NFAPI_NR_PARAM_TLV_PUSCH_DMRS_MAX_LEN_TAG;
  nfapi_resp.num_tlv++;

  nfapi_resp.pusch_param.pusch_dmrs_additional_pos.tl.tag =			 NFAPI_NR_PARAM_TLV_PUSCH_DMRS_ADDITIONAL_POS_TAG;
  nfapi_resp.num_tlv++;

  nfapi_resp.pusch_param.pusch_cbg.tl.tag =			 NFAPI_NR_PARAM_TLV_PUSCH_CBG_TAG;
  nfapi_resp.num_tlv++;

  nfapi_resp.pusch_param.pusch_mapping_type.tl.tag =			 NFAPI_NR_PARAM_TLV_PUSCH_MAPPING_TYPE_TAG;
  nfapi_resp.num_tlv++;

  nfapi_resp.pusch_param.pusch_allocation_types.tl.tag =			 NFAPI_NR_PARAM_TLV_PUSCH_ALLOCATION_TYPES_TAG;
  nfapi_resp.num_tlv++;

  nfapi_resp.pusch_param.pusch_vrb_to_prb_mapping.tl.tag =			 NFAPI_NR_PARAM_TLV_PUSCH_VRB_TO_PRB_MAPPING_TAG;
  nfapi_resp.num_tlv++;

  nfapi_resp.pusch_param.pusch_max_ptrs_ports.tl.tag =			 NFAPI_NR_PARAM_TLV_PUSCH_MAX_PTRS_PORTS_TAG;
  nfapi_resp.num_tlv++;

  nfapi_resp.pusch_param.max_pduschs_tbs_per_slot.tl.tag =			 NFAPI_NR_PARAM_TLV_MAX_PDUSCHS_TBS_PER_SLOT_TAG;
  nfapi_resp.num_tlv++;

  nfapi_resp.pusch_param.max_number_mimo_layers_non_cb_pusch.tl.tag =			 NFAPI_NR_PARAM_TLV_MAX_NUMBER_MIMO_LAYERS_NON_CB_PUSCH_TAG;
  nfapi_resp.num_tlv++;

  nfapi_resp.pusch_param.supported_modulation_order_ul.tl.tag =			 NFAPI_NR_PARAM_TLV_SUPPORTED_MODULATION_ORDER_UL_TAG;
  nfapi_resp.num_tlv++;

  nfapi_resp.pusch_param.max_mu_mimo_users_ul.tl.tag =			 NFAPI_NR_PARAM_TLV_MAX_MU_MIMO_USERS_UL_TAG;
  nfapi_resp.num_tlv++;

  nfapi_resp.pusch_param.dfts_ofdm_support.tl.tag =			 NFAPI_NR_PARAM_TLV_DFTS_OFDM_SUPPORT_TAG;
  nfapi_resp.num_tlv++;

  nfapi_resp.pusch_param.pusch_aggregation_factor.tl.tag =			 NFAPI_NR_PARAM_TLV_PUSCH_AGGREGATION_FACTOR_TAG;
  nfapi_resp.num_tlv++;

  nfapi_resp.prach_param.prach_long_formats.tl.tag =             NFAPI_NR_PARAM_TLV_PRACH_LONG_FORMATS_TAG;
  nfapi_resp.num_tlv++;

  nfapi_resp.prach_param.prach_short_formats.tl.tag =			 NFAPI_NR_PARAM_TLV_PRACH_SHORT_FORMATS_TAG;
  nfapi_resp.num_tlv++;

  nfapi_resp.prach_param.prach_restricted_sets.tl.tag =			 NFAPI_NR_PARAM_TLV_PRACH_RESTRICTED_SETS_TAG;
  nfapi_resp.num_tlv++;

  nfapi_resp.prach_param.max_prach_fd_occasions_in_a_slot.tl.tag =			 NFAPI_NR_PARAM_TLV_MAX_PRACH_FD_OCCASIONS_IN_A_SLOT_TAG;
  nfapi_resp.num_tlv++;

  nfapi_resp.measurement_param.rssi_measurement_support.tl.tag =			 NFAPI_NR_PARAM_TLV_RSSI_MEASUREMENT_SUPPORT_TAG;
  nfapi_resp.num_tlv++;

  nfapi_resp.nfapi_config.p7_vnf_address_ipv4.tl.tag =			 NFAPI_NR_NFAPI_P7_VNF_ADDRESS_IPV4_TAG;
  nfapi_resp.num_tlv++;

  nfapi_resp.nfapi_config.p7_vnf_address_ipv6.tl.tag =			 NFAPI_NR_NFAPI_P7_VNF_ADDRESS_IPV6_TAG;
  nfapi_resp.num_tlv++;

  nfapi_resp.nfapi_config.p7_vnf_port.tl.tag =			 NFAPI_NR_NFAPI_P7_VNF_PORT_TAG;
  nfapi_resp.num_tlv++;

  nfapi_resp.nfapi_config.p7_pnf_address_ipv4.tl.tag =			 NFAPI_NR_NFAPI_P7_PNF_ADDRESS_IPV4_TAG;
  nfapi_resp.num_tlv++;

  nfapi_resp.nfapi_config.p7_pnf_address_ipv6.tl.tag =			 NFAPI_NR_NFAPI_P7_PNF_ADDRESS_IPV6_TAG;
  nfapi_resp.num_tlv++;

  nfapi_resp.nfapi_config.p7_pnf_port.tl.tag =			 NFAPI_NR_NFAPI_P7_PNF_PORT_TAG;
  nfapi_resp.num_tlv++;
/*
  nfapi_resp.nfapi_config.dl_ue_per_sf.tl.tag =			 NFAPI_NR_NFAPI_DOWNLINK_UES_PER_SUBFRAME_TAG;
  nfapi_resp.num_tlv++;

  nfapi_resp.nfapi_config.ul_ue_per_sf.tl.tag =			 NFAPI_NR_NFAPI_UPLINK_UES_PER_SUBFRAME_TAG;
  nfapi_resp.num_tlv++;

  nfapi_resp.nfapi_config.rf_bands.tl.tag =			 NFAPI_NR_NFAPI_RF_BANDS_TAG;
  nfapi_resp.num_tlv++;
  nfapi_resp.nfapi_config.max_transmit_power.tl.tag =			 NFAPI_NR_NFAPI_MAXIMUM_TRANSMIT_POWER_TAG;
  nfapi_resp.num_tlv++;
*/
  nfapi_resp.nfapi_config.timing_window.tl.tag =			 NFAPI_NR_NFAPI_TIMING_WINDOW_TAG;
  nfapi_resp.num_tlv++;

  nfapi_resp.nfapi_config.timing_info_mode.tl.tag =			 NFAPI_NR_NFAPI_TIMING_INFO_MODE_TAG;
  nfapi_resp.num_tlv++;

  nfapi_resp.nfapi_config.timing_info_period.tl.tag =			 NFAPI_NR_NFAPI_TIMING_INFO_PERIOD_TAG;
  nfapi_resp.num_tlv++;
  }

  nfapi_resp.nfapi_config.p7_pnf_port.value = 32123; //pnf->phys[0].local_port; DJP - hard code alert!!!! FIXME TODO
  nfapi_resp.num_tlv++;
  pnf_p7_sockaddr.sin_addr.s_addr = inet_addr(pnf->phys[0].local_addr);
  
  memcpy(nfapi_resp.nfapi_config.p7_pnf_address_ipv4.address, &pnf_p7_sockaddr.sin_addr.s_addr, 4);
  nfapi_resp.num_tlv++;
  // P7 PNF Port
  printf("TAG value :%d",nfapi_resp.cell_param.phy_state.tl.tag);
  nfapi_nr_pnf_param_resp(config, &nfapi_resp);

  printf("[PNF] Sent NFAPI_PNF_PARAM_RESPONSE phy_id:%d number_of_tlvs:%u\n", req->header.phy_id, nfapi_resp.num_tlv);
  printf("[PNF] param request .. exit\n");
  return 0;
}

int config_request(nfapi_pnf_config_t *config, nfapi_pnf_phy_config_t *phy, nfapi_config_request_t *req) 
{
  printf("[PNF] Received NFAPI_CONFIG_REQ phy_id:%d\n", req->header.phy_id);
  pnf_info *pnf = (pnf_info *)(config->user_data);
  uint8_t num_tlv = 0;
  //struct PHY_VARS_eNB_s *eNB = RC.eNB[0][0];
  //  In the case of nfapi_mode = 3 (UE = PNF) we should not have dependency on any eNB var. So we aim
  // to keep only the necessary just to keep the nfapi FSM rolling by sending a dummy response.
  LTE_DL_FRAME_PARMS *fp;

  if (NFAPI_MODE!=NFAPI_UE_STUB_PNF && NFAPI_MODE!=NFAPI_MODE_STANDALONE_PNF) {
    struct PHY_VARS_eNB_s *eNB = RC.eNB[0][0];
    fp = &eNB->frame_parms;
  } else {
    fp = (LTE_DL_FRAME_PARMS *) malloc(sizeof(LTE_DL_FRAME_PARMS));
  }

  phy_info *phy_info = pnf->phys;

  if(req->nfapi_config.timing_window.tl.tag == NFAPI_NFAPI_TIMING_WINDOW_TAG) {
    phy_info->timing_window = req->nfapi_config.timing_window.value;
    printf("Phy_info:Timing window:%u NFAPI_CONFIG:timing_window:%u\n", phy_info->timing_window, req->nfapi_config.timing_window.value);
    num_tlv++;
  }

  if(req->nfapi_config.timing_info_mode.tl.tag == NFAPI_NFAPI_TIMING_INFO_MODE_TAG) {
    printf("timing info mode:%d\n", req->nfapi_config.timing_info_mode.value);
    phy_info->timing_info_mode = req->nfapi_config.timing_info_mode.value;
    num_tlv++;
  } else {
    phy_info->timing_info_mode = 0;
    printf("NO timing info mode provided\n");
  }

  if(req->nfapi_config.timing_info_period.tl.tag == NFAPI_NFAPI_TIMING_INFO_PERIOD_TAG) {
    printf("timing info period provided value:%d\n", req->nfapi_config.timing_info_period.value);
    phy_info->timing_info_period = req->nfapi_config.timing_info_period.value;
    num_tlv++;
  } else {
    phy_info->timing_info_period = 0;
  }

  if(req->rf_config.dl_channel_bandwidth.tl.tag == NFAPI_RF_CONFIG_DL_CHANNEL_BANDWIDTH_TAG) {
    phy_info->dl_channel_bw_support = req->rf_config.dl_channel_bandwidth.value;
    fp->N_RB_DL = req->rf_config.dl_channel_bandwidth.value;
    num_tlv++;
    NFAPI_TRACE(NFAPI_TRACE_ERROR, "%s() NFAPI_RF_CONFIG_DL_CHANNEL_BANDWIDTH_TAG N_RB_DL:%u\n", __FUNCTION__, fp->N_RB_DL);
  } else {
    NFAPI_TRACE(NFAPI_TRACE_ERROR, "%s() Missing NFAPI_RF_CONFIG_DL_CHANNEL_BANDWIDTH_TAG\n", __FUNCTION__);
  }

  if(req->rf_config.ul_channel_bandwidth.tl.tag == NFAPI_RF_CONFIG_UL_CHANNEL_BANDWIDTH_TAG) {
    phy_info->ul_channel_bw_support = req->rf_config.ul_channel_bandwidth.value;
    fp->N_RB_UL = req->rf_config.ul_channel_bandwidth.value;
    num_tlv++;
  }

  if(req->nfapi_config.rf_bands.tl.tag == NFAPI_NFAPI_RF_BANDS_TAG) {
    pnf->rfs[0].band = req->nfapi_config.rf_bands.rf_band[0];
    fp->eutra_band = req->nfapi_config.rf_bands.rf_band[0];
    num_tlv++;
  }

  if(req->nfapi_config.earfcn.tl.tag == NFAPI_NFAPI_EARFCN_TAG) {
    fp->dl_CarrierFreq = from_earfcn(fp->eutra_band, req->nfapi_config.earfcn.value);
    fp->ul_CarrierFreq = fp->dl_CarrierFreq - (get_uldl_offset(fp->eutra_band) * 1e5);
    num_tlv++;
    NFAPI_TRACE(NFAPI_TRACE_INFO, "%s() earfcn:%u dl_carrierFreq:%u ul_CarrierFreq:%u band:%u N_RB_DL:%u\n",
                __FUNCTION__, req->nfapi_config.earfcn.value, fp->dl_CarrierFreq, fp->ul_CarrierFreq, pnf->rfs[0].band, fp->N_RB_DL);
  }

  if (req->subframe_config.duplex_mode.tl.tag == NFAPI_SUBFRAME_CONFIG_DUPLEX_MODE_TAG) {
    fp->frame_type = req->subframe_config.duplex_mode.value==0 ? TDD : FDD;
    num_tlv++;
    NFAPI_TRACE(NFAPI_TRACE_INFO, "%s() frame_type:%d\n", __FUNCTION__, fp->frame_type);
  }

  if (req->subframe_config.dl_cyclic_prefix_type.tl.tag == NFAPI_SUBFRAME_CONFIG_DL_CYCLIC_PREFIX_TYPE_TAG) {
    fp->Ncp = req->subframe_config.dl_cyclic_prefix_type.value;
    num_tlv++;
  }

  if (req->subframe_config.ul_cyclic_prefix_type.tl.tag == NFAPI_SUBFRAME_CONFIG_UL_CYCLIC_PREFIX_TYPE_TAG) {
    fp->Ncp_UL = req->subframe_config.ul_cyclic_prefix_type.value;
    num_tlv++;
  }

  fp->num_MBSFN_config = 0; // DJP - hard code alert

  if (req->sch_config.physical_cell_id.tl.tag == NFAPI_SCH_CONFIG_PHYSICAL_CELL_ID_TAG) {
    fp->Nid_cell = req->sch_config.physical_cell_id.value;
    fp->nushift = fp->Nid_cell%6;
    num_tlv++;
  }

  if (req->rf_config.tx_antenna_ports.tl.tag == NFAPI_RF_CONFIG_TX_ANTENNA_PORTS_TAG) {
    fp->nb_antennas_tx = req->rf_config.tx_antenna_ports.value;
    fp->nb_antenna_ports_eNB = 1;
    num_tlv++;
  }

  if (req->rf_config.rx_antenna_ports.tl.tag == NFAPI_RF_CONFIG_RX_ANTENNA_PORTS_TAG) {
    fp->nb_antennas_rx = req->rf_config.rx_antenna_ports.value;
    num_tlv++;
  }

  if (req->phich_config.phich_resource.tl.tag == NFAPI_PHICH_CONFIG_PHICH_RESOURCE_TAG) {
    fp->phich_config_common.phich_resource = req->phich_config.phich_resource.value;
    num_tlv++;
  }

  if (req->phich_config.phich_duration.tl.tag == NFAPI_PHICH_CONFIG_PHICH_DURATION_TAG) {
    fp->phich_config_common.phich_duration = req->phich_config.phich_duration.value;
    num_tlv++;
  }

  if (req->phich_config.phich_power_offset.tl.tag == NFAPI_PHICH_CONFIG_PHICH_POWER_OFFSET_TAG) {
    LOG_E(PHY, "%s() NFAPI_PHICH_CONFIG_PHICH_POWER_OFFSET_TAG tag:%d not supported\n", __FUNCTION__, req->phich_config.phich_power_offset.tl.tag);
    //fp->phich_config_common.phich_power_offset = req->phich_config.
    num_tlv++;
  }

  // UL RS Config
  if (req->uplink_reference_signal_config.cyclic_shift_1_for_drms.tl.tag == NFAPI_UPLINK_REFERENCE_SIGNAL_CONFIG_CYCLIC_SHIFT_1_FOR_DRMS_TAG) {
    fp->pusch_config_common.ul_ReferenceSignalsPUSCH.cyclicShift = req->uplink_reference_signal_config.cyclic_shift_1_for_drms.value;
    num_tlv++;
  }

  if (req->uplink_reference_signal_config.uplink_rs_hopping.tl.tag == NFAPI_UPLINK_REFERENCE_SIGNAL_CONFIG_UPLINK_RS_HOPPING_TAG) {
    fp->pusch_config_common.ul_ReferenceSignalsPUSCH.groupHoppingEnabled = req->uplink_reference_signal_config.uplink_rs_hopping.value;
    num_tlv++;
  }

  if (req->uplink_reference_signal_config.group_assignment.tl.tag == NFAPI_UPLINK_REFERENCE_SIGNAL_CONFIG_GROUP_ASSIGNMENT_TAG) {
    fp->pusch_config_common.ul_ReferenceSignalsPUSCH.groupAssignmentPUSCH = req->uplink_reference_signal_config.group_assignment.value;
    num_tlv++;
  }

  if (req->pusch_config.hopping_mode.tl.tag == NFAPI_PUSCH_CONFIG_HOPPING_MODE_TAG) {
  }  // DJP - not being handled?

  if (req->pusch_config.hopping_offset.tl.tag == NFAPI_PUSCH_CONFIG_HOPPING_OFFSET_TAG) {
  }  // DJP - not being handled?

  if (req->pusch_config.number_of_subbands.tl.tag == NFAPI_PUSCH_CONFIG_NUMBER_OF_SUBBANDS_TAG) {
  }  // DJP - not being handled?

  if (req->prach_config.configuration_index.tl.tag == NFAPI_PRACH_CONFIG_CONFIGURATION_INDEX_TAG) {
    fp->prach_config_common.prach_ConfigInfo.prach_ConfigIndex=req->prach_config.configuration_index.value;
    num_tlv++;
  }

  if (req->prach_config.root_sequence_index.tl.tag == NFAPI_PRACH_CONFIG_ROOT_SEQUENCE_INDEX_TAG) {
    fp->prach_config_common.rootSequenceIndex=req->prach_config.root_sequence_index.value;
    num_tlv++;
  }

  if (req->prach_config.zero_correlation_zone_configuration.tl.tag == NFAPI_PRACH_CONFIG_ZERO_CORRELATION_ZONE_CONFIGURATION_TAG) {
    fp->prach_config_common.prach_ConfigInfo.zeroCorrelationZoneConfig=req->prach_config.zero_correlation_zone_configuration.value;
    num_tlv++;
  }

  if (req->prach_config.high_speed_flag.tl.tag == NFAPI_PRACH_CONFIG_HIGH_SPEED_FLAG_TAG) {
    fp->prach_config_common.prach_ConfigInfo.highSpeedFlag=req->prach_config.high_speed_flag.value;
    num_tlv++;
  }

  if (req->prach_config.frequency_offset.tl.tag == NFAPI_PRACH_CONFIG_FREQUENCY_OFFSET_TAG) {
    fp->prach_config_common.prach_ConfigInfo.prach_FreqOffset=req->prach_config.frequency_offset.value;
    num_tlv++;
  }

  if(NFAPI_MODE!=NFAPI_UE_STUB_PNF && NFAPI_MODE!=NFAPI_MODE_STANDALONE_PNF) {
    printf("[PNF] CONFIG_REQUEST[num_tlv:%d] TLVs processed:%d\n", req->num_tlv, num_tlv);
    printf("[PNF] Simulating PHY CONFIG - DJP\n");
    PHY_Config_t phy_config;
    phy_config.Mod_id = 0;
    phy_config.CC_id=0;
    phy_config.cfg = req;
    phy_config_request(&phy_config);
    dump_frame_parms(fp);
  }
    phy_info->remote_port = req->nfapi_config.p7_vnf_port.value;
  struct sockaddr_in vnf_p7_sockaddr;
  memcpy(&vnf_p7_sockaddr.sin_addr.s_addr, &(req->nfapi_config.p7_vnf_address_ipv4.address[0]), 4);
  phy_info->remote_addr = inet_ntoa(vnf_p7_sockaddr.sin_addr);
  printf("[PNF] %d vnf p7 %s:%d timing %d %d %d\n", phy_info->id, phy_info->remote_addr, phy_info->remote_port,
         phy_info->timing_window, phy_info->timing_info_mode, phy_info->timing_info_period);
  nfapi_config_response_t nfapi_resp;
  memset(&nfapi_resp, 0, sizeof(nfapi_resp));
  nfapi_resp.header.message_id = NFAPI_CONFIG_RESPONSE;
  nfapi_resp.header.phy_id = phy_info->id;
  nfapi_resp.error_code = 0; // DJP - some value resp->error_code;
  nfapi_pnf_config_resp(config, &nfapi_resp);
  printf("[PNF] Sent NFAPI_CONFIG_RESPONSE phy_id:%d\n", phy_info->id);

  if(NFAPI_MODE==NFAPI_UE_STUB_PNF || NFAPI_MODE==NFAPI_MODE_STANDALONE_PNF)
    free(fp);

  return 0;
}

int nr_config_request(nfapi_pnf_config_t *config, nfapi_pnf_phy_config_t *phy, nfapi_nr_config_request_scf_t *req) 
{
  printf("[PNF] Received NFAPI_CONFIG_REQ phy_id:%d\n", req->header.phy_id);
  pnf_info *pnf = (pnf_info *)(config->user_data);
  uint8_t num_tlv = 0;
  //struct PHY_VARS_eNB_s *eNB = RC.eNB[0][0];
  //  In the case of nfapi_mode = 3 (UE = PNF) we should not have dependency on any eNB var. So we aim
  // to keep only the necessary just to keep the nfapi FSM rolling by sending a dummy response.
  NR_DL_FRAME_PARMS *fp;

  if (NFAPI_MODE!=NFAPI_UE_STUB_PNF) {
    struct PHY_VARS_gNB_s *gNB = RC.gNB[0];
    fp = &gNB->frame_parms;
  } else {
    fp = (NR_DL_FRAME_PARMS *) malloc(sizeof(NR_DL_FRAME_PARMS));
  }

  phy_info *phy_info = pnf->phys;

  printf("\nTiming window tag: %d\n",NFAPI_NR_NFAPI_TIMING_WINDOW_TAG);
  if(req->nfapi_config.timing_window.tl.tag == NFAPI_NR_NFAPI_TIMING_WINDOW_TAG) {
    phy_info->timing_window = req->nfapi_config.timing_window.value;
    printf("Phy_info:Timing window:%u NFAPI_CONFIG:timing_window:%u\n", phy_info->timing_window, req->nfapi_config.timing_window.value);
    num_tlv++;
  }

  if(req->nfapi_config.timing_info_mode.tl.tag == NFAPI_NR_NFAPI_TIMING_INFO_MODE_TAG) {
    printf("timing info mode:%d\n", req->nfapi_config.timing_info_mode.value);
    phy_info->timing_info_mode = req->nfapi_config.timing_info_mode.value;
    num_tlv++;
  } else {
    phy_info->timing_info_mode = 0;
    printf("NO timing info mode provided\n");
  }
  //TODO: Read the P7 message offset values
  if(req->nfapi_config.timing_info_period.tl.tag == NFAPI_NR_NFAPI_TIMING_INFO_PERIOD_TAG) {
    printf("timing info period provided value:%d\n", req->nfapi_config.timing_info_period.value);
    phy_info->timing_info_period = req->nfapi_config.timing_info_period.value;
    num_tlv++;
  } else {
    phy_info->timing_info_period = 0;
  }

  if(req->carrier_config.dl_bandwidth.tl.tag == NFAPI_NR_CONFIG_DL_BANDWIDTH_TAG) {
    phy_info->dl_channel_bw_support = req->carrier_config.dl_bandwidth.value; //rf_config.dl_channel_bandwidth.value;
    fp->N_RB_DL = req->carrier_config.dl_bandwidth.value; //rf_config.dl_channel_bandwidth.value;
    num_tlv++;
    NFAPI_TRACE(NFAPI_TRACE_ERROR, "%s() NFAPI_NR_CONFIG_DL_BANDWIDTH_TAG N_RB_DL:%u\n", __FUNCTION__, fp->N_RB_DL);
  } else {            
    NFAPI_TRACE(NFAPI_TRACE_ERROR, "%s() Missing NFAPI_NR_CONFIG_DL_BANDWIDTH_TAG\n", __FUNCTION__);
  }

  if(req->carrier_config.uplink_bandwidth.tl.tag == NFAPI_NR_CONFIG_UPLINK_BANDWIDTH_TAG) {
    phy_info->ul_channel_bw_support = req->carrier_config.uplink_bandwidth.value; //req->rf_config.ul_channel_bandwidth.value;
    fp->N_RB_UL = req->carrier_config.uplink_bandwidth.value; //req->rf_config.ul_channel_bandwidth.value;
    num_tlv++;
  }

  if (req->cell_config.phy_cell_id.tl.tag == NFAPI_NR_CONFIG_PHY_CELL_ID_TAG) {
    fp->Nid_cell = req->cell_config.phy_cell_id.value; //sch_config.physical_cell_id.value;
    fp->nushift = fp->Nid_cell%6;
    num_tlv++;
  }

  if(NFAPI_MODE!=NFAPI_UE_STUB_PNF) {
    printf("[PNF] CONFIG_REQUEST[num_tlv:%d] TLVs processed:%d\n", req->num_tlv, num_tlv);
    printf("[PNF] Simulating PHY CONFIG - DJP\n");
    NR_PHY_Config_t nr_phy_config;
    nr_phy_config.Mod_id = 0;
    nr_phy_config.CC_id=0;
    nr_phy_config.cfg = req;
    nr_phy_config_request(&nr_phy_config);
    nr_dump_frame_parms(fp);
  }
  phy_info->remote_port = req->nfapi_config.p7_vnf_port.value;
  struct sockaddr_in vnf_p7_sockaddr;
  memcpy(&vnf_p7_sockaddr.sin_addr.s_addr, &(req->nfapi_config.p7_vnf_address_ipv4.address[0]), 4);
  phy_info->remote_addr = inet_ntoa(vnf_p7_sockaddr.sin_addr);
  printf("[PNF] %d vnf p7 %s:%d timing %d %d %d\n", phy_info->id, phy_info->remote_addr, phy_info->remote_port,
         phy_info->timing_window, phy_info->timing_info_mode, phy_info->timing_info_period);
  nfapi_nr_config_response_scf_t nfapi_resp;
  memset(&nfapi_resp, 0, sizeof(nfapi_resp));
  nfapi_resp.header.message_id = NFAPI_NR_PHY_MSG_TYPE_CONFIG_RESPONSE;
  nfapi_resp.header.phy_id = phy_info->id;
  nfapi_resp.error_code = 0; // DJP - some value resp->error_code;
  nfapi_nr_pnf_config_resp(config, &nfapi_resp);
  printf("[PNF] Sent NFAPI_PNF_CONFIG_RESPONSE phy_id:%d\n", phy_info->id);

  if(NFAPI_MODE==NFAPI_UE_STUB_PNF)
    free(fp);
 
  return 0;
}

nfapi_p7_message_header_t *pnf_phy_allocate_p7_vendor_ext(uint16_t message_id, uint16_t *msg_size) {
  if(message_id == P7_VENDOR_EXT_REQ) {
    (*msg_size) = sizeof(vendor_ext_p7_req);
    return (nfapi_p7_message_header_t *)malloc(sizeof(vendor_ext_p7_req));
  }

  return 0;
}

void pnf_phy_deallocate_p7_vendor_ext(nfapi_p7_message_header_t *header) {
  free(header);
}

notifiedFIFO_elt_t *l1tx_message_extract(PHY_VARS_gNB *gNB, int frame, int slot) {
  notifiedFIFO_elt_t *res;
  notifiedFIFO_elt_t *freeRes = NULL;

  // check first message
  res = pullTpool(gNB->resp_L1_tx, gNB->threadPool);
  processingData_L1tx_t *msgTx = (processingData_L1tx_t *)NotifiedFifoData(res);
  if (msgTx->slot == slot) {
    return res;
  }
  if (msgTx->slot == -1) {
    freeRes = res;
  }

  // check second message
  pushNotifiedFIFO(gNB->resp_L1_tx,res);
  res = pullTpool(gNB->resp_L1_tx, gNB->threadPool);
  msgTx = (processingData_L1tx_t *)NotifiedFifoData(res);
  if (msgTx->slot == slot) {
    return res;
  }
  if (msgTx->slot == -1) {
    freeRes = res;
  }

  if (freeRes) {
    msgTx = (processingData_L1tx_t *)NotifiedFifoData(res);
    msgTx->num_pdsch_slot=0;
    msgTx->pdcch_pdu.pdcch_pdu_rel15.numDlDci = 0;
    msgTx->ul_pdcch_pdu.pdcch_pdu.pdcch_pdu_rel15.numDlDci = 0;
    msgTx->slot = slot;
    msgTx->frame = frame;
    return freeRes;
  }
  pushNotifiedFIFO(gNB->resp_L1_tx,res);
  AssertFatal(1==0, "It means both L1 Tx messages are still waiting to be processed. This happens when L1 Tx processing is too slow. Message slot %d, scheduled slot %d\n",
    msgTx->slot, slot);
}

int pnf_phy_ul_dci_req(gNB_L1_rxtx_proc_t *proc, nfapi_pnf_p7_config_t *pnf_p7, nfapi_nr_ul_dci_request_t *req) {
  
  //   LOG_D(PHY,"[PNF] HI_DCI0_REQUEST SFN/SF:%05d dci:%d hi:%d\n", NFAPI_SFNSF2DEC(req->sfn_sf), req->hi_dci0_request_body.number_of_dci, req->hi_dci0_request_body.number_of_hi);

  struct PHY_VARS_gNB_s *gNB = RC.gNB[0];

  // extract the next available thread message (priority to message with current slot, then free message)
  notifiedFIFO_elt_t *res;
  res = l1tx_message_extract(gNB, req->SFN, req->Slot);
  processingData_L1tx_t *msgTx = (processingData_L1tx_t *)NotifiedFifoData(res);

  if (proc ==NULL) 
    proc = &gNB->proc.L1_proc;

  if (req->numPdus > 0) {
    if (req->ul_dci_pdu_list[req->numPdus-1].PDUType == 0) { // copy only the last PDU (PHY can have only one UL PDCCH pdu)
      msgTx->ul_pdcch_pdu = req->ul_dci_pdu_list[req->numPdus-1]; // copy the last pdu
    } 
    else {
      LOG_E(PHY,"[PNF] UL_DCI_REQ sfn_slot:%d PDU[%d] - unknown pdu type:%d\n", NFAPI_SFNSLOT2DEC(req->SFN, req->Slot), req->numPdus-1, req->ul_dci_pdu_list[req->numPdus-1].PDUType);
    }
  }

  pushNotifiedFIFO(gNB->resp_L1_tx,res);

  return 0;
}


int pnf_phy_hi_dci0_req(L1_rxtx_proc_t *proc, nfapi_pnf_p7_config_t *pnf_p7, nfapi_hi_dci0_request_t *req) {
  if (req->hi_dci0_request_body.number_of_dci == 0 && req->hi_dci0_request_body.number_of_hi == 0)
    LOG_D(PHY,"[PNF] HI_DCI0_REQUEST SFN/SF:%05d dci:%d hi:%d\n", NFAPI_SFNSF2DEC(req->sfn_sf), req->hi_dci0_request_body.number_of_dci, req->hi_dci0_request_body.number_of_hi);

  //phy_info* phy = (phy_info*)(pnf_p7->user_data);
  struct PHY_VARS_eNB_s *eNB = RC.eNB[0][0];
  if (proc ==NULL) 
    proc = &eNB->proc.L1_proc;

  for (int i=0; i<req->hi_dci0_request_body.number_of_dci + req->hi_dci0_request_body.number_of_hi; i++) {
    //LOG_D(PHY,"[PNF] HI_DCI0_REQ sfn_sf:%d PDU[%d]\n", NFAPI_SFNSF2DEC(req->sfn_sf), i);
    if (req->hi_dci0_request_body.hi_dci0_pdu_list[i].pdu_type == NFAPI_HI_DCI0_DCI_PDU_TYPE) {
      //LOG_D(PHY,"[PNF] HI_DCI0_REQ sfn_sf:%d PDU[%d] - NFAPI_HI_DCI0_DCI_PDU_TYPE\n", NFAPI_SFNSF2DEC(req->sfn_sf), i);
      nfapi_hi_dci0_request_pdu_t *hi_dci0_req_pdu = &req->hi_dci0_request_body.hi_dci0_pdu_list[i];
      handle_nfapi_hi_dci0_dci_pdu(eNB,NFAPI_SFNSF2SFN(req->sfn_sf),NFAPI_SFNSF2SF(req->sfn_sf),proc,hi_dci0_req_pdu);
      eNB->pdcch_vars[NFAPI_SFNSF2SF(req->sfn_sf)&1].num_dci++;
    } else if (req->hi_dci0_request_body.hi_dci0_pdu_list[i].pdu_type == NFAPI_HI_DCI0_HI_PDU_TYPE) {
      LOG_D(PHY,"[PNF] HI_DCI0_REQ sfn_sf:%d PDU[%d] - NFAPI_HI_DCI0_HI_PDU_TYPE\n", NFAPI_SFNSF2DEC(req->sfn_sf), i);
      nfapi_hi_dci0_request_pdu_t *hi_dci0_req_pdu = &req->hi_dci0_request_body.hi_dci0_pdu_list[i];
      handle_nfapi_hi_dci0_hi_pdu(eNB, NFAPI_SFNSF2SFN(req->sfn_sf),NFAPI_SFNSF2SF(req->sfn_sf), proc, hi_dci0_req_pdu);
    } else {
      LOG_E(PHY,"[PNF] HI_DCI0_REQ sfn_sf:%d PDU[%d] - unknown pdu type:%d\n", NFAPI_SFNSF2DEC(req->sfn_sf), i, req->hi_dci0_request_body.hi_dci0_pdu_list[i].pdu_type);
    }
  }

  return 0;
}


int pnf_phy_dl_tti_req(gNB_L1_rxtx_proc_t *proc, nfapi_pnf_p7_config_t *pnf_p7, nfapi_nr_dl_tti_request_t *req) {
  if (RC.ru == 0) {
    return -1;
  }

  if (RC.gNB == 0) {
    return -2;
  }

  if (RC.gNB[0] == 0) {
    return -3;
  }

  if (sync_var != 0) {
    NFAPI_TRACE(NFAPI_TRACE_INFO, "%s() Main system not up - is this a dummy subframe?\n", __FUNCTION__);
    return -4;
  }

  int sfn = req->SFN;
  int slot =  req->Slot;
  struct PHY_VARS_gNB_s *gNB = RC.gNB[0];
  if (proc==NULL)
     proc = &gNB->proc.L1_proc;
  nfapi_nr_dl_tti_request_pdu_t *dl_tti_pdu_list = req->dl_tti_request_body.dl_tti_pdu_list;

  if (req->dl_tti_request_body.nPDUs)
    NFAPI_TRACE(NFAPI_TRACE_INFO, "%s() TX:%d/%d RX:%d/%d; sfn:%d, slot:%d, nGroup:%u, nPDUs: %u, nUE: %p, PduIdx: %p,\n",
                __FUNCTION__, proc->frame_tx, proc->slot_tx, proc->frame_rx, proc->slot_rx, // TODO: change subframes to slot
                req->SFN,
                req->Slot,
                req->dl_tti_request_body.nGroup,
                req->dl_tti_request_body.nPDUs,
                req->dl_tti_request_body.nUe,
                req->dl_tti_request_body.PduIdx);

  for (int i=0; i<req->dl_tti_request_body.nPDUs; i++) {
    // NFAPI_TRACE(NFAPI_TRACE_INFO, "%s() sfn/sf:%d PDU[%d] size:%d pdcch_vars->num_dci:%d\n", __FUNCTION__, NFAPI_SFNSF2DEC(req->sfn_sf), i, dl_config_pdu_list[i].pdu_size,pdcch_vars->num_dci);
    notifiedFIFO_elt_t *res;
    res = l1tx_message_extract(gNB, sfn, slot);
    processingData_L1tx_t *msgTx = (processingData_L1tx_t *)NotifiedFifoData(res);

    if (dl_tti_pdu_list[i].PDUType == NFAPI_NR_DL_TTI_PDCCH_PDU_TYPE) {
<<<<<<< HEAD
      // we trust the scheduler sends only one PDCCH PDU per slot
      msgTx->pdcch_pdu = dl_tti_pdu_list[i].pdcch_pdu; // fills the last received PDCCH PDU
    } 
=======
      nfapi_nr_dl_tti_request_pdu_t *dl_tti_pdu=&dl_tti_pdu_list[i];
      memcpy(dl_tti_pdu,&dl_tti_pdu_list[i],sizeof(nfapi_nr_dl_tti_request_pdu_t));
      int SFN=sfn+2;
      //if(!&dl_tti_pdu->pdcch_pdu)
      printf("interleaversize = %d, coreset_type = %d. \n",dl_tti_pdu->pdcch_pdu.pdcch_pdu_rel15.InterleaverSize,dl_tti_pdu->pdcch_pdu.pdcch_pdu_rel15.CoreSetType);
      handle_nfapi_nr_pdcch_pdu(gNB, SFN, slot, &dl_tti_pdu->pdcch_pdu);
      //dl_tti_pdu_list[i].pdcch_pdu.pdcch_pdu_rel15.numDlDci++; // ?
      // NFAPI_TRACE(NFAPI_TRACE_INFO, "%s() pdcch_vars->num_dci:%d\n", __FUNCTION__, pdcch_vars->num_dci);
    }
>>>>>>> f1cb957c
    else if (dl_tti_pdu_list[i].PDUType == NFAPI_NR_DL_TTI_SSB_PDU_TYPE) {
      //NFAPI_TRACE(NFAPI_TRACE_INFO, "%s() PDU:%d BCH: pdu_index:%u pdu_length:%d sdu_length:%d BCH_SDU:%x,%x,%x\n", __FUNCTION__, i, pdu_index, bch_pdu->bch_pdu_rel8.length, tx_request_pdu[sfn][sf][pdu_index]->segments[0].segment_length, sdu[0], sdu[1], sdu[2]);
      handle_nr_nfapi_ssb_pdu(msgTx, sfn, slot, &dl_tti_pdu_list[i]);
      gNB->pbch_configured=1;
    }
    else if (dl_tti_pdu_list[i].PDUType == NFAPI_NR_DL_TTI_PDSCH_PDU_TYPE) {
      nfapi_nr_dl_tti_pdsch_pdu *pdsch_pdu = &dl_tti_pdu_list[i].pdsch_pdu;
      nfapi_nr_dl_tti_pdsch_pdu_rel15_t *rel15_pdu = &pdsch_pdu->pdsch_pdu_rel15;
      nfapi_nr_pdu_t *tx_data = tx_data_request[sfn][slot][rel15_pdu->pduIndex];

      if (tx_data != NULL) {
        uint8_t *dlsch_sdu = (uint8_t *)tx_data->TLVs[0].value.direct;
        //NFAPI_TRACE(NFAPI_TRACE_INFO, "%s() DLSCH:pdu_index:%d handle_nfapi_dlsch_pdu(eNB, proc_rxtx, dlsch_pdu, transport_blocks:%d sdu:%p) eNB->pdcch_vars[proc->subframe_tx & 1].num_pdcch_symbols:%d\n", __FUNCTION__, rel8_pdu->pdu_index, rel8_pdu->transport_blocks, dlsch_sdu, eNB->pdcch_vars[proc->subframe_tx & 1].num_pdcch_symbols);
        AssertFatal(msgTx->num_pdsch_slot < gNB->number_of_nr_dlsch_max,"Number of PDSCH PDUs %d exceeded the limit %d\n",
          msgTx->num_pdsch_slot,gNB->number_of_nr_dlsch_max);
        handle_nr_nfapi_pdsch_pdu(msgTx, pdsch_pdu, dlsch_sdu);
      } 
      else {
        NFAPI_TRACE(NFAPI_TRACE_ERROR, "%s() DLSCH NULL TX PDU SFN/SF:%d PDU_INDEX:%d\n", __FUNCTION__, NFAPI_SFNSLOT2DEC(sfn,slot), rel15_pdu->pduIndex);     
      }
    }
    else if (dl_tti_pdu_list[i].PDUType == NFAPI_NR_DL_TTI_CSI_RS_PDU_TYPE) {
      nfapi_nr_dl_tti_csi_rs_pdu *csi_rs_pdu = &dl_tti_pdu_list[i].csi_rs_pdu;
      handle_nfapi_nr_csirs_pdu(msgTx, sfn, slot, csi_rs_pdu);
    }
    else {
      NFAPI_TRACE(NFAPI_TRACE_ERROR, "%s() UNKNOWN:%d\n", __FUNCTION__, dl_tti_pdu_list[i].PDUType);
    }
    pushNotifiedFIFO(gNB->resp_L1_tx,res);
  }

  if(req->vendor_extension)
    free(req->vendor_extension);

  return 0;
}


int pnf_phy_dl_config_req(L1_rxtx_proc_t *proc, nfapi_pnf_p7_config_t *pnf_p7, nfapi_dl_config_request_t *req) {

  if (RC.eNB == 0) {
    return -2;
  }

  if (RC.eNB[0][0] == 0) {
    return -3;
  }

  if (sync_var != 0) {
    NFAPI_TRACE(NFAPI_TRACE_INFO, "%s() Main system not up - is this a dummy subframe?\n", __FUNCTION__);
    return -4;
  }

  int sfn = NFAPI_SFNSF2SFN(req->sfn_sf);
  int sf = NFAPI_SFNSF2SF(req->sfn_sf);
  struct PHY_VARS_eNB_s *eNB = RC.eNB[0][0];
  if (proc==NULL)
     proc = &eNB->proc.L1_proc;
  nfapi_dl_config_request_pdu_t *dl_config_pdu_list = req->dl_config_request_body.dl_config_pdu_list;
  LTE_eNB_PDCCH *pdcch_vars = &eNB->pdcch_vars[sf&1];
  pdcch_vars->num_pdcch_symbols = req->dl_config_request_body.number_pdcch_ofdm_symbols;
  pdcch_vars->num_dci = 0;

  if (req->dl_config_request_body.number_dci ||
      req->dl_config_request_body.number_pdu ||
      req->dl_config_request_body.number_pdsch_rnti)
    NFAPI_TRACE(NFAPI_TRACE_INFO, "%s() TX:%d/%d RX:%d/%d sfn_sf:%d pdcch:%u dl_cfg[dci:%u pdus:%d pdsch_rnti:%d] pcfich:%u\n",
                __FUNCTION__, proc->frame_tx, proc->subframe_tx, proc->frame_rx, proc->subframe_rx,
                NFAPI_SFNSF2DEC(req->sfn_sf),
                req->dl_config_request_body.number_pdcch_ofdm_symbols,
                req->dl_config_request_body.number_dci,
                req->dl_config_request_body.number_pdu,
                req->dl_config_request_body.number_pdsch_rnti,
                req->dl_config_request_body.transmission_power_pcfich);

  for (int i=0; i<req->dl_config_request_body.number_pdu; i++) {
    NFAPI_TRACE(NFAPI_TRACE_INFO, "%s() sfn/sf:%d PDU[%d] size:%d pdcch_vars->num_dci:%d\n", __FUNCTION__, NFAPI_SFNSF2DEC(req->sfn_sf), i, dl_config_pdu_list[i].pdu_size,pdcch_vars->num_dci);

    if (dl_config_pdu_list[i].pdu_type == NFAPI_DL_CONFIG_DCI_DL_PDU_TYPE) {
      handle_nfapi_dci_dl_pdu(eNB,NFAPI_SFNSF2SFN(req->sfn_sf),NFAPI_SFNSF2SF(req->sfn_sf),proc,&dl_config_pdu_list[i]);
      pdcch_vars->num_dci++; // Is actually number of DCI PDUs
      NFAPI_TRACE(NFAPI_TRACE_INFO, "%s() pdcch_vars->num_dci:%d\n", __FUNCTION__, pdcch_vars->num_dci);
    } else if (dl_config_pdu_list[i].pdu_type == NFAPI_DL_CONFIG_BCH_PDU_TYPE) {
      nfapi_dl_config_bch_pdu *bch_pdu = &dl_config_pdu_list[i].bch_pdu;
      uint16_t pdu_index = bch_pdu->bch_pdu_rel8.pdu_index;

      if (tx_request_pdu[sfn][sf][pdu_index] != NULL) {
        //NFAPI_TRACE(NFAPI_TRACE_INFO, "%s() PDU:%d BCH: pdu_index:%u pdu_length:%d sdu_length:%d BCH_SDU:%x,%x,%x\n", __FUNCTION__, i, pdu_index, bch_pdu->bch_pdu_rel8.length, tx_request_pdu[sfn][sf][pdu_index]->segments[0].segment_length, sdu[0], sdu[1], sdu[2]);
        handle_nfapi_bch_pdu(eNB, proc, &dl_config_pdu_list[i], tx_request_pdu[sfn][sf][pdu_index]->segments[0].segment_data);
        eNB->pbch_configured=1;
      } else {
        NFAPI_TRACE(NFAPI_TRACE_ERROR, "%s() BCH NULL TX PDU SFN/SF:%d PDU_INDEX:%d\n", __FUNCTION__, NFAPI_SFNSF2DEC(req->sfn_sf), pdu_index);
      }
    } else if (dl_config_pdu_list[i].pdu_type == NFAPI_DL_CONFIG_DLSCH_PDU_TYPE) {
      nfapi_dl_config_dlsch_pdu *dlsch_pdu = &dl_config_pdu_list[i].dlsch_pdu;
      nfapi_dl_config_dlsch_pdu_rel8_t *rel8_pdu = &dlsch_pdu->dlsch_pdu_rel8;
      nfapi_tx_request_pdu_t *tx_pdu = tx_request_pdu[sfn][sf][rel8_pdu->pdu_index];

      if (tx_pdu != NULL) {
        int UE_id = find_dlsch(rel8_pdu->rnti,eNB,SEARCH_EXIST_OR_FREE);
        AssertFatal(UE_id!=-1,"no free or exiting dlsch_context\n");
        AssertFatal(UE_id<NUMBER_OF_UE_MAX,"returned UE_id %d >= %d(NUMBER_OF_UE_MAX)\n",UE_id,NUMBER_OF_UE_MAX);
        LTE_eNB_DLSCH_t *dlsch0 = eNB->dlsch[UE_id][0];
        //LTE_eNB_DLSCH_t *dlsch1 = eNB->dlsch[UE_id][1];
        int harq_pid = dlsch0->harq_ids[sfn%2][sf];

        if(harq_pid >= dlsch0->Mdlharq) {
          LOG_E(PHY,"pnf_phy_dl_config_req illegal harq_pid %d\n", harq_pid);
          return(-1);
        }

        uint8_t *dlsch_sdu = tx_pdus[UE_id][harq_pid];
        memcpy(dlsch_sdu, tx_pdu->segments[0].segment_data, tx_pdu->segments[0].segment_length);
        //NFAPI_TRACE(NFAPI_TRACE_INFO, "%s() DLSCH:pdu_index:%d handle_nfapi_dlsch_pdu(eNB, proc_rxtx, dlsch_pdu, transport_blocks:%d sdu:%p) eNB->pdcch_vars[proc->subframe_tx & 1].num_pdcch_symbols:%d\n", __FUNCTION__, rel8_pdu->pdu_index, rel8_pdu->transport_blocks, dlsch_sdu, eNB->pdcch_vars[proc->subframe_tx & 1].num_pdcch_symbols);
        handle_nfapi_dlsch_pdu( eNB, sfn,sf, proc, &dl_config_pdu_list[i], rel8_pdu->transport_blocks-1, dlsch_sdu);
      } else {
        NFAPI_TRACE(NFAPI_TRACE_ERROR, "%s() DLSCH NULL TX PDU SFN/SF:%d PDU_INDEX:%d\n", __FUNCTION__, NFAPI_SFNSF2DEC(req->sfn_sf), rel8_pdu->pdu_index);
      }
    } else {
      NFAPI_TRACE(NFAPI_TRACE_ERROR, "%s() UNKNOWN:%d\n", __FUNCTION__, dl_config_pdu_list[i].pdu_type);
    }
  }

  if(req->vendor_extension)
    free(req->vendor_extension);

  return 0;
}



int pnf_phy_tx_data_req(nfapi_pnf_p7_config_t *pnf_p7, nfapi_nr_tx_data_request_t *req) {
  uint16_t sfn = req->SFN;
  uint16_t slot = req->Slot;

  if (req->Number_of_PDUs == 0)
    LOG_D(PHY,"%s() SFN/SLOT:%d%d PDUs:%d\n", __FUNCTION__, sfn, slot, req->Number_of_PDUs);

  //if (req->pdu_list[0].TLVs->tag ==  NFAPI_NR_PHY_MSG_TYPE_TX_DATA_REQUEST) {
    for (int i=0; i<req->Number_of_PDUs; i++) {
      // LOG_D(PHY,"%s() SFN/SF:%d%d number_of_pdus:%d [PDU:%d] pdu_length:%d pdu_index:%d num_segments:%d\n",
      //       __FUNCTION__,
      //       sfn, sf,
      //       req->tx_request_body.number_of_pdus,
      //       i,
      //       req->tx_request_body.tx_pdu_list[i].pdu_length,
      //       req->tx_request_body.tx_pdu_list[i].pdu_index,
      //       req->tx_request_body.tx_pdu_list[i].num_segments
      //      );
      // tx_request_pdu[sfn][sf][i] = &req->tx_request_body.tx_pdu_list[i];
      tx_data_request[sfn][slot][i] = &req->pdu_list[i];
    }
  //}

  return 0;
}


int pnf_phy_tx_req(nfapi_pnf_p7_config_t *pnf_p7, nfapi_tx_request_t *req) {
  uint16_t sfn = NFAPI_SFNSF2SFN(req->sfn_sf);
  uint16_t sf = NFAPI_SFNSF2SF(req->sfn_sf);

  if (req->tx_request_body.number_of_pdus==0)
    LOG_D(PHY,"%s() SFN/SF:%d%d PDUs:%d\n", __FUNCTION__, sfn, sf, req->tx_request_body.number_of_pdus);

  if (req->tx_request_body.tl.tag==NFAPI_TX_REQUEST_BODY_TAG) {
    for (int i=0; i<req->tx_request_body.number_of_pdus; i++) {
      LOG_D(PHY,"%s() SFN/SF:%d%d number_of_pdus:%d [PDU:%d] pdu_length:%d pdu_index:%d num_segments:%d\n",
            __FUNCTION__,
            sfn, sf,
            req->tx_request_body.number_of_pdus,
            i,
            req->tx_request_body.tx_pdu_list[i].pdu_length,
            req->tx_request_body.tx_pdu_list[i].pdu_index,
            req->tx_request_body.tx_pdu_list[i].num_segments
           );
      tx_request_pdu[sfn][sf][i] = &req->tx_request_body.tx_pdu_list[i];
    }
  }

  return 0;
}



int pnf_phy_ul_tti_req(gNB_L1_rxtx_proc_t *proc, nfapi_pnf_p7_config_t *pnf_p7, nfapi_nr_ul_tti_request_t *req) {
  LOG_D(PHY,"[PNF] UL_TTI_REQ recvd, writing into structs, SFN/slot:%d.%d pdu:%d \n",
                req->SFN,req->Slot,
                req->n_pdus
               );

  if (RC.ru == 0) {
    return -1;
  }

  if (RC.gNB == 0) {
    return -2;
  }

  if (RC.gNB[0] == 0) {
    return -3;
  }

  if (sync_var != 0) {
    NFAPI_TRACE(NFAPI_TRACE_INFO, "%s() Main system not up - is this a dummy slot?\n", __FUNCTION__);
    return -4;
  }
  uint16_t curr_sfn = req->SFN;
  uint16_t curr_slot = req->Slot;
  struct PHY_VARS_gNB_s *gNB = RC.gNB[0];

  if (proc==NULL)
     proc = &gNB->proc.L1_proc;

  nfapi_nr_ul_tti_request_number_of_pdus_t *ul_tti_pdu_list = req->pdus_list;

  for (int i=0; i< req->n_pdus; i++) {
    switch (ul_tti_pdu_list[i].pdu_type) {
      case NFAPI_NR_UL_CONFIG_PUSCH_PDU_TYPE:
        //LOG_D(PHY,"frame %d, slot %d, Got NFAPI_NR_UL_TTI_PUSCH_PDU_TYPE for %d.%d\n", frame, slot, UL_tti_req->SFN, UL_tti_req->Slot);
        //curr_sfn = curr_sfn + 3; //Gokul
        nr_fill_ulsch(gNB,curr_sfn, curr_slot, &ul_tti_pdu_list[i].pusch_pdu);
        break;
      case NFAPI_NR_UL_CONFIG_PUCCH_PDU_TYPE:
        //LOG_D(PHY,"frame %d, slot %d, Got NFAPI_NR_UL_TTI_PUCCH_PDU_TYPE for %d.%d\n", frame, slot, UL_tti_req->SFN, UL_tti_req->Slot);
        nr_fill_pucch(gNB,curr_sfn, curr_slot, &ul_tti_pdu_list[i].pucch_pdu);
        break;
      case NFAPI_NR_UL_CONFIG_PRACH_PDU_TYPE:
        //LOG_D(PHY,"frame %d, slot %d, Got NFAPI_NR_UL_TTI_PRACH_PDU_TYPE for %d.%d\n", frame, slot, UL_tti_req->SFN, UL_tti_req->Slot);
        nr_fill_prach(gNB, curr_sfn, curr_slot, &ul_tti_pdu_list[i].prach_pdu);
        if (gNB->RU_list[0]->if_south == LOCAL_RF) nr_fill_prach_ru(gNB->RU_list[0], curr_sfn, curr_slot, &ul_tti_pdu_list[i].prach_pdu);
        break;
      default:
      NFAPI_TRACE(NFAPI_TRACE_ERROR, "%s() PDU:%i UNKNOWN type :%d\n", __FUNCTION__, i, ul_tti_pdu_list[i].pdu_type);
      break;

    }
    // //LOG_D(PHY, "%s() sfn/sf:%d PDU[%d] size:%d\n", __FUNCTION__, NFAPI_SFNSF2DEC(req->sfn_sf), i, ul_config_pdu_list[i].pdu_size);
    // if (
    //   ul_tti_pdu_list[i].pdu_type == NFAPI_NR_UL_CONFIG_PRACH_PDU_TYPE ||
    //   ul_tti_pdu_list[i].pdu_type == NFAPI_NR_UL_CONFIG_PUSCH_PDU_TYPE ||
    //   ul_tti_pdu_list[i].pdu_type == NFAPI_NR_UL_CONFIG_PUCCH_PDU_TYPE ||
    //   ul_tti_pdu_list[i].pdu_type == NFAPI_NR_UL_CONFIG_SRS_PDU_TYPE
    // ) {
    //   //LOG_D(PHY, "%s() handle_nfapi_ul_pdu() for PDU:%d\n", __FUNCTION__, i);
    //   // handle_nfapi_ul_pdu(eNB,proc,&ul_config_pdu_list[i],curr_sfn,curr_sf,req->ul_config_request_body.srs_present);
      
    //   // TODO: dont have an NR function for this, also srs_present flag not there
      
    // } else {
    //   NFAPI_TRACE(NFAPI_TRACE_ERROR, "%s() PDU:%i UNKNOWN type :%d\n", __FUNCTION__, i, ul_tti_pdu_list[i].pdu_type);
    // }
  }

  return 0;
}

int pnf_phy_ul_config_req(L1_rxtx_proc_t *proc, nfapi_pnf_p7_config_t *pnf_p7, nfapi_ul_config_request_t *req) {
  if (0)LOG_D(PHY,"[PNF] UL_CONFIG_REQ %s() sfn_sf:%d pdu:%d rach_prach_frequency_resources:%d srs_present:%u\n",
                __FUNCTION__,
                NFAPI_SFNSF2DEC(req->sfn_sf),
                req->ul_config_request_body.number_of_pdus,
                req->ul_config_request_body.rach_prach_frequency_resources,
                req->ul_config_request_body.srs_present
               );


  if (RC.eNB == 0) {
    return -2;
  }

  if (RC.eNB[0][0] == 0) {
    return -3;
  }

  if (sync_var != 0) {
    NFAPI_TRACE(NFAPI_TRACE_INFO, "%s() Main system not up - is this a dummy subframe?\n", __FUNCTION__);
    return -4;
  }

  uint16_t curr_sfn = NFAPI_SFNSF2SFN(req->sfn_sf);
  uint16_t curr_sf = NFAPI_SFNSF2SF(req->sfn_sf);
  struct PHY_VARS_eNB_s *eNB = RC.eNB[0][0];
  if (proc==NULL)
     proc = &eNB->proc.L1_proc;
  nfapi_ul_config_request_pdu_t *ul_config_pdu_list = req->ul_config_request_body.ul_config_pdu_list;

  for (int i=0; i<req->ul_config_request_body.number_of_pdus; i++) {
    //LOG_D(PHY, "%s() sfn/sf:%d PDU[%d] size:%d\n", __FUNCTION__, NFAPI_SFNSF2DEC(req->sfn_sf), i, ul_config_pdu_list[i].pdu_size);
    if (
      ul_config_pdu_list[i].pdu_type == NFAPI_UL_CONFIG_ULSCH_PDU_TYPE ||
      ul_config_pdu_list[i].pdu_type == NFAPI_UL_CONFIG_ULSCH_HARQ_PDU_TYPE ||
      ul_config_pdu_list[i].pdu_type == NFAPI_UL_CONFIG_ULSCH_CQI_RI_PDU_TYPE ||
      ul_config_pdu_list[i].pdu_type == NFAPI_UL_CONFIG_ULSCH_CQI_HARQ_RI_PDU_TYPE ||
      ul_config_pdu_list[i].pdu_type == NFAPI_UL_CONFIG_UCI_HARQ_PDU_TYPE ||
      ul_config_pdu_list[i].pdu_type == NFAPI_UL_CONFIG_UCI_SR_PDU_TYPE ||
      ul_config_pdu_list[i].pdu_type == NFAPI_UL_CONFIG_UCI_SR_HARQ_PDU_TYPE
    ) {
      //LOG_D(PHY, "%s() handle_nfapi_ul_pdu() for PDU:%d\n", __FUNCTION__, i);
      handle_nfapi_ul_pdu(eNB,proc,&ul_config_pdu_list[i],curr_sfn,curr_sf,req->ul_config_request_body.srs_present);
    } else {
      NFAPI_TRACE(NFAPI_TRACE_ERROR, "%s() PDU:%i UNKNOWN type :%d\n", __FUNCTION__, i, ul_config_pdu_list[i].pdu_type);
    }
  }

  return 0;
}

int pnf_phy_lbt_dl_config_req(nfapi_pnf_p7_config_t *config, nfapi_lbt_dl_config_request_t *req) {
  //printf("[PNF] lbt dl config request\n");
  return 0;
}

int pnf_phy_ue_release_req(nfapi_pnf_p7_config_t* config, nfapi_ue_release_request_t* req) {
  if (req->ue_release_request_body.number_of_TLVs==0)
    return -1;

  release_rntis.number_of_TLVs = req->ue_release_request_body.number_of_TLVs;
  memcpy(&release_rntis.ue_release_request_TLVs_list, req->ue_release_request_body.ue_release_request_TLVs_list, sizeof(nfapi_ue_release_request_TLVs_t)*req->ue_release_request_body.number_of_TLVs);
  return 0;
}

int pnf_phy_vendor_ext(nfapi_pnf_p7_config_t *config, nfapi_p7_message_header_t *msg) {
  if(msg->message_id == P7_VENDOR_EXT_REQ) {
    //vendor_ext_p7_req* req = (vendor_ext_p7_req*)msg;
    //printf("[PNF] vendor request (1:%d 2:%d)\n", req->dummy1, req->dummy2);
  } else {
    printf("[PNF] unknown vendor ext\n");
  }

  return 0;
}

int pnf_phy_pack_p7_vendor_extension(nfapi_p7_message_header_t *header, uint8_t **ppWritePackedMsg, uint8_t *end, nfapi_p7_codec_config_t *codex) {
  //NFAPI_TRACE(NFAPI_TRACE_INFO, "%s\n", __FUNCTION__);
  if(header->message_id == P7_VENDOR_EXT_IND) {
    vendor_ext_p7_ind *ind = (vendor_ext_p7_ind *)(header);

    if(!push16(ind->error_code, ppWritePackedMsg, end))
      return 0;

    return 1;
  }

  return -1;
}

int pnf_phy_unpack_p7_vendor_extension(nfapi_p7_message_header_t *header, uint8_t **ppReadPackedMessage, uint8_t *end, nfapi_p7_codec_config_t *codec) {
  if(header->message_id == P7_VENDOR_EXT_REQ) {
    //NFAPI_TRACE(NFAPI_TRACE_INFO, "%s\n", __FUNCTION__);
    vendor_ext_p7_req *req = (vendor_ext_p7_req *)(header);

    if(!(pull16(ppReadPackedMessage, &req->dummy1, end) &&
         pull16(ppReadPackedMessage, &req->dummy2, end)))
      return 0;

    return 1;
  }

  return -1;
}

int pnf_phy_unpack_vendor_extension_tlv(nfapi_tl_t *tl, uint8_t **ppReadPackedMessage, uint8_t *end, void **ve, nfapi_p7_codec_config_t *config) {
  //NFAPI_TRACE(NFAPI_TRACE_INFO, "pnf_phy_unpack_vendor_extension_tlv\n");
  switch(tl->tag) {
    case VENDOR_EXT_TLV_1_TAG:
      *ve = malloc(sizeof(vendor_ext_tlv_1));

      if(!pull32(ppReadPackedMessage, &((vendor_ext_tlv_1 *)(*ve))->dummy, end))
        return 0;

      return 1;
      break;
  }

  return -1;
}

int pnf_phy_pack_vendor_extention_tlv(void *ve, uint8_t **ppWritePackedMsg, uint8_t *end, nfapi_p7_codec_config_t *config) {
  //printf("%s\n", __FUNCTION__);
  (void)ve;
  (void)ppWritePackedMsg;
  return -1;
}

int pnf_sim_unpack_vendor_extension_tlv(nfapi_tl_t *tl, uint8_t **ppReadPackedMessage, uint8_t *end, void **ve, nfapi_p4_p5_codec_config_t *config) {
  //NFAPI_TRACE(NFAPI_TRACE_INFO, "pnf_sim_unpack_vendor_extension_tlv\n");
  switch(tl->tag) {
    case VENDOR_EXT_TLV_2_TAG:
      *ve = malloc(sizeof(vendor_ext_tlv_2));

      if(!pull32(ppReadPackedMessage, &((vendor_ext_tlv_2 *)(*ve))->dummy, end))
        return 0;

      return 1;
      break;
  }

  return -1;
}

int pnf_sim_pack_vendor_extention_tlv(void *ve, uint8_t **ppWritePackedMsg, uint8_t *end, nfapi_p4_p5_codec_config_t *config) {
  //printf("%s\n", __FUNCTION__);
  (void)ve;
  (void)ppWritePackedMsg;

  return -1;
}

nfapi_dl_config_request_t dummy_dl_config_req;
nfapi_tx_request_t dummy_tx_req;

nfapi_pnf_p7_subframe_buffer_t dummy_subframe;

int start_request(nfapi_pnf_config_t *config, nfapi_pnf_phy_config_t *phy, nfapi_start_request_t *req) {
  printf("[PNF] Received NFAPI_START_REQ phy_id:%d\n", req->header.phy_id);
  pnf_info *pnf = (pnf_info *)(config->user_data);
  phy_info *phy_info = pnf->phys;
  nfapi_pnf_p7_config_t *p7_config = nfapi_pnf_p7_config_create();
  p7_config->phy_id = phy->phy_id;
  p7_config->remote_p7_port = phy_info->remote_port;
  p7_config->remote_p7_addr = phy_info->remote_addr;
  p7_config->local_p7_port = 32123;//phy_info->local_port;//50010; // DJP - good grief cannot seem to get the right answer phy_info->local_port;
  //DJP p7_config->local_p7_addr = (char*)phy_info->local_addr.c_str();
  p7_config->local_p7_addr = phy_info->local_addr;
  printf("[PNF] P7 remote:%s:%d local:%s:%d\n", p7_config->remote_p7_addr, p7_config->remote_p7_port, p7_config->local_p7_addr, p7_config->local_p7_port);
  p7_config->user_data = phy_info;
  p7_config->malloc = &pnf_allocate;
  p7_config->free = &pnf_deallocate;
  p7_config->codec_config.allocate = &pnf_allocate;
  p7_config->codec_config.deallocate = &pnf_deallocate;
  p7_config->trace = &pnf_nfapi_trace;
  phy->user_data = p7_config;
  p7_config->subframe_buffer_size = phy_info->timing_window;
  printf("subframe_buffer_size configured using phy_info->timing_window:%d\n", phy_info->timing_window);

  if(phy_info->timing_info_mode & 0x1) {
    p7_config->timing_info_mode_periodic = 1;
    p7_config->timing_info_period = phy_info->timing_info_period;
  }

  if(phy_info->timing_info_mode & 0x2) {
    p7_config->timing_info_mode_aperiodic = 1;
  }

  p7_config->dl_config_req = &pnf_phy_dl_config_req;
  p7_config->ul_config_req = &pnf_phy_ul_config_req;
  p7_config->hi_dci0_req = &pnf_phy_hi_dci0_req;
  p7_config->tx_req = &pnf_phy_tx_req;
  p7_config->lbt_dl_config_req = &pnf_phy_lbt_dl_config_req;
  p7_config->ue_release_req = &pnf_phy_ue_release_req;
  if (NFAPI_MODE==NFAPI_UE_STUB_PNF || NFAPI_MODE==NFAPI_MODE_STANDALONE_PNF) {
    p7_config->dl_config_req = NULL;
    p7_config->ul_config_req = NULL;
    p7_config->hi_dci0_req = NULL;
    p7_config->tx_req = NULL;
  } else {
    p7_config->dl_config_req = &pnf_phy_dl_config_req;
    p7_config->ul_config_req = &pnf_phy_ul_config_req;
    p7_config->hi_dci0_req = &pnf_phy_hi_dci0_req;
    p7_config->tx_req = &pnf_phy_tx_req;
  }

  p7_config->lbt_dl_config_req = &pnf_phy_lbt_dl_config_req;
  memset(&dummy_dl_config_req, 0, sizeof(dummy_dl_config_req));
  dummy_dl_config_req.dl_config_request_body.tl.tag=NFAPI_DL_CONFIG_REQUEST_BODY_TAG;
  dummy_dl_config_req.dl_config_request_body.number_pdcch_ofdm_symbols=1;
  dummy_dl_config_req.dl_config_request_body.number_dci=0;
  dummy_dl_config_req.dl_config_request_body.number_pdu=0;
  dummy_dl_config_req.dl_config_request_body.number_pdsch_rnti=0;
  dummy_dl_config_req.dl_config_request_body.transmission_power_pcfich=6000;
  dummy_dl_config_req.dl_config_request_body.dl_config_pdu_list=0;
  memset(&dummy_tx_req, 0, sizeof(dummy_tx_req));
  dummy_tx_req.tx_request_body.number_of_pdus=0;
  dummy_tx_req.tx_request_body.tl.tag=NFAPI_TX_REQUEST_BODY_TAG;
  dummy_subframe.dl_config_req = &dummy_dl_config_req;
  dummy_subframe.tx_req = 0;//&dummy_tx_req;
  dummy_subframe.ul_config_req=0;
  dummy_subframe.hi_dci0_req=0;
  dummy_subframe.lbt_dl_config_req=0;
  p7_config->dummy_subframe = dummy_subframe;
  p7_config->vendor_ext = &pnf_phy_vendor_ext;
  p7_config->allocate_p7_vendor_ext = &pnf_phy_allocate_p7_vendor_ext;
  p7_config->deallocate_p7_vendor_ext = &pnf_phy_deallocate_p7_vendor_ext;
  p7_config->codec_config.unpack_p7_vendor_extension = &pnf_phy_unpack_p7_vendor_extension;
  p7_config->codec_config.pack_p7_vendor_extension = &pnf_phy_pack_p7_vendor_extension;
  p7_config->codec_config.unpack_vendor_extension_tlv = &pnf_phy_unpack_vendor_extension_tlv;
  p7_config->codec_config.pack_vendor_extension_tlv = &pnf_phy_pack_vendor_extention_tlv;
  NFAPI_TRACE(NFAPI_TRACE_INFO, "[PNF] Creating P7 thread %s\n", __FUNCTION__);
  pthread_t p7_thread;
  pthread_create(&p7_thread, NULL, &pnf_p7_thread_start, p7_config);
  //((pnf_phy_user_data_t*)(phy_info->fapi->user_data))->p7_config = p7_config;
  NFAPI_TRACE(NFAPI_TRACE_INFO, "[PNF] Calling l1_north_init_eNB() %s\n", __FUNCTION__);
  l1_north_init_eNB();
  NFAPI_TRACE(NFAPI_TRACE_INFO, "[PNF] DJP - HACK - Set p7_config global ready for subframe ind%s\n", __FUNCTION__);
  p7_config_g = p7_config;

  // Need to wait for main thread to create RU structures
  while(config_sync_var<0) {
    usleep(5000000);
    printf("[PNF] waiting for OAI to be configured (eNB/RU)\n");
  }

  printf("[PNF] OAI eNB/RU configured\n");
  //printf("[PNF] About to call phy_init_RU() for RC.ru[0]:%p\n", RC.ru[0]);
  //phy_init_RU(RC.ru[0]);
  printf("[PNF] About to call init_eNB_afterRU()\n");

  if (NFAPI_MODE!=NFAPI_UE_STUB_PNF && NFAPI_MODE!=NFAPI_MODE_STANDALONE_PNF) {
    init_eNB_afterRU();
  }

  // Signal to main thread that it can carry on - otherwise RU will startup too quickly and it is not initialised
  {
    pthread_mutex_lock(&nfapi_sync_mutex);
    nfapi_sync_var=0;
    pthread_cond_broadcast(&nfapi_sync_cond);
    pthread_mutex_unlock(&nfapi_sync_mutex);
  }

  while(sync_var<0) {
    usleep(5000000);
    printf("[PNF] waiting for OAI to be started\n");
  }

  printf("[PNF] Sending PNF_START_RESP\n");
  nfapi_send_pnf_start_resp(config, p7_config->phy_id);
  printf("[PNF] Sending first P7 subframe ind\n");
  nfapi_pnf_p7_subframe_ind(p7_config, p7_config->phy_id, 0); // DJP - SFN_SF set to zero - correct???
  printf("[PNF] Sent first P7 subframe ind\n");
  return 0;
}

int nr_start_request(nfapi_pnf_config_t *config, nfapi_pnf_phy_config_t *phy,  nfapi_nr_start_request_scf_t *req) {
  printf("[PNF] Received NFAPI_START_REQ phy_id:%d\n", req->header.phy_id);
  pnf_info *pnf = (pnf_info *)(config->user_data);
  phy_info *phy_info = pnf->phys;
  nfapi_pnf_p7_config_t *p7_config = nfapi_pnf_p7_config_create();
  p7_config->phy_id = phy->phy_id;
  p7_config->remote_p7_port = phy_info->remote_port;
  p7_config->remote_p7_addr = phy_info->remote_addr;
  // TODO: remove this hardcoded port
  p7_config->local_p7_port = 32123; // DJP - good grief cannot seem to get the right answer phy_info->local_port;
  //DJP p7_config->local_p7_addr = (char*)phy_info->local_addr.c_str();
  p7_config->local_p7_addr = phy_info->local_addr;
  printf("[PNF] P7 remote:%s:%d local:%s:%d\n", p7_config->remote_p7_addr, p7_config->remote_p7_port, p7_config->local_p7_addr, p7_config->local_p7_port);
  p7_config->user_data = phy_info;
  p7_config->malloc = &pnf_allocate;
  p7_config->free = &pnf_deallocate;
  p7_config->codec_config.allocate = &pnf_allocate;
  p7_config->codec_config.deallocate = &pnf_deallocate;
  p7_config->trace = &pnf_nfapi_trace;
  phy->user_data = p7_config;
  p7_config->subframe_buffer_size = phy_info->timing_window;
  p7_config->slot_buffer_size = phy_info->timing_window; // TODO: check if correct for NR
  printf("subframe_buffer_size configured using phy_info->timing_window:%d\n", phy_info->timing_window);

  if(phy_info->timing_info_mode & 0x1) {
    p7_config->timing_info_mode_periodic = 1;
    p7_config->timing_info_period = phy_info->timing_info_period;
  }

  if(phy_info->timing_info_mode & 0x2) {
    p7_config->timing_info_mode_aperiodic = 1;
  }

  // NR
  p7_config->dl_tti_req_fn  = &pnf_phy_dl_tti_req;
  p7_config->ul_tti_req_fn  = &pnf_phy_ul_tti_req;
  p7_config->ul_dci_req_fn  = &pnf_phy_ul_dci_req;
  p7_config->tx_data_req_fn = &pnf_phy_tx_data_req;

  // LTE
  p7_config->dl_config_req = &pnf_phy_dl_config_req;
  p7_config->ul_config_req = &pnf_phy_ul_config_req;
  p7_config->hi_dci0_req = &pnf_phy_hi_dci0_req;
  p7_config->tx_req = &pnf_phy_tx_req;
  p7_config->lbt_dl_config_req = &pnf_phy_lbt_dl_config_req;
  p7_config->ue_release_req = &pnf_phy_ue_release_req;
  if (NFAPI_MODE==NFAPI_UE_STUB_PNF) {
    p7_config->dl_config_req = NULL;
    p7_config->ul_config_req = NULL;
    p7_config->hi_dci0_req = NULL;
    p7_config->tx_req = NULL;
  } else {
    p7_config->dl_config_req = &pnf_phy_dl_config_req;
    p7_config->ul_config_req = &pnf_phy_ul_config_req;
    p7_config->hi_dci0_req = &pnf_phy_hi_dci0_req;
    p7_config->tx_req = &pnf_phy_tx_req;
  }

  p7_config->lbt_dl_config_req = &pnf_phy_lbt_dl_config_req;
  memset(&dummy_dl_config_req, 0, sizeof(dummy_dl_config_req));
  dummy_dl_config_req.dl_config_request_body.tl.tag=NFAPI_DL_CONFIG_REQUEST_BODY_TAG;
  dummy_dl_config_req.dl_config_request_body.number_pdcch_ofdm_symbols=1;
  dummy_dl_config_req.dl_config_request_body.number_dci=0;
  dummy_dl_config_req.dl_config_request_body.number_pdu=0;
  dummy_dl_config_req.dl_config_request_body.number_pdsch_rnti=0;
  dummy_dl_config_req.dl_config_request_body.transmission_power_pcfich=6000;
  dummy_dl_config_req.dl_config_request_body.dl_config_pdu_list=0;
  memset(&dummy_tx_req, 0, sizeof(dummy_tx_req));
  dummy_tx_req.tx_request_body.number_of_pdus=0;
  dummy_tx_req.tx_request_body.tl.tag=NFAPI_TX_REQUEST_BODY_TAG;
  dummy_subframe.dl_config_req = &dummy_dl_config_req;
  dummy_subframe.tx_req = 0;//&dummy_tx_req;
  dummy_subframe.ul_config_req=0;
  dummy_subframe.hi_dci0_req=0;
  dummy_subframe.lbt_dl_config_req=0;
  p7_config->dummy_subframe = dummy_subframe;
  p7_config->vendor_ext = &pnf_phy_vendor_ext;
  p7_config->allocate_p7_vendor_ext = &pnf_phy_allocate_p7_vendor_ext;
  p7_config->deallocate_p7_vendor_ext = &pnf_phy_deallocate_p7_vendor_ext;
  p7_config->codec_config.unpack_p7_vendor_extension = &pnf_phy_unpack_p7_vendor_extension;
  p7_config->codec_config.pack_p7_vendor_extension = &pnf_phy_pack_p7_vendor_extension;
  p7_config->codec_config.unpack_vendor_extension_tlv = &pnf_phy_unpack_vendor_extension_tlv;
  p7_config->codec_config.pack_vendor_extension_tlv = &pnf_phy_pack_vendor_extention_tlv;
  NFAPI_TRACE(NFAPI_TRACE_INFO, "[PNF] Creating P7 thread %s\n", __FUNCTION__);
  pthread_t p7_thread;
  pthread_create(&p7_thread, NULL, &pnf_nr_p7_thread_start, p7_config);
  //((pnf_phy_user_data_t*)(phy_info->fapi->user_data))->p7_config = p7_config;
  NFAPI_TRACE(NFAPI_TRACE_INFO, "[PNF] Calling l1_north_init_eNB() %s\n", __FUNCTION__);
  l1_north_init_gNB();
  NFAPI_TRACE(NFAPI_TRACE_INFO, "[PNF] DJP - HACK - Set p7_config global ready for subframe ind%s\n", __FUNCTION__);
  p7_config_g = p7_config;

  // Need to wait for main thread to create RU structures
  while(config_sync_var<0) {
    usleep(5000000);
    printf("[PNF] waiting for OAI to be configured (eNB/RU)\n");
  }

  printf("[PNF] OAI eNB/RU configured\n");
  //printf("[PNF] About to call phy_init_RU() for RC.ru[0]:%p\n", RC.ru[0]);
  //phy_init_RU(RC.ru[0]);
  printf("[PNF] About to call init_eNB_afterRU()\n");

  if (NFAPI_MODE!=NFAPI_UE_STUB_PNF) {
    init_eNB_afterRU();
  }

  // Signal to main thread that it can carry on - otherwise RU will startup too quickly and it is not initialised
  {
    pthread_mutex_lock(&nfapi_sync_mutex);
    nfapi_sync_var=0;
    pthread_cond_broadcast(&nfapi_sync_cond);
    pthread_mutex_unlock(&nfapi_sync_mutex);
  }

  while(sync_var<0) {
    usleep(5000000);
    printf("[PNF] waiting for OAI to be started\n");
  }

  printf("[PNF] Sending PNF_START_RESP\n");
  nfapi_nr_send_pnf_start_resp(config, p7_config->phy_id);
  printf("[PNF] Sending first P7 slot indication\n");
#if 1
  nfapi_pnf_p7_slot_ind(p7_config, p7_config->phy_id, 0, 0);
  printf("[PNF] Sent first P7 slot ind\n");
#else
  nfapi_pnf_p7_subframe_ind(p7_config, p7_config->phy_id, 0); // DJP - SFN_SF set to zero - correct???
  printf("[PNF] Sent first P7 subframe ind\n");
#endif
  
  
  return 0;
}

int measurement_request(nfapi_pnf_config_t *config, nfapi_pnf_phy_config_t *phy, nfapi_measurement_request_t *req) {
  nfapi_measurement_response_t resp;
  memset(&resp, 0, sizeof(resp));
  resp.header.message_id = NFAPI_MEASUREMENT_RESPONSE;
  resp.header.phy_id = req->header.phy_id;
  resp.error_code = NFAPI_MSG_OK;
  nfapi_pnf_measurement_resp(config, &resp);
  return 0;
}

int rssi_request(nfapi_pnf_config_t *config, nfapi_pnf_phy_config_t *phy, nfapi_rssi_request_t *req) {
  nfapi_rssi_response_t resp;
  memset(&resp, 0, sizeof(resp));
  resp.header.message_id = NFAPI_RSSI_RESPONSE;
  resp.header.phy_id = req->header.phy_id;
  resp.error_code = NFAPI_P4_MSG_OK;
  nfapi_pnf_rssi_resp(config, &resp);
  nfapi_rssi_indication_t ind;
  memset(&ind, 0, sizeof(ind));
  ind.header.message_id = NFAPI_RSSI_INDICATION;
  ind.header.phy_id = req->header.phy_id;
  ind.error_code = NFAPI_P4_MSG_OK;
  ind.rssi_indication_body.tl.tag = NFAPI_RSSI_INDICATION_TAG;
  ind.rssi_indication_body.number_of_rssi = 1;
  ind.rssi_indication_body.rssi[0] = -42;
  nfapi_pnf_rssi_ind(config, &ind);
  return 0;
}

int cell_search_request(nfapi_pnf_config_t *config, nfapi_pnf_phy_config_t *phy, nfapi_cell_search_request_t *req) {
  nfapi_cell_search_response_t resp;
  memset(&resp, 0, sizeof(resp));
  resp.header.message_id = NFAPI_CELL_SEARCH_RESPONSE;
  resp.header.phy_id = req->header.phy_id;
  resp.error_code = NFAPI_P4_MSG_OK;
  nfapi_pnf_cell_search_resp(config, &resp);
  nfapi_cell_search_indication_t ind;
  memset(&ind, 0, sizeof(ind));
  ind.header.message_id = NFAPI_CELL_SEARCH_INDICATION;
  ind.header.phy_id = req->header.phy_id;
  ind.error_code = NFAPI_P4_MSG_OK;

  switch(req->rat_type) {
    case NFAPI_RAT_TYPE_LTE:
      ind.lte_cell_search_indication.tl.tag = NFAPI_LTE_CELL_SEARCH_INDICATION_TAG;
      ind.lte_cell_search_indication.number_of_lte_cells_found = 1;
      ind.lte_cell_search_indication.lte_found_cells[0].pci = 123;
      ind.lte_cell_search_indication.lte_found_cells[0].rsrp = 123;
      ind.lte_cell_search_indication.lte_found_cells[0].rsrq = 123;
      ind.lte_cell_search_indication.lte_found_cells[0].frequency_offset = 123;
      break;

    case NFAPI_RAT_TYPE_UTRAN: {
      ind.utran_cell_search_indication.tl.tag = NFAPI_UTRAN_CELL_SEARCH_INDICATION_TAG;
      ind.utran_cell_search_indication.number_of_utran_cells_found = 1;
      ind.utran_cell_search_indication.utran_found_cells[0].psc = 89;
      ind.utran_cell_search_indication.utran_found_cells[0].rscp = 89;
      ind.utran_cell_search_indication.utran_found_cells[0].ecno = 89;
      ind.utran_cell_search_indication.utran_found_cells[0].frequency_offset = -89;
    }
    break;

    case NFAPI_RAT_TYPE_GERAN: {
      ind.geran_cell_search_indication.tl.tag = NFAPI_GERAN_CELL_SEARCH_INDICATION_TAG;
      ind.geran_cell_search_indication.number_of_gsm_cells_found = 1;
      ind.geran_cell_search_indication.gsm_found_cells[0].bsic = 23;
      ind.geran_cell_search_indication.gsm_found_cells[0].rxlev = 23;
      ind.geran_cell_search_indication.gsm_found_cells[0].rxqual = 23;
      ind.geran_cell_search_indication.gsm_found_cells[0].frequency_offset = -23;
      ind.geran_cell_search_indication.gsm_found_cells[0].sfn_offset = 230;
    }
    break;
  }

  ind.pnf_cell_search_state.tl.tag = NFAPI_PNF_CELL_SEARCH_STATE_TAG;
  ind.pnf_cell_search_state.length = 3;
  nfapi_pnf_cell_search_ind(config, &ind);
  return 0;
}

int broadcast_detect_request(nfapi_pnf_config_t *config, nfapi_pnf_phy_config_t *phy, nfapi_broadcast_detect_request_t *req) {
  nfapi_broadcast_detect_response_t resp;
  memset(&resp, 0, sizeof(resp));
  resp.header.message_id = NFAPI_BROADCAST_DETECT_RESPONSE;
  resp.header.phy_id = req->header.phy_id;
  resp.error_code = NFAPI_P4_MSG_OK;
  nfapi_pnf_broadcast_detect_resp(config, &resp);
  nfapi_broadcast_detect_indication_t ind;
  memset(&ind, 0, sizeof(ind));
  ind.header.message_id = NFAPI_BROADCAST_DETECT_INDICATION;
  ind.header.phy_id = req->header.phy_id;
  ind.error_code = NFAPI_P4_MSG_OK;

  switch(req->rat_type) {
    case NFAPI_RAT_TYPE_LTE: {
      ind.lte_broadcast_detect_indication.tl.tag = NFAPI_LTE_BROADCAST_DETECT_INDICATION_TAG;
      ind.lte_broadcast_detect_indication.number_of_tx_antenna = 1;
      ind.lte_broadcast_detect_indication.mib_length = 4;
      //ind.lte_broadcast_detect_indication.mib...
      ind.lte_broadcast_detect_indication.sfn_offset = 77;
    }
    break;

    case NFAPI_RAT_TYPE_UTRAN: {
      ind.utran_broadcast_detect_indication.tl.tag = NFAPI_UTRAN_BROADCAST_DETECT_INDICATION_TAG;
      ind.utran_broadcast_detect_indication.mib_length = 4;
      //ind.utran_broadcast_detect_indication.mib...
      // ind.utran_broadcast_detect_indication.sfn_offset; DJP - nonsense line
    }
    break;
  }

  ind.pnf_cell_broadcast_state.tl.tag = NFAPI_PNF_CELL_BROADCAST_STATE_TAG;
  ind.pnf_cell_broadcast_state.length = 3;
  nfapi_pnf_broadcast_detect_ind(config, &ind);
  return 0;
}

int system_information_schedule_request(nfapi_pnf_config_t *config, nfapi_pnf_phy_config_t *phy, nfapi_system_information_schedule_request_t *req) {
  nfapi_system_information_schedule_response_t resp;
  memset(&resp, 0, sizeof(resp));
  resp.header.message_id = NFAPI_SYSTEM_INFORMATION_SCHEDULE_RESPONSE;
  resp.header.phy_id = req->header.phy_id;
  resp.error_code = NFAPI_P4_MSG_OK;
  nfapi_pnf_system_information_schedule_resp(config, &resp);
  nfapi_system_information_schedule_indication_t ind;
  memset(&ind, 0, sizeof(ind));
  ind.header.message_id = NFAPI_SYSTEM_INFORMATION_SCHEDULE_INDICATION;
  ind.header.phy_id = req->header.phy_id;
  ind.error_code = NFAPI_P4_MSG_OK;
  ind.lte_system_information_indication.tl.tag = NFAPI_LTE_SYSTEM_INFORMATION_INDICATION_TAG;
  ind.lte_system_information_indication.sib_type = 3;
  ind.lte_system_information_indication.sib_length = 5;
  //ind.lte_system_information_indication.sib...
  nfapi_pnf_system_information_schedule_ind(config, &ind);
  return 0;
}

int system_information_request(nfapi_pnf_config_t *config, nfapi_pnf_phy_config_t *phy, nfapi_system_information_request_t *req) {
  nfapi_system_information_response_t resp;
  memset(&resp, 0, sizeof(resp));
  resp.header.message_id = NFAPI_SYSTEM_INFORMATION_RESPONSE;
  resp.header.phy_id = req->header.phy_id;
  resp.error_code = NFAPI_P4_MSG_OK;
  nfapi_pnf_system_information_resp(config, &resp);
  nfapi_system_information_indication_t ind;
  memset(&ind, 0, sizeof(ind));
  ind.header.message_id = NFAPI_SYSTEM_INFORMATION_INDICATION;
  ind.header.phy_id = req->header.phy_id;
  ind.error_code = NFAPI_P4_MSG_OK;

  switch(req->rat_type) {
    case NFAPI_RAT_TYPE_LTE: {
      ind.lte_system_information_indication.tl.tag = NFAPI_LTE_SYSTEM_INFORMATION_INDICATION_TAG;
      ind.lte_system_information_indication.sib_type = 1;
      ind.lte_system_information_indication.sib_length = 3;
      //ind.lte_system_information_indication.sib...
    }
    break;

    case NFAPI_RAT_TYPE_UTRAN: {
      ind.utran_system_information_indication.tl.tag = NFAPI_UTRAN_SYSTEM_INFORMATION_INDICATION_TAG;
      ind.utran_system_information_indication.sib_length = 3;
      //ind.utran_system_information_indication.sib...
    }
    break;

    case NFAPI_RAT_TYPE_GERAN: {
      ind.geran_system_information_indication.tl.tag = NFAPI_GERAN_SYSTEM_INFORMATION_INDICATION_TAG;
      ind.geran_system_information_indication.si_length = 3;
      //ind.geran_system_information_indication.si...
    }
    break;
  }

  nfapi_pnf_system_information_ind(config, &ind);
  return 0;
}

int nmm_stop_request(nfapi_pnf_config_t *config, nfapi_pnf_phy_config_t *phy, nfapi_nmm_stop_request_t *req) {
  nfapi_nmm_stop_response_t resp;
  memset(&resp, 0, sizeof(resp));
  resp.header.message_id = NFAPI_NMM_STOP_RESPONSE;
  resp.header.phy_id = req->header.phy_id;
  resp.error_code = NFAPI_P4_MSG_OK;
  nfapi_pnf_nmm_stop_resp(config, &resp);
  return 0;
}

int vendor_ext(nfapi_pnf_config_t *config, nfapi_p4_p5_message_header_t *msg) {
  NFAPI_TRACE(NFAPI_TRACE_INFO, "[PNF] P5 %s %p\n", __FUNCTION__, msg);

  switch(msg->message_id) {
    case P5_VENDOR_EXT_REQ: {
      vendor_ext_p5_req *req = (vendor_ext_p5_req *)msg;
      NFAPI_TRACE(NFAPI_TRACE_INFO, "[PNF] P5 Vendor Ext Req (%d %d)\n", req->dummy1, req->dummy2);
      // send back the P5_VENDOR_EXT_RSP
      vendor_ext_p5_rsp rsp;
      memset(&rsp, 0, sizeof(rsp));
      rsp.header.message_id = P5_VENDOR_EXT_RSP;
      rsp.error_code = NFAPI_MSG_OK;
      nfapi_pnf_vendor_extension(config, &rsp.header, sizeof(vendor_ext_p5_rsp));
    }
    break;
  }

  return 0;
}

nfapi_p4_p5_message_header_t *pnf_sim_allocate_p4_p5_vendor_ext(uint16_t message_id, uint16_t *msg_size) {
  if(message_id == P5_VENDOR_EXT_REQ) {
    (*msg_size) = sizeof(vendor_ext_p5_req);
    return (nfapi_p4_p5_message_header_t *)malloc(sizeof(vendor_ext_p5_req));
  }

  return 0;
}

void pnf_sim_deallocate_p4_p5_vendor_ext(nfapi_p4_p5_message_header_t *header) {
  free(header);
}

int pnf_sim_pack_p4_p5_vendor_extension(nfapi_p4_p5_message_header_t *header, uint8_t **ppWritePackedMsg, uint8_t *end, nfapi_p4_p5_codec_config_t *config) {
  //NFAPI_TRACE(NFAPI_TRACE_INFO, "%s\n", __FUNCTION__);
  if(header->message_id == P5_VENDOR_EXT_RSP) {
    vendor_ext_p5_rsp *rsp = (vendor_ext_p5_rsp *)(header);
    return (!push16(rsp->error_code, ppWritePackedMsg, end));
  }

  return 0;
}

int pnf_sim_unpack_p4_p5_vendor_extension(nfapi_p4_p5_message_header_t *header, uint8_t **ppReadPackedMessage, uint8_t *end, nfapi_p4_p5_codec_config_t *codec) {
  //NFAPI_TRACE(NFAPI_TRACE_INFO, "%s\n", __FUNCTION__);
  if(header->message_id == P5_VENDOR_EXT_REQ) {
    vendor_ext_p5_req *req = (vendor_ext_p5_req *)(header);
    return (!(pull16(ppReadPackedMessage, &req->dummy1, end) &&
              pull16(ppReadPackedMessage, &req->dummy2, end)));
    //NFAPI_TRACE(NFAPI_TRACE_INFO, "%s (%d %d)\n", __FUNCTION__, req->dummy1, req->dummy2);
  }

  return 0;
}

/*------------------------------------------------------------------------------*/
void *pnf_start_thread(void *ptr) {
  NFAPI_TRACE(NFAPI_TRACE_INFO, "[PNF] IN PNF NFAPI start thread %s\n", __FUNCTION__);
  nfapi_pnf_config_t *config = (nfapi_pnf_config_t *)ptr;
  struct sched_param sp;
  sp.sched_priority = 20;
  pthread_setschedparam(pthread_self(),SCHED_FIFO,&sp);
  nfapi_pnf_start(config);
  return (void *)0;
}

void *pnf_nr_start_thread(void *ptr) {
  NFAPI_TRACE(NFAPI_TRACE_INFO, "[PNF] IN PNF NFAPI start thread %s\n", __FUNCTION__);
  nfapi_pnf_config_t *config = (nfapi_pnf_config_t *)ptr;
  struct sched_param sp;
  sp.sched_priority = 20;
  pthread_setschedparam(pthread_self(),SCHED_FIFO,&sp);
  nfapi_nr_pnf_start(config);
  return (void *)0;
}

void configure_nr_nfapi_pnf(char *vnf_ip_addr, int vnf_p5_port, char *pnf_ip_addr, int pnf_p7_port, int vnf_p7_port) {
  printf("%s() PNF\n\n\n\n\n\n", __FUNCTION__);
    nfapi_setmode(NFAPI_MODE_PNF);  // PNF!

  nfapi_pnf_config_t *config = nfapi_pnf_config_create();
  config->vnf_ip_addr = vnf_ip_addr;
  config->vnf_p5_port = vnf_p5_port;
  pnf.phys[0].udp.enabled = 1;
  pnf.phys[0].udp.rx_port = 32123;//pnf_p7_port;
  pnf.phys[0].udp.tx_port = vnf_p7_port;
  strcpy(pnf.phys[0].udp.tx_addr, vnf_ip_addr);
  strcpy(pnf.phys[0].local_addr, pnf_ip_addr);
  printf("%s() VNF:%s:%d PNF_PHY[addr:%s UDP:tx_addr:%s:%d rx:%d]\n",
         __FUNCTION__,config->vnf_ip_addr, config->vnf_p5_port,
         pnf.phys[0].local_addr,
         pnf.phys[0].udp.tx_addr, pnf.phys[0].udp.tx_port,
         pnf.phys[0].udp.rx_port);
  config->cell_search_req = &cell_search_request;
         
    
  //config->pnf_nr_param_req = &pnf_nr_param_request;
  config->pnf_nr_param_req = &pnf_nr_param_request;
  config->pnf_nr_config_req = &pnf_nr_config_request;
  config->pnf_nr_start_req = &pnf_nr_start_request;
  config->pnf_stop_req = &pnf_stop_request;
  config->nr_param_req = &nr_param_request;
  config->nr_config_req = &nr_config_request;
  config->nr_start_req = &nr_start_request;
  config->measurement_req = &measurement_request;
  config->rssi_req = &rssi_request;
  config->broadcast_detect_req = &broadcast_detect_request;
  config->system_information_schedule_req = &system_information_schedule_request;
  config->system_information_req = &system_information_request;
  config->nmm_stop_req = &nmm_stop_request;
  config->vendor_ext = &vendor_ext;
  config->trace = &pnf_nfapi_trace;
  config->user_data = &pnf;
  // To allow custom vendor extentions to be added to nfapi
  config->codec_config.unpack_vendor_extension_tlv = &pnf_sim_unpack_vendor_extension_tlv;
  config->codec_config.pack_vendor_extension_tlv = &pnf_sim_pack_vendor_extention_tlv;
  config->allocate_p4_p5_vendor_ext = &pnf_sim_allocate_p4_p5_vendor_ext;
  config->deallocate_p4_p5_vendor_ext = &pnf_sim_deallocate_p4_p5_vendor_ext;
  config->codec_config.unpack_p4_p5_vendor_extension = &pnf_sim_unpack_p4_p5_vendor_extension;
  config->codec_config.pack_p4_p5_vendor_extension = &pnf_sim_pack_p4_p5_vendor_extension;
  NFAPI_TRACE(NFAPI_TRACE_INFO, "[PNF] Creating PNF NFAPI start thread %s\n", __FUNCTION__);
  pthread_create(&pnf_start_pthread, NULL, &pnf_nr_start_thread, config);
  pthread_setname_np(pnf_start_pthread, "NFAPI_PNF");
}

void configure_nfapi_pnf(char *vnf_ip_addr, int vnf_p5_port, char *pnf_ip_addr, int pnf_p7_port, int vnf_p7_port) {
  printf("%s() PNF\n\n\n\n\n\n", __FUNCTION__);

  if(NFAPI_MODE!=NFAPI_UE_STUB_PNF && NFAPI_MODE!=NFAPI_MODE_STANDALONE_PNF) {
    nfapi_setmode(NFAPI_MODE_PNF);  // PNF!
  }
  nfapi_pnf_config_t *config = nfapi_pnf_config_create();
  config->vnf_ip_addr = vnf_ip_addr;
  config->vnf_p5_port = vnf_p5_port;
  pnf.phys[0].udp.enabled = 1;
  pnf.phys[0].udp.rx_port = 32123;//pnf_p7_port;
  pnf.phys[0].udp.tx_port = vnf_p7_port;
  strcpy(pnf.phys[0].udp.tx_addr, vnf_ip_addr);
  strcpy(pnf.phys[0].local_addr, pnf_ip_addr);
  printf("%s() VNF:%s:%d PNF_PHY[addr:%s UDP:tx_addr:%s:%d rx:%d]\n",
         __FUNCTION__,
         config->vnf_ip_addr, config->vnf_p5_port,
         pnf.phys[0].local_addr,
         pnf.phys[0].udp.tx_addr, pnf.phys[0].udp.tx_port,
         pnf.phys[0].udp.rx_port);
  config->pnf_param_req = &pnf_param_request;
  config->pnf_config_req = &pnf_config_request;
  config->pnf_start_req = &pnf_start_request;
  config->pnf_stop_req = &pnf_stop_request;
  config->param_req = &param_request;
  config->config_req = &config_request;
  config->start_req = &start_request;
  config->measurement_req = &measurement_request;
  config->rssi_req = &rssi_request;
  config->cell_search_req = &cell_search_request;
  config->broadcast_detect_req = &broadcast_detect_request;
  config->system_information_schedule_req = &system_information_schedule_request;
  config->system_information_req = &system_information_request;
  config->nmm_stop_req = &nmm_stop_request;
  config->vendor_ext = &vendor_ext;
  config->trace = &pnf_nfapi_trace;
  config->user_data = &pnf;
  // To allow custom vendor extentions to be added to nfapi
  config->codec_config.unpack_vendor_extension_tlv = &pnf_sim_unpack_vendor_extension_tlv;
  config->codec_config.pack_vendor_extension_tlv = &pnf_sim_pack_vendor_extention_tlv;
  config->allocate_p4_p5_vendor_ext = &pnf_sim_allocate_p4_p5_vendor_ext;
  config->deallocate_p4_p5_vendor_ext = &pnf_sim_deallocate_p4_p5_vendor_ext;
  config->codec_config.unpack_p4_p5_vendor_extension = &pnf_sim_unpack_p4_p5_vendor_extension;
  config->codec_config.pack_p4_p5_vendor_extension = &pnf_sim_pack_p4_p5_vendor_extension;
  NFAPI_TRACE(NFAPI_TRACE_INFO, "[PNF] Creating PNF NFAPI start thread %s\n", __FUNCTION__);
  pthread_create(&pnf_start_pthread, NULL, &pnf_start_thread, config);
  pthread_setname_np(pnf_start_pthread, "NFAPI_PNF");
}

void oai_subframe_ind(uint16_t sfn, uint16_t sf) {
  //LOG_D(PHY,"%s(sfn:%d, sf:%d)\n", __FUNCTION__, sfn, sf);

  //TODO FIXME - HACK - DJP - using a global to bodge it in
  if (p7_config_g != NULL && sync_var==0) {
    uint16_t sfn_sf_tx = sfn<<4 | sf; 

    if ((sfn % 100 == 0) && sf==0) {
      NFAPI_TRACE(NFAPI_TRACE_INFO, "[PNF] (sfn:%u sf:%u) SFN/SF(TX):%u\n", sfn, sf, NFAPI_SFNSF2DEC(sfn_sf_tx));
    }

    int subframe_ret = nfapi_pnf_p7_subframe_ind(p7_config_g, p7_config_g->phy_id, sfn_sf_tx);

    if (subframe_ret) {
      NFAPI_TRACE(NFAPI_TRACE_INFO, "[PNF] (frame:%u subframe:%u) SFN/SF(TX):%u - PROBLEM with pnf_p7_subframe_ind()\n", sfn, sf, sfn_sf_tx);
    } else {
      //NFAPI_TRACE(NFAPI_TRACE_INFO, "***NFAPI subframe handler finished *** \n");
    }
  } else {
  }
}

void handle_nr_slot_ind(uint16_t sfn, uint16_t slot) {

    //send VNF slot indication, which is aligned with TX thread, so that it can call the scheduler
    nfapi_nr_slot_indication_scf_t *ind;
    ind = (nfapi_nr_slot_indication_scf_t *) malloc(sizeof(nfapi_nr_slot_indication_scf_t));
    uint8_t slot_ahead = 6;
    uint32_t sfn_slot_tx = sfnslot_add_slot(sfn, slot, slot_ahead);
    uint16_t sfn_tx = NFAPI_SFNSLOT2SFN(sfn_slot_tx);
    uint8_t slot_tx = NFAPI_SFNSLOT2SLOT(sfn_slot_tx);

    ind->sfn = sfn_tx;
    ind->slot = slot_tx;
    oai_nfapi_nr_slot_indication(ind); 

    //copy data from appropriate p7 slot buffers into channel structures for PHY processing
    nfapi_pnf_p7_slot_ind(p7_config_g, p7_config_g->phy_id, sfn, slot); 

    return;
}

int oai_nfapi_rach_ind(nfapi_rach_indication_t *rach_ind) {
  rach_ind->header.phy_id = 1; // DJP HACK TODO FIXME - need to pass this around!!!!
  LOG_D(PHY, "%s() sfn_sf:%d preambles:%d\n", __FUNCTION__, NFAPI_SFNSF2DEC(rach_ind->sfn_sf), rach_ind->rach_indication_body.number_of_preambles);
  return nfapi_pnf_p7_rach_ind(p7_config_g, rach_ind);
}

int oai_nfapi_harq_indication(nfapi_harq_indication_t *harq_ind) {
  harq_ind->header.phy_id = 1; // DJP HACK TODO FIXME - need to pass this around!!!!
  harq_ind->header.message_id = NFAPI_HARQ_INDICATION;
  LOG_D(PHY, "%s() sfn_sf:%d number_of_harqs:%d\n", __FUNCTION__, NFAPI_SFNSF2DEC(harq_ind->sfn_sf), harq_ind->harq_indication_body.number_of_harqs);
  int retval = nfapi_pnf_p7_harq_ind(p7_config_g, harq_ind);

  if (retval != 0)
    LOG_E(PHY, "%s() sfn_sf:%d number_of_harqs:%d nfapi_pnf_p7_harq_ind()=%d\n", __FUNCTION__, NFAPI_SFNSF2DEC(harq_ind->sfn_sf), harq_ind->harq_indication_body.number_of_harqs, retval);

  return retval;
}

int oai_nfapi_crc_indication(nfapi_crc_indication_t *crc_ind) {
  crc_ind->header.phy_id = 1; // DJP HACK TODO FIXME - need to pass this around!!!!
  crc_ind->header.message_id = NFAPI_CRC_INDICATION;
  //LOG_D(PHY, "%s() sfn_sf:%d number_of_crcs:%d\n", __FUNCTION__, NFAPI_SFNSF2DEC(crc_ind->sfn_sf), crc_ind->crc_indication_body.number_of_crcs);
  return nfapi_pnf_p7_crc_ind(p7_config_g, crc_ind);
}

int oai_nfapi_cqi_indication(nfapi_cqi_indication_t *ind) {
  ind->header.phy_id = 1; // DJP HACK TODO FIXME - need to pass this around!!!!
  ind->header.message_id = NFAPI_RX_CQI_INDICATION;
  //LOG_D(PHY, "%s() sfn_sf:%d number_of_cqis:%d\n", __FUNCTION__, NFAPI_SFNSF2DEC(ind->sfn_sf), ind->cqi_indication_body.number_of_cqis);
  return nfapi_pnf_p7_cqi_ind(p7_config_g, ind);
}

int oai_nfapi_rx_ind(nfapi_rx_indication_t *ind) {
  ind->header.phy_id = 1; // DJP HACK TODO FIXME - need to pass this around!!!!
  ind->header.message_id = NFAPI_RX_ULSCH_INDICATION;
  int retval = nfapi_pnf_p7_rx_ind(p7_config_g, ind);
  //LOG_D(PHY,"%s() SFN/SF:%d pdus:%d retval:%d\n", __FUNCTION__, NFAPI_SFNSF2DEC(ind->sfn_sf), ind->rx_indication_body.number_of_pdus, retval);
  //free(ind.rx_indication_body.rx_pdu_list);
  return retval;
}

int oai_nfapi_sr_indication(nfapi_sr_indication_t *ind) {
  ind->header.phy_id = 1; // DJP HACK TODO FIXME - need to pass this around!!!!
  int retval = nfapi_pnf_p7_sr_ind(p7_config_g, ind);
  //LOG_D(PHY,"%s() SFN/SF:%d srs:%d retval:%d\n", __FUNCTION__, NFAPI_SFNSF2DEC(ind->sfn_sf), ind->sr_indication_body.number_of_srs, retval);
  //free(ind.rx_indication_body.rx_pdu_list);
  return retval;
}

//NR UPLINK INDICATION

int oai_nfapi_nr_slot_indication(nfapi_nr_slot_indication_scf_t *ind) {
  ind->header.phy_id = 1;
  ind->header.message_id = NFAPI_NR_PHY_MSG_TYPE_SLOT_INDICATION;
  return nfapi_pnf_p7_nr_slot_ind(p7_config_g, ind);
}

int oai_nfapi_nr_rx_data_indication(nfapi_nr_rx_data_indication_t *ind) {
  ind->header.phy_id = 1; // DJP HACK TODO FIXME - need to pass this around!!!!
  ind->header.message_id = NFAPI_NR_PHY_MSG_TYPE_RX_DATA_INDICATION;
  return nfapi_pnf_p7_nr_rx_data_ind(p7_config_g, ind);
}

int oai_nfapi_nr_crc_indication(nfapi_nr_crc_indication_t *ind) {
  ind->header.phy_id = 1; // DJP HACK TODO FIXME - need to pass this around!!!!
  ind->header.message_id = NFAPI_NR_PHY_MSG_TYPE_CRC_INDICATION;
  return nfapi_pnf_p7_nr_crc_ind(p7_config_g, ind);
}

int oai_nfapi_nr_srs_indication(nfapi_nr_srs_indication_t *ind) {
  ind->header.phy_id = 1; // DJP HACK TODO FIXME - need to pass this around!!!!
  ind->header.message_id = NFAPI_NR_PHY_MSG_TYPE_SRS_INDICATION;
  return nfapi_pnf_p7_nr_srs_ind(p7_config_g, ind);
}

int oai_nfapi_nr_uci_indication(nfapi_nr_uci_indication_t *ind) {
  ind->header.phy_id = 1; // DJP HACK TODO FIXME - need to pass this around!!!!
  ind->header.message_id = NFAPI_NR_PHY_MSG_TYPE_UCI_INDICATION;
  return nfapi_pnf_p7_nr_uci_ind(p7_config_g, ind);
}

int oai_nfapi_nr_rach_indication(nfapi_nr_rach_indication_t *ind) {
  ind->header.phy_id = 1; // DJP HACK TODO FIXME - need to pass this around!!!!
  ind->header.message_id = NFAPI_NR_PHY_MSG_TYPE_RACH_INDICATION;
  return nfapi_pnf_p7_nr_rach_ind(p7_config_g, ind);
}
<|MERGE_RESOLUTION|>--- conflicted
+++ resolved
@@ -1238,21 +1238,9 @@
     processingData_L1tx_t *msgTx = (processingData_L1tx_t *)NotifiedFifoData(res);
 
     if (dl_tti_pdu_list[i].PDUType == NFAPI_NR_DL_TTI_PDCCH_PDU_TYPE) {
-<<<<<<< HEAD
       // we trust the scheduler sends only one PDCCH PDU per slot
       msgTx->pdcch_pdu = dl_tti_pdu_list[i].pdcch_pdu; // fills the last received PDCCH PDU
     } 
-=======
-      nfapi_nr_dl_tti_request_pdu_t *dl_tti_pdu=&dl_tti_pdu_list[i];
-      memcpy(dl_tti_pdu,&dl_tti_pdu_list[i],sizeof(nfapi_nr_dl_tti_request_pdu_t));
-      int SFN=sfn+2;
-      //if(!&dl_tti_pdu->pdcch_pdu)
-      printf("interleaversize = %d, coreset_type = %d. \n",dl_tti_pdu->pdcch_pdu.pdcch_pdu_rel15.InterleaverSize,dl_tti_pdu->pdcch_pdu.pdcch_pdu_rel15.CoreSetType);
-      handle_nfapi_nr_pdcch_pdu(gNB, SFN, slot, &dl_tti_pdu->pdcch_pdu);
-      //dl_tti_pdu_list[i].pdcch_pdu.pdcch_pdu_rel15.numDlDci++; // ?
-      // NFAPI_TRACE(NFAPI_TRACE_INFO, "%s() pdcch_vars->num_dci:%d\n", __FUNCTION__, pdcch_vars->num_dci);
-    }
->>>>>>> f1cb957c
     else if (dl_tti_pdu_list[i].PDUType == NFAPI_NR_DL_TTI_SSB_PDU_TYPE) {
       //NFAPI_TRACE(NFAPI_TRACE_INFO, "%s() PDU:%d BCH: pdu_index:%u pdu_length:%d sdu_length:%d BCH_SDU:%x,%x,%x\n", __FUNCTION__, i, pdu_index, bch_pdu->bch_pdu_rel8.length, tx_request_pdu[sfn][sf][pdu_index]->segments[0].segment_length, sdu[0], sdu[1], sdu[2]);
       handle_nr_nfapi_ssb_pdu(msgTx, sfn, slot, &dl_tti_pdu_list[i]);
