--- conflicted
+++ resolved
@@ -170,11 +170,7 @@
                      exit_fun("[CONFIG] Exiting after displaying help\n");
                 }
             } else {
-<<<<<<< HEAD
-                pp=strtok_r(NULL, "_",&tokctx);
-=======
                 pp=strtok_r(NULL, " ",&tokctx);
->>>>>>> a9cf09ec
                 if ( prefix != NULL && pp != NULL && strncasecmp(prefix,pp,strlen(pp)) == 0 ) { 
                    printf ("Help for %s section:\n",prefix);               
                    config_printhelp(cfgoptions,numoptions);
@@ -201,19 +197,6 @@
     		     ((strlen(oneargv) > 2) && (strcmp(oneargv + 2,cfgpath ) == 0 )) ) {
                    char *valptr=NULL;
                    int ret;
-<<<<<<< HEAD
-    		   pp = config_get_if()->argv[i+1];
-                   if (pp != NULL && c > 1) {                      
-                       ret = strlen(pp);
-                       if (ret > 0 ) {
-                           if (pp[0] != '-')
-                              valptr=pp;
-                           else if ( ret > 1 && pp[0] == '-' && isdigit(pp[1]) )
-                              valptr=pp;
-                       }
-                   }
-                   j += processoption(&(cfgoptions[n]), pp);
-=======
                    if (c > 0) {
     		      pp = config_get_if()->argv[i+1];
                       if (pp != NULL ) {                      
@@ -227,7 +210,6 @@
                      }
                    }
                    j += processoption(&(cfgoptions[n]), valptr);
->>>>>>> a9cf09ec
     		   if (  valptr != NULL ) {
                       i++;
                       c--;
