/*
 * Licensed to the OpenAirInterface (OAI) Software Alliance under one or more
 * contributor license agreements.  See the NOTICE file distributed with
 * this work for additional information regarding copyright ownership.
 * The OpenAirInterface Software Alliance licenses this file to You under
 * the OAI Public License, Version 1.1  (the "License"); you may not use this file
 * except in compliance with the License.
 * You may obtain a copy of the License at
 *
 *      http://www.openairinterface.org/?page_id=698
 *
 * Unless required by applicable law or agreed to in writing, software
 * distributed under the License is distributed on an "AS IS" BASIS,
 * WITHOUT WARRANTIES OR CONDITIONS OF ANY KIND, either express or implied.
 * See the License for the specific language governing permissions and
 * limitations under the License.
 *-------------------------------------------------------------------------------
 * For more information about the OpenAirInterface (OAI) Software Alliance:
 *      contact@openairinterface.org
 */

/*! \file PHY/impl_defs_lte.h
* \brief LTE Physical channel configuration and variable structure definitions
* \author R. Knopp, F. Kaltenberger
* \date 2011
* \version 0.1
* \company Eurecom
* \email: knopp@eurecom.fr,florian.kaltenberger@eurecom.fr
* \note
* \warning
*/

#ifndef __RAN_CONTEXT_H__
#define __RAN_CONTEXT_H__

#include <pthread.h>
#include "COMMON/platform_constants.h"
#include "PHY/defs_eNB.h"
#include "PHY/types.h"
#include "PHY/impl_defs_top.h"
#include "PHY/impl_defs_lte.h"
<<<<<<< HEAD
#include "RRC/LITE/defs.h"
#include "ENB_APP/enb_config.h"
=======
#include "RRC/LTE/rrc_defs.h"
>>>>>>> 49829f69
#include "flexran_agent_defs.h"

#include "gtpv1u.h"
#include "NwGtpv1u.h"
#include "NwGtpv1uMsg.h"
#include "NwGtpv1uPrivate.h"
#include "gtpv1u_eNB_defs.h"

#include "PHY/defs_L1_NB_IoT.h"
<<<<<<< HEAD
#include "RRC/LITE/defs_NB_IoT.h"

=======
#include "RRC/LTE/defs_NB_IoT.h"
>>>>>>> 49829f69
typedef struct {
  /// RAN context config file name
  char *config_file_name;
  /// Number of RRC instances in this node
  int nb_inst;
  /// Number of Component Carriers per instance in this node
  int *nb_CC;
  /// Number of NB_IoT instances in this node
  int nb_nb_iot_rrc_inst;
  /// Number of MACRLC instances in this node
  int nb_macrlc_inst;
  /// Number of NB_IoT MACRLC instances in this node
  int nb_nb_iot_macrlc_inst;
  /// Number of component carriers per instance in this node
  int *nb_mac_CC;
  /// Number of L1 instances in this node
  int nb_L1_inst;
  /// Number of NB_IoT L1 instances in this node
  int nb_nb_iot_L1_inst;
  /// Number of Component Carriers per instance in this node
  int *nb_L1_CC;
  /// Number of RU instances in this node
  int nb_RU;
  /// FlexRAN context variables
  flexran_agent_info_t **flexran;
  /// eNB context variables
  struct PHY_VARS_eNB_s ***eNB;
  /// NB_IoT L1 context variables
  struct PHY_VARS_eNB_NB_IoT_s **L1_NB_IoT;
  /// RRC context variables
  struct eNB_RRC_INST_s **rrc;
  /// NB_IoT RRC context variables
  //struct eNB_RRC_INST_NB_IoT_s **nb_iot_rrc;
  /// MAC context variables
  struct eNB_MAC_INST_s **mac;
  /// NB_IoT MAC context variables
  struct eNB_MAC_INST_NB_IoT_s **nb_iot_mac;
  /// GTPu descriptor 
  gtpv1u_data_t *gtpv1u_data_g;
  /// RU descriptors. These describe what each radio unit is supposed to do and contain the necessary functions for fronthaul interfaces
  struct RU_t_s **ru;
  /// Mask to indicate fronthaul setup status of RU (hard-limit to 64 RUs)
  uint64_t ru_mask;
  /// Mutex for protecting ru_mask
  pthread_mutex_t ru_mutex;
  /// condition variable for signaling setup completion of an RU
  pthread_cond_t ru_cond;
  
  struct cudu_params_s cudu;
} RAN_CONTEXT_t;


#endif<|MERGE_RESOLUTION|>--- conflicted
+++ resolved
@@ -39,12 +39,9 @@
 #include "PHY/types.h"
 #include "PHY/impl_defs_top.h"
 #include "PHY/impl_defs_lte.h"
-<<<<<<< HEAD
-#include "RRC/LITE/defs.h"
+
 #include "ENB_APP/enb_config.h"
-=======
 #include "RRC/LTE/rrc_defs.h"
->>>>>>> 49829f69
 #include "flexran_agent_defs.h"
 
 #include "gtpv1u.h"
@@ -54,12 +51,8 @@
 #include "gtpv1u_eNB_defs.h"
 
 #include "PHY/defs_L1_NB_IoT.h"
-<<<<<<< HEAD
-#include "RRC/LITE/defs_NB_IoT.h"
 
-=======
 #include "RRC/LTE/defs_NB_IoT.h"
->>>>>>> 49829f69
 typedef struct {
   /// RAN context config file name
   char *config_file_name;
