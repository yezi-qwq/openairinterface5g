/*
 * Licensed to the OpenAirInterface (OAI) Software Alliance under one or more
 * contributor license agreements.  See the NOTICE file distributed with
 * this work for additional information regarding copyright ownership.
 * The OpenAirInterface Software Alliance licenses this file to You under
 * the OAI Public License, Version 1.1  (the "License"); you may not use this file
 * except in compliance with the License.
 * You may obtain a copy of the License at
 *
 *      http://www.openairinterface.org/?page_id=698
 *
 * Unless required by applicable law or agreed to in writing, software
 * distributed under the License is distributed on an "AS IS" BASIS,
 * WITHOUT WARRANTIES OR CONDITIONS OF ANY KIND, either express or implied.
 * See the License for the specific language governing permissions and
 * limitations under the License.
 *-------------------------------------------------------------------------------
 * For more information about the OpenAirInterface (OAI) Software Alliance:
 *      contact@openairinterface.org
 */

/*! \file PHY/impl_defs_lte.h
* \brief LTE Physical channel configuration and variable structure definitions
* \author R. Knopp, F. Kaltenberger
* \date 2011
* \version 0.1
* \company Eurecom
* \email: knopp@eurecom.fr,florian.kaltenberger@eurecom.fr
* \note
* \warning
*/

#ifndef __RAN_CONTEXT_H__
#define __RAN_CONTEXT_H__

#include <pthread.h>
#include "COMMON/platform_constants.h"
#include "PHY/defs_eNB.h"
#include "PHY/types.h"
#include "PHY/impl_defs_top.h"
#include "RRC/LTE/rrc_defs.h"
#include "flexran_agent_defs.h"

#include "gtpv1u.h"
#include "NwGtpv1u.h"
#include "NwGtpv1uMsg.h"
#include "NwGtpv1uPrivate.h"
#include "gtpv1u_eNB_defs.h"

#include "PHY/defs_L1_NB_IoT.h"
<<<<<<< HEAD

#include "RRC/LTE/defs_NB_IoT.h"
#include "RRC/NR/nr_rrc_defs.h"
=======
#include "RRC/LTE/defs_NB_IoT.h"
#include "RRC/NR/defs_NR.h"
>>>>>>> 813df31b

typedef struct {
  /// RAN context config file name
  char *config_file_name;
  /// Number of RRC instances in this node
  int nb_inst;
  /// Number of NB_IoT RRC instances in this node
  int nb_nb_iot_rrc_inst;
  /// Number of NR RRC instances in this node
  int nb_nr_inst;
  /// Number of Component Carriers per instance in this node
  int *nb_CC;
  /// Number of NR Component Carriers per instance in this node
  int *nb_nr_CC;
  /// Number of MACRLC instances in this node
  int nb_macrlc_inst;
  /// Number of NB_IoT MACRLC instances in this node
  int nb_nb_iot_macrlc_inst;
  /// Number of NR MACRLC instances in this node
  int nb_nr_macrlc_inst;
  /// Number of component carriers per instance in this node
  int *nb_mac_CC;
  /// Number of L1 instances in this node
  int nb_L1_inst;
  /// Number of NB_IoT L1 instances in this node
  int nb_nb_iot_L1_inst;
  /// Number of NR L1 instances in this node
  int nb_nr_L1_inst;  
  /// Number of Component Carriers per instance in this node
  int *nb_L1_CC;
  /// Number of NR Component Carriers per instance in this node
  int *nb_nr_L1_CC;
  /// Number of RU instances in this node
  int nb_RU;
  /// FlexRAN context variables
  flexran_agent_info_t **flexran;
  /// eNB context variables
  struct PHY_VARS_eNB_s ***eNB;
  /// gNB context variables
  struct PHY_VARS_gNB_s ***gNB;
  /// NB_IoT L1 context variables
  struct PHY_VARS_eNB_NB_IoT_s **L1_NB_IoT;
  /// RRC context variables
  struct eNB_RRC_INST_s **rrc;
  /// NB_IoT RRC context variables
  //struct eNB_RRC_INST_NB_IoT_s **nb_iot_rrc;
  /// NR RRC context variables
  struct gNB_RRC_INST_s **nrrrc;
  /// MAC context variables
  struct eNB_MAC_INST_s **mac;
  /// NB_IoT MAC context variables
  struct eNB_MAC_INST_NB_IoT_s **nb_iot_mac;
  /// NR MAC context variables
  struct gNB_MAC_INST_s **nrmac;
  /// GTPu descriptor 
  gtpv1u_data_t *gtpv1u_data_g;
  /// RU descriptors. These describe what each radio unit is supposed to do and contain the necessary functions for fronthaul interfaces
  struct RU_t_s **ru;
  /// Mask to indicate fronthaul setup status of RU (hard-limit to 64 RUs)
  uint64_t ru_mask;
  /// Mutex for protecting ru_mask
  pthread_mutex_t ru_mutex;
  /// condition variable for signaling setup completion of an RU
  pthread_cond_t ru_cond;
} RAN_CONTEXT_t;


#endif<|MERGE_RESOLUTION|>--- conflicted
+++ resolved
@@ -48,14 +48,9 @@
 #include "gtpv1u_eNB_defs.h"
 
 #include "PHY/defs_L1_NB_IoT.h"
-<<<<<<< HEAD
-
 #include "RRC/LTE/defs_NB_IoT.h"
 #include "RRC/NR/nr_rrc_defs.h"
-=======
-#include "RRC/LTE/defs_NB_IoT.h"
-#include "RRC/NR/defs_NR.h"
->>>>>>> 813df31b
+
 
 typedef struct {
   /// RAN context config file name
