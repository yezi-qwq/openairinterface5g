/*
 * Licensed to the OpenAirInterface (OAI) Software Alliance under one or more
 * contributor license agreements.  See the NOTICE file distributed with
 * this work for additional information regarding copyright ownership.
 * The OpenAirInterface Software Alliance licenses this file to You under
 * the OAI Public License, Version 1.1  (the "License"); you may not use this file
 * except in compliance with the License.
 * You may obtain a copy of the License at
 *
 *      http://www.openairinterface.org/?page_id=698
 *
 * Unless required by applicable law or agreed to in writing, software
 * distributed under the License is distributed on an "AS IS" BASIS,
 * WITHOUT WARRANTIES OR CONDITIONS OF ANY KIND, either express or implied.
 * See the License for the specific language governing permissions and
 * limitations under the License.
 *-------------------------------------------------------------------------------
 * For more information about the OpenAirInterface (OAI) Software Alliance:
 *      contact@openairinterface.org
 */

/*! \file log.c
* \brief log implementaion
* \author Navid Nikaein
* \date 2009 - 2014
* \version 0.5
* @ingroup util

*/

#define _GNU_SOURCE  /* required for pthread_getname_np */
//#define LOG_TEST 1

#define COMPONENT_LOG
#define COMPONENT_LOG_IF
#include <ctype.h>
#define LOG_MAIN
#include "log.h"
#include "vcd_signal_dumper.h"
#include "assertions.h"

#include <pthread.h>
#include <string.h>
#include <linux/prctl.h>
#include "common/config/config_userapi.h"
#include <time.h>
#include <sys/time.h>

// main log variables

log_mem_cnt_t log_mem_d[2];
int log_mem_flag=0;
int log_mem_multi=1;
volatile int log_mem_side=0;
pthread_mutex_t log_mem_lock;
pthread_cond_t log_mem_notify;
pthread_t log_mem_thread;
int log_mem_file_cnt=0;
volatile int log_mem_write_flag=0;
volatile int log_mem_write_side=0;
char __log_mem_filename[1024]={0};
char * log_mem_filename = &__log_mem_filename[0];
char logmem_filename[1024] = {0};

mapping log_level_names[] = {
  {"error",  OAILOG_ERR},
  {"warn",   OAILOG_WARNING},
  {"info",   OAILOG_INFO},
  {"debug",  OAILOG_DEBUG},
  {"trace",  OAILOG_TRACE},
  {NULL, -1}
};

mapping log_options[] = {
  {"nocolor", FLAG_NOCOLOR  },
  {"level",   FLAG_LEVEL  },
  {"thread",  FLAG_THREAD },
  {"line_num",    FLAG_FILE_LINE },
  {"function", FLAG_FUNCT},
  {"time",     FLAG_TIME}
};


mapping log_maskmap[] = LOG_MASKMAP_INIT;

char *log_level_highlight_start[] = {LOG_RED, LOG_ORANGE, "", LOG_BLUE, LOG_CYBL};  /*!< \brief Optional start-format strings for highlighting */
char *log_level_highlight_end[]   = {LOG_RESET,LOG_RESET,LOG_RESET, LOG_RESET,LOG_RESET};   /*!< \brief Optional end-format strings for highlighting */
static void log_output_memory(log_component_t *c, const char *file, const char *func, int line, int comp, int level, const char* format,va_list args);


int write_file_matlab(const char *fname,
		              const char *vname,
					  void *data,
					  int length,
					  int dec,
					  unsigned int format,
            int multiVec)
{
  FILE *fp=NULL;
  int i;

  AssertFatal((format&~MATLAB_RAW) <16,"");

  if (data == NULL)
    return -1;

  //printf("Writing %d elements of type %d to %s\n",length,format,fname);

  if (format == 10 || format ==11 || format == 12 || format == 13 || format == 14 || multiVec) {
    fp = fopen(fname,"a+");
  } else if (format != 10 && format !=11  && format != 12 && format != 13 && format != 14) {
    fp = fopen(fname,"w+");
  }

  if (fp== NULL) {
    printf("[OPENAIR][FILE OUTPUT] Cannot open file %s\n",fname);
    return(-1);
  }

  if ( (format&MATLAB_RAW) == MATLAB_RAW ) {
    int sz[16]={sizeof(short), 2*sizeof(short),
		sizeof(int), 2*sizeof(int),
		sizeof(char), 2*sizeof(char),
		sizeof(long long), 
		sizeof(double), 2*sizeof(double),
		sizeof(unsigned char),
		sizeof(short),
		sizeof(short),
		sizeof(short),
		sizeof(short),
		sizeof(short),
		sizeof(short)
    };
    int eltSz= sz[format&~MATLAB_RAW];
    if (dec==1) 
      fwrite(data, eltSz, length, fp);
    else 
      for (i=0; i<length; i+=dec)
	fwrite(data+i*eltSz, eltSz, 1, fp);
    
    fclose(fp);
    return(0);	
  }

  if ((format != 10 && format !=11  && format != 12 && format != 13 && format != 14) || multiVec)
    fprintf(fp,"%s = [",vname);

  switch (format) {
    case 0:   // real 16-bit
      for (i=0; i<length; i+=dec) {
        fprintf(fp,"%d\n",((short *)data)[i]);
      }

      break;

    case 1:  // complex 16-bit
    case 13:
    case 14:
    case 15:
      for (i=0; i<length<<1; i+=(2*dec)) {
        fprintf(fp,"%d + j*(%d)\n",((short *)data)[i],((short *)data)[i+1]);
      }

      break;

    case 2:  // real 32-bit
      for (i=0; i<length; i+=dec) {
        fprintf(fp,"%d\n",((int *)data)[i]);
      }

      break;

    case 3: // complex 32-bit
      for (i=0; i<length<<1; i+=(2*dec)) {
        fprintf(fp,"%d + j*(%d)\n",((int *)data)[i],((int *)data)[i+1]);
      }

      break;

    case 4: // real 8-bit
      for (i=0; i<length; i+=dec) {
        fprintf(fp,"%d\n",((char *)data)[i]);
      }

      break;

    case 5: // complex 8-bit
      for (i=0; i<length<<1; i+=(2*dec)) {
        fprintf(fp,"%d + j*(%d)\n",((char *)data)[i],((char *)data)[i+1]);
      }

      break;

    case 6:  // real 64-bit
      for (i=0; i<length; i+=dec) {
        fprintf(fp,"%lld\n",((long long *)data)[i]);
      }

      break;

    case 7: // real double
      for (i=0; i<length; i+=dec) {
        fprintf(fp,"%g\n",((double *)data)[i]);
      }

      break;

    case 8: // complex double
      for (i=0; i<length<<1; i+=2*dec) {
        fprintf(fp,"%g + j*(%g)\n",((double *)data)[i], ((double *)data)[i+1]);
      }

      break;

    case 9: // real unsigned 8-bit
      for (i=0; i<length; i+=dec) {
        fprintf(fp,"%d\n",((unsigned char *)data)[i]);
      }

      break;

    case 10 : // case eren 16 bit complex :
      for (i=0; i<length<<1; i+=(2*dec)) {
        if((i < 2*(length-1)) && (i > 0))
          fprintf(fp,"%d + j*(%d),",((short *)data)[i],((short *)data)[i+1]);
        else if (i == 2*(length-1))
          fprintf(fp,"%d + j*(%d);",((short *)data)[i],((short *)data)[i+1]);
        else if (i == 0)
          fprintf(fp,"\n%d + j*(%d),",((short *)data)[i],((short *)data)[i+1]);
      }

      break;

    case 11 : //case eren 16 bit real for channel magnitudes:
      for (i=0; i<length; i+=dec) {
        if((i <(length-1))&& (i > 0))
          fprintf(fp,"%d,",((short *)data)[i]);
        else if (i == (length-1))
          fprintf(fp,"%d;",((short *)data)[i]);
        else if (i == 0)
          fprintf(fp,"\n%d,",((short *)data)[i]);
      }

      printf("\n eren: length :%d",length);
      break;

    case 12 : // case eren for log2_maxh real unsigned 8 bit
      fprintf(fp,"%d \n",((unsigned char *)&data)[0]);
      break;
  default:
    AssertFatal(false, "unknown dump format: %u\n", format);
  }

  if ((format != 10 && format !=11 && format !=12 && format != 13 && format != 15) || multiVec) {
    fprintf(fp,"];\n");
    fclose(fp);
    return(0);
  } else if (format == 10 || format ==11 || format == 12 || format == 13 || format == 15) {
    fclose(fp);
    return(0);
  }

  return 0;
}

/* get log parameters from configuration file */
void  log_getconfig(log_t *g_log)
{
  char *gloglevel = NULL;
  int consolelog = 0;
  paramdef_t logparams_defaults[] = LOG_GLOBALPARAMS_DESC;
  paramdef_t logparams_level[MAX_LOG_PREDEF_COMPONENTS];
  paramdef_t logparams_logfile[MAX_LOG_PREDEF_COMPONENTS];
  paramdef_t logparams_debug[sizeof(log_maskmap)/sizeof(mapping)];
  paramdef_t logparams_dump[sizeof(log_maskmap)/sizeof(mapping)];
  int ret = config_get( logparams_defaults,sizeof(logparams_defaults)/sizeof(paramdef_t),CONFIG_STRING_LOG_PREFIX);

  if (ret <0) {
    fprintf(stderr,"[LOG] init aborted, configuration couldn't be performed");
    return;
  }

  /* set LOG display options (enable/disable color, thread name, level ) */
  for(int i=0; i<logparams_defaults[LOG_OPTIONS_IDX].numelt ; i++) {
    for(int j=0; log_options[j].name != NULL ; j++) {
      if (strcmp(logparams_defaults[LOG_OPTIONS_IDX].strlistptr[i],log_options[j].name) == 0) {
        g_log->flag = g_log->flag |  log_options[j].value;
        break;
      } else if (log_options[j+1].name == NULL) {
        fprintf(stderr,"Unknown log option: %s\n",logparams_defaults[LOG_OPTIONS_IDX].strlistptr[i]);
        exit(-1);
      }
    }
  }

  /* build the parameter array for setting per component log level and infile options */
  memset(logparams_level,    0, sizeof(paramdef_t)*MAX_LOG_PREDEF_COMPONENTS);
  memset(logparams_logfile,  0, sizeof(paramdef_t)*MAX_LOG_PREDEF_COMPONENTS);

  for (int i=MIN_LOG_COMPONENTS; i < MAX_LOG_PREDEF_COMPONENTS; i++) {
    if(g_log->log_component[i].name == NULL) {
      g_log->log_component[i].name = malloc(16);
      sprintf((char *)g_log->log_component[i].name,"comp%i?",i);
      logparams_logfile[i].paramflags = PARAMFLAG_DONOTREAD;
      logparams_level[i].paramflags = PARAMFLAG_DONOTREAD;
    }

    sprintf(logparams_level[i].optname,    LOG_CONFIG_LEVEL_FORMAT,       g_log->log_component[i].name);
    sprintf(logparams_logfile[i].optname,  LOG_CONFIG_LOGFILE_FORMAT,     g_log->log_component[i].name);

    /* workaround: all log options in existing configuration files use lower case component names
       where component names include uppercase char in log.h....                                */
    for (int j=0 ; j<strlen(logparams_level[i].optname); j++)
      logparams_level[i].optname[j] = tolower(logparams_level[i].optname[j]);

    for (int j=0 ; j<strlen(logparams_level[i].optname); j++)
      logparams_logfile[i].optname[j] = tolower(logparams_logfile[i].optname[j]);

    /* */
    logparams_level[i].defstrval     = gloglevel;
    logparams_logfile[i].defuintval  = 0;
    logparams_logfile[i].numelt      = 0;
    logparams_level[i].numelt        = 0;
    logparams_level[i].type          = TYPE_STRING;
    logparams_logfile[i].type        = TYPE_UINT;
    logparams_logfile[i].paramflags  = logparams_logfile[i].paramflags|PARAMFLAG_BOOL;
  }

  /* read the per component parameters */
  config_get( logparams_level,    MAX_LOG_PREDEF_COMPONENTS,CONFIG_STRING_LOG_PREFIX);
  config_get( logparams_logfile,  MAX_LOG_PREDEF_COMPONENTS,CONFIG_STRING_LOG_PREFIX);

  /* now set the log levels and infile option, according to what we read */
  for (int i=MIN_LOG_COMPONENTS; i < MAX_LOG_PREDEF_COMPONENTS; i++) {
    g_log->log_component[i].level = map_str_to_int(log_level_names,    *(logparams_level[i].strptr));
    set_log(i, g_log->log_component[i].level);

    if (*(logparams_logfile[i].uptr) == 1)
      set_component_filelog(i);
  }

  /* build then read the debug and dump parameter array */
  for (int i=0; log_maskmap[i].name != NULL ; i++) {
    sprintf(logparams_debug[i].optname,  LOG_CONFIG_DEBUG_FORMAT, log_maskmap[i].name);
    sprintf(logparams_dump[i].optname,   LOG_CONFIG_DUMP_FORMAT, log_maskmap[i].name);
    logparams_debug[i].defuintval  = 0;
    logparams_debug[i].type        = TYPE_UINT;
    logparams_debug[i].paramflags  = PARAMFLAG_BOOL;
    logparams_debug[i].uptr        = NULL;
    logparams_debug[i].chkPptr     = NULL;
    logparams_debug[i].numelt      = 0;
    logparams_dump[i].defuintval  = 0;
    logparams_dump[i].type        = TYPE_UINT;
    logparams_dump[i].paramflags  = PARAMFLAG_BOOL;
    logparams_dump[i].uptr        = NULL;
    logparams_dump[i].chkPptr     = NULL;
    logparams_dump[i].numelt      = 0;
  }

  config_get( logparams_debug,(sizeof(log_maskmap)/sizeof(mapping)) - 1,CONFIG_STRING_LOG_PREFIX);
  config_get( logparams_dump,(sizeof(log_maskmap)/sizeof(mapping)) - 1,CONFIG_STRING_LOG_PREFIX);

  if (config_check_unknown_cmdlineopt(CONFIG_STRING_LOG_PREFIX) > 0)
    exit(1);

  /* set the debug mask according to the debug parameters values */
  for (int i=0; log_maskmap[i].name != NULL ; i++) {
    if (*(logparams_debug[i].uptr) )
      g_log->debug_mask = g_log->debug_mask | log_maskmap[i].value;

    if (*(logparams_dump[i].uptr) )
      g_log->dump_mask = g_log->dump_mask | log_maskmap[i].value;
  }

  /* log globally enabled/disabled */
  set_glog_onlinelog(consolelog);
}

int register_log_component(char *name,
		                   char *fext,
						   int compidx)
{
  int computed_compidx=compidx;

  if (strlen(fext) > 3) {
    fext[3]=0;  /* limit log file extension to 3 chars */
  }

  if (compidx < 0) { /* this is not a pre-defined component */
    for (int i = MAX_LOG_PREDEF_COMPONENTS; i< MAX_LOG_COMPONENTS; i++) {
      if (g_log->log_component[i].name == NULL) {
        computed_compidx=i;
        break;
      }
    }
  }

  if (computed_compidx >= 0 && computed_compidx <MAX_LOG_COMPONENTS) {
    g_log->log_component[computed_compidx].name = strdup(name);
    g_log->log_component[computed_compidx].stream = stdout;
    g_log->log_component[computed_compidx].filelog = 0;
    g_log->log_component[computed_compidx].filelog_name = malloc(strlen(name)+16);/* /tmp/<name>.%s  */
    sprintf(g_log->log_component[computed_compidx].filelog_name,"/tmp/%s.%s",name,fext);
  } else {
    fprintf(stderr,"{LOG} %s %d Couldn't register component %s\n",__FILE__,__LINE__,name);
  }

  return computed_compidx;
}

int isLogInitDone (void)
{
  if (g_log == NULL)
    return 0;

  if (!(g_log->flag & FLAG_INITIALIZED))
    return 0;

  return 1;
}

int logInit (void)
{
  int i;
  g_log = calloc(1, sizeof(log_t));

  if (g_log == NULL) {
    perror ("cannot allocated memory for log generation module \n");
    exit(EXIT_FAILURE);
  }

  memset(g_log,0,sizeof(log_t));
  register_log_component("PHY","log",PHY);
  register_log_component("MAC","log",MAC);
  register_log_component("OPT","log",OPT);
  register_log_component("RLC","log",RLC);
  register_log_component("PDCP","log",PDCP);
  register_log_component("RRC","log",RRC);
  register_log_component("OMG","csv",OMG);
  register_log_component("OTG","log",OTG);
  register_log_component("OTG_LATENCY","dat",OTG_LATENCY);
  register_log_component("OTG_LATENCY_BG","dat",OTG_LATENCY_BG);
  register_log_component("OTG_GP","dat",OTG_GP);
  register_log_component("OTG_GP_BG","dat",OTG_GP_BG);
  register_log_component("OTG_JITTER","dat",OTG_JITTER);
  register_log_component("OCG","",OCG);
  register_log_component("PERF","",PERF);
  register_log_component("OIP","",OIP);
  register_log_component("MSC","log",MSC);
  register_log_component("OCM","log",OCM);
  register_log_component("HW","",HW);
  register_log_component("OSA","",OSA);
  register_log_component("eRAL","",RAL_ENB);
  register_log_component("mRAL","",RAL_UE);
  register_log_component("ENB_APP","log",ENB_APP);
  register_log_component("MCE_APP","log",MCE_APP);
  register_log_component("MME_APP","log",MME_APP);
  register_log_component("FLEXRAN_AGENT","log",FLEXRAN_AGENT);
  register_log_component("PROTO_AGENT","log",PROTO_AGENT);
  register_log_component("TMR","",TMR);
  register_log_component("EMU","log",EMU);
  register_log_component("USIM","txt",USIM);
  register_log_component("SIM","txt",SIM);
  /* following log component are used for the localization*/
  register_log_component("LOCALIZE","log",LOCALIZE);
  register_log_component("NAS","log",NAS);
  register_log_component("UDP","",UDP_);
  register_log_component("GTPU","",GTPU);
  register_log_component("S1AP","",S1AP);
  register_log_component("F1AP","",F1AP);
  register_log_component("M2AP","",M2AP);
  register_log_component("M3AP","",M3AP);
  register_log_component("SCTP","",SCTP);
  register_log_component("X2AP","",X2AP);
  register_log_component("LOADER","log",LOADER);
  register_log_component("ASN","log",ASN);
  register_log_component("NFAPI_VNF","log",NFAPI_VNF);
  register_log_component("NFAPI_PNF","log",NFAPI_PNF);
  register_log_component("GNB_APP","log",GNB_APP);
  register_log_component("NR_RRC","log",NR_RRC);
  register_log_component("NR_MAC","log",NR_MAC);
  register_log_component("NR_PHY","log",NR_PHY);
  register_log_component("NGAP","",NGAP);
  register_log_component("ITTI","log",ITTI);
  register_log_component("UTIL","log",UTIL);

  for (int i=0 ; log_level_names[i].name != NULL ; i++)
    g_log->level2string[i]           = toupper(log_level_names[i].name[0]); // uppercased first letter of level name

  g_log->filelog_name = "/tmp/openair.log";
  log_getconfig(g_log);

  // set all unused component items to 0, they are for non predefined components
  for (i=MAX_LOG_PREDEF_COMPONENTS; i < MAX_LOG_COMPONENTS; i++) {
    memset(&(g_log->log_component[i]),0,sizeof(log_component_t));
  }

  g_log->flag =  g_log->flag | FLAG_INITIALIZED;
  printf("log init done\n");
  return 0;
}

static inline int log_header(log_component_t *c,
			     char *log_buffer,
			     int buffsize,
			     const char *file,
			     const char *func,
			     int line,
			     int level)
{
  int flag= g_log->flag | c->flag;

  char threadname[64];
  if (flag & FLAG_THREAD ) {
    threadname[0]='{';
    if ( pthread_getname_np(pthread_self(), threadname+1,61) != 0)
      strcpy(threadname+1, "?thread?");
    strcat(threadname,"}");
  } else {
    threadname[0]=0;
  }
 
  char l[32];
  if (flag & FLAG_FILE_LINE && flag & FLAG_FUNCT )
    snprintf(l, sizeof l," (%s:%d) ", func, line);
  else if (flag & FLAG_FILE_LINE)
    sprintf(l," (%d) ", line);
  else
    l[0]=0;

  char timeString[32];
  if ( flag & FLAG_TIME ) {
    struct timespec t;
    clock_gettime(CLOCK_MONOTONIC, &t);
    static double tOrigin=0;
    if (tOrigin==0)
      tOrigin=t.tv_sec+t.tv_nsec/1.0e9;
    snprintf(timeString, sizeof t,"%05.3f",t.tv_sec+t.tv_nsec/1.0e9-tOrigin);
  } else {
    timeString[0]=0;
  }
<<<<<<< HEAD
}

#if LOG_MINIMAL
#include <sys/syscall.h>
void logMinimal(int comp, int level, const char *format, ...)
{
    struct timespec ts;
    if (clock_gettime(CLOCK_MONOTONIC, &ts) == -1)
        abort();

    char buf[MAX_LOG_TOTAL];
    int n = snprintf(buf, sizeof(buf), "%lu.%06lu %08lx [%s] %c ",
                     ts.tv_sec,
                     ts.tv_nsec / 1000,
                     syscall(__NR_gettid),
                     g_log->log_component[comp].name,
                     level);
    if (n < 0 || n >= sizeof(buf))
    {
        fprintf(stderr, "%s: n=%d\n", __func__, n);
        return;
    }

    va_list args;
    va_start(args, format);
    int m = vsnprintf(buf + n, sizeof(buf) - n, format, args);
    va_end(args);

    if (m < 0)
    {
        fprintf(stderr, "%s: n=%d m=%d\n", __func__, n, m);
        return;
    }

    int len = n + m;
    if (len > sizeof(buf) - 1)
    {
        len = sizeof(buf) - 1;
    }
    if (buf[len - 1] != '\n')
    {
        buf[len++] = '\n';
    }

    __attribute__((unused))
    int unused = write(STDOUT_FILENO, buf, len);
}
#endif // LOG_MINIMAL

static int log_header(char *log_buffer,
		              int buffsize,
					  int comp,
					  int level,
					  const char *format)
{
  char threadname[PR_SET_NAME];
  return  snprintf(log_buffer, buffsize, "%s%s[%s]%c %s %s%s",
                   log_level_highlight_end[level],
                   ( (g_log->flag & FLAG_NOCOLOR)?"":log_level_highlight_start[level]),
                   g_log->log_component[comp].name,
                   ( (g_log->flag & FLAG_LEVEL)?g_log->level2string[level]:' '),
                   ( (g_log->flag & FLAG_THREAD)?log_getthreadname(threadname,PR_SET_NAME+1):""),
                   format,
                   log_level_highlight_end[level]);
=======
      
  return  snprintf(log_buffer, buffsize, "%s%s[%s]%c%s %s ",
		   timeString,
		   flag & FLAG_NOCOLOR ? "" : log_level_highlight_start[level],
		   c->name,
		   flag & FLAG_LEVEL ? g_log->level2string[level] : ' ',
		   l,
		   threadname
		   );
>>>>>>> e83e70ee
}

void logRecord_mt(const char *file,
		  const char *func,
		  int line,
		  int comp,
		  int level,
		  const char *format,
		  ... )
{
  log_component_t *c = &g_log->log_component[comp];
  va_list args;
  va_start(args,format);
  log_output_memory(c, file,func,line,comp,level,format,args);
  va_end(args);
}

void vlogRecord_mt(const char *file,
		   const char *func,
		   int line,
		   int comp,
		   int level,
		   const char *format,
		   va_list args )
{
  log_component_t *c = &g_log->log_component[comp];
  log_output_memory(c, file,func,line,comp,level, format,args);
}

void log_dump(int component,
	      void *buffer,
	      int buffsize,
	      int datatype,
	      const char *format,
	      ... )
{
  va_list args;
  char *wbuf;
  log_component_t *c = &g_log->log_component[component];
  int flag= g_log->flag | c->flag;
  
  switch(datatype) {
    case LOG_DUMP_DOUBLE:
      wbuf=malloc((buffsize * 10)  + 64 + MAX_LOG_TOTAL);
      break;

    case LOG_DUMP_CHAR:
    default:
      wbuf=malloc((buffsize * 3 ) + 64 + MAX_LOG_TOTAL);
      break;
  }

  if (wbuf != NULL) {
    va_start(args, format);
    int pos=log_header(c, wbuf,MAX_LOG_TOTAL,"noFile","noFunc",0, OAILOG_INFO);
    pos+=vsprintf(wbuf+pos,format, args);
    va_end(args);

    for (int i=0; i<buffsize; i++) {
      switch(datatype) {
        case LOG_DUMP_DOUBLE:
          pos = pos + sprintf(wbuf+pos,"%04.4lf ", (double)((double *)buffer)[i]);
          break;

        case LOG_DUMP_CHAR:
        default:
          pos = pos + sprintf(wbuf+pos,"%02x ", (unsigned char)((unsigned char *)buffer)[i]);
          break;
      }
    }
    if ( flag & FLAG_NOCOLOR )
      sprintf(wbuf+pos,"\n");
    else
      sprintf(wbuf+pos,"%s\n",log_level_highlight_end[OAILOG_INFO]);
    c->print(c->stream,wbuf);
    free(wbuf);
  }
}

int set_log(int component,
		    int level)
{
  /* Checking parameters */
  DevCheck((component >= MIN_LOG_COMPONENTS) && (component < MAX_LOG_COMPONENTS),
           component, MIN_LOG_COMPONENTS, MAX_LOG_COMPONENTS);
  DevCheck((level < NUM_LOG_LEVEL) && (level >= OAILOG_DISABLE), level, NUM_LOG_LEVEL,
           OAILOG_ERR);

  if ( g_log->log_component[component].level != OAILOG_DISABLE )
    g_log->log_component[component].savedlevel = g_log->log_component[component].level;

  g_log->log_component[component].level = level;
  return 0;
}



void set_glog(int level)
{
  for (int c=0; c< MAX_LOG_COMPONENTS; c++ ) {
    set_log(c, level);
  }
}

void set_glog_onlinelog(int enable)
{
  for (int c=0; c< MAX_LOG_COMPONENTS; c++ ) {
    if ( enable ) {
      g_log->log_component[c].level = g_log->log_component[c].savedlevel;
      g_log->log_component[c].vprint = vfprintf;
      g_log->log_component[c].print = fprintf;
      g_log->log_component[c].stream = stdout;
    } else {
      g_log->log_component[c].level = OAILOG_DISABLE;
    }
  }
}
void set_glog_filelog(int enable)
{
  static FILE *fptr;

  if ( enable ) {
    fptr = fopen(g_log->filelog_name,"w");

    for (int c=0; c< MAX_LOG_COMPONENTS; c++ ) {
      close_component_filelog(c);
      g_log->log_component[c].stream = fptr;
      g_log->log_component[c].filelog =  1;
    }
  } else {
    for (int c=0; c< MAX_LOG_COMPONENTS; c++ ) {
      g_log->log_component[c].filelog =  0;

      if (fptr != NULL) {
        fclose(fptr);
      }

      g_log->log_component[c].stream = stdout;
    }
  }
}

void set_component_filelog(int comp)
{
  if (g_log->log_component[comp].stream == NULL || g_log->log_component[comp].stream == stdout) {
    g_log->log_component[comp].stream = fopen(g_log->log_component[comp].filelog_name,"w");
  }

  g_log->log_component[comp].vprint = vfprintf;
  g_log->log_component[comp].print = fprintf;
  g_log->log_component[comp].filelog =  1;
}
void close_component_filelog(int comp)
{
  g_log->log_component[comp].filelog =  0;

  if (g_log->log_component[comp].stream != NULL && g_log->log_component[comp].stream != stdout ) {
    fclose(g_log->log_component[comp].stream);
    g_log->log_component[comp].stream = stdout;
  }

  g_log->log_component[comp].vprint = vfprintf;
  g_log->log_component[comp].print = fprintf;
}

/*
 * for the two functions below, the passed array must have a final entry
 * with string value NULL
 */
/* map a string to an int. Takes a mapping array and a string as arg */
int map_str_to_int(mapping *map,
		           const char *str)
{
  while (1) {
    if (map->name == NULL) {
      return(-1);
    }

    if (!strcmp(map->name, str)) {
      return(map->value);
    }

    map++;
  }
}

/* map an int to a string. Takes a mapping array and a value */
char *map_int_to_str(mapping *map,
		             int val)
{
  while (1) {
    if (map->name == NULL) {
      return NULL;
    }

    if (map->value == val) {
      return map->name;
    }

    map++;
  }
}

int is_newline(char *str,
		       int size)
{
  int i;

  for (  i = 0; i < size; i++ ) {
    if ( str[i] == '\n' ) {
      return 1;
    }
  }

  /* if we get all the way to here, there must not have been a newline! */
  return 0;
}

void logClean (void)
{
  int i;

  if(isLogInitDone()) {
    LOG_UI(PHY,"\n");

    for (i=MIN_LOG_COMPONENTS; i < MAX_LOG_COMPONENTS; i++) {
      close_component_filelog(i);
    }
  }
}

extern volatile int oai_exit;//extern int oai_exit;
void flush_mem_to_file(void)
{
  int fp;
  char f_name[1024];
  struct timespec slp_tm;
  slp_tm.tv_sec = 0;
  slp_tm.tv_nsec = 10000;
  
  pthread_setname_np( pthread_self(), "flush_mem_to_file");

  while (!oai_exit) {
    pthread_mutex_lock(&log_mem_lock);
    log_mem_write_flag=0;
    pthread_cond_wait(&log_mem_notify, &log_mem_lock);
    log_mem_write_flag=1;
    pthread_mutex_unlock(&log_mem_lock);
    // write!
    if(log_mem_d[log_mem_write_side].enable_flag==0){
      if(log_mem_file_cnt>5){
        log_mem_file_cnt=5;
        printf("log over write!!!\n");
      }
      snprintf(f_name,1024, "%s_%d.log",log_mem_filename,log_mem_file_cnt);
      fp=open(f_name, O_WRONLY | O_CREAT, 0666);
      int ret = write(fp, log_mem_d[log_mem_write_side].buf_p, log_mem_d[log_mem_write_side].buf_index);
      if ( ret < 0) {
          fprintf(stderr,"{LOG} %s %d Couldn't write in %s \n",__FILE__,__LINE__,f_name);
          exit(EXIT_FAILURE);
      }
      close(fp);
      log_mem_file_cnt++;
      log_mem_d[log_mem_write_side].buf_index=0;
      log_mem_d[log_mem_write_side].enable_flag=1;
    }else{
      printf("If you'd like to write log, you should set enable flag to 0!!!\n");
      nanosleep(&slp_tm,NULL);
    }
  }
}

char logmem_log_level[NUM_LOG_LEVEL]={'E','W','I','D','T'};

static void log_output_memory(log_component_t *c, const char *file, const char *func, int line, int comp, int level, const char* format,va_list args)
{
  //logRecord_mt(file,func,line, pthread_self(), comp, level, format, ##args)
  int len = 0;
  /* The main difference with the version above is the use of this local log_buffer.
   * The other difference is the return value of snprintf which was not used
   * correctly. It was not a big problem because in practice MAX_LOG_TOTAL is
   * big enough so that the buffer is never full.
   */
  char log_buffer[MAX_LOG_TOTAL];

  // make sure that for log trace the extra info is only printed once, reset when the level changes
  if (level < OAILOG_TRACE)
    len += log_header(c, log_buffer, MAX_LOG_TOTAL, file, func, line, level);
  len += vsnprintf(log_buffer+len, MAX_LOG_TOTAL-len, format, args);
  if ( !((g_log->flag | c->flag) & FLAG_NOCOLOR) )
    len+=snprintf(log_buffer+len, MAX_LOG_TOTAL-len, "%s", log_level_highlight_end[level]);
  
  // OAI printf compatibility
  if(log_mem_flag==1){
    if(log_mem_d[log_mem_side].enable_flag==1){
      int temp_index;
        temp_index=log_mem_d[log_mem_side].buf_index;
        if(temp_index+len+1 < LOG_MEM_SIZE){
          log_mem_d[log_mem_side].buf_index+=len;
          memcpy(&log_mem_d[log_mem_side].buf_p[temp_index],log_buffer,len);
        }else{
          log_mem_d[log_mem_side].enable_flag=0;
          if(log_mem_d[1-log_mem_side].enable_flag==1){
            temp_index=log_mem_d[1-log_mem_side].buf_index;
            if(temp_index+len+1 < LOG_MEM_SIZE){
              log_mem_d[1-log_mem_side].buf_index+=len;
              log_mem_side=1-log_mem_side;
              memcpy(&log_mem_d[log_mem_side].buf_p[temp_index],log_buffer,len);
              /* write down !*/
              if (pthread_mutex_lock(&log_mem_lock) != 0) {
                return;
              }
              if(log_mem_write_flag==0){
                log_mem_write_side=1-log_mem_side;
                if(pthread_cond_signal(&log_mem_notify) != 0) {
                }
              }
              if(pthread_mutex_unlock(&log_mem_lock) != 0) {
                return;
              }
            }else{
              log_mem_d[1-log_mem_side].enable_flag=0;
            }
          }
        }
      }
  }else{
    fwrite(log_buffer, len, 1, c->stream);
  }
}

int logInit_log_mem (void)
{
  if(log_mem_flag==1){
    if(log_mem_multi==1){
      printf("log-mem multi!!!\n");
      log_mem_d[0].buf_p = malloc(LOG_MEM_SIZE);
      log_mem_d[0].buf_index=0;
      log_mem_d[0].enable_flag=1;
      log_mem_d[1].buf_p = malloc(LOG_MEM_SIZE);
      log_mem_d[1].buf_index=0;
      log_mem_d[1].enable_flag=1;
      log_mem_side=0;
      if ((pthread_mutex_init (&log_mem_lock, NULL) != 0)
          || (pthread_cond_init (&log_mem_notify, NULL) != 0)) {
        log_mem_d[1].enable_flag=0;
        return -1;
      }
      pthread_create(&log_mem_thread, NULL, (void *(*)(void *))flush_mem_to_file, (void*)NULL);
    }else{
      printf("log-mem single!!!\n");
      log_mem_d[0].buf_p = malloc(LOG_MEM_SIZE);
      log_mem_d[0].buf_index=0;
      log_mem_d[0].enable_flag=1;
      log_mem_d[1].enable_flag=0;
      log_mem_side=0;
    }
  }else{
    log_mem_d[0].buf_p=NULL;
    log_mem_d[1].buf_p=NULL;
    log_mem_d[0].enable_flag=0;
    log_mem_d[1].enable_flag=0;
  }

  printf("log init done\n");
  
  return 0;
}

void close_log_mem(void){
  int fp;
  char f_name[1024];

  if(log_mem_flag==1){
    log_mem_d[0].enable_flag=0;
    log_mem_d[1].enable_flag=0;
    usleep(10); // wait for log writing
    while(log_mem_write_flag==1){
      usleep(100);
    }
    if(log_mem_multi==1){
      snprintf(f_name,1024, "%s_%d.log",log_mem_filename,log_mem_file_cnt);
      fp=open(f_name, O_WRONLY | O_CREAT, 0666);
      int ret = write(fp, log_mem_d[0].buf_p, log_mem_d[0].buf_index);
      if ( ret < 0) {
          fprintf(stderr,"{LOG} %s %d Couldn't write in %s \n",__FILE__,__LINE__,f_name);
          exit(EXIT_FAILURE);
      }
      close(fp);
      free(log_mem_d[0].buf_p);
      
      snprintf(f_name,1024, "%s_%d.log",log_mem_filename,log_mem_file_cnt);
      fp=open(f_name, O_WRONLY | O_CREAT, 0666);
      ret = write(fp, log_mem_d[1].buf_p, log_mem_d[1].buf_index);
      if ( ret < 0) {
          fprintf(stderr,"{LOG} %s %d Couldn't write in %s \n",__FILE__,__LINE__,f_name);
          exit(EXIT_FAILURE);
      }
      close(fp);
      free(log_mem_d[1].buf_p);
    }else{
      fp=open(log_mem_filename, O_WRONLY | O_CREAT, 0666);
      int ret = write(fp, log_mem_d[0].buf_p, log_mem_d[0].buf_index);
      if ( ret < 0) {
          fprintf(stderr,"{LOG} %s %d Couldn't write in %s \n",__FILE__,__LINE__,log_mem_filename);
          exit(EXIT_FAILURE);
       }
      close(fp);
      free(log_mem_d[0].buf_p);
    }
  }
 }

#ifdef LOG_TEST

int main(int argc, char *argv[]) {
  logInit();
  test_log();
  return 1;
}

int test_log(void) {
  LOG_ENTER(MAC); // because the default level is DEBUG
  LOG_I(EMU, "1 Starting OAI logs version %s Build date: %s on %s\n",
        BUILD_VERSION, BUILD_DATE, BUILD_HOST);
  LOG_D(MAC, "1 debug  MAC \n");
  LOG_W(MAC, "1 warning MAC \n");
  set_log(EMU, OAILOG_INFO);
  set_log(MAC, OAILOG_WARNING);
  LOG_I(EMU, "2 Starting OAI logs version %s Build date: %s on %s\n",
        BUILD_VERSION, BUILD_DATE, BUILD_HOST);
  LOG_E(MAC, "2 error MAC\n");
  LOG_D(MAC, "2 debug  MAC \n");
  LOG_W(MAC, "2 warning MAC \n");
  LOG_I(MAC, "2 info MAC \n");
  set_log(MAC, OAILOG_NOTICE);
  LOG_ENTER(MAC);
  LOG_I(EMU, "3 Starting OAI logs version %s Build date: %s on %s\n",
        BUILD_VERSION, BUILD_DATE, BUILD_HOST);
  LOG_D(MAC, "3 debug  MAC \n");
  LOG_W(MAC, "3 warning MAC \n");
  LOG_I(MAC, "3 info MAC \n");
  set_log(MAC, LOG_DEBUG);
  set_log(EMU, LOG_DEBUG);
  LOG_ENTER(MAC);
  LOG_I(EMU, "4 Starting OAI logs version %s Build date: %s on %s\n",
        BUILD_VERSION, BUILD_DATE, BUILD_HOST);
  LOG_D(MAC, "4 debug  MAC \n");
  LOG_W(MAC, "4 warning MAC \n");
  LOG_I(MAC, "4 info MAC \n");
  set_log(MAC, LOG_DEBUG);
  set_log(EMU, LOG_DEBUG);
  LOG_I(LOG, "5 Starting OAI logs version %s Build date: %s on %s\n",
        BUILD_VERSION, BUILD_DATE, BUILD_HOST);
  LOG_D(MAC, "5 debug  MAC \n");
  LOG_W(MAC, "5 warning MAC \n");
  LOG_I(MAC, "5 info MAC \n");
  set_log(MAC, LOG_TRACE);
  set_log(EMU, LOG_TRACE);
  LOG_ENTER(MAC);
  LOG_I(LOG, "6 Starting OAI logs version %s Build date: %s on %s\n",
        BUILD_VERSION, BUILD_DATE, BUILD_HOST);
  LOG_D(MAC, "6 debug  MAC \n");
  LOG_W(MAC, "6 warning MAC \n");
  LOG_I(MAC, "6 info MAC \n");
  LOG_EXIT(MAC);
  return 0;
}
#endif<|MERGE_RESOLUTION|>--- conflicted
+++ resolved
@@ -77,7 +77,8 @@
   {"thread",  FLAG_THREAD },
   {"line_num",    FLAG_FILE_LINE },
   {"function", FLAG_FUNCT},
-  {"time",     FLAG_TIME}
+  {"time",     FLAG_TIME},
+  {NULL,-1}
 };
 
 
@@ -539,7 +540,14 @@
   } else {
     timeString[0]=0;
   }
-<<<<<<< HEAD
+  return  snprintf(log_buffer, buffsize, "%s%s[%s]%c%s %s ",
+		   timeString,
+		   flag & FLAG_NOCOLOR ? "" : log_level_highlight_start[level],
+		   c->name,
+		   flag & FLAG_LEVEL ? g_log->level2string[level] : ' ',
+		   l,
+		   threadname
+		   );
 }
 
 #if LOG_MINIMAL
@@ -588,34 +596,6 @@
     int unused = write(STDOUT_FILENO, buf, len);
 }
 #endif // LOG_MINIMAL
-
-static int log_header(char *log_buffer,
-		              int buffsize,
-					  int comp,
-					  int level,
-					  const char *format)
-{
-  char threadname[PR_SET_NAME];
-  return  snprintf(log_buffer, buffsize, "%s%s[%s]%c %s %s%s",
-                   log_level_highlight_end[level],
-                   ( (g_log->flag & FLAG_NOCOLOR)?"":log_level_highlight_start[level]),
-                   g_log->log_component[comp].name,
-                   ( (g_log->flag & FLAG_LEVEL)?g_log->level2string[level]:' '),
-                   ( (g_log->flag & FLAG_THREAD)?log_getthreadname(threadname,PR_SET_NAME+1):""),
-                   format,
-                   log_level_highlight_end[level]);
-=======
-      
-  return  snprintf(log_buffer, buffsize, "%s%s[%s]%c%s %s ",
-		   timeString,
-		   flag & FLAG_NOCOLOR ? "" : log_level_highlight_start[level],
-		   c->name,
-		   flag & FLAG_LEVEL ? g_log->level2string[level] : ' ',
-		   l,
-		   threadname
-		   );
->>>>>>> e83e70ee
-}
 
 void logRecord_mt(const char *file,
 		  const char *func,
