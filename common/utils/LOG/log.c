--- conflicted
+++ resolved
@@ -39,23 +39,11 @@
 #include "vcd_signal_dumper.h"
 #include "assertions.h"
 
-<<<<<<< HEAD
-#if defined(ENABLE_ITTI)
-  #include "intertask_interface.h"
-#endif
-
-# include <pthread.h>
-# include <string.h>
-#include  <linux/prctl.h>
-=======
 #include <pthread.h>
 #include <string.h>
 #include <linux/prctl.h>
->>>>>>> 81d4202b
 #include "common/config/config_userapi.h"
 // main log variables
-
-
 
 
 mapping log_level_names[] = {
@@ -81,7 +69,13 @@
 char *log_level_highlight_end[]   = {LOG_RESET,LOG_RESET,LOG_RESET, LOG_RESET,LOG_RESET};   /*!< \brief Optional end-format strings for highlighting */
 
 
-int write_file_matlab(const char *fname,const char *vname,void *data,int length,int dec,char format) {
+int write_file_matlab(const char *fname,
+		              const char *vname,
+					  void *data,
+					  int length,
+					  int dec,
+					  char format)
+{
   FILE *fp=NULL;
   int i;
 
@@ -221,7 +215,8 @@
 }
 
 /* get log parameters from configuration file */
-void  log_getconfig(log_t *g_log) {
+void  log_getconfig(log_t *g_log)
+{
   char *gloglevel = NULL;
   int consolelog ;
   paramdef_t logparams_defaults[] = LOG_GLOBALPARAMS_DESC;
@@ -315,10 +310,7 @@
 
   config_get( logparams_debug,(sizeof(log_maskmap)/sizeof(mapping)) - 1,CONFIG_STRING_LOG_PREFIX);
   config_get( logparams_dump,(sizeof(log_maskmap)/sizeof(mapping)) - 1,CONFIG_STRING_LOG_PREFIX);
-<<<<<<< HEAD
-=======
   config_check_unknown_cmdlineopt(CONFIG_STRING_LOG_PREFIX);
->>>>>>> 81d4202b
 
   /* set the debug mask according to the debug parameters values */
   for (int i=0; log_maskmap[i].name != NULL ; i++) {
@@ -333,7 +325,10 @@
   set_glog_onlinelog(consolelog);
 }
 
-int register_log_component(char *name, char *fext, int compidx) {
+int register_log_component(char *name,
+		                   char *fext,
+						   int compidx)
+{
   int computed_compidx=compidx;
 
   if (strlen(fext) > 3) {
@@ -356,15 +351,14 @@
     g_log->log_component[computed_compidx].filelog_name = malloc(strlen(name)+16);/* /tmp/<name>.%s  */
     sprintf(g_log->log_component[computed_compidx].filelog_name,"/tmp/%s.%s",name,fext);
   } else {
-    fprintf(stderr,"{LOG} %s %d Couldn't register componemt %s\n",__FILE__,__LINE__,name);
+    fprintf(stderr,"{LOG} %s %d Couldn't register component %s\n",__FILE__,__LINE__,name);
   }
 
   return computed_compidx;
 }
 
-<<<<<<< HEAD
-=======
-int isLogInitDone (void) {
+int isLogInitDone (void)
+{
   if (g_log == NULL)
     return 0;
 
@@ -374,8 +368,8 @@
   return 1;
 }
 
->>>>>>> 81d4202b
-int logInit (void) {
+int logInit (void)
+{
   int i;
   g_log = calloc(1, sizeof(log_t));
 
@@ -401,10 +395,6 @@
   register_log_component("OCG","",OCG);
   register_log_component("PERF","",PERF);
   register_log_component("OIP","",OIP);
-<<<<<<< HEAD
-  register_log_component("CLI","",CLI);
-=======
->>>>>>> 81d4202b
   register_log_component("MSC","log",MSC);
   register_log_component("OCM","log",OCM);
   register_log_component("HW","",HW);
@@ -413,17 +403,10 @@
   register_log_component("mRAL","",RAL_UE);
   register_log_component("ENB_APP","log",ENB_APP);
   register_log_component("FLEXRAN_AGENT","log",FLEXRAN_AGENT);
-<<<<<<< HEAD
-  register_log_component("TMR","",TMR);
-  register_log_component("USIM","txt",USIM);
-  register_log_component("SIM","txt",SIM);
-=======
   register_log_component("PROTO_AGENT","log",PROTO_AGENT);
   register_log_component("TMR","",TMR);
   register_log_component("USIM","txt",USIM);
   register_log_component("SIM","txt",SIM);
-  /* following log component are used for the localization*/
->>>>>>> 81d4202b
   /* following log component are used for the localization*/
   register_log_component("LOCALIZE","log",LOCALIZE);
   register_log_component("NAS","log",NAS);
@@ -431,16 +414,12 @@
   register_log_component("GTPV1U","",GTPU);
   register_log_component("S1AP","",S1AP);
   register_log_component("F1AP","",F1AP);
-  register_log_component("X2AP","",X2AP);
   register_log_component("SCTP","",SCTP);
   register_log_component("X2AP","",X2AP);
   register_log_component("LOADER","log",LOADER);
   register_log_component("ASN","log",ASN);
-<<<<<<< HEAD
-=======
+  register_log_component("NFAPI_VNF","log",NFAPI_VNF);
   register_log_component("NFAPI_PNF","log",NFAPI_PNF);
-  register_log_component("NFAPI_VNF","log",NFAPI_VNF);
->>>>>>> 81d4202b
 
   for (int i=0 ; log_level_names[i].name != NULL ; i++)
     g_log->level2string[i]           = toupper(log_level_names[i].name[0]); // uppercased first letter of level name
@@ -453,16 +432,15 @@
     memset(&(g_log->log_component[i]),0,sizeof(log_component_t));
   }
 
-<<<<<<< HEAD
-=======
   g_log->flag =  g_log->flag | FLAG_INITIALIZED;
->>>>>>> 81d4202b
   printf("log init done\n");
   return 0;
 }
 
 
-char *log_getthreadname(char *threadname, int bufsize) {
+char *log_getthreadname(char *threadname,
+		                int bufsize)
+{
   int rt =   pthread_getname_np(pthread_self(), threadname,bufsize) ;
 
   if (rt == 0) {
@@ -472,7 +450,12 @@
   }
 }
 
-static int log_header(char *log_buffer, int buffsize, int comp, int level,const char *format) {
+static int log_header(char *log_buffer,
+		              int buffsize,
+					  int comp,
+					  int level,
+					  const char *format)
+{
   char threadname[PR_SET_NAME];
   return  snprintf(log_buffer, buffsize, "%s%s[%s]%c %s %s%s",
                    log_level_highlight_end[level],
@@ -484,47 +467,51 @@
                    log_level_highlight_end[level]);
 }
 
-void logRecord_mt(const char *file, const char *func, int line, int comp, int level, const char *format, ... ) {
-<<<<<<< HEAD
+void logRecord_mt(const char *file,
+		          const char *func,
+				  int line,
+				  int comp,
+				  int level,
+				  const char *format,
+				  ... )
+{
   char log_buffer[MAX_LOG_TOTAL]= {0};
-=======
-  char log_buffer[MAX_LOG_TOTAL];
->>>>>>> 81d4202b
   va_list args;
   va_start(args, format);
   log_header(log_buffer,MAX_LOG_TOTAL,comp, level,format);
   g_log->log_component[comp].vprint(g_log->log_component[comp].stream,log_buffer, args);
   fflush(g_log->log_component[comp].stream);
   va_end(args);
-<<<<<<< HEAD
-=======
-}
-
-void vlogRecord_mt(const char *file, const char *func, int line, int comp, int level, const char *format, va_list args ) {
+}
+
+void vlogRecord_mt(const char *file,
+		           const char *func,
+				   int line,
+				   int comp,
+				   int level,
+				   const char *format,
+				   va_list args )
+{
   char log_buffer[MAX_LOG_TOTAL];
   log_header(log_buffer,MAX_LOG_TOTAL,comp, level,format);
   g_log->log_component[comp].vprint(g_log->log_component[comp].stream,log_buffer, args);
->>>>>>> 81d4202b
-}
-
-void log_dump(int component, void *buffer, int buffsize,int datatype, const char *format, ... ) {
+}
+
+void log_dump(int component,
+		      void *buffer,
+			  int buffsize,
+			  int datatype,
+			  const char *format,
+			  ... )
+{
   va_list args;
   char *wbuf;
-<<<<<<< HEAD
 
   switch(datatype) {
     case LOG_DUMP_DOUBLE:
       wbuf=malloc((buffsize * 10)  + 64 + MAX_LOG_TOTAL);
       break;
 
-=======
-
-  switch(datatype) {
-    case LOG_DUMP_DOUBLE:
-      wbuf=malloc((buffsize * 10)  + 64 + MAX_LOG_TOTAL);
-      break;
-
->>>>>>> 81d4202b
     case LOG_DUMP_CHAR:
     default:
       wbuf=malloc((buffsize * 3 ) + 64 + MAX_LOG_TOTAL);
@@ -557,7 +544,9 @@
   }
 }
 
-int set_log(int component, int level) {
+int set_log(int component,
+		    int level)
+{
   /* Checking parameters */
   DevCheck((component >= MIN_LOG_COMPONENTS) && (component < MAX_LOG_COMPONENTS),
            component, MIN_LOG_COMPONENTS, MAX_LOG_COMPONENTS);
@@ -573,13 +562,15 @@
 
 
 
-void set_glog(int level) {
+void set_glog(int level)
+{
   for (int c=0; c< MAX_LOG_COMPONENTS; c++ ) {
     set_log(c, level);
   }
 }
 
-void set_glog_onlinelog(int enable) {
+void set_glog_onlinelog(int enable)
+{
   for (int c=0; c< MAX_LOG_COMPONENTS; c++ ) {
     if ( enable ) {
       g_log->log_component[c].level = g_log->log_component[c].savedlevel;
@@ -591,7 +582,8 @@
     }
   }
 }
-void set_glog_filelog(int enable) {
+void set_glog_filelog(int enable)
+{
   static FILE *fptr;
 
   if ( enable ) {
@@ -615,7 +607,8 @@
   }
 }
 
-void set_component_filelog(int comp) {
+void set_component_filelog(int comp)
+{
   if (g_log->log_component[comp].stream == NULL || g_log->log_component[comp].stream == stdout) {
     g_log->log_component[comp].stream = fopen(g_log->log_component[comp].filelog_name,"w");
   }
@@ -624,7 +617,8 @@
   g_log->log_component[comp].print = fprintf;
   g_log->log_component[comp].filelog =  1;
 }
-void close_component_filelog(int comp) {
+void close_component_filelog(int comp)
+{
   g_log->log_component[comp].filelog =  0;
 
   if (g_log->log_component[comp].stream != NULL && g_log->log_component[comp].stream != stdout ) {
@@ -641,7 +635,9 @@
  * with string value NULL
  */
 /* map a string to an int. Takes a mapping array and a string as arg */
-int map_str_to_int(mapping *map, const char *str) {
+int map_str_to_int(mapping *map,
+		           const char *str)
+{
   while (1) {
     if (map->name == NULL) {
       return(-1);
@@ -656,7 +652,9 @@
 }
 
 /* map an int to a string. Takes a mapping array and a value */
-char *map_int_to_str(mapping *map, int val) {
+char *map_int_to_str(mapping *map,
+		             int val)
+{
   while (1) {
     if (map->name == NULL) {
       return NULL;
@@ -670,7 +668,9 @@
   }
 }
 
-int is_newline( char *str, int size) {
+int is_newline(char *str,
+		       int size)
+{
   int i;
 
   for (  i = 0; i < size; i++ ) {
@@ -683,14 +683,9 @@
   return 0;
 }
 
-void logClean (void) {
+void logClean (void)
+{
   int i;
-<<<<<<< HEAD
-  LOG_UI(PHY,"\n");
-
-  for (i=MIN_LOG_COMPONENTS; i < MAX_LOG_COMPONENTS; i++) {
-    close_component_filelog(i);
-=======
 
   if(isLogInitDone()) {
     LOG_UI(PHY,"\n");
@@ -698,7 +693,6 @@
     for (i=MIN_LOG_COMPONENTS; i < MAX_LOG_COMPONENTS; i++) {
       close_component_filelog(i);
     }
->>>>>>> 81d4202b
   }
 }
 
