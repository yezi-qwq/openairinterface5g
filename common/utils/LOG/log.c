/*
 * Licensed to the OpenAirInterface (OAI) Software Alliance under one or more
 * contributor license agreements.  See the NOTICE file distributed with
 * this work for additional information regarding copyright ownership.
 * The OpenAirInterface Software Alliance licenses this file to You under
 * the OAI Public License, Version 1.1  (the "License"); you may not use this file
 * except in compliance with the License.
 * You may obtain a copy of the License at
 *
 *      http://www.openairinterface.org/?page_id=698
 *
 * Unless required by applicable law or agreed to in writing, software
 * distributed under the License is distributed on an "AS IS" BASIS,
 * WITHOUT WARRANTIES OR CONDITIONS OF ANY KIND, either express or implied.
 * See the License for the specific language governing permissions and
 * limitations under the License.
 *-------------------------------------------------------------------------------
 * For more information about the OpenAirInterface (OAI) Software Alliance:
 *      contact@openairinterface.org
 */

/*! \file log.c
* \brief log implementaion
* \author Navid Nikaein
* \date 2009 - 2014
* \version 0.5
* @ingroup util

*/

#define _GNU_SOURCE  /* required for pthread_getname_np */
//#define LOG_TEST 1

#define COMPONENT_LOG
#define COMPONENT_LOG_IF
#include <ctype.h>
#define LOG_MAIN
#include "log.h"
#include "vcd_signal_dumper.h"
#include "assertions.h"

<<<<<<< HEAD

=======
>>>>>>> af892cc0
# include <pthread.h>
# include <string.h>
#include  <linux/prctl.h>
#include "common/config/config_userapi.h"
// main log variables




mapping log_level_names[] = {
  {"error",  OAILOG_ERR},
  {"warn",   OAILOG_WARNING},
  {"info",   OAILOG_INFO},
  {"debug",  OAILOG_DEBUG},
  {"trace",  OAILOG_TRACE},
  {NULL, -1}
};

mapping log_options[] = {
  {"nocolor", FLAG_NOCOLOR  },
  {"level",   FLAG_LEVEL  },
  {"thread",  FLAG_THREAD },
  {NULL,-1}
};


mapping log_maskmap[] = LOG_MASKMAP_INIT;

char *log_level_highlight_start[] = {LOG_RED, LOG_ORANGE, "", LOG_BLUE, LOG_CYBL};  /*!< \brief Optional start-format strings for highlighting */
char *log_level_highlight_end[]   = {LOG_RESET,LOG_RESET,LOG_RESET, LOG_RESET,LOG_RESET};   /*!< \brief Optional end-format strings for highlighting */


int write_file_matlab(const char *fname,const char *vname,void *data,int length,int dec,char format) {
  FILE *fp=NULL;
  int i;

  if (data == NULL)
    return -1;

  //printf("Writing %d elements of type %d to %s\n",length,format,fname);

  if (format == 10 || format ==11 || format == 12 || format == 13 || format == 14) {
    fp = fopen(fname,"a+");
  } else if (format != 10 && format !=11  && format != 12 && format != 13 && format != 14) {
    fp = fopen(fname,"w+");
  }

  if (fp== NULL) {
    printf("[OPENAIR][FILE OUTPUT] Cannot open file %s\n",fname);
    return(-1);
  }

  if (format != 10 && format !=11  && format != 12 && format != 13 && format != 14)
    fprintf(fp,"%s = [",vname);

  switch (format) {
    case 0:   // real 16-bit
      for (i=0; i<length; i+=dec) {
        fprintf(fp,"%d\n",((short *)data)[i]);
      }

      break;

    case 1:  // complex 16-bit
    case 13:
    case 14:
    case 15:
      for (i=0; i<length<<1; i+=(2*dec)) {
        fprintf(fp,"%d + j*(%d)\n",((short *)data)[i],((short *)data)[i+1]);
      }

      break;

    case 2:  // real 32-bit
      for (i=0; i<length; i+=dec) {
        fprintf(fp,"%d\n",((int *)data)[i]);
      }

      break;

    case 3: // complex 32-bit
      for (i=0; i<length<<1; i+=(2*dec)) {
        fprintf(fp,"%d + j*(%d)\n",((int *)data)[i],((int *)data)[i+1]);
      }

      break;

    case 4: // real 8-bit
      for (i=0; i<length; i+=dec) {
        fprintf(fp,"%d\n",((char *)data)[i]);
      }

      break;

    case 5: // complex 8-bit
      for (i=0; i<length<<1; i+=(2*dec)) {
        fprintf(fp,"%d + j*(%d)\n",((char *)data)[i],((char *)data)[i+1]);
      }

      break;

    case 6:  // real 64-bit
      for (i=0; i<length; i+=dec) {
        fprintf(fp,"%lld\n",((long long *)data)[i]);
      }

      break;

    case 7: // real double
      for (i=0; i<length; i+=dec) {
        fprintf(fp,"%g\n",((double *)data)[i]);
      }

      break;

    case 8: // complex double
      for (i=0; i<length<<1; i+=2*dec) {
        fprintf(fp,"%g + j*(%g)\n",((double *)data)[i], ((double *)data)[i+1]);
      }

      break;

    case 9: // real unsigned 8-bit
      for (i=0; i<length; i+=dec) {
        fprintf(fp,"%d\n",((unsigned char *)data)[i]);
      }

      break;

    case 10 : // case eren 16 bit complex :
      for (i=0; i<length<<1; i+=(2*dec)) {
        if((i < 2*(length-1)) && (i > 0))
          fprintf(fp,"%d + j*(%d),",((short *)data)[i],((short *)data)[i+1]);
        else if (i == 2*(length-1))
          fprintf(fp,"%d + j*(%d);",((short *)data)[i],((short *)data)[i+1]);
        else if (i == 0)
          fprintf(fp,"\n%d + j*(%d),",((short *)data)[i],((short *)data)[i+1]);
      }

      break;

    case 11 : //case eren 16 bit real for channel magnitudes:
      for (i=0; i<length; i+=dec) {
        if((i <(length-1))&& (i > 0))
          fprintf(fp,"%d,",((short *)data)[i]);
        else if (i == (length-1))
          fprintf(fp,"%d;",((short *)data)[i]);
        else if (i == 0)
          fprintf(fp,"\n%d,",((short *)data)[i]);
      }

      printf("\n eren: length :%d",length);
      break;

    case 12 : // case eren for log2_maxh real unsigned 8 bit
      fprintf(fp,"%d \n",((unsigned char *)&data)[0]);
      break;
  }

  if (format != 10 && format !=11 && format !=12 && format != 13 && format != 15) {
    fprintf(fp,"];\n");
    fclose(fp);
    return(0);
  } else if (format == 10 || format ==11 || format == 12 || format == 13 || format == 15) {
    fclose(fp);
    return(0);
  }

  return 0;
}

/* get log parameters from configuration file */
void  log_getconfig(log_t *g_log) {
  char *gloglevel = NULL;
  int consolelog ;
  paramdef_t logparams_defaults[] = LOG_GLOBALPARAMS_DESC;
  paramdef_t logparams_level[MAX_LOG_PREDEF_COMPONENTS];
  paramdef_t logparams_logfile[MAX_LOG_PREDEF_COMPONENTS];
  paramdef_t logparams_debug[sizeof(log_maskmap)/sizeof(mapping)];
  paramdef_t logparams_dump[sizeof(log_maskmap)/sizeof(mapping)];
  CONFIG_SETRTFLAG(CONFIG_NOCHECKUNKOPT);
  int ret = config_get( logparams_defaults,sizeof(logparams_defaults)/sizeof(paramdef_t),CONFIG_STRING_LOG_PREFIX);

  if (ret <0) {
    fprintf(stderr,"[LOG] init aborted, configuration couldn't be performed");
    return;
  }

  /* set LOG display options (enable/disable color, thread name, level ) */
  for(int i=0; i<logparams_defaults[LOG_OPTIONS_IDX].numelt ; i++) {
    for(int j=0; log_options[j].name != NULL ; j++) {
      if (strcmp(logparams_defaults[LOG_OPTIONS_IDX].strlistptr[i],log_options[j].name) == 0) {
        g_log->flag = g_log->flag |  log_options[j].value;
        break;
      } else if (log_options[j+1].name == NULL) {
        fprintf(stderr,"Unknown log option: %s\n",logparams_defaults[LOG_OPTIONS_IDX].strlistptr[i]);
        exit(-1);
      }
    }
  }

  /* build the parameter array for setting per component log level and infile options */
  memset(logparams_level,    0, sizeof(paramdef_t)*MAX_LOG_PREDEF_COMPONENTS);
  memset(logparams_logfile,  0, sizeof(paramdef_t)*MAX_LOG_PREDEF_COMPONENTS);

  for (int i=MIN_LOG_COMPONENTS; i < MAX_LOG_PREDEF_COMPONENTS; i++) {
    if(g_log->log_component[i].name == NULL) {
      g_log->log_component[i].name = malloc(16);
      sprintf((char *)g_log->log_component[i].name,"comp%i?",i);
      logparams_logfile[i].paramflags = PARAMFLAG_DONOTREAD;
      logparams_level[i].paramflags = PARAMFLAG_DONOTREAD;
    }

    sprintf(logparams_level[i].optname,    LOG_CONFIG_LEVEL_FORMAT,       g_log->log_component[i].name);
    sprintf(logparams_logfile[i].optname,  LOG_CONFIG_LOGFILE_FORMAT,     g_log->log_component[i].name);

    /* workaround: all log options in existing configuration files use lower case component names
       where component names include uppercase char in log.h....                                */
    for (int j=0 ; j<strlen(logparams_level[i].optname); j++)
      logparams_level[i].optname[j] = tolower(logparams_level[i].optname[j]);

    for (int j=0 ; j<strlen(logparams_level[i].optname); j++)
      logparams_logfile[i].optname[j] = tolower(logparams_logfile[i].optname[j]);

    /* */
    logparams_level[i].defstrval     = gloglevel;
    logparams_logfile[i].defuintval  = 0;
    logparams_logfile[i].numelt      = 0;
    logparams_level[i].numelt        = 0;
    logparams_level[i].type          = TYPE_STRING;
    logparams_logfile[i].type        = TYPE_UINT;
    logparams_logfile[i].paramflags  = logparams_logfile[i].paramflags|PARAMFLAG_BOOL;
  }

  /* read the per component parameters */
  config_get( logparams_level,    MAX_LOG_PREDEF_COMPONENTS,CONFIG_STRING_LOG_PREFIX);
  config_get( logparams_logfile,  MAX_LOG_PREDEF_COMPONENTS,CONFIG_STRING_LOG_PREFIX);

  /* now set the log levels and infile option, according to what we read */
  for (int i=MIN_LOG_COMPONENTS; i < MAX_LOG_PREDEF_COMPONENTS; i++) {
    g_log->log_component[i].level = map_str_to_int(log_level_names,    *(logparams_level[i].strptr));
    set_log(i, g_log->log_component[i].level);

    if (*(logparams_logfile[i].uptr) == 1)
      set_component_filelog(i);
  }

  /* build then read the debug and dump parameter array */
  for (int i=0; log_maskmap[i].name != NULL ; i++) {
    sprintf(logparams_debug[i].optname,  LOG_CONFIG_DEBUG_FORMAT, log_maskmap[i].name);
    sprintf(logparams_dump[i].optname,   LOG_CONFIG_DUMP_FORMAT, log_maskmap[i].name);
    logparams_debug[i].defuintval  = 0;
    logparams_debug[i].type        = TYPE_UINT;
    logparams_debug[i].paramflags  = PARAMFLAG_BOOL;
    logparams_debug[i].uptr        = NULL;
    logparams_debug[i].chkPptr     = NULL;
    logparams_debug[i].numelt      = 0;
    logparams_dump[i].defuintval  = 0;
    logparams_dump[i].type        = TYPE_UINT;
    logparams_dump[i].paramflags  = PARAMFLAG_BOOL;
    logparams_dump[i].uptr        = NULL;
    logparams_dump[i].chkPptr     = NULL;
    logparams_dump[i].numelt      = 0;
  }

  config_get( logparams_debug,(sizeof(log_maskmap)/sizeof(mapping)) - 1 ,CONFIG_STRING_LOG_PREFIX);
  CONFIG_CLEARRTFLAG(CONFIG_NOCHECKUNKOPT);
  config_get( logparams_dump,(sizeof(log_maskmap)/sizeof(mapping)) - 1 ,CONFIG_STRING_LOG_PREFIX);

  /* set the debug mask according to the debug parameters values */
  for (int i=0; log_maskmap[i].name != NULL ; i++) {
    if (*(logparams_debug[i].uptr) )
      g_log->debug_mask = g_log->debug_mask | log_maskmap[i].value;

    if (*(logparams_dump[i].uptr) )
      g_log->dump_mask = g_log->dump_mask | log_maskmap[i].value;
  }

  /* log globally enabled/disabled */
  set_glog_onlinelog(consolelog);
}

int register_log_component(char *name, char *fext, int compidx) {
  int computed_compidx=compidx;

  if (strlen(fext) > 3) {
    fext[3]=0;  /* limit log file extension to 3 chars */
  }

  if (compidx < 0) { /* this is not a pre-defined component */
    for (int i = MAX_LOG_PREDEF_COMPONENTS; i< MAX_LOG_COMPONENTS; i++) {
      if (g_log->log_component[i].name == NULL) {
        computed_compidx=i;
        break;
      }
    }
  }

  if (computed_compidx >= 0 && computed_compidx <MAX_LOG_COMPONENTS) {
    g_log->log_component[computed_compidx].name = strdup(name);
    g_log->log_component[computed_compidx].stream = stdout;
    g_log->log_component[computed_compidx].filelog = 0;
    g_log->log_component[computed_compidx].filelog_name = malloc(strlen(name)+16);/* /tmp/<name>.%s  */
    sprintf(g_log->log_component[computed_compidx].filelog_name,"/tmp/%s.%s",name,fext);
  } else {
    fprintf(stderr,"{LOG} %s %d Couldn't register componemt %s\n",__FILE__,__LINE__,name);
  }

  return computed_compidx;
}

int isLogInitDone (void) {
  if (g_log == NULL)
    return 0;

  if (!(g_log->flag & FLAG_INITIALIZED))
    return 0;

  return 1;
}

int logInit (void) {
  int i;
  g_log = calloc(1, sizeof(log_t));

  if (g_log == NULL) {
    perror ("cannot allocated memory for log generation module \n");
    exit(EXIT_FAILURE);
  }

  memset(g_log,0,sizeof(log_t));
  register_log_component("PHY","log",PHY);
  register_log_component("MAC","log",MAC);
  register_log_component("OPT","log",OPT);
  register_log_component("RLC","log",RLC);
  register_log_component("PDCP","log",PDCP);
  register_log_component("RRC","log",RRC);
  register_log_component("OMG","csv",OMG);
  register_log_component("OTG","log",OTG);
  register_log_component("OTG_LATENCY","dat",OTG_LATENCY);
  register_log_component("OTG_LATENCY_BG","dat",OTG_LATENCY_BG);
  register_log_component("OTG_GP","dat",OTG_GP);
  register_log_component("OTG_GP_BG","dat",OTG_GP_BG);
  register_log_component("OTG_JITTER","dat",OTG_JITTER);
  register_log_component("OCG","",OCG);
  register_log_component("PERF","",PERF);
  register_log_component("OIP","",OIP);
  register_log_component("CLI","",CLI);
  register_log_component("MSC","log",MSC);
  register_log_component("OCM","log",OCM);
  register_log_component("HW","",HW);
  register_log_component("OSA","",OSA);
  register_log_component("eRAL","",RAL_ENB);
  register_log_component("mRAL","",RAL_UE);
  register_log_component("ENB_APP","log",ENB_APP);
  register_log_component("FLEXRAN_AGENT","log",FLEXRAN_AGENT);
  register_log_component("TMR","",TMR);
  register_log_component("USIM","txt",USIM);
  register_log_component("SIM","txt",SIM);
  /* following log component are used for the localization*/
  register_log_component("LOCALIZE","log",LOCALIZE);
  register_log_component("NAS","log",NAS);
  register_log_component("UDP","",UDP_);
  register_log_component("GTPV1U","",GTPU);
  register_log_component("S1AP","",S1AP);
  register_log_component("X2AP","",X2AP);
  register_log_component("SCTP","",SCTP);
  register_log_component("X2AP","",X2AP);
  register_log_component("LOADER","log",LOADER);
  register_log_component("ASN","log",ASN);

  for (int i=0 ; log_level_names[i].name != NULL ; i++)
    g_log->level2string[i]           = toupper(log_level_names[i].name[0]); // uppercased first letter of level name

  g_log->filelog_name = "/tmp/openair.log";
  log_getconfig(g_log);

  // set all unused component items to 0, they are for non predefined components
  for (i=MAX_LOG_PREDEF_COMPONENTS; i < MAX_LOG_COMPONENTS; i++) {
    memset(&(g_log->log_component[i]),0,sizeof(log_component_t));
  }

  g_log->flag =  g_log->flag | FLAG_INITIALIZED;
  printf("log init done\n");
  return 0;
}


char *log_getthreadname(char *threadname, int bufsize) {
  int rt =   pthread_getname_np(pthread_self(), threadname,bufsize) ;

  if (rt == 0) {
    return threadname;
  } else {
    return "thread?";
  }
}

static int log_header(char *log_buffer, int buffsize, int comp, int level,const char *format) {
  char threadname[PR_SET_NAME];
  return  snprintf(log_buffer, buffsize , "%s%s[%s]%c %s %s%s",
                   log_level_highlight_end[level],
                   ( (g_log->flag & FLAG_NOCOLOR)?"":log_level_highlight_start[level]),
                   g_log->log_component[comp].name,
                   ( (g_log->flag & FLAG_LEVEL)?g_log->level2string[level]:' '),
                   ( (g_log->flag & FLAG_THREAD)?log_getthreadname(threadname,PR_SET_NAME+1):""),
                   format,
                   log_level_highlight_end[level]);
}

void logRecord_mt(const char *file, const char *func, int line, int comp, int level, const char *format, ... ) {
  char log_buffer[MAX_LOG_TOTAL];
  va_list args;
  va_start(args, format);
  log_header(log_buffer,MAX_LOG_TOTAL ,comp, level,format);
  g_log->log_component[comp].vprint(g_log->log_component[comp].stream,log_buffer, args);
  va_end(args);
}

void log_dump(int component, void *buffer, int buffsize,int datatype, const char *format, ... ) {
  va_list args;
  char *wbuf;

  switch(datatype) {
    case LOG_DUMP_DOUBLE:
      wbuf=malloc((buffsize * 10)  + 64 + MAX_LOG_TOTAL);
      break;

    case LOG_DUMP_CHAR:
    default:
      wbuf=malloc((buffsize * 3 ) + 64 + MAX_LOG_TOTAL);
      break;
  }

  if (wbuf != NULL) {
    va_start(args, format);
    int pos=log_header(wbuf,MAX_LOG_TOTAL ,component, OAILOG_INFO,"");
    int pos2=vsprintf(wbuf+pos,format, args);
    pos=pos+pos2;
    va_end(args);

    for (int i=0; i<buffsize; i++) {
      switch(datatype) {
        case LOG_DUMP_DOUBLE:
          pos = pos + sprintf(wbuf+pos,"%04.4lf ", (double)((double *)buffer)[i]);
          break;

        case LOG_DUMP_CHAR:
        default:
          pos = pos + sprintf(wbuf+pos,"%02x ", (unsigned char)((unsigned char *)buffer)[i]);
          break;
      }
    }

    sprintf(wbuf+pos,"\n");
    g_log->log_component[component].print(g_log->log_component[component].stream,wbuf);
    free(wbuf);
  }
}

int set_log(int component, int level) {
  /* Checking parameters */
  DevCheck((component >= MIN_LOG_COMPONENTS) && (component < MAX_LOG_COMPONENTS),
           component, MIN_LOG_COMPONENTS, MAX_LOG_COMPONENTS);
  DevCheck((level < NUM_LOG_LEVEL) && (level >= OAILOG_DISABLE), level, NUM_LOG_LEVEL,
           OAILOG_ERR);

  if ( g_log->log_component[component].level != OAILOG_DISABLE )
    g_log->log_component[component].savedlevel = g_log->log_component[component].level;

  g_log->log_component[component].level = level;
  return 0;
}



void set_glog(int level) {
  for (int c=0; c< MAX_LOG_COMPONENTS; c++ ) {
    set_log(c, level);
  }
}

void set_glog_onlinelog(int enable) {
  for (int c=0; c< MAX_LOG_COMPONENTS; c++ ) {
    if ( enable ) {
      g_log->log_component[c].level = g_log->log_component[c].savedlevel;
      g_log->log_component[c].vprint = vfprintf;
      g_log->log_component[c].print = fprintf;
      g_log->log_component[c].stream = stdout;
    } else {
      g_log->log_component[c].level = OAILOG_DISABLE;
    }
  }
}
void set_glog_filelog(int enable) {
  static FILE *fptr;

  if ( enable ) {
    fptr = fopen(g_log->filelog_name,"w");

    for (int c=0; c< MAX_LOG_COMPONENTS; c++ ) {
      close_component_filelog(c);
      g_log->log_component[c].stream = fptr;
      g_log->log_component[c].filelog =  1;
    }
  } else {
    for (int c=0; c< MAX_LOG_COMPONENTS; c++ ) {
      g_log->log_component[c].filelog =  0;

      if (fptr != NULL) {
        fclose(fptr);
      }

      g_log->log_component[c].stream = stdout;
    }
  }
}

void set_component_filelog(int comp) {
  if (g_log->log_component[comp].stream == NULL || g_log->log_component[comp].stream == stdout) {
    g_log->log_component[comp].stream = fopen(g_log->log_component[comp].filelog_name,"w");
  }

  g_log->log_component[comp].vprint = vfprintf;
  g_log->log_component[comp].print = fprintf;
  g_log->log_component[comp].filelog =  1;
}
void close_component_filelog(int comp) {
  g_log->log_component[comp].filelog =  0;

  if (g_log->log_component[comp].stream != NULL && g_log->log_component[comp].stream != stdout ) {
    fclose(g_log->log_component[comp].stream);
    g_log->log_component[comp].stream = stdout;
  }

  g_log->log_component[comp].vprint = vfprintf;
  g_log->log_component[comp].print = fprintf;
}

/*
 * for the two functions below, the passed array must have a final entry
 * with string value NULL
 */
/* map a string to an int. Takes a mapping array and a string as arg */
int map_str_to_int(mapping *map, const char *str) {
  while (1) {
    if (map->name == NULL) {
      return(-1);
    }

    if (!strcmp(map->name, str)) {
      return(map->value);
    }

    map++;
  }
}

/* map an int to a string. Takes a mapping array and a value */
char *map_int_to_str(mapping *map, int val) {
  while (1) {
    if (map->name == NULL) {
      return NULL;
    }

    if (map->value == val) {
      return map->name;
    }

    map++;
  }
}

int is_newline( char *str, int size) {
  int i;

  for (  i = 0; i < size; i++ ) {
    if ( str[i] == '\n' ) {
      return 1;
    }
  }

  /* if we get all the way to here, there must not have been a newline! */
  return 0;
}

void logClean (void) {
  int i;

  if(isLogInitDone()) {
    LOG_UI(PHY,"\n");

    for (i=MIN_LOG_COMPONENTS; i < MAX_LOG_COMPONENTS; i++) {
      close_component_filelog(i);
    }
  }
}


#ifdef LOG_TEST

int main(int argc, char *argv[]) {
  logInit();
  test_log();
  return 1;
}

int test_log(void) {
  LOG_ENTER(MAC); // because the default level is DEBUG
  LOG_I(EMU, "1 Starting OAI logs version %s Build date: %s on %s\n",
        BUILD_VERSION, BUILD_DATE, BUILD_HOST);
  LOG_D(MAC, "1 debug  MAC \n");
  LOG_W(MAC, "1 warning MAC \n");
  set_log(EMU, OAILOG_INFO);
  set_log(MAC, OAILOG_WARNING);
  LOG_I(EMU, "2 Starting OAI logs version %s Build date: %s on %s\n",
        BUILD_VERSION, BUILD_DATE, BUILD_HOST);
  LOG_E(MAC, "2 error MAC\n");
  LOG_D(MAC, "2 debug  MAC \n");
  LOG_W(MAC, "2 warning MAC \n");
  LOG_I(MAC, "2 info MAC \n");
  set_log(MAC, OAILOG_NOTICE);
  LOG_ENTER(MAC);
  LOG_I(EMU, "3 Starting OAI logs version %s Build date: %s on %s\n",
        BUILD_VERSION, BUILD_DATE, BUILD_HOST);
  LOG_D(MAC, "3 debug  MAC \n");
  LOG_W(MAC, "3 warning MAC \n");
  LOG_I(MAC, "3 info MAC \n");
  set_log(MAC, LOG_DEBUG);
  set_log(EMU, LOG_DEBUG);
  LOG_ENTER(MAC);
  LOG_I(EMU, "4 Starting OAI logs version %s Build date: %s on %s\n",
        BUILD_VERSION, BUILD_DATE, BUILD_HOST);
  LOG_D(MAC, "4 debug  MAC \n");
  LOG_W(MAC, "4 warning MAC \n");
  LOG_I(MAC, "4 info MAC \n");
  set_log(MAC, LOG_DEBUG);
  set_log(EMU, LOG_DEBUG);
  LOG_I(LOG, "5 Starting OAI logs version %s Build date: %s on %s\n",
        BUILD_VERSION, BUILD_DATE, BUILD_HOST);
  LOG_D(MAC, "5 debug  MAC \n");
  LOG_W(MAC, "5 warning MAC \n");
  LOG_I(MAC, "5 info MAC \n");
  set_log(MAC, LOG_TRACE);
  set_log(EMU, LOG_TRACE);
  LOG_ENTER(MAC);
  LOG_I(LOG, "6 Starting OAI logs version %s Build date: %s on %s\n",
        BUILD_VERSION, BUILD_DATE, BUILD_HOST);
  LOG_D(MAC, "6 debug  MAC \n");
  LOG_W(MAC, "6 warning MAC \n");
  LOG_I(MAC, "6 info MAC \n");
  LOG_EXIT(MAC);
  return 0;
}
#endif<|MERGE_RESOLUTION|>--- conflicted
+++ resolved
@@ -39,13 +39,9 @@
 #include "vcd_signal_dumper.h"
 #include "assertions.h"
 
-<<<<<<< HEAD
-
-=======
->>>>>>> af892cc0
-# include <pthread.h>
-# include <string.h>
-#include  <linux/prctl.h>
+#include <pthread.h>
+#include <string.h>
+#include <linux/prctl.h>
 #include "common/config/config_userapi.h"
 // main log variables
 
