--- conflicted
+++ resolved
@@ -518,7 +518,7 @@
   "wakeup_txfh",
   "gNB_thread_rxtx0",
   "gNB_thread_rxtx1",
-<<<<<<< HEAD
+  "ru_thread_tx_wait",
   "gNB_ulsch_decoding",
   "gNB_pdsch_codeword_scrambling",
   "gNB_dlsch_encoding",
@@ -539,10 +539,8 @@
   "nr_interleaving_ldpc",
   "pss_synchro_nr",
   "pss_search_time_nr",
-  "nr_initial_ue_sync"
-=======
-  "ru_thread_tx_wait"
->>>>>>> 12e5fe33
+  "nr_initial_ue_sync",
+  "beam_switching_gpio"
 };
 
 struct vcd_module_s vcd_modules[] = {
