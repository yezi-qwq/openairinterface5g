--- conflicted
+++ resolved
@@ -386,17 +386,9 @@
 
 #    define LOG_DUMPMSG(c, b, s, x...) /* */
 #    define nfapi_log(FILE, FNC, LN, COMP, LVL, FMT...) 
-<<<<<<< HEAD
 #    define LOG_DEBUGFLAG(D)  ( 0 )
 #    define LOG_DUMPFLAG(D) ( 0 ) 
-#    define LOG_M(file, vector, data, len, dec, format) 
-=======
-#    define LOG_DEBUG_BEGIN(D) if (0) {
-#    define LOG_DEBUG_END   }
-#    define LOG_M_BEGIN(D) if (0) {
-#    define LOG_M_END   }
 #    define LOG_M(file, vector, data, len, dec, format) do { write_file_matlab(file, vector, data, len, dec, format);} while(0)
->>>>>>> 5b939f68
 #    define LOG_VAR(A,B)
 #  endif /* T_TRACER */
 /* avoid warnings for variables only used in LOG macro's but set outside debug section */
