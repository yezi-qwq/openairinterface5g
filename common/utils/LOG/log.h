/*
 * Licensed to the OpenAirInterface (OAI) Software Alliance under one or more
 * contributor license agreements.  See the NOTICE file distributed with
 * this work for additional information regarding copyright ownership.
 * The OpenAirInterface Software Alliance licenses this file to You under
 * the OAI Public License, Version 1.1  (the "License"); you may not use this file
 * except in compliance with the License.
 * You may obtain a copy of the License at
 *
 *      http://www.openairinterface.org/?page_id=698
 *
 * Unless required by applicable law or agreed to in writing, software
 * distributed under the License is distributed on an "AS IS" BASIS,
 * WITHOUT WARRANTIES OR CONDITIONS OF ANY KIND, either express or implied.
 * See the License for the specific language governing permissions and
 * limitations under the License.
 *-------------------------------------------------------------------------------
 * For more information about the OpenAirInterface (OAI) Software Alliance:
 *      contact@openairinterface.org
 */

/*! \file log.h
* \brief openair log generator (OLG) for
* \author Navid Nikaein
* \date 2009 - 2014
* \version 0.5
* @ingroup util
*/

#ifndef __LOG_H__
#    define __LOG_H__

/*--- INCLUDES ---------------------------------------------------------------*/
#include <unistd.h>
#include <stdio.h>
#include <stdlib.h>
#include <string.h>
#include <syslog.h>
#include <assert.h>
#include <sys/types.h>
#include <sys/stat.h>
#include <fcntl.h>
#include <stdarg.h>
#include <time.h>
#include <stdint.h>
#ifndef __STDC_FORMAT_MACROS
  #define __STDC_FORMAT_MACROS
#endif
#include <inttypes.h>
#ifndef _GNU_SOURCE
  #define _GNU_SOURCE
#endif
#include <pthread.h>
#include "T.h"
#include <common/utils/utils.h>
/*----------------------------------------------------------------------------*/
#include <assert.h>
#ifdef NDEBUG
#warning assert is disabled
#endif
#define NUM_ELEMENTS(ARRAY) (sizeof(ARRAY) / sizeof(ARRAY[0]))
#define CHECK_INDEX(ARRAY, INDEX) assert((INDEX) < NUM_ELEMENTS(ARRAY))

#ifdef __cplusplus
extern "C" {
#endif

/** @defgroup _LOG LOG Generator
 * @{*/
/* @}*/

/** @defgroup _macro Macro Definition
 *  @ingroup _LOG
 *  @brief these macros are used in the code of LOG
 * @{*/
/* @}*/

/** @defgroup _max_length Maximum Length of LOG
 *  @ingroup _macro
 *  @brief the macros that describe the maximum length of LOG
 * @{*/

#define MAX_LOG_TOTAL 1500 /*!< \brief the maximum length of a log */
/* @}*/

/** @defgroup _log_level Message levels defined by LOG
 *  @ingroup _macro
 *  @brief LOG defines 9 levels of messages for users. Importance of these levels decrease gradually from 0 to 8
 * @{*/
# define  OAILOG_DISABLE -1 /*!< \brief disable all LOG messages, cannot be used in LOG macros, use only in LOG module */
# define  OAILOG_ERR      0 /*!< \brief critical error conditions, impact on "must have" functionalities */
# define  OAILOG_WARNING  1 /*!< \brief warning conditions, shouldn't happen but doesn't impact "must have" functionalities */
# define  OAILOG_INFO     2 /*!< \brief informational messages most people don't need, shouldn't impact real-time behavior */
# define  OAILOG_DEBUG    3 /*!< \brief first level debug-level messages, for developers, may impact real-time behavior */
# define  OAILOG_TRACE    4 /*!< \brief second level debug-level messages, for developers, likely impact real-time behavior*/

#define NUM_LOG_LEVEL 5 /*!< \brief the number of message levels users have with LOG (OAILOG_DISABLE is not available to user as a level, so it is not included)*/
/* @}*/


/** @defgroup _log_format Defined log format
 *  @ingroup _macro
 *  @brief Macro of log formats defined by LOG
 * @{*/

/* .log_format = 0x13 uncolored standard messages
 * .log_format = 0x93 colored standard messages */
/* keep white space in first position; switching it to 0 allows colors to be disabled*/
#define LOG_WITH_COLORS 1
#if LOG_WITH_COLORS
#define LOG_RED "\033[1;31m"  /*!< \brief VT100 sequence for bold red foreground */
#define LOG_GREEN "\033[32m"  /*!< \brief VT100 sequence for green foreground */
#define LOG_ORANGE "\033[93m"   /*!< \brief VT100 sequence for orange foreground */
#define LOG_BLUE "\033[34m" /*!< \brief VT100 sequence for blue foreground */
#define LOG_CYBL "\033[40;36m"  /*!< \brief VT100 sequence for cyan foreground on black background */
#define LOG_RESET "\033[0m" /*!< \brief VT100 sequence for reset (black) foreground */
#else
#  define LOG_RED    ""
#  define LOG_GREEN  ""
#  define LOG_ORANGE ""
#  define LOG_BLUE   ""
#  define LOG_CYBL   ""
#  define LOG_RESET  ""
#endif // LOG_WITH_COLORS
/* @}*/


/** @defgroup _syslog_conf Macros for write in syslog.conf
 *  @ingroup _macro
 *  @brief Macros used to write lines (local/remote) in syslog.conf
 * @{*/


#define FLAG_NOCOLOR     0x0001  /*!< \brief use colors in log messages, depending on level */
#define FLAG_THREAD      0x0008  /*!< \brief display thread name in log messages */
#define FLAG_LEVEL       0x0010  /*!< \brief display log level in log messages */
#define FLAG_FUNCT       0x0020
#define FLAG_FILE_LINE   0x0040
#define FLAG_TIME        0x0100
#define FLAG_INITIALIZED 0x8000

#define SET_LOG_OPTION(O)   g_log->flag = (g_log->flag | O)
#define CLEAR_LOG_OPTION(O) g_log->flag = (g_log->flag & (~O))

/** @defgroup macros to identify a debug entity
 *  @ingroup each macro is a bit mask where the unique bit set identifies an entity to be debugged
 *            it allows to dynamically activate or not blocks of code. The  LOG_MASKMAP_INIT macro
 *            is used to map a character string name to each debug bit, it allows to set or clear
 *            the corresponding bit via the defined name, from the configuration or from the telnet
 *            server.
 *  @brief
 * @{*/
#define DEBUG_PRACH        (1<<0)
#define DEBUG_RU           (1<<1)
#define DEBUG_UE_PHYPROC   (1<<2)
#define DEBUG_LTEESTIM     (1<<3)
#define DEBUG_DLCELLSPEC   (1<<4)
#define DEBUG_ULSCH        (1<<5)
#define DEBUG_RRC          (1<<6)
#define DEBUG_PDCP         (1<<7)
#define DEBUG_DFT          (1<<8)
#define DEBUG_ASN1         (1<<9)
#define DEBUG_CTRLSOCKET   (1<<10)
#define DEBUG_SECURITY     (1<<11)
#define DEBUG_NAS          (1<<12)
#define DEBUG_RLC          (1<<13)
#define DEBUG_DLSCH_DECOD  (1<<14)
#define UE_TIMING          (1<<20)


#define LOG_MASKMAP_INIT {\
    {"PRACH",       DEBUG_PRACH},\
    {"RU",          DEBUG_RU},\
    {"UE_PHYPROC",  DEBUG_UE_PHYPROC},\
    {"LTEESTIM",    DEBUG_LTEESTIM},\
    {"DLCELLSPEC",  DEBUG_DLCELLSPEC},\
    {"ULSCH",       DEBUG_ULSCH},\
    {"RRC",         DEBUG_RRC},\
    {"PDCP",        DEBUG_PDCP},\
    {"DFT",         DEBUG_DFT},\
    {"ASN1",        DEBUG_ASN1},\
    {"CTRLSOCKET",  DEBUG_CTRLSOCKET},\
    {"SECURITY",    DEBUG_SECURITY},\
    {"NAS",         DEBUG_NAS},\
    {"RLC",         DEBUG_RLC},\
    {"DLSCH_DECOD", DEBUG_DLSCH_DECOD},\
    {"UE_TIMING",   UE_TIMING},\
    {NULL,-1}\
  }



#define SET_LOG_DEBUG(B)   g_log->debug_mask = (g_log->debug_mask | B)
#define CLEAR_LOG_DEBUG(B) g_log->debug_mask = (g_log->debug_mask & (~B))

#define SET_LOG_DUMP(B)   g_log->dump_mask = (g_log->dump_mask | B)
#define CLEAR_LOG_DUMP(B) g_log->dump_mask = (g_log->dump_mask & (~B))



typedef enum {
  MIN_LOG_COMPONENTS = 0,
  PHY = MIN_LOG_COMPONENTS,
  MAC,
  EMU,
  SIM,
  OCG,
  OMG,
  OPT,
  OTG,
  OTG_LATENCY,
  OTG_LATENCY_BG,
  OTG_GP,
  OTG_GP_BG,
  OTG_JITTER,
  RLC,
  PDCP,
  RRC,
  NAS,
  PERF,
  OIP,
  CLI,
  MSC,
  OCM,
  UDP_,
  GTPU,
  SPGW,
  S1AP,
  F1AP,
  SCTP,
  HW,
  OSA,
  RAL_ENB,
  RAL_UE,
  ENB_APP,
  MCE_APP,
  MME_APP,
  FLEXRAN_AGENT,
  TMR,
  USIM,
  LOCALIZE,
  PROTO_AGENT,
  F1U,
  X2AP,
  M2AP,
  M3AP,
  NGAP,
  GNB_APP,
  NR_RRC,
  NR_MAC,
  NR_PHY,
  LOADER,
  ASN,
  NFAPI_VNF,
  NFAPI_PNF,
  MAX_LOG_PREDEF_COMPONENTS,
}
comp_name_t;

#define MAX_LOG_DYNALLOC_COMPONENTS 20
#define MAX_LOG_COMPONENTS (MAX_LOG_PREDEF_COMPONENTS + MAX_LOG_DYNALLOC_COMPONENTS)


typedef struct {
  char *name; /*!< \brief string name of item */
  int value;  /*!< \brief integer value of mapping */
} mapping;

typedef int(*log_vprint_func_t)(FILE *stream, const char *format, va_list ap );
typedef int(*log_print_func_t)(FILE *stream, const char *format, ... );
typedef struct  {
  const char        *name;
  int               level;
  int               savedlevel;
  int               flag;
  int               filelog;
  char              *filelog_name;
  FILE              *stream;
  log_vprint_func_t vprint;
  log_print_func_t  print;
  /* SR: make the log buffer component relative */
  char             log_buffer[MAX_LOG_TOTAL];
} log_component_t;


typedef struct {
  log_component_t         log_component[MAX_LOG_COMPONENTS];
  char                    level2string[NUM_LOG_LEVEL];
  int                     flag;
  char                   *filelog_name;
  uint64_t                debug_mask;
  uint64_t                dump_mask;
} log_t;



#ifdef LOG_MAIN
log_t *g_log;
#else
#ifdef __cplusplus
extern "C" {
#endif
  extern log_t *g_log;
#ifdef __cplusplus
}
#endif
#endif
/*--- INCLUDES ---------------------------------------------------------------*/
#    include "log_if.h"
/*----------------------------------------------------------------------------*/
int  logInit (void);
int  isLogInitDone (void);
void logRecord_mt(const char *file, const char *func, int line,int comp, int level, const char *format, ...) __attribute__ ((format (printf, 6, 7)));
void vlogRecord_mt(const char *file, const char *func, int line, int comp, int level, const char *format, va_list args );
void log_dump(int component, void *buffer, int buffsize,int datatype, const char *format, ... );
int  set_log(int component, int level);
void set_glog(int level);

void set_glog_onlinelog(int enable);
void set_glog_filelog(int enable);
void set_component_filelog(int comp);
void close_component_filelog(int comp);
void set_component_consolelog(int comp);
int  map_str_to_int(mapping *map, const char *str);
char *map_int_to_str(mapping *map, int val);
void logClean (void);
int  is_newline( char *str, int size);

int register_log_component(char *name, char *fext, int compidx);

#define LOG_MEM_SIZE 100*1024*1024
#define LOG_MEM_FILE "./logmem.log"
void flush_mem_to_file(void);
void log_output_memory(const char *file, const char *func, int line, int comp, int level, const char* format,va_list args);
int logInit_log_mem(void);
void close_log_mem(void);
  
typedef struct {
  char* buf_p;
  int buf_index;
  int enable_flag;
} log_mem_cnt_t;

/* @}*/

/*!\fn int32_t write_file_matlab(const char *fname, const char *vname, void *data, int length, int dec, char format);
\brief Write output file from signal data
@param fname output file name
@param vname  output vector name (for MATLAB/OCTAVE)
@param data   point to data
@param length length of data vector to output
@param dec    decimation level
@param format data format (0 = real 16-bit, 1 = complex 16-bit,2 real 32-bit, 3 complex 32-bit,4 = real 8-bit, 5 = complex 8-bit)
@param multiVec create new file or append to existing (useful for writing multiple vectors to same file. Just call the function multiple times with same file name and with this parameter set to 1)
*/
#define MATLAB_RAW (1<<31)
#define MATLAB_SHORT 0
#define MATLAB_CSHORT 1
#define MATLAB_INT 2
#define MATLAB_CINT 3
#define MATLAB_INT8 4
#define MATLAB_CINT8 5
#define MATLAB_LLONG 6
#define MATLAB_DOUBLE 7
#define MATLAB_CDOUBLE 8
#define MATLAB_UINT8 9
#define MATLEB_EREN1 10
#define MATLEB_EREN2 11
#define MATLEB_EREN3 12
#define MATLAB_CSHORT_BRACKET1 13
#define MATLAB_CSHORT_BRACKET2 14
#define MATLAB_CSHORT_BRACKET3 15
  
int32_t write_file_matlab(const char *fname, const char *vname, void *data, int length, int dec, unsigned int format, int multiVec);

/*----------------macro definitions for reading log configuration from the config module */
#define CONFIG_STRING_LOG_PREFIX                           "log_config"

#define LOG_CONFIG_STRING_GLOBAL_LOG_LEVEL                 "global_log_level"
#define LOG_CONFIG_STRING_GLOBAL_LOG_ONLINE                "global_log_online"
#define LOG_CONFIG_STRING_GLOBAL_LOG_INFILE                "global_log_infile"
#define LOG_CONFIG_STRING_GLOBAL_LOG_OPTIONS               "global_log_options"

#define LOG_CONFIG_LEVEL_FORMAT                            "%s_log_level"
#define LOG_CONFIG_LOGFILE_FORMAT                          "%s_log_infile"
#define LOG_CONFIG_DEBUG_FORMAT                            "%s_debug"
#define LOG_CONFIG_DUMP_FORMAT                             "%s_dump"

#define LOG_CONFIG_HELP_OPTIONS      " list of comma separated options to enable log module behavior. Available options: \n"\
  " nocolor:   disable color usage in log messages\n"\
  " level:     add log level indication in log messages\n"\
  " thread:    add threads names in log messages\n"




/*-------------------------------------------------------------------------------------------------------------------------------------------------------------------------------------*/
/*   LOG global configuration parameters                                                                                                                                                */
/*   optname                               help                                          paramflags         XXXptr               defXXXval                          type        numelt */
/*-------------------------------------------------------------------------------------------------------------------------------------------------------------------------------------*/
#define LOG_GLOBALPARAMS_DESC { \
    {LOG_CONFIG_STRING_GLOBAL_LOG_LEVEL,   "Default log level for all componemts\n",              0, strptr:(char **)&gloglevel, defstrval:log_level_names[2].name, TYPE_STRING,     0}, \
    {LOG_CONFIG_STRING_GLOBAL_LOG_ONLINE,  "Default console output option, for all components\n", 0, iptr:&(consolelog),         defintval:1,                       TYPE_INT,        0}, \
    {LOG_CONFIG_STRING_GLOBAL_LOG_OPTIONS, LOG_CONFIG_HELP_OPTIONS,                               0, strlistptr:NULL,            defstrlistval:NULL,                TYPE_STRINGLIST, 0} \
  }

#define LOG_OPTIONS_IDX   2


/*----------------------------------------------------------------------------------*/
/** @defgroup _debugging debugging macros
 *  @ingroup _macro
 *  @brief Macro used to call logIt function with different message levels
 * @{*/
#define LOG_DUMP_CHAR       0
#define LOG_DUMP_DOUBLE     1
// debugging macros
#define LOG_F  LOG_I           /* because  LOG_F was originaly to dump a message or buffer but is also used as a regular level...., to dump use LOG_DUMPMSG */

#define LOG_MINIMAL 1 /* 1 for minimal logging: E, W and A */

#if LOG_MINIMAL

  void logMinimal(int component, int level, const char *format, ...) __attribute__((format(printf, 3, 4)));
# define LOG_E(COMPONENT, ...) do if (1) logMinimal(COMPONENT, 'E', __VA_ARGS__); while (0)
# define LOG_W(COMPONENT, ...) do if (1) logMinimal(COMPONENT, 'W', __VA_ARGS__); while (0)
# define LOG_A(COMPONENT, ...) do if (1) logMinimal(COMPONENT, 'A', __VA_ARGS__); while (0) /* logs intended for analysis */
# define LOG_I(COMPONENT, ...) do if (1) logMinimal(COMPONENT, 'I', __VA_ARGS__); while (0)
<<<<<<< HEAD
# define LOG_D(COMPONENT, ...) do if (1) logMinimal(COMPONENT, 'D', __VA_ARGS__); while (0)
=======
# define LOG_D(COMPONENT, ...) do if (0) logMinimal(COMPONENT, 'D', __VA_ARGS__); while (0)
>>>>>>> f1cb957c
# define LOG_T(COMPONENT, ...) do if (0) logMinimal(COMPONENT, 'T', __VA_ARGS__); while (0)

# define LOG_M(FILE, VECTOR, DATA, LEN, DEC, FORMAT) ((void) 0)
# define LOG_DUMPFLAG(D) 0
# define LOG_DEBUGFLAG(D) 0
# define LOG_DUMPMSG(C, B, S, X...) ((void) 0)
# define VLOG(C, L, F, ARGS) ((void) 0)

#else // LOG_MINIMAL

#  if T_TRACER
/* per component, level dependent macros */
#    define LOG_E(c, x...) do { if (T_stdout) { if( g_log->log_component[c].level >= OAILOG_ERR    ) logRecord_mt(__FILE__, __FUNCTION__, __LINE__,c, OAILOG_ERR, x)     ;} else { T(T_LEGACY_ ## c ## _ERROR, T_PRINTF(x))   ;}} while (0)
#    define LOG_W(c, x...) do { if (T_stdout) { if( g_log->log_component[c].level >= OAILOG_WARNING) logRecord_mt(__FILE__, __FUNCTION__, __LINE__,c, OAILOG_WARNING, x) ;} else { T(T_LEGACY_ ## c ## _WARNING, T_PRINTF(x)) ;}} while (0)
#    define LOG_A LOG_I
#    define LOG_I(c, x...) do { if (T_stdout) { if( g_log->log_component[c].level >= OAILOG_INFO   ) logRecord_mt(__FILE__, __FUNCTION__, __LINE__,c, OAILOG_INFO, x)    ;} else { T(T_LEGACY_ ## c ## _INFO, T_PRINTF(x))    ;}} while (0)
#    define LOG_D(c, x...) do { if (T_stdout) { if( g_log->log_component[c].level >= OAILOG_DEBUG  ) logRecord_mt(__FILE__, __FUNCTION__, __LINE__,c, OAILOG_DEBUG, x)   ;} else { T(T_LEGACY_ ## c ## _DEBUG, T_PRINTF(x))   ;}} while (0)
#    define LOG_T(c, x...) do { if (T_stdout) { if( g_log->log_component[c].level >= OAILOG_TRACE  ) logRecord_mt(__FILE__, __FUNCTION__, __LINE__,c, OAILOG_TRACE, x)   ;} else { T(T_LEGACY_ ## c ## _TRACE, T_PRINTF(x))   ;}} while (0)
#    define VLOG(c,l, f, args) do { if (T_stdout) { if( g_log->log_component[c].level >= l  ) vlogRecord_mt(__FILE__, __FUNCTION__, __LINE__,c, l, f, args)   ;} } while (0)
/* macro used to dump a buffer or a message as in openair2/RRC/LTE/RRC_eNB.c, replaces LOG_F macro */
#    define LOG_DUMPMSG(c, f, b, s, x...) do {  if(g_log->dump_mask & f) log_dump(c, b, s, LOG_DUMP_CHAR, x)  ;}   while (0)  /* */
/* bitmask dependent macros, to isolate debugging code */
#    define LOG_DEBUGFLAG(D) (g_log->debug_mask & D)

/* bitmask dependent macros, to generate debug file such as matlab file or message dump */
#    define LOG_DUMPFLAG(D) (g_log->dump_mask & D)
#    define LOG_M(file, vector, data, len, dec, format) do { write_file_matlab(file, vector, data, len, dec, format, 0);} while(0)/* */
/* define variable only used in LOG macro's */
#    define LOG_VAR(A,B) A B
#  else /* T_TRACER: remove all debugging and tracing messages, except errors */

#    define LOG_E(c, x...) do { if( g_log->log_component[c].level >= OAILOG_ERR    ) logRecord_mt(__FILE__, __FUNCTION__, __LINE__,c, OAILOG_ERR, x)     ;}  while (0)
#    define LOG_W(c, x...) do { if( g_log->log_component[c].level >= OAILOG_WARNING) logRecord_mt(__FILE__, __FUNCTION__, __LINE__,c, OAILOG_WARNING, x) ;}  while (0)
#    define LOG_I(c, x...) do { if( g_log->log_component[c].level >= OAILOG_INFO   ) logRecord_mt(__FILE__, __FUNCTION__, __LINE__,c, OAILOG_INFO, x)    ;}  while (0)
#    define LOG_A LOG_I
#    define LOG_D(c, x...) do { if( g_log->log_component[c].level >= OAILOG_DEBUG  ) logRecord_mt(__FILE__, __FUNCTION__, __LINE__,c, OAILOG_DEBUG, x)   ;}  while (0)
#    define LOG_T(c, x...) do { if( g_log->log_component[c].level >= OAILOG_TRACE  ) logRecord_mt(__FILE__, __FUNCTION__, __LINE__,c, OAILOG_TRACE, x)   ;}  while (0)
#    define VLOG(c,l, f, args) do { if( g_log->log_component[c].level >= l  ) vlogRecord_mt(__FILE__, __FUNCTION__, __LINE__,c, l, f, args)   ; } while (0)

#    define nfapi_log(FILE, FNC, LN, COMP, LVL, FMT...)
#    define LOG_DEBUGFLAG(D)  (g_log->dump_mask & D)
#    define LOG_DUMPFLAG(D) (g_log->debug_mask & D)
#    define LOG_DUMPMSG(c, f, b, s, x...) do {  if(g_log->dump_mask & f) log_dump(c, b, s, LOG_DUMP_CHAR, x)  ;}   while (0)  /* */

#    define LOG_M(file, vector, data, len, dec, format) do { write_file_matlab(file, vector, data, len, dec, format, 0);} while(0)
#    define LOG_VAR(A,B) A B
#    define T_ACTIVE(a) (0) 
#  endif /* T_TRACER */
#endif // LOG_MINIMAL

/* avoid warnings for variables only used in LOG macro's but set outside debug section */
#define GCC_NOTUSED   __attribute__((unused))
#define LOG_USEDINLOG_VAR(A,B) GCC_NOTUSED A B

/* unfiltered macros, useful for simulators or messages at init time, before log is configured */
#define LOG_UM(file, vector, data, len, dec, format) do { write_file_matlab(file, vector, data, len, dec, format, 0);} while(0)
#define LOG_UI(c, x...) do {logRecord_mt(__FILE__, __FUNCTION__, __LINE__,c, OAILOG_INFO, x) ; } while(0)
#define LOG_UDUMPMSG(c, b, s, f, x...) do { log_dump(c, b, s, f, x)  ;}   while (0)  /* */
#    define LOG_MM(file, vector, data, len, dec, format) do { write_file_matlab(file, vector, data, len, dec, format, 1);} while(0)
/* @}*/


/** @defgroup _useful_functions useful functions in LOG
 *  @ingroup _macro
 *  @brief Macro of some useful functions defined by LOG
 * @{*/
#define LOG_ENTER(c) do {LOG_T(c, "Entering %s\n",__FUNCTION__);}while(0) /*!< \brief Macro to log a message with severity DEBUG when entering a function */
#define LOG_END(c) do {LOG_T(c, "End of  %s\n",__FUNCTION__);}while(0) /*!< \brief Macro to log a message with severity DEBUG when entering a function */
#define LOG_EXIT(c)  do { LOG_END(c); return;}while(0)  /*!< \brief Macro to log a message with severity TRACE when exiting a function */
#define LOG_RETURN(c,r) do {LOG_T(c,"Leaving %s (rc = %08lx)\n", __FUNCTION__ , (unsigned long)(r) );return(r);}while(0)  /*!< \brief Macro to log a function exit, including integer value, then to return a value to the calling function */


/* @}*/

static __inline__ uint64_t rdtsc(void) {
  uint32_t a, d;
  __asm__ volatile ("rdtsc" : "=a" (a), "=d" (d));
  return (((uint64_t)d)<<32) | ((uint64_t)a);
}

#define DEBUG_REALTIME 1
#if DEBUG_REALTIME

extern double cpuf;

static inline uint64_t checkTCPU(int timeout,
		                         char *file,
								 int line)
{
  static uint64_t __thread lastCPUTime=0;
  static uint64_t __thread last=0;
  uint64_t cur=rdtsc();
  struct timespec CPUt;
  clock_gettime(CLOCK_THREAD_CPUTIME_ID, &CPUt);
  uint64_t CPUTime=CPUt.tv_sec*1000*1000+CPUt.tv_nsec/1000;
  double microCycles=(double)(cpuf*1000);
  int duration=(int)((cur-last)/microCycles);

  if ( last!=0 && duration > timeout ) {
    //struct timespec ts;
    //clock_gettime(CLOCK_MONOTONIC, &ts);
    printf("%s:%d lte-ue delay %d (exceed %d), CPU for this period: %lld\n", file, line,
           duration, timeout, (long long)CPUTime-lastCPUTime );
  }

  last=cur;
  lastCPUTime=CPUTime;
  return cur;
}

static inline unsigned long long checkT(int timeout,
		                                char *file,
										int line)
{
  static unsigned long long __thread last=0;
  unsigned long long cur=rdtsc();
  int microCycles=(int)(cpuf*1000);
  int duration=(int)((cur-last)/microCycles);

  if ( last!=0 && duration > timeout )
    printf("%s:%d lte-ue delay %d (exceed %d)\n", file, line,
           duration, timeout);

  last=cur;
  return cur;
}

typedef struct m {
  uint64_t iterations;
  uint64_t sum;
  uint64_t maxArray[11];
} Meas;

static inline void printMeas(char *txt,
		                     Meas *M,
							 int period)
{
  if (M->iterations%period == 0 ) {
    char txt2[512];
    sprintf(txt2,"%s avg=%" PRIu64 " iterations=%" PRIu64 " max=%"
            PRIu64 ":%" PRIu64 ":%" PRIu64 ":%" PRIu64 ":%" PRIu64 ":%" PRIu64 ":%" PRIu64 ":%" PRIu64 ":%" PRIu64 ":%" PRIu64 "\n",
            txt,
            M->sum/M->iterations,
            M->iterations,
            M->maxArray[1],M->maxArray[2], M->maxArray[3],M->maxArray[4], M->maxArray[5],
            M->maxArray[6],M->maxArray[7], M->maxArray[8],M->maxArray[9],M->maxArray[10]);
#if T_TRACER
    LOG_W(PHY,"%s",txt2);
#else
    printf("%s",txt2);
#endif
  }
}

static inline int cmpint(const void *a,
		                 const void *b)
{
  uint64_t *aa=(uint64_t *)a;
  uint64_t *bb=(uint64_t *)b;
  return (int)(*aa-*bb);
}

static inline void updateTimes(uint64_t start,
		                       Meas *M,
							   int period,
							   char *txt)
{
  if (start!=0) {
    uint64_t end=rdtsc();
    long long diff=(end-start)/(cpuf*1000);
    M->maxArray[0]=diff;
    M->sum+=diff;
    M->iterations++;
    qsort(M->maxArray, 11, sizeof(uint64_t), cmpint);
    printMeas(txt,M,period);
  }
}

#define check(a) do { checkT(a,__FILE__,__LINE__); } while (0)
#define checkcpu(a) do { checkTCPU(a,__FILE__,__LINE__); } while (0)
#define initRefTimes(a) static __thread Meas a= {0}
#define pickTime(a) uint64_t a=rdtsc()
#define readTime(a) a
#define initStaticTime(a) static __thread uint64_t a={0}
#define pickStaticTime(a) do { a=rdtsc(); } while (0)

#else
#define check(a) do {} while (0)
#define checkcpu(a) do {} while (0)
#define initRefTimes(a) do {} while (0)
#define initStaticTime(a) do {} while (0)
#define pickTime(a) do {} while (0)
#define readTime(a) 0
#define pickStaticTime(a) do {} while (0)
#define updateTimes(a,b,c,d) do {} while (0)
#define printMeas(a,b,c) do {} while (0)
#endif

#ifdef __cplusplus
}
#endif

#endif<|MERGE_RESOLUTION|>--- conflicted
+++ resolved
@@ -426,11 +426,7 @@
 # define LOG_W(COMPONENT, ...) do if (1) logMinimal(COMPONENT, 'W', __VA_ARGS__); while (0)
 # define LOG_A(COMPONENT, ...) do if (1) logMinimal(COMPONENT, 'A', __VA_ARGS__); while (0) /* logs intended for analysis */
 # define LOG_I(COMPONENT, ...) do if (1) logMinimal(COMPONENT, 'I', __VA_ARGS__); while (0)
-<<<<<<< HEAD
-# define LOG_D(COMPONENT, ...) do if (1) logMinimal(COMPONENT, 'D', __VA_ARGS__); while (0)
-=======
 # define LOG_D(COMPONENT, ...) do if (0) logMinimal(COMPONENT, 'D', __VA_ARGS__); while (0)
->>>>>>> f1cb957c
 # define LOG_T(COMPONENT, ...) do if (0) logMinimal(COMPONENT, 'T', __VA_ARGS__); while (0)
 
 # define LOG_M(FILE, VECTOR, DATA, LEN, DEC, FORMAT) ((void) 0)
