--- conflicted
+++ resolved
@@ -220,12 +220,10 @@
 
   if (t->measurePerf)
     msg->returnTime=rdtsc();
-<<<<<<< HEAD
-=======
-
->>>>>>> 4eaadf8d
+
   if (t->traceFd >= 0)
     if(write(t->traceFd, msg, sizeof(*msg)));
+
   return msg;
 }
 
@@ -237,8 +235,10 @@
 
   if (t->measurePerf)
     msg->returnTime=rdtsc();
+
   if (t->traceFd)
     if(write(t->traceFd, msg, sizeof(*msg)));
+
   return msg;
 }
 
