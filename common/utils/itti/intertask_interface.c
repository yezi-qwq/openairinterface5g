--- conflicted
+++ resolved
@@ -72,16 +72,9 @@
 /* Global message size */
 #define MESSAGE_SIZE(mESSAGEiD) (sizeof(MessageHeader) + itti_desc.messages_info[mESSAGEiD].size)
 
-<<<<<<< HEAD
-#ifdef RTAI
-# define ITTI_MEM_PAGE_SIZE (1024)
-# define ITTI_MEM_SIZE      (16 * 1024 * 1024)
-#endif
 
 extern int emulate_rf;
 
-=======
->>>>>>> e56ae69b
 typedef enum task_state_s {
   TASK_STATE_NOT_CONFIGURED, TASK_STATE_STARTING, TASK_STATE_READY, TASK_STATE_ENDED, TASK_STATE_MAX,
 } task_state_t;
