--- conflicted
+++ resolved
@@ -54,7 +54,6 @@
 
 #include "signals.h"
 #include "timer.h"
-#include "log.h"
 
 /* ITTI DEBUG groups */
 #define ITTI_DEBUG_POLL             (1<<0)
@@ -466,23 +465,8 @@
 
       /* Enqueue message in destination task queue */
       if (lfds611_queue_enqueue(itti_desc.tasks[destination_task_id].message_queue, new) == 0) {
-<<<<<<< HEAD
-        LOG_I(UDP_, " Assertion Message %s(id:%d), number %lu with priority %d can not be sent from (%u:%s) to queue (%u:%s). discarding...\n",
-                      itti_desc.messages_info[message_id].name,
-                      message_id,
-                      message_number,
-                      priority,
-                      origin_task_id,
-                      itti_get_task_name(origin_task_id),
-                      destination_task_id,
-                      itti_get_task_name(destination_task_id));
-        int result = itti_free(origin_task_id, message);
-        AssertFatal( result == EXIT_SUCCESS, "Failed to free memory (%d)!\n", result);
-        return 0;
-=======
         itti_free(origin_task_id, new);
         return -1;
->>>>>>> 3fd24705
       }
 
       {
@@ -636,10 +620,7 @@
 
       if (lfds611_queue_dequeue (itti_desc.tasks[task_id].message_queue, (void **) &message) == 0) {
         /* No element in list -> this should not happen */
-        LOG_I(UDP_, "Assertion No message in queue for task %d while there are %d events and some for the messages queue!\n", task_id, epoll_ret);
-        /* Mark that the event has been processed */
-        itti_desc.threads[thread_id].events[i].events &= ~EPOLLIN;
-        return;
+        AssertFatal (0, "No message in queue for task %d while there are %d events and some for the messages queue!\n", task_id, epoll_ret);
       }
 
       AssertFatal(message != NULL, "Message from message queue is NULL!\n");
