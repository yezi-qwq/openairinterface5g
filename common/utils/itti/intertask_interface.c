/*
 * Licensed to the OpenAirInterface (OAI) Software Alliance under one or more
 * contributor license agreements.  See the NOTICE file distributed with
 * this work for additional information regarding copyright ownership.
 * The OpenAirInterface Software Alliance licenses this file to You under
 * the OAI Public License, Version 1.1  (the "License"); you may not use this file
 * except in compliance with the License.
 * You may obtain a copy of the License at
 *
 *      http://www.openairinterface.org/?page_id=698
 *
 * Unless required by applicable law or agreed to in writing, software
 * distributed under the License is distributed on an "AS IS" BASIS,
 * WITHOUT WARRANTIES OR CONDITIONS OF ANY KIND, either express or implied.
 * See the License for the specific language governing permissions and
 * limitations under the License.
 *-------------------------------------------------------------------------------
 * For more information about the OpenAirInterface (OAI) Software Alliance:
 *      contact@openairinterface.org
 */

#define _GNU_SOURCE
#include <pthread.h>
#include <stdio.h>
#include <stdlib.h>
#include <unistd.h>
#include <string.h>
#include <errno.h>
#include <signal.h>

#include <sys/epoll.h>
#include <sys/eventfd.h>

#if !defined(TRUE)
#define TRUE 1
#endif

#include "liblfds611.h"

#include "assertions.h"
#include "intertask_interface.h"
#include "intertask_interface_dump.h"

#if T_TRACER
#include "T.h"
#endif

/* Includes "intertask_interface_init.h" to check prototype coherence, but
 * disable threads and messages information generation.
 */
#define CHECK_PROTOTYPE_ONLY
#include "intertask_interface_init.h"
#undef CHECK_PROTOTYPE_ONLY

#include "signals.h"
#include "timer.h"
#include "log.h"
<<<<<<< HEAD
#endif
=======
>>>>>>> 8471bd14

/* ITTI DEBUG groups */
#define ITTI_DEBUG_POLL             (1<<0)
#define ITTI_DEBUG_SEND             (1<<1)
#define ITTI_DEBUG_EVEN_FD          (1<<2)
#define ITTI_DEBUG_INIT             (1<<3)
#define ITTI_DEBUG_EXIT             (1<<4)
#define ITTI_DEBUG_ISSUES           (1<<5)
#define ITTI_DEBUG_MP_STATISTICS    (1<<6)

const int itti_debug = (ITTI_DEBUG_ISSUES | ITTI_DEBUG_MP_STATISTICS);

# define ITTI_DEBUG(m, x, args...)  do { if ((m) & itti_debug) {fprintf(stdout, "[ITTI][D]"x, ##args); fflush (stdout);} } while(0);
#define ITTI_ERROR(x, args...)      do { fprintf(stdout, "[ITTI][E]"x, ##args); fflush (stdout); } while(0);

/* Global message size */
#define MESSAGE_SIZE(mESSAGEiD) (sizeof(MessageHeader) + itti_desc.messages_info[mESSAGEiD].size)

typedef enum task_state_s {
  TASK_STATE_NOT_CONFIGURED, TASK_STATE_STARTING, TASK_STATE_READY, TASK_STATE_ENDED, TASK_STATE_MAX,
} task_state_t;

/* This list acts as a FIFO of messages received by tasks (RRC, NAS, ...) */
typedef struct message_list_s {
  MessageDef *msg; ///< Pointer to the message

  message_number_t message_number; ///< Unique message number
  uint32_t message_priority; ///< Message priority
} message_list_t;

typedef struct thread_desc_s {
  /* pthread associated with the thread */
  pthread_t task_thread;

  /* State of the thread */
  volatile task_state_t task_state;

  /* This fd is used internally by ITTI. */
  int epoll_fd;

  /* The thread fd */
  int task_event_fd;

  /* Number of events to monitor */
  uint16_t nb_events;


  /* Array of events monitored by the task.
   * By default only one fd is monitored (the one used to received messages
   * from other tasks).
   * More events can be suscribed later by the task itself.
   */
  struct epoll_event *events;

  int epoll_nb_events;

  /* Flag to mark real time thread */
  unsigned real_time;

  /* Counter to indicate that messages are pending for the thread */
  unsigned messages_pending;
} thread_desc_t;

typedef struct task_desc_s {
  /* Queue of messages belonging to the task */
  struct lfds611_queue_state *message_queue;
} task_desc_t;

typedef struct itti_desc_s {
  thread_desc_t *threads;
  task_desc_t   *tasks;

  /* Current message number. Incremented every call to send_msg_to_task */
  message_number_t message_number __attribute__((aligned(8)));

  thread_id_t thread_max;
  task_id_t task_max;
  MessagesIds messages_id_max;

  boolean_t thread_handling_signals;
  pthread_t thread_ref;

  const task_info_t *tasks_info;
  const message_info_t *messages_info;

  itti_lte_time_t lte_time;

  int running;

  volatile uint32_t created_tasks;
  volatile uint32_t ready_tasks;
  volatile int      wait_tasks;
} itti_desc_t;

static itti_desc_t itti_desc;

void *itti_malloc(task_id_t origin_task_id, task_id_t destination_task_id, ssize_t size)
{
  void *ptr = NULL;

  ptr = malloc (size);
  if (ptr) memset(ptr,0,size);

  AssertFatal (ptr != NULL, "Memory allocation of %d bytes failed (%d -> %d)!\n", (int) size, origin_task_id, destination_task_id);

  return ptr;
}

int itti_free(task_id_t task_id, void *ptr)
{
  int result = EXIT_SUCCESS;
  AssertFatal (ptr != NULL, "Trying to free a NULL pointer (%d)!\n", task_id);

  free (ptr);

  return (result);
}

static inline message_number_t itti_increment_message_number(void)
{
  /* Atomic operation supported by GCC: returns the current message number
   * and then increment it by 1.
   * This can be done without mutex.
   */
  return __sync_fetch_and_add (&itti_desc.message_number, 1);
}

static inline uint32_t itti_get_message_priority(MessagesIds message_id)
{
  AssertFatal (message_id < itti_desc.messages_id_max, "Message id (%d) is out of range (%d)!\n", message_id, itti_desc.messages_id_max);

  return (itti_desc.messages_info[message_id].priority);
}

const char *itti_get_message_name(MessagesIds message_id)
{
  AssertFatal (message_id < itti_desc.messages_id_max, "Message id (%d) is out of range (%d)!\n", message_id, itti_desc.messages_id_max);

  return (itti_desc.messages_info[message_id].name);
}

const char *itti_get_task_name(task_id_t task_id)
{
  if (itti_desc.task_max > 0) {
    AssertFatal (task_id < itti_desc.task_max, "Task id (%d) is out of range (%d)!\n", task_id, itti_desc.task_max);
  } else {
    return ("ITTI NOT INITIALIZED !!!");
  }

  return (itti_desc.tasks_info[task_id].name);
}

static task_id_t itti_get_current_task_id(void)
{
  task_id_t task_id;
  thread_id_t thread_id;
  pthread_t thread = pthread_self ();

  for (task_id = TASK_FIRST; task_id < itti_desc.task_max; task_id++) {
    thread_id = TASK_GET_THREAD_ID(task_id);

    if (itti_desc.threads[thread_id].task_thread == thread) {
      return task_id;
    }
  }

  return TASK_UNKNOWN;
}

void itti_update_lte_time(uint32_t frame, uint8_t slot)
{
  itti_desc.lte_time.frame = frame;
  itti_desc.lte_time.slot = slot;
}

int itti_send_broadcast_message(MessageDef *message_p)
{
  task_id_t destination_task_id;
  task_id_t origin_task_id;
  thread_id_t origin_thread_id;
  uint32_t thread_id;
  int ret = 0;
  int result;

  AssertFatal (message_p != NULL, "Trying to broadcast a NULL message!\n");

  origin_task_id = message_p->ittiMsgHeader.originTaskId;
  origin_thread_id = TASK_GET_THREAD_ID(origin_task_id);

  destination_task_id = TASK_FIRST;

  for (thread_id = THREAD_FIRST; thread_id < itti_desc.thread_max; thread_id++) {
    MessageDef *new_message_p;

    while (thread_id != TASK_GET_THREAD_ID(destination_task_id)) {
      destination_task_id++;
    }

    /* Skip task that broadcast the message */
    if (thread_id != origin_thread_id) {
      /* Skip tasks which are not running */
      if (itti_desc.threads[thread_id].task_state == TASK_STATE_READY) {
        size_t size = sizeof(MessageHeader) + message_p->ittiMsgHeader.ittiMsgSize;
        new_message_p = itti_malloc( origin_task_id, destination_task_id, size );
        AssertFatal (new_message_p != NULL, "New message allocation failed!\n");

        memcpy( new_message_p, message_p, size );
        result = itti_send_msg_to_task (destination_task_id, INSTANCE_DEFAULT, new_message_p);
        AssertFatal (result >= 0, "Failed to send message %d to thread %d (task %d)!\n", message_p->ittiMsgHeader.messageId, thread_id, destination_task_id);
      }
    }
  }

  result = itti_free (ITTI_MSG_ORIGIN_ID(message_p), message_p);
  AssertFatal (result == EXIT_SUCCESS, "Failed to free memory (%d)!\n", result);

  return ret;
}

MessageDef *itti_alloc_new_message_sized(task_id_t origin_task_id, MessagesIds message_id, MessageHeaderSize size)
{
  MessageDef *temp = NULL;

  AssertFatal (message_id < itti_desc.messages_id_max, "Message id (%d) is out of range (%d)!\n", message_id, itti_desc.messages_id_max);

  if (origin_task_id == TASK_UNKNOWN) {
    /* Try to identify real origin task ID */
    origin_task_id = itti_get_current_task_id();
  }

  temp = itti_malloc (origin_task_id, TASK_UNKNOWN, sizeof(MessageHeader) + size);

  temp->ittiMsgHeader.messageId = message_id;
  temp->ittiMsgHeader.originTaskId = origin_task_id;
  temp->ittiMsgHeader.ittiMsgSize = size;

  return temp;
}

MessageDef *itti_alloc_new_message(task_id_t origin_task_id, MessagesIds message_id)
{
  return itti_alloc_new_message_sized(origin_task_id, message_id, itti_desc.messages_info[message_id].size);
}

int itti_send_msg_to_task(task_id_t destination_task_id, instance_t instance, MessageDef *message)
{
  thread_id_t destination_thread_id;
  task_id_t origin_task_id;
  message_list_t *new;
  uint32_t priority;
  message_number_t message_number;
  uint32_t message_id;

  AssertFatal (message != NULL, "Message is NULL!\n");
  AssertFatal (destination_task_id < itti_desc.task_max, "Destination task id (%d) is out of range (%d)\n", destination_task_id, itti_desc.task_max);

  destination_thread_id = TASK_GET_THREAD_ID(destination_task_id);
  message->ittiMsgHeader.destinationTaskId = destination_task_id;
  message->ittiMsgHeader.instance = instance;
  message->ittiMsgHeader.lte_time.frame = itti_desc.lte_time.frame;
  message->ittiMsgHeader.lte_time.slot = itti_desc.lte_time.slot;
  message_id = message->ittiMsgHeader.messageId;
  AssertFatal (message_id < itti_desc.messages_id_max, "Message id (%d) is out of range (%d)!\n", message_id, itti_desc.messages_id_max);

  origin_task_id = ITTI_MSG_ORIGIN_ID(message);

  priority = itti_get_message_priority (message_id);

  /* Increment the global message number */
  message_number = itti_increment_message_number ();

  itti_dump_queue_message (origin_task_id, message_number, message, itti_desc.messages_info[message_id].name,
                           sizeof(MessageHeader) + message->ittiMsgHeader.ittiMsgSize);

  if (destination_task_id != TASK_UNKNOWN) {

    if (itti_desc.threads[destination_thread_id].task_state == TASK_STATE_ENDED) {
      ITTI_DEBUG(ITTI_DEBUG_ISSUES, " Message %s, number %lu with priority %d can not be sent from %s to queue (%u:%s), ended destination task!\n",
                 itti_desc.messages_info[message_id].name,
                 message_number,
                 priority,
                 itti_get_task_name(origin_task_id),
                 destination_task_id,
                 itti_get_task_name(destination_task_id));
    } else {
      /* We cannot send a message if the task is not running */
      AssertFatal (itti_desc.threads[destination_thread_id].task_state == TASK_STATE_READY,
                   "Task %s Cannot send message %s (%d) to thread %d, it is not in ready state (%d)!\n",
                   itti_get_task_name(origin_task_id),
                   itti_desc.messages_info[message_id].name,
                   message_id,
                   destination_thread_id,
                   itti_desc.threads[destination_thread_id].task_state);

      /* Allocate new list element */
      new = (message_list_t *) itti_malloc (origin_task_id, destination_task_id, sizeof(struct message_list_s));

      /* Fill in members */
      new->msg = message;
      new->message_number = message_number;
      new->message_priority = priority;

      /* Enqueue message in destination task queue */
      if (lfds611_queue_enqueue(itti_desc.tasks[destination_task_id].message_queue, new) == 0) {
        LOG_I(UDP_, " Assertion Message %s(id:%d), number %lu with priority %d can not be sent from (%u:%s) to queue (%u:%s). discarding...\n",
                      itti_desc.messages_info[message_id].name,
                      message_id,
                      message_number,
                      priority,
                      origin_task_id,
                      itti_get_task_name(origin_task_id),
                      destination_task_id,
                      itti_get_task_name(destination_task_id));
        int result = itti_free(origin_task_id, message);
        AssertFatal( result == EXIT_SUCCESS, "Failed to free memory (%d)!\n", result);
        return 0;
      }

      {
        /* Only use event fd for tasks, subtasks will pool the queue */
        if (TASK_GET_PARENT_TASK_ID(destination_task_id) == TASK_UNKNOWN) {
          ssize_t write_ret;
          eventfd_t sem_counter = 1;

          /* Call to write for an event fd must be of 8 bytes */
          write_ret = write (itti_desc.threads[destination_thread_id].task_event_fd, &sem_counter, sizeof(sem_counter));
          AssertFatal (write_ret == sizeof(sem_counter), "Write to task message FD (%d) failed (%d/%d)\n",
                       destination_thread_id, (int) write_ret, (int) sizeof(sem_counter));
        }
      }

      ITTI_DEBUG(ITTI_DEBUG_SEND, " Message %s, number %lu with priority %d successfully sent from %s to queue (%u:%s)\n",
                 itti_desc.messages_info[message_id].name,
                 message_number,
                 priority,
                 itti_get_task_name(origin_task_id),
                 destination_task_id,
                 itti_get_task_name(destination_task_id));
    }
  } else {
    /* This is a debug message to TASK_UNKNOWN, we can release safely release it */
    int result = itti_free(origin_task_id, message);
    AssertFatal (result == EXIT_SUCCESS, "Failed to free memory (%d)!\n", result);
  }

  return 0;
}

void itti_subscribe_event_fd(task_id_t task_id, int fd)
{
  thread_id_t thread_id;
  struct epoll_event event;

  AssertFatal (task_id < itti_desc.task_max, "Task id (%d) is out of range (%d)!\n", task_id, itti_desc.task_max);

  thread_id = TASK_GET_THREAD_ID(task_id);
  itti_desc.threads[thread_id].nb_events++;

  /* Reallocate the events */
  itti_desc.threads[thread_id].events = realloc(
                                          itti_desc.threads[thread_id].events,
                                          itti_desc.threads[thread_id].nb_events * sizeof(struct epoll_event));

  event.events  = EPOLLIN | EPOLLERR;
  event.data.u64 = 0;
  event.data.fd  = fd;

  /* Add the event fd to the list of monitored events */
  if (epoll_ctl(itti_desc.threads[thread_id].epoll_fd, EPOLL_CTL_ADD, fd,
                &event) != 0) {
    /* Always assert on this condition */
    AssertFatal (0, "epoll_ctl (EPOLL_CTL_ADD) failed for task %s, fd %d: %s!\n",
                 itti_get_task_name(task_id), fd, strerror(errno));
  }

  ITTI_DEBUG(ITTI_DEBUG_EVEN_FD, " Successfully subscribed fd %d for task %s\n", fd, itti_get_task_name(task_id));
}

void itti_unsubscribe_event_fd(task_id_t task_id, int fd)
{
  thread_id_t thread_id;

  AssertFatal (task_id < itti_desc.task_max, "Task id (%d) is out of range (%d)!\n", task_id, itti_desc.task_max);
  AssertFatal (fd >= 0, "File descriptor (%d) is invalid!\n", fd);

  thread_id = TASK_GET_THREAD_ID(task_id);

  /* Add the event fd to the list of monitored events */
  if (epoll_ctl(itti_desc.threads[thread_id].epoll_fd, EPOLL_CTL_DEL, fd, NULL) != 0) {
    /* Always assert on this condition */
    AssertFatal (0, "epoll_ctl (EPOLL_CTL_DEL) failed for task %s, fd %d: %s!\n",
                 itti_get_task_name(task_id), fd, strerror(errno));
  }

  itti_desc.threads[thread_id].nb_events--;
  itti_desc.threads[thread_id].events = realloc(
                                          itti_desc.threads[thread_id].events,
                                          itti_desc.threads[thread_id].nb_events * sizeof(struct epoll_event));
}

int itti_get_events(task_id_t task_id, struct epoll_event **events)
{
  thread_id_t thread_id;

  AssertFatal (task_id < itti_desc.task_max, "Task id (%d) is out of range (%d)\n", task_id, itti_desc.task_max);

  thread_id = TASK_GET_THREAD_ID(task_id);
  *events = itti_desc.threads[thread_id].events;

  return itti_desc.threads[thread_id].epoll_nb_events;
}

static inline void itti_receive_msg_internal_event_fd(task_id_t task_id, uint8_t polling, MessageDef **received_msg)
{
  thread_id_t thread_id;
  int epoll_ret = 0;
  int epoll_timeout = 0;
  int i;

  AssertFatal (task_id < itti_desc.task_max, "Task id (%d) is out of range (%d)!\n", task_id, itti_desc.task_max);
  AssertFatal (received_msg != NULL, "Received message is NULL!\n");

  thread_id = TASK_GET_THREAD_ID(task_id);
  *received_msg = NULL;

  if (polling) {
    /* In polling mode we set the timeout to 0 causing epoll_wait to return
     * immediately.
     */
    epoll_timeout = 0;
  } else {
    /* timeout = -1 causes the epoll_wait to wait indefinitely.
     */
    epoll_timeout = -1;
  }

  do {
    epoll_ret = epoll_wait(itti_desc.threads[thread_id].epoll_fd,
                           itti_desc.threads[thread_id].events,
                           itti_desc.threads[thread_id].nb_events,
                           epoll_timeout);
  } while (epoll_ret < 0 && errno == EINTR);

  if (epoll_ret < 0) {
    AssertFatal (0, "epoll_wait failed for task %s: %s!\n", itti_get_task_name(task_id), strerror(errno));
  }

  if (epoll_ret == 0 && polling) {
    /* No data to read -> return */
    return;
  }

  itti_desc.threads[thread_id].epoll_nb_events = epoll_ret;

  for (i = 0; i < epoll_ret; i++) {
    /* Check if there is an event for ITTI for the event fd */
    if ((itti_desc.threads[thread_id].events[i].events & EPOLLIN) &&
        (itti_desc.threads[thread_id].events[i].data.fd == itti_desc.threads[thread_id].task_event_fd)) {
      struct message_list_s *message = NULL;
      eventfd_t   sem_counter;
      ssize_t     read_ret;
      int         result;

      /* Read will always return 1 */
      read_ret = read (itti_desc.threads[thread_id].task_event_fd, &sem_counter, sizeof(sem_counter));
      AssertFatal (read_ret == sizeof(sem_counter), "Read from task message FD (%d) failed (%d/%d)!\n", thread_id, (int) read_ret, (int) sizeof(sem_counter));

      if (lfds611_queue_dequeue (itti_desc.tasks[task_id].message_queue, (void **) &message) == 0) {
        /* No element in list -> this should not happen */
        LOG_I(UDP_, "Assertion No message in queue for task %d while there are %d events and some for the messages queue!\n", task_id, epoll_ret);
        /* Mark that the event has been processed */
        itti_desc.threads[thread_id].events[i].events &= ~EPOLLIN;
        return;
      }

      AssertFatal(message != NULL, "Message from message queue is NULL!\n");
      *received_msg = message->msg;


      result = itti_free (ITTI_MSG_ORIGIN_ID(*received_msg), message);
      AssertFatal (result == EXIT_SUCCESS, "Failed to free memory (%d)!\n", result);


      /* Mark that the event has been processed */
      itti_desc.threads[thread_id].events[i].events &= ~EPOLLIN;
      return;
    }
  }
}

void itti_receive_msg(task_id_t task_id, MessageDef **received_msg)
{

  itti_receive_msg_internal_event_fd(task_id, 0, received_msg);

}

void itti_poll_msg(task_id_t task_id, MessageDef **received_msg)
{
  AssertFatal (task_id < itti_desc.task_max, "Task id (%d) is out of range (%d)!\n", task_id, itti_desc.task_max);

  *received_msg = NULL;

  {
    struct message_list_s *message;

    if (lfds611_queue_dequeue (itti_desc.tasks[task_id].message_queue, (void **) &message) == 1) {
      int result;

      *received_msg = message->msg;
      result = itti_free (ITTI_MSG_ORIGIN_ID(*received_msg), message);
      AssertFatal (result == EXIT_SUCCESS, "Failed to free memory (%d)!\n", result);
    }
  }

  if (*received_msg == NULL) {
    ITTI_DEBUG(ITTI_DEBUG_POLL, " No message in queue[(%u:%s)]\n", task_id, itti_get_task_name(task_id));
  }

}

int itti_create_task(task_id_t task_id, void *(*start_routine)(void *), void *args_p)
{
  thread_id_t thread_id = TASK_GET_THREAD_ID(task_id);
  int result;

  AssertFatal (start_routine != NULL, "Start routine is NULL!\n");
  AssertFatal (thread_id < itti_desc.thread_max, "Thread id (%d) is out of range (%d)!\n", thread_id, itti_desc.thread_max);
  AssertFatal (itti_desc.threads[thread_id].task_state == TASK_STATE_NOT_CONFIGURED, "Task %d, thread %d state is not correct (%d)!\n",
               task_id, thread_id, itti_desc.threads[thread_id].task_state);

  itti_desc.threads[thread_id].task_state = TASK_STATE_STARTING;

  ITTI_DEBUG(ITTI_DEBUG_INIT, " Creating thread for task %s ...\n", itti_get_task_name(task_id));

  result = pthread_create (&itti_desc.threads[thread_id].task_thread, NULL, start_routine, args_p);
  AssertFatal (result >= 0, "Thread creation for task %d, thread %d failed (%d)!\n", task_id, thread_id, result);
  char name[16];
  snprintf( name, sizeof(name), "ITTI %d", thread_id );
  pthread_setname_np( itti_desc.threads[thread_id].task_thread, name );

  itti_desc.created_tasks ++;

  /* Wait till the thread is completely ready */
  while (itti_desc.threads[thread_id].task_state != TASK_STATE_READY)
    usleep (1000);

  return 0;
}

void itti_set_task_real_time(task_id_t task_id)
{
  thread_id_t thread_id = TASK_GET_THREAD_ID(task_id);

  DevCheck(thread_id < itti_desc.thread_max, thread_id, itti_desc.thread_max, 0);

  itti_desc.threads[thread_id].real_time = TRUE;
}

void itti_wait_ready(int wait_tasks)
{
  itti_desc.wait_tasks = wait_tasks;

  ITTI_DEBUG(ITTI_DEBUG_INIT,
             " wait for tasks: %s, created tasks %d, ready tasks %d\n",
             itti_desc.wait_tasks ? "yes" : "no",
             itti_desc.created_tasks,
             itti_desc.ready_tasks);

  AssertFatal (itti_desc.created_tasks == itti_desc.ready_tasks, "Number of created tasks (%d) does not match ready tasks (%d), wait task %d!\n",
               itti_desc.created_tasks, itti_desc.ready_tasks, itti_desc.wait_tasks);
}

void itti_mark_task_ready(task_id_t task_id)
{
  thread_id_t thread_id = TASK_GET_THREAD_ID(task_id);

  AssertFatal (thread_id < itti_desc.thread_max, "Thread id (%d) is out of range (%d)!\n", thread_id, itti_desc.thread_max);

  /* Register the thread in itti dump */
  itti_dump_thread_use_ring_buffer();

  /* Mark the thread as using LFDS queue */
  lfds611_queue_use(itti_desc.tasks[task_id].message_queue);

<<<<<<< HEAD
=======
#if defined(UE_EXPANSION) || defined(RTAI)
  /* Assign low priority to created threads */
  {
    struct sched_param sched_param;
    sched_param.sched_priority = sched_get_priority_min(SCHED_FIFO) + 1;
    sched_setscheduler(0, SCHED_FIFO, &sched_param);
  }
#endif

>>>>>>> remotes/origin/ues_test
  itti_desc.threads[thread_id].task_state = TASK_STATE_READY;
  itti_desc.ready_tasks ++;

  while (itti_desc.wait_tasks != 0) {
    usleep (10000);
  }

  ITTI_DEBUG(ITTI_DEBUG_INIT, " task %s started\n", itti_get_task_name(task_id));
}

void itti_exit_task(void)
{
  pthread_exit (NULL);
}

void itti_terminate_tasks(task_id_t task_id)
{
  // Sends Terminate signals to all tasks.
  itti_send_terminate_message (task_id);

  if (itti_desc.thread_handling_signals) {
    pthread_kill (itti_desc.thread_ref, SIGUSR1);
  }

  pthread_exit (NULL);
}

int itti_init(task_id_t task_max, thread_id_t thread_max, MessagesIds messages_id_max, const task_info_t *tasks_info,
              const message_info_t *messages_info, const char * const messages_definition_xml, const char * const dump_file_name)
{
  task_id_t task_id;
  thread_id_t thread_id;
  int ret;

  itti_desc.message_number = 1;

  ITTI_DEBUG(ITTI_DEBUG_INIT, " Init: %d tasks, %d threads, %d messages\n", task_max, thread_max, messages_id_max);

  CHECK_INIT_RETURN(signal_mask());

  /* Saves threads and messages max values */
  itti_desc.task_max = task_max;
  itti_desc.thread_max = thread_max;
  itti_desc.messages_id_max = messages_id_max;
  itti_desc.thread_handling_signals = FALSE;
  itti_desc.tasks_info = tasks_info;
  itti_desc.messages_info = messages_info;

  /* Allocates memory for tasks info */
  itti_desc.tasks = calloc (itti_desc.task_max, sizeof(task_desc_t));

  /* Allocates memory for threads info */
  itti_desc.threads = calloc (itti_desc.thread_max, sizeof(thread_desc_t));

  /* Initializing each queue and related stuff */
  for (task_id = TASK_FIRST; task_id < itti_desc.task_max; task_id++) {
    ITTI_DEBUG(ITTI_DEBUG_INIT, " Initializing %stask %s%s%s\n",
               itti_desc.tasks_info[task_id].parent_task != TASK_UNKNOWN ? "sub-" : "",
               itti_desc.tasks_info[task_id].name,
               itti_desc.tasks_info[task_id].parent_task != TASK_UNKNOWN ? " with parent " : "",
               itti_desc.tasks_info[task_id].parent_task != TASK_UNKNOWN ?
               itti_get_task_name(itti_desc.tasks_info[task_id].parent_task) : "");

    ITTI_DEBUG(ITTI_DEBUG_INIT, " Creating queue of message of size %u\n", itti_desc.tasks_info[task_id].queue_size);

    ret = lfds611_queue_new(&itti_desc.tasks[task_id].message_queue, itti_desc.tasks_info[task_id].queue_size);

    if (0 == ret) {
      AssertFatal (0, "lfds611_queue_new failed for task %s!\n", itti_get_task_name(task_id));
    }
  }

  /* Initializing each thread */
  for (thread_id = THREAD_FIRST; thread_id < itti_desc.thread_max; thread_id++) {
    itti_desc.threads[thread_id].task_state = TASK_STATE_NOT_CONFIGURED;

    itti_desc.threads[thread_id].epoll_fd = epoll_create1(0);

    if (itti_desc.threads[thread_id].epoll_fd == -1) {
      /* Always assert on this condition */
      AssertFatal (0, "Failed to create new epoll fd: %s!\n", strerror(errno));
    }

    itti_desc.threads[thread_id].task_event_fd = eventfd(0, EFD_SEMAPHORE);

    if (itti_desc.threads[thread_id].task_event_fd == -1) {
      /* Always assert on this condition */
      AssertFatal (0, " eventfd failed: %s!\n", strerror(errno));
    }

    itti_desc.threads[thread_id].nb_events = 1;

    itti_desc.threads[thread_id].events = calloc(1, sizeof(struct epoll_event));

    itti_desc.threads[thread_id].events->events  = EPOLLIN | EPOLLERR;
    itti_desc.threads[thread_id].events->data.fd = itti_desc.threads[thread_id].task_event_fd;

    /* Add the event fd to the list of monitored events */
    if (epoll_ctl(itti_desc.threads[thread_id].epoll_fd, EPOLL_CTL_ADD,
                  itti_desc.threads[thread_id].task_event_fd, itti_desc.threads[thread_id].events) != 0) {
      /* Always assert on this condition */
      AssertFatal (0, " epoll_ctl (EPOLL_CTL_ADD) failed: %s!\n", strerror(errno));
    }

    ITTI_DEBUG(ITTI_DEBUG_EVEN_FD, " Successfully subscribed fd %d for thread %d\n",
               itti_desc.threads[thread_id].task_event_fd, thread_id);

  }

  itti_desc.running = 1;
  itti_desc.wait_tasks = 0;
  itti_desc.created_tasks = 0;
  itti_desc.ready_tasks = 0;
  itti_dump_init (messages_definition_xml, dump_file_name);

  CHECK_INIT_RETURN(timer_init ());

  return 0;
}

void itti_wait_tasks_end(void)
{
  int end = 0;
  int thread_id;
  task_id_t task_id;
  int ready_tasks;
  int result;
  int retries = 10;

  itti_desc.thread_handling_signals = TRUE;
  itti_desc.thread_ref=pthread_self ();

  /* Handle signals here */
  while (end == 0) {
    signal_handle (&end);
  }

  printf("closing all tasks\n");
  sleep(1);

  do {
    ready_tasks = 0;

    task_id = TASK_FIRST;

    for (thread_id = THREAD_FIRST; thread_id < itti_desc.thread_max; thread_id++) {
      /* Skip tasks which are not running */
      if (itti_desc.threads[thread_id].task_state == TASK_STATE_READY) {
        while (thread_id != TASK_GET_THREAD_ID(task_id)) {
          task_id++;
        }

        result = pthread_tryjoin_np (itti_desc.threads[thread_id].task_thread, NULL);

        ITTI_DEBUG(ITTI_DEBUG_EXIT, " Thread %s join status %d\n", itti_get_task_name(task_id), result);

        if (result == 0) {
          /* Thread has terminated */
          itti_desc.threads[thread_id].task_state = TASK_STATE_ENDED;
        } else {
          /* Thread is still running, count it */
          ready_tasks++;
        }
      }
    }

    if (ready_tasks > 0) {
      usleep (100 * 1000);
    }
  } while ((ready_tasks > 0) && (retries--)&& (!end) );

  printf("ready_tasks %d\n",ready_tasks);

  itti_desc.running = 0;

  if (ready_tasks > 0) {
    ITTI_DEBUG(ITTI_DEBUG_ISSUES, " Some threads are still running, force exit\n");
    exit (0);
  }

  itti_dump_exit();
}

void itti_send_terminate_message(task_id_t task_id)
{
  MessageDef *terminate_message_p;

  terminate_message_p = itti_alloc_new_message (task_id, TERMINATE_MESSAGE);

  itti_send_broadcast_message (terminate_message_p);
}<|MERGE_RESOLUTION|>--- conflicted
+++ resolved
@@ -55,10 +55,6 @@
 #include "signals.h"
 #include "timer.h"
 #include "log.h"
-<<<<<<< HEAD
-#endif
-=======
->>>>>>> 8471bd14
 
 /* ITTI DEBUG groups */
 #define ITTI_DEBUG_POLL             (1<<0)
@@ -644,8 +640,6 @@
   /* Mark the thread as using LFDS queue */
   lfds611_queue_use(itti_desc.tasks[task_id].message_queue);
 
-<<<<<<< HEAD
-=======
 #if defined(UE_EXPANSION) || defined(RTAI)
   /* Assign low priority to created threads */
   {
@@ -655,7 +649,6 @@
   }
 #endif
 
->>>>>>> remotes/origin/ues_test
   itti_desc.threads[thread_id].task_state = TASK_STATE_READY;
   itti_desc.ready_tasks ++;
 
