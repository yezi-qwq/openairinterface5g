/*
 * Licensed to the OpenAirInterface (OAI) Software Alliance under one or more
 * contributor license agreements.  See the NOTICE file distributed with
 * this work for additional information regarding copyright ownership.
 * The OpenAirInterface Software Alliance licenses this file to You under
 * the OAI Public License, Version 1.1  (the "License"); you may not use this file
 * except in compliance with the License.
 * You may obtain a copy of the License at
 *
 *      http://www.openairinterface.org/?page_id=698
 *
 * Unless required by applicable law or agreed to in writing, software
 * distributed under the License is distributed on an "AS IS" BASIS,
 * WITHOUT WARRANTIES OR CONDITIONS OF ANY KIND, either express or implied.
 * See the License for the specific language governing permissions and
 * limitations under the License.
 *-------------------------------------------------------------------------------
 * For more information about the OpenAirInterface (OAI) Software Alliance:
 *      contact@openairinterface.org
 */

/* \file config_ue.c
 * \brief common utility functions for NR (gNB and UE)
 * \author R. Knopp,
 * \date 2019
 * \version 0.1
 * \company Eurecom
 * \email: knopp@eurecom.fr
 * \note
 * \warning
 */

#include <stdint.h>
#include "assertions.h"
#include "nr_common.h"

const char *duplex_mode[]={"FDD","TDD"};

// Table 5.2-1 NR operating bands in FR1 & FR2 (3GPP TS 38.101)
// Table 5.4.2.3-1 Applicable NR-ARFCN per operating band in FR1 & FR2 (3GPP TS 38.101)
// Notes:
// - N_OFFs for bands from 80 to 89 and band 95 is referred to UL
// - Frequencies are expressed in KHz
// - col: NR_band ul_min  ul_max  dl_min  dl_max  step  N_OFFs_DL  deltaf_raster
const nr_bandentry_t nr_bandtable[] = {
  {1,   1920000, 1980000, 2110000, 2170000, 20, 422000, 100},
  {2,   1850000, 1910000, 1930000, 1990000, 20, 386000, 100},
  {3,   1710000, 1785000, 1805000, 1880000, 20, 361000, 100},
  {5,    824000,  849000,  869000,  894000, 20, 173800, 100},
  {7,   2500000, 2570000, 2620000, 2690000, 20, 524000, 100},
  {8,    880000,  915000,  925000,  960000, 20, 185000, 100},
  {12,   698000,  716000,  729000,  746000, 20, 145800, 100},
  {14,   788000,  798000,  758000,  768000, 20, 151600, 100},
  {18,   815000,  830000,  860000,  875000, 20, 172000, 100},
  {20,   832000,  862000,  791000,  821000, 20, 158200, 100},
  {25,  1850000, 1915000, 1930000, 1995000, 20, 386000, 100},
  {26,   814000,  849000,  859000,  894000, 20, 171800, 100},
  {28,   703000,  758000,  758000,  813000, 20, 151600, 100},
  {29,      000,     000,  717000,  728000, 20, 143400, 100},
  {30,  2305000, 2315000, 2350000, 2360000, 20, 470000, 100},
  {34,  2010000, 2025000, 2010000, 2025000, 20, 402000, 100},
  {38,  2570000, 2620000, 2570000, 2630000, 20, 514000, 100},
  {39,  1880000, 1920000, 1880000, 1920000, 20, 376000, 100},
  {40,  2300000, 2400000, 2300000, 2400000, 20, 460000, 100},
  {41,  2496000, 2690000, 2496000, 2690000,  3, 499200,  15},
  {41,  2496000, 2690000, 2496000, 2690000,  6, 499200,  30},
  {47,  5855000, 5925000, 5855000, 5925000,  1, 790334,  15},
  {48,  3550000, 3700000, 3550000, 3700000,  1, 636667,  15},
  {48,  3550000, 3700000, 3550000, 3700000,  2, 636668,  30},
  {50,  1432000, 1517000, 1432000, 1517000, 20, 286400, 100},
  {51,  1427000, 1432000, 1427000, 1432000, 20, 285400, 100},
  {53,  2483500, 2495000, 2483500, 2495000, 20, 496700, 100},
  {65,  1920000, 2010000, 2110000, 2200000, 20, 422000, 100},
  {66,  1710000, 1780000, 2110000, 2200000, 20, 422000, 100},
  {70,  1695000, 1710000, 1995000, 2020000, 20, 399000, 100},
  {71,   663000,  698000,  617000,  652000, 20, 123400, 100},
  {74,  1427000, 1470000, 1475000, 1518000, 20, 295000, 100},
  {75,      000,     000, 1432000, 1517000, 20, 286400, 100},
  {76,      000,     000, 1427000, 1432000, 20, 285400, 100},
  {77,  3300000, 4200000, 3300000, 4200000,  1, 620000,  15},
  {77,  3300000, 4200000, 3300000, 4200000,  2, 620000,  30},
  {78,  3300000, 3800000, 3300000, 3800000,  1, 620000,  15},
  {78,  3300000, 3800000, 3300000, 3800000,  2, 620000,  30},
  {79,  4400010, 5000000, 4400010, 5000000,  1, 693334,  15},
  {79,  4400010, 5000000, 4400010, 5000000,  2, 693334,  30},
  {80,  1710000, 1785000,     000,     000, 20, 342000, 100},
  {81,   880000,  915000,     000,     000, 20, 176000, 100},
  {82,   832000,  862000,     000,     000, 20, 166400, 100},
  {83,   703000,  748000,     000,     000, 20, 140600, 100},
  {84,  1920000, 1980000,     000,     000, 20, 384000, 100},
  {86,  1710000, 1785000,     000,     000, 20, 342000, 100},
  {89,   824000,  849000,     000,     000, 20, 342000, 100},
  {90,  2496000, 2690000, 2496000, 2690000,  3, 499200,  15},
  {90,  2496000, 2690000, 2496000, 2690000,  6, 499200,  30},
  {90,  2496000, 2690000, 2496000, 2690000, 20, 499200, 100},
  {91,   832000,  862000, 1427000, 1432000, 20, 285400, 100},
  {92,   832000,  862000, 1432000, 1517000, 20, 286400, 100},
  {93,   880000,  915000, 1427000, 1432000, 20, 285400, 100},
  {94,   880000,  915000, 1432000, 1517000, 20, 286400, 100},
  {95,  2010000, 2025000,     000,     000, 20, 402000, 100},
  {96,  5925000, 7125000, 5925000, 7125000,  1, 795000,  15},
  {257,26500020,29500000,26500020,29500000,  1,2054166,  60},
  {257,26500080,29500000,26500080,29500000,  2,2054167, 120},
  {258,24250080,27500000,24250080,27500000,  1,2016667,  60},
  {258,24250080,27500000,24250080,27500000,  2,2016667, 120},
  {260,37000020,40000000,37000020,40000000,  1,2229166,  60},
  {260,37000080,40000000,37000080,40000000,  2,2229167, 120},
  {261,27500040,28350000,27500040,28350000,  1,2070833,  60},
  {261,27500040,28350000,27500040,28350000,  2,2070833, 120}
};

uint16_t get_band(uint64_t downlink_frequency, int32_t delta_duplex)
{
  const uint64_t dl_freq_khz = downlink_frequency / 1000;
  const int32_t  delta_duplex_khz = delta_duplex / 1000;

  uint64_t center_freq_diff_khz = 999999999999999999; // 2^64
  uint16_t current_band = 0;

  for (int ind = 0; ind < sizeofArray(nr_bandtable); ind++) {

    if (dl_freq_khz < nr_bandtable[ind].dl_min || dl_freq_khz > nr_bandtable[ind].dl_max)
      continue;

    int32_t current_offset_khz = nr_bandtable[ind].ul_min - nr_bandtable[ind].dl_min;

    if (current_offset_khz != delta_duplex_khz)
      continue;

    uint64_t center_frequency_khz = (nr_bandtable[ind].dl_max + nr_bandtable[ind].dl_min) / 2;

    if (abs(dl_freq_khz - center_frequency_khz) < center_freq_diff_khz){
      current_band = nr_bandtable[ind].band;
      center_freq_diff_khz = abs(dl_freq_khz - center_frequency_khz);
    }
  }

  printf("DL frequency %"PRIu64": band %d, UL frequency %"PRIu64"\n",
        downlink_frequency, current_band, downlink_frequency+delta_duplex);

  AssertFatal(current_band != 0, "Can't find EUTRA band for frequency %"PRIu64" and duplex_spacing %u\n", downlink_frequency, delta_duplex);

  return current_band;
}

int NRRIV2BW(int locationAndBandwidth,int N_RB) {
  int tmp = locationAndBandwidth/N_RB;
  int tmp2 = locationAndBandwidth%N_RB;
  if (tmp <= ((N_RB>>1)+1) && (tmp+tmp2)<N_RB) return(tmp+1);
  else                      return(N_RB+1-tmp);

}

int NRRIV2PRBOFFSET(int locationAndBandwidth,int N_RB) {
  int tmp = locationAndBandwidth/N_RB;
  int tmp2 = locationAndBandwidth%N_RB;
  if (tmp <= ((N_RB>>1)+1) && (tmp+tmp2)<N_RB) return(tmp2);
  else                      return(N_RB-1-tmp2);
}

/* TS 38.214 ch. 6.1.2.2.2 - Resource allocation type 1 for DL and UL */
int PRBalloc_to_locationandbandwidth0(int NPRB,int RBstart,int BWPsize) {
  AssertFatal(NPRB>0 && (NPRB + RBstart <= BWPsize),"Illegal NPRB/RBstart Configuration (%d,%d) for BWPsize %d\n",NPRB,RBstart,BWPsize);

  if (NPRB <= 1+(BWPsize>>1)) return(BWPsize*(NPRB-1)+RBstart);
  else                        return(BWPsize*(BWPsize+1-NPRB) + (BWPsize-1-RBstart));
}

int PRBalloc_to_locationandbandwidth(int NPRB,int RBstart) {
  return(PRBalloc_to_locationandbandwidth0(NPRB,RBstart,275));
}

/// Target code rate tables indexed by Imcs
/* TS 38.214 table 5.1.3.1-1 - MCS index table 1 for PDSCH */
uint16_t nr_target_code_rate_table1[29] = {120, 157, 193, 251, 308, 379, 449, 526, 602, 679, 340, 378, 434, 490, 553, \
                                            616, 658, 438, 466, 517, 567, 616, 666, 719, 772, 822, 873, 910, 948};

/* TS 38.214 table 5.1.3.1-2 - MCS index table 2 for PDSCH */
// Imcs values 20 and 26 have been multiplied by 2 to avoid the floating point
uint16_t nr_target_code_rate_table2[28] = {120, 193, 308, 449, 602, 378, 434, 490, 553, 616, 658, 466, 517, 567, \
                                            616, 666, 719, 772, 822, 873, 1365, 711, 754, 797, 841, 885, 1833, 948};

/* TS 38.214 table 5.1.3.1-3 - MCS index table 3 for PDSCH */
uint16_t nr_target_code_rate_table3[29] = {30, 40, 50, 64, 78, 99, 120, 157, 193, 251, 308, 379, 449, 526, 602, 340, \
                                            378, 434, 490, 553, 616, 438, 466, 517, 567, 616, 666, 719, 772};

uint16_t nr_tbs_table[93] = {24, 32, 40, 48, 56, 64, 72, 80, 88, 96, 104, 112, 120, 128, 136, 144, 152, 160, 168, 176, 184, 192, 208, 224, 240, 256, 272, 288, 304, 320, \
                              336, 352, 368, 384, 408, 432, 456, 480, 504, 528, 552, 576, 608, 640, 672, 704, 736, 768, 808, 848, 888, 928, 984, 1032, 1064, 1128, 1160, 1192, 1224, 1256, \
                              1288, 1320, 1352, 1416, 1480, 1544, 1608, 1672, 1736, 1800, 1864, 1928, 2024, 2088, 2152, 2216, 2280, 2408, 2472, 2536, 2600, 2664, 2728, 2792, 2856, 2976, \
                              3104, 3240, 3368, 3496, 3624, 3752, 3824};

uint8_t nr_get_Qm(uint8_t Imcs, uint8_t table_idx) {
  switch(table_idx) {
    case 1:
      return (((Imcs<10)||(Imcs==29))?2:((Imcs<17)||(Imcs==30))?4:((Imcs<29)||(Imcs==31))?6:-1);
    break;

    case 2:
      return (((Imcs<5)||(Imcs==28))?2:((Imcs<11)||(Imcs==29))?4:((Imcs<20)||(Imcs==30))?6:((Imcs<28)||(Imcs==31))?8:-1);
    break;

    case 3:
      return (((Imcs<15)||(Imcs==29))?2:((Imcs<21)||(Imcs==30))?4:((Imcs<29)||(Imcs==31))?6:-1);
    break;

    default:
      AssertFatal(0, "Invalid MCS table index %d (expected in range [1,3])\n", table_idx);
      return(0);
      break;
  }
}

uint32_t nr_get_code_rate(uint8_t Imcs, uint8_t table_idx) {
  switch(table_idx) {
    case 1:
      return (nr_target_code_rate_table1[Imcs]);
    break;

    case 2:
      return (nr_target_code_rate_table2[Imcs]);
    break;

    case 3:
      return (nr_target_code_rate_table3[Imcs]);
    break;

    default:
      AssertFatal(0, "Invalid MCS table index %d (expected in range [1,3])\n", table_idx);
      return(0);
      break;
  }
}


void get_coreset_rballoc(uint8_t *FreqDomainResource,int *n_rb,int *rb_offset) {

  uint8_t count=0, start=0, start_set=0;

  uint64_t bitmap = (((uint64_t)FreqDomainResource[0])<<37)|
    (((uint64_t)FreqDomainResource[1])<<29)|
    (((uint64_t)FreqDomainResource[2])<<21)|
    (((uint64_t)FreqDomainResource[3])<<13)|
    (((uint64_t)FreqDomainResource[4])<<5)|
    (((uint64_t)FreqDomainResource[5])>>3);

  for (int i=0; i<45; i++)
    if ((bitmap>>(44-i))&1) {
      count++;
      if (!start_set) {
        start = i;
        start_set = 1;
      }
    }
  *rb_offset = 6*start;
  *n_rb = 6*count;
}

int get_nb_periods_per_frame(uint8_t tdd_period) {

  int nb_periods_per_frame;
  switch(tdd_period) {
    case 0:
      nb_periods_per_frame = 20; // 10ms/0p5ms
      break;

    case 1:
      nb_periods_per_frame = 16; // 10ms/0p625ms
      break;

    case 2:
      nb_periods_per_frame = 10; // 10ms/1ms
      break;

    case 3:
      nb_periods_per_frame = 8; // 10ms/1p25ms
      break;

    case 4:
      nb_periods_per_frame = 5; // 10ms/2ms
      break;

    case 5:
      nb_periods_per_frame = 4; // 10ms/2p5ms
      break;

    case 6:
      nb_periods_per_frame = 2; // 10ms/5ms
      break;

    case 7:
      nb_periods_per_frame = 1; // 10ms/10ms
      break;

    default:
      AssertFatal(1==0,"Undefined tdd period %d\n", tdd_period);
  }
  return nb_periods_per_frame;
}


int get_dmrs_port(int nl, uint16_t dmrs_ports) {

  if (dmrs_ports == 0) return 0; // dci 1_0
  int p = -1;
  int found = -1;
  for (int i=0; i<12; i++) { // loop over dmrs ports
    if((dmrs_ports>>i)&0x01) { // check if current bit is 1
      found++;
      if (found == nl) { // found antenna port number corresponding to current layer
        p = i;
        break;
      }
    }
  }
  AssertFatal(p>-1,"No dmrs port corresponding to layer %d found\n",nl);
  return p;
}

lte_frame_type_t get_frame_type(uint16_t current_band, uint8_t scs_index)
{
  lte_frame_type_t current_type;
  int32_t delta_duplex = get_delta_duplex(current_band, scs_index);

  if (delta_duplex == 0)
    current_type = TDD;
  else
    current_type = FDD;

  LOG_I(NR_MAC, "NR band %d, duplex mode %s, duplex spacing = %d KHz\n", current_band, duplex_mode[current_type], delta_duplex);

  return current_type;
}

// Computes the duplex spacing (either positive or negative) in KHz
int32_t get_delta_duplex(int nr_bandP, uint8_t scs_index)
{
  int nr_table_idx = get_nr_table_idx(nr_bandP, scs_index);

  int32_t delta_duplex = (nr_bandtable[nr_table_idx].ul_min - nr_bandtable[nr_table_idx].dl_min);

  LOG_I(NR_MAC, "NR band duplex spacing is %d KHz (nr_bandtable[%d].band = %d)\n", delta_duplex, nr_table_idx, nr_bandtable[nr_table_idx].band);

  return delta_duplex;
}

uint16_t config_bandwidth(int mu, int nb_rb, int nr_band)
{

  if (nr_band < 100)  { //FR1
   switch(mu) {
    case 0 :
      if (nb_rb<=25)
        return 5;
      if (nb_rb<=52)
        return 10;
      if (nb_rb<=79)
        return 15;
      if (nb_rb<=106)
        return 20;
      if (nb_rb<=133)
        return 25;
      if (nb_rb<=160)
        return 30;
      if (nb_rb<=216)
        return 40;
      if (nb_rb<=270)
        return 50;
      AssertFatal(1==0,"Number of DL resource blocks %d undefined for mu %d and band %d\n", nb_rb, mu, nr_band);
      break;
    case 1 :
      if (nb_rb<=11)
        return 5;
      if (nb_rb<=24)
        return 10;
      if (nb_rb<=38)
        return 15;
      if (nb_rb<=51)
        return 20;
      if (nb_rb<=65)
        return 25;
      if (nb_rb<=78)
        return 30;
      if (nb_rb<=106)
        return 40;
      if (nb_rb<=133)
        return 50;
      if (nb_rb<=162)
        return 60;
      if (nb_rb<=189)
        return 70;
      if (nb_rb<=217)
        return 80;
      if (nb_rb<=245)
        return 90;
      if (nb_rb<=273)
        return 100;
      AssertFatal(1==0,"Number of DL resource blocks %d undefined for mu %d and band %d\n", nb_rb, mu, nr_band);
      break;
    case 2 :
      if (nb_rb<=11)
        return 10;
      if (nb_rb<=18)
        return 15;
      if (nb_rb<=24)
        return 20;
      if (nb_rb<=31)
        return 25;
      if (nb_rb<=38)
        return 30;
      if (nb_rb<=51)
        return 40;
      if (nb_rb<=65)
        return 50;
      if (nb_rb<=79)
        return 60;
      if (nb_rb<=93)
        return 70;
      if (nb_rb<=107)
        return 80;
      if (nb_rb<=121)
        return 90;
      if (nb_rb<=135)
        return 100;
      AssertFatal(1==0,"Number of DL resource blocks %d undefined for mu %d and band %d\n", nb_rb, mu, nr_band);
      break;
    default:
      AssertFatal(1==0,"Numerology %d undefined for band %d in FR1\n", mu,nr_band);
   }
  }
  else {
   switch(mu) {
    case 2 :
      if (nb_rb<=66)
        return 50;
      if (nb_rb<=132)
        return 100;
      if (nb_rb<=264)
        return 200;
      AssertFatal(1==0,"Number of DL resource blocks %d undefined for mu %d and band %d\n", nb_rb, mu, nr_band);
      break;
    case 3 :
      if (nb_rb<=32)
        return 50;
      if (nb_rb<=66)
        return 100;
      if (nb_rb<=132)
        return 200;
      if (nb_rb<=264)
        return 400;
      AssertFatal(1==0,"Number of DL resource blocks %d undefined for mu %d and band %d\n", nb_rb, mu, nr_band);
      break;
    default:
      AssertFatal(1==0,"Numerology %d undefined for band %d in FR1\n", mu,nr_band);
   }
  }
}

// Returns the corresponding row index of the NR table
int get_nr_table_idx(int nr_bandP, uint8_t scs_index) {
  int scs_khz = 15 << scs_index;
  int supplementary_bands[] = {29,75,76,80,81,82,83,84,86,89,95};
  for(int j = 0; j < sizeofArray(supplementary_bands); j++){
    if (nr_bandP == supplementary_bands[j])
      AssertFatal(0 == 1, "Band %d is a supplementary band (%d). This is not supported yet.\n", nr_bandP, supplementary_bands[j]);
  }

  int i;
  for (i = 0; i < sizeofArray(nr_bandtable); i++) {
    if ( nr_bandtable[i].band == nr_bandP && nr_bandtable[i].deltaf_raster == scs_khz )
      break;
  }

  if (i == sizeofArray(nr_bandtable)) {
    LOG_I(PHY, "not found same deltaf_raster == scs_khz, use only band and last deltaf_raster \n");
    for(i=sizeofArray(nr_bandtable)-1; i >=0; i--)
       if ( nr_bandtable[i].band == nr_bandP )
         break;
  }

  AssertFatal(i > 0 && i < sizeofArray(nr_bandtable), "band is not existing: %d\n",nr_bandP);
  LOG_D(PHY, "NR band table index %d (Band %d, dl_min %lu, ul_min %lu)\n", i, nr_bandtable[i].band, nr_bandtable[i].dl_min,nr_bandtable[i].ul_min);

  return i;
}

int get_subband_size(int NPRB,int size) {
  // implements table  5.2.1.4-2 from 36.214
  //
  //Bandwidth part (PRBs)	Subband size (PRBs)
  // < 24	                   N/A
  //24 – 72	                   4, 8
  //73 – 144	                   8, 16
  //145 – 275	                  16, 32

  if (NPRB<24) return(1);
  if (NPRB<72) return (size==0 ? 4 : 8);
  if (NPRB<144) return (size==0 ? 8 : 16);
  if (NPRB<275) return (size==0 ? 16 : 32);
  AssertFatal(1==0,"Shouldn't get here, NPRB %d\n",NPRB);
 
}

<<<<<<< HEAD
// from start symbol index and nb or symbols to symbol occupation bitmap in a slot
uint16_t SL_to_bitmap(int startSymbolIndex, int nrOfSymbols) {
 return (((1<<nrOfSymbols)-1)<<startSymbolIndex);
=======
int get_SLIV(uint8_t S, uint8_t L) {
  return ( (uint16_t)(((L-1)<=7)? (14*(L-1)+S) : (14*(15-L)+(13-S))) );
>>>>>>> 2ac6a30c
}

void SLIV2SL(int SLIV,int *S,int *L) {

  int SLIVdiv14 = SLIV/14;
  int SLIVmod14 = SLIV%14;
  // Either SLIV = 14*(L-1) + S, or SLIV = 14*(14-L+1) + (14-1-S). Condition is 0 <= L <= 14-S
  if ((SLIVdiv14 + 1) >= 0 && (SLIVdiv14 <= 13-SLIVmod14)) {
    *L=SLIVdiv14+1;
    *S=SLIVmod14;
  } else  {
    *L=15-SLIVdiv14;
    *S=13-SLIVmod14;
  }

}<|MERGE_RESOLUTION|>--- conflicted
+++ resolved
@@ -500,14 +500,13 @@
  
 }
 
-<<<<<<< HEAD
 // from start symbol index and nb or symbols to symbol occupation bitmap in a slot
 uint16_t SL_to_bitmap(int startSymbolIndex, int nrOfSymbols) {
  return (((1<<nrOfSymbols)-1)<<startSymbolIndex);
-=======
+}
+
 int get_SLIV(uint8_t S, uint8_t L) {
   return ( (uint16_t)(((L-1)<=7)? (14*(L-1)+S) : (14*(15-L)+(13-S))) );
->>>>>>> 2ac6a30c
 }
 
 void SLIV2SL(int SLIV,int *S,int *L) {
@@ -522,5 +521,4 @@
     *L=15-SLIVdiv14;
     *S=13-SLIVmod14;
   }
-
 }