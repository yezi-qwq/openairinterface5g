/*
 * Licensed to the OpenAirInterface (OAI) Software Alliance under one or more
 * contributor license agreements.  See the NOTICE file distributed with
 * this work for additional information regarding copyright ownership.
 * The OpenAirInterface Software Alliance licenses this file to You under
 * the OAI Public License, Version 1.1  (the "License"); you may not use this file
 * except in compliance with the License.
 * You may obtain a copy of the License at
 *
 *      http://www.openairinterface.org/?page_id=698
 *
 * Unless required by applicable law or agreed to in writing, software
 * distributed under the License is distributed on an "AS IS" BASIS,
 * WITHOUT WARRANTIES OR CONDITIONS OF ANY KIND, either express or implied.
 * See the License for the specific language governing permissions and
 * limitations under the License.
 *-------------------------------------------------------------------------------
 * For more information about the OpenAirInterface (OAI) Software Alliance:
 *      contact@openairinterface.org
 */

/* \file config_ue.c
 * \brief common utility functions for NR (gNB and UE)
 * \author R. Knopp,
 * \date 2019
 * \version 0.1
 * \company Eurecom
 * \email: knopp@eurecom.fr
 * \note
 * \warning
 */

#include <stdint.h>
#include "assertions.h"
#include "nr_common.h"

const char *duplex_mode[]={"FDD","TDD"};

// Table 5.2-1 NR operating bands in FR1 & FR2 (3GPP TS 38.101)
// Table 5.4.2.3-1 Applicable NR-ARFCN per operating band in FR1 & FR2 (3GPP TS 38.101)
// Notes:
// - N_OFFs for bands from 80 to 89 and band 95 is referred to UL
// - Frequencies are expressed in KHz
// - col: NR_band ul_min  ul_max  dl_min  dl_max  step  N_OFFs_DL  deltaf_raster
const nr_bandentry_t nr_bandtable[] = {
  {1,   1920000, 1980000, 2110000, 2170000, 20, 422000, 100},
  {2,   1850000, 1910000, 1930000, 1990000, 20, 386000, 100},
  {3,   1710000, 1785000, 1805000, 1880000, 20, 361000, 100},
  {5,    824000,  849000,  869000,  894000, 20, 173800, 100},
  {7,   2500000, 2570000, 2620000, 2690000, 20, 524000, 100},
  {8,    880000,  915000,  925000,  960000, 20, 185000, 100},
  {12,   698000,  716000,  729000,  746000, 20, 145800, 100},
  {14,   788000,  798000,  758000,  768000, 20, 151600, 100},
  {18,   815000,  830000,  860000,  875000, 20, 172000, 100},
  {20,   832000,  862000,  791000,  821000, 20, 158200, 100},
  {25,  1850000, 1915000, 1930000, 1995000, 20, 386000, 100},
  {26,   814000,  849000,  859000,  894000, 20, 171800, 100},
  {28,   703000,  758000,  758000,  813000, 20, 151600, 100},
  {29,      000,     000,  717000,  728000, 20, 143400, 100},
  {30,  2305000, 2315000, 2350000, 2360000, 20, 470000, 100},
  {34,  2010000, 2025000, 2010000, 2025000, 20, 402000, 100},
  {38,  2570000, 2620000, 2570000, 2630000, 20, 514000, 100},
  {39,  1880000, 1920000, 1880000, 1920000, 20, 376000, 100},
  {40,  2300000, 2400000, 2300000, 2400000, 20, 460000, 100},
  {41,  2496000, 2690000, 2496000, 2690000,  3, 499200,  15},
  {41,  2496000, 2690000, 2496000, 2690000,  6, 499200,  30},
  {47,  5855000, 5925000, 5855000, 5925000,  1, 790334,  15},
  {48,  3550000, 3700000, 3550000, 3700000,  1, 636667,  15},
  {48,  3550000, 3700000, 3550000, 3700000,  2, 636668,  30},
  {50,  1432000, 1517000, 1432000, 1517000, 20, 286400, 100},
  {51,  1427000, 1432000, 1427000, 1432000, 20, 285400, 100},
  {53,  2483500, 2495000, 2483500, 2495000, 20, 496700, 100},
  {65,  1920000, 2010000, 2110000, 2200000, 20, 422000, 100},
  {66,  1710000, 1780000, 2110000, 2200000, 20, 422000, 100},
  {70,  1695000, 1710000, 1995000, 2020000, 20, 399000, 100},
  {71,   663000,  698000,  617000,  652000, 20, 123400, 100},
  {74,  1427000, 1470000, 1475000, 1518000, 20, 295000, 100},
  {75,      000,     000, 1432000, 1517000, 20, 286400, 100},
  {76,      000,     000, 1427000, 1432000, 20, 285400, 100},
  {77,  3300000, 4200000, 3300000, 4200000,  1, 620000,  15},
  {77,  3300000, 4200000, 3300000, 4200000,  2, 620000,  30},
  {78,  3300000, 3800000, 3300000, 3800000,  1, 620000,  15},
  {78,  3300000, 3800000, 3300000, 3800000,  2, 620000,  30},
  {79,  4400010, 5000000, 4400010, 5000000,  1, 693334,  15},
  {79,  4400010, 5000000, 4400010, 5000000,  2, 693334,  30},
  {80,  1710000, 1785000,     000,     000, 20, 342000, 100},
  {81,   880000,  915000,     000,     000, 20, 176000, 100},
  {82,   832000,  862000,     000,     000, 20, 166400, 100},
  {83,   703000,  748000,     000,     000, 20, 140600, 100},
  {84,  1920000, 1980000,     000,     000, 20, 384000, 100},
  {86,  1710000, 1785000,     000,     000, 20, 342000, 100},
  {89,   824000,  849000,     000,     000, 20, 342000, 100},
  {90,  2496000, 2690000, 2496000, 2690000,  3, 499200,  15},
  {90,  2496000, 2690000, 2496000, 2690000,  6, 499200,  30},
  {90,  2496000, 2690000, 2496000, 2690000, 20, 499200, 100},
  {91,   832000,  862000, 1427000, 1432000, 20, 285400, 100},
  {92,   832000,  862000, 1432000, 1517000, 20, 286400, 100},
  {93,   880000,  915000, 1427000, 1432000, 20, 285400, 100},
  {94,   880000,  915000, 1432000, 1517000, 20, 286400, 100},
  {95,  2010000, 2025000,     000,     000, 20, 402000, 100},
  {96,  5925000, 7125000, 5925000, 7125000,  1, 795000,  15},
  {257,26500020,29500000,26500020,29500000,  1,2054166,  60},
  {257,26500080,29500000,26500080,29500000,  2,2054167, 120},
  {258,24250080,27500000,24250080,27500000,  1,2016667,  60},
  {258,24250080,27500000,24250080,27500000,  2,2016667, 120},
  {260,37000020,40000000,37000020,40000000,  1,2229166,  60},
  {260,37000080,40000000,37000080,40000000,  2,2229167, 120},
  {261,27500040,28350000,27500040,28350000,  1,2070833,  60},
  {261,27500040,28350000,27500040,28350000,  2,2070833, 120}
};

uint16_t get_band(uint64_t downlink_frequency, int32_t delta_duplex)
{
  const uint64_t dl_freq_khz = downlink_frequency / 1000;
  const int32_t  delta_duplex_khz = delta_duplex / 1000;

  uint64_t center_freq_diff_khz = 999999999999999999; // 2^64
  uint16_t current_band = 0;

  for (int ind = 0; ind < sizeofArray(nr_bandtable); ind++) {

    if (dl_freq_khz < nr_bandtable[ind].dl_min || dl_freq_khz > nr_bandtable[ind].dl_max)
      continue;

    int32_t current_offset_khz = nr_bandtable[ind].ul_min - nr_bandtable[ind].dl_min;

    if (current_offset_khz != delta_duplex_khz)
      continue;

    uint64_t center_frequency_khz = (nr_bandtable[ind].dl_max + nr_bandtable[ind].dl_min) / 2;

    if (abs(dl_freq_khz - center_frequency_khz) < center_freq_diff_khz){
      current_band = nr_bandtable[ind].band;
      center_freq_diff_khz = abs(dl_freq_khz - center_frequency_khz);
    }
  }

  printf("DL frequency %"PRIu64": band %d, UL frequency %"PRIu64"\n",
        downlink_frequency, current_band, downlink_frequency+delta_duplex);

  AssertFatal(current_band != 0, "Can't find EUTRA band for frequency %"PRIu64" and duplex_spacing %u\n", downlink_frequency, delta_duplex);

  return current_band;
}

int NRRIV2BW(int locationAndBandwidth,int N_RB) {
  int tmp = locationAndBandwidth/N_RB;
  int tmp2 = locationAndBandwidth%N_RB;
  if (tmp <= ((N_RB>>1)+1) && (tmp+tmp2)<N_RB) return(tmp+1);
  else                      return(N_RB+1-tmp);

}

int NRRIV2PRBOFFSET(int locationAndBandwidth,int N_RB) {
  int tmp = locationAndBandwidth/N_RB;
  int tmp2 = locationAndBandwidth%N_RB;
  if (tmp <= ((N_RB>>1)+1) && (tmp+tmp2)<N_RB) return(tmp2);
  else                      return(N_RB-1-tmp2);
}

/* TS 38.214 ch. 6.1.2.2.2 - Resource allocation type 1 for DL and UL */
int PRBalloc_to_locationandbandwidth0(int NPRB,int RBstart,int BWPsize) {
  AssertFatal(NPRB>0 && (NPRB + RBstart <= BWPsize),"Illegal NPRB/RBstart Configuration (%d,%d) for BWPsize %d\n",NPRB,RBstart,BWPsize);

  if (NPRB <= 1+(BWPsize>>1)) return(BWPsize*(NPRB-1)+RBstart);
  else                        return(BWPsize*(BWPsize+1-NPRB) + (BWPsize-1-RBstart));
}

int PRBalloc_to_locationandbandwidth(int NPRB,int RBstart) {
  return(PRBalloc_to_locationandbandwidth0(NPRB,RBstart,275));
}

/// Target code rate tables indexed by Imcs
/* TS 38.214 table 5.1.3.1-1 - MCS index table 1 for PDSCH */
uint16_t nr_target_code_rate_table1[29] = {120, 157, 193, 251, 308, 379, 449, 526, 602, 679, 340, 378, 434, 490, 553, \
                                            616, 658, 438, 466, 517, 567, 616, 666, 719, 772, 822, 873, 910, 948};

/* TS 38.214 table 5.1.3.1-2 - MCS index table 2 for PDSCH */
// Imcs values 20 and 26 have been multiplied by 2 to avoid the floating point
uint16_t nr_target_code_rate_table2[28] = {120, 193, 308, 449, 602, 378, 434, 490, 553, 616, 658, 466, 517, 567, \
                                            616, 666, 719, 772, 822, 873, 1365, 711, 754, 797, 841, 885, 1833, 948};

/* TS 38.214 table 5.1.3.1-3 - MCS index table 3 for PDSCH */
uint16_t nr_target_code_rate_table3[29] = {30, 40, 50, 64, 78, 99, 120, 157, 193, 251, 308, 379, 449, 526, 602, 340, \
                                            378, 434, 490, 553, 616, 438, 466, 517, 567, 616, 666, 719, 772};

uint16_t nr_tbs_table[93] = {24, 32, 40, 48, 56, 64, 72, 80, 88, 96, 104, 112, 120, 128, 136, 144, 152, 160, 168, 176, 184, 192, 208, 224, 240, 256, 272, 288, 304, 320, \
                              336, 352, 368, 384, 408, 432, 456, 480, 504, 528, 552, 576, 608, 640, 672, 704, 736, 768, 808, 848, 888, 928, 984, 1032, 1064, 1128, 1160, 1192, 1224, 1256, \
                              1288, 1320, 1352, 1416, 1480, 1544, 1608, 1672, 1736, 1800, 1864, 1928, 2024, 2088, 2152, 2216, 2280, 2408, 2472, 2536, 2600, 2664, 2728, 2792, 2856, 2976, \
                              3104, 3240, 3368, 3496, 3624, 3752, 3824};

uint8_t nr_get_Qm(uint8_t Imcs, uint8_t table_idx) {
  switch(table_idx) {
    case 1:
      return (((Imcs<10)||(Imcs==29))?2:((Imcs<17)||(Imcs==30))?4:((Imcs<29)||(Imcs==31))?6:-1);
    break;

    case 2:
      return (((Imcs<5)||(Imcs==28))?2:((Imcs<11)||(Imcs==29))?4:((Imcs<20)||(Imcs==30))?6:((Imcs<28)||(Imcs==31))?8:-1);
    break;

    case 3:
      return (((Imcs<15)||(Imcs==29))?2:((Imcs<21)||(Imcs==30))?4:((Imcs<29)||(Imcs==31))?6:-1);
    break;

    default:
      AssertFatal(0, "Invalid MCS table index %d (expected in range [1,3])\n", table_idx);
      return(0);
      break;
  }
}

uint32_t nr_get_code_rate(uint8_t Imcs, uint8_t table_idx) {
  switch(table_idx) {
    case 1:
      return (nr_target_code_rate_table1[Imcs]);
    break;

    case 2:
      return (nr_target_code_rate_table2[Imcs]);
    break;

    case 3:
      return (nr_target_code_rate_table3[Imcs]);
    break;

    default:
      AssertFatal(0, "Invalid MCS table index %d (expected in range [1,3])\n", table_idx);
      return(0);
      break;
  }
}


void get_coreset_rballoc(uint8_t *FreqDomainResource,int *n_rb,int *rb_offset) {

  uint8_t count=0, start=0, start_set=0;

  uint64_t bitmap = (((uint64_t)FreqDomainResource[0])<<37)|
    (((uint64_t)FreqDomainResource[1])<<29)|
    (((uint64_t)FreqDomainResource[2])<<21)|
    (((uint64_t)FreqDomainResource[3])<<13)|
    (((uint64_t)FreqDomainResource[4])<<5)|
    (((uint64_t)FreqDomainResource[5])>>3);

  for (int i=0; i<45; i++)
    if ((bitmap>>(44-i))&1) {
      count++;
      if (!start_set) {
        start = i;
        start_set = 1;
      }
    }
  *rb_offset = 6*start;
  *n_rb = 6*count;
}

int get_nb_periods_per_frame(uint8_t tdd_period) {

  int nb_periods_per_frame;
  switch(tdd_period) {
    case 0:
      nb_periods_per_frame = 20; // 10ms/0p5ms
      break;

    case 1:
      nb_periods_per_frame = 16; // 10ms/0p625ms
      break;

    case 2:
      nb_periods_per_frame = 10; // 10ms/1ms
      break;

    case 3:
      nb_periods_per_frame = 8; // 10ms/1p25ms
      break;

    case 4:
      nb_periods_per_frame = 5; // 10ms/2ms
      break;

    case 5:
      nb_periods_per_frame = 4; // 10ms/2p5ms
      break;

    case 6:
      nb_periods_per_frame = 2; // 10ms/5ms
      break;

    case 7:
      nb_periods_per_frame = 1; // 10ms/10ms
      break;

    default:
      AssertFatal(1==0,"Undefined tdd period %d\n", tdd_period);
  }
  return nb_periods_per_frame;
}


int get_dmrs_port(int nl, uint16_t dmrs_ports) {

  if (dmrs_ports == 0) return 0; // dci 1_0
  int p = -1;
  int found = -1;
  for (int i=0; i<12; i++) { // loop over dmrs ports
    if((dmrs_ports>>i)&0x01) { // check if current bit is 1
      found++;
      if (found == nl) { // found antenna port number corresponding to current layer
        p = i;
        break;
      }
    }
  }
  AssertFatal(p>-1,"No dmrs port corresponding to layer %d found\n",nl);
  return p;
}

lte_frame_type_t get_frame_type(uint16_t current_band, uint8_t scs_index)
{
  lte_frame_type_t current_type;
  int32_t delta_duplex = get_delta_duplex(current_band, scs_index);

  if (delta_duplex == 0)
    current_type = TDD;
  else
    current_type = FDD;

  LOG_I(NR_MAC, "NR band %d, duplex mode %s, duplex spacing = %d KHz\n", current_band, duplex_mode[current_type], delta_duplex);

  return current_type;
}

// Computes the duplex spacing (either positive or negative) in KHz
int32_t get_delta_duplex(int nr_bandP, uint8_t scs_index)
{
  int nr_table_idx = get_nr_table_idx(nr_bandP, scs_index);

  int32_t delta_duplex = (nr_bandtable[nr_table_idx].ul_min - nr_bandtable[nr_table_idx].dl_min);

  LOG_I(NR_MAC, "NR band duplex spacing is %d KHz (nr_bandtable[%d].band = %d)\n", delta_duplex, nr_table_idx, nr_bandtable[nr_table_idx].band);

  return delta_duplex;
}

uint16_t config_bandwidth(int mu, int nb_rb, int nr_band)
{

  if (nr_band < 100)  { //FR1
   switch(mu) {
    case 0 :
      if (nb_rb<=25)
        return 5;
      if (nb_rb<=52)
        return 10;
      if (nb_rb<=79)
        return 15;
      if (nb_rb<=106)
        return 20;
      if (nb_rb<=133)
        return 25;
      if (nb_rb<=160)
        return 30;
      if (nb_rb<=216)
        return 40;
      if (nb_rb<=270)
        return 50;
      AssertFatal(1==0,"Number of DL resource blocks %d undefined for mu %d and band %d\n", nb_rb, mu, nr_band);
      break;
    case 1 :
      if (nb_rb<=11)
        return 5;
      if (nb_rb<=24)
        return 10;
      if (nb_rb<=38)
        return 15;
      if (nb_rb<=51)
        return 20;
      if (nb_rb<=65)
        return 25;
      if (nb_rb<=78)
        return 30;
      if (nb_rb<=106)
        return 40;
      if (nb_rb<=133)
        return 50;
      if (nb_rb<=162)
        return 60;
      if (nb_rb<=189)
        return 70;
      if (nb_rb<=217)
        return 80;
      if (nb_rb<=245)
        return 90;
      if (nb_rb<=273)
        return 100;
      AssertFatal(1==0,"Number of DL resource blocks %d undefined for mu %d and band %d\n", nb_rb, mu, nr_band);
      break;
    case 2 :
      if (nb_rb<=11)
        return 10;
      if (nb_rb<=18)
        return 15;
      if (nb_rb<=24)
        return 20;
      if (nb_rb<=31)
        return 25;
      if (nb_rb<=38)
        return 30;
      if (nb_rb<=51)
        return 40;
      if (nb_rb<=65)
        return 50;
      if (nb_rb<=79)
        return 60;
      if (nb_rb<=93)
        return 70;
      if (nb_rb<=107)
        return 80;
      if (nb_rb<=121)
        return 90;
      if (nb_rb<=135)
        return 100;
      AssertFatal(1==0,"Number of DL resource blocks %d undefined for mu %d and band %d\n", nb_rb, mu, nr_band);
      break;
    default:
      AssertFatal(1==0,"Numerology %d undefined for band %d in FR1\n", mu,nr_band);
   }
  }
  else {
   switch(mu) {
    case 2 :
      if (nb_rb<=66)
        return 50;
      if (nb_rb<=132)
        return 100;
      if (nb_rb<=264)
        return 200;
      AssertFatal(1==0,"Number of DL resource blocks %d undefined for mu %d and band %d\n", nb_rb, mu, nr_band);
      break;
    case 3 :
      if (nb_rb<=32)
        return 50;
      if (nb_rb<=66)
        return 100;
      if (nb_rb<=132)
        return 200;
      if (nb_rb<=264)
        return 400;
      AssertFatal(1==0,"Number of DL resource blocks %d undefined for mu %d and band %d\n", nb_rb, mu, nr_band);
      break;
    default:
      AssertFatal(1==0,"Numerology %d undefined for band %d in FR1\n", mu,nr_band);
   }
  }
}

// Returns the corresponding row index of the NR table
int get_nr_table_idx(int nr_bandP, uint8_t scs_index) {
  int scs_khz = 15 << scs_index;
  int supplementary_bands[] = {29,75,76,80,81,82,83,84,86,89,95};
  for(int j = 0; j < sizeofArray(supplementary_bands); j++){
    if (nr_bandP == supplementary_bands[j])
      AssertFatal(0 == 1, "Band %d is a supplementary band (%d). This is not supported yet.\n", nr_bandP, supplementary_bands[j]);
  }

  int i;
  for (i = 0; i < sizeofArray(nr_bandtable); i++) {
    if ( nr_bandtable[i].band == nr_bandP && nr_bandtable[i].deltaf_raster == scs_khz )
      break;
  }

  if (i == sizeofArray(nr_bandtable)) {
    LOG_I(PHY, "not found same deltaf_raster == scs_khz, use only band and last deltaf_raster \n");
    for(i=sizeofArray(nr_bandtable)-1; i >=0; i--)
       if ( nr_bandtable[i].band == nr_bandP )
         break;
  }

  AssertFatal(i > 0 && i < sizeofArray(nr_bandtable), "band is not existing: %d\n",nr_bandP);
  LOG_D(PHY, "NR band table index %d (Band %d, dl_min %lu, ul_min %lu)\n", i, nr_bandtable[i].band, nr_bandtable[i].dl_min,nr_bandtable[i].ul_min);

  return i;
}

int get_subband_size(int NPRB,int size) {
  // implements table  5.2.1.4-2 from 36.214
  //
  //Bandwidth part (PRBs)	Subband size (PRBs)
  // < 24	                   N/A
  //24 – 72	                   4, 8
  //73 – 144	                   8, 16
  //145 – 275	                  16, 32

  if (NPRB<24) return(1);
  if (NPRB<72) return (size==0 ? 4 : 8);
  if (NPRB<144) return (size==0 ? 8 : 16);
  if (NPRB<275) return (size==0 ? 16 : 32);
  AssertFatal(1==0,"Shouldn't get here, NPRB %d\n",NPRB);
 
}

<<<<<<< HEAD
// from start symbol index and nb or symbols to symbol occupation bitmap in a slot
uint16_t SL_to_bitmap(int startSymbolIndex, int nrOfSymbols) {
 return (((1<<nrOfSymbols)-1)<<startSymbolIndex);
=======

// from start symbol index and nb or symbols to symbol occupation bitmap in a slot
uint16_t SL_to_bitmap(int startSymbolIndex, int nrOfSymbols) {
 return ((1<<nrOfSymbols)-1)<<startSymbolIndex;
>>>>>>> 98e8b743
}

int get_SLIV(uint8_t S, uint8_t L) {
  return ( (uint16_t)(((L-1)<=7)? (14*(L-1)+S) : (14*(15-L)+(13-S))) );
}

void SLIV2SL(int SLIV,int *S,int *L) {

  int SLIVdiv14 = SLIV/14;
  int SLIVmod14 = SLIV%14;
  // Either SLIV = 14*(L-1) + S, or SLIV = 14*(14-L+1) + (14-1-S). Condition is 0 <= L <= 14-S
  if ((SLIVdiv14 + 1) >= 0 && (SLIVdiv14 <= 13-SLIVmod14)) {
    *L=SLIVdiv14+1;
    *S=SLIVmod14;
  } else  {
    *L=15-SLIVdiv14;
    *S=13-SLIVmod14;
  }
}<|MERGE_RESOLUTION|>--- conflicted
+++ resolved
@@ -500,16 +500,9 @@
  
 }
 
-<<<<<<< HEAD
-// from start symbol index and nb or symbols to symbol occupation bitmap in a slot
-uint16_t SL_to_bitmap(int startSymbolIndex, int nrOfSymbols) {
- return (((1<<nrOfSymbols)-1)<<startSymbolIndex);
-=======
-
 // from start symbol index and nb or symbols to symbol occupation bitmap in a slot
 uint16_t SL_to_bitmap(int startSymbolIndex, int nrOfSymbols) {
  return ((1<<nrOfSymbols)-1)<<startSymbolIndex;
->>>>>>> 98e8b743
 }
 
 int get_SLIV(uint8_t S, uint8_t L) {
