/*
 * Licensed to the OpenAirInterface (OAI) Software Alliance under one or more
 * contributor license agreements.  See the NOTICE file distributed with
 * this work for additional information regarding copyright ownership.
 * The OpenAirInterface Software Alliance licenses this file to You under
 * the OAI Public License, Version 1.1  (the "License"); you may not use this file
 * except in compliance with the License.
 * You may obtain a copy of the License at
 *
 *      http://www.openairinterface.org/?page_id=698
 *
 * Unless required by applicable law or agreed to in writing, software
 * distributed under the License is distributed on an "AS IS" BASIS,
 * WITHOUT WARRANTIES OR CONDITIONS OF ANY KIND, either express or implied.
 * See the License for the specific language governing permissions and
 * limitations under the License.
 *-------------------------------------------------------------------------------
 * For more information about the OpenAirInterface (OAI) Software Alliance:
 *      contact@openairinterface.org
 */

/* \file config_ue.c
 * \brief common utility functions for NR (gNB and UE)
 * \author R. Knopp,
 * \date 2019
 * \version 0.1
 * \company Eurecom
 * \email: knopp@eurecom.fr
 * \note
 * \warning
 */

#include <stdint.h>
#include "assertions.h"
#include "nr_common.h"

const char *duplex_mode[]={"FDD","TDD"};

// Table 5.2-1 NR operating bands in FR1 & FR2 (3GPP TS 38.101)
// Table 5.4.2.3-1 Applicable NR-ARFCN per operating band in FR1 & FR2 (3GPP TS 38.101)
// Notes:
// - N_OFFs for bands from 80 to 89 and band 95 is referred to UL
// - Frequencies are expressed in KHz
// - col: NR_band ul_min  ul_max  dl_min  dl_max  step  N_OFFs_DL  deltaf_raster
nr_bandentry_t nr_bandtable[] = {
  {1,   1920000, 1980000, 2110000, 2170000, 20, 422000, 100},
  {2,   1850000, 1910000, 1930000, 1990000, 20, 386000, 100},
  {3,   1710000, 1785000, 1805000, 1880000, 20, 361000, 100},
  {5,    824000,  849000,  869000,  894000, 20, 173800, 100},
  {7,   2500000, 2570000, 2620000, 2690000, 20, 524000, 100},
  {8,    880000,  915000,  925000,  960000, 20, 185000, 100},
  {12,   698000,  716000,  729000,  746000, 20, 145800, 100},
  {14,   788000,  798000,  758000,  768000, 20, 151600, 100},
  {18,   815000,  830000,  860000,  875000, 20, 172000, 100},
  {20,   832000,  862000,  791000,  821000, 20, 158200, 100},
  {25,  1850000, 1915000, 1930000, 1995000, 20, 386000, 100},
  {26,   814000,  849000,  859000,  894000, 20, 171800, 100},
  {28,   703000,  758000,  758000,  813000, 20, 151600, 100},
  {29,      000,     000,  717000,  728000, 20, 143400, 100},
  {30,  2305000, 2315000, 2350000, 2360000, 20, 470000, 100},
  {34,  2010000, 2025000, 2010000, 2025000, 20, 402000, 100},
  {38,  2570000, 2620000, 2570000, 2630000, 20, 514000, 100},
  {39,  1880000, 1920000, 1880000, 1920000, 20, 376000, 100},
  {40,  2300000, 2400000, 2300000, 2400000, 20, 460000, 100},
  {41,  2496000, 2690000, 2496000, 2690000,  3, 499200,  15},
  {41,  2496000, 2690000, 2496000, 2690000,  6, 499200,  30},
  {47,  5855000, 5925000, 5855000, 5925000,  1, 790334,  15},
  {48,  3550000, 3700000, 3550000, 3700000,  1, 636667,  15},
  {48,  3550000, 3700000, 3550000, 3700000,  2, 636668,  30},
  {50,  1432000, 1517000, 1432000, 1517000, 20, 286400, 100},
  {51,  1427000, 1432000, 1427000, 1432000, 20, 285400, 100},
  {53,  2483500, 2495000, 2483500, 2495000, 20, 496700, 100},
  {65,  1920000, 2010000, 2110000, 2200000, 20, 422000, 100},
  {66,  1710000, 1780000, 2110000, 2200000, 20, 422000, 100},
  {70,  1695000, 1710000, 1995000, 2020000, 20, 399000, 100},
  {71,   663000,  698000,  617000,  652000, 20, 123400, 100},
  {74,  1427000, 1470000, 1475000, 1518000, 20, 295000, 100},
  {75,      000,     000, 1432000, 1517000, 20, 286400, 100},
  {76,      000,     000, 1427000, 1432000, 20, 285400, 100},
  {77,  3300000, 4200000, 3300000, 4200000,  1, 620000,  15},
  {77,  3300000, 4200000, 3300000, 4200000,  2, 620000,  30},
  {78,  3300000, 3800000, 3300000, 3800000,  1, 620000,  15},
  {78,  3300000, 3800000, 3300000, 3800000,  2, 620000,  30},
  {79,  4400010, 5000000, 4400010, 5000000,  1, 693334,  15},
  {79,  4400010, 5000000, 4400010, 5000000,  2, 693334,  30},
  {80,  1710000, 1785000,     000,     000, 20, 342000, 100},
  {81,   880000,  915000,     000,     000, 20, 176000, 100},
  {82,   832000,  862000,     000,     000, 20, 166400, 100},
  {83,   703000,  748000,     000,     000, 20, 140600, 100},
  {84,  1920000, 1980000,     000,     000, 20, 384000, 100},
  {86,  1710000, 1785000,     000,     000, 20, 342000, 100},
  {89,   824000,  849000,     000,     000, 20, 342000, 100},
  {90,  2496000, 2690000, 2496000, 2690000,  3, 499200,  15},
  {90,  2496000, 2690000, 2496000, 2690000,  6, 499200,  30},
  {90,  2496000, 2690000, 2496000, 2690000, 20, 499200, 100},
  {91,   832000,  862000, 1427000, 1432000, 20, 285400, 100},
  {92,   832000,  862000, 1432000, 1517000, 20, 286400, 100},
  {93,   880000,  915000, 1427000, 1432000, 20, 285400, 100},
  {94,   880000,  915000, 1432000, 1517000, 20, 286400, 100},
  {95,  2010000, 2025000,     000,     000, 20, 402000, 100},
  {96,  5925000, 7125000, 5925000, 7125000,  1, 795000,  15},
  {257,26500020,29500000,26500020,29500000,  1,2054166,  60},
  {257,26500080,29500000,26500080,29500000,  2,2054167, 120},
  {258,24250080,27500000,24250080,27500000,  1,2016667,  60},
  {258,24250080,27500000,24250080,27500000,  2,2016667, 120},
  {260,37000020,40000000,37000020,40000000,  1,2229166,  60},
  {260,37000080,40000000,37000080,40000000,  2,2229167, 120},
  {261,27500040,28350000,27500040,28350000,  1,2070833,  60},
  {261,27500040,28350000,27500040,28350000,  2,2070833, 120}
};

uint16_t get_band(uint64_t downlink_frequency, int32_t delta_duplex)
{
  const uint64_t dl_freq_khz = downlink_frequency / 1000;
  const int32_t  delta_duplex_khz = delta_duplex / 1000;

  uint64_t center_freq_diff_khz = 999999999999999999; // 2^64
  uint16_t current_band = 0;

  for (int ind = 0; ind < nr_bandtable_size; ind++) {

    if (dl_freq_khz < nr_bandtable[ind].dl_min || dl_freq_khz > nr_bandtable[ind].dl_max)
      continue;

    int32_t current_offset_khz = nr_bandtable[ind].ul_min - nr_bandtable[ind].dl_min;

    if (current_offset_khz != delta_duplex_khz)
      continue;

    uint64_t center_frequency_khz = (nr_bandtable[ind].dl_max + nr_bandtable[ind].dl_min) / 2;

    if (abs(dl_freq_khz - center_frequency_khz) < center_freq_diff_khz){
      current_band = nr_bandtable[ind].band;
      center_freq_diff_khz = abs(dl_freq_khz - center_frequency_khz);
    }
  }

  printf("DL frequency %"PRIu64": band %d, UL frequency %"PRIu64"\n",
        downlink_frequency, current_band, downlink_frequency+delta_duplex);

  AssertFatal(current_band != 0, "Can't find EUTRA band for frequency %"PRIu64" and duplex_spacing %u\n", downlink_frequency, delta_duplex);

  return current_band;
}

const size_t nr_bandtable_size = sizeof(nr_bandtable) / sizeof(nr_bandentry_t);

int NRRIV2BW(int locationAndBandwidth,int N_RB) {
  int tmp = locationAndBandwidth/N_RB;
  int tmp2 = locationAndBandwidth%N_RB;
  if (tmp <= ((N_RB>>1)+1) && (tmp+tmp2)<N_RB) return(tmp+1);
  else                      return(N_RB+1-tmp);

}

int NRRIV2PRBOFFSET(int locationAndBandwidth,int N_RB) {
  int tmp = locationAndBandwidth/N_RB;
  int tmp2 = locationAndBandwidth%N_RB;
  if (tmp <= ((N_RB>>1)+1) && (tmp+tmp2)<N_RB) return(tmp2);
  else                      return(N_RB-1-tmp2);
}

/* TS 38.214 ch. 6.1.2.2.2 - Resource allocation type 1 for DL and UL */
int PRBalloc_to_locationandbandwidth0(int NPRB,int RBstart,int BWPsize) {
  AssertFatal(NPRB>0 && (NPRB + RBstart <= BWPsize),"Illegal NPRB/RBstart Configuration (%d,%d) for BWPsize %d\n",NPRB,RBstart,BWPsize);

  if (NPRB <= 1+(BWPsize>>1)) return(BWPsize*(NPRB-1)+RBstart);
  else                        return(BWPsize*(BWPsize+1-NPRB) + (BWPsize-1-RBstart));
}

int PRBalloc_to_locationandbandwidth(int NPRB,int RBstart) {
  return(PRBalloc_to_locationandbandwidth0(NPRB,RBstart,275));
}

/// Target code rate tables indexed by Imcs
/* TS 38.214 table 5.1.3.1-1 - MCS index table 1 for PDSCH */
uint16_t nr_target_code_rate_table1[29] = {120, 157, 193, 251, 308, 379, 449, 526, 602, 679, 340, 378, 434, 490, 553, \
                                            616, 658, 438, 466, 517, 567, 616, 666, 719, 772, 822, 873, 910, 948};

/* TS 38.214 table 5.1.3.1-2 - MCS index table 2 for PDSCH */
// Imcs values 20 and 26 have been multiplied by 2 to avoid the floating point
uint16_t nr_target_code_rate_table2[28] = {120, 193, 308, 449, 602, 378, 434, 490, 553, 616, 658, 466, 517, 567, \
                                            616, 666, 719, 772, 822, 873, 1365, 711, 754, 797, 841, 885, 1833, 948};

/* TS 38.214 table 5.1.3.1-3 - MCS index table 3 for PDSCH */
uint16_t nr_target_code_rate_table3[29] = {30, 40, 50, 64, 78, 99, 120, 157, 193, 251, 308, 379, 449, 526, 602, 340, \
                                            378, 434, 490, 553, 616, 438, 466, 517, 567, 616, 666, 719, 772};

uint16_t nr_tbs_table[93] = {24, 32, 40, 48, 56, 64, 72, 80, 88, 96, 104, 112, 120, 128, 136, 144, 152, 160, 168, 176, 184, 192, 208, 224, 240, 256, 272, 288, 304, 320, \
                              336, 352, 368, 384, 408, 432, 456, 480, 504, 528, 552, 576, 608, 640, 672, 704, 736, 768, 808, 848, 888, 928, 984, 1032, 1064, 1128, 1160, 1192, 1224, 1256, \
                              1288, 1320, 1352, 1416, 1480, 1544, 1608, 1672, 1736, 1800, 1864, 1928, 2024, 2088, 2152, 2216, 2280, 2408, 2472, 2536, 2600, 2664, 2728, 2792, 2856, 2976, \
                              3104, 3240, 3368, 3496, 3624, 3752, 3824};

uint8_t nr_get_Qm(uint8_t Imcs, uint8_t table_idx) {
  switch(table_idx) {
    case 1:
      return (((Imcs<10)||(Imcs==29))?2:((Imcs<17)||(Imcs==30))?4:((Imcs<29)||(Imcs==31))?6:-1);
    break;

    case 2:
      return (((Imcs<5)||(Imcs==28))?2:((Imcs<11)||(Imcs==29))?4:((Imcs<20)||(Imcs==30))?6:((Imcs<28)||(Imcs==31))?8:-1);
    break;

    case 3:
      return (((Imcs<15)||(Imcs==29))?2:((Imcs<21)||(Imcs==30))?4:((Imcs<29)||(Imcs==31))?6:-1);
    break;

    default:
      AssertFatal(0, "Invalid MCS table index %d (expected in range [1,3])\n", table_idx);
      return(0);
      break;
  }
}

uint32_t nr_get_code_rate(uint8_t Imcs, uint8_t table_idx) {
  switch(table_idx) {
    case 1:
      return (nr_target_code_rate_table1[Imcs]);
    break;

    case 2:
      return (nr_target_code_rate_table2[Imcs]);
    break;

    case 3:
      return (nr_target_code_rate_table3[Imcs]);
    break;

    default:
      AssertFatal(0, "Invalid MCS table index %d (expected in range [1,3])\n", table_idx);
      return(0);
      break;
  }
}


void get_coreset_rballoc(uint8_t *FreqDomainResource,int *n_rb,int *rb_offset) {

  uint8_t count=0, start=0, start_set=0;

  uint64_t bitmap = (((uint64_t)FreqDomainResource[0])<<37)|
    (((uint64_t)FreqDomainResource[1])<<29)|
    (((uint64_t)FreqDomainResource[2])<<21)|
    (((uint64_t)FreqDomainResource[3])<<13)|
    (((uint64_t)FreqDomainResource[4])<<5)|
    (((uint64_t)FreqDomainResource[5])>>3);

  for (int i=0; i<45; i++)
    if ((bitmap>>(44-i))&1) {
      count++;
      if (!start_set) {
        start = i;
        start_set = 1;
      }
    }
  *rb_offset = 6*start;
  *n_rb = 6*count;
}


int get_dmrs_port(int nl, uint16_t dmrs_ports) {

  if (dmrs_ports == 0) return 0; // dci 1_0
  int p = -1;
  int found = -1;
  for (int i=0; i<12; i++) { // loop over dmrs ports
    if((dmrs_ports>>i)&0x01) { // check if current bit is 1
      found++;
      if (found == nl) { // found antenna port number corresponding to current layer
        p = i;
        break;
      }
    }
  }
  AssertFatal(p>-1,"No dmrs port corresponding to layer %d found\n",nl);
  return p;
}

int get_num_dmrs(uint16_t dmrs_mask ) {

  int num_dmrs=0;

  for (int i=0;i<16;i++) num_dmrs+=((dmrs_mask>>i)&1);
  return(num_dmrs);
}

lte_frame_type_t get_frame_type(uint16_t current_band, uint8_t scs_index)
{
  lte_frame_type_t current_type;
  int32_t delta_duplex = get_delta_duplex(current_band, scs_index);

  if (delta_duplex == 0)
    current_type = TDD;
  else
    current_type = FDD;

  LOG_I(NR_MAC, "NR band %d, duplex mode %s, duplex spacing = %d KHz\n", current_band, duplex_mode[current_type], delta_duplex);

  return current_type;
}

// Computes the duplex spacing (either positive or negative) in KHz
int32_t get_delta_duplex(int nr_bandP, uint8_t scs_index)
{
  int nr_table_idx = get_nr_table_idx(nr_bandP, scs_index);

  int32_t delta_duplex = (nr_bandtable[nr_table_idx].ul_min - nr_bandtable[nr_table_idx].dl_min);

  LOG_I(NR_MAC, "NR band duplex spacing is %d KHz (nr_bandtable[%d].band = %d)\n", delta_duplex, nr_table_idx, nr_bandtable[nr_table_idx].band);

  return delta_duplex;
}

uint16_t config_bandwidth(int mu, int nb_rb, int nr_band)
{

  if (nr_band < 100)  { //FR1
   switch(mu) {
    case 0 :
      if (nb_rb<=25)
        return 5;
      if (nb_rb<=52)
        return 10;
      if (nb_rb<=79)
        return 15;
      if (nb_rb<=106)
        return 20;
      if (nb_rb<=133)
        return 25;
      if (nb_rb<=160)
        return 30;
      if (nb_rb<=216)
        return 40;
      if (nb_rb<=270)
        return 50;
      AssertFatal(1==0,"Number of DL resource blocks %d undefined for mu %d and band %d\n", nb_rb, mu, nr_band);
      break;
    case 1 :
      if (nb_rb<=11)
        return 5;
      if (nb_rb<=24)
        return 10;
      if (nb_rb<=38)
        return 15;
      if (nb_rb<=51)
        return 20;
      if (nb_rb<=65)
        return 25;
      if (nb_rb<=78)
        return 30;
      if (nb_rb<=106)
        return 40;
      if (nb_rb<=133)
        return 50;
      if (nb_rb<=162)
        return 60;
      if (nb_rb<=189)
        return 70;
      if (nb_rb<=217)
        return 80;
      if (nb_rb<=245)
        return 90;
      if (nb_rb<=273)
        return 100;
      AssertFatal(1==0,"Number of DL resource blocks %d undefined for mu %d and band %d\n", nb_rb, mu, nr_band);
      break;
    case 2 :
      if (nb_rb<=11)
        return 10;
      if (nb_rb<=18)
        return 15;
      if (nb_rb<=24)
        return 20;
      if (nb_rb<=31)
        return 25;
      if (nb_rb<=38)
        return 30;
      if (nb_rb<=51)
        return 40;
      if (nb_rb<=65)
        return 50;
      if (nb_rb<=79)
        return 60;
      if (nb_rb<=93)
        return 70;
      if (nb_rb<=107)
        return 80;
      if (nb_rb<=121)
        return 90;
      if (nb_rb<=135)
        return 100;
      AssertFatal(1==0,"Number of DL resource blocks %d undefined for mu %d and band %d\n", nb_rb, mu, nr_band);
      break;
    default:
      AssertFatal(1==0,"Numerology %d undefined for band %d in FR1\n", mu,nr_band);
   }
  }
  else {
   switch(mu) {
    case 2 :
      if (nb_rb<=66)
        return 50;
      if (nb_rb<=132)
        return 100;
      if (nb_rb<=264)
        return 200;
      AssertFatal(1==0,"Number of DL resource blocks %d undefined for mu %d and band %d\n", nb_rb, mu, nr_band);
      break;
    case 3 :
      if (nb_rb<=32)
        return 50;
      if (nb_rb<=66)
        return 100;
      if (nb_rb<=132)
        return 200;
      if (nb_rb<=264)
        return 400;
      AssertFatal(1==0,"Number of DL resource blocks %d undefined for mu %d and band %d\n", nb_rb, mu, nr_band);
      break;
    default:
      AssertFatal(1==0,"Numerology %d undefined for band %d in FR1\n", mu,nr_band);
   }
  }
}

// Returns the corresponding row index of the NR table
int get_nr_table_idx(int nr_bandP, uint8_t scs_index) {
  int i, j;
  int scs_khz = 15 << scs_index;
  int supplementary_bands[] = {29,75,76,80,81,82,83,84,86,89,95};
  size_t s = sizeof(supplementary_bands)/sizeof(supplementary_bands[0]);

  for(j = 0; j < s; j++){
    if (nr_bandP == supplementary_bands[j])
      AssertFatal(0 == 1, "Band %d is a supplementary band (%d). This is not supported yet.\n", nr_bandP, supplementary_bands[j]);
  }

  AssertFatal(nr_bandP <= nr_bandtable[nr_bandtable_size-1].band, "NR band %d exceeds NR bands table maximum limit %d\n", nr_bandP, nr_bandtable[nr_bandtable_size-1].band);
  for (i = 0; i < nr_bandtable_size && nr_bandtable[i].band != nr_bandP; i++);

<<<<<<< HEAD
  // selection of correct Deltaf raster according to SCS
  if ((nr_bandtable[i].deltaf_raster != 100) && (nr_bandtable[i].deltaf_raster != scs_khz))
    i++;
=======
  // In frequency bands with two deltaFRaster,
  // the higher deltaFRaster applies to channels using only the SCS that is equal to or larger than the higher deltaFRaster
  // and SSB SCS is equal to the higher deltaFRaster.
  while(((i+1)<nr_bandtable_size) &&
        (nr_bandtable[i+1].band == nr_bandtable[i].band) &&
        (nr_bandtable[i].deltaf_raster != scs_khz)) {
    i++;
  }

  AssertFatal(nr_bandtable[i].band == nr_bandP, "Found band table %d does not correspond to the input one %d\n",nr_bandtable[i].band,nr_bandP);

>>>>>>> 3d454a45

  LOG_D(PHY, "NR band table index %d (Band %d, dl_min %lu, ul_min %lu)\n", i, nr_bandtable[i].band, nr_bandtable[i].dl_min,nr_bandtable[i].ul_min);

  return i;
}

int get_subband_size(int NPRB,int size) {
  // implements table  5.2.1.4-2 from 36.214
  //
  //Bandwidth part (PRBs)	Subband size (PRBs)
  // < 24	                   N/A
  //24 – 72	                   4, 8
  //73 – 144	                   8, 16
  //145 – 275	                  16, 32

  if (NPRB<24) return(1);
  if (NPRB<72) return (size==0 ? 4 : 8);
  if (NPRB<144) return (size==0 ? 8 : 16);
  if (NPRB<275) return (size==0 ? 16 : 32);
  AssertFatal(1==0,"Shouldn't get here, NPRB %d\n",NPRB);
 
}

void SLIV2SL(int SLIV,int *S,int *L) {

  int SLIVdiv14 = SLIV/14;
  int SLIVmod14 = SLIV%14;
  // Either SLIV = 14*(L-1) + S, or SLIV = 14*(14-L+1) + (14-1-S). Condition is 0 <= L <= 14-S
  if ((SLIVdiv14 + 1) >= 0 && (SLIVdiv14 <= 13-SLIVmod14)) {
    *L=SLIVdiv14+1;
    *S=SLIVmod14;
  } else  {
    *L=15-SLIVdiv14;
    *S=13-SLIVmod14;
  }

}<|MERGE_RESOLUTION|>--- conflicted
+++ resolved
@@ -438,11 +438,6 @@
   AssertFatal(nr_bandP <= nr_bandtable[nr_bandtable_size-1].band, "NR band %d exceeds NR bands table maximum limit %d\n", nr_bandP, nr_bandtable[nr_bandtable_size-1].band);
   for (i = 0; i < nr_bandtable_size && nr_bandtable[i].band != nr_bandP; i++);
 
-<<<<<<< HEAD
-  // selection of correct Deltaf raster according to SCS
-  if ((nr_bandtable[i].deltaf_raster != 100) && (nr_bandtable[i].deltaf_raster != scs_khz))
-    i++;
-=======
   // In frequency bands with two deltaFRaster,
   // the higher deltaFRaster applies to channels using only the SCS that is equal to or larger than the higher deltaFRaster
   // and SSB SCS is equal to the higher deltaFRaster.
@@ -453,8 +448,6 @@
   }
 
   AssertFatal(nr_bandtable[i].band == nr_bandP, "Found band table %d does not correspond to the input one %d\n",nr_bandtable[i].band,nr_bandP);
-
->>>>>>> 3d454a45
 
   LOG_D(PHY, "NR band table index %d (Band %d, dl_min %lu, ul_min %lu)\n", i, nr_bandtable[i].band, nr_bandtable[i].dl_min,nr_bandtable[i].ul_min);
 
