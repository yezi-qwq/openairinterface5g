/*
 * Licensed to the OpenAirInterface (OAI) Software Alliance under one or more
 * contributor license agreements.  See the NOTICE file distributed with
 * this work for additional information regarding copyright ownership.
 * The OpenAirInterface Software Alliance licenses this file to You under
 * the OAI Public License, Version 1.1  (the "License"); you may not use this file
 * except in compliance with the License.
 * You may obtain a copy of the License at
 *
 *      http://www.openairinterface.org/?page_id=698
 *
 * Unless required by applicable law or agreed to in writing, software
 * distributed under the License is distributed on an "AS IS" BASIS,
 * WITHOUT WARRANTIES OR CONDITIONS OF ANY KIND, either express or implied.
 * See the License for the specific language governing permissions and
 * limitations under the License.
 *-------------------------------------------------------------------------------
 * For more information about the OpenAirInterface (OAI) Software Alliance:
 *      contact@openairinterface.org
 */

/* \file config_ue.c
 * \brief common utility functions for NR (gNB and UE)
 * \author R. Knopp,
 * \date 2019
 * \version 0.1
 * \company Eurecom
 * \email: knopp@eurecom.fr
 * \note
 * \warning
 */

#include <stdint.h>
#include "assertions.h"
#include "nr_common.h"

const char *duplex_mode[]={"FDD","TDD"};

// Table 5.2-1 NR operating bands in FR1 & FR2 (3GPP TS 38.101)
// Table 5.4.2.3-1 Applicable NR-ARFCN per operating band in FR1 & FR2 (3GPP TS 38.101)
// Notes:
// - N_OFFs for bands from 80 to 89 and band 95 is referred to UL
// - Frequencies are expressed in KHz
// - col: NR_band ul_min  ul_max  dl_min  dl_max  step  N_OFFs_DL  deltaf_raster
nr_bandentry_t nr_bandtable[] = {
  {1,   1920000, 1980000, 2110000, 2170000, 20, 422000, 100},
  {2,   1850000, 1910000, 1930000, 1990000, 20, 386000, 100},
  {3,   1710000, 1785000, 1805000, 1880000, 20, 361000, 100},
  {5,    824000,  849000,  869000,  894000, 20, 173800, 100},
  {7,   2500000, 2570000, 2620000, 2690000, 20, 524000, 100},
  {8,    880000,  915000,  925000,  960000, 20, 185000, 100},
  {12,   698000,  716000,  729000,  746000, 20, 145800, 100},
  {14,   788000,  798000,  758000,  768000, 20, 151600, 100},
  {18,   815000,  830000,  860000,  875000, 20, 172000, 100},
  {20,   832000,  862000,  791000,  821000, 20, 158200, 100},
  {25,  1850000, 1915000, 1930000, 1995000, 20, 386000, 100},
  {26,   814000,  849000,  859000,  894000, 20, 171800, 100},
  {28,   703000,  758000,  758000,  813000, 20, 151600, 100},
  {29,      000,     000,  717000,  728000, 20, 143400, 100},
  {30,  2305000, 2315000, 2350000, 2360000, 20, 470000, 100},
  {34,  2010000, 2025000, 2010000, 2025000, 20, 402000, 100},
  {38,  2570000, 2620000, 2570000, 2630000, 20, 514000, 100},
  {39,  1880000, 1920000, 1880000, 1920000, 20, 376000, 100},
  {40,  2300000, 2400000, 2300000, 2400000, 20, 460000, 100},
  {41,  2496000, 2690000, 2496000, 2690000,  3, 499200,  15},
  {41,  2496000, 2690000, 2496000, 2690000,  6, 499200,  30},
  {47,  5855000, 5925000, 5855000, 5925000,  1, 790334,  15},
  {48,  3550000, 3700000, 3550000, 3700000,  1, 636667,  15},
  {48,  3550000, 3700000, 3550000, 3700000,  2, 636668,  30},
  {50,  1432000, 1517000, 1432000, 1517000, 20, 286400, 100},
  {51,  1427000, 1432000, 1427000, 1432000, 20, 285400, 100},
  {53,  2483500, 2495000, 2483500, 2495000, 20, 496700, 100},
  {65,  1920000, 2010000, 2110000, 2200000, 20, 422000, 100},
  {66,  1710000, 1780000, 2110000, 2200000, 20, 422000, 100},
  {70,  1695000, 1710000, 1995000, 2020000, 20, 399000, 100},
  {71,   663000,  698000,  617000,  652000, 20, 123400, 100},
  {74,  1427000, 1470000, 1475000, 1518000, 20, 295000, 100},
  {75,      000,     000, 1432000, 1517000, 20, 286400, 100},
  {76,      000,     000, 1427000, 1432000, 20, 285400, 100},
  {77,  3300000, 4200000, 3300000, 4200000,  1, 620000,  15},
  {77,  3300000, 4200000, 3300000, 4200000,  2, 620000,  30},
  {78,  3300000, 3800000, 3300000, 3800000,  1, 620000,  15},
  {78,  3300000, 3800000, 3300000, 3800000,  2, 620000,  30},
  {79,  4400010, 5000000, 4400010, 5000000,  1, 693334,  15},
  {79,  4400010, 5000000, 4400010, 5000000,  2, 693334,  30},
  {80,  1710000, 1785000,     000,     000, 20, 342000, 100},
  {81,   880000,  915000,     000,     000, 20, 176000, 100},
  {82,   832000,  862000,     000,     000, 20, 166400, 100},
  {83,   703000,  748000,     000,     000, 20, 140600, 100},
  {84,  1920000, 1980000,     000,     000, 20, 384000, 100},
  {86,  1710000, 1785000,     000,     000, 20, 342000, 100},
  {89,   824000,  849000,     000,     000, 20, 342000, 100},
  {90,  2496000, 2690000, 2496000, 2690000,  3, 499200,  15},
  {90,  2496000, 2690000, 2496000, 2690000,  6, 499200,  30},
  {90,  2496000, 2690000, 2496000, 2690000, 20, 499200, 100},
  {91,   832000,  862000, 1427000, 1432000, 20, 285400, 100},
  {92,   832000,  862000, 1432000, 1517000, 20, 286400, 100},
  {93,   880000,  915000, 1427000, 1432000, 20, 285400, 100},
  {94,   880000,  915000, 1432000, 1517000, 20, 286400, 100},
  {95,  2010000, 2025000,     000,     000, 20, 402000, 100},
  {96,  5925000, 7125000, 5925000, 7125000,  1, 795000,  15},
  {257,26500020,29500000,26500020,29500000,  1,2054166,  60},
  {257,26500080,29500000,26500080,29500000,  2,2054167, 120},
  {258,24250080,27500000,24250080,27500000,  1,2016667,  60},
  {258,24250080,27500000,24250080,27500000,  2,2016667, 120},
  {260,37000020,40000000,37000020,40000000,  1,2229166,  60},
  {260,37000080,40000000,37000080,40000000,  2,2229167, 120},
  {261,27500040,28350000,27500040,28350000,  1,2070833,  60},
  {261,27500040,28350000,27500040,28350000,  2,2070833, 120}
};

uint16_t get_band(uint64_t downlink_frequency, int32_t delta_duplex)
{
  const uint64_t dl_freq_khz = downlink_frequency / 1000;
  const int32_t  delta_duplex_khz = delta_duplex / 1000;

  uint64_t center_freq_diff_khz = 999999999999999999; // 2^64
  uint16_t current_band = 0;

  for (int ind = 0; ind < nr_bandtable_size; ind++) {

    if (dl_freq_khz < nr_bandtable[ind].dl_min || dl_freq_khz > nr_bandtable[ind].dl_max)
      continue;

    int32_t current_offset_khz = nr_bandtable[ind].ul_min - nr_bandtable[ind].dl_min;

    if (current_offset_khz != delta_duplex_khz)
      continue;

    uint64_t center_frequency_khz = (nr_bandtable[ind].dl_max + nr_bandtable[ind].dl_min) / 2;

    if (abs(dl_freq_khz - center_frequency_khz) < center_freq_diff_khz){
      current_band = nr_bandtable[ind].band;
      center_freq_diff_khz = abs(dl_freq_khz - center_frequency_khz);
    }
  }

  printf("DL frequency %"PRIu64": band %d, UL frequency %"PRIu64"\n",
        downlink_frequency, current_band, downlink_frequency+delta_duplex);

  AssertFatal(current_band != 0, "Can't find EUTRA band for frequency %"PRIu64" and duplex_spacing %u\n", downlink_frequency, delta_duplex);

  return current_band;
}

const size_t nr_bandtable_size = sizeof(nr_bandtable) / sizeof(nr_bandentry_t);

int NRRIV2BW(int locationAndBandwidth,int N_RB) {
  int tmp = locationAndBandwidth/N_RB;
  int tmp2 = locationAndBandwidth%N_RB;
  if (tmp <= ((N_RB>>1)+1) && (tmp+tmp2)<N_RB) return(tmp+1);
  else                      return(N_RB+1-tmp);

}

int NRRIV2PRBOFFSET(int locationAndBandwidth,int N_RB) {
  int tmp = locationAndBandwidth/N_RB;
  int tmp2 = locationAndBandwidth%N_RB;
  if (tmp <= ((N_RB>>1)+1) && (tmp+tmp2)<N_RB) return(tmp2);
  else                      return(N_RB-1-tmp2);
}

/* TS 38.214 ch. 6.1.2.2.2 - Resource allocation type 1 for DL and UL */
int PRBalloc_to_locationandbandwidth0(int NPRB,int RBstart,int BWPsize) {
  AssertFatal(NPRB>0 && (NPRB + RBstart <= BWPsize),"Illegal NPRB/RBstart Configuration (%d,%d) for BWPsize %d\n",NPRB,RBstart,BWPsize);

  if (NPRB <= 1+(BWPsize>>1)) return(BWPsize*(NPRB-1)+RBstart);
  else                        return(BWPsize*(BWPsize+1-NPRB) + (BWPsize-1-RBstart));
}

int PRBalloc_to_locationandbandwidth(int NPRB,int RBstart) {
  return(PRBalloc_to_locationandbandwidth0(NPRB,RBstart,275));
}

/// Target code rate tables indexed by Imcs
/* TS 38.214 table 5.1.3.1-1 - MCS index table 1 for PDSCH */
uint16_t nr_target_code_rate_table1[29] = {120, 157, 193, 251, 308, 379, 449, 526, 602, 679, 340, 378, 434, 490, 553, \
                                            616, 658, 438, 466, 517, 567, 616, 666, 719, 772, 822, 873, 910, 948};

/* TS 38.214 table 5.1.3.1-2 - MCS index table 2 for PDSCH */
// Imcs values 20 and 26 have been multiplied by 2 to avoid the floating point
uint16_t nr_target_code_rate_table2[28] = {120, 193, 308, 449, 602, 378, 434, 490, 553, 616, 658, 466, 517, 567, \
                                            616, 666, 719, 772, 822, 873, 1365, 711, 754, 797, 841, 885, 1833, 948};

/* TS 38.214 table 5.1.3.1-3 - MCS index table 3 for PDSCH */
uint16_t nr_target_code_rate_table3[29] = {30, 40, 50, 64, 78, 99, 120, 157, 193, 251, 308, 379, 449, 526, 602, 340, \
                                            378, 434, 490, 553, 616, 438, 466, 517, 567, 616, 666, 719, 772};

uint16_t nr_tbs_table[93] = {24, 32, 40, 48, 56, 64, 72, 80, 88, 96, 104, 112, 120, 128, 136, 144, 152, 160, 168, 176, 184, 192, 208, 224, 240, 256, 272, 288, 304, 320, \
                              336, 352, 368, 384, 408, 432, 456, 480, 504, 528, 552, 576, 608, 640, 672, 704, 736, 768, 808, 848, 888, 928, 984, 1032, 1064, 1128, 1160, 1192, 1224, 1256, \
                              1288, 1320, 1352, 1416, 1480, 1544, 1608, 1672, 1736, 1800, 1864, 1928, 2024, 2088, 2152, 2216, 2280, 2408, 2472, 2536, 2600, 2664, 2728, 2792, 2856, 2976, \
                              3104, 3240, 3368, 3496, 3624, 3752, 3824};

uint8_t nr_get_Qm(uint8_t Imcs, uint8_t table_idx) {
  switch(table_idx) {
    case 1:
      return (((Imcs<10)||(Imcs==29))?2:((Imcs<17)||(Imcs==30))?4:((Imcs<29)||(Imcs==31))?6:-1);
    break;

    case 2:
      return (((Imcs<5)||(Imcs==28))?2:((Imcs<11)||(Imcs==29))?4:((Imcs<20)||(Imcs==30))?6:((Imcs<28)||(Imcs==31))?8:-1);
    break;

    case 3:
      return (((Imcs<15)||(Imcs==29))?2:((Imcs<21)||(Imcs==30))?4:((Imcs<29)||(Imcs==31))?6:-1);
    break;

    default:
      AssertFatal(0, "Invalid MCS table index %d (expected in range [1,3])\n", table_idx);
      return(0);
      break;
  }
}

uint32_t nr_get_code_rate(uint8_t Imcs, uint8_t table_idx) {
  switch(table_idx) {
    case 1:
      return (nr_target_code_rate_table1[Imcs]);
    break;

    case 2:
      return (nr_target_code_rate_table2[Imcs]);
    break;

    case 3:
      return (nr_target_code_rate_table3[Imcs]);
    break;

    default:
      AssertFatal(0, "Invalid MCS table index %d (expected in range [1,3])\n", table_idx);
      return(0);
      break;
  }
}


void get_coreset_rballoc(uint8_t *FreqDomainResource,int *n_rb,int *rb_offset) {

  uint8_t count=0, start=0, start_set=0;

  uint64_t bitmap = (((uint64_t)FreqDomainResource[0])<<37)|
    (((uint64_t)FreqDomainResource[1])<<29)|
    (((uint64_t)FreqDomainResource[2])<<21)|
    (((uint64_t)FreqDomainResource[3])<<13)|
    (((uint64_t)FreqDomainResource[4])<<5)|
    (((uint64_t)FreqDomainResource[5])>>3);

  for (int i=0; i<45; i++)
    if ((bitmap>>(44-i))&1) {
      count++;
      if (!start_set) {
        start = i;
        start_set = 1;
      }
    }
  *rb_offset = 6*start;
  *n_rb = 6*count;
}

int get_nb_periods_per_frame(uint8_t tdd_period) {

  int nb_periods_per_frame;
  switch(tdd_period) {
    case 0:
      nb_periods_per_frame = 20; // 10ms/0p5ms
      break;

    case 1:
      nb_periods_per_frame = 16; // 10ms/0p625ms
      break;

    case 2:
      nb_periods_per_frame = 10; // 10ms/1ms
      break;

    case 3:
      nb_periods_per_frame = 8; // 10ms/1p25ms
      break;

    case 4:
      nb_periods_per_frame = 5; // 10ms/2ms
      break;

    case 5:
      nb_periods_per_frame = 4; // 10ms/2p5ms
      break;

    case 6:
      nb_periods_per_frame = 2; // 10ms/5ms
      break;

    case 7:
      nb_periods_per_frame = 1; // 10ms/10ms
      break;

    default:
      AssertFatal(1==0,"Undefined tdd period %d\n", tdd_period);
  }
  return nb_periods_per_frame;
}


int get_dmrs_port(int nl, uint16_t dmrs_ports) {

  if (dmrs_ports == 0) return 0; // dci 1_0
  int p = -1;
  int found = -1;
  for (int i=0; i<12; i++) { // loop over dmrs ports
    if((dmrs_ports>>i)&0x01) { // check if current bit is 1
      found++;
      if (found == nl) { // found antenna port number corresponding to current layer
        p = i;
        break;
      }
    }
  }
  AssertFatal(p>-1,"No dmrs port corresponding to layer %d found\n",nl);
  return p;
}

lte_frame_type_t get_frame_type(uint16_t current_band, uint8_t scs_index)
{
  lte_frame_type_t current_type;
  int32_t delta_duplex = get_delta_duplex(current_band, scs_index);

  if (delta_duplex == 0)
    current_type = TDD;
  else
    current_type = FDD;

  LOG_I(NR_MAC, "NR band %d, duplex mode %s, duplex spacing = %d KHz\n", current_band, duplex_mode[current_type], delta_duplex);

  return current_type;
}

// Computes the duplex spacing (either positive or negative) in KHz
int32_t get_delta_duplex(int nr_bandP, uint8_t scs_index)
{
  int nr_table_idx = get_nr_table_idx(nr_bandP, scs_index);

  int32_t delta_duplex = (nr_bandtable[nr_table_idx].ul_min - nr_bandtable[nr_table_idx].dl_min);

  LOG_I(NR_MAC, "NR band duplex spacing is %d KHz (nr_bandtable[%d].band = %d)\n", delta_duplex, nr_table_idx, nr_bandtable[nr_table_idx].band);

  return delta_duplex;
}

uint16_t config_bandwidth(int mu, int nb_rb, int nr_band)
{

  if (nr_band < 100)  { //FR1
   switch(mu) {
    case 0 :
      if (nb_rb<=25)
        return 5;
      if (nb_rb<=52)
        return 10;
      if (nb_rb<=79)
        return 15;
      if (nb_rb<=106)
        return 20;
      if (nb_rb<=133)
        return 25;
      if (nb_rb<=160)
        return 30;
      if (nb_rb<=216)
        return 40;
      if (nb_rb<=270)
        return 50;
      AssertFatal(1==0,"Number of DL resource blocks %d undefined for mu %d and band %d\n", nb_rb, mu, nr_band);
      break;
    case 1 :
      if (nb_rb<=11)
        return 5;
      if (nb_rb<=24)
        return 10;
      if (nb_rb<=38)
        return 15;
      if (nb_rb<=51)
        return 20;
      if (nb_rb<=65)
        return 25;
      if (nb_rb<=78)
        return 30;
      if (nb_rb<=106)
        return 40;
      if (nb_rb<=133)
        return 50;
      if (nb_rb<=162)
        return 60;
      if (nb_rb<=189)
        return 70;
      if (nb_rb<=217)
        return 80;
      if (nb_rb<=245)
        return 90;
      if (nb_rb<=273)
        return 100;
      AssertFatal(1==0,"Number of DL resource blocks %d undefined for mu %d and band %d\n", nb_rb, mu, nr_band);
      break;
    case 2 :
      if (nb_rb<=11)
        return 10;
      if (nb_rb<=18)
        return 15;
      if (nb_rb<=24)
        return 20;
      if (nb_rb<=31)
        return 25;
      if (nb_rb<=38)
        return 30;
      if (nb_rb<=51)
        return 40;
      if (nb_rb<=65)
        return 50;
      if (nb_rb<=79)
        return 60;
      if (nb_rb<=93)
        return 70;
      if (nb_rb<=107)
        return 80;
      if (nb_rb<=121)
        return 90;
      if (nb_rb<=135)
        return 100;
      AssertFatal(1==0,"Number of DL resource blocks %d undefined for mu %d and band %d\n", nb_rb, mu, nr_band);
      break;
    default:
      AssertFatal(1==0,"Numerology %d undefined for band %d in FR1\n", mu,nr_band);
   }
  }
  else {
   switch(mu) {
    case 2 :
      if (nb_rb<=66)
        return 50;
      if (nb_rb<=132)
        return 100;
      if (nb_rb<=264)
        return 200;
      AssertFatal(1==0,"Number of DL resource blocks %d undefined for mu %d and band %d\n", nb_rb, mu, nr_band);
      break;
    case 3 :
      if (nb_rb<=32)
        return 50;
      if (nb_rb<=66)
        return 100;
      if (nb_rb<=132)
        return 200;
      if (nb_rb<=264)
        return 400;
      AssertFatal(1==0,"Number of DL resource blocks %d undefined for mu %d and band %d\n", nb_rb, mu, nr_band);
      break;
    default:
      AssertFatal(1==0,"Numerology %d undefined for band %d in FR1\n", mu,nr_band);
   }
  }
}

// Returns the corresponding row index of the NR table
int get_nr_table_idx(int nr_bandP, uint8_t scs_index) {
  int i, j;
  int scs_khz = 15 << scs_index;
  int supplementary_bands[] = {29,75,76,80,81,82,83,84,86,89,95};
  size_t s = sizeof(supplementary_bands)/sizeof(supplementary_bands[0]);

  for(j = 0; j < s; j++){
    if (nr_bandP == supplementary_bands[j])
      AssertFatal(0 == 1, "Band %d is a supplementary band (%d). This is not supported yet.\n", nr_bandP, supplementary_bands[j]);
  }

  AssertFatal(nr_bandP <= nr_bandtable[nr_bandtable_size-1].band, "NR band %d exceeds NR bands table maximum limit %d\n", nr_bandP, nr_bandtable[nr_bandtable_size-1].band);
  for (i = 0; i < nr_bandtable_size && nr_bandtable[i].band != nr_bandP; i++);

  // In frequency bands with two deltaFRaster,
  // the higher deltaFRaster applies to channels using only the SCS that is equal to or larger than the higher deltaFRaster
  // and SSB SCS is equal to the higher deltaFRaster.
  while(((i+1)<nr_bandtable_size) &&
        (nr_bandtable[i+1].band == nr_bandtable[i].band) &&
        (nr_bandtable[i].deltaf_raster != scs_khz)) {
    i++;
  }

  AssertFatal(nr_bandtable[i].band == nr_bandP, "Found band table %d does not correspond to the input one %d\n",nr_bandtable[i].band,nr_bandP);


  LOG_D(PHY, "NR band table index %d (Band %d, dl_min %lu, ul_min %lu)\n", i, nr_bandtable[i].band, nr_bandtable[i].dl_min,nr_bandtable[i].ul_min);

  return i;
}

int get_subband_size(int NPRB,int size) {
  // implements table  5.2.1.4-2 from 36.214
  //
  //Bandwidth part (PRBs)	Subband size (PRBs)
  // < 24	                   N/A
  //24 – 72	                   4, 8
  //73 – 144	                   8, 16
  //145 – 275	                  16, 32

  if (NPRB<24) return(1);
  if (NPRB<72) return (size==0 ? 4 : 8);
  if (NPRB<144) return (size==0 ? 8 : 16);
  if (NPRB<275) return (size==0 ? 16 : 32);
  AssertFatal(1==0,"Shouldn't get here, NPRB %d\n",NPRB);
 
}

<<<<<<< HEAD
// from start symbol index and nb or symbols to symbol occupation bitmap in a slot
uint16_t SL_to_bitmap(int startSymbolIndex, int nrOfSymbols) {
 return ((1<<nrOfSymbols)-1)<<startSymbolIndex;
=======
int get_SLIV(uint8_t S, uint8_t L) {
  return ( (uint16_t)(((L-1)<=7)? (14*(L-1)+S) : (14*(15-L)+(13-S))) );
>>>>>>> 264e8299
}

void SLIV2SL(int SLIV,int *S,int *L) {

  int SLIVdiv14 = SLIV/14;
  int SLIVmod14 = SLIV%14;
  // Either SLIV = 14*(L-1) + S, or SLIV = 14*(14-L+1) + (14-1-S). Condition is 0 <= L <= 14-S
  if ((SLIVdiv14 + 1) >= 0 && (SLIVdiv14 <= 13-SLIVmod14)) {
    *L=SLIVdiv14+1;
    *S=SLIVmod14;
  } else  {
    *L=15-SLIVdiv14;
    *S=13-SLIVmod14;
  }

}<|MERGE_RESOLUTION|>--- conflicted
+++ resolved
@@ -506,14 +506,14 @@
  
 }
 
-<<<<<<< HEAD
+
 // from start symbol index and nb or symbols to symbol occupation bitmap in a slot
 uint16_t SL_to_bitmap(int startSymbolIndex, int nrOfSymbols) {
  return ((1<<nrOfSymbols)-1)<<startSymbolIndex;
-=======
+}
+
 int get_SLIV(uint8_t S, uint8_t L) {
   return ( (uint16_t)(((L-1)<=7)? (14*(L-1)+S) : (14*(15-L)+(13-S))) );
->>>>>>> 264e8299
 }
 
 void SLIV2SL(int SLIV,int *S,int *L) {
