/*
 * Licensed to the OpenAirInterface (OAI) Software Alliance under one or more
 * contributor license agreements.  See the NOTICE file distributed with
 * this work for additional information regarding copyright ownership.
 * The OpenAirInterface Software Alliance licenses this file to You under
 * the OAI Public License, Version 1.1  (the "License"); you may not use this file
 * except in compliance with the License.
 * You may obtain a copy of the License at
 *
 *      http://www.openairinterface.org/?page_id=698
 *
 * Unless required by applicable law or agreed to in writing, software
 * distributed under the License is distributed on an "AS IS" BASIS,
 * WITHOUT WARRANTIES OR CONDITIONS OF ANY KIND, either express or implied.
 * See the License for the specific language governing permissions and
 * limitations under the License.
 *-------------------------------------------------------------------------------
 * For more information about the OpenAirInterface (OAI) Software Alliance:
 *      contact@openairinterface.org
 */

/* \file config_ue.c
 * \brief common utility functions for NR (gNB and UE)
 * \author R. Knopp,
 * \date 2019
 * \version 0.1
 * \company Eurecom
 * \email: knopp@eurecom.fr
 * \note
 * \warning
 */

#include <stdint.h>
#include "assertions.h"
#include "common/utils/assertions.h"
#include "nr_common.h"
#include <complex.h>

#define C_SRS_NUMBER (64)
#define B_SRS_NUMBER (4)

/* TS 38.211 Table 6.4.1.4.3-1: SRS bandwidth configuration */
static const unsigned short srs_bandwidth_config[C_SRS_NUMBER][B_SRS_NUMBER][2] = {
    /*           B_SRS = 0    B_SRS = 1   B_SRS = 2    B_SRS = 3     */
    /* C SRS   m_srs0  N_0  m_srs1 N_1  m_srs2   N_2 m_srs3   N_3    */
    /* 0  */ {{4, 1}, {4, 1}, {4, 1}, {4, 1}},
    /* 1  */ {{8, 1}, {4, 2}, {4, 1}, {4, 1}},
    /* 2  */ {{12, 1}, {4, 3}, {4, 1}, {4, 1}},
    /* 3  */ {{16, 1}, {4, 4}, {4, 1}, {4, 1}},
    /* 4  */ {{16, 1}, {8, 2}, {4, 2}, {4, 1}},
    /* 5  */ {{20, 1}, {4, 5}, {4, 1}, {4, 1}},
    /* 6  */ {{24, 1}, {4, 6}, {4, 1}, {4, 1}},
    /* 7  */ {{24, 1}, {12, 2}, {4, 3}, {4, 1}},
    /* 8  */ {{28, 1}, {4, 7}, {4, 1}, {4, 1}},
    /* 9  */ {{32, 1}, {16, 2}, {8, 2}, {4, 2}},
    /* 10 */ {{36, 1}, {12, 3}, {4, 3}, {4, 1}},
    /* 11 */ {{40, 1}, {20, 2}, {4, 5}, {4, 1}},
    /* 12 */ {{48, 1}, {16, 3}, {8, 2}, {4, 2}},
    /* 13 */ {{48, 1}, {24, 2}, {12, 2}, {4, 3}},
    /* 14 */ {{52, 1}, {4, 13}, {4, 1}, {4, 1}},
    /* 15 */ {{56, 1}, {28, 2}, {4, 7}, {4, 1}},
    /* 16 */ {{60, 1}, {20, 3}, {4, 5}, {4, 1}},
    /* 17 */ {{64, 1}, {32, 2}, {16, 2}, {4, 4}},
    /* 18 */ {{72, 1}, {24, 3}, {12, 2}, {4, 3}},
    /* 19 */ {{72, 1}, {36, 2}, {12, 3}, {4, 3}},
    /* 20 */ {{76, 1}, {4, 19}, {4, 1}, {4, 1}},
    /* 21 */ {{80, 1}, {40, 2}, {20, 2}, {4, 5}},
    /* 22 */ {{88, 1}, {44, 2}, {4, 11}, {4, 1}},
    /* 23 */ {{96, 1}, {32, 3}, {16, 2}, {4, 4}},
    /* 24 */ {{96, 1}, {48, 2}, {24, 2}, {4, 6}},
    /* 25 */ {{104, 1}, {52, 2}, {4, 13}, {4, 1}},
    /* 26 */ {{112, 1}, {56, 2}, {28, 2}, {4, 7}},
    /* 27 */ {{120, 1}, {60, 2}, {20, 3}, {4, 5}},
    /* 28 */ {{120, 1}, {40, 3}, {8, 5}, {4, 2}},
    /* 29 */ {{120, 1}, {24, 5}, {12, 2}, {4, 3}},
    /* 30 */ {{128, 1}, {64, 2}, {32, 2}, {4, 8}},
    /* 31 */ {{128, 1}, {64, 2}, {16, 4}, {4, 4}},
    /* 32 */ {{128, 1}, {16, 8}, {8, 2}, {4, 2}},
    /* 33 */ {{132, 1}, {44, 3}, {4, 11}, {4, 1}},
    /* 34 */ {{136, 1}, {68, 2}, {4, 17}, {4, 1}},
    /* 35 */ {{144, 1}, {72, 2}, {36, 2}, {4, 9}},
    /* 36 */ {{144, 1}, {48, 3}, {24, 2}, {12, 2}},
    /* 37 */ {{144, 1}, {48, 3}, {16, 3}, {4, 4}},
    /* 38 */ {{144, 1}, {16, 9}, {8, 2}, {4, 2}},
    /* 39 */ {{152, 1}, {76, 2}, {4, 19}, {4, 1}},
    /* 40 */ {{160, 1}, {80, 2}, {40, 2}, {4, 10}},
    /* 41 */ {{160, 1}, {80, 2}, {20, 4}, {4, 5}},
    /* 42 */ {{160, 1}, {32, 5}, {16, 2}, {4, 4}},
    /* 43 */ {{168, 1}, {84, 2}, {28, 3}, {4, 7}},
    /* 44 */ {{176, 1}, {88, 2}, {44, 2}, {4, 11}},
    /* 45 */ {{184, 1}, {92, 2}, {4, 23}, {4, 1}},
    /* 46 */ {{192, 1}, {96, 2}, {48, 2}, {4, 12}},
    /* 47 */ {{192, 1}, {96, 2}, {24, 4}, {4, 6}},
    /* 48 */ {{192, 1}, {64, 3}, {16, 4}, {4, 4}},
    /* 49 */ {{192, 1}, {24, 8}, {8, 3}, {4, 2}},
    /* 50 */ {{208, 1}, {104, 2}, {52, 2}, {4, 13}},
    /* 51 */ {{216, 1}, {108, 2}, {36, 3}, {4, 9}},
    /* 52 */ {{224, 1}, {112, 2}, {56, 2}, {4, 14}},
    /* 53 */ {{240, 1}, {120, 2}, {60, 2}, {4, 15}},
    /* 54 */ {{240, 1}, {80, 3}, {20, 4}, {4, 5}},
    /* 55 */ {{240, 1}, {48, 5}, {16, 3}, {8, 2}},
    /* 56 */ {{240, 1}, {24, 10}, {12, 2}, {4, 3}},
    /* 57 */ {{256, 1}, {128, 2}, {64, 2}, {4, 16}},
    /* 58 */ {{256, 1}, {128, 2}, {32, 4}, {4, 8}},
    /* 59 */ {{256, 1}, {16, 16}, {8, 2}, {4, 2}},
    /* 60 */ {{264, 1}, {132, 2}, {44, 3}, {4, 11}},
    /* 61 */ {{272, 1}, {136, 2}, {68, 2}, {4, 17}},
    /* 62 */ {{272, 1}, {68, 4}, {4, 17}, {4, 1}},
    /* 63 */ {{272, 1}, {16, 17}, {8, 2}, {4, 2}},
};

static const uint8_t bit_reverse_table_256[] = {
    0x00, 0x80, 0x40, 0xC0, 0x20, 0xA0, 0x60, 0xE0, 0x10, 0x90, 0x50, 0xD0, 0x30, 0xB0, 0x70, 0xF0, 0x08, 0x88, 0x48, 0xC8,
    0x28, 0xA8, 0x68, 0xE8, 0x18, 0x98, 0x58, 0xD8, 0x38, 0xB8, 0x78, 0xF8, 0x04, 0x84, 0x44, 0xC4, 0x24, 0xA4, 0x64, 0xE4,
    0x14, 0x94, 0x54, 0xD4, 0x34, 0xB4, 0x74, 0xF4, 0x0C, 0x8C, 0x4C, 0xCC, 0x2C, 0xAC, 0x6C, 0xEC, 0x1C, 0x9C, 0x5C, 0xDC,
    0x3C, 0xBC, 0x7C, 0xFC, 0x02, 0x82, 0x42, 0xC2, 0x22, 0xA2, 0x62, 0xE2, 0x12, 0x92, 0x52, 0xD2, 0x32, 0xB2, 0x72, 0xF2,
    0x0A, 0x8A, 0x4A, 0xCA, 0x2A, 0xAA, 0x6A, 0xEA, 0x1A, 0x9A, 0x5A, 0xDA, 0x3A, 0xBA, 0x7A, 0xFA, 0x06, 0x86, 0x46, 0xC6,
    0x26, 0xA6, 0x66, 0xE6, 0x16, 0x96, 0x56, 0xD6, 0x36, 0xB6, 0x76, 0xF6, 0x0E, 0x8E, 0x4E, 0xCE, 0x2E, 0xAE, 0x6E, 0xEE,
    0x1E, 0x9E, 0x5E, 0xDE, 0x3E, 0xBE, 0x7E, 0xFE, 0x01, 0x81, 0x41, 0xC1, 0x21, 0xA1, 0x61, 0xE1, 0x11, 0x91, 0x51, 0xD1,
    0x31, 0xB1, 0x71, 0xF1, 0x09, 0x89, 0x49, 0xC9, 0x29, 0xA9, 0x69, 0xE9, 0x19, 0x99, 0x59, 0xD9, 0x39, 0xB9, 0x79, 0xF9,
    0x05, 0x85, 0x45, 0xC5, 0x25, 0xA5, 0x65, 0xE5, 0x15, 0x95, 0x55, 0xD5, 0x35, 0xB5, 0x75, 0xF5, 0x0D, 0x8D, 0x4D, 0xCD,
    0x2D, 0xAD, 0x6D, 0xED, 0x1D, 0x9D, 0x5D, 0xDD, 0x3D, 0xBD, 0x7D, 0xFD, 0x03, 0x83, 0x43, 0xC3, 0x23, 0xA3, 0x63, 0xE3,
    0x13, 0x93, 0x53, 0xD3, 0x33, 0xB3, 0x73, 0xF3, 0x0B, 0x8B, 0x4B, 0xCB, 0x2B, 0xAB, 0x6B, 0xEB, 0x1B, 0x9B, 0x5B, 0xDB,
    0x3B, 0xBB, 0x7B, 0xFB, 0x07, 0x87, 0x47, 0xC7, 0x27, 0xA7, 0x67, 0xE7, 0x17, 0x97, 0x57, 0xD7, 0x37, 0xB7, 0x77, 0xF7,
    0x0F, 0x8F, 0x4F, 0xCF, 0x2F, 0xAF, 0x6F, 0xEF, 0x1F, 0x9F, 0x5F, 0xDF, 0x3F, 0xBF, 0x7F, 0xFF};

simde__m128i byte2bit16_lut[256];
void init_byte2bit16(void)
{
  for (int s = 0; s < 256; s++) {
    byte2bit16_lut[s] = simde_mm_insert_epi16(byte2bit16_lut[s], s & 1, 0);
    byte2bit16_lut[s] = simde_mm_insert_epi16(byte2bit16_lut[s], (s >> 1) & 1, 1);
    byte2bit16_lut[s] = simde_mm_insert_epi16(byte2bit16_lut[s], (s >> 2) & 1, 2);
    byte2bit16_lut[s] = simde_mm_insert_epi16(byte2bit16_lut[s], (s >> 3) & 1, 3);
    byte2bit16_lut[s] = simde_mm_insert_epi16(byte2bit16_lut[s], (s >> 4) & 1, 4);
    byte2bit16_lut[s] = simde_mm_insert_epi16(byte2bit16_lut[s], (s >> 5) & 1, 5);
    byte2bit16_lut[s] = simde_mm_insert_epi16(byte2bit16_lut[s], (s >> 6) & 1, 6);
    byte2bit16_lut[s] = simde_mm_insert_epi16(byte2bit16_lut[s], (s >> 7) & 1, 7);
  }
}

simde__m128i byte2m128i[256];
void init_byte2m128i(void) {

  for (int s=0;s<256;s++) {
    byte2m128i[s] = simde_mm_insert_epi16(byte2m128i[s],(1-2*(s&1)),0);
    byte2m128i[s] = simde_mm_insert_epi16(byte2m128i[s],(1-2*((s>>1)&1)),1);
    byte2m128i[s] = simde_mm_insert_epi16(byte2m128i[s],(1-2*((s>>2)&1)),2);
    byte2m128i[s] = simde_mm_insert_epi16(byte2m128i[s],(1-2*((s>>3)&1)),3);
    byte2m128i[s] = simde_mm_insert_epi16(byte2m128i[s],(1-2*((s>>4)&1)),4);
    byte2m128i[s] = simde_mm_insert_epi16(byte2m128i[s],(1-2*((s>>5)&1)),5);
    byte2m128i[s] = simde_mm_insert_epi16(byte2m128i[s],(1-2*((s>>6)&1)),6);
    byte2m128i[s] = simde_mm_insert_epi16(byte2m128i[s],(1-2*((s>>7)&1)),7);
  }
}

void reverse_bits_u8(uint8_t const* in, size_t sz, uint8_t* out)
{
  DevAssert(in != NULL);
  DevAssert(out != NULL);

  for(size_t i = 0; i < sz; ++i)
    out[i] = bit_reverse_table_256[in[i]];
}

// Reverse bits implementation based on http://graphics.stanford.edu/~seander/bithacks.html
uint64_t reverse_bits(uint64_t in, int n_bits)
{
  // Reverse n_bits in uint64_t variable, example:
  // n_bits: 10
  // in:      10 0000 1111
  // return:  11 1100 0001

  AssertFatal(n_bits <= 64, "Maximum bits to reverse is 64, impossible to reverse %d bits!\n", n_bits);
  uint64_t rev_bits = 0;
  uint8_t *p = (uint8_t *)&in;
  uint8_t *q = (uint8_t *)&rev_bits;
  int n_bytes = n_bits >> 3;
  for (int n = 0; n < n_bytes; n++) {
    q[n_bytes - 1 - n] = bit_reverse_table_256[p[n]];
  }

  // Reverse remaining bits (not aligned with 8-bit)
  rev_bits = rev_bits << (n_bits % 8);
  for (int i = n_bytes * 8; i < n_bits; i++) {
    rev_bits |= ((in >> i) & 0x1) << (n_bits - i - 1);
  }
  return rev_bits;
}

#define NUM_BW_ENTRIES 15

static const int tables_5_3_2[5][NUM_BW_ENTRIES] = {
    {25, 52, 79, 106, 133, 160, 188, 216, 242, 270, -1, -1, -1, -1, -1}, // 15 FR1
    {11, 24, 38, 51, 65, 78, 92, 106, 119, 133, 162, 189, 217, 245, 273}, // 30 FR1
    {-1, 11, 18, 24, 31, 38, 44, 51, 58, 65, 79, 93, 107, 121, 135}, // 60 FR1
    {66, 132, 264, -1, -1, -1, -1, -1, -1, -1, -1, -1, -1, -1, -1}, // 60 FR2
    {32, 66, 132, 264, -1, -1, -1, -1, -1, -1, -1, -1, -1, -1, -1} // 120FR2
};

int get_supported_band_index(int scs, frequency_range_t freq_range, int n_rbs)
{
  int scs_index = scs + freq_range;
  for (int i = 0; i < NUM_BW_ENTRIES; i++) {
    if(n_rbs == tables_5_3_2[scs_index][i])
      return i;
  }
  return (-1); // not found
}

int get_smallest_supported_bandwidth_index(int scs, frequency_range_t frequency_range, int n_rbs)
{
  int scs_index = scs + frequency_range;
  for (int i = 0; i < NUM_BW_ENTRIES; i++) {
    if (n_rbs <= tables_5_3_2[scs_index][i])
      return i;
  }
  return -1; // not found
}

// Table 5.2-1 NR operating bands in FR1 & FR2 (3GPP TS 38.101)
// Table 5.4.2.3-1 Applicable NR-ARFCN per operating band in FR1 & FR2 (3GPP TS 38.101)
// Notes:
// - N_OFFs for bands from 80 to 89 and band 95 is referred to UL
// - Frequencies are expressed in KHz
// - col: NR_band ul_min  ul_max  dl_min  dl_max  step  N_OFFs_DL  deltaf_raster
const nr_bandentry_t nr_bandtable[] = {{1, 1920000, 1980000, 2110000, 2170000, 20, 422000, 100},
                                       {2, 1850000, 1910000, 1930000, 1990000, 20, 386000, 100},
                                       {3, 1710000, 1785000, 1805000, 1880000, 20, 361000, 100},
                                       {5, 824000, 849000, 869000, 894000, 20, 173800, 100},
                                       {7, 2500000, 2570000, 2620000, 2690000, 20, 524000, 100},
                                       {8, 880000, 915000, 925000, 960000, 20, 185000, 100},
                                       {12, 699000, 716000, 729000, 746000, 20, 145800, 100},
                                       {13, 777000, 787000, 746000, 756000, 20, 149200, 100},
                                       {14, 788000, 798000, 758000, 768000, 20, 151600, 100},
                                       {18, 815000, 830000, 860000, 875000, 20, 172000, 100},
                                       {20, 832000, 862000, 791000, 821000, 20, 158200, 100},
                                       {24, 1627500, 1656500, 1526000, 1536000, 20, 305000, 100},
                                       {25, 1850000, 1915000, 1930000, 1995000, 20, 386000, 100},
                                       {26, 814000, 849000, 859000, 894000, 20, 171800, 100},
                                       {28, 703000, 758000, 758000, 813000, 20, 151600, 100},
                                       {29, 000, 000, 717000, 728000, 20, 143400, 100},
                                       {30, 2305000, 2315000, 2350000, 2360000, 20, 470000, 100},
                                       {34, 2010000, 2025000, 2010000, 2025000, 20, 402000, 100},
                                       {38, 2570000, 2620000, 2570000, 2630000, 20, 514000, 100},
                                       {39, 1880000, 1920000, 1880000, 1920000, 20, 376000, 100},
                                       {40, 2300000, 2400000, 2300000, 2400000, 20, 460000, 100},
                                       {41, 2496000, 2690000, 2496000, 2690000, 3, 499200, 15},
                                       {41, 2496000, 2690000, 2496000, 2690000, 6, 499200, 30},
                                       {47, 5855000, 5925000, 5855000, 5925000, 1, 790334, 15},
                                       {48, 3550000, 3700000, 3550000, 3700000, 1, 636667, 15},
                                       {48, 3550000, 3700000, 3550000, 3700000, 2, 636668, 30},
                                       {50, 1432000, 1517000, 1432000, 1517000, 20, 286400, 100},
                                       {51, 1427000, 1432000, 1427000, 1432000, 20, 285400, 100},
                                       {53, 2483500, 2495000, 2483500, 2495000, 20, 496700, 100},
                                       {65, 1920000, 2010000, 2110000, 2200000, 20, 422000, 100},
                                       {66, 1710000, 1780000, 2110000, 2200000, 20, 422000, 100},
                                       {67, 000, 000, 738000, 758000, 20, 147600, 100},
                                       {70, 1695000, 1710000, 1995000, 2020000, 20, 399000, 100},
                                       {71, 663000, 698000, 617000, 652000, 20, 123400, 100},
                                       {74, 1427000, 1470000, 1475000, 1518000, 20, 295000, 100},
                                       {75, 000, 000, 1432000, 1517000, 20, 286400, 100},
                                       {76, 000, 000, 1427000, 1432000, 20, 285400, 100},
                                       {77, 3300000, 4200000, 3300000, 4200000, 1, 620000, 15},
                                       {77, 3300000, 4200000, 3300000, 4200000, 2, 620000, 30},
                                       {78, 3300000, 3800000, 3300000, 3800000, 1, 620000, 15},
                                       {78, 3300000, 3800000, 3300000, 3800000, 2, 620000, 30},
                                       {79, 4400010, 5000000, 4400010, 5000000, 1, 693334, 15},
                                       {79, 4400010, 5000000, 4400010, 5000000, 2, 693334, 30},
                                       {80, 1710000, 1785000, 000, 000, 20, 342000, 100},
                                       {81, 880000, 915000, 000, 000, 20, 176000, 100},
                                       {82, 832000, 862000, 000, 000, 20, 166400, 100},
                                       {83, 703000, 748000, 000, 000, 20, 140600, 100},
                                       {84, 1920000, 1980000, 000, 000, 20, 384000, 100},
                                       {85, 698000, 716000, 728000, 746000, 20, 145600, 100},
                                       {86, 1710000, 1785000, 000, 000, 20, 342000, 100},
                                       {89, 824000, 849000, 000, 000, 20, 342000, 100},
                                       {90, 2496000, 2690000, 2496000, 2690000, 3, 499200, 15},
                                       {90, 2496000, 2690000, 2496000, 2690000, 6, 499200, 30},
                                       {90, 2496000, 2690000, 2496000, 2690000, 20, 499200, 100},
                                       {91, 832000, 862000, 1427000, 1432000, 20, 285400, 100},
                                       {92, 832000, 862000, 1432000, 1517000, 20, 286400, 100},
                                       {93, 880000, 915000, 1427000, 1432000, 20, 285400, 100},
                                       {94, 880000, 915000, 1432000, 1517000, 20, 286400, 100},
                                       {95, 2010000, 2025000, 000, 000, 20, 402000, 100},
                                       {96, 5925000, 7125000, 5925000, 7125000, 1, 795000, 15},
                                       {254, 1610000, 1626500, 2483500, 2500000, 20, 496700, 100},
                                       {254, 1610000, 1626500, 2483500, 2500000, 2, 496700, 10},
                                       {255, 1626500, 1660500, 1525000, 1559000, 20, 305000, 100},
                                       {255, 1626500, 1660500, 1525000, 1559000, 2, 305000, 10},
                                       {256, 1980000, 2010000, 2170000, 2200000, 20, 434000, 100},
                                       {256, 1980000, 2010000, 2170000, 2200000, 2, 434000, 10},
                                       {257, 26500020, 29500000, 26500020, 29500000, 1, 2054166, 60},
                                       {257, 26500080, 29500000, 26500080, 29500000, 2, 2054167, 120},
                                       {258, 24250080, 27500000, 24250080, 27500000, 1, 2016667, 60},
                                       {258, 24250080, 27500000, 24250080, 27500000, 2, 2016667, 120},
                                       {260, 37000020, 40000000, 37000020, 40000000, 1, 2229166, 60},
                                       {260, 37000080, 40000000, 37000080, 40000000, 2, 2229167, 120},
                                       {261, 27500040, 28350000, 27500040, 28350000, 1, 2070833, 60},
                                       {261, 27500040, 28350000, 27500040, 28350000, 2, 2070833, 120}};

// synchronization raster per band tables (Rel.15)
// (38.101-1 Table 5.4.3.3-1 and 38.101-2 Table 5.4.3.3-1)
// band nb, sub-carrier spacing index, Range of gscn (First, Step size, Last)
// clang-format off
const sync_raster_t sync_raster[] = {
  {1, 0, 5279, 1, 5419},
  {2, 0, 4829, 1, 4969},
  {3, 0, 4517, 1, 4693},
  {5, 0, 2177, 1, 2230},
  {5, 1, 2183, 1, 2224},
  {7, 0, 6554, 1, 6718},
  {8, 0, 2318, 1, 2395},
  {12, 0, 1828, 1, 1858},
  {13, 0, 1871, 1, 1885},
  {14, 0, 1901, 1, 1915},
  {18, 0, 2156, 1, 2182},
  {20, 0, 1982, 1, 2047},
  {24, 0, 3818, 1, 3892},
  {24, 1, 3824, 1, 3886},
  {25, 0, 4829, 1, 4981},
  {26, 0, 2153, 1, 2230},
  {28, 0, 1901, 1, 2002},
  {29, 0, 1798, 1, 1813},
  {30, 0, 5879, 1, 5893},
  {34, 0, 5030, 1, 5056},
  {34, 1, 5036, 1, 5050},
  {38, 0, 6431, 1, 6544},
  {38, 1, 6437, 1, 6538},
  {39, 0, 4706, 1, 4795},
  {39, 1, 4712, 1, 4789},
  {40, 1, 5762, 1, 5989},
  {41, 0, 6246, 3, 6717},
  {41, 1, 6252, 3, 6714},
  {48, 1, 7884, 1, 7982},
  {50, 0, 3584, 1, 3787},
  {51, 0, 3572, 1, 3574},
  {53, 0, 6215, 1, 6232},
  {53, 1, 6221, 1, 6226},
  {65, 0, 5279, 1, 5494},
  {66, 0, 5279, 1, 5494},
  {66, 1, 5285, 1, 5488},
  {67, 0, 1850, 1, 1888},
  {70, 0, 4993, 1, 5044},
  {71, 0, 1547, 1, 1624},
  {74, 0, 3692, 1, 3790},
  {75, 0, 3584, 1, 3787},
  {76, 0, 3572, 1, 3574},
  {77, 1, 7711, 1, 8329},
  {78, 1, 7711, 1, 8051},
  {79, 1, 8480, 16, 8880},
  {85, 0, 1826, 1, 1858},
  {90, 1, 6252, 1, 6714},
  {91, 0, 3572, 1, 3574},
  {92, 0, 3584, 1, 3787},
  {93, 0, 3572, 1, 3574},
  {94, 0, 3584, 1, 3587},
  {254, 0, 6215, 1, 6244},
  {254, 1, 6218, 1, 6241},
  {255, 0, 3818, 1, 3892},
  {255, 1, 3824, 1, 3886},
  {256, 0, 5429, 1, 5494},
  {257, 3, 22388, 1, 22558},
  {257, 4, 22390, 2, 22556},
  {258, 3, 22257, 1, 22443},
  {258, 4, 22258, 2, 22442},
  {260, 3, 22995, 1, 23166},
  {260, 4, 22996, 2, 23164},
  {261, 3, 22446, 1, 22492},
  {261, 4, 22446, 2, 22490},
};
// clang-format on

// Section 5.4.3 of 38.101-1 and -2
void check_ssb_raster(uint64_t freq, int band, int scs)
{
  int start_gscn = 0, step_gscn = 0, end_gscn = 0;
  for (int i = 0; i < sizeof(sync_raster) / sizeof(sync_raster_t); i++) {
    if (sync_raster[i].band == band && sync_raster[i].scs_index == scs) {
      start_gscn = sync_raster[i].first_gscn;
      step_gscn = sync_raster[i].step_gscn;
      end_gscn = sync_raster[i].last_gscn;
      break;
    }
  }
  AssertFatal(start_gscn != 0, "Couldn't find band %d with SCS %d\n", band, scs);
  int gscn;
  if (freq < 3000000000) {
    int N = 0;
    int M = 0;
    for (int k = 0; k < 3; k++) {
      M = (k << 1) + 1;
      if ((freq - M * 50000) % 1200000 == 0) {
        N = (freq - M * 50000) / 1200000;
        break;
      }
    }
    AssertFatal(N != 0, "SSB frequency %lu Hz not on the synchronization raster (N * 1200kHz + M * 50 kHz)\n", freq);
    gscn = (3 * N) + (M - 3) / 2;
  } else if (freq < 24250000000) {
    AssertFatal((freq - 3000000000) % 1440000 == 0,
                "SSB frequency %lu Hz not on the synchronization raster (3000 MHz + N * 1.44 MHz)\n",
                freq);
    gscn = ((freq - 3000000000) / 1440000) + 7499;
  } else {
    AssertFatal((freq - 24250080000) % 17280000 == 0,
                "SSB frequency %lu Hz not on the synchronization raster (24250.08 MHz + N * 17.28 MHz)\n",
                freq);
    gscn = ((freq - 24250080000) / 17280000) + 22256;
  }
  AssertFatal(gscn >= start_gscn && gscn <= end_gscn,
              "GSCN %d corresponding to SSB frequency %lu does not belong to GSCN range for band %d\n",
              gscn,
              freq,
              band);
  int rel_gscn = gscn - start_gscn;
  AssertFatal(rel_gscn % step_gscn == 0,
              "GSCN %d corresponding to SSB frequency %lu not in accordance with GSCN step for band %d\n",
              gscn,
              freq,
              band);
}

int get_supported_bw_mhz(frequency_range_t frequency_range, int bw_index)
{
  if (frequency_range == FR1) {
<<<<<<< HEAD
    int bandwidth_index_to_mhz[] = {5, 10, 15, 20, 25, 30, 40, 50, 60, 80, 90, 100};
    AssertFatal(bw_index >= 0 && bw_index <= sizeofArray(bandwidth_index_to_mhz), "Bandwidth index %d is invalid\n", bw_index);
=======
    int bandwidth_index_to_mhz[] = {5, 10, 15, 20, 25, 30, 35, 40, 45, 50, 60, 70, 80, 90, 100};
    AssertFatal(bw_index >= 0 && bw_index <= sizeofArray(bandwidth_index_to_mhz),
                "Bandwidth index %d is invalid\n",
                bw_index);
>>>>>>> f267641b
    return bandwidth_index_to_mhz[bw_index];
  } else {
    int bandwidth_index_to_mhz[] = {50, 100, 200, 400};
    AssertFatal(bw_index >= 0 && bw_index <= sizeofArray(bandwidth_index_to_mhz),
                "Bandwidth index %d is invalid\n",
                bw_index);
    return bandwidth_index_to_mhz[bw_index];
  }
}

bool compare_relative_ul_channel_bw(int nr_band, int scs, int channel_bandwidth, frame_type_t frame_type)
{
  // 38.101-1 section 6.2.2
  // Relative channel bandwidth <= 4% for TDD bands and <= 3% for FDD bands
  int index = get_nr_table_idx(nr_band, scs);
  float limit = frame_type == TDD ? 0.04 : 0.03;
  float rel_bw = (float) (2 * channel_bandwidth * 1000) / (float) (nr_bandtable[index].ul_max - nr_bandtable[index].ul_min);
  return rel_bw > limit;
}

uint16_t get_band(uint64_t downlink_frequency, int32_t delta_duplex)
{
  const int64_t dl_freq_khz = downlink_frequency / 1000;
  const int32_t  delta_duplex_khz = delta_duplex / 1000;

  uint64_t center_freq_diff_khz = UINT64_MAX; // 2^64
  uint16_t current_band = 0;

  for (int ind = 0; ind < sizeofArray(nr_bandtable); ind++) {

    if (dl_freq_khz < nr_bandtable[ind].dl_min || dl_freq_khz > nr_bandtable[ind].dl_max)
      continue;

    int32_t current_offset_khz = nr_bandtable[ind].ul_min - nr_bandtable[ind].dl_min;

    if (current_offset_khz != delta_duplex_khz)
      continue;

    int64_t center_frequency_khz = (nr_bandtable[ind].dl_max + nr_bandtable[ind].dl_min) / 2;

    if (labs(dl_freq_khz - center_frequency_khz) < center_freq_diff_khz){
      current_band = nr_bandtable[ind].band;
      center_freq_diff_khz = labs(dl_freq_khz - center_frequency_khz);
    }
  }

  printf("DL frequency %"PRIu64": band %d, UL frequency %"PRIu64"\n",
        downlink_frequency, current_band, downlink_frequency+delta_duplex);

  AssertFatal(current_band != 0,
              "Can't find EUTRA band for frequency %" PRIu64 " and duplex_spacing %d\n",
              downlink_frequency,
              delta_duplex);

  return current_band;
}

int NRRIV2BW(int locationAndBandwidth,int N_RB) {
  int tmp = locationAndBandwidth/N_RB;
  int tmp2 = locationAndBandwidth%N_RB;
  if (tmp <= ((N_RB>>1)+1) && (tmp+tmp2)<N_RB) return(tmp+1);
  else                      return(N_RB+1-tmp);

}

int NRRIV2PRBOFFSET(int locationAndBandwidth,int N_RB) {
  int tmp = locationAndBandwidth/N_RB;
  int tmp2 = locationAndBandwidth%N_RB;
  if (tmp <= ((N_RB>>1)+1) && (tmp+tmp2)<N_RB) return(tmp2);
  else                      return(N_RB-1-tmp2);
}

/* TS 38.214 ch. 6.1.2.2.2 - Resource allocation type 1 for DL and UL */
int PRBalloc_to_locationandbandwidth0(int NPRB, int RBstart, int BWPsize)
{
  AssertFatal(NPRB>0 && (NPRB + RBstart <= BWPsize),
              "Illegal NPRB/RBstart Configuration (%d,%d) for BWPsize %d\n",
              NPRB, RBstart, BWPsize);

  if (NPRB <= 1 + (BWPsize >> 1))
    return (BWPsize * (NPRB - 1) + RBstart);
  else
    return (BWPsize * (BWPsize + 1 - NPRB) + (BWPsize - 1 - RBstart));
}

int PRBalloc_to_locationandbandwidth(int NPRB,int RBstart) {
  return(PRBalloc_to_locationandbandwidth0(NPRB,RBstart,275));
}

int cce_to_reg_interleaving(const int R, int k, int n_shift, const int C, int L, const int N_regs) {

  int f;  // interleaving function
  if(R==0)
    f = k;
  else {
    int c = k/R;
    int r = k % R;
    f = (r * C + c + n_shift) % (N_regs / L);
  }
  return f;
}

void get_coreset_rballoc(uint8_t *FreqDomainResource,int *n_rb,int *rb_offset) {

  uint8_t count=0, start=0, start_set=0;

  uint64_t bitmap = (((uint64_t)FreqDomainResource[0])<<37)|
    (((uint64_t)FreqDomainResource[1])<<29)|
    (((uint64_t)FreqDomainResource[2])<<21)|
    (((uint64_t)FreqDomainResource[3])<<13)|
    (((uint64_t)FreqDomainResource[4])<<5)|
    (((uint64_t)FreqDomainResource[5])>>3);

  for (int i=0; i<45; i++)
    if ((bitmap>>(44-i))&1) {
      count++;
      if (!start_set) {
        start = i;
        start_set = 1;
      }
    }
  *rb_offset = 6*start;
  *n_rb = 6*count;
}

int get_nb_periods_per_frame(uint8_t tdd_period)
{

  int nb_periods_per_frame;
  switch(tdd_period) {
    case 0:
      nb_periods_per_frame = 20; // 10ms/0p5ms
      break;

    case 1:
      nb_periods_per_frame = 16; // 10ms/0p625ms
      break;

    case 2:
      nb_periods_per_frame = 10; // 10ms/1ms
      break;

    case 3:
      nb_periods_per_frame = 8; // 10ms/1p25ms
      break;

    case 4:
      nb_periods_per_frame = 5; // 10ms/2ms
      break;

    case 5:
      nb_periods_per_frame = 4; // 10ms/2p5ms
      break;

    case 6:
      nb_periods_per_frame = 2; // 10ms/5ms
      break;

    case 7:
      nb_periods_per_frame = 1; // 10ms/10ms
      break;

    default:
      AssertFatal(1==0,"Undefined tdd period %d\n", tdd_period);
  }
  return nb_periods_per_frame;
}

void get_delta_arfcn(int i, uint32_t nrarfcn, uint64_t N_OFFs)
{
  uint32_t delta_arfcn = nrarfcn - N_OFFs;

  if(delta_arfcn % (nr_bandtable[i].step_size) != 0)
    LOG_E(NR_MAC, "nrarfcn %u is not on the channel raster for step size %lu\n", nrarfcn, nr_bandtable[i].step_size);
}

uint32_t to_nrarfcn(int nr_bandP, uint64_t dl_CarrierFreq, uint8_t scs_index, uint32_t bw)
{
  uint64_t dl_CarrierFreq_by_1k = dl_CarrierFreq / 1000;
  int bw_kHz = bw / 1000;
  uint32_t nrarfcn;
  int i = get_nr_table_idx(nr_bandP, scs_index);

  LOG_D(NR_MAC, "Searching for nr band %d DL Carrier frequency %llu bw %u\n", nr_bandP, (long long unsigned int)dl_CarrierFreq, bw);

  AssertFatal(dl_CarrierFreq_by_1k >= nr_bandtable[i].dl_min,
              "Band %d, bw %u : DL carrier frequency %llu kHz < %llu\n",
	      nr_bandP, bw, (long long unsigned int)dl_CarrierFreq_by_1k,
	      (long long unsigned int)nr_bandtable[i].dl_min);
  AssertFatal(dl_CarrierFreq_by_1k <= (nr_bandtable[i].dl_max - bw_kHz/2),
              "Band %d, dl_CarrierFreq %llu bw %u: DL carrier frequency %llu kHz > %llu\n",
	      nr_bandP, (long long unsigned int)dl_CarrierFreq,bw, (long long unsigned int)dl_CarrierFreq_by_1k,
	      (long long unsigned int)(nr_bandtable[i].dl_max - bw_kHz/2));

  int deltaFglobal = 60;
  uint32_t N_REF_Offs = 2016667;
  uint64_t F_REF_Offs_khz = 24250080;

  if (dl_CarrierFreq < 24.25e9) {
    deltaFglobal = 15;
    N_REF_Offs = 600000;
    F_REF_Offs_khz = 3000000;
  }
  if (dl_CarrierFreq < 3e9) {
    deltaFglobal = 5;
    N_REF_Offs = 0;
    F_REF_Offs_khz = 0;
  }

  // This is equation before Table 5.4.2.1-1 in 38101-1-f30
  // F_REF=F_REF_Offs + deltaF_Global(N_REF-NREF_REF_Offs)
  nrarfcn =  (((dl_CarrierFreq_by_1k - F_REF_Offs_khz) / deltaFglobal) + N_REF_Offs);
  //get_delta_arfcn(i, nrarfcn, nr_bandtable[i].N_OFFs_DL);

  return nrarfcn;
}

// This function computes the RF reference frequency from the NR-ARFCN according to 5.4.2.1 of 3GPP TS 38.104
// this function applies to both DL and UL
uint64_t from_nrarfcn(int nr_bandP, uint8_t scs_index, uint32_t nrarfcn)
{
  int deltaFglobal = 5;
  uint32_t N_REF_Offs = 0;
  uint64_t F_REF_Offs_khz = 0;
  uint64_t N_OFFs, frequency, freq_min;
  int i = get_nr_table_idx(nr_bandP, scs_index);

  if (nrarfcn > 599999 && nrarfcn < 2016667) {
    deltaFglobal = 15;
    N_REF_Offs = 600000;
    F_REF_Offs_khz = 3000000;
  }
  if (nrarfcn > 2016666 && nrarfcn < 3279166) {
    deltaFglobal = 60;
    N_REF_Offs = 2016667;
    F_REF_Offs_khz = 24250080;
  }

  int32_t delta_duplex = get_delta_duplex(nr_bandP, scs_index);

  if (delta_duplex <= 0){ // DL band >= UL band
    if (nrarfcn >= nr_bandtable[i].N_OFFs_DL){ // is TDD of FDD DL
      N_OFFs = nr_bandtable[i].N_OFFs_DL;
      freq_min = nr_bandtable[i].dl_min;
    } else {// is FDD UL
      N_OFFs = nr_bandtable[i].N_OFFs_DL + delta_duplex/deltaFglobal;
      freq_min = nr_bandtable[i].ul_min;
    }
  } else { // UL band > DL band
    if (nrarfcn >= nr_bandtable[i].N_OFFs_DL + delta_duplex / deltaFglobal){ // is FDD UL
      N_OFFs = nr_bandtable[i].N_OFFs_DL + delta_duplex / deltaFglobal;
      freq_min = nr_bandtable[i].ul_min;
    } else { // is FDD DL
      N_OFFs = nr_bandtable[i].N_OFFs_DL;
      freq_min = nr_bandtable[i].dl_min;
    }
  }

  LOG_D(NR_MAC, "Frequency from NR-ARFCN for N_OFFs %lu, duplex spacing %d KHz, deltaFglobal %d KHz\n",
        N_OFFs,
        delta_duplex,
        deltaFglobal);

  AssertFatal(nrarfcn >= N_OFFs,"nrarfcn %u < N_OFFs[%d] %llu\n", nrarfcn, nr_bandtable[i].band, (long long unsigned int)N_OFFs);
  get_delta_arfcn(i, nrarfcn, N_OFFs);

  frequency = 1000 * (F_REF_Offs_khz + (nrarfcn - N_REF_Offs) * deltaFglobal);

  LOG_D(NR_MAC, "Computing frequency (nrarfcn %llu => %llu KHz (freq_min %llu KHz, NR band %d N_OFFs %llu))\n",
        (unsigned long long)nrarfcn,
        (unsigned long long)frequency/1000,
        (unsigned long long)freq_min,
        nr_bandP,
        (unsigned long long)N_OFFs);

  return frequency;
}

/**
 * @brief Get the slot index within the period
 */
int get_slot_idx_in_period(const int slot, const frame_structure_t *fs)
{
  return slot % fs->numb_slots_period;
}

int get_dmrs_port(int nl, uint16_t dmrs_ports)
{

  if (dmrs_ports == 0) return 0; // dci 1_0
  int p = -1;
  int found = -1;
  for (int i=0; i<12; i++) { // loop over dmrs ports
    if((dmrs_ports>>i)&0x01) { // check if current bit is 1
      found++;
      if (found == nl) { // found antenna port number corresponding to current layer
        p = i;
        break;
      }
    }
  }
  AssertFatal(p>-1,"No dmrs port corresponding to layer %d found\n",nl);
  return p;
}

frame_type_t get_frame_type(uint16_t current_band, uint8_t scs_index)
{
  int32_t delta_duplex = get_delta_duplex(current_band, scs_index);
  frame_type_t current_type = delta_duplex == 0 ? TDD : FDD;
  LOG_D(NR_MAC, "NR band %d, duplex mode %s, duplex spacing = %d KHz\n", current_band, duplex_mode_txt[current_type], delta_duplex);
  return current_type;
}

// Computes the duplex spacing (either positive or negative) in KHz
int32_t get_delta_duplex(int nr_bandP, uint8_t scs_index)
{
  int nr_table_idx = get_nr_table_idx(nr_bandP, scs_index);

  int32_t delta_duplex = (nr_bandtable[nr_table_idx].ul_min - nr_bandtable[nr_table_idx].dl_min);

  LOG_D(NR_MAC, "NR band duplex spacing is %d KHz (nr_bandtable[%d].band = %d)\n", delta_duplex, nr_table_idx, nr_bandtable[nr_table_idx].band);

  return delta_duplex;
}

// Returns the corresponding row index of the NR table
int get_nr_table_idx(int nr_bandP, uint8_t scs_index)
{
  int scs_khz = 15 << scs_index;
  int supplementary_bands[] = {29, 75, 76, 80, 81, 82, 83, 84, 86, 89, 95};
  for(int j = 0; j < sizeofArray(supplementary_bands); j++) {
    AssertFatal(nr_bandP != supplementary_bands[j],
                "Band %d is a supplementary band (%d). This is not supported yet.\n",
                nr_bandP,
                supplementary_bands[j]);
  }
  int i;
  for (i = 0; i < sizeofArray(nr_bandtable); i++) {
    if (nr_bandtable[i].band == nr_bandP && nr_bandtable[i].deltaf_raster == scs_khz)
      break;
  }

  if (i == sizeofArray(nr_bandtable)) {
    LOG_D(PHY, "Not found same deltaf_raster == scs_khz, use only band and last deltaf_raster \n");
    for(i = sizeofArray(nr_bandtable) - 1; i >= 0; i--)
       if (nr_bandtable[i].band == nr_bandP)
         break;
  }

  AssertFatal(i >= 0 && i < sizeofArray(nr_bandtable), "band is not existing: %d\n", nr_bandP);
  LOG_D(PHY,
        "NR band table index %d (Band %d, dl_min %lu, ul_min %lu)\n",
         i,
         nr_bandtable[i].band,
         nr_bandtable[i].dl_min,
         nr_bandtable[i].ul_min);

  return i;
}

int get_subband_size(int NPRB,int size) {
  // implements table  5.2.1.4-2 from 36.214
  //
  //Bandwidth part (PRBs)	Subband size (PRBs)
  // < 24	                   N/A
  //24 – 72	                   4, 8
  //73 – 144	                   8, 16
  //145 – 275	                  16, 32

  if (NPRB<24) return(1);
  if (NPRB<72) return (size==0 ? 4 : 8);
  if (NPRB<144) return (size==0 ? 8 : 16);
  if (NPRB<275) return (size==0 ? 16 : 32);
  AssertFatal(1==0,"Shouldn't get here, NPRB %d\n",NPRB);
 
}

void get_samplerate_and_bw(int mu,
                           int n_rb,
                           int8_t threequarter_fs,
                           double *sample_rate,
                           unsigned int *samples_per_frame,
                           double *tx_bw,
                           double *rx_bw) {

  if (mu == 0) {
    switch(n_rb) {
    case 270:
      if (threequarter_fs) {
        *sample_rate=92.16e6;
        *samples_per_frame = 921600;
        *tx_bw = 50e6;
        *rx_bw = 50e6;
      } else {
        *sample_rate=61.44e6;
        *samples_per_frame = 614400;
        *tx_bw = 50e6;
        *rx_bw = 50e6;
      }
      break;
    case 242: // 45Mhz
    case 188: // 35Mhz
      if (threequarter_fs) {
        *sample_rate = 46.08e6;
        *samples_per_frame = 460800;
      } else {
        *sample_rate = 61.44e6;
        *samples_per_frame = 614400;
      }
      *tx_bw = (n_rb == 242) ? 45e6 : 35e6;
      *rx_bw = (n_rb == 242) ? 45e6 : 35e6;
      break;
    case 216:
      if (threequarter_fs) {
        *sample_rate=46.08e6;
        *samples_per_frame = 460800;
        *tx_bw = 40e6;
        *rx_bw = 40e6;
      }
      else {
        *sample_rate=61.44e6;
        *samples_per_frame = 614400;
        *tx_bw = 40e6;
        *rx_bw = 40e6;
      }
      break;
    case 160: //30 MHz
    case 133: //25 MHz
      if (threequarter_fs) {
        AssertFatal(1==0,"N_RB %d cannot use 3/4 sampling\n",n_rb);
      }
      else {
        *sample_rate=30.72e6;
        *samples_per_frame = 307200;
        *tx_bw = 20e6;
        *rx_bw = 20e6;
      }
      break;
    case 106:
      if (threequarter_fs) {
        *sample_rate=23.04e6;
        *samples_per_frame = 230400;
        *tx_bw = 20e6;
        *rx_bw = 20e6;
      }
      else {
        *sample_rate=30.72e6;
        *samples_per_frame = 307200;
        *tx_bw = 20e6;
        *rx_bw = 20e6;
      }
      break;
    case 52:
      if (threequarter_fs) {
        *sample_rate=11.52e6;
        *samples_per_frame = 115200;
        *tx_bw = 10e6;
        *rx_bw = 10e6;
      }
      else {
        *sample_rate=15.36e6;
        *samples_per_frame = 153600;
        *tx_bw = 10e6;
        *rx_bw = 10e6;
      }
      break;
    case 25:
      if (threequarter_fs) {
        *sample_rate=5.76e6;
        *samples_per_frame = 57600;
        *tx_bw = 5e6;
        *rx_bw = 5e6;
      }
      else {
        *sample_rate=7.68e6;
        *samples_per_frame = 76800;
        *tx_bw = 5e6;
        *rx_bw = 5e6;
      }
      break;
    default:
      AssertFatal(0==1,"N_RB %d not yet supported for numerology %d\n",n_rb,mu);
    }
  } else if (mu == 1) {
    switch(n_rb) {

    case 273:
      if (threequarter_fs) {
        *sample_rate=184.32e6;
        *samples_per_frame = 1843200;
        *tx_bw = 100e6;
        *rx_bw = 100e6;
      } else {
        *sample_rate=122.88e6;
        *samples_per_frame = 1228800;
        *tx_bw = 100e6;
        *rx_bw = 100e6;
      }
      break;
    case 217:
      if (threequarter_fs) {
        *sample_rate=92.16e6;
        *samples_per_frame = 921600;
        *tx_bw = 80e6;
        *rx_bw = 80e6;
      } else {
        *sample_rate=122.88e6;
        *samples_per_frame = 1228800;
        *tx_bw = 80e6;
        *rx_bw = 80e6;
      }
      break;
    case 189:
      if (threequarter_fs) {
        *sample_rate = 92.16e6;
        *samples_per_frame = 921600;
      } else {
        *sample_rate = 122.88e6;
        *samples_per_frame = 1228800;
      }
      *tx_bw = 70e6;
      *rx_bw = 70e6;
      break;
    case 162 :
      if (threequarter_fs) {
        AssertFatal(1==0,"N_RB %d cannot use 3/4 sampling\n",n_rb);
      }
      else {
        *sample_rate=61.44e6;
        *samples_per_frame = 614400;
        *tx_bw = 60e6;
        *rx_bw = 60e6;
      }

      break;

    case 133 :
      if (threequarter_fs) {
	AssertFatal(1==0,"N_RB %d cannot use 3/4 sampling\n",n_rb);
      }
      else {
        *sample_rate=61.44e6;
        *samples_per_frame = 614400;
        *tx_bw = 50e6;
        *rx_bw = 50e6;
      }

      break;

    case 119: // 45Mhz
    case 92: // 35Mhz
      if (threequarter_fs) {
        *sample_rate = 46.08e6;
        *samples_per_frame = 460800;
      } else {
        *sample_rate = 61.44e6;
        *samples_per_frame = 614400;
      }
      *tx_bw = (n_rb == 119) ? 45e6 : 35e6;
      *rx_bw = (n_rb == 119) ? 45e6 : 35e6;
      break;

    case 106:
      if (threequarter_fs) {
        *sample_rate=46.08e6;
        *samples_per_frame = 460800;
        *tx_bw = 40e6;
        *rx_bw = 40e6;
      }
      else {
        *sample_rate=61.44e6;
        *samples_per_frame = 614400;
        *tx_bw = 40e6;
        *rx_bw = 40e6;
      }
     break;
    case 51:
      if (threequarter_fs) {
        *sample_rate=23.04e6;
        *samples_per_frame = 230400;
        *tx_bw = 20e6;
        *rx_bw = 20e6;
      }
      else {
        *sample_rate=30.72e6;
        *samples_per_frame = 307200;
        *tx_bw = 20e6;
        *rx_bw = 20e6;
      }
      break;
    case 24:
      if (threequarter_fs) {
        *sample_rate=11.52e6;
        *samples_per_frame = 115200;
        *tx_bw = 10e6;
        *rx_bw = 10e6;
      }
      else {
        *sample_rate=15.36e6;
        *samples_per_frame = 153600;
        *tx_bw = 10e6;
        *rx_bw = 10e6;
      }
      break;
    default:
      AssertFatal(0==1,"N_RB %d not yet supported for numerology %d\n",n_rb,mu);
    }
  } else if (mu == 3) {
    switch(n_rb) {
      case 132:
      case 128:
        if (threequarter_fs) {
          *sample_rate=184.32e6;
          *samples_per_frame = 1843200;
          *tx_bw = 200e6;
          *rx_bw = 200e6;
        } else {
          *sample_rate = 245.76e6;
          *samples_per_frame = 2457600;
          *tx_bw = 200e6;
          *rx_bw = 200e6;
        }
        break;

      case 66:
      case 64:
        if (threequarter_fs) {
          *sample_rate=92.16e6;
          *samples_per_frame = 921600;
          *tx_bw = 100e6;
          *rx_bw = 100e6;
        } else {
          *sample_rate = 122.88e6;
          *samples_per_frame = 1228800;
          *tx_bw = 100e6;
          *rx_bw = 100e6;
        }
        break;

      case 32:
        if (threequarter_fs) {
          *sample_rate=92.16e6;
          *samples_per_frame = 921600;
          *tx_bw = 50e6;
          *rx_bw = 50e6;
        } else {
          *sample_rate=61.44e6;
          *samples_per_frame = 614400;
          *tx_bw = 50e6;
          *rx_bw = 50e6;
        }
        break;

      default:
        AssertFatal(0==1,"N_RB %d not yet supported for numerology %d\n",n_rb,mu);
    }
  } else {
    AssertFatal(0 == 1,"Numerology %d not supported for the moment\n",mu);
  }
}

// from start symbol index and nb or symbols to symbol occupation bitmap in a slot
uint16_t SL_to_bitmap(int startSymbolIndex, int nrOfSymbols) {
 return ((1<<nrOfSymbols)-1)<<startSymbolIndex;
}

int get_SLIV(uint8_t S, uint8_t L) {
  return ( (uint16_t)(((L-1)<=7)? (14*(L-1)+S) : (14*(15-L)+(13-S))) );
}

void SLIV2SL(int SLIV,int *S,int *L) {

  int SLIVdiv14 = SLIV/14;
  int SLIVmod14 = SLIV%14;
  // Either SLIV = 14*(L-1) + S, or SLIV = 14*(14-L+1) + (14-1-S). Condition is 0 <= L <= 14-S
  if ((SLIVdiv14 + 1) >= 0 && (SLIVdiv14 <= 13-SLIVmod14)) {
    *L=SLIVdiv14+1;
    *S=SLIVmod14;
  } else  {
    *L=15-SLIVdiv14;
    *S=13-SLIVmod14;
  }
}

int get_ssb_subcarrier_offset(uint32_t absoluteFrequencySSB, uint32_t absoluteFrequencyPointA, int scs)
{
  // for FR1 k_SSB expressed in terms of 15kHz SCS
  // for FR2 k_SSB expressed in terms of the subcarrier spacing provided by the higher-layer parameter subCarrierSpacingCommon
  // absoluteFrequencySSB and absoluteFrequencyPointA are ARFCN
  // NR-ARFCN delta frequency is 5kHz if f < 3 GHz, 15kHz for other FR1 freq and 60kHz for FR2
  const uint32_t absolute_diff = absoluteFrequencySSB - absoluteFrequencyPointA;
  int scaling = 1;
  if (absoluteFrequencyPointA < 600000) // correspond to 3GHz
    scaling = 3;
  if (scs > 2) // FR2
    scaling <<= (scs - 2);
  int sco_limit = scs == 1 ? 24 : 12;
  int subcarrier_offset = (absolute_diff / scaling) % sco_limit;
  // 30kHz is the only case where k_SSB is expressed in terms of a different SCS (15kHz)
  // the assertion is to avoid having an offset of half a subcarrier
  if (scs == 1)
    AssertFatal(subcarrier_offset % 2 == 0, "ssb offset %d invalid for scs %d\n", subcarrier_offset, scs);
  return subcarrier_offset;
}

uint32_t get_ssb_offset_to_pointA(uint32_t absoluteFrequencySSB,
                                  uint32_t absoluteFrequencyPointA,
                                  int ssbSubcarrierSpacing,
                                  int frequency_range)
{
  // offset to pointA is expressed in terms of 15kHz SCS for FR1 and 60kHz for FR2
  // only difference wrt NR-ARFCN is delta frequency 5kHz if f < 3 GHz for ARFCN
  uint32_t absolute_diff = (absoluteFrequencySSB - absoluteFrequencyPointA);
  const int scaling_5khz = absoluteFrequencyPointA < 600000 ? 3 : 1;
  const int scaling = frequency_range == FR2 ? 1 << (ssbSubcarrierSpacing - 2) : 1 << ssbSubcarrierSpacing;
  const int scaled_abs_diff = absolute_diff / (scaling_5khz * scaling);
  // absoluteFrequencySSB is the central frequency of SSB which is made by 20RBs in total
  const int ssb_offset_point_a = ((scaled_abs_diff / 12) - 10) * scaling;
  // Offset to point A needs to be divisible by scaling
  AssertFatal(ssb_offset_point_a % scaling == 0, "PRB offset %d not valid for scs %d\n", ssb_offset_point_a, ssbSubcarrierSpacing);
  return ssb_offset_point_a;
}

static double get_start_freq(const double fc, const int nbRB, const int mu)
{
  const int scs = MU_SCS(mu) * 1000;
  return fc - ((double)nbRB / 2 * NR_NB_SC_PER_RB * scs);
}

static double get_stop_freq(const double fc, const int nbRB, const int mu)
{
  int scs = MU_SCS(mu) * 1000;
  return fc + ((double)nbRB / 2 * NR_NB_SC_PER_RB * scs);
}

static void compute_M_and_N(const int gscn, int *rM, int *rN)
{
  if (gscn > 1 && gscn < 7499) {
    for (int M = 1; M < 6; M += 2) {
      /* GSCN = 3N + (M-3) / 2
         N(int) = 2 * GSCN + 3 - M
      */
      if (((2 * gscn + 3 - M) % 6) == 0) {
        *rM = M;
        *rN = (2 * gscn + 3 - M) / 6;
        break;
      }
    }
  } else if (gscn > 7498 && gscn < 22256) {
    *rN = gscn - 7499;
  } else if (gscn > 22255 && gscn < 26638) {
    *rN = gscn - 22256;
  } else {
    LOG_E(NR_PHY, "Invalid GSCN\n");
    abort();
  }
}

// Section 5.4.3 of 38.101-1 and -2
static double get_ssref_from_gscn(const int gscn)
{
  int M, N = -1;
  compute_M_and_N(gscn, &M, &N);
  if (gscn > 1 && gscn < 7499) { // Sub 3GHz
    AssertFatal(N > 0 && N < 2500, "Invalid N\n");
    AssertFatal(M > 0 && M < 6 && (M & 0x1), "Invalid M\n");
    return (N * 1200e3 + M * 50e3);
  } else if (gscn > 7498 && gscn < 22256) {
    AssertFatal(N > -1 && N < 14757, "Invalid N\n");
    return (3000e6 + N * 1.44e6);
  } else if (gscn > 22255 && gscn < 26638) {
    AssertFatal(N > -1 && N < 4382, "Invalid N\n");
    return (24250.08e6 + N * 17.28e6);
  } else {
    LOG_E(NR_PHY, "Invalid GSCN\n");
    abort();
  }
}

static void find_gscn_to_scan(const double startFreq,
                              const double stopFreq,
                              const sync_raster_t gscn,
                              int *scanGscnStart,
                              int *scanGscnStop)
{
  const double scs = MU_SCS(gscn.scs_index) * 1e3;
  const double ssbBW = 20 * NR_NB_SC_PER_RB * scs;

  for (int g = gscn.first_gscn; g < gscn.last_gscn; g += gscn.step_gscn) {
    const double centerSSBFreq = get_ssref_from_gscn(g);
    const double startSSBFreq = centerSSBFreq - ssbBW / 2;
    if (startSSBFreq < startFreq)
      continue;

    *scanGscnStart = g;
    break;
  }
  *scanGscnStop = *scanGscnStart;

  for (int g = gscn.last_gscn; g > gscn.first_gscn; g -= gscn.step_gscn) {
    const double centerSSBFreq = get_ssref_from_gscn(g);
    const double stopSSBFreq = centerSSBFreq + ssbBW / 2 - 1;
    if (stopSSBFreq > stopFreq)
      continue;

    *scanGscnStop = g;
    break;
  }
}

static int get_ssb_first_sc(const double pointA, const double ssbCenter, const int mu)
{
  const double scs = MU_SCS(mu) * 1e3;
  const int ssbRBs = 20;
  return (int)((ssbCenter - pointA) / scs - (ssbRBs / 2 * NR_NB_SC_PER_RB));
}

/* Returns array of first SCS offset in the scanning window */
int get_scan_ssb_first_sc(const double fc, const int nbRB, const int nrBand, const int mu, nr_gscn_info_t ssbInfo[MAX_GSCN_BAND])
{
  const double startFreq = get_start_freq(fc, nbRB, mu);
  const double stopFreq = get_stop_freq(fc, nbRB, mu);

  int scanGscnStart = 0;
  int scanGscnStop = 0;
  const sync_raster_t *tmpRaster = sync_raster;
  const sync_raster_t * end=sync_raster + sizeofArray(sync_raster);
  while (tmpRaster < end && (tmpRaster->band != nrBand || tmpRaster->scs_index != mu))
    tmpRaster++;
  if (tmpRaster >= end) {
    LOG_E(PHY, "raster not found nrband=%d, mu=%d\n", nrBand, mu);
    return 0;
  }

  find_gscn_to_scan(startFreq, stopFreq, *tmpRaster, &scanGscnStart, &scanGscnStop);

  const double scs = MU_SCS(mu) * 1e3;
  const double pointA = fc - ((double)nbRB / 2 * scs * NR_NB_SC_PER_RB);
  int numGscn = 0;
  for (int g = scanGscnStart; (g <= scanGscnStop) && (numGscn < MAX_GSCN_BAND); g += tmpRaster->step_gscn) {
    ssbInfo[numGscn].ssRef = get_ssref_from_gscn(g);
    ssbInfo[numGscn].ssbFirstSC = get_ssb_first_sc(pointA, ssbInfo[numGscn].ssRef, mu);
    ssbInfo[numGscn].gscn = g;
    numGscn++;
  }

  return numGscn;
}

int get_delay_idx(int delay, int max_delay_comp)
{
  int delay_idx = max_delay_comp + delay;
  // If the measured delay is less than -MAX_DELAY_COMP, a -MAX_DELAY_COMP delay is compensated.
  delay_idx = max(delay_idx, 0);
  // If the measured delay is greater than +MAX_DELAY_COMP, a +MAX_DELAY_COMP delay is compensated.
  delay_idx = min(delay_idx, max_delay_comp << 1);
  return delay_idx;
}

void init_delay_table(uint16_t ofdm_symbol_size,
                      int max_delay_comp,
                      int max_ofdm_symbol_size,
                      c16_t delay_table[][max_ofdm_symbol_size])
{
  for (int delay = -max_delay_comp; delay <= max_delay_comp; delay++) {
    for (int k = 0; k < ofdm_symbol_size; k++) {
      double complex delay_cexp = cexp(I * (2.0 * M_PI * k * delay / ofdm_symbol_size));
      delay_table[max_delay_comp + delay][k].r = (int16_t)round(256 * creal(delay_cexp));
      delay_table[max_delay_comp + delay][k].i = (int16_t)round(256 * cimag(delay_cexp));
    }
  }
}

int set_default_nta_offset(frequency_range_t freq_range, uint32_t samples_per_subframe)
{
  // ta_offset_samples : ta_offset = samples_per_subframe : (Δf_max x N_f / 1000)
  // As described in Section 4.3.1 in 38.211

  // TODO There is no way for the UE to know about LTE-NR coexistence case
  //      as mentioned in Table 7.1.2-2 of 38.133
  //      LTE-NR coexistence means the presence of an active LTE service in the same band as NR in current deployment
  //      We assume no coexistence

  uint64_t numer = (freq_range == FR1 ? 25600 : 13792) * (uint64_t)samples_per_subframe;
  return numer / (4096 * 480);
}

void nr_timer_start(NR_timer_t *timer)
{
  timer->active = true;
  timer->counter = 0;
}

void nr_timer_stop(NR_timer_t *timer)
{
  timer->active = false;
  timer->counter = 0;
}

bool nr_timer_is_active(const NR_timer_t *timer)
{
  return timer->active;
}

bool nr_timer_tick(NR_timer_t *timer)
{
  bool expired = false;
  if (timer->active) {
    timer->counter += timer->step;
    if (timer->target == UINT_MAX) // infinite target, never expires
      return false;
    expired = nr_timer_expired(timer);
    if (expired)
      timer->active = false;
  }
  return expired;
}

bool nr_timer_expired(const NR_timer_t *timer)
{
  if (timer->target == UINT_MAX) // infinite target, never expires
    return false;
  return timer->counter >= timer->target;
}

uint32_t nr_timer_elapsed_time(const NR_timer_t *timer)
{
  return timer->counter;
}

void nr_timer_setup(NR_timer_t *timer, const uint32_t target, const uint32_t step)
{
  timer->target = target;
  timer->step = step;
  nr_timer_stop(timer);
}

unsigned short get_m_srs(int c_srs, int b_srs) {
  return srs_bandwidth_config[c_srs][b_srs][0];
}

unsigned short get_N_b_srs(int c_srs, int b_srs) {
  return srs_bandwidth_config[c_srs][b_srs][1];
}<|MERGE_RESOLUTION|>--- conflicted
+++ resolved
@@ -424,15 +424,8 @@
 int get_supported_bw_mhz(frequency_range_t frequency_range, int bw_index)
 {
   if (frequency_range == FR1) {
-<<<<<<< HEAD
-    int bandwidth_index_to_mhz[] = {5, 10, 15, 20, 25, 30, 40, 50, 60, 80, 90, 100};
+    int bandwidth_index_to_mhz[] = {5, 10, 15, 20, 25, 30, 35, 40, 45, 50, 60, 70, 80, 90, 100};
     AssertFatal(bw_index >= 0 && bw_index <= sizeofArray(bandwidth_index_to_mhz), "Bandwidth index %d is invalid\n", bw_index);
-=======
-    int bandwidth_index_to_mhz[] = {5, 10, 15, 20, 25, 30, 35, 40, 45, 50, 60, 70, 80, 90, 100};
-    AssertFatal(bw_index >= 0 && bw_index <= sizeofArray(bandwidth_index_to_mhz),
-                "Bandwidth index %d is invalid\n",
-                bw_index);
->>>>>>> f267641b
     return bandwidth_index_to_mhz[bw_index];
   } else {
     int bandwidth_index_to_mhz[] = {50, 100, 200, 400};
