--- conflicted
+++ resolved
@@ -264,7 +264,8 @@
     pthread_mutex_unlock (&t->queue_cond_lock);
   }
 
-  void itti_poll_msg(task_id_t task_id, MessageDef **received_msg) {
+  void itti_poll_msg(task_id_t task_id, MessageDef **received_msg)
+  {
     //reception of one message, non-blocking
     task_list_t *t=&tasks[task_id];
     pthread_mutex_lock(&t->queue_cond_lock);
@@ -279,25 +280,13 @@
     pthread_mutex_unlock (&t->queue_cond_lock);
   }
 
-  int itti_create_task(task_id_t task_id, void *(*start_routine)(void *), void *args_p) {
+  int itti_create_task(task_id_t task_id,
+		               void *(*start_routine)(void *),
+					   void *args_p)
+  {
     task_list_t *t=&tasks[task_id];
     threadCreate (&t->thread, start_routine, args_p, (char*)itti_get_task_name(task_id),-1,OAI_PRIORITY_RT);
     LOG_I(TMR,"Created Posix thread %s\n",  itti_get_task_name(task_id) );
-<<<<<<< HEAD
-#if 1 // BMC test RT prio
-    {
-      int policy;
-      struct sched_param sparam;
-      memset(&sparam, 0, sizeof(sparam));
-      sparam.sched_priority = sched_get_priority_max(SCHED_FIFO)-10;
-      policy = SCHED_FIFO ;
-      if (pthread_setschedparam(t->thread, policy, &sparam) != 0) {
-	LOG_E(TMR,"task %s : Failed to set pthread priority\n",  itti_get_task_name(task_id) );
-      }
-    }
-#endif
-=======
->>>>>>> 19558fda
     return 0;
   }
 
@@ -305,14 +294,19 @@
     pthread_exit (NULL);
   }
 
-  void itti_terminate_tasks(task_id_t task_id) {
+  void itti_terminate_tasks(task_id_t task_id)
+  {
     // Sends Terminate signals to all tasks.
     itti_send_terminate_message (task_id);
     usleep(100*1000); // Allow the tasks to receive the message before going returning to main thread
   }
 
-  int itti_init(task_id_t task_max, thread_id_t thread_max, MessagesIds messages_id_max, const task_info_t *tasks_info,
-                const message_info_t *messages_info) {
+  int itti_init(task_id_t task_max,
+		        thread_id_t thread_max,
+				MessagesIds messages_id_max,
+				const task_info_t *tasks_info,
+                const message_info_t *messages_info)
+  {
     AssertFatal(TASK_MAX<UINT16_MAX, "Max itti tasks");
 
     for(int i=0; i<task_max; ++i) {
@@ -337,7 +331,8 @@
     int32_t       instance,
     timer_type_t  type,
     void         *timer_arg,
-    long         *timer_id) {
+    long         *timer_id)
+  {
     task_list_t *t=&tasks[task_id];
 
     do {
@@ -371,7 +366,8 @@
     return 0;
   }
 
-  int timer_remove(long timer_id) {
+  int timer_remove(long timer_id)
+  {
     task_id_t task_id=(task_id_t)(timer_id&0xffff);
     int ret;
     pthread_mutex_lock (&tasks[task_id].queue_cond_lock);
