--- conflicted
+++ resolved
@@ -50,11 +50,7 @@
   </div>
 
 
-<<<<<<< HEAD
-  <mat-table *ngIf="logs$ | async as logs" mat-table [dataSource]="logs" multiTemplateDataRows class="mat-elevation-z8">
-=======
   <mat-table mat-table [dataSource]="rows$" multiTemplateDataRows class="mat-elevation-z8">
->>>>>>> 2761d013
 
     <!-- For anyone who has set the multiTemplateDataRows property of mat-table to true,
               you can't use index. Instead you have use either dataIndex or renderIndex.
