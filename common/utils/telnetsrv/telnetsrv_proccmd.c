/*
 * Licensed to the OpenAirInterface (OAI) Software Alliance under one or more
 * contributor license agreements.  See the NOTICE file distributed with
 * this work for additional information regarding copyright ownership.
 * The OpenAirInterface Software Alliance licenses this file to You under
 * the OAI Public License, Version 1.1  (the "License"); you may not use this file
 * except in compliance with the License.
 * You may obtain a copy of the License at
 *
 *      http://www.openairinterface.org/?page_id=698
 *
 * Unless required by applicable law or agreed to in writing, software
 * distributed under the License is distributed on an "AS IS" BASIS,
 * WITHOUT WARRANTIES OR CONDITIONS OF ANY KIND, either express or implied.
 * See the License for the specific language governing permissions and
 * limitations under the License.
 *-------------------------------------------------------------------------------
 * For more information about the OpenAirInterface (OAI) Software Alliance:
 *      contact@openairinterface.org
 */

/*! \file common/utils/telnetsrv/telnetsrv_proccmd.c
 * \brief: implementation of telnet commands related to this linux process
 * \author Francois TABURET
 * \date 2017
 * \version 0.1
 * \company NOKIA BellLabs France
 * \email: francois.taburet@nokia-bell-labs.com
 * \note
 * \warning
 */
#define _GNU_SOURCE
#include <sys/types.h>
#include <sys/socket.h>
#include <netinet/in.h>
#include <arpa/inet.h>
#include <netdb.h>
#include <stdio.h>
#include <unistd.h>
#include <fcntl.h>
#include <errno.h>
#include <stdlib.h>
#include <string.h>
#include <signal.h>
#include <pthread.h>
#include <string.h>
#include <stdarg.h>
#include <dirent.h>

#define READCFG_DYNLOAD

#define TELNETSERVERCODE
#include "telnetsrv.h"
#define TELNETSRV_PROCCMD_MAIN
#include "common/utils/LOG/log.h"
#include "common/config/config_userapi.h"
#include "openair1/PHY/phy_extern.h"
#include "telnetsrv_proccmd.h"

void decode_procstat(char *record, int debug, telnet_printfunc_t prnt)
{
char prntline[160];
char *procfile_fiels;
char *strtokptr;
char *lptr;
int fieldcnt;
char toksep[2];

  fieldcnt=0;	  
  procfile_fiels =strtok_r(record," ",&strtokptr);
  lptr= prntline;
/*http://man7.org/linux/man-pages/man5/proc.5.html gives the structure of the stat file */
 
  while( 	procfile_fiels != NULL && fieldcnt < 42) {
    long int policy;
    if (strlen(procfile_fiels) == 0)
       continue;
    fieldcnt++;
    sprintf(toksep," ");
    switch(fieldcnt) {
       case 1: /* id */
           lptr+=sprintf(lptr,"%9.9s ",procfile_fiels);
           sprintf(toksep,")");
       break;  
       case 2: /* name */
	   lptr+=sprintf(lptr,"%20.20s ",procfile_fiels+1);
       break;              
       case 3:   //thread state
           lptr+=sprintf(lptr,"  %c   ",procfile_fiels[0]);
       break;
       case 14:   //time in user mode
       case 15:   //time in kernel mode
           lptr+=sprintf(lptr,"%9.9s ",procfile_fiels);
       break;
       case 18:   //priority
       case 19:   //nice	       
           lptr+=sprintf(lptr,"%3.3s ",procfile_fiels);
       break;
       case 23:   //vsize	       
           lptr+=sprintf(lptr,"%9.9s ",procfile_fiels);
       break;
       case 39:   //processor	       
           lptr+=sprintf(lptr," %2.2s  ",procfile_fiels);
       break;
       case 41:   //policy	       
           lptr+=sprintf(lptr,"%3.3s ",procfile_fiels);
           policy=strtol(procfile_fiels,NULL,0);
           switch(policy) {
              case SCHED_FIFO:
                   lptr+=sprintf(lptr,"%s ","rt: fifo");
              break;
              case SCHED_OTHER:
                   lptr+=sprintf(lptr,"%s ","other");
              break;
              case SCHED_IDLE:
                   lptr+=sprintf(lptr,"%s ","idle");
              break;
              case SCHED_BATCH:
                   lptr+=sprintf(lptr,"%s ","batch");
              break;
              case SCHED_RR:
                   lptr+=sprintf(lptr,"%s ","rt: rr");
              break;
              case SCHED_DEADLINE:
                   lptr+=sprintf(lptr,"%s ","rt: deadline");
              break;
              default:
                   lptr+=sprintf(lptr,"%s ","????");
              break;
           }
       break;
       default:
       break;	       	       	       	       	       
    }/* switch on fieldcnr */  
    procfile_fiels =strtok_r(NULL,toksep,&strtokptr); 
  } /* while on proc_fields != NULL */
  prnt("%s\n",prntline); 
} /*decode_procstat */

void read_statfile(char *fname,int debug, telnet_printfunc_t prnt)
{
FILE *procfile;
char arecord[1024];

    procfile=fopen(fname,"r");
    if (procfile == NULL)
       {
       prnt("Error: Couldn't open %s %i %s\n",fname,errno,strerror(errno));
       return;
       }    
    if ( fgets(arecord,sizeof(arecord),procfile) == NULL)
       {
       prnt("Error: Nothing read from %s %i %s\n",fname,errno,strerror(errno));
       fclose(procfile);
       return;
       }    
    fclose(procfile);
    decode_procstat(arecord, debug, prnt);
}

void print_threads(char *buf, int debug, telnet_printfunc_t prnt)
{
char aname[256];

DIR *proc_dir;
struct dirent *entry;



    prnt("  id          name            state   USRmod    KRNmod  prio nice   vsize   proc pol \n\n");
    snprintf(aname, sizeof(aname), "/proc/%d/stat", getpid());
    read_statfile(aname,debug,prnt);
    prnt("\n");
    snprintf(aname, sizeof(aname), "/proc/%d/task", getpid());
    proc_dir = opendir(aname);
    if (proc_dir == NULL)
       {
       prnt("Error: Couldn't open %s %i %s\n",aname,errno,strerror(errno));
       return;
       }
    
    while ((entry = readdir(proc_dir)) != NULL)
        {
        if(entry->d_name[0] == '.')
            continue;
	snprintf(aname, sizeof(aname), "/proc/%d/task/%s/stat", getpid(),entry->d_name);    
        read_statfile(aname,debug,prnt);      
        } /* while entry != NULL */
	closedir(proc_dir);
} /* print_threads */


int proccmd_show(char *buf, int debug, telnet_printfunc_t prnt)
{
   
   if (debug > 0)
       prnt(" proccmd_show received %s\n",buf);
   if (strcasestr(buf,"thread") != NULL) {
       print_threads(buf,debug,prnt);
   }
   if (strcasestr(buf,"loglvl") != NULL) {
       prnt("               component level  enabled\n");
       for (int i=MIN_LOG_COMPONENTS; i < MAX_LOG_COMPONENTS; i++) {
            if (g_log->log_component[i].name != NULL) {
<<<<<<< HEAD
               prnt("%02i %17.17s:%10.10s%10.10s  %s\n",i ,g_log->log_component[i].name, 
                     map_int_to_str(log_verbosity_names,g_log->log_component[i].flag),
	             map_int_to_str(log_level_names,g_log->log_component[i].level),
                     ((g_log->log_component[i].interval>0)?"Y":"N") );
           }
=======
               prnt("%02i %17.17s:%10.10s  %s\n",i ,g_log->log_component[i].name, 
	             map_int_to_str(log_level_names,g_log->log_component[i].level),
                     ((g_log->log_component[i].interval>0)?"Y":"N") );
           }
       }
   }
   if (strcasestr(buf,"logopt") != NULL) {
       prnt("               option      enabled\n");
       for (int i=0; log_options[i].name != NULL; i++) {
               prnt("%02i %17.17s %10.10s \n",i ,log_options[i].name, 
                     ((g_log->flag & log_options[i].value)?"Y":"N") );
       }
   }
   if (strcasestr(buf,"dbgopt") != NULL) {
       prnt("               option  debug matlab\n");
       for (int i=0; log_maskmap[i].name != NULL ; i++) {
               prnt("%02i %17.17s %5.5s %5.5s\n",i ,log_maskmap[i].name, 
	             ((g_log->debug_mask &  log_maskmap[i].value)?"Y":"N"),
                     ((g_log->matlab_mask & log_maskmap[i].value)?"Y":"N") );
>>>>>>> a9cf09ec
       }
   }
   if (strcasestr(buf,"config") != NULL) {
       prnt("Command line arguments:\n");
       for (int i=0; i < config_get_if()->argc; i++) {
            prnt("    %02i %s\n",i ,config_get_if()->argv[i]);
       }
       prnt("Config module flags ( -O <cfg source>:<xxx>:dbgl<flags>): 0x%08x\n", config_get_if()->rtflags); 

       prnt("    Print config debug msg, params values (flag %u): %s\n",CONFIG_PRINTPARAMS,
            ((config_get_if()->rtflags & CONFIG_PRINTPARAMS) ? "Y" : "N") ); 
       prnt("    Print config debug msg, memory management(flag %u): %s\n",CONFIG_DEBUGPTR,
            ((config_get_if()->rtflags & CONFIG_DEBUGPTR) ? "Y" : "N") ); 
       prnt("    Print config debug msg, command line processing (flag %u): %s\n",CONFIG_DEBUGCMDLINE,
            ((config_get_if()->rtflags & CONFIG_DEBUGCMDLINE) ? "Y" : "N") );        
       prnt("    Don't exit if param check fails (flag %u): %s\n",CONFIG_NOABORTONCHKF,
            ((config_get_if()->rtflags & CONFIG_NOABORTONCHKF) ? "Y" : "N") );      
       prnt("Config source: %s,  parameters:\n",CONFIG_GETSOURCE );
       for (int i=0; i < config_get_if()->num_cfgP; i++) {
            prnt("    %02i %s\n",i ,config_get_if()->cfgP[i]);
       }
       prnt("Softmodem components:\n");
       prnt("   %02i Ru(s)\n", RC.nb_RU);
       prnt("   %02i lte RRc(s),     %02i NbIoT RRC(s)\n",    RC.nb_inst, RC.nb_nb_iot_rrc_inst);
       prnt("   %02i lte MACRLC(s),  %02i NbIoT MACRLC(s)\n", RC.nb_macrlc_inst, RC.nb_nb_iot_macrlc_inst);
       prnt("   %02i lte L1,	    %02i NbIoT L1\n",	     RC.nb_L1_inst, RC.nb_nb_iot_L1_inst);

       for(int i=0; i<RC.nb_inst; i++) {
           prnt("    lte RRC %i:     %02i CC(s) \n",i,((RC.nb_CC == NULL)?0:RC.nb_CC[i]));
       }
       for(int i=0; i<RC.nb_L1_inst; i++) {
           prnt("    lte L1 %i:      %02i CC(s)\n",i,((RC.nb_L1_CC == NULL)?0:RC.nb_L1_CC[i]));
       }
       for(int i=0; i<RC.nb_macrlc_inst; i++) {
           prnt("    lte macrlc %i:  %02i CC(s)\n",i,((RC.nb_mac_CC == NULL)?0:RC.nb_mac_CC[i]));
       }
   }
   return 0;
} 

int proccmd_thread(char *buf, int debug, telnet_printfunc_t prnt)
{
int bv1,bv2;   
int res;
char sv1[64]; 
 
   bv1=0;
   bv2=0;
   sv1[0]=0;
   if (debug > 0)
       prnt("proccmd_thread received %s\n",buf);
   if (strcasestr(buf,"help") != NULL) {
          prnt(PROCCMD_THREAD_HELP_STRING);
          return 0;
   } 
   res=sscanf(buf,"%i %9s %i",&bv1,sv1,&bv2);
   if (debug > 0)
       prnt(" proccmd_thread: %i params = %i,%s,%i\n",res,bv1,sv1,bv2);   
   if(res != 3)
     {
     prnt("softmodem thread needs 3 params, %i received\n",res);
     return 0;
     }

  
   if (strcasestr(sv1,"prio") != NULL)
       {
       set_sched(0,bv1, bv2);
       }
   else if (strcasestr(sv1,"aff") != NULL)
       {
       set_affinity(0,bv1, bv2);
       }
   else
       {
       prnt("%s is not a valid thread command\n",sv1);
       }
   return 0;
} 
int proccmd_exit(char *buf, int debug, telnet_printfunc_t prnt)
{
extern void exit_fun(const char* s);   
   
   if (debug > 0)
       prnt("process module received %s\n",buf);

   exit_fun("telnet server received exit command\n");
   return 0;
}
 

int proccmd_log(char *buf, int debug, telnet_printfunc_t prnt)
{
int idx1=0;
int idx2=NUM_LOG_LEVEL-1;
char *logsubcmd=NULL;

int s = sscanf(buf,"%ms %i-%i\n",&logsubcmd, &idx1,&idx2);   
   
   if (debug > 0)
       prnt( "proccmd_log received %s\n   s=%i sub command %s\n",buf,s,((logsubcmd==NULL)?"":logsubcmd));

   if (s == 1 && logsubcmd != NULL) {
      if (strcasestr(logsubcmd,"online") != NULL) {
          if (strcasestr(buf,"noonline") != NULL) {
   	      set_glog_onlinelog(0);
              prnt("online logging disabled\n",buf);
          } else {
   	      set_glog_onlinelog(1);
              prnt("online logging enabled\n",buf);
          }
      }
      else if (strcasestr(logsubcmd,"show") != NULL) {
          prnt("Available log levels: \n   ");
          for (int i=0; log_level_names[i].name != NULL; i++)
             prnt("%s ",log_level_names[i].name);
          prnt("\n");
          prnt("Available display options: \n   ");
          for (int i=0; log_options[i].name != NULL; i++)
             prnt("%s ",log_options[i].name);
          prnt("\n");
          prnt("Available debug or matlab options: \n   ");
          for (int i=0; log_maskmap[i].name != NULL; i++)
             prnt("%s ",log_maskmap[i].name);
          prnt("\n");
   	  proccmd_show("loglvl",debug,prnt);
   	  proccmd_show("logopt",debug,prnt);
   	  proccmd_show("dbgopt",debug,prnt);
      }
      else if (strcasestr(logsubcmd,"help") != NULL) {
          prnt(PROCCMD_LOG_HELP_STRING);
      } else {
          prnt("%s: wrong log command...\n",logsubcmd);
      }
   } else if ( s == 2 && logsubcmd != NULL) {
      char *opt=NULL;
      char *logparam=NULL;
      int  l;
      int optbit;

      l=sscanf(logsubcmd,"%m[^'_']_%ms",&logparam,&opt);
      if (l == 2 && strcmp(logparam,"print") == 0){
         optbit=map_str_to_int(log_options,opt);
         if (optbit < 0) {
            prnt("option %s unknown\n",opt);
         } else {
            if (idx1 > 0)    
                SET_LOG_OPTION(optbit);
            else
                CLEAR_LOG_OPTION(optbit);
            proccmd_show("logopt",debug,prnt);
         }
      }
      else if (l == 2 && strcmp(logparam,"debug") == 0){
         optbit=map_str_to_int(log_maskmap,opt);
         if (optbit < 0) {
            prnt("debug flag %s unknown\n",opt);
         } else {
            if (idx1 > 0)    
                SET_LOG_DEBUG(optbit);
            else
                CLEAR_LOG_DEBUG(optbit);
            proccmd_show("dbgopt",debug,prnt);
         }
      }  
       else if (l == 2 && strcmp(logparam,"matlab") == 0){
         optbit=map_str_to_int(log_maskmap,opt);
         if (optbit < 0) {
            prnt("matlab flag %s unknown\n",opt);
         } else {
            if (idx1 > 0)    
                SET_LOG_MATLAB(optbit);
            else
                CLEAR_LOG_MATLAB(optbit);
            proccmd_show("dbgopt",debug,prnt);
         }
      }       
      if (logparam != NULL) free(logparam);
      if (opt != NULL)      free(opt); 
   } else if ( s == 3 && logsubcmd != NULL) {
      int level, interval;
      char *tmpstr=NULL;
      char *logparam=NULL;
      int l;

      level = interval = -1;
      l=sscanf(logsubcmd,"%m[^'_']_%m[^'_']",&logparam,&tmpstr);
      if (debug > 0)
          prnt("l=%i, %s %s\n",l,((logparam==NULL)?"\"\"":logparam), ((tmpstr==NULL)?"\"\"":tmpstr));
      if (l ==2 ) {
         if (strcmp(logparam,"level") == 0) {
             level=map_str_to_int(log_level_names,tmpstr);
             if (level < 0)  prnt("level %s unknown\n",tmpstr);
         } else {
             prnt("%s%s unknown log sub command \n",logparam, tmpstr);
         }
      } else if (l ==1 ) {
         if (strcmp(logparam,"enable") == 0) {
              interval = 1;
         } else if (strcmp(logparam,"disable") == 0) {
              interval = 0;
         } else {
             prnt("%s%s unknown log sub command \n",logparam, tmpstr);
         }
      } else {
          prnt("%s unknown log sub command \n",logsubcmd); 
      }
      if (logparam != NULL) free(logparam);
      if (tmpstr != NULL)   free(tmpstr);
      for (int i=idx1; i<=idx2 ; i++) {
          if (level < 0) {
              level=g_log->log_component[i].level;
           }
<<<<<<< HEAD
          if (verbosity < 0) {
              verbosity=g_log->log_component[i].flag;
           }
          if (interval < 0) {
              interval=g_log->log_component[i].interval;
           }
          set_comp_log(i, level, verbosity, interval);
          prnt("log level/verbosity  comp %i %s set to %s / %s (%s)\n",
=======
          if (interval < 0) {
              interval=g_log->log_component[i].interval;
           }
          set_log(i, level, interval);
          prnt("log level  comp %i %s set to %s (%s)\n",
>>>>>>> a9cf09ec
                i,((g_log->log_component[i].name==NULL)?"":g_log->log_component[i].name),
                map_int_to_str(log_level_names,g_log->log_component[i].level),
                ((g_log->log_component[i].interval>0)?"enabled":"disabled"));

        
      }     
   } else {
       prnt("%s: wrong log command...\n",buf);
   }

   return 0;
} 
/*-------------------------------------------------------------------------------------*/

void add_softmodem_cmds(void)
{
   add_telnetcmd("softmodem",proc_vardef,proc_cmdarray);
}<|MERGE_RESOLUTION|>--- conflicted
+++ resolved
@@ -202,13 +202,6 @@
        prnt("               component level  enabled\n");
        for (int i=MIN_LOG_COMPONENTS; i < MAX_LOG_COMPONENTS; i++) {
             if (g_log->log_component[i].name != NULL) {
-<<<<<<< HEAD
-               prnt("%02i %17.17s:%10.10s%10.10s  %s\n",i ,g_log->log_component[i].name, 
-                     map_int_to_str(log_verbosity_names,g_log->log_component[i].flag),
-	             map_int_to_str(log_level_names,g_log->log_component[i].level),
-                     ((g_log->log_component[i].interval>0)?"Y":"N") );
-           }
-=======
                prnt("%02i %17.17s:%10.10s  %s\n",i ,g_log->log_component[i].name, 
 	             map_int_to_str(log_level_names,g_log->log_component[i].level),
                      ((g_log->log_component[i].interval>0)?"Y":"N") );
@@ -228,7 +221,6 @@
                prnt("%02i %17.17s %5.5s %5.5s\n",i ,log_maskmap[i].name, 
 	             ((g_log->debug_mask &  log_maskmap[i].value)?"Y":"N"),
                      ((g_log->matlab_mask & log_maskmap[i].value)?"Y":"N") );
->>>>>>> a9cf09ec
        }
    }
    if (strcasestr(buf,"config") != NULL) {
@@ -442,22 +434,11 @@
           if (level < 0) {
               level=g_log->log_component[i].level;
            }
-<<<<<<< HEAD
-          if (verbosity < 0) {
-              verbosity=g_log->log_component[i].flag;
-           }
-          if (interval < 0) {
-              interval=g_log->log_component[i].interval;
-           }
-          set_comp_log(i, level, verbosity, interval);
-          prnt("log level/verbosity  comp %i %s set to %s / %s (%s)\n",
-=======
           if (interval < 0) {
               interval=g_log->log_component[i].interval;
            }
           set_log(i, level, interval);
           prnt("log level  comp %i %s set to %s (%s)\n",
->>>>>>> a9cf09ec
                 i,((g_log->log_component[i].name==NULL)?"":g_log->log_component[i].name),
                 map_int_to_str(log_level_names,g_log->log_component[i].level),
                 ((g_log->log_component[i].interval>0)?"enabled":"disabled"));
