/*
 * Licensed to the OpenAirInterface (OAI) Software Alliance under one or more
 * contributor license agreements.  See the NOTICE file distributed with
 * this work for additional information regarding copyright ownership.
 * The OpenAirInterface Software Alliance licenses this file to You under
 * the OAI Public License, Version 1.1  (the "License"); you may not use this file
 * except in compliance with the License.
 * You may obtain a copy of the License at
 *
 *      http://www.openairinterface.org/?page_id=698
 *
 * Unless required by applicable law or agreed to in writing, software
 * distributed under the License is distributed on an "AS IS" BASIS,
 * WITHOUT WARRANTIES OR CONDITIONS OF ANY KIND, either express or implied.
 * See the License for the specific language governing permissions and
 * limitations under the License.
 *-------------------------------------------------------------------------------
 * For more information about the OpenAirInterface (OAI) Software Alliance:
 *      contact@openairinterface.org
 */

/*!\file common/utils/T/T_defs.h
 * \brief
 * \author
 * \date
 * \version
 * \company EURECOM
 * \email
 * \note
 * \warning
*/

#ifndef _T_defs_H_
#define _T_defs_H_

/* comment (and recompile everything) to not send time in events */
#define T_SEND_TIME

/* maximum number of arguments for the T macro */
#define T_MAX_ARGS 16

/* maximum size of a message - increase if needed */
#if BASIC_SIMULATOR
   /* let's have 100 RBs functional for the basic simulator */
#  define T_BUFFER_MAX (1024*64*2)
#else
#  define T_BUFFER_MAX (1024*64)
#endif

/* size of the local cache for messages (must be pow(2,something)) */
#if BASIC_SIMULATOR
   /* we don't need much space for the basic simulator */
#  define T_CACHE_SIZE 1024
#else
#  define T_CACHE_SIZE (8192 * 2)
#endif

/* maximum number of bytes a message can contain */
#ifdef T_SEND_TIME
#  define T_PAYLOAD_MAXSIZE (T_BUFFER_MAX-sizeof(int)-sizeof(struct timespec))
#else
#  define T_PAYLOAD_MAXSIZE (T_BUFFER_MAX-sizeof(int))
#endif

typedef struct {
  /* 'busy' is a bit field
   * bit 0: 1 means that slot is acquired by writer
   * bit 1: 1 means that slot is ready for consumption
   */
  volatile int busy;
  char buffer[T_BUFFER_MAX];
  int length;
} T_cache_t;

/* number of VCD functions (to be kept up to date! see in T_messages.txt) */
<<<<<<< HEAD
#define VCD_NUM_FUNCTIONS 192
=======
#define VCD_NUM_FUNCTIONS 193//192//190
>>>>>>> 08e91003

/* number of VCD variables (to be kept up to date! see in T_messages.txt) */
#define VCD_NUM_VARIABLES 144

/* first VCD function (to be kept up to date! see in T_messages.txt) */
#define VCD_FIRST_FUNCTION    ((uintptr_t)T_VCD_FUNCTION_RT_SLEEP)

/* first VCD variable (to be kept up to date! see in T_messages.txt) */
#define VCD_FIRST_VARIABLE    ((uintptr_t)T_VCD_VARIABLE_FRAME_NUMBER_TX0_ENB)

#endif /* _T_defs_H_ */<|MERGE_RESOLUTION|>--- conflicted
+++ resolved
@@ -73,11 +73,7 @@
 } T_cache_t;
 
 /* number of VCD functions (to be kept up to date! see in T_messages.txt) */
-<<<<<<< HEAD
-#define VCD_NUM_FUNCTIONS 192
-=======
 #define VCD_NUM_FUNCTIONS 193//192//190
->>>>>>> 08e91003
 
 /* number of VCD variables (to be kept up to date! see in T_messages.txt) */
 #define VCD_NUM_VARIABLES 144
