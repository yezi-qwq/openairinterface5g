--- conflicted
+++ resolved
@@ -73,17 +73,10 @@
 } T_cache_t;
 
 /* number of VCD functions (to be kept up to date! see in T_messages.txt) */
-<<<<<<< HEAD
-#define VCD_NUM_FUNCTIONS 193//192//190
-
-/* number of VCD variables (to be kept up to date! see in T_messages.txt) */
-#define VCD_NUM_VARIABLES 144
-=======
 #define VCD_NUM_FUNCTIONS (228)
 
 /* number of VCD variables (to be kept up to date! see in T_messages.txt) */
 #define VCD_NUM_VARIABLES (177) 
->>>>>>> 3c85cd58
 
 /* first VCD function (to be kept up to date! see in T_messages.txt) */
 #define VCD_FIRST_FUNCTION    ((uintptr_t)T_VCD_FUNCTION_RT_SLEEP)
