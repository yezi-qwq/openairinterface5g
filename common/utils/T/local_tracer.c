--- conflicted
+++ resolved
@@ -337,11 +337,7 @@
 
 static void wait_message(void)
 {
-<<<<<<< HEAD
-  while (T_local_cache[T_busylist_head].busy == 0) usleep(1000);
-=======
   while ((T_local_cache[T_busylist_head].busy & 0x02) == 0) usleep(1000);
->>>>>>> 0c83df3f
 }
 
 void T_local_tracer_main(int remote_port, int wait_for_tracer,
