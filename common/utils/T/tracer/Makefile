--- conflicted
+++ resolved
@@ -7,11 +7,7 @@
 XLIBS=-lX11 -lpng -lXft
 
 all: record replay extract_config textlog enb ue vcd macpdu2wireshark \
-<<<<<<< HEAD
-     extract_input_subframe extract_output_subframe to_vcd
-=======
-     extract_input_subframe extract
->>>>>>> 6322010e
+     extract_input_subframe extract_output_subframe to_vcd extract
 
 record: utils.o record.o database.o config.o
 	$(CC) $(CFLAGS) -o record $^ $(LIBS)
@@ -26,12 +22,11 @@
     config.o
 	$(CC) $(CFLAGS) -o $@ $^ $(LIBS)
 
-<<<<<<< HEAD
 extract_output_subframe: extract_output_subframe.o database.o event.o utils.o \
     config.o
-=======
+	$(CC) $(CFLAGS) -o $@ $^ $(LIBS)
+
 extract: extract.o database.o event.o utils.o config.o
->>>>>>> 6322010e
 	$(CC) $(CFLAGS) -o $@ $^ $(LIBS)
 
 textlog: utils.o textlog.o database.o event.o handler.o config.o \
@@ -81,12 +76,8 @@
 
 clean:
 	rm -f *.o core tracer_remote textlog enb ue vcd record replay
-<<<<<<< HEAD
 	rm -f extract_config macpdu2wireshark extract_input_subframe
-	rm -f extract_output_subframe to_vcd
-=======
-	rm -f extract_config macpdu2wireshark extract_input_subframe extract
->>>>>>> 6322010e
+	rm -f extract_output_subframe to_vcd extract
 	cd gui && make clean
 	cd view && make clean
 	cd logger && make clean
