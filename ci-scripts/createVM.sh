#!/bin/bash
#/*
# * Licensed to the OpenAirInterface (OAI) Software Alliance under one or more
# * contributor license agreements.  See the NOTICE file distributed with
# * this work for additional information regarding copyright ownership.
# * The OpenAirInterface Software Alliance licenses this file to You under
# * the OAI Public License, Version 1.1  (the "License"); you may not use this file
# * except in compliance with the License.
# * You may obtain a copy of the License at
# *
# *      http://www.openairinterface.org/?page_id=698
# *
# * Unless required by applicable law or agreed to in writing, software
# * distributed under the License is distributed on an "AS IS" BASIS,
# * WITHOUT WARRANTIES OR CONDITIONS OF ANY KIND, either express or implied.
# * See the License for the specific language governing permissions and
# * limitations under the License.
# *-------------------------------------------------------------------------------
# * For more information about the OpenAirInterface (OAI) Software Alliance:
# *      contact@openairinterface.org
# */

function usage {
    echo "OAI VM Creation script"
    echo "   Original Author: Raphael Defosseux"
    echo "   Requirements:"
    echo "     -- uvtool uvtool-libvirt apt-cacher"
    echo "     -- xenial image already synced"
    echo "   Default:"
    echo "     -- eNB with USRP"
    echo ""
    echo "Usage:"
    echo "------"
    echo "    createVM.sh [OPTIONS]"
    echo ""
    echo "Options:"
    echo "--------"
    echo "    --job-name #### OR -jn ####"
    echo "    Specify the name of the Jenkins job."
    echo ""
    echo "    --build-id #### OR -id ####"
    echo "    Specify the build ID of the Jenkins job."
    echo ""
    echo "    --variant enb-usrp     OR -v1"
    echo "    --variant basic-sim    OR -v2"
    echo "    --variant phy-sim      OR -v3"
    echo "    --variant cppcheck     OR -v4"
    echo "    --variant gnb-usrp     OR -v5"
    echo "    --variant nu-ue-usrp   OR -v6"
    echo "    --variant enb-ethernet OR -v7"
    echo "    --variant ue-ethernet  OR -v8"
    echo "    Specify the variant to build."
    echo ""
    echo "    --help OR -h"
    echo "    Print this help message."
    echo ""
}

function variant_usage {
    echo "OAI VM Build Check script"
    echo "   Original Author: Raphael Defosseux"
    echo ""
    echo "    --variant enb-usrp     OR -v1"
    echo "    --variant basic-sim    OR -v2"
    echo "    --variant phy-sim      OR -v3"
    echo "    --variant cppcheck     OR -v4"
    echo "    --variant gnb-usrp     OR -v5"
    echo "    --variant nu-ue-usrp   OR -v6"
    echo "    --variant enb-ethernet OR -v7"
    echo "    --variant ue-ethernet  OR -v8"
    echo ""
}

if [ $# -lt 1 ] || [ $# -gt 6 ]
then
    echo "Syntax Error: not the correct number of arguments"
    echo ""
    usage
    exit 1
fi

VM_TEMPLATE=ci-
JOB_NAME=XX
BUILD_ID=XX
VM_NAME=ci-enb-usrp
VM_MEMORY=2048
VM_CPU=4

while [[ $# -gt 0 ]]
do
key="$1"

case $key in
    -h|--help)
    shift
    usage
    exit 0
    ;;
    -jn|--job-name)
    JOB_NAME="$2"
    shift
    shift
    ;;
    -id|--build-id)
    BUILD_ID="$2"
    shift
    shift
    ;;
    -v1)
    VM_NAME=ci-enb-usrp
    shift
    ;;
    -v2)
    VM_NAME=ci-basic-sim
    VM_MEMORY=8192
    shift
    ;;
    -v3)
    VM_NAME=ci-phy-sim
    shift
    ;;
    -v4)
    VM_NAME=ci-cppcheck
<<<<<<< HEAD
    VM_MEMORY=4096
    VM_CPU=4
=======
    VM_MEMORY=8192
    shift
    ;;
    -v5)
    VM_NAME=ci-gnb-usrp
    shift
    ;;
    -v6)
    VM_NAME=ci-ue-nr-usrp
>>>>>>> 861f8107
    shift
    ;;
    -v7)
    VM_NAME=ci-enb-ethernet
    shift
    ;;
    -v8)
    VM_NAME=ci-ue-ethernet
    shift
    ;;
    --variant)
    variant="$2"
    case $variant in
        enb-usrp)
        VM_NAME=ci-enb-usrp
        ;;
        basic-sim)
        VM_NAME=ci-basic-sim
        VM_MEMORY=8192
        ;;
        phy-sim)
        VM_NAME=ci-phy-sim
        ;;
        cppcheck)
        VM_NAME=ci-cppcheck
<<<<<<< HEAD
        VM_MEMORY=4096
        VM_CPU=4
=======
        VM_MEMORY=8192
        ;;
        gnb-usrp)
        VM_NAME=ci-gnb-usrp
        ;;
        nu-ue-usrp)
        VM_NAME=ci-ue-nr-usrp
>>>>>>> 861f8107
        ;;
        enb-ethernet)
        VM_NAME=ci-enb-ethernet
        ;;
        ue-ethernet)
        VM_NAME=ci-ue-ethernet
        ;;
        *)
        echo ""
        echo "Syntax Error: Invalid Variant option -> $variant"
        echo ""
        variant_usage
        exit 1
    esac
    shift
    shift
    ;;
    *)
    echo "Syntax Error: unknown option: $key"
    echo ""
    usage
    exit 1
esac
done

if [ "$JOB_NAME" == "XX" ] || [ "$BUILD_ID" == "XX" ]
then
    VM_TEMPLATE=ci-
else
    VM_TEMPLATE=${JOB_NAME}-b${BUILD_ID}-
fi

VM_NAME=`echo $VM_NAME | sed -e "s#ci-#$VM_TEMPLATE#"`
VM_CMDS=${VM_NAME}_cmds.txt

echo "VM_NAME             = $VM_NAME"
echo "VM_MEMORY           = $VM_MEMORY MBytes"
echo "VM_CPU              = $VM_CPU"

echo "############################################################"
echo "Creating VM ($VM_NAME) on Ubuntu Cloud Image base"
echo "############################################################"
uvt-kvm create $VM_NAME release=xenial --memory $VM_MEMORY --cpu $VM_CPU --unsafe-caching --template ci-scripts/template-host.xml
echo "Waiting for VM to be started"
uvt-kvm wait $VM_NAME --insecure

VM_IP_ADDR=`uvt-kvm ip $VM_NAME`
echo "$VM_NAME has for IP addr = $VM_IP_ADDR"
exit 0<|MERGE_RESOLUTION|>--- conflicted
+++ resolved
@@ -121,10 +121,6 @@
     ;;
     -v4)
     VM_NAME=ci-cppcheck
-<<<<<<< HEAD
-    VM_MEMORY=4096
-    VM_CPU=4
-=======
     VM_MEMORY=8192
     shift
     ;;
@@ -134,7 +130,6 @@
     ;;
     -v6)
     VM_NAME=ci-ue-nr-usrp
->>>>>>> 861f8107
     shift
     ;;
     -v7)
@@ -160,10 +155,6 @@
         ;;
         cppcheck)
         VM_NAME=ci-cppcheck
-<<<<<<< HEAD
-        VM_MEMORY=4096
-        VM_CPU=4
-=======
         VM_MEMORY=8192
         ;;
         gnb-usrp)
@@ -171,7 +162,6 @@
         ;;
         nu-ue-usrp)
         VM_NAME=ci-ue-nr-usrp
->>>>>>> 861f8107
         ;;
         enb-ethernet)
         VM_NAME=ci-enb-ethernet
