--- conflicted
+++ resolved
@@ -2242,7 +2242,6 @@
 
 
 	def Iperf_Module(self, lock, UE_IPAddress, device_id, idx, ue_num, statusQueue,EPC, Module_UE):
-<<<<<<< HEAD
 		if re.match('OAI-Rel14-Docker', EPC.Type, re.IGNORECASE):
 			#retrieve trf-gen container IP address
 			SSH = sshconnection.SSHConnection()
@@ -2257,9 +2256,6 @@
 			cmd = 'killall --signal=SIGKILL iperf'
 			SSH.command(cmd,'\$',5)
 			SSH.close()
-=======
-		SSH = sshconnection.SSHConnection()	
->>>>>>> 700a149d
 
 			iperf_time = self.Iperf_ComputeTime()	
 			if self.iperf_direction=="DL":
