--- conflicted
+++ resolved
@@ -2228,6 +2228,8 @@
 			SSH.command(cmd,'\$',5)
 			cmd = 'echo $USER; nohup iperf -s -i 1 -u 2>&1 > iperf_server_' + self.testCase_id + '_' + self.ue_id + '.log'
 			SSH.command(cmd,'\$',5)
+			cmd = 'echo $USER; nohup iperf -s -i 1 -u 2>&1 > iperf_server_' + self.testCase_id + '_' + self.ue_id + '.log'
+			SSH.command(cmd,'\$',5)
 
 			#cmd = 'echo $USER; nohup iperf3 -s -i 1 2>&1 > iperf_server_' + self.testCase_id + '_' + self.ue_id + '.log'
 			#SSH.command(cmd,'\$',5)
@@ -2242,25 +2244,18 @@
 			cmd = 'rm iperf_client_' + self.testCase_id + '_' + self.ue_id + '.log'
 			SSH.command(cmd,'\$',5)
 			SSH.command('/opt/iperf-2.0.10/iperf -c 192.172.0.1 ' + self.iperf_args + ' 2>&1 > iperf_client_' + self.testCase_id + '_' + self.ue_id + '.log', '\$', int(iperf_time)*5.0)
-<<<<<<< HEAD
 
 			HOST=Module_UE.HostIPAddress
 			COMMAND='iperf3 -c ' + EPC.IPAddress + ' ' + self.iperf_args + ' 2>&1 > iperf_client_' + self.testCase_id + '_' + self.ue_id + '.log'
 			logging.debug(COMMAND)
 			subprocess.Popen(["ssh", "%s" % HOST, COMMAND],shell=False,stdout=subprocess.PIPE,stderr=subprocess.PIPE)
-=======
->>>>>>> 5af1e3fc
 
 			#copy the 2 resulting files locally
 			SSH.copyin(Module_UE.HostIPAddress, Module_UE.HostUsername, Module_UE.HostPassword, 'iperf_client_' + self.testCase_id + '_' + self.ue_id + '.log', '.')
 			SSH.copyin(EPC.IPAddress, EPC.UserName, EPC.Password, 'iperf_server_' + self.testCase_id + '_' + self.ue_id + '.log', '.')
 			#send for analysis
 			filename='iperf_client_' + self.testCase_id + '_' + self.ue_id + '.log'
-<<<<<<< HEAD
 			self.Iperf_analyzeV2Server(lock, UE_IPAddress, device_id, statusQueue, self.iperf_args,filename,1)
-=======
-			self.Iperf_analyzeV2Server(lock, UE_IPAddress, device_id, statusQueue, self.iperf_args,filename,1)		
->>>>>>> 5af1e3fc
 		else :
 			logging.debug("Incorrect or missing IPERF direction in XML")
 
