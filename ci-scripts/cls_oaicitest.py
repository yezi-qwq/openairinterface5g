#/*
# * Licensed to the OpenAirInterface (OAI) Software Alliance under one or more
# * contributor license agreements.  See the NOTICE file distributed with
# * this work for additional information regarding copyright ownership.
# * The OpenAirInterface Software Alliance licenses this file to You under
# * the OAI Public License, Version 1.1  (the "License"); you may not use this file
# * except in compliance with the License.
# * You may obtain a copy of the License at
# *
# *      http://www.openairinterface.org/?page_id=698
# *
# * Unless required by applicable law or agreed to in writing, software
# * distributed under the License is distributed on an "AS IS" BASIS,
# * WITHOUT WARRANTIES OR CONDITIONS OF ANY KIND, either express or implied.
# * See the License for the specific language governing permissions and
# * limitations under the License.
# *-------------------------------------------------------------------------------
# * For more information about the OpenAirInterface (OAI) Software Alliance:
# *      contact@openairinterface.org
# */
#---------------------------------------------------------------------
# 
#
#   Required Python Version
#     Python 3.x
#
#   Required Python Package
#     pexpect
#---------------------------------------------------------------------


#-----------------------------------------------------------
# Import Libs
#-----------------------------------------------------------
import sys		# arg
import re		# reg
import pexpect	# pexpect
import time		# sleep
import os
import subprocess
import xml.etree.ElementTree as ET
import logging
import datetime
import signal
import statistics as stat
from multiprocessing import Process, Lock, SimpleQueue
logging.basicConfig(
	level=logging.DEBUG,
	format="[%(asctime)s] %(name)s:%(levelname)s: %(message)s"
)

#import our libs
import helpreadme as HELP
import constants as CONST
import sshconnection

import cls_module_ue
import cls_ci_ueinfra		#class defining the multi Ue infrastrucure


#-----------------------------------------------------------
# Utility functions
#-----------------------------------------------------------

def GetPingTimeAnalysis(ping_log_file):
	#ping time values read from file
	t_ping=[]
	#ping stats (dictionary) to be returned by the function
	ping_stat={}
	if (os.path.isfile(ping_log_file)):
		with open(ping_log_file,"r") as f:
			for line in f:
				#looking for time=xxx ms field
				result=re.match('^.+time=(?P<ping_time>[0-9\.]+)',line)
				if result != None:
					t_ping.append(float(result.group('ping_time')))

		#initial stats
		ping_stat['min_0']=min(t_ping)
		ping_stat['mean_0']=stat.mean(t_ping)
		ping_stat['median_0']=stat.median(t_ping)
		ping_stat['max_0']=max(t_ping)

		#get index of max value
		
		max_loc=t_ping.index(max(t_ping))
		ping_stat['max_loc']=max_loc
		#remove it
		t_ping.pop(max_loc)
		#new stats after removing max value
		ping_stat['min_1']=min(t_ping)
		ping_stat['mean_1']=stat.mean(t_ping)
		ping_stat['median_1']=stat.median(t_ping)
		ping_stat['max_1']=max(t_ping)

		return ping_stat

	else:
		logging.error("Ping log file does not exist")
		return -1

	

#-----------------------------------------------------------
# OaiCiTest Class Definition
#-----------------------------------------------------------
class OaiCiTest():
	
	def __init__(self):
		self.ranRepository = ''
		self.ranBranch = ''
		self.ranCommitID = ''
		self.ranAllowMerge = False
		self.ranTargetBranch = ''

		self.FailReportCnt = 0
		self.ADBIPAddress = ''
		self.ADBUserName = ''
		self.ADBPassword = ''
		self.ADBCentralized = True
		self.testCase_id = ''
		self.testXMLfiles = []
		self.testUnstable = False
		self.testMinStableId = '999999'
		self.testStabilityPointReached = False
		self.desc = ''
		self.ping_args = ''
		self.ping_packetloss_threshold = ''
		self.iperf_args = ''
		self.iperf_packetloss_threshold = ''
		self.iperf_profile = ''
		self.iperf_options = ''
		self.iperf_direction = ''
		self.nbMaxUEtoAttach = -1
		self.UEDevices = []
		self.UEDevicesStatus = []
		self.UEDevicesRemoteServer = []
		self.UEDevicesRemoteUser = []
		self.UEDevicesOffCmd = []
		self.UEDevicesOnCmd = []
		self.UEDevicesRebootCmd = []
		self.CatMDevices = []
		self.UEIPAddresses = []
		self.idle_sleep_time = 0
		self.x2_ho_options = 'network'
		self.x2NbENBs = 0
		self.x2ENBBsIds = []
		self.x2ENBConnectedUEs = []
		self.repeatCounts = []
		self.finalStatus = False
		self.UEIPAddress = ''
		self.UEUserName = ''
		self.UEPassword = ''
		self.UE_instance = 0
		self.UESourceCodePath = ''
		self.UELogFile = ''
		self.Build_OAI_UE_args = ''
		self.Initialize_OAI_UE_args = ''
		self.clean_repository = True
		self.air_interface=''
		self.expectedNbOfConnectedUEs = 0
		self.ue_id = '' #used for module identification


	def BuildOAIUE(self,HTML):
		if self.UEIPAddress == '' or self.ranRepository == '' or self.ranBranch == '' or self.UEUserName == '' or self.UEPassword == '' or self.UESourceCodePath == '':
			HELP.GenericHelp(CONST.Version)
			sys.exit('Insufficient Parameter')
		SSH = sshconnection.SSHConnection()
		SSH.open(self.UEIPAddress, self.UEUserName, self.UEPassword)
		result = re.search('--nrUE', self.Build_OAI_UE_args)
		if result is not None:
			self.air_interface='nr-uesoftmodem'
			ue_prefix = 'NR '
		else:
			self.air_interface='lte-uesoftmodem'
			ue_prefix = ''
		result = re.search('([a-zA-Z0-9\:\-\.\/])+\.git', self.ranRepository)
		if result is not None:
			full_ran_repo_name = self.ranRepository.replace('git/', 'git')
		else:
			full_ran_repo_name = self.ranRepository + '.git'
		SSH.command('mkdir -p ' + self.UESourceCodePath, '\$', 5)
		SSH.command('cd ' + self.UESourceCodePath, '\$', 5)
		SSH.command('if [ ! -e .git ]; then stdbuf -o0 git clone ' + full_ran_repo_name + ' .; else stdbuf -o0 git fetch --prune; fi', '\$', 600)
		# here add a check if git clone or git fetch went smoothly
		SSH.command('git config user.email "jenkins@openairinterface.org"', '\$', 5)
		SSH.command('git config user.name "OAI Jenkins"', '\$', 5)
		if self.clean_repository:
			SSH.command('ls *.txt', '\$', 5)
			result = re.search('LAST_BUILD_INFO', SSH.getBefore())
			if result is not None:
				mismatch = False
				SSH.command('grep SRC_COMMIT LAST_BUILD_INFO.txt', '\$', 2)
				result = re.search(self.ranCommitID, SSH.getBefore())
				if result is None:
					mismatch = True
				SSH.command('grep MERGED_W_TGT_BRANCH LAST_BUILD_INFO.txt', '\$', 2)
				if self.ranAllowMerge:
					result = re.search('YES', SSH.getBefore())
					if result is None:
						mismatch = True
					SSH.command('grep TGT_BRANCH LAST_BUILD_INFO.txt', '\$', 2)
					if self.ranTargetBranch == '':
						result = re.search('develop', SSH.getBefore())
					else:
						result = re.search(self.ranTargetBranch, SSH.getBefore())
					if result is None:
						mismatch = True
				else:
					result = re.search('NO', SSH.getBefore())
					if result is None:
						mismatch = True
				if not mismatch:
					SSH.close()
					HTML.CreateHtmlTestRow(self.Build_OAI_UE_args, 'OK', CONST.ALL_PROCESSES_OK)
					return

			SSH.command('echo ' + self.UEPassword + ' | sudo -S git clean -x -d -ff', '\$', 30)

		# if the commit ID is provided use it to point to it
		if self.ranCommitID != '':
			SSH.command('git checkout -f ' + self.ranCommitID, '\$', 30)
		# if the branch is not develop, then it is a merge request and we need to do 
		# the potential merge. Note that merge conflicts should already been checked earlier
		if self.ranAllowMerge:
			if self.ranTargetBranch == '':
				if (self.ranBranch != 'develop') and (self.ranBranch != 'origin/develop'):
					SSH.command('git merge --ff origin/develop -m "Temporary merge for CI"', '\$', 5)
			else:
				logging.debug('Merging with the target branch: ' + self.ranTargetBranch)
				SSH.command('git merge --ff origin/' + self.ranTargetBranch + ' -m "Temporary merge for CI"', '\$', 5)
		SSH.command('source oaienv', '\$', 5)
		SSH.command('cd cmake_targets', '\$', 5)
		SSH.command('mkdir -p log', '\$', 5)
		SSH.command('chmod 777 log', '\$', 5)
		# no need to remove in log (git clean did the trick)
		SSH.command('stdbuf -o0 ./build_oai ' + self.Build_OAI_UE_args + ' 2>&1 | stdbuf -o0 tee compile_oai_ue.log', 'Bypassing the Tests|build have failed', 1200)
		SSH.command('ls ran_build/build', '\$', 3)
		SSH.command('ls ran_build/build', '\$', 3)
		buildStatus = True
		result = re.search(self.air_interface, SSH.getBefore())
		if result is None:
			buildStatus = False
		SSH.command('mkdir -p build_log_' + self.testCase_id, '\$', 5)
		SSH.command('mv log/* ' + 'build_log_' + self.testCase_id, '\$', 5)
		SSH.command('mv compile_oai_ue.log ' + 'build_log_' + self.testCase_id, '\$', 5)
		if buildStatus:
			# Generating a BUILD INFO file
			SSH.command('echo "SRC_BRANCH: ' + self.ranBranch + '" > ../LAST_BUILD_INFO.txt', '\$', 2)
			SSH.command('echo "SRC_COMMIT: ' + self.ranCommitID + '" >> ../LAST_BUILD_INFO.txt', '\$', 2)
			if self.ranAllowMerge:
				SSH.command('echo "MERGED_W_TGT_BRANCH: YES" >> ../LAST_BUILD_INFO.txt', '\$', 2)
				if self.ranTargetBranch == '':
					SSH.command('echo "TGT_BRANCH: develop" >> ../LAST_BUILD_INFO.txt', '\$', 2)
				else:
					SSH.command('echo "TGT_BRANCH: ' + self.ranTargetBranch + '" >> ../LAST_BUILD_INFO.txt', '\$', 2)
			else:
				SSH.command('echo "MERGED_W_TGT_BRANCH: NO" >> ../LAST_BUILD_INFO.txt', '\$', 2)
			SSH.close()
			HTML.CreateHtmlTestRow(self.Build_OAI_UE_args, 'OK', CONST.ALL_PROCESSES_OK, 'OAI UE')
		else:
			SSH.close()
			logging.error('\u001B[1m Building OAI UE Failed\u001B[0m')
			HTML.CreateHtmlTestRow(self.Build_OAI_UE_args, 'KO', CONST.ALL_PROCESSES_OK, 'OAI UE')
			HTML.CreateHtmlTabFooter(False)
			self.ConditionalExit()

	def CheckFlexranCtrlInstallation(self,RAN,EPC,CONTAINERS):
		if EPC.IPAddress == '' or EPC.UserName == '' or EPC.Password == '':
			return
		SSH = sshconnection.SSHConnection()
		SSH.open(EPC.IPAddress, EPC.UserName, EPC.Password)
		SSH.command('ls -ls /opt/flexran_rtc/*/rt_controller', '\$', 5)
		result = re.search('/opt/flexran_rtc/build/rt_controller', SSH.getBefore())
		if result is not None:
			RAN.flexranCtrlInstalled=True
			RAN.flexranCtrlIpAddress=EPC.IPAddress
			logging.debug('Flexran Controller is installed')
		else:
			# Maybe flexran-rtc is deployed into a container
			SSH.command('docker inspect --format="FLEX_RTC_IP_ADDR = {{range .NetworkSettings.Networks}}{{.IPAddress}}{{end}}" prod-flexran-rtc', '\$', 5)
			result = re.search('FLEX_RTC_IP_ADDR = (?P<flex_ip_addr>[0-9\.]+)', SSH.getBefore())
			if result is not None:
				RAN.flexranCtrlDeployed=True
				RAN.flexranCtrlIpAddress=result.group('flex_ip_addr')
				CONTAINERS.flexranCtrlDeployed=True
				CONTAINERS.flexranCtrlIpAddress=result.group('flex_ip_addr')
				logging.debug('Flexran Controller is deployed: ' + RAN.flexranCtrlIpAddress)
		SSH.close()

	def InitializeFlexranCtrl(self, HTML,RAN,EPC):
		if RAN.flexranCtrlInstalled == False:
			return
		if EPC.IPAddress == '' or EPC.UserName == '' or EPC.Password == '':
			HELP.GenericHelp(CONST.Version)
			sys.exit('Insufficient Parameter')
		SSH = sshconnection.SSHConnection()
		SSH.open(EPC.IPAddress, EPC.UserName, EPC.Password)
		SSH.command('cd /opt/flexran_rtc', '\$', 5)
		SSH.command('echo ' + EPC.Password + ' | sudo -S rm -f log/*.log', '\$', 5)
		SSH.command('echo ' + EPC.Password + ' | sudo -S echo "build/rt_controller -c log_config/basic_log" > ./my-flexran-ctl.sh', '\$', 5)
		SSH.command('echo ' + EPC.Password + ' | sudo -S chmod 755 ./my-flexran-ctl.sh', '\$', 5)
		SSH.command('echo ' + EPC.Password + ' | sudo -S daemon --unsafe --name=flexran_rtc_daemon --chdir=/opt/flexran_rtc -o /opt/flexran_rtc/log/flexranctl_' + self.testCase_id + '.log ././my-flexran-ctl.sh', '\$', 5)
		SSH.command('ps -aux | grep --color=never rt_controller', '\$', 5)
		result = re.search('rt_controller -c ', SSH.getBefore())
		if result is not None:
			logging.debug('\u001B[1m Initialize FlexRan Controller Completed\u001B[0m')
			RAN.flexranCtrlStarted=True
		SSH.close()
		HTML.CreateHtmlTestRow('N/A', 'OK', CONST.ALL_PROCESSES_OK)
	
	def InitializeUE_common(self, device_id, idx,COTS_UE):
		try:
			SSH = sshconnection.SSHConnection()
			SSH.open(self.ADBIPAddress, self.ADBUserName, self.ADBPassword)
			if not self.ADBCentralized:
				# Reboot UE
				#SSH.command('ssh ' + self.UEDevicesRemoteUser[idx] + '@' + self.UEDevicesRemoteServer[idx] + ' ' + self.UEDevicesRebootCmd[idx], '\$', 60)
				# Wait
				#time.sleep(60)
				# Put in LTE-Mode only
				#SSH.command('ssh ' + self.UEDevicesRemoteUser[idx] + '@' + self.UEDevicesRemoteServer[idx] + ' \'adb -s ' + device_id + ' shell "settings put global preferred_network_mode 11"\'', '\$', 60)
				#SSH.command('ssh ' + self.UEDevicesRemoteUser[idx] + '@' + self.UEDevicesRemoteServer[idx] + ' \'adb -s ' + device_id + ' shell "settings put global preferred_network_mode1 11"\'', '\$', 60)
				#SSH.command('ssh ' + self.UEDevicesRemoteUser[idx] + '@' + self.UEDevicesRemoteServer[idx] + ' \'adb -s ' + device_id + ' shell "settings put global preferred_network_mode2 11"\'', '\$', 60)
				#SSH.command('ssh ' + self.UEDevicesRemoteUser[idx] + '@' + self.UEDevicesRemoteServer[idx] + ' \'adb -s ' + device_id + ' shell "settings put global preferred_network_mode3 11"\'', '\$', 60)
				# enable data service
				#SSH.command('ssh ' + self.UEDevicesRemoteUser[idx] + '@' + self.UEDevicesRemoteServer[idx] + ' \'adb -s ' + device_id + ' shell "svc data enable"\'', '\$', 60)
				# we need to do radio on/off cycle to make sure of above changes
				# airplane mode off // radio on
				#SSH.command('ssh ' + self.UEDevicesRemoteUser[idx] + '@' + self.UEDevicesRemoteServer[idx] + ' ' + self.UEDevicesOnCmd[idx], '\$', 60)
				#time.sleep(10)
				# airplane mode on // radio off
				#SSH.command('ssh ' + self.UEDevicesRemoteUser[idx] + '@' + self.UEDevicesRemoteServer[idx] + ' ' + self.UEDevicesOffCmd[idx], '\$', 60)

				# normal procedure without reboot
				# enable data service
				SSH.command('ssh ' + self.UEDevicesRemoteUser[idx] + '@' + self.UEDevicesRemoteServer[idx] + ' \'adb -s ' + device_id + ' shell "svc data enable"\'', '\$', 60)
				# airplane mode on // radio off
				SSH.command('ssh ' + self.UEDevicesRemoteUser[idx] + '@' + self.UEDevicesRemoteServer[idx] + ' ' + self.UEDevicesOffCmd[idx], '\$', 60)
				SSH.close()
				return

			#RH quick add-on to integrate cots control defined by yaml
			#if device_id exists in yaml dictionary, we execute the new procedure defined in cots_ue class
			#otherwise we use the legacy procedure
			logging.debug('Device id ' + str(device_id) + ', in COTS UE dict : ' + str(COTS_UE.Check_Exists(device_id)))
			if COTS_UE.Check_Exists(device_id):
				#switch device to Airplane mode ON (ie Radio OFF) 
				COTS_UE.Set_Airplane(device_id, 'ON')
			else:
				# enable data service
				SSH.command('stdbuf -o0 adb -s ' + device_id + ' shell "svc data enable"', '\$', 60)

				# The following commands are deprecated since we no longer work on Android 7+
				# SSH.command('stdbuf -o0 adb -s ' + device_id + ' shell settings put global airplane_mode_on 1', '\$', 10)
				# SSH.command('stdbuf -o0 adb -s ' + device_id + ' shell am broadcast -a android.intent.action.AIRPLANE_MODE --ez state true', '\$', 60)
				# a dedicated script has to be installed inside the UE
				# airplane mode on means call /data/local/tmp/off
				if device_id == '84B7N16418004022':
					SSH.command('stdbuf -o0 adb -s ' + device_id + ' shell "su - root -c /data/local/tmp/off"', '\$', 60)
				else:
					SSH.command('stdbuf -o0 adb -s ' + device_id + ' shell /data/local/tmp/off', '\$', 60)
				#airplane mode off means call /data/local/tmp/on
				logging.debug('\u001B[1mUE (' + device_id + ') Initialize Completed\u001B[0m')
				SSH.close()
		except:
			os.kill(os.getppid(),signal.SIGUSR1)

	def InitializeUE(self,HTML,RAN,EPC, COTS_UE, InfraUE):
		if self.ue_id=='':#no ID specified, then it is a COTS controlled by ADB
			if self.ADBIPAddress == '' or self.ADBUserName == '' or self.ADBPassword == '':
				HELP.GenericHelp(CONST.Version)
				sys.exit('Insufficient Parameter')
			multi_jobs = []
			i = 0
			for device_id in self.UEDevices:
				p = Process(target = self.InitializeUE_common, args = (device_id,i,COTS_UE,))
				p.daemon = True
				p.start()
				multi_jobs.append(p)
				i += 1
			for job in multi_jobs:
				job.join()
			HTML.CreateHtmlTestRow('N/A', 'OK', CONST.ALL_PROCESSES_OK)
		else: #if an ID is specified, it is a module from the yaml infrastructure file
			#RH
			Module_UE = cls_module_ue.Module_UE(InfraUE.ci_ue_infra[self.ue_id])
			is_module=Module_UE.CheckCMProcess()
			if is_module:
				Module_UE.Command("wup")
				status=Module_UE.GetModuleIPAddress()
				if status==0:
<<<<<<< HEAD
					HTML.CreateHtmlTestRow(Module_UE.UEIPAddress, 'OK', CONST.ALL_PROCESSES_OK)
=======
					HTML.CreateHtmlTestRow(Module_UE.UEIPAddress, 'OK', CONST.ALL_PROCESSES_OK)	
>>>>>>> f2c56444
					logging.debug('UE IP addresss : '+ Module_UE.UEIPAddress)
				else: #status==-1 failed to retrieve IP address
					HTML.CreateHtmlTestRow('N/A', 'KO', CONST.UE_IP_ADDRESS_ISSUE)
					self.AutoTerminateUEandeNB(HTML,RAN,COTS_UE,EPC)
					return


	def InitializeOAIUE(self,HTML,RAN,EPC,COTS_UE):
		if self.UEIPAddress == '' or self.UEUserName == '' or self.UEPassword == '' or self.UESourceCodePath == '':
			HELP.GenericHelp(CONST.Version)
			sys.exit('Insufficient Parameter')

			
		if self.air_interface == 'lte-uesoftmodem':
			result = re.search('--no-L2-connect', str(self.Initialize_OAI_UE_args))
			if result is None:
				check_eNB = True
				check_OAI_UE = False
				pStatus = self.CheckProcessExist(check_eNB, check_OAI_UE,RAN,EPC)
				if (pStatus < 0):
					HTML.CreateHtmlTestRow(self.air_interface + ' ' + self.Initialize_OAI_UE_args, 'KO', pStatus)
					HTML.CreateHtmlTabFooter(False)
					self.ConditionalExit()
			UE_prefix = ''
		else:
			UE_prefix = 'NR '
		SSH = sshconnection.SSHConnection()
		SSH.open(self.UEIPAddress, self.UEUserName, self.UEPassword)
		# b2xx_fx3_utils reset procedure
		SSH.command('echo ' + self.UEPassword + ' | sudo -S uhd_find_devices', '\$', 90)
		result = re.search('type: b200', SSH.getBefore())
		if result is not None:
			logging.debug('Found a B2xx device --> resetting it')
			SSH.command('echo ' + self.UEPassword + ' | sudo -S b2xx_fx3_utils --reset-device', '\$', 10)
			# Reloading FGPA bin firmware
			SSH.command('echo ' + self.UEPassword + ' | sudo -S uhd_find_devices', '\$', 90)
		result = re.search('type: n3xx', str(SSH.getBefore()))
		if result is not None:
			logging.debug('Found a N3xx device --> resetting it')
		SSH.command('cd ' + self.UESourceCodePath, '\$', 5)
		# Initialize_OAI_UE_args usually start with -C and followed by the location in repository
		SSH.command('source oaienv', '\$', 5)
		SSH.command('cd cmake_targets/ran_build/build', '\$', 5)
		if self.air_interface == 'lte-uesoftmodem':
			result = re.search('--no-L2-connect', str(self.Initialize_OAI_UE_args))
			# We may have to regenerate the .u* files
			if result is None:
				SSH.command('ls /tmp/*.sed', '\$', 5)
				result = re.search('adapt_usim_parameters', SSH.getBefore())
				if result is not None:
					SSH.command('sed -f /tmp/adapt_usim_parameters.sed ../../../openair3/NAS/TOOLS/ue_eurecom_test_sfr.conf > ../../../openair3/NAS/TOOLS/ci-ue_eurecom_test_sfr.conf', '\$', 5)
				else:
					SSH.command('sed -e "s#93#92#" -e "s#8baf473f2f8fd09487cccbd7097c6862#fec86ba6eb707ed08905757b1bb44b8f#" -e "s#e734f8734007d6c5ce7a0508809e7e9c#C42449363BBAD02B66D16BC975D77CC1#" ../../../openair3/NAS/TOOLS/ue_eurecom_test_sfr.conf > ../../../openair3/NAS/TOOLS/ci-ue_eurecom_test_sfr.conf', '\$', 5)
				SSH.command('echo ' + self.UEPassword + ' | sudo -S rm -Rf .u*', '\$', 5)
				SSH.command('echo ' + self.UEPassword + ' | sudo -S ../../../targets/bin/conf2uedata -c ../../../openair3/NAS/TOOLS/ci-ue_eurecom_test_sfr.conf -o .', '\$', 5)
		else:
			SSH.command('if [ -e rbconfig.raw ]; then echo ' + self.UEPassword + ' | sudo -S rm rbconfig.raw; fi', '\$', 5)
			SSH.command('if [ -e reconfig.raw ]; then echo ' + self.UEPassword + ' | sudo -S rm reconfig.raw; fi', '\$', 5)
			# Copy the RAW files from gNB running directory (maybe on another machine)
			copyin_res = SSH.copyin(RAN.eNBIPAddress, RAN.eNBUserName, RAN.eNBPassword, RAN.eNBSourceCodePath + '/cmake_targets/rbconfig.raw', '.')
			if (copyin_res == 0):
				SSH.copyout(self.UEIPAddress, self.UEUserName, self.UEPassword, './rbconfig.raw', self.UESourceCodePath + '/cmake_targets/ran_build/build')
			copyin_res = SSH.copyin(RAN.eNBIPAddress, RAN.eNBUserName, RAN.eNBPassword, RAN.eNBSourceCodePath + '/cmake_targets/reconfig.raw', '.')
			if (copyin_res == 0):
				SSH.copyout(self.UEIPAddress, self.UEUserName, self.UEPassword, './reconfig.raw', self.UESourceCodePath + '/cmake_targets/ran_build/build')
		SSH.command('echo "ulimit -c unlimited && ./'+ self.air_interface +' ' + self.Initialize_OAI_UE_args + '" > ./my-lte-uesoftmodem-run' + str(self.UE_instance) + '.sh', '\$', 5)
		SSH.command('chmod 775 ./my-lte-uesoftmodem-run' + str(self.UE_instance) + '.sh', '\$', 5)
		SSH.command('echo ' + self.UEPassword + ' | sudo -S rm -Rf ' + self.UESourceCodePath + '/cmake_targets/ue_' + self.testCase_id + '.log', '\$', 5)
		self.UELogFile = 'ue_' + self.testCase_id + '.log'

		# We are now looping several times to hope we really sync w/ an eNB
		doOutterLoop = True
		outterLoopCounter = 5
		gotSyncStatus = True
		fullSyncStatus = True
		while (doOutterLoop):
			SSH.command('cd ' + self.UESourceCodePath + '/cmake_targets/ran_build/build', '\$', 5)
			SSH.command('echo ' + self.UEPassword + ' | sudo -S rm -Rf ' + self.UESourceCodePath + '/cmake_targets/ue_' + self.testCase_id + '.log', '\$', 5)
			SSH.command('echo $USER; nohup sudo -E ./my-lte-uesoftmodem-run' + str(self.UE_instance) + '.sh' + ' > ' + self.UESourceCodePath + '/cmake_targets/ue_' + self.testCase_id + '.log ' + ' 2>&1 &', self.UEUserName, 5)
			time.sleep(6)
			SSH.command('cd ../..', '\$', 5)
			doLoop = True
			loopCounter = 10
			gotSyncStatus = True
			# the 'got sync' message is for the UE threads synchronization
			while (doLoop):
				loopCounter = loopCounter - 1
				if (loopCounter == 0):
					# Here should never occur
					logging.error('"got sync" message never showed!')
					gotSyncStatus = False
					doLoop = False
					continue
				SSH.command('stdbuf -o0 cat ue_' + self.testCase_id + '.log | egrep --text --color=never -i "wait|sync"', '\$', 4)
				if self.air_interface == 'nr-uesoftmodem':
					result = re.search('Starting sync detection', SSH.getBefore())
				else:
					result = re.search('got sync', SSH.getBefore())
				if result is None:
					time.sleep(10)
				else:
					doLoop = False
					logging.debug('Found "got sync" message!')
			if gotSyncStatus == False:
				# we certainly need to stop the lte-uesoftmodem process if it is still running!
				SSH.command('ps -aux | grep --text --color=never softmodem | grep -v grep', '\$', 4)
				result = re.search('-uesoftmodem', SSH.getBefore())
				if result is not None:
					SSH.command('echo ' + self.UEPassword + ' | sudo -S killall --signal=SIGINT -r *-uesoftmodem', '\$', 4)
					time.sleep(3)
				outterLoopCounter = outterLoopCounter - 1
				if (outterLoopCounter == 0):
					doOutterLoop = False
				continue
			# We are now checking if sync w/ eNB DOES NOT OCCUR
			# Usually during the cell synchronization stage, the UE returns with No cell synchronization message
			# That is the case for LTE
			# In NR case, it's a positive message that will show if synchronization occurs
			doLoop = True
			if self.air_interface == 'nr-uesoftmodem':
				loopCounter = 10
			else:
				# We are now checking if sync w/ eNB DOES NOT OCCUR
				# Usually during the cell synchronization stage, the UE returns with No cell synchronization message
				loopCounter = 10
			while (doLoop):
				loopCounter = loopCounter - 1
				if (loopCounter == 0):
					if self.air_interface == 'nr-uesoftmodem':
						# Here we do have great chances that UE did NOT cell-sync w/ gNB
						doLoop = False
						fullSyncStatus = False
						logging.debug('Never seen the NR-Sync message (Measured Carrier Frequency) --> try again')
						time.sleep(6)
						# Stopping the NR-UE  
						SSH.command('ps -aux | grep --text --color=never softmodem | grep -v grep', '\$', 4)
						result = re.search('nr-uesoftmodem', SSH.getBefore())
						if result is not None:
							SSH.command('echo ' + self.UEPassword + ' | sudo -S killall --signal=SIGINT nr-uesoftmodem', '\$', 4)
						time.sleep(6)
					else:
						# Here we do have a great chance that the UE did cell-sync w/ eNB
						doLoop = False
						doOutterLoop = False
						fullSyncStatus = True
						continue
				SSH.command('stdbuf -o0 cat ue_' + self.testCase_id + '.log | egrep --text --color=never -i "wait|sync|Frequency"', '\$', 4)
				if self.air_interface == 'nr-uesoftmodem':
					# Positive messaging -->
					result = re.search('Measured Carrier Frequency', SSH.getBefore())
					if result is not None:
						doLoop = False
						doOutterLoop = False
						fullSyncStatus = True
					else:
						time.sleep(6)
				else:
					# Negative messaging -->
					result = re.search('No cell synchronization found', SSH.getBefore())
					if result is None:
						time.sleep(6)
					else:
						doLoop = False
						fullSyncStatus = False
						logging.debug('Found: "No cell synchronization" message! --> try again')
						time.sleep(6)
						SSH.command('ps -aux | grep --text --color=never softmodem | grep -v grep', '\$', 4)
						result = re.search('lte-uesoftmodem', SSH.getBefore())
						if result is not None:
							SSH.command('echo ' + self.UEPassword + ' | sudo -S killall --signal=SIGINT lte-uesoftmodem', '\$', 4)
			outterLoopCounter = outterLoopCounter - 1
			if (outterLoopCounter == 0):
				doOutterLoop = False

		if fullSyncStatus and gotSyncStatus:
			doInterfaceCheck = False
			if self.air_interface == 'lte-uesoftmodem':
				result = re.search('--no-L2-connect', str(self.Initialize_OAI_UE_args))
				if result is None:
					doInterfaceCheck = True
			# For the moment, only in explicit noS1 without kernel module (ie w/ tunnel interface)
			if self.air_interface == 'nr-uesoftmodem':
				result = re.search('--noS1 --nokrnmod 1', str(self.Initialize_OAI_UE_args))
				if result is not None:
					doInterfaceCheck = True
			if doInterfaceCheck:
				SSH.command('ifconfig oaitun_ue1', '\$', 4)
				SSH.command('ifconfig oaitun_ue1', '\$', 4)
				# ifconfig output is different between ubuntu 16 and ubuntu 18
				result = re.search('inet addr:[0-9]|inet [0-9]', SSH.getBefore())
				if result is not None:
					logging.debug('\u001B[1m oaitun_ue1 interface is mounted and configured\u001B[0m')
					tunnelInterfaceStatus = True
				else:
					logging.debug(SSH.getBefore())
					logging.error('\u001B[1m oaitun_ue1 interface is either NOT mounted or NOT configured\u001B[0m')
					tunnelInterfaceStatus = False
				if RAN.eNBmbmsEnables[0]:
					SSH.command('ifconfig oaitun_uem1', '\$', 4)
					result = re.search('inet addr', SSH.getBefore())
					if result is not None:
						logging.debug('\u001B[1m oaitun_uem1 interface is mounted and configured\u001B[0m')
						tunnelInterfaceStatus = tunnelInterfaceStatus and True
					else:
						logging.error('\u001B[1m oaitun_uem1 interface is either NOT mounted or NOT configured\u001B[0m')
						tunnelInterfaceStatus = False
			else:
				tunnelInterfaceStatus = True
		else:
			tunnelInterfaceStatus = True

		SSH.close()
		if fullSyncStatus and gotSyncStatus and tunnelInterfaceStatus:
			HTML.CreateHtmlTestRow(self.air_interface + ' ' + self.Initialize_OAI_UE_args, 'OK', CONST.ALL_PROCESSES_OK, 'OAI UE')
			logging.debug('\u001B[1m Initialize OAI UE Completed\u001B[0m')
			if (self.ADBIPAddress != 'none'):
				self.UEDevices = []
				self.UEDevices.append('OAI-UE')
				self.UEDevicesStatus = []
				self.UEDevicesStatus.append(CONST.UE_STATUS_DETACHED)
		else:
			if self.air_interface == 'lte-uesoftmodem':
				if RAN.eNBmbmsEnables[0]:
					HTML.htmlUEFailureMsg='oaitun_ue1/oaitun_uem1 interfaces are either NOT mounted or NOT configured'
				else:
					HTML.htmlUEFailureMsg='oaitun_ue1 interface is either NOT mounted or NOT configured'
				HTML.CreateHtmlTestRow(self.air_interface + ' ' + self.Initialize_OAI_UE_args, 'KO', CONST.OAI_UE_PROCESS_NO_TUNNEL_INTERFACE, 'OAI UE')
			else:
				HTML.htmlUEFailureMsg='nr-uesoftmodem did NOT synced'
				HTML.CreateHtmlTestRow(self.air_interface + ' ' +  self.Initialize_OAI_UE_args, 'KO', CONST.OAI_UE_PROCESS_COULD_NOT_SYNC, 'OAI UE')
			logging.error('\033[91mInitialize OAI UE Failed! \033[0m')
			self.AutoTerminateUEandeNB(HTML,RAN,COTS_UE,EPC)

	def checkDevTTYisUnlocked(self):
		SSH = sshconnection.SSHConnection()
		SSH.open(self.ADBIPAddress, self.ADBUserName, self.ADBPassword)
		count = 0
		while count < 5:
			SSH.command('echo ' + self.ADBPassword + ' | sudo -S lsof | grep ttyUSB0', '\$', 10)
			result = re.search('picocom', SSH.getBefore())
			if result is None:
				count = 10
			else:
				time.sleep(5)
				count = count + 1
		SSH.close()

	def InitializeCatM(self,HTML):
		if self.ADBIPAddress == '' or self.ADBUserName == '' or self.ADBPassword == '':
			HELP.GenericHelp(CONST.Version)
			sys.exit('Insufficient Parameter')
		SSH = sshconnection.SSHConnection()
		SSH.enablePicocomClosure()
		SSH.open(self.ADBIPAddress, self.ADBUserName, self.ADBPassword)
		# dummy call to start a sudo session. The picocom command does NOT handle well the `sudo -S`
		SSH.command('echo ' + self.ADBPassword + ' | sudo -S ls', '\$', 10)
		SSH.command('sudo picocom --baud 921600 --flow n --databits 8 /dev/ttyUSB0', 'Terminal ready', 10)
		time.sleep(1)
		# Calling twice AT to clear all buffers
		SSH.command('AT', 'OK|ERROR', 5)
		SSH.command('AT', 'OK', 5)
		# Doing a power cycle
		SSH.command('AT^RESET', 'SIMSTORE,READY', 15)
		SSH.command('AT', 'OK|ERROR', 5)
		SSH.command('AT', 'OK', 5)
		SSH.command('ATE1', 'OK', 5)
		# Disabling the Radio
		SSH.command('AT+CFUN=0', 'OK', 5)
		logging.debug('\u001B[1m Cellular Functionality disabled\u001B[0m')
		# Checking if auto-attach is enabled
		SSH.command('AT^AUTOATT?', 'OK', 5)
		result = re.search('AUTOATT: (?P<state>[0-9\-]+)', SSH.getBefore())
		if result is not None:
			if result.group('state') is not None:
				autoAttachState = int(result.group('state'))
				if autoAttachState is not None:
					if autoAttachState == 0:
						SSH.command('AT^AUTOATT=1', 'OK', 5)
					logging.debug('\u001B[1m Auto-Attach enabled\u001B[0m')
		else:
			logging.debug('\u001B[1;37;41m Could not check Auto-Attach! \u001B[0m')
		# Force closure of picocom but device might still be locked
		SSH.close()
		SSH.disablePicocomClosure()
		HTML.CreateHtmlTestRow('N/A', 'OK', CONST.ALL_PROCESSES_OK)
		self.checkDevTTYisUnlocked()

	def TerminateCatM(self,HTML):
		if self.ADBIPAddress == '' or self.ADBUserName == '' or self.ADBPassword == '':
			HELP.GenericHelp(CONST.Version)
			sys.exit('Insufficient Parameter')
		SSH = sshconnection.SSHConnection()
		SSH.enablePicocomClosure()
		SSH.open(self.ADBIPAddress, self.ADBUserName, self.ADBPassword)
		# dummy call to start a sudo session. The picocom command does NOT handle well the `sudo -S`
		SSH.command('echo ' + self.ADBPassword + ' | sudo -S ls', '\$', 10)
		SSH.command('sudo picocom --baud 921600 --flow n --databits 8 /dev/ttyUSB0', 'Terminal ready', 10)
		time.sleep(1)
		# Calling twice AT to clear all buffers
		SSH.command('AT', 'OK|ERROR', 5)
		SSH.command('AT', 'OK', 5)
		# Disabling the Radio
		SSH.command('AT+CFUN=0', 'OK', 5)
		logging.debug('\u001B[1m Cellular Functionality disabled\u001B[0m')
		SSH.close()
		SSH.disablePicocomClosure()
		HTML.CreateHtmlTestRow('N/A', 'OK', CONST.ALL_PROCESSES_OK)
		self.checkDevTTYisUnlocked()

	def AttachCatM(self,HTML,RAN,COTS_UE,EPC):
		if self.ADBIPAddress == '' or self.ADBUserName == '' or self.ADBPassword == '':
			HELP.GenericHelp(CONST.Version)
			sys.exit('Insufficient Parameter')
		SSH = sshconnection.SSHConnection()
		SSH.enablePicocomClosure()
		SSH.open(self.ADBIPAddress, self.ADBUserName, self.ADBPassword)
		# dummy call to start a sudo session. The picocom command does NOT handle well the `sudo -S`
		SSH.command('echo ' + self.ADBPassword + ' | sudo -S ls', '\$', 10)
		SSH.command('sudo picocom --baud 921600 --flow n --databits 8 /dev/ttyUSB0', 'Terminal ready', 10)
		time.sleep(1)
		# Calling twice AT to clear all buffers
		SSH.command('AT', 'OK|ERROR', 5)
		SSH.command('AT', 'OK', 5)
		# Enabling the Radio
		SSH.command('AT+CFUN=1', 'SIMSTORE,READY', 5)
		logging.debug('\u001B[1m Cellular Functionality enabled\u001B[0m')
		time.sleep(4)
		# We should check if we register
		count = 0
		attach_cnt = 0
		attach_status = False
		while count < 5:
			SSH.command('AT+CEREG?', 'OK', 5)
			result = re.search('CEREG: 2,(?P<state>[0-9\-]+),', SSH.getBefore())
			if result is not None:
				mDataConnectionState = int(result.group('state'))
				if mDataConnectionState is not None:
					if mDataConnectionState == 1:
						count = 10
						attach_status = True
						result = re.search('CEREG: 2,1,"(?P<networky>[0-9A-Z]+)","(?P<networkz>[0-9A-Z]+)"', SSH.getBefore())
						if result is not None:
							networky = result.group('networky')
							networkz = result.group('networkz')
							logging.debug('\u001B[1m CAT-M module attached to eNB (' + str(networky) + '/' + str(networkz) + ')\u001B[0m')
						else:
							logging.debug('\u001B[1m CAT-M module attached to eNB\u001B[0m')
					else:
						logging.debug('+CEREG: 2,' + str(mDataConnectionState))
						attach_cnt = attach_cnt + 1
			else:
				logging.debug(SSH.getBefore())
				attach_cnt = attach_cnt + 1
			count = count + 1
			time.sleep(1)
		if attach_status:
			SSH.command('AT+CESQ', 'OK', 5)
			result = re.search('CESQ: 99,99,255,255,(?P<rsrq>[0-9]+),(?P<rsrp>[0-9]+)', SSH.getBefore())
			if result is not None:
				nRSRQ = int(result.group('rsrq'))
				nRSRP = int(result.group('rsrp'))
				if (nRSRQ is not None) and (nRSRP is not None):
					logging.debug('    RSRQ = ' + str(-20+(nRSRQ/2)) + ' dB')
					logging.debug('    RSRP = ' + str(-140+nRSRP) + ' dBm')
		SSH.close()
		SSH.disablePicocomClosure()
		html_queue = SimpleQueue()
		self.checkDevTTYisUnlocked()
		if attach_status:
			html_cell = '<pre style="background-color:white">CAT-M module Attachment Completed in ' + str(attach_cnt+4) + ' seconds'
			if (nRSRQ is not None) and (nRSRP is not None):
				html_cell += '\n   RSRQ = ' + str(-20+(nRSRQ/2)) + ' dB'
				html_cell += '\n   RSRP = ' + str(-140+nRSRP) + ' dBm</pre>'
			else:
				html_cell += '</pre>'
			html_queue.put(html_cell)
			HTML.CreateHtmlTestRowQueue('N/A', 'OK', 1, html_queue)
		else:
			logging.error('\u001B[1m CAT-M module Attachment Failed\u001B[0m')
			html_cell = '<pre style="background-color:white">CAT-M module Attachment Failed</pre>'
			html_queue.put(html_cell)
			HTML.CreateHtmlTestRowQueue('N/A', 'KO', 1, html_queue)
			self.AutoTerminateUEandeNB(HTML,RAN,COTS_UE,EPC)

	def PingCatM(self,HTML,RAN,EPC,COTS_UE):
		if EPC.IPAddress == '' or EPC.UserName == '' or EPC.Password == '' or EPC.SourceCodePath == '':
			HELP.GenericHelp(CONST.Version)
			sys.exit('Insufficient Parameter')
		check_eNB = True
		check_OAI_UE = False
		pStatus = self.CheckProcessExist(check_eNB, check_OAI_UE,RAN,EPC)
		if (pStatus < 0):
			HTML.CreateHtmlTestRow(self.ping_args, 'KO', pStatus)
			self.AutoTerminateUEandeNB(HTML,RAN,COTS_UE,EPC)
			return
		try:
			statusQueue = SimpleQueue()
			lock = Lock()
			SSH = sshconnection.SSHConnection()
			SSH.open(EPC.IPAddress, EPC.UserName, EPC.Password)
			SSH.command('cd ' + EPC.SourceCodePath, '\$', 5)
			SSH.command('cd scripts', '\$', 5)
			if re.match('OAI', EPC.Type, re.IGNORECASE):
				logging.debug('Using the OAI EPC HSS: not implemented yet')
				HTML.CreateHtmlTestRow(self.ping_args, 'KO', pStatus)
				HTML.CreateHtmlTabFooter(False)
				self.ConditionalExit()
			else:
				SSH.command('egrep --color=never "Allocated ipv4 addr" /opt/ltebox/var/log/xGwLog.0', '\$', 5)
				result = re.search('Allocated ipv4 addr: (?P<ipaddr>[0-9\.]+) from Pool', SSH.getBefore())
				if result is not None:
					moduleIPAddr = result.group('ipaddr')
				else:
					HTML.CreateHtmlTestRow(self.ping_args, 'KO', pStatus)
					self.AutoTerminateUEandeNB(HTML,RAN,COTS_UE,EPC)
					return
			ping_time = re.findall("-c (\d+)",str(self.ping_args))
			device_id = 'catm'
			ping_status = SSH.command('stdbuf -o0 ping ' + self.ping_args + ' ' + str(moduleIPAddr) + ' 2>&1 | stdbuf -o0 tee ping_' + self.testCase_id + '_' + device_id + '.log', '\$', int(ping_time[0])*1.5)
			# TIMEOUT CASE
			if ping_status < 0:
				message = 'Ping with UE (' + str(moduleIPAddr) + ') crashed due to TIMEOUT!'
				logging.debug('\u001B[1;37;41m ' + message + ' \u001B[0m')
				SSH.close()
				self.ping_iperf_wrong_exit(lock, moduleIPAddr, device_id, statusQueue, message)
				return
			result = re.search(', (?P<packetloss>[0-9\.]+)% packet loss, time [0-9\.]+ms', SSH.getBefore())
			if result is None:
				message = 'Packet Loss Not Found!'
				logging.debug('\u001B[1;37;41m ' + message + ' \u001B[0m')
				SSH.close()
				self.ping_iperf_wrong_exit(lock, moduleIPAddr, device_id, statusQueue, message)
				return
			packetloss = result.group('packetloss')
			if float(packetloss) == 100:
				message = 'Packet Loss is 100%'
				logging.debug('\u001B[1;37;41m ' + message + ' \u001B[0m')
				SSH.close()
				self.ping_iperf_wrong_exit(lock, moduleIPAddr, device_id, statusQueue, message)
				return
			result = re.search('rtt min\/avg\/max\/mdev = (?P<rtt_min>[0-9\.]+)\/(?P<rtt_avg>[0-9\.]+)\/(?P<rtt_max>[0-9\.]+)\/[0-9\.]+ ms', SSH.getBefore())
			if result is None:
				message = 'Ping RTT_Min RTT_Avg RTT_Max Not Found!'
				logging.debug('\u001B[1;37;41m ' + message + ' \u001B[0m')
				SSH.close()
				self.ping_iperf_wrong_exit(lock, moduleIPAddr, device_id, statusQueue, message)
				return
			rtt_min = result.group('rtt_min')
			rtt_avg = result.group('rtt_avg')
			rtt_max = result.group('rtt_max')
			pal_msg = 'Packet Loss : ' + packetloss + '%'
			min_msg = 'RTT(Min)    : ' + rtt_min + ' ms'
			avg_msg = 'RTT(Avg)    : ' + rtt_avg + ' ms'
			max_msg = 'RTT(Max)    : ' + rtt_max + ' ms'
			lock.acquire()
			logging.debug('\u001B[1;37;44m ping result (' + moduleIPAddr + ') \u001B[0m')
			logging.debug('\u001B[1;34m    ' + pal_msg + '\u001B[0m')
			logging.debug('\u001B[1;34m    ' + min_msg + '\u001B[0m')
			logging.debug('\u001B[1;34m    ' + avg_msg + '\u001B[0m')
			logging.debug('\u001B[1;34m    ' + max_msg + '\u001B[0m')
			qMsg = pal_msg + '\n' + min_msg + '\n' + avg_msg + '\n' + max_msg
			packetLossOK = True
			if packetloss is not None:
				if float(packetloss) > float(self.ping_packetloss_threshold):
					qMsg += '\nPacket Loss too high'
					logging.debug('\u001B[1;37;41m Packet Loss too high \u001B[0m')
					packetLossOK = False
				elif float(packetloss) > 0:
					qMsg += '\nPacket Loss is not 0%'
					logging.debug('\u001B[1;30;43m Packet Loss is not 0% \u001B[0m')
			lock.release()
			SSH.close()
			html_cell = '<pre style="background-color:white">CAT-M module\nIP Address  : ' + moduleIPAddr + '\n' + qMsg + '</pre>'
			statusQueue.put(html_cell)
			if (packetLossOK):
				HTML.CreateHtmlTestRowQueue(self.ping_args, 'OK', 1, statusQueue)
			else:
				HTML.CreateHtmlTestRowQueue(self.ping_args, 'KO', 1, statusQueue)
				self.AutoTerminateUEandeNB(HTML,RAN,COTS_UE,EPC)
		except:
			os.kill(os.getppid(),signal.SIGUSR1)

	def AttachUE_common(self, device_id, statusQueue, lock, idx,COTS_UE):
		try:
			SSH = sshconnection.SSHConnection()
			SSH.open(self.ADBIPAddress, self.ADBUserName, self.ADBPassword)
			if self.ADBCentralized:
				#RH quick add on to integrate cots control defined by yaml
				#if device Id exists in yaml dictionary, we execute the new procedure defined in cots_ue class
				#otherwise we use the legacy procedure 
				if COTS_UE.Check_Exists(device_id):
					#switch device to Airplane mode OFF (ie Radio ON)
					COTS_UE.Set_Airplane(device_id, 'OFF')
				elif device_id == '84B7N16418004022':
					SSH.command('stdbuf -o0 adb -s ' + device_id + ' shell "su - root -c /data/local/tmp/on"', '\$', 60)
				else:
					SSH.command('stdbuf -o0 adb -s ' + device_id + ' shell /data/local/tmp/on', '\$', 60)
			else:
				# airplane mode off // radio on
				SSH.command('ssh ' + self.UEDevicesRemoteUser[idx] + '@' + self.UEDevicesRemoteServer[idx] + ' ' + self.UEDevicesOnCmd[idx], '\$', 60)
			time.sleep(2)
			max_count = 45
			count = max_count
			while count > 0:
				if self.ADBCentralized:
					SSH.command('stdbuf -o0 adb -s ' + device_id + ' shell "dumpsys telephony.registry" | grep -m 1 mDataConnectionState', '\$', 15)
				else:
					SSH.command('ssh ' + self.UEDevicesRemoteUser[idx] + '@' + self.UEDevicesRemoteServer[idx] + ' \'adb -s ' + device_id + ' shell "dumpsys telephony.registry"\' | grep -m 1 mDataConnectionState', '\$', 60)
				result = re.search('mDataConnectionState.*=(?P<state>[0-9\-]+)', SSH.getBefore())
				if result is None:
					logging.debug('\u001B[1;37;41m mDataConnectionState Not Found! \u001B[0m')
					lock.acquire()
					statusQueue.put(-1)
					statusQueue.put(device_id)
					statusQueue.put('mDataConnectionState Not Found!')
					lock.release()
					break
				mDataConnectionState = int(result.group('state'))
				if mDataConnectionState == 2:
					logging.debug('\u001B[1mUE (' + device_id + ') Attach Completed\u001B[0m')
					lock.acquire()
					statusQueue.put(max_count - count)
					statusQueue.put(device_id)
					statusQueue.put('Attach Completed')
					lock.release()
					break
				count = count - 1
				if count == 15 or count == 30:
					logging.debug('\u001B[1;30;43m Retry UE (' + device_id + ') Flight Mode Off \u001B[0m')
					if self.ADBCentralized:
					#RH quick add on to intgrate cots control defined by yaml
					#if device id exists in yaml dictionary, we execute the new procedure defined in cots_ue class
					#otherwise we use the legacy procedure
						if COTS_UE.Check_Exists(device_id):
							#switch device to Airplane mode ON  (ie Radio OFF)
							COTS_UE.Set_Airplane(device_id, 'ON')
						elif device_id == '84B7N16418004022':
							SSH.command('stdbuf -o0 adb -s ' + device_id + ' shell "su - root -c /data/local/tmp/off"', '\$', 60)
						else:
							SSH.command('stdbuf -o0 adb -s ' + device_id + ' shell /data/local/tmp/off', '\$', 60)
					else:
						SSH.command('ssh ' + self.UEDevicesRemoteUser[idx] + '@' + self.UEDevicesRemoteServer[idx] + ' ' + self.UEDevicesOffCmd[idx], '\$', 60)
					time.sleep(0.5)
					if self.ADBCentralized:
					#RH quick add on to integrate cots control defined by yaml
					#if device id exists in yaml dictionary, we execute the new procedre defined incots_ue class
					#otherwise we use the legacy procedure
						if COTS_UE.Check_Exists(device_id):
							#switch device to Airplane mode OFF (ie Radio ON)
							COTS_UE.Set_Airplane(device_id, 'OFF')
						elif device_id == '84B7N16418004022':
							SSH.command('stdbuf -o0 adb -s ' + device_id + ' shell "su - root -c /data/local/tmp/on"', '\$', 60)
						else:
							SSH.command('stdbuf -o0 adb -s ' + device_id + ' shell /data/local/tmp/on', '\$', 60)
					else:
						SSH.command('ssh ' + self.UEDevicesRemoteUser[idx] + '@' + self.UEDevicesRemoteServer[idx] + ' ' + self.UEDevicesOnCmd[idx], '\$', 60)
					time.sleep(0.5)
				logging.debug('\u001B[1mWait UE (' + device_id + ') a second until mDataConnectionState=2 (' + str(max_count-count) + ' times)\u001B[0m')
				time.sleep(1)
			if count == 0:
				logging.debug('\u001B[1;37;41m UE (' + device_id + ') Attach Failed \u001B[0m')
				lock.acquire()
				statusQueue.put(-1)
				statusQueue.put(device_id)
				statusQueue.put('Attach Failed')
				lock.release()
			SSH.close()
		except:
			os.kill(os.getppid(),signal.SIGUSR1)

	def AttachUE(self,HTML,RAN,EPC,COTS_UE):
		if self.ue_id=='':#no ID specified, then it is a COTS controlled by ADB
			if self.ADBIPAddress == '' or self.ADBUserName == '' or self.ADBPassword == '':
				HELP.GenericHelp(CONST.Version)
				sys.exit('Insufficient Parameter')
			check_eNB = True
			check_OAI_UE = False
			pStatus = self.CheckProcessExist(check_eNB, check_OAI_UE,RAN,EPC)
			if (pStatus < 0):
				HTML.CreateHtmlTestRow('N/A', 'KO', pStatus)
				self.AutoTerminateUEandeNB(HTML,RAN,COTS_UE,EPC)
				return
			multi_jobs = []
			status_queue = SimpleQueue()
			lock = Lock()
			nb_ue_to_connect = 0
			for device_id in self.UEDevices:
				if (self.nbMaxUEtoAttach == -1) or (nb_ue_to_connect < self.nbMaxUEtoAttach):
					self.UEDevicesStatus[nb_ue_to_connect] = CONST.UE_STATUS_ATTACHING
					p = Process(target = self.AttachUE_common, args = (device_id, status_queue, lock,nb_ue_to_connect,COTS_UE,))
					p.daemon = True
					p.start()
					multi_jobs.append(p)
				nb_ue_to_connect = nb_ue_to_connect + 1
			for job in multi_jobs:
				job.join()

		if (status_queue.empty()):
			HTML.CreateHtmlTestRow('N/A', 'KO', CONST.ALL_PROCESSES_OK)
			self.AutoTerminateUEandeNB(HTML,RAN,COTS_UE,EPC)
			return
		else:
			attach_status = True
			html_queue = SimpleQueue()
			while (not status_queue.empty()):
				count = status_queue.get()
				if (count < 0):
					attach_status = False
				device_id = status_queue.get()
				message = status_queue.get()
				if (count < 0):
					html_cell = '<pre style="background-color:white">UE (' + device_id + ')\n' + message + '</pre>'
				else:
					html_cell = '<pre style="background-color:white">UE (' + device_id + ')\n' + message + ' in ' + str(count + 2) + ' seconds</pre>'
				html_queue.put(html_cell)
			if (attach_status):
				cnt = 0
				while cnt < len(self.UEDevices):
					if self.UEDevicesStatus[cnt] == CONST.UE_STATUS_ATTACHING:
						self.UEDevicesStatus[cnt] = CONST.UE_STATUS_ATTACHED
					cnt += 1
				HTML.CreateHtmlTestRowQueue('N/A', 'OK', len(self.UEDevices), html_queue)
				result = re.search('T_stdout', str(RAN.Initialize_eNB_args))
				if result is not None:
					logging.debug('Waiting 5 seconds to fill up record file')
					time.sleep(5)
			else:
				HTML.CreateHtmlTestRowQueue('N/A', 'KO', len(self.UEDevices), html_queue)
				self.AutoTerminateUEandeNB(HTML,RAN,COTS_UE,EPC)

	def DetachUE_common(self, device_id, idx,COTS_UE):
		try:
			SSH = sshconnection.SSHConnection()
			SSH.open(self.ADBIPAddress, self.ADBUserName, self.ADBPassword)
			if self.ADBCentralized:
				#RH quick add on to  integrate cots control defined by yaml
				#if device id exists in yaml dictionary, we execute the new procedure defined in cots_ue class
				#otherwise we use the legacy procedure
				if COTS_UE.Check_Exists(device_id):
					#switch device to Airplane mode ON (ie Radio OFF)
					COTS_UE.Set_Airplane(device_id,'ON')
				elif device_id == '84B7N16418004022':
					SSH.command('stdbuf -o0 adb -s ' + device_id + ' shell "su - root -c /data/local/tmp/off"', '\$', 60)
				else:
					SSH.command('stdbuf -o0 adb -s ' + device_id + ' shell /data/local/tmp/off', '\$', 60)
			else:
				SSH.command('ssh ' + self.UEDevicesRemoteUser[idx] + '@' + self.UEDevicesRemoteServer[idx] + ' ' + self.UEDevicesOffCmd[idx], '\$', 60)
			logging.debug('\u001B[1mUE (' + device_id + ') Detach Completed\u001B[0m')
			SSH.close()
		except:
			os.kill(os.getppid(),signal.SIGUSR1)

	def DetachUE(self,HTML,RAN,EPC,COTS_UE,InfraUE):
		if self.ue_id=='':#no ID specified, then it is a COTS controlled by ADB
			if self.ADBIPAddress == '' or self.ADBUserName == '' or self.ADBPassword == '':
				HELP.GenericHelp(CONST.Version)
				sys.exit('Insufficient Parameter')
			check_eNB = True
			check_OAI_UE = False
			pStatus = self.CheckProcessExist(check_eNB, check_OAI_UE,RAN,EPC)
			if (pStatus < 0):
				HTML.CreateHtmlTestRow('N/A', 'KO', pStatus)
				self.AutoTerminateUEandeNB(HTML,RAN,COTS_UE,EPC)
				return
			multi_jobs = []
			cnt = 0
			for device_id in self.UEDevices:
				self.UEDevicesStatus[cnt] = CONST.UE_STATUS_DETACHING
				p = Process(target = self.DetachUE_common, args = (device_id,cnt,COTS_UE,))
				p.daemon = True
				p.start()
				multi_jobs.append(p)
				cnt += 1
			for job in multi_jobs:
				job.join()
			HTML.CreateHtmlTestRow('N/A', 'OK', CONST.ALL_PROCESSES_OK)
			result = re.search('T_stdout', str(RAN.Initialize_eNB_args))
			if result is not None:
				logging.debug('Waiting 5 seconds to fill up record file')
				time.sleep(5)
			cnt = 0
			while cnt < len(self.UEDevices):
				self.UEDevicesStatus[cnt] = CONST.UE_STATUS_DETACHED
				cnt += 1
		else:#if an ID is specified, it is a module from the yaml infrastructure file
			Module_UE = cls_module_ue.Module_UE(InfraUE.ci_ue_infra[self.ue_id])
			Module_UE.Command("detach")
			HTML.CreateHtmlTestRow('N/A', 'OK', CONST.ALL_PROCESSES_OK)	
				
							

	def RebootUE_common(self, device_id):
		try:
			SSH = sshconnection.SSHConnection()
			SSH.open(self.ADBIPAddress, self.ADBUserName, self.ADBPassword)
			previousmDataConnectionStates = []
			# Save mDataConnectionState
			SSH.command('stdbuf -o0 adb -s ' + device_id + ' shell dumpsys telephony.registry | grep mDataConnectionState', '\$', 15)
			SSH.command('stdbuf -o0 adb -s ' + device_id + ' shell dumpsys telephony.registry | grep mDataConnectionState', '\$', 15)
			result = re.search('mDataConnectionState.*=(?P<state>[0-9\-]+)', SSH.getBefore())
			if result is None:
				logging.debug('\u001B[1;37;41m mDataConnectionState Not Found! \u001B[0m')
				sys.exit(1)
			previousmDataConnectionStates.append(int(result.group('state')))
			# Reboot UE
			SSH.command('stdbuf -o0 adb -s ' + device_id + ' shell reboot', '\$', 10)
			time.sleep(60)
			previousmDataConnectionState = previousmDataConnectionStates.pop(0)
			count = 180
			while count > 0:
				count = count - 1
				SSH.command('stdbuf -o0 adb -s ' + device_id + ' shell dumpsys telephony.registry | grep mDataConnectionState', '\$', 15)
				result = re.search('mDataConnectionState.*=(?P<state>[0-9\-]+)', SSH.getBefore())
				if result is None:
					mDataConnectionState = None
				else:
					mDataConnectionState = int(result.group('state'))
					logging.debug('mDataConnectionState = ' + result.group('state'))
				if mDataConnectionState is None or (previousmDataConnectionState == 2 and mDataConnectionState != 2):
					logging.debug('\u001B[1mWait UE (' + device_id + ') a second until reboot completion (' + str(180-count) + ' times)\u001B[0m')
					time.sleep(1)
				else:
					logging.debug('\u001B[1mUE (' + device_id + ') Reboot Completed\u001B[0m')
					break
			if count == 0:
				logging.debug('\u001B[1;37;41m UE (' + device_id + ') Reboot Failed \u001B[0m')
				sys.exit(1)
			SSH.close()
		except:
			os.kill(os.getppid(),signal.SIGUSR1)

	def RebootUE(self,HTML,RAN,EPC):
		if self.ADBIPAddress == '' or self.ADBUserName == '' or self.ADBPassword == '':
			HELP.GenericHelp(CONST.Version)
			sys.exit('Insufficient Parameter')
		check_eNB = True
		check_OAI_UE = False
		pStatus = self.CheckProcessExist(check_eNB, check_OAI_UE,RAN,EPC)
		if (pStatus < 0):
			HTML.CreateHtmlTestRow('N/A', 'KO', pStatus)
			HTML.CreateHtmlTabFooter(False)
			self.ConditionalExit()
		multi_jobs = []
		for device_id in self.UEDevices:
			p = Process(target = self.RebootUE_common, args = (device_id,))
			p.daemon = True
			p.start()
			multi_jobs.append(p)
		for job in multi_jobs:
			job.join()
		HTML.CreateHtmlTestRow('N/A', 'OK', CONST.ALL_PROCESSES_OK)

	def DataDisableUE_common(self, device_id, idx):
		try:
			SSH = sshconnection.SSHConnection()
			SSH.open(self.ADBIPAddress, self.ADBUserName, self.ADBPassword)
			# disable data service
			if self.ADBCentralized:
				SSH.command('stdbuf -o0 adb -s ' + device_id + ' shell "svc data disable"', '\$', 60)
			else:
				SSH.command('ssh ' + self.UEDevicesRemoteUser[idx] + '@' + self.UEDevicesRemoteServer[idx] + ' \'adb -s ' + device_id + ' shell "svc data disable"\'', '\$', 60)
			logging.debug('\u001B[1mUE (' + device_id + ') Disabled Data Service\u001B[0m')
			SSH.close()
		except:
			os.kill(os.getppid(),signal.SIGUSR1)

	def DataDisableUE(self,HTML):
		if self.ADBIPAddress == '' or self.ADBUserName == '' or self.ADBPassword == '':
			HELP.GenericHelp(CONST.Version)
			sys.exit('Insufficient Parameter')
		multi_jobs = []
		i = 0
		for device_id in self.UEDevices:
			p = Process(target = self.DataDisableUE_common, args = (device_id,i,))
			p.daemon = True
			p.start()
			multi_jobs.append(p)
			i += 1
		for job in multi_jobs:
			job.join()
		HTML.CreateHtmlTestRow('N/A', 'OK', CONST.ALL_PROCESSES_OK)

	def DataEnableUE_common(self, device_id, idx):
		try:
			SSH = sshconnection.SSHConnection()
			SSH.open(self.ADBIPAddress, self.ADBUserName, self.ADBPassword)
			# enable data service
			if self.ADBCentralized:
				SSH.command('stdbuf -o0 adb -s ' + device_id + ' shell "svc data enable"', '\$', 60)
			else:
				SSH.command('ssh ' + self.UEDevicesRemoteUser[idx] + '@' + self.UEDevicesRemoteServer[idx] + ' \'adb -s ' + device_id + ' shell "svc data enable"\'', '\$', 60)
			logging.debug('\u001B[1mUE (' + device_id + ') Enabled Data Service\u001B[0m')
			SSH.close()
		except:
			os.kill(os.getppid(),signal.SIGUSR1)

	def DataEnableUE(self,HTML):
		if self.ADBIPAddress == '' or self.ADBUserName == '' or self.ADBPassword == '':
			HELP.GenericHelp(CONST.Version)
			sys.exit('Insufficient Parameter')
		multi_jobs = []
		i = 0
		for device_id in self.UEDevices:
			p = Process(target = self.DataEnableUE_common, args = (device_id,i,))
			p.daemon = True
			p.start()
			multi_jobs.append(p)
			i += 1
		for job in multi_jobs:
			job.join()
		HTML.CreateHtmlTestRow('N/A', 'OK', CONST.ALL_PROCESSES_OK)

	def GetAllUEDevices(self, terminate_ue_flag):
		if self.ADBIPAddress == '' or self.ADBUserName == '' or self.ADBPassword == '':
			HELP.GenericHelp(CONST.Version)
			sys.exit('Insufficient Parameter')
		SSH = sshconnection.SSHConnection()
		SSH.open(self.ADBIPAddress, self.ADBUserName, self.ADBPassword)
		if self.ADBCentralized:
			SSH.command('adb devices', '\$', 15)
			self.UEDevices = re.findall("\\\\r\\\\n([A-Za-z0-9]+)\\\\tdevice",SSH.getBefore())
			#report number and id of devices found
			msg = "UEDevices found by GetAllUEDevices : " + " ".join(self.UEDevices)
			logging.debug(msg)
			SSH.close()
		else:
			if (os.path.isfile('./phones_list.txt')):
				os.remove('./phones_list.txt')
			SSH.command('ls /etc/*/phones*.txt', '\$', 5)
			result = re.search('/etc/ci/phones_list.txt', SSH.getBefore())
			SSH.close()
			if (result is not None) and (len(self.UEDevices) == 0):
				SSH.copyin(self.ADBIPAddress, self.ADBUserName, self.ADBPassword, '/etc/ci/phones_list.txt', '.')
				if (os.path.isfile('./phones_list.txt')):
					phone_list_file = open('./phones_list.txt', 'r')
					for line in phone_list_file.readlines():
						line = line.strip()
						result = re.search('^#', line)
						if result is not None:
							continue
						comma_split = line.split(",")
						self.UEDevices.append(comma_split[0])
						self.UEDevicesRemoteServer.append(comma_split[1])
						self.UEDevicesRemoteUser.append(comma_split[2])
						self.UEDevicesOffCmd.append(comma_split[3])
						self.UEDevicesOnCmd.append(comma_split[4])
						self.UEDevicesRebootCmd.append(comma_split[5])
					phone_list_file.close()

		# better handling of the case when no UE detected
		# Sys-exit is now dealt by the calling function
		if terminate_ue_flag == True:
			if len(self.UEDevices) == 0:
				logging.debug('\u001B[1;37;41m UE Not Found! \u001B[0m')
				return False
		if len(self.UEDevicesStatus) == 0:
			cnt = 0
			while cnt < len(self.UEDevices):
				self.UEDevicesStatus.append(CONST.UE_STATUS_DETACHED)
				cnt += 1
		return True

	def GetAllCatMDevices(self, terminate_ue_flag):
		if self.ADBIPAddress == '' or self.ADBUserName == '' or self.ADBPassword == '':
			HELP.GenericHelp(CONST.Version)
			sys.exit('Insufficient Parameter')
		SSH = sshconnection.SSHConnection()
		SSH.open(self.ADBIPAddress, self.ADBUserName, self.ADBPassword)
		if self.ADBCentralized:
			SSH.command('lsusb | egrep "Future Technology Devices International, Ltd FT2232C" | sed -e "s#:.*##" -e "s# #_#g"', '\$', 15)
			#self.CatMDevices = re.findall("\\\\r\\\\n([A-Za-z0-9_]+)",SSH.getBefore())
			self.CatMDevices = re.findall("\\\\r\\\\n([A-Za-z0-9_]+)",SSH.getBefore())
		else:
			if (os.path.isfile('./modules_list.txt')):
				os.remove('./modules_list.txt')
			SSH.command('ls /etc/*/modules*.txt', '\$', 5)
			result = re.search('/etc/ci/modules_list.txt', SSH.getBefore())
			SSH.close()
			if result is not None:
				logging.debug('Found a module list file on ADB server')
		if terminate_ue_flag == True:
			if len(self.CatMDevices) == 0:
				logging.debug('\u001B[1;37;41m CAT-M UE Not Found! \u001B[0m')
				sys.exit(1)
		SSH.close()

	def CheckUEStatus_common(self, lock, device_id, statusQueue, idx):
		try:
			SSH = sshconnection.SSHConnection()
			SSH.open(self.ADBIPAddress, self.ADBUserName, self.ADBPassword)
			if self.ADBCentralized:
				SSH.command('stdbuf -o0 adb -s ' + device_id + ' shell "dumpsys telephony.registry"', '\$', 15)
			else:
				SSH.command('ssh ' + self.UEDevicesRemoteUser[idx] + '@' + self.UEDevicesRemoteServer[idx] + ' \'adb -s ' + device_id + ' shell "dumpsys telephony.registry"\'', '\$', 60)
			result = re.search('mServiceState=(?P<serviceState>[0-9]+)', SSH.getBefore())
			serviceState = 'Service State: UNKNOWN'
			if result is not None:
				lServiceState = int(result.group('serviceState'))
				if lServiceState == 3:
					serviceState = 'Service State: RADIO_POWERED_OFF'
				if lServiceState == 1:
					serviceState = 'Service State: OUT_OF_SERVICE'
				if lServiceState == 0:
					serviceState = 'Service State: IN_SERVICE'
				if lServiceState == 2:
					serviceState = 'Service State: EMERGENCY_ONLY'
			result = re.search('mDataConnectionState=(?P<dataConnectionState>[0-9]+)', SSH.getBefore())
			dataConnectionState = 'Data State:    UNKNOWN'
			if result is not None:
				lDataConnectionState = int(result.group('dataConnectionState'))
				if lDataConnectionState == 0:
					dataConnectionState = 'Data State:    DISCONNECTED'
				if lDataConnectionState == 1:
					dataConnectionState = 'Data State:    CONNECTING'
				if lDataConnectionState == 2:
					dataConnectionState = 'Data State:    CONNECTED'
				if lDataConnectionState == 3:
					dataConnectionState = 'Data State:    SUSPENDED'
			result = re.search('mDataConnectionReason=(?P<dataConnectionReason>[0-9a-zA-Z_]+)', SSH.getBefore())
			time.sleep(1)
			SSH.close()
			dataConnectionReason = 'Data Reason:   UNKNOWN'
			if result is not None:
				dataConnectionReason = 'Data Reason:   ' + result.group('dataConnectionReason')
			lock.acquire()
			logging.debug('\u001B[1;37;44m Status Check (' + str(device_id) + ') \u001B[0m')
			logging.debug('\u001B[1;34m    ' + serviceState + '\u001B[0m')
			logging.debug('\u001B[1;34m    ' + dataConnectionState + '\u001B[0m')
			logging.debug('\u001B[1;34m    ' + dataConnectionReason + '\u001B[0m')
			statusQueue.put(0)
			statusQueue.put(device_id)
			qMsg = serviceState + '\n' + dataConnectionState + '\n' + dataConnectionReason
			statusQueue.put(qMsg)
			lock.release()
		except:
			os.kill(os.getppid(),signal.SIGUSR1)

	def CheckStatusUE(self,HTML,RAN,EPC,COTS_UE):
		if self.ADBIPAddress == '' or self.ADBUserName == '' or self.ADBPassword == '':
			HELP.GenericHelp(CONST.Version)
			sys.exit('Insufficient Parameter')
		check_eNB = True
		check_OAI_UE = False
		pStatus = self.CheckProcessExist(check_eNB, check_OAI_UE,RAN,EPC)
		if (pStatus < 0):
			HTML.CreateHtmlTestRow('N/A', 'KO', pStatus)
			HTML.CreateHtmlTabFooter(False)
			self.ConditionalExit()
		multi_jobs = []
		lock = Lock()
		status_queue = SimpleQueue()
		i = 0
		for device_id in self.UEDevices:
			p = Process(target = self.CheckUEStatus_common, args = (lock,device_id,status_queue,i,))
			p.daemon = True
			p.start()
			multi_jobs.append(p)
			i += 1
		for job in multi_jobs:
			job.join()
		if (RAN.flexranCtrlInstalled and RAN.flexranCtrlStarted) or RAN.flexranCtrlDeployed:
			SSH = sshconnection.SSHConnection()
			SSH.open(EPC.IPAddress, EPC.UserName, EPC.Password)
			SSH.command('cd ' + EPC.SourceCodePath + '/scripts', '\$', 5)
			SSH.command('curl http://' + RAN.flexranCtrlIpAddress + ':9999/stats | jq \'.\' > check_status_' + self.testCase_id + '.log 2>&1', '\$', 5)
			SSH.command('cat check_status_' + self.testCase_id + '.log | jq \'.eNB_config[0].UE\' | grep -c rnti | sed -e "s#^#Nb Connected UE = #"', '\$', 5)
			result = re.search('Nb Connected UE = (?P<nb_ues>[0-9]+)', SSH.getBefore())
			passStatus = True
			if result is not None:
				nb_ues = int(result.group('nb_ues'))
				htmlOptions = 'Nb Connected UE(s) to eNB = ' + str(nb_ues)
				logging.debug('\u001B[1;37;44m ' + htmlOptions + ' \u001B[0m')
				if self.expectedNbOfConnectedUEs > -1:
					if nb_ues != self.expectedNbOfConnectedUEs:
						passStatus = False
			else:
				htmlOptions = 'N/A'
			SSH.close()
		else:
			passStatus = True
			htmlOptions = 'N/A'

		if (status_queue.empty()):
			HTML.CreateHtmlTestRow(htmlOptions, 'KO', CONST.ALL_PROCESSES_OK)
			self.AutoTerminateUEandeNB(HTML,RAN,COTS_UE,EPC)
		else:
			check_status = True
			html_queue = SimpleQueue()
			while (not status_queue.empty()):
				count = status_queue.get()
				if (count < 0):
					check_status = False
				device_id = status_queue.get()
				message = status_queue.get()
				html_cell = '<pre style="background-color:white">UE (' + device_id + ')\n' + message + '</pre>'
				html_queue.put(html_cell)
			if check_status and passStatus:
				HTML.CreateHtmlTestRowQueue(htmlOptions, 'OK', len(self.UEDevices), html_queue)
			else:
				HTML.CreateHtmlTestRowQueue(htmlOptions, 'KO', len(self.UEDevices), html_queue)
				self.AutoTerminateUEandeNB(HTML,RAN,COTS_UE,EPC)

	def GetAllUEIPAddresses(self):
		SSH = sshconnection.SSHConnection()
		if self.ADBIPAddress == '' or self.ADBUserName == '' or self.ADBPassword == '':
			HELP.GenericHelp(CONST.Version)
			sys.exit('Insufficient Parameter')
		ue_ip_status = 0
		self.UEIPAddresses = []
		if (len(self.UEDevices) == 1) and (self.UEDevices[0] == 'OAI-UE'):
			if self.UEIPAddress == '' or self.UEUserName == '' or self.UEPassword == '' or self.UESourceCodePath == '':
				HELP.GenericHelp(CONST.Version)
				sys.exit('Insufficient Parameter')

			SSH.open(self.UEIPAddress, self.UEUserName, self.UEPassword)
			SSH.command('ifconfig oaitun_ue1', '\$', 4)
			result = re.search('inet addr:(?P<ueipaddress>[0-9]+\.[0-9]+\.[0-9]+\.[0-9]+)|inet (?P<ueipaddress2>[0-9]+\.[0-9]+\.[0-9]+\.[0-9]+)', SSH.getBefore())
			if result is not None:
				if result.group('ueipaddress') is not None:
					UE_IPAddress = result.group('ueipaddress')
				else:
					UE_IPAddress = result.group('ueipaddress2')
				logging.debug('\u001B[1mUE (' + self.UEDevices[0] + ') IP Address is ' + UE_IPAddress + '\u001B[0m')
				self.UEIPAddresses.append(UE_IPAddress)
			else:
				logging.debug('\u001B[1;37;41m UE IP Address Not Found! \u001B[0m')
				ue_ip_status -= 1
			SSH.close()
			return ue_ip_status
		SSH.open(self.ADBIPAddress, self.ADBUserName, self.ADBPassword)
		idx = 0
		for device_id in self.UEDevices:
			if self.UEDevicesStatus[idx] != CONST.UE_STATUS_ATTACHED:
				idx += 1
				continue
			count = 0
			while count < 4:
				if self.ADBCentralized:
					SSH.command('stdbuf -o0 adb -s ' + device_id + ' shell "ip addr show | grep rmnet"', '\$', 15)
				else:
					SSH.command('ssh ' + self.UEDevicesRemoteUser[idx] + '@' + self.UEDevicesRemoteServer[idx] + ' \'adb -s ' + device_id + ' shell "ip addr show | grep rmnet"\'', '\$', 60)
				result = re.search('inet (?P<ueipaddress>[0-9]+\.[0-9]+\.[0-9]+\.[0-9]+)\/[0-9]+[0-9a-zA-Z\.\s]+', SSH.getBefore())
				if result is None:
					logging.debug('\u001B[1;37;41m UE IP Address Not Found! \u001B[0m')
					time.sleep(1)
					count += 1
				else:
					count = 10
			if count < 9:
				ue_ip_status -= 1
				continue
			UE_IPAddress = result.group('ueipaddress')
			logging.debug('\u001B[1mUE (' + device_id + ') IP Address is ' + UE_IPAddress + '\u001B[0m')
			for ueipaddress in self.UEIPAddresses:
				if ueipaddress == UE_IPAddress:
					logging.debug('\u001B[1mUE (' + device_id + ') IP Address ' + UE_IPAddress + ': has already been allocated to another device !' + '\u001B[0m')
					ue_ip_status -= 1
					continue
			self.UEIPAddresses.append(UE_IPAddress)
			idx += 1
		SSH.close()
		return ue_ip_status

	def ping_iperf_wrong_exit(self, lock, UE_IPAddress, device_id, statusQueue, message):
		lock.acquire()
		statusQueue.put(-1)
		statusQueue.put(device_id)
		statusQueue.put(UE_IPAddress)
		statusQueue.put(message)
		lock.release()

	def Ping_common(self, lock, UE_IPAddress, device_id, statusQueue,EPC, Module_UE):
		try:
			SSH = sshconnection.SSHConnection()
			# Launch ping on the EPC side (true for ltebox and old open-air-cn)
			# But for OAI-Rel14-CUPS, we launch from python executor
			launchFromEpc = True
			launchFromModule = False
			if re.match('OAI-Rel14-CUPS', EPC.Type, re.IGNORECASE):
				launchFromEpc = False
			#if module, ping from module to EPC
			if self.ue_id!='':
				launchFromEpc = False
				launchfromModule = True

			ping_time = re.findall("-c (\d+)",str(self.ping_args))

			if launchFromEpc:
				SSH.open(EPC.IPAddress, EPC.UserName, EPC.Password)
				SSH.command('cd ' + EPC.SourceCodePath, '\$', 5)
				SSH.command('cd scripts', '\$', 5)
				# In case of a docker-based deployment, we need to ping from the trf-gen container
				launchFromTrfContainer = False
				if re.match('OAI-Rel14-Docker', EPC.Type, re.IGNORECASE):
					launchFromTrfContainer = True
				if launchFromTrfContainer:
					ping_status = SSH.command('docker exec -it prod-trf-gen /bin/bash -c "ping ' + self.ping_args + ' ' + UE_IPAddress + '" 2>&1 | tee ping_' + self.testCase_id + '_' + device_id + '.log', '\$', int(ping_time[0])*1.5)				
				else:
					ping_status = SSH.command('stdbuf -o0 ping ' + self.ping_args + ' ' + UE_IPAddress + ' 2>&1 | stdbuf -o0 tee ping_' + self.testCase_id + '_' + device_id + '.log', '\$', int(ping_time[0])*1.5)
				#copy the ping log file to have it locally for analysis (ping stats)
				SSH.copyin(EPC.IPAddress, EPC.UserName, EPC.Password, EPC.SourceCodePath + '/scripts/ping_' + self.testCase_id + '_' + device_id + '.log', '.')				
			else:
				if launchfromModule == False:
					#ping log file is on the python executor
					cmd = 'ping ' + self.ping_args + ' ' + UE_IPAddress + ' 2>&1 > ping_' + self.testCase_id + '_' + device_id + '.log' 
					message = cmd + '\n'
					logging.debug(cmd)
					ret = subprocess.run(cmd, shell=True)
					ping_status = ret.returncode
					#copy the ping log file to an other folder for log collection (source and destination are EPC)
					SSH.copyout(EPC.IPAddress, EPC.UserName, EPC.Password, 'ping_' + self.testCase_id + '_' + device_id + '.log', EPC.SourceCodePath + '/scripts')
                	#copy the ping log file to have it locally for analysis (ping stats)
					logging.debug(EPC.SourceCodePath + 'ping_' + self.testCase_id + '_' + device_id + '.log')
					SSH.copyin(EPC.IPAddress, EPC.UserName, EPC.Password, EPC.SourceCodePath  +'/scripts/ping_' + self.testCase_id + '_' + device_id + '.log', '.')

					SSH.open(EPC.IPAddress, EPC.UserName, EPC.Password)
					#cat is executed on EPC
					SSH.command('cat ' + EPC.SourceCodePath + '/scripts/ping_' + self.testCase_id + '_' + device_id + '.log', '\$', 5)
				else: #launch from Module
					SSH.open(Module_UE.HostIPAddress, Module_UE.HostUsername, Module_UE.HostPassword)
<<<<<<< HEAD
					#ping from module NIC rather than IP address to make sure round trip is over the air
					cmd = 'ping -I ' + Module_UE.UENetwork  + ' ' + self.ping_args + ' ' +  EPC.IPAddress  + ' 2>&1 > ping_' + self.testCase_id + '_' + self.ue_id + '.log'
=======
					#ping from module NIC rather than IP address to make sure round trip is over the air	
					cmd = 'ping -I ' + Module_UE.UENetwork  + ' ' + self.ping_args + ' ' +  EPC.IPAddress  + ' 2>&1 > ping_' + self.testCase_id + '_' + self.ue_id + '.log' 
>>>>>>> f2c56444
					SSH.command(cmd,'\$',int(ping_time[0])*1.5)
					#copy the ping log file to have it locally for analysis (ping stats)
					SSH.copyin(Module_UE.HostIPAddress, Module_UE.HostUsername, Module_UE.HostPassword, 'ping_' + self.testCase_id + '_' + self.ue_id + '.log', '.')

					#cat is executed locally 
					SSH.command('cat ping_' + self.testCase_id + '_' + self.ue_id + '.log', '\$', 5)
					ping_status=0

			# TIMEOUT CASE
			if ping_status < 0:
				message = 'Ping with UE (' + str(UE_IPAddress) + ') crashed due to TIMEOUT!'
				logging.debug('\u001B[1;37;41m ' + message + ' \u001B[0m')
				SSH.close()
				self.ping_iperf_wrong_exit(lock, UE_IPAddress, device_id, statusQueue, message)
				return
			#search is done on cat result
			result = re.search(', (?P<packetloss>[0-9\.]+)% packet loss, time [0-9\.]+ms', SSH.getBefore())
			if result is None:
				message = 'Packet Loss Not Found!'
				logging.debug('\u001B[1;37;41m ' + message + ' \u001B[0m')
				SSH.close()
				self.ping_iperf_wrong_exit(lock, UE_IPAddress, device_id, statusQueue, message)
				return
			packetloss = result.group('packetloss')
			if float(packetloss) == 100:
				message = 'Packet Loss is 100%'
				logging.debug('\u001B[1;37;41m ' + message + ' \u001B[0m')
				SSH.close()
				self.ping_iperf_wrong_exit(lock, UE_IPAddress, device_id, statusQueue, message)
				return
			result = re.search('rtt min\/avg\/max\/mdev = (?P<rtt_min>[0-9\.]+)\/(?P<rtt_avg>[0-9\.]+)\/(?P<rtt_max>[0-9\.]+)\/[0-9\.]+ ms', SSH.getBefore())
			if result is None:
				message = 'Ping RTT_Min RTT_Avg RTT_Max Not Found!'
				logging.debug('\u001B[1;37;41m ' + message + ' \u001B[0m')
				SSH.close()
				self.ping_iperf_wrong_exit(lock, UE_IPAddress, device_id, statusQueue, message)
				return
			rtt_min = result.group('rtt_min')
			rtt_avg = result.group('rtt_avg')
			rtt_max = result.group('rtt_max')
			pal_msg = 'Packet Loss : ' + packetloss + '%'
			min_msg = 'RTT(Min)    : ' + rtt_min + ' ms'
			avg_msg = 'RTT(Avg)    : ' + rtt_avg + ' ms'
			max_msg = 'RTT(Max)    : ' + rtt_max + ' ms'
			lock.acquire()
			logging.debug('\u001B[1;37;44m ping result (' + UE_IPAddress + ') \u001B[0m')
			logging.debug('\u001B[1;34m    ' + pal_msg + '\u001B[0m')
			logging.debug('\u001B[1;34m    ' + min_msg + '\u001B[0m')
			logging.debug('\u001B[1;34m    ' + avg_msg + '\u001B[0m')
			logging.debug('\u001B[1;34m    ' + max_msg + '\u001B[0m')

			#adding extra ping stats from local file
			ping_log_file='ping_' + self.testCase_id + '_' + device_id + '.log'
			logging.debug('Analyzing Ping log file : ' + os.getcwd() + '/' + ping_log_file)
			ping_stat=GetPingTimeAnalysis(ping_log_file)
			ping_stat_msg=''
			if (ping_stat!=-1) and (len(ping_stat)!=0):
				ping_stat_msg+='Ping stats before removing largest value : \n'
				ping_stat_msg+='RTT(Min)    : ' + str("{:.2f}".format(ping_stat['min_0'])) + 'ms \n'
				ping_stat_msg+='RTT(Mean)   : ' + str("{:.2f}".format(ping_stat['mean_0'])) + 'ms \n'
				ping_stat_msg+='RTT(Median) : ' + str("{:.2f}".format(ping_stat['median_0'])) + 'ms \n'
				ping_stat_msg+='RTT(Max)    : ' + str("{:.2f}".format(ping_stat['max_0'])) + 'ms \n'
				ping_stat_msg+='Max Index   : ' + str(ping_stat['max_loc']) + '\n'
				ping_stat_msg+='Ping stats after removing largest value : \n'
				ping_stat_msg+='RTT(Min)    : ' + str("{:.2f}".format(ping_stat['min_1'])) + 'ms \n'
				ping_stat_msg+='RTT(Mean)   : ' + str("{:.2f}".format(ping_stat['mean_1'])) + 'ms \n'
				ping_stat_msg+='RTT(Median) : ' + str("{:.2f}".format(ping_stat['median_1'])) + 'ms \n'
				ping_stat_msg+='RTT(Max)    : ' + str("{:.2f}".format(ping_stat['max_1'])) + 'ms \n'

			#building html message
			qMsg = pal_msg + '\n' + min_msg + '\n' + avg_msg + '\n' + max_msg + '\n' + ping_stat_msg
			packetLossOK = True
			if packetloss is not None:
				if float(packetloss) > float(self.ping_packetloss_threshold):
					qMsg += '\nPacket Loss too high'
					logging.debug('\u001B[1;37;41m Packet Loss too high \u001B[0m')
					packetLossOK = False
				elif float(packetloss) > 0:
					qMsg += '\nPacket Loss is not 0%'
					logging.debug('\u001B[1;30;43m Packet Loss is not 0% \u001B[0m')
			if (packetLossOK):
				statusQueue.put(0)
			else:
				statusQueue.put(-1)
			statusQueue.put(device_id)
			statusQueue.put(UE_IPAddress)
			statusQueue.put(qMsg)
			lock.release()
			SSH.close()
		except:
			os.kill(os.getppid(),signal.SIGUSR1)

	def PingNoS1_wrong_exit(self, qMsg,HTML):
		html_queue = SimpleQueue()
		html_cell = '<pre style="background-color:white">OAI UE ping result\n' + qMsg + '</pre>'
		html_queue.put(html_cell)
		HTML.CreateHtmlTestRowQueue(self.ping_args, 'KO', len(self.UEDevices), html_queue)

	def PingNoS1(self,HTML,RAN,EPC,COTS_UE):
		SSH=sshconnection.SSHConnection()
		check_eNB = True
		check_OAI_UE = True
		pStatus = self.CheckProcessExist(check_eNB, check_OAI_UE,RAN,EPC)
		if (pStatus < 0):
			HTML.CreateHtmlTestRow(self.ping_args, 'KO', pStatus)
			self.AutoTerminateUEandeNB(HTML,RAN,COTS_UE,EPC)
			return
		ping_from_eNB = re.search('oaitun_enb1', str(self.ping_args))
		if ping_from_eNB is not None:
			if RAN.eNBIPAddress == '' or RAN.eNBUserName == '' or RAN.eNBPassword == '':
				HELP.GenericHelp(CONST.Version)
				sys.exit('Insufficient Parameter')
		else:
			if self.UEIPAddress == '' or self.UEUserName == '' or self.UEPassword == '':
				HELP.GenericHelp(CONST.Version)
				sys.exit('Insufficient Parameter')
		try:
			if ping_from_eNB is not None:
				SSH.open(RAN.eNBIPAddress, RAN.eNBUserName, RAN.eNBPassword)
				SSH.command('cd ' + RAN.eNBSourceCodePath + '/cmake_targets/', '\$', 5)
			else:
				SSH.open(self.UEIPAddress, self.UEUserName, self.UEPassword)
				SSH.command('cd ' + self.UESourceCodePath + '/cmake_targets/', '\$', 5)
			ping_time = re.findall("-c (\d+)",str(self.ping_args))
			ping_status = SSH.command('stdbuf -o0 ping ' + self.ping_args + ' 2>&1 | stdbuf -o0 tee ping_' + self.testCase_id + '.log', '\$', int(ping_time[0])*1.5)
			# TIMEOUT CASE
			if ping_status < 0:
				message = 'Ping with OAI UE crashed due to TIMEOUT!'
				logging.debug('\u001B[1;37;41m ' + message + ' \u001B[0m')
				self.PingNoS1_wrong_exit(message,HTML)
				return
			result = re.search(', (?P<packetloss>[0-9\.]+)% packet loss, time [0-9\.]+ms', SSH.getBefore())
			if result is None:
				message = 'Packet Loss Not Found!'
				logging.debug('\u001B[1;37;41m ' + message + ' \u001B[0m')
				self.PingNoS1_wrong_exit(message,HTML)
				return
			packetloss = result.group('packetloss')
			if float(packetloss) == 100:
				message = 'Packet Loss is 100%'
				logging.debug('\u001B[1;37;41m ' + message + ' \u001B[0m')
				self.PingNoS1_wrong_exit(message,HTML)
				return
			result = re.search('rtt min\/avg\/max\/mdev = (?P<rtt_min>[0-9\.]+)\/(?P<rtt_avg>[0-9\.]+)\/(?P<rtt_max>[0-9\.]+)\/[0-9\.]+ ms', SSH.getBefore())
			if result is None:
				message = 'Ping RTT_Min RTT_Avg RTT_Max Not Found!'
				logging.debug('\u001B[1;37;41m ' + message + ' \u001B[0m')
				self.PingNoS1_wrong_exit(message,HTML)
				return
			rtt_min = result.group('rtt_min')
			rtt_avg = result.group('rtt_avg')
			rtt_max = result.group('rtt_max')
			pal_msg = 'Packet Loss : ' + packetloss + '%'
			min_msg = 'RTT(Min)    : ' + rtt_min + ' ms'
			avg_msg = 'RTT(Avg)    : ' + rtt_avg + ' ms'
			max_msg = 'RTT(Max)    : ' + rtt_max + ' ms'
			logging.debug('\u001B[1;37;44m OAI UE ping result \u001B[0m')
			logging.debug('\u001B[1;34m    ' + pal_msg + '\u001B[0m')
			logging.debug('\u001B[1;34m    ' + min_msg + '\u001B[0m')
			logging.debug('\u001B[1;34m    ' + avg_msg + '\u001B[0m')
			logging.debug('\u001B[1;34m    ' + max_msg + '\u001B[0m')
			qMsg = pal_msg + '\n' + min_msg + '\n' + avg_msg + '\n' + max_msg
			packetLossOK = True
			if packetloss is not None:
				if float(packetloss) > float(self.ping_packetloss_threshold):
					qMsg += '\nPacket Loss too high'
					logging.debug('\u001B[1;37;41m Packet Loss too high \u001B[0m')
					packetLossOK = False
				elif float(packetloss) > 0:
					qMsg += '\nPacket Loss is not 0%'
					logging.debug('\u001B[1;30;43m Packet Loss is not 0% \u001B[0m')
			SSH.close()
			html_queue = SimpleQueue()
			ip_addr = 'TBD'
			html_cell = '<pre style="background-color:white">OAI UE ping result\n' + qMsg + '</pre>'
			html_queue.put(html_cell)
			if packetLossOK:
				HTML.CreateHtmlTestRowQueue(self.ping_args, 'OK', len(self.UEDevices), html_queue)
			else:
				HTML.CreateHtmlTestRowQueue(self.ping_args, 'KO', len(self.UEDevices), html_queue)

			# copying on the EPC server for logCollection
			if ping_from_eNB is not None:
				copyin_res = SSH.copyin(RAN.eNBIPAddress, RAN.eNBUserName, RAN.eNBPassword, RAN.eNBSourceCodePath + '/cmake_targets/ping_' + self.testCase_id + '.log', '.')
			else:
				copyin_res = SSH.copyin(self.UEIPAddress, self.UEUserName, self.UEPassword, self.UESourceCodePath + '/cmake_targets/ping_' + self.testCase_id + '.log', '.')
			if (copyin_res == 0):
				SSH.copyout(EPC.IPAddress, EPC.UserName, EPC.Password, 'ping_' + self.testCase_id + '.log', EPC.SourceCodePath + '/scripts')
		except:
			os.kill(os.getppid(),signal.SIGUSR1)

	def Ping(self,HTML,RAN,EPC,COTS_UE, InfraUE):
		result = re.search('noS1', str(RAN.Initialize_eNB_args))
		if result is not None:
			self.PingNoS1(HTML,RAN,EPC,COTS_UE)
			return
		if EPC.IPAddress == '' or EPC.UserName == '' or EPC.Password == '' or EPC.SourceCodePath == '':
			HELP.GenericHelp(CONST.Version)
			sys.exit('Insufficient Parameter')
		check_eNB = True
		if (len(self.UEDevices) == 1) and (self.UEDevices[0] == 'OAI-UE'):
			check_OAI_UE = True
		else:
			check_OAI_UE = False
		pStatus = self.CheckProcessExist(check_eNB, check_OAI_UE,RAN,EPC)
		if (pStatus < 0):
			HTML.CreateHtmlTestRow(self.ping_args, 'KO', pStatus)
			self.AutoTerminateUEandeNB(HTML,RAN,COTS_UE,EPC)
			return

		if self.ue_id=="":
			Module_UE = cls_module_ue.Module_UE(InfraUE.ci_ue_infra['dummy']) #RH, temporary, we need a dummy Module_UE object to pass to Ping_common
			ueIpStatus = self.GetAllUEIPAddresses()
			if (ueIpStatus < 0):
				HTML.CreateHtmlTestRow(self.ping_args, 'KO', CONST.UE_IP_ADDRESS_ISSUE)
				self.AutoTerminateUEandeNB(HTML,RAN,COTS_UE,EPC)
				return
		else:
			self.UEIPAddresses=[]
			Module_UE = cls_module_ue.Module_UE(InfraUE.ci_ue_infra[self.ue_id])
			Module_UE.GetModuleIPAddress()
			self.UEIPAddresses.append(Module_UE.UEIPAddress)
		logging.debug(self.UEIPAddresses)
		multi_jobs = []
		i = 0
		lock = Lock()
		status_queue = SimpleQueue()
		for UE_IPAddress in self.UEIPAddresses:
			if self.ue_id=="":
				device_id = self.UEDevices[i]
			else:
				device_id = Module_UE.ID + "-" + Module_UE.Kind 
			p = Process(target = self.Ping_common, args = (lock,UE_IPAddress,device_id,status_queue,EPC,Module_UE,))
			p.daemon = True
			p.start()
			multi_jobs.append(p)
			i = i + 1
		for job in multi_jobs:
			job.join()

		if (status_queue.empty()):
			HTML.CreateHtmlTestRow(self.ping_args, 'KO', CONST.ALL_PROCESSES_OK)
			self.AutoTerminateUEandeNB(HTML,RAN,COTS_UE,EPC)
		else:
			ping_status = True
			html_queue = SimpleQueue()
			while (not status_queue.empty()):
				count = status_queue.get()
				if (count < 0):
					ping_status = False
				device_id = status_queue.get()
				ip_addr = status_queue.get()
				message = status_queue.get()
				html_cell = '<pre style="background-color:white">UE (' + device_id + ')\nIP Address  : ' + ip_addr + '\n' + message + '</pre>'
				html_queue.put(html_cell)
			if (ping_status):
				HTML.CreateHtmlTestRowQueue(self.ping_args, 'OK', len(self.UEDevices), html_queue)
			else:
				HTML.CreateHtmlTestRowQueue(self.ping_args, 'KO', len(self.UEDevices), html_queue)
				self.AutoTerminateUEandeNB(HTML,RAN,COTS_UE,EPC)

	def Iperf_ComputeTime(self):
		result = re.search('-t (?P<iperf_time>\d+)', str(self.iperf_args))
		if result is None:
			logging.debug('\u001B[1;37;41m Iperf time Not Found! \u001B[0m')
			sys.exit(1)
		return result.group('iperf_time')

	def Iperf_ComputeModifiedBW(self, idx, ue_num):
		result = re.search('-b (?P<iperf_bandwidth>[0-9\.]+)[KMG]', str(self.iperf_args))
		if result is None:
			logging.debug('\u001B[1;37;41m Iperf bandwidth Not Found! \u001B[0m')
			sys.exit(1)
		iperf_bandwidth = result.group('iperf_bandwidth')
		if self.iperf_profile == 'balanced':
			iperf_bandwidth_new = float(iperf_bandwidth)/ue_num
		if self.iperf_profile == 'single-ue':
			iperf_bandwidth_new = float(iperf_bandwidth)
		if self.iperf_profile == 'unbalanced':
			# residual is 2% of max bw
			residualBW = float(iperf_bandwidth) / 50
			if idx == 0:
				iperf_bandwidth_new = float(iperf_bandwidth) - ((ue_num - 1) * residualBW)
			else:
				iperf_bandwidth_new = residualBW
		iperf_bandwidth_str = '-b ' + iperf_bandwidth
		iperf_bandwidth_str_new = '-b ' + ('%.2f' % iperf_bandwidth_new)
		result = re.sub(iperf_bandwidth_str, iperf_bandwidth_str_new, str(self.iperf_args))
		if result is None:
			logging.debug('\u001B[1;37;41m Calculate Iperf bandwidth Failed! \u001B[0m')
			sys.exit(1)
		return result

	def Iperf_analyzeV2TCPOutput(self, lock, UE_IPAddress, device_id, statusQueue, iperf_real_options,EPC,SSH):

		SSH.command('awk -f /tmp/tcp_iperf_stats.awk ' + EPC.SourceCodePath + '/scripts/iperf_' + self.testCase_id + '_' + device_id + '.log', '\$', 5)
		result = re.search('Avg Bitrate : (?P<average>[0-9\.]+ Mbits\/sec) Max Bitrate : (?P<maximum>[0-9\.]+ Mbits\/sec) Min Bitrate : (?P<minimum>[0-9\.]+ Mbits\/sec)', SSH.getBefore())
		if result is not None:
			avgbitrate = result.group('average')
			maxbitrate = result.group('maximum')
			minbitrate = result.group('minimum')
			lock.acquire()
			logging.debug('\u001B[1;37;44m TCP iperf result (' + UE_IPAddress + ') \u001B[0m')
			msg = 'TCP Stats   :\n'
			if avgbitrate is not None:
				logging.debug('\u001B[1;34m    Avg Bitrate : ' + avgbitrate + '\u001B[0m')
				msg += 'Avg Bitrate : ' + avgbitrate + '\n'
			if maxbitrate is not None:
				logging.debug('\u001B[1;34m    Max Bitrate : ' + maxbitrate + '\u001B[0m')
				msg += 'Max Bitrate : ' + maxbitrate + '\n'
			if minbitrate is not None:
				logging.debug('\u001B[1;34m    Min Bitrate : ' + minbitrate + '\u001B[0m')
				msg += 'Min Bitrate : ' + minbitrate + '\n'
			statusQueue.put(0)
			statusQueue.put(device_id)
			statusQueue.put(UE_IPAddress)
			statusQueue.put(msg)
			lock.release()

		return 0

	def Iperf_analyzeV2Output(self, lock, UE_IPAddress, device_id, statusQueue, iperf_real_options,EPC,SSH):

		result = re.search('-u', str(iperf_real_options))
		if result is None:
			logging.debug('Into Iperf_analyzeV2TCPOutput client')
			response = self.Iperf_analyzeV2TCPOutput(lock, UE_IPAddress, device_id, statusQueue, iperf_real_options,EPC,SSH)
			logging.debug('Iperf_analyzeV2TCPOutput response returned value = ' + str(response))
			return response

		result = re.search('Server Report:', SSH.getBefore())
		if result is None:
			result = re.search('read failed: Connection refused', SSH.getBefore())
			if result is not None:
				logging.debug('\u001B[1;37;41m Could not connect to iperf server! \u001B[0m')
			else:
				logging.debug('\u001B[1;37;41m Server Report and Connection refused Not Found! \u001B[0m')
			return -1
		# Computing the requested bandwidth in float
		result = re.search('-b (?P<iperf_bandwidth>[0-9\.]+)[KMG]', str(iperf_real_options))
		if result is not None:
			req_bandwidth = result.group('iperf_bandwidth')
			req_bw = float(req_bandwidth)
			result = re.search('-b [0-9\.]+K', str(iperf_real_options))
			if result is not None:
				req_bandwidth = '%.1f Kbits/sec' % req_bw
				req_bw = req_bw * 1000
			result = re.search('-b [0-9\.]+M', str(iperf_real_options))
			if result is not None:
				req_bandwidth = '%.1f Mbits/sec' % req_bw
				req_bw = req_bw * 1000000
			result = re.search('-b [0-9\.]+G', str(iperf_real_options))
			if result is not None:
				req_bandwidth = '%.1f Gbits/sec' % req_bw
				req_bw = req_bw * 1000000000

		result = re.search('Server Report:\\\\r\\\\n(?:|\[ *\d+\].*) (?P<bitrate>[0-9\.]+ [KMG]bits\/sec) +(?P<jitter>[0-9\.]+ ms) +(\d+\/..\d+) +(\((?P<packetloss>[0-9\.]+)%\))', SSH.getBefore())
		if result is not None:
			bitrate = result.group('bitrate')
			packetloss = result.group('packetloss')
			jitter = result.group('jitter')
			lock.acquire()
			logging.debug('\u001B[1;37;44m iperf result (' + UE_IPAddress + ') \u001B[0m')
			iperfStatus = True
			msg = 'Req Bitrate : ' + req_bandwidth + '\n'
			logging.debug('\u001B[1;34m    Req Bitrate : ' + req_bandwidth + '\u001B[0m')
			if bitrate is not None:
				msg += 'Bitrate     : ' + bitrate + '\n'
				logging.debug('\u001B[1;34m    Bitrate     : ' + bitrate + '\u001B[0m')
				result = re.search('(?P<real_bw>[0-9\.]+) [KMG]bits/sec', str(bitrate))
				if result is not None:
					actual_bw = float(str(result.group('real_bw')))
					result = re.search('[0-9\.]+ K', bitrate)
					if result is not None:
						actual_bw = actual_bw * 1000
					result = re.search('[0-9\.]+ M', bitrate)
					if result is not None:
						actual_bw = actual_bw * 1000000
					result = re.search('[0-9\.]+ G', bitrate)
					if result is not None:
						actual_bw = actual_bw * 1000000000
					br_loss = 100 * actual_bw / req_bw
					bitperf = '%.2f ' % br_loss
					msg += 'Bitrate Perf: ' + bitperf + '%\n'
					logging.debug('\u001B[1;34m    Bitrate Perf: ' + bitperf + '%\u001B[0m')
			if packetloss is not None:
				msg += 'Packet Loss : ' + packetloss + '%\n'
				logging.debug('\u001B[1;34m    Packet Loss : ' + packetloss + '%\u001B[0m')
				if float(packetloss) > float(self.iperf_packetloss_threshold):
					msg += 'Packet Loss too high!\n'
					logging.debug('\u001B[1;37;41m Packet Loss too high \u001B[0m')
					iperfStatus = False
			if jitter is not None:
				msg += 'Jitter      : ' + jitter + '\n'
				logging.debug('\u001B[1;34m    Jitter      : ' + jitter + '\u001B[0m')
			if (iperfStatus):
				statusQueue.put(0)
			else:
				statusQueue.put(-1)
			statusQueue.put(device_id)
			statusQueue.put(UE_IPAddress)
			statusQueue.put(msg)
			lock.release()
			return 0
		else:
			return -2

	def Iperf_analyzeV2Server(self, lock, UE_IPAddress, device_id, statusQueue, iperf_real_options, filename,type):
		if (not os.path.isfile(filename)):
			self.ping_iperf_wrong_exit(lock, UE_IPAddress, device_id, statusQueue, 'Could not analyze from server log')
			return
		# Computing the requested bandwidth in float
		result = re.search('-b (?P<iperf_bandwidth>[0-9\.]+)[KMG]', str(iperf_real_options))
		if result is None:
			logging.debug('Iperf bandwidth Not Found!')
			self.ping_iperf_wrong_exit(lock, UE_IPAddress, device_id, statusQueue, 'Could not compute Iperf bandwidth!')
			return
		else:
			req_bandwidth = result.group('iperf_bandwidth')
			req_bw = float(req_bandwidth)
			result = re.search('-b [0-9\.]+K', str(iperf_real_options))
			if result is not None:
				req_bandwidth = '%.1f Kbits/sec' % req_bw
				req_bw = req_bw * 1000
			result = re.search('-b [0-9\.]+M', str(iperf_real_options))
			if result is not None:
				req_bandwidth = '%.1f Mbits/sec' % req_bw
				req_bw = req_bw * 1000000
			result = re.search('-b [0-9\.]+G', str(iperf_real_options))
			if result is not None:
				req_bandwidth = '%.1f Gbits/sec' % req_bw
				req_bw = req_bw * 1000000000

		server_file = open(filename, 'r')
		br_sum = 0.0
		ji_sum = 0.0
		pl_sum = 0
		ps_sum = 0
		row_idx = 0
		for line in server_file.readlines():
			if type==0:
				result = re.search('(?P<bitrate>[0-9\.]+ [KMG]bits\/sec) +(?P<jitter>[0-9\.]+ ms) +(?P<lostPack>[0-9]+)/ +(?P<sentPack>[0-9]+)', str(line))
			else:
				result = re.search('^\[  \d\].+ +(?P<bitrate>[0-9\.]+ [KMG]bits\/sec) +(?P<jitter>[0-9\.]+ ms) +(?P<lostPack>[0-9]+)\/(?P<sentPack>[0-9]+)', str(line))

			if result is not None:
				bitrate = result.group('bitrate')
				jitter = result.group('jitter')
				packetlost = result.group('lostPack')
				packetsent = result.group('sentPack')
				br = bitrate.split(' ')
				ji = jitter.split(' ')
				row_idx = row_idx + 1
				curr_br = float(br[0])
				pl_sum = pl_sum + int(packetlost)
				ps_sum = ps_sum + int(packetsent)
				if (br[1] == 'Kbits/sec'):
					curr_br = curr_br * 1000
				if (br[1] == 'Mbits/sec'):
					curr_br = curr_br * 1000 * 1000
				br_sum = curr_br + br_sum
				ji_sum = float(ji[0]) + ji_sum
		if (row_idx > 0):
			br_sum = br_sum / row_idx
			ji_sum = ji_sum / row_idx
			br_loss = 100 * br_sum / req_bw
			if (br_sum > 1000):
				br_sum = br_sum / 1000
				if (br_sum > 1000):
					br_sum = br_sum / 1000
					bitrate = '%.2f Mbits/sec' % br_sum
				else:
					bitrate = '%.2f Kbits/sec' % br_sum
			else:
				bitrate = '%.2f bits/sec' % br_sum
			bitperf = '%.2f ' % br_loss
			bitperf += '%'
			jitter = '%.2f ms' % (ji_sum)
			if (ps_sum > 0):
				pl = float(100 * pl_sum / ps_sum)
				packetloss = '%2.1f ' % (pl)
				packetloss += '%'
			else:
				packetloss = 'unknown'
			lock.acquire()
			if (br_loss < 90):
				statusQueue.put(1)
			else:
				statusQueue.put(0)
			statusQueue.put(device_id)
			statusQueue.put(UE_IPAddress)
			req_msg = 'Req Bitrate : ' + req_bandwidth
			bir_msg = 'Bitrate     : ' + bitrate
			brl_msg = 'Bitrate Perf: ' + bitperf
			jit_msg = 'Jitter      : ' + jitter
			pal_msg = 'Packet Loss : ' + packetloss
			statusQueue.put(req_msg + '\n' + bir_msg + '\n' + brl_msg + '\n' + jit_msg + '\n' + pal_msg + '\n')
			logging.debug('\u001B[1;37;45m iperf result (' + UE_IPAddress + ') \u001B[0m')
			logging.debug('\u001B[1;35m    ' + req_msg + '\u001B[0m')
			logging.debug('\u001B[1;35m    ' + bir_msg + '\u001B[0m')
			logging.debug('\u001B[1;35m    ' + brl_msg + '\u001B[0m')
			logging.debug('\u001B[1;35m    ' + jit_msg + '\u001B[0m')
			logging.debug('\u001B[1;35m    ' + pal_msg + '\u001B[0m')
			lock.release()
		else:
			self.ping_iperf_wrong_exit(lock, UE_IPAddress, device_id, statusQueue, 'Could not analyze from server log')

		server_file.close()


	def Iperf_analyzeV3Output(self, lock, UE_IPAddress, device_id, statusQueue,SSH):

		result = re.search('(?P<bitrate>[0-9\.]+ [KMG]bits\/sec) +(?:|[0-9\.]+ ms +\d+\/\d+ \((?P<packetloss>[0-9\.]+)%\)) +(?:|receiver)\\\\r\\\\n(?:|\[ *\d+\] Sent \d+ datagrams)\\\\r\\\\niperf Done\.', SSH.getBefore())
		if result is None:
			result = re.search('(?P<error>iperf: error - [a-zA-Z0-9 :]+)', SSH.getBefore())
			lock.acquire()
			statusQueue.put(-1)
			statusQueue.put(device_id)
			statusQueue.put(UE_IPAddress)
			if result is not None:
				logging.debug('\u001B[1;37;41m ' + result.group('error') + ' \u001B[0m')
				statusQueue.put(result.group('error'))
			else:
				logging.debug('\u001B[1;37;41m Bitrate and/or Packet Loss Not Found! \u001B[0m')
				statusQueue.put('Bitrate and/or Packet Loss Not Found!')
			lock.release()

		bitrate = result.group('bitrate')
		packetloss = result.group('packetloss')
		lock.acquire()
		logging.debug('\u001B[1;37;44m iperf result (' + UE_IPAddress + ') \u001B[0m')
		logging.debug('\u001B[1;34m    Bitrate     : ' + bitrate + '\u001B[0m')
		msg = 'Bitrate     : ' + bitrate + '\n'
		iperfStatus = True
		if packetloss is not None:
			logging.debug('\u001B[1;34m    Packet Loss : ' + packetloss + '%\u001B[0m')
			msg += 'Packet Loss : ' + packetloss + '%\n'
			if float(packetloss) > float(self.iperf_packetloss_threshold):
				logging.debug('\u001B[1;37;41m Packet Loss too high \u001B[0m')
				msg += 'Packet Loss too high!\n'
				iperfStatus = False
		if (iperfStatus):
			statusQueue.put(0)
		else:
			statusQueue.put(-1)
		statusQueue.put(device_id)
		statusQueue.put(UE_IPAddress)
		statusQueue.put(msg)
		lock.release()

	def Iperf_UL_common(self, lock, UE_IPAddress, device_id, idx, ue_num, statusQueue,EPC):
		SSH = sshconnection.SSHConnection()
		udpIperf = True
		result = re.search('-u', str(self.iperf_args))
		if result is None:
			udpIperf = False
		ipnumbers = UE_IPAddress.split('.')
		if (len(ipnumbers) == 4):
			ipnumbers[3] = '1'
		EPC_Iperf_UE_IPAddress = ipnumbers[0] + '.' + ipnumbers[1] + '.' + ipnumbers[2] + '.' + ipnumbers[3]

		# Launch iperf server on EPC side (true for ltebox and old open-air-cn0
		# But for OAI-Rel14-CUPS, we launch from python executor and we are using its IP address as iperf client address
		launchFromEpc = True
		if re.match('OAI-Rel14-CUPS', EPC.Type, re.IGNORECASE):
			launchFromEpc = False
			cmd = 'hostname -I'
			ret = subprocess.run(cmd, shell=True, stdout=subprocess.PIPE, encoding='utf-8')
			if ret.stdout is not None:
				EPC_Iperf_UE_IPAddress = ret.stdout.strip()
		# When using a docker-based deployment, IPERF client shall be launched from trf container
		launchFromTrfContainer = False
		if re.match('OAI-Rel14-Docker', EPC.Type, re.IGNORECASE):
			launchFromTrfContainer = True
			SSH.open(EPC.IPAddress, EPC.UserName, EPC.Password)
			SSH.command('docker inspect --format="TRF_IP_ADDR = {{range .NetworkSettings.Networks}}{{.IPAddress}}{{end}}" prod-trf-gen', '\$', 5)
			result = re.search('TRF_IP_ADDR = (?P<trf_ip_addr>[0-9\.]+)', SSH.getBefore())
			if result is not None:
				EPC_Iperf_UE_IPAddress = result.group('trf_ip_addr')
			SSH.close()
		port = 5001 + idx
		udpOptions = ''
		if udpIperf:
			udpOptions = '-u '
		if launchFromEpc:
			SSH.open(EPC.IPAddress, EPC.UserName, EPC.Password)
			SSH.command('cd ' + EPC.SourceCodePath + '/scripts', '\$', 5)
			SSH.command('rm -f iperf_server_' + self.testCase_id + '_' + device_id + '.log', '\$', 5)
			if launchFromTrfContainer:
				if self.ueIperfVersion == self.dummyIperfVersion:
					prefix = ''
				else:
					prefix = ''
					if self.ueIperfVersion == '2.0.5':
						prefix = '/iperf-2.0.5/bin/'
				SSH.command('docker exec -d prod-trf-gen /bin/bash -c "nohup ' + prefix + 'iperf ' + udpOptions + '-s -i 1 -p ' + str(port) + ' > iperf_server_' + self.testCase_id + '_' + device_id + '.log &"', '\$', 5)
			else:
				SSH.command('echo $USER; nohup iperf ' + udpOptions + '-s -i 1 -p ' + str(port) + ' > iperf_server_' + self.testCase_id + '_' + device_id + '.log &', EPC.UserName, 5)
			SSH.close()
		else:
			if self.ueIperfVersion == self.dummyIperfVersion:
				prefix = ''
			else:
				prefix = ''
				if self.ueIperfVersion == '2.0.5':
					prefix = '/opt/iperf-2.0.5/bin/'
			cmd = 'nohup ' + prefix + 'iperf ' + udpOptions + '-s -i 1 -p ' + str(port) + ' > iperf_server_' + self.testCase_id + '_' + device_id + '.log 2>&1 &'
			logging.debug(cmd)
			subprocess.run(cmd, shell=True, stdout=subprocess.PIPE, encoding='utf-8')
		time.sleep(0.5)

		# Launch iperf client on UE
		if (device_id == 'OAI-UE'):
			SSH.open(self.UEIPAddress, self.UEUserName, self.UEPassword)
			SSH.command('cd ' + self.UESourceCodePath + '/cmake_targets', '\$', 5)
		else:
			SSH.open(self.ADBIPAddress, self.ADBUserName, self.ADBPassword)
			SSH.command('cd ' + EPC.SourceCodePath+ '/scripts', '\$', 5)
		iperf_time = self.Iperf_ComputeTime()
		time.sleep(0.5)

		if udpIperf:
			modified_options = self.Iperf_ComputeModifiedBW(idx, ue_num)
		else:
			modified_options = str(self.iperf_args)
		modified_options = modified_options.replace('-R','')
		time.sleep(0.5)

		SSH.command('rm -f iperf_' + self.testCase_id + '_' + device_id + '.log', '\$', 5)
		if (device_id == 'OAI-UE'):
			iperf_status = SSH.command('iperf -c ' + EPC_Iperf_UE_IPAddress + ' ' + modified_options + ' -p ' + str(port) + ' -B ' + UE_IPAddress + ' 2>&1 | stdbuf -o0 tee iperf_' + self.testCase_id + '_' + device_id + '.log', '\$', int(iperf_time)*5.0)
		else:
			if self.ADBCentralized:
				iperf_status = SSH.command('stdbuf -o0 adb -s ' + device_id + ' shell "/data/local/tmp/iperf -c ' + EPC_Iperf_UE_IPAddress + ' ' + modified_options + ' -p ' + str(port) + '" 2>&1 | stdbuf -o0 tee iperf_' + self.testCase_id + '_' + device_id + '.log', '\$', int(iperf_time)*5.0)
			else:
				iperf_status = SSH.command('ssh ' + self.UEDevicesRemoteUser[idx] + '@' + self.UEDevicesRemoteServer[idx] + ' \'adb -s ' + device_id + ' shell "/data/local/tmp/iperf -c ' + EPC_Iperf_UE_IPAddress + ' ' + modified_options + ' -p ' + str(port) + '"\' 2>&1 > iperf_' + self.testCase_id + '_' + device_id + '.log', '\$', int(iperf_time)*5.0)
				SSH.command('fromdos -o iperf_' + self.testCase_id + '_' + device_id + '.log', '\$', 5)
				SSH.command('cat iperf_' + self.testCase_id + '_' + device_id + '.log', '\$', 5)
		# TIMEOUT Case
		if iperf_status < 0:
			SSH.close()
			message = 'iperf on UE (' + str(UE_IPAddress) + ') crashed due to TIMEOUT !'
			logging.debug('\u001B[1;37;41m ' + message + ' \u001B[0m')
			SSH.close()
			self.ping_iperf_wrong_exit(lock, UE_IPAddress, device_id, statusQueue, message)
			return
		clientStatus = self.Iperf_analyzeV2Output(lock, UE_IPAddress, device_id, statusQueue, modified_options,EPC,SSH)
		SSH.close()

		# Kill iperf server on EPC side
		if launchFromEpc:
			SSH.open(EPC.IPAddress, EPC.UserName, EPC.Password)
			if launchFromTrfContainer:
				SSH.command('docker exec -it prod-trf-gen /bin/bash -c "killall --signal SIGKILL iperf"', '\$', 5)
			else:
				SSH.command('killall --signal SIGKILL iperf', EPC.UserName, 5)
			SSH.close()
		else:
			cmd = 'killall --signal SIGKILL iperf'
			logging.debug(cmd)
			subprocess.run(cmd, shell=True)
			time.sleep(1)
			SSH.copyout(EPC.IPAddress, EPC.UserName, EPC.Password, 'iperf_server_' + self.testCase_id + '_' + device_id + '.log', EPC.SourceCodePath + '/scripts')
		# in case of failure, retrieve server log
		if (clientStatus == -1) or (clientStatus == -2):
			if launchFromEpc:
				time.sleep(1)
				if (os.path.isfile('iperf_server_' + self.testCase_id + '_' + device_id + '.log')):
					os.remove('iperf_server_' + self.testCase_id + '_' + device_id + '.log')
				if launchFromTrfContainer:
					SSH.open(EPC.IPAddress, EPC.UserName, EPC.Password)
					SSH.command('docker cp prod-trf-gen:/iperf-2.0.5/iperf_server_' + self.testCase_id + '_' + device_id + '.log ' + EPC.SourceCodePath + '/scripts', '\$', 5)
					SSH.close()
				SSH.copyin(EPC.IPAddress, EPC.UserName, EPC.Password, EPC.SourceCodePath+ '/scripts/iperf_server_' + self.testCase_id + '_' + device_id + '.log', '.')
			filename='iperf_server_' + self.testCase_id + '_' + device_id + '.log'
			self.Iperf_analyzeV2Server(lock, UE_IPAddress, device_id, statusQueue, modified_options,filename,0)
		# in case of OAI-UE 
		if (device_id == 'OAI-UE'):
			SSH.copyin(self.UEIPAddress, self.UEUserName, self.UEPassword, self.UESourceCodePath + '/cmake_targets/iperf_' + self.testCase_id + '_' + device_id + '.log', '.')
			SSH.copyout(EPC.IPAddress, EPC.UserName, EPC.Password, 'iperf_' + self.testCase_id + '_' + device_id + '.log', EPC.SourceCodePath + '/scripts')


	def Iperf_Module(self, lock, UE_IPAddress, device_id, idx, ue_num, statusQueue,EPC, Module_UE):
		SSH = sshconnection.SSHConnection()
		iperf_time = self.Iperf_ComputeTime()	
		if self.iperf_direction=="DL":
			logging.debug("Iperf for Module in DL mode detected")
			#server side UE
			SSH.open(Module_UE.HostIPAddress, Module_UE.HostUsername, Module_UE.HostPassword)
			cmd = 'rm iperf_server_' +  self.testCase_id + '_' + self.ue_id + '.log'
			SSH.command(cmd,'\$',5)
<<<<<<< HEAD
			cmd = 'echo $USER; nohup /opt/iperf-2.0.10/iperf -s -B ' + UE_IPAddress + ' -u  2>&1 > iperf_server_' + self.testCase_id + '_' + self.ue_id + '.log'
=======
			cmd = 'echo $USER; nohup /opt/iperf-2.0.10/iperf -s -B ' + UE_IPAddress + ' -u  2>&1 > iperf_server_' + self.testCase_id + '_' + self.ue_id + '.log' 
>>>>>>> f2c56444
			SSH.command(cmd,'\$',5)
			#client side EPC
			SSH.open(EPC.IPAddress, EPC.UserName, EPC.Password)
			cmd = 'rm iperf_client_' + self.testCase_id + '_' + self.ue_id + '.log'
			SSH.command(cmd,'\$',5)
<<<<<<< HEAD
			cmd = 'iperf -c ' + UE_IPAddress + ' ' + self.iperf_args + ' 2>&1 > iperf_client_' + self.testCase_id + '_' + self.ue_id + '.log'
=======
			cmd = 'iperf -c ' + UE_IPAddress + ' ' + self.iperf_args + ' 2>&1 > iperf_client_' + self.testCase_id + '_' + self.ue_id + '.log' 
>>>>>>> f2c56444
			SSH.command(cmd,'\$',int(iperf_time)*5.0)
			#copy the 2 resulting files locally
			SSH.copyin(Module_UE.HostIPAddress, Module_UE.HostUsername, Module_UE.HostPassword, 'iperf_server_' + self.testCase_id + '_' + self.ue_id + '.log', '.')
			SSH.copyin(EPC.IPAddress, EPC.UserName, EPC.Password, 'iperf_client_' + self.testCase_id + '_' + self.ue_id + '.log', '.')
			#send for analysis
			filename='iperf_server_' + self.testCase_id + '_' + self.ue_id + '.log'
			self.Iperf_analyzeV2Server(lock, UE_IPAddress, device_id, statusQueue, self.iperf_args,filename,1)	

		elif self.iperf_direction=="UL":#does not work at the moment
			logging.debug("Iperf for Module in UL mode detected")
			#server side EPC
			SSH.open(EPC.IPAddress, EPC.UserName, EPC.Password)
			cmd = 'rm iperf_server_' + self.testCase_id + '_' + self.ue_id + '.log'
			SSH.command(cmd,'\$',5)
			cmd = 'echo $USER; nohup iperf -s -i 1 -u 2>&1 > iperf_server_' + self.testCase_id + '_' + self.ue_id + '.log'
			SSH.command(cmd,'\$',5)
<<<<<<< HEAD
			cmd = 'echo $USER; nohup iperf -s -i 1 -u 2>&1 > iperf_server_' + self.testCase_id + '_' + self.ue_id + '.log'
			SSH.command(cmd,'\$',5)

			#cmd = 'echo $USER; nohup iperf3 -s -i 1 2>&1 > iperf_server_' + self.testCase_id + '_' + self.ue_id + '.log'
			#SSH.command(cmd,'\$',5)

			HOST=EPC.IPAddress
			COMMAND='echo $USER; nohup iperf3 -s -i 1 2>&1 > iperf_server_' + self.testCase_id + '_' + self.ue_id + '.log'
			logging.debug(COMMAND)
			subprocess.Popen(["ssh", "%s" % HOST, COMMAND],shell=False,stdout=subprocess.PIPE,stderr=subprocess.PIPE)
=======
>>>>>>> f2c56444

			#client side UE
			SSH.open(Module_UE.HostIPAddress, Module_UE.HostUsername, Module_UE.HostPassword)
			cmd = 'rm iperf_client_' + self.testCase_id + '_' + self.ue_id + '.log'
			SSH.command(cmd,'\$',5)
			SSH.command('/opt/iperf-2.0.10/iperf -c 192.172.0.1 ' + self.iperf_args + ' 2>&1 > iperf_client_' + self.testCase_id + '_' + self.ue_id + '.log', '\$', int(iperf_time)*5.0)

			HOST=Module_UE.HostIPAddress
			COMMAND='iperf3 -c ' + EPC.IPAddress + ' ' + self.iperf_args + ' 2>&1 > iperf_client_' + self.testCase_id + '_' + self.ue_id + '.log'
			logging.debug(COMMAND)
			subprocess.Popen(["ssh", "%s" % HOST, COMMAND],shell=False,stdout=subprocess.PIPE,stderr=subprocess.PIPE)

			#copy the 2 resulting files locally
			SSH.copyin(Module_UE.HostIPAddress, Module_UE.HostUsername, Module_UE.HostPassword, 'iperf_client_' + self.testCase_id + '_' + self.ue_id + '.log', '.')
			SSH.copyin(EPC.IPAddress, EPC.UserName, EPC.Password, 'iperf_server_' + self.testCase_id + '_' + self.ue_id + '.log', '.')
			#send for analysis
			filename='iperf_client_' + self.testCase_id + '_' + self.ue_id + '.log'
			self.Iperf_analyzeV2Server(lock, UE_IPAddress, device_id, statusQueue, self.iperf_args,filename,1)
		else :
			logging.debug("Incorrect or missing IPERF direction in XML")

		SSH.close()
		return

	def Iperf_common(self, lock, UE_IPAddress, device_id, idx, ue_num, statusQueue,EPC):
		try:
			SSH = sshconnection.SSHConnection()
			# Single-UE profile -- iperf only on one UE
			if self.iperf_profile == 'single-ue' and idx != 0:
				return
			useIperf3 = False
			udpIperf = True

			self.ueIperfVersion = '2.0.5'
			if (device_id != 'OAI-UE'):
				SSH.open(self.ADBIPAddress, self.ADBUserName, self.ADBPassword)
				# if by chance ADB server and EPC are on the same remote host, at least log collection will take care of it
				SSH.command('if [ ! -d ' + EPC.SourceCodePath + '/scripts ]; then mkdir -p ' + EPC.SourceCodePath + '/scripts ; fi', '\$', 5)
				SSH.command('cd ' + EPC.SourceCodePath + '/scripts', '\$', 5)
				# Checking if iperf / iperf3 are installed
				if self.ADBCentralized:
					SSH.command('adb -s ' + device_id + ' shell "ls /data/local/tmp"', '\$', 5)
				else:
					SSH.command('ssh ' + self.UEDevicesRemoteUser[idx] + '@' + self.UEDevicesRemoteServer[idx] + ' \'adb -s ' + device_id + ' shell "ls /data/local/tmp"\'', '\$', 60)
				# DEBUG: disabling iperf3 usage for the moment
				result = re.search('iperf4', SSH.getBefore())
				if result is None:
					result = re.search('iperf', SSH.getBefore())
					if result is None:
						message = 'Neither iperf nor iperf3 installed on UE!'
						logging.debug('\u001B[1;37;41m ' + message + ' \u001B[0m')
						SSH.close()
						self.ping_iperf_wrong_exit(lock, UE_IPAddress, device_id, statusQueue, message)
						return
					else:
						if self.ADBCentralized:
							SSH.command('adb -s ' + device_id + ' shell "/data/local/tmp/iperf --version"', '\$', 5)
						else:
							SSH.command('ssh ' + self.UEDevicesRemoteUser[idx] + '@' + self.UEDevicesRemoteServer[idx] + ' \'adb -s ' + device_id + ' shell "/data/local/tmp/iperf --version"\'', '\$', 60)
						result = re.search('iperf version 2.0.5', SSH.getBefore())
						if result is not None:
							self.ueIperfVersion = '2.0.5'
						result = re.search('iperf version 2.0.10', SSH.getBefore())
						if result is not None:
							self.ueIperfVersion = '2.0.10'
				else:
					useIperf3 = True
				SSH.close()
			else:
				SSH.open(self.UEIPAddress, self.UEUserName, self.UEPassword)
				SSH.command('iperf --version', '\$', 5)
				result = re.search('iperf version 2.0.5', SSH.getBefore())
				if result is not None:
					self.ueIperfVersion = '2.0.5'
				result = re.search('iperf version 2.0.10', SSH.getBefore())
				if result is not None:
					self.ueIperfVersion = '2.0.10'
				SSH.close()
			# in case of iperf, UL has its own function
			if (not useIperf3):
				result = re.search('-R', str(self.iperf_args))
				if result is not None:
					self.Iperf_UL_common(lock, UE_IPAddress, device_id, idx, ue_num, statusQueue,EPC)
					return

			# Launch the IPERF server on the UE side for DL
			if (device_id == 'OAI-UE'):
				SSH.open(self.UEIPAddress, self.UEUserName, self.UEPassword)
				SSH.command('cd ' + self.UESourceCodePath + '/cmake_targets', '\$', 5)
				SSH.command('rm -f iperf_server_' + self.testCase_id + '_' + device_id + '.log', '\$', 5)
				result = re.search('-u', str(self.iperf_args))
				if result is None:
					SSH.command('echo $USER; nohup iperf -B ' + UE_IPAddress + ' -s -i 1 > iperf_server_' + self.testCase_id + '_' + device_id + '.log &', self.UEUserName, 5)
					udpIperf = False
				else:
					SSH.command('echo $USER; nohup iperf -B ' + UE_IPAddress + ' -u -s -i 1 > iperf_server_' + self.testCase_id + '_' + device_id + '.log &', self.UEUserName, 5)
			else:
				SSH.open(self.ADBIPAddress, self.ADBUserName, self.ADBPassword)
				SSH.command('cd ' + EPC.SourceCodePath + '/scripts', '\$', 5)
				if self.ADBCentralized:
					if (useIperf3):
						SSH.command('stdbuf -o0 adb -s ' + device_id + ' shell /data/local/tmp/iperf3 -s &', '\$', 5)
					else:
						SSH.command('rm -f iperf_server_' + self.testCase_id + '_' + device_id + '.log', '\$', 5)
						result = re.search('-u', str(self.iperf_args))
						if result is None:
							SSH.command('echo $USER; nohup adb -s ' + device_id + ' shell "/data/local/tmp/iperf -s -i 1" > iperf_server_' + self.testCase_id + '_' + device_id + '.log &', self.ADBUserName, 5)
							udpIperf = False
						else:
							SSH.command('echo $USER; nohup adb -s ' + device_id + ' shell "/data/local/tmp/iperf -u -s -i 1" > iperf_server_' + self.testCase_id + '_' + device_id + '.log &', self.ADBUserName, 5)
				else:
					SSH.command('rm -f iperf_server_' + self.testCase_id + '_' + device_id + '.log', '\$', 5)
					SSH.command('echo $USER; nohup ssh ' + self.UEDevicesRemoteUser[idx] + '@' + self.UEDevicesRemoteServer[idx] + ' \'adb -s ' + device_id + ' shell "/data/local/tmp/iperf -u -s -i 1" \' 2>&1 > iperf_server_' + self.testCase_id + '_' + device_id + '.log &', self.ADBUserName, 60)

			time.sleep(0.5)
			SSH.close()

			# Launch the IPERF client on the EPC side for DL (true for ltebox and old open-air-cn
			# But for OAI-Rel14-CUPS, we launch from python executor
			launchFromEpc = True
			launchFromModule = False
			if re.match('OAI-Rel14-CUPS', EPC.Type, re.IGNORECASE):
				launchFromEpc = False
			#if module
			if self.ue_id!='' and self.iperf :
				launchFromEpc = False
				launchfromModule = True
			# When using a docker-based deployment, IPERF client shall be launched from trf container
			launchFromTrfContainer = False
			if re.match('OAI-Rel14-Docker', EPC.Type, re.IGNORECASE):
				launchFromTrfContainer = True
			if launchFromEpc:
				SSH.open(EPC.IPAddress, EPC.UserName, EPC.Password)
				SSH.command('cd ' + EPC.SourceCodePath + '/scripts', '\$', 5)
			iperf_time = self.Iperf_ComputeTime()
			time.sleep(0.5)

			if udpIperf:
				modified_options = self.Iperf_ComputeModifiedBW(idx, ue_num)
			else:
				modified_options = str(self.iperf_args)
			time.sleep(0.5)

			if launchFromEpc:
				SSH.command('rm -f iperf_' + self.testCase_id + '_' + device_id + '.log', '\$', 5)
			else:
				if (os.path.isfile('iperf_' + self.testCase_id + '_' + device_id + '.log')):
					os.remove('iperf_' + self.testCase_id + '_' + device_id + '.log')
			if (useIperf3):
				SSH.command('stdbuf -o0 iperf3 -c ' + UE_IPAddress + ' ' + modified_options + ' 2>&1 | stdbuf -o0 tee iperf_' + self.testCase_id + '_' + device_id + '.log', '\$', int(iperf_time)*5.0)

				clientStatus = 0
				self.Iperf_analyzeV3Output(lock, UE_IPAddress, device_id, statusQueue,SSH)
			else:
				if launchFromEpc:
					if launchFromTrfContainer:
						if self.ueIperfVersion == self.dummyIperfVersion:
							prefix = ''
						else:
							prefix = ''
							if self.ueIperfVersion == '2.0.5':
								prefix = '/iperf-2.0.5/bin/'
						iperf_status = SSH.command('docker exec -it prod-trf-gen /bin/bash -c "' + prefix + 'iperf -c ' + UE_IPAddress + ' ' + modified_options + '" 2>&1 | tee iperf_' + self.testCase_id + '_' + device_id + '.log', '\$', int(iperf_time)*5.0)
					else:
						iperf_status = SSH.command('stdbuf -o0 iperf -c ' + UE_IPAddress + ' ' + modified_options + ' 2>&1 | stdbuf -o0 tee iperf_' + self.testCase_id + '_' + device_id + '.log', '\$', int(iperf_time)*5.0)
				else:
					if self.ueIperfVersion == self.dummyIperfVersion:
						prefix = ''
					else:
						prefix = ''
						if self.ueIperfVersion == '2.0.5':
							prefix = '/opt/iperf-2.0.5/bin/'
					cmd = prefix + 'iperf -c ' + UE_IPAddress + ' ' + modified_options + ' 2>&1 > iperf_' + self.testCase_id + '_' + device_id + '.log'
					message = cmd + '\n'
					logging.debug(cmd)
					ret = subprocess.run(cmd, shell=True)
					iperf_status = ret.returncode
					SSH.copyout(EPC.IPAddress, EPC.UserName, EPC.Password, 'iperf_' + self.testCase_id + '_' + device_id + '.log', EPC.SourceCodePath + '/scripts')					
					SSH.open(EPC.IPAddress, EPC.UserName, EPC.Password)
					SSH.command('cat ' + EPC.SourceCodePath + '/scripts/iperf_' + self.testCase_id + '_' + device_id + '.log', '\$', 5)
				if iperf_status < 0:
					if launchFromEpc:
						SSH.close()
					message = 'iperf on UE (' + str(UE_IPAddress) + ') crashed due to TIMEOUT !'
					logging.debug('\u001B[1;37;41m ' + message + ' \u001B[0m')
					self.ping_iperf_wrong_exit(lock, UE_IPAddress, device_id, statusQueue, message)
					return
				logging.debug('Into Iperf_analyzeV2Output client')
				clientStatus = self.Iperf_analyzeV2Output(lock, UE_IPAddress, device_id, statusQueue, modified_options, EPC,SSH)
				logging.debug('Iperf_analyzeV2Output clientStatus returned value = ' + str(clientStatus))
			SSH.close()

			# Kill the IPERF server that runs in background
			if (device_id == 'OAI-UE'):
				SSH.open(self.UEIPAddress, self.UEUserName, self.UEPassword)
				SSH.command('killall iperf', '\$', 5)
			else:
				SSH.open(self.ADBIPAddress, self.ADBUserName, self.ADBPassword)
				if self.ADBCentralized:
					SSH.command('stdbuf -o0 adb -s ' + device_id + ' shell ps | grep --color=never iperf | grep -v grep', '\$', 5)
				else:
					SSH.command('ssh ' + self.UEDevicesRemoteUser[idx] + '@' + self.UEDevicesRemoteServer[idx] + ' \'adb -s ' + device_id + ' shell "ps" | grep --color=never iperf | grep -v grep\'', '\$', 60)
				result = re.search('shell +(?P<pid>\d+)', SSH.getBefore())
				if result is not None:
					pid_iperf = result.group('pid')
					if self.ADBCentralized:
						SSH.command('stdbuf -o0 adb -s ' + device_id + ' shell kill -KILL ' + pid_iperf, '\$', 5)
					else:
						SSH.command('ssh ' + self.UEDevicesRemoteUser[idx] + '@' + self.UEDevicesRemoteServer[idx] + ' \'adb -s ' + device_id + ' shell "kill -KILL ' + pid_iperf + '"\'', '\$', 60)
			SSH.close()
			# if the client report is absent, try to analyze the server log file
			if (clientStatus == -1):
				time.sleep(1)
				if (os.path.isfile('iperf_server_' + self.testCase_id + '_' + device_id + '.log')):
					os.remove('iperf_server_' + self.testCase_id + '_' + device_id + '.log')
				if (device_id == 'OAI-UE'):
					SSH.copyin(self.UEIPAddress, self.UEUserName, self.UEPassword, self.UESourceCodePath + '/cmake_targets/iperf_server_' + self.testCase_id + '_' + device_id + '.log', '.')
				else:
					SSH.copyin(self.ADBIPAddress, self.ADBUserName, self.ADBPassword, EPC.SourceCodePath + '/scripts/iperf_server_' + self.testCase_id + '_' + device_id + '.log', '.')
				# fromdos has to be called on the python executor not on ADB server
				cmd = 'fromdos -o iperf_server_' + self.testCase_id + '_' + device_id + '.log 2>&1 > /dev/null'
				try:
					subprocess.run(cmd, shell=True)
				except:
					pass
				cmd = 'dos2unix -o iperf_server_' + self.testCase_id + '_' + device_id + '.log 2>&1 > /dev/null'
				try:
					subprocess.run(cmd, shell=True)
				except:
					pass
				filename='iperf_server_' + self.testCase_id + '_' + device_id + '.log'
				self.Iperf_analyzeV2Server(lock, UE_IPAddress, device_id, statusQueue, modified_options,filename,0)

			# in case of OAI UE: 
			if (device_id == 'OAI-UE'):
				if (os.path.isfile('iperf_server_' + self.testCase_id + '_' + device_id + '.log')):
					if not launchFromEpc:
						SSH.copyout(EPC.IPAddress, EPC.UserName, EPC.Password, 'iperf_server_' + self.testCase_id + '_' + device_id + '.log', EPC.SourceCodePath + '/scripts')
				else:
					SSH.copyin(self.UEIPAddress, self.UEUserName, self.UEPassword, self.UESourceCodePath + '/cmake_targets/iperf_server_' + self.testCase_id + '_' + device_id + '.log', '.')
					SSH.copyout(EPC.IPAddress, EPC.UserName, EPC.Password, 'iperf_server_' + self.testCase_id + '_' + device_id + '.log', EPC.SourceCodePath + '/scripts')
		except:
			os.kill(os.getppid(),signal.SIGUSR1)

	def IperfNoS1(self,HTML,RAN,EPC,COTS_UE):
		SSH = sshconnection.SSHConnection()
		if RAN.eNBIPAddress == '' or RAN.eNBUserName == '' or RAN.eNBPassword == '' or self.UEIPAddress == '' or self.UEUserName == '' or self.UEPassword == '':
			HELP.GenericHelp(CONST.Version)
			sys.exit('Insufficient Parameter')
		check_eNB = True
		check_OAI_UE = True
		pStatus = self.CheckProcessExist(check_eNB, check_OAI_UE,RAN,EPC)
		if (pStatus < 0):
			HTML.CreateHtmlTestRow(self.iperf_args, 'KO', pStatus)
			self.AutoTerminateUEandeNB(HTML,RAN,COTS_UE,EPC)
			return
		server_on_enb = re.search('-R', str(self.iperf_args))
		if server_on_enb is not None:
			iServerIPAddr = RAN.eNBIPAddress
			iServerUser = RAN.eNBUserName
			iServerPasswd = RAN.eNBPassword
			iClientIPAddr = self.UEIPAddress
			iClientUser = self.UEUserName
			iClientPasswd = self.UEPassword
		else:
			iServerIPAddr = self.UEIPAddress
			iServerUser = self.UEUserName
			iServerPasswd = self.UEPassword
			iClientIPAddr = RAN.eNBIPAddress
			iClientUser = RAN.eNBUserName
			iClientPasswd = RAN.eNBPassword
		if self.iperf_options != 'sink':
			# Starting the iperf server
			SSH.open(iServerIPAddr, iServerUser, iServerPasswd)
			# args SHALL be "-c client -u any"
			# -c 10.0.1.2 -u -b 1M -t 30 -i 1 -fm -B 10.0.1.1
			# -B 10.0.1.1 -u -s -i 1 -fm
			server_options = re.sub('-u.*$', '-u -s -i 1 -fm', str(self.iperf_args))
			server_options = server_options.replace('-c','-B')
			SSH.command('rm -f /tmp/tmp_iperf_server_' + self.testCase_id + '.log', '\$', 5)
			SSH.command('echo $USER; nohup iperf ' + server_options + ' > /tmp/tmp_iperf_server_' + self.testCase_id + '.log 2>&1 &', iServerUser, 5)
			time.sleep(0.5)
			SSH.close()

		# Starting the iperf client
		modified_options = self.Iperf_ComputeModifiedBW(0, 1)
		modified_options = modified_options.replace('-R','')
		iperf_time = self.Iperf_ComputeTime()
		SSH.open(iClientIPAddr, iClientUser, iClientPasswd)
		SSH.command('rm -f /tmp/tmp_iperf_' + self.testCase_id + '.log', '\$', 5)
		iperf_status = SSH.command('stdbuf -o0 iperf ' + modified_options + ' 2>&1 | stdbuf -o0 tee /tmp/tmp_iperf_' + self.testCase_id + '.log', '\$', int(iperf_time)*5.0)
		status_queue = SimpleQueue()
		lock = Lock()
		if iperf_status < 0:
			message = 'iperf on OAI UE crashed due to TIMEOUT !'
			logging.debug('\u001B[1;37;41m ' + message + ' \u001B[0m')
			clientStatus = -2
		else:
			if self.iperf_options == 'sink':
				clientStatus = 0
				status_queue.put(0)
				status_queue.put('OAI-UE')
				status_queue.put('10.0.1.2')
				status_queue.put('Sink Test : no check')
			else:
				clientStatus = self.Iperf_analyzeV2Output(lock, '10.0.1.2', 'OAI-UE', status_queue, modified_options, EPC,SSH)
		SSH.close()

		# Stopping the iperf server
		if self.iperf_options != 'sink':
			SSH.open(iServerIPAddr, iServerUser, iServerPasswd)
			SSH.command('killall --signal SIGKILL iperf', '\$', 5)
			time.sleep(0.5)
			SSH.close()

		if (clientStatus == -1):
			if (os.path.isfile('iperf_server_' + self.testCase_id + '.log')):
				os.remove('iperf_server_' + self.testCase_id + '.log')
			SSH.copyin(iServerIPAddr, iServerUser, iServerPasswd, '/tmp/tmp_iperf_server_' + self.testCase_id + '.log', 'iperf_server_' + self.testCase_id + '_OAI-UE.log')
			filename='iperf_server_' + self.testCase_id + '_OAI-UE.log'
			self.Iperf_analyzeV2Server(lock, '10.0.1.2', 'OAI-UE', status_queue, modified_options,filename,0)

		# copying on the EPC server for logCollection
		if (clientStatus == -1):
			copyin_res = SSH.copyin(iServerIPAddr, iServerUser, iServerPasswd, '/tmp/tmp_iperf_server_' + self.testCase_id + '.log', 'iperf_server_' + self.testCase_id + '_OAI-UE.log')
			if (copyin_res == 0):
				SSH.copyout(EPC.IPAddress, EPC.UserName, EPC.Password, 'iperf_server_' + self.testCase_id + '_OAI-UE.log', EPC.SourceCodePath + '/scripts')
		copyin_res = SSH.copyin(iClientIPAddr, iClientUser, iClientPasswd, '/tmp/tmp_iperf_' + self.testCase_id + '.log', 'iperf_' + self.testCase_id + '_OAI-UE.log')
		if (copyin_res == 0):
			SSH.copyout(EPC.IPAddress, EPC.UserName, EPC.Password, 'iperf_' + self.testCase_id + '_OAI-UE.log', EPC.SourceCodePath + '/scripts')
		iperf_noperf = False
		if status_queue.empty():
			iperf_status = False
		else:
			iperf_status = True
		html_queue = SimpleQueue()
		while (not status_queue.empty()):
			count = status_queue.get()
			if (count < 0):
				iperf_status = False
			if (count > 0):
				iperf_noperf = True
			device_id = status_queue.get()
			ip_addr = status_queue.get()
			message = status_queue.get()
			html_cell = '<pre style="background-color:white">UE (' + device_id + ')\nIP Address  : ' + ip_addr + '\n' + message + '</pre>'
			html_queue.put(html_cell)
		if (iperf_noperf and iperf_status):
			HTML.CreateHtmlTestRowQueue(self.iperf_args, 'PERF NOT MET', len(self.UEDevices), html_queue)
		elif (iperf_status):
			HTML.CreateHtmlTestRowQueue(self.iperf_args, 'OK', len(self.UEDevices), html_queue)
		else:
			HTML.CreateHtmlTestRowQueue(self.iperf_args, 'KO', len(self.UEDevices), html_queue)
			self.AutoTerminateUEandeNB(HTML,RAN,COTS_UE,EPC)

	def Iperf(self,HTML,RAN,EPC,COTS_UE, InfraUE):
		result = re.search('noS1', str(RAN.Initialize_eNB_args))
		if result is not None:
			self.IperfNoS1(HTML,RAN,EPC,COTS_UE)
			return
		if EPC.IPAddress == '' or EPC.UserName == '' or EPC.Password == '' or EPC.SourceCodePath == '' or self.ADBIPAddress == '' or self.ADBUserName == '' or self.ADBPassword == '':
			HELP.GenericHelp(CONST.Version)
			sys.exit('Insufficient Parameter')
		check_eNB = True
		if (len(self.UEDevices) == 1) and (self.UEDevices[0] == 'OAI-UE'):
			check_OAI_UE = True
		else:
			check_OAI_UE = False
		pStatus = self.CheckProcessExist(check_eNB, check_OAI_UE,RAN,EPC)
		if (pStatus < 0):
			HTML.CreateHtmlTestRow(self.iperf_args, 'KO', pStatus)
			self.AutoTerminateUEandeNB(HTML,RAN,COTS_UE,EPC)
			return

		if self.ue_id=="":#is not a module, follow legacy code
			ueIpStatus = self.GetAllUEIPAddresses()
			if (ueIpStatus < 0):
				HTML.CreateHtmlTestRow(self.iperf_args, 'KO', CONST.UE_IP_ADDRESS_ISSUE)
				self.AutoTerminateUEandeNB(HTML,RAN,COTS_UE,EPC)
				return
		else: #is a module
			self.UEIPAddresses=[]
			Module_UE = cls_module_ue.Module_UE(InfraUE.ci_ue_infra[self.ue_id])
			Module_UE.GetModuleIPAddress()
			self.UEIPAddresses.append(Module_UE.UEIPAddress)




		self.dummyIperfVersion = '2.0.10'
		#cmd = 'iperf --version'
		#logging.debug(cmd + '\n')
		#iperfStdout = subprocess.check_output(cmd, shell=True, universal_newlines=True)
		#result = re.search('iperf version 2.0.5', str(iperfStdout.strip()))
		#if result is not None:
		#	dummyIperfVersion = '2.0.5'
		#result = re.search('iperf version 2.0.10', str(iperfStdout.strip()))
		#if result is not None:
		#	dummyIperfVersion = '2.0.10'

		multi_jobs = []
		i = 0
		ue_num = len(self.UEIPAddresses)
		lock = Lock()
		status_queue = SimpleQueue()
		logging.debug(self.UEIPAddresses)
		for UE_IPAddress in self.UEIPAddresses:
			device_id = self.UEDevices[i]
        	#special quick and dirty treatment for modules, iperf to be restructured
			if self.ue_id!="": #is module
				device_id = Module_UE.ID + "-" + Module_UE.Kind
				p = Process(target = self.Iperf_Module ,args = (lock, UE_IPAddress, device_id, i, ue_num, status_queue, EPC, Module_UE,))
			else: #legacy code
				p = Process(target = self.Iperf_common, args = (lock, UE_IPAddress, device_id, i, ue_num, status_queue, EPC, ))
			p.daemon = True
			p.start()
			multi_jobs.append(p)
			i = i + 1
		for job in multi_jobs:
			job.join()

		if (status_queue.empty()):
			HTML.CreateHtmlTestRow(self.iperf_args, 'KO', CONST.ALL_PROCESSES_OK)
			self.AutoTerminateUEandeNB(HTML,RAN,COTS_UE,EPC)
		else:
			iperf_status = True
			iperf_noperf = False
			html_queue = SimpleQueue()
			while (not status_queue.empty()):
				count = status_queue.get()
				if (count < 0):
					iperf_status = False
				if (count > 0):
					iperf_noperf = True
				device_id = status_queue.get()
				ip_addr = status_queue.get()
				message = status_queue.get()
				html_cell = '<pre style="background-color:white">UE (' + device_id + ')\nIP Address  : ' + ip_addr + '\n' + message + '</pre>'
				html_queue.put(html_cell)
			if (iperf_noperf and iperf_status):
				HTML.CreateHtmlTestRowQueue(self.iperf_args, 'PERF NOT MET', len(self.UEDevices), html_queue)
			elif (iperf_status):
				HTML.CreateHtmlTestRowQueue(self.iperf_args, 'OK', len(self.UEDevices), html_queue)
			else:
				HTML.CreateHtmlTestRowQueue(self.iperf_args, 'KO', len(self.UEDevices), html_queue)
				self.AutoTerminateUEandeNB(HTML,RAN,COTS_UE,EPC)

	def CheckProcessExist(self, check_eNB, check_OAI_UE,RAN,EPC):
		multi_jobs = []
		status_queue = SimpleQueue()
		# in noS1 config, no need to check status from EPC
		# in gNB also currently no need to check
		result = re.search('noS1|band78', str(RAN.Initialize_eNB_args))
		if result is None:
			p = Process(target = EPC.CheckHSSProcess, args = (status_queue,))
			p.daemon = True
			p.start()
			multi_jobs.append(p)
			p = Process(target = EPC.CheckMMEProcess, args = (status_queue,))
			p.daemon = True
			p.start()
			multi_jobs.append(p)
			p = Process(target = EPC.CheckSPGWProcess, args = (status_queue,))
			p.daemon = True
			p.start()
			multi_jobs.append(p)
		else:
			if (check_eNB == False) and (check_OAI_UE == False):
				return 0
		if check_eNB:
			p = Process(target = RAN.CheckeNBProcess, args = (status_queue,))
			p.daemon = True
			p.start()
			multi_jobs.append(p)
		if check_OAI_UE:
			p = Process(target = self.CheckOAIUEProcess, args = (status_queue,))
			p.daemon = True
			p.start()
			multi_jobs.append(p)
		for job in multi_jobs:
			job.join()

		if (status_queue.empty()):
			return -15
		else:
			result = 0
			while (not status_queue.empty()):
				status = status_queue.get()
				if (status < 0):
					result = status
			if result == CONST.ENB_PROCESS_FAILED:
				fileCheck = re.search('enb_', str(RAN.eNBLogFiles[0]))
				if fileCheck is not None:
					SSH.copyin(RAN.eNBIPAddress, RAN.eNBUserName, RAN.eNBPassword, RAN.eNBSourceCodePath + '/cmake_targets/' + RAN.eNBLogFiles[0], '.')
					logStatus = RAN.AnalyzeLogFile_eNB(RAN.eNBLogFiles[0])
					if logStatus < 0:
						result = logStatus
					RAN.eNBLogFiles[0]=''
				if RAN.flexranCtrlInstalled and RAN.flexranCtrlStarted:
					self.TerminateFlexranCtrl()
			return result

	def CheckOAIUEProcessExist(self, initialize_OAI_UE_flag,HTML,RAN):
		multi_jobs = []
		status_queue = SimpleQueue()
		if initialize_OAI_UE_flag == False:
			p = Process(target = self.CheckOAIUEProcess, args = (status_queue,))
			p.daemon = True
			p.start()
			multi_jobs.append(p)
		for job in multi_jobs:
			job.join()

		if (status_queue.empty()):
			return -15
		else:
			result = 0
			while (not status_queue.empty()):
				status = status_queue.get()
				if (status < 0):
					result = status
			if result == CONST.OAI_UE_PROCESS_FAILED:
				fileCheck = re.search('ue_', str(self.UELogFile))
				if fileCheck is not None:
					SSH.copyin(self.UEIPAddress, self.UEUserName, self.UEPassword, self.UESourceCodePath + '/cmake_targets/' + self.UELogFile, '.')
					logStatus = self.AnalyzeLogFile_UE(self.UELogFile,HTML,RAN)
					if logStatus < 0:
						result = logStatus
			return result

	def CheckOAIUEProcess(self, status_queue):
		try:
			SSH = sshconnection.SSHConnection()
			SSH.open(self.UEIPAddress, self.UEUserName, self.UEPassword)
			SSH.command('stdbuf -o0 ps -aux | grep --color=never ' + self.air_interface + ' | grep -v grep', '\$', 5)
			result = re.search(self.air_interface, SSH.getBefore())
			if result is None:
				logging.debug('\u001B[1;37;41m OAI UE Process Not Found! \u001B[0m')
				status_queue.put(CONST.OAI_UE_PROCESS_FAILED)
			else:
				status_queue.put(CONST.OAI_UE_PROCESS_OK)
			SSH.close()
		except:
			os.kill(os.getppid(),signal.SIGUSR1)


	def AnalyzeLogFile_UE(self, UElogFile,HTML,RAN):
		if (not os.path.isfile('./' + UElogFile)):
			return -1
		ue_log_file = open('./' + UElogFile, 'r')
		exitSignalReceived = False
		foundAssertion = False
		msgAssertion = ''
		msgLine = 0
		foundSegFault = False
		foundRealTimeIssue = False
		uciStatMsgCount = 0
		pdcpDataReqFailedCount = 0
		badDciCount = 0
		f1aRetransmissionCount = 0
		fatalErrorCount = 0
		macBsrTimerExpiredCount = 0
		rrcConnectionRecfgComplete = 0
		no_cell_sync_found = False
		mib_found = False
		frequency_found = False
		plmn_found = False
		nrUEFlag = False
		nrDecodeMib = 0
		nrFoundDCI = 0
		nrCRCOK = 0
		mbms_messages = 0
		HTML.htmlUEFailureMsg=''
		global_status = CONST.ALL_PROCESSES_OK
		for line in ue_log_file.readlines():
			result = re.search('nr_synchro_time', str(line))
			if result is not None:
				nrUEFlag = True
			if nrUEFlag:
				result = re.search('decode mib', str(line))
				if result is not None:
					nrDecodeMib += 1
				result = re.search('found 1 DCIs', str(line))
				if result is not None:
					nrFoundDCI += 1
				result = re.search('CRC OK', str(line))
				if result is not None:
					nrCRCOK += 1
			result = re.search('Exiting OAI softmodem', str(line))
			if result is not None:
				exitSignalReceived = True
			result = re.search('System error|[Ss]egmentation [Ff]ault|======= Backtrace: =========|======= Memory map: ========', str(line))
			if result is not None and not exitSignalReceived:
				foundSegFault = True
			result = re.search('[Cc]ore [dD]ump', str(line))
			if result is not None and not exitSignalReceived:
				foundSegFault = True
			result = re.search('./lte-uesoftmodem', str(line))
			if result is not None and not exitSignalReceived:
				foundSegFault = True
			result = re.search('[Aa]ssertion', str(line))
			if result is not None and not exitSignalReceived:
				foundAssertion = True
			result = re.search('LLL', str(line))
			if result is not None and not exitSignalReceived:
				foundRealTimeIssue = True
			if foundAssertion and (msgLine < 3):
				msgLine += 1
				msgAssertion += str(line)
			result = re.search('uci->stat', str(line))
			if result is not None and not exitSignalReceived:
				uciStatMsgCount += 1
			result = re.search('PDCP data request failed', str(line))
			if result is not None and not exitSignalReceived:
				pdcpDataReqFailedCount += 1
			result = re.search('bad DCI 1', str(line))
			if result is not None and not exitSignalReceived:
				badDciCount += 1
			result = re.search('Format1A Retransmission but TBS are different', str(line))
			if result is not None and not exitSignalReceived:
				f1aRetransmissionCount += 1
			result = re.search('FATAL ERROR', str(line))
			if result is not None and not exitSignalReceived:
				fatalErrorCount += 1
			result = re.search('MAC BSR Triggered ReTxBSR Timer expiry', str(line))
			if result is not None and not exitSignalReceived:
				macBsrTimerExpiredCount += 1
			result = re.search('Generating RRCConnectionReconfigurationComplete', str(line))
			if result is not None:
				rrcConnectionRecfgComplete += 1
			# No cell synchronization found, abandoning
			result = re.search('No cell synchronization found, abandoning', str(line))
			if result is not None:
				no_cell_sync_found = True
			if RAN.eNBmbmsEnables[0]:
				result = re.search('TRIED TO PUSH MBMS DATA', str(line))
				if result is not None:
					mbms_messages += 1
			result = re.search("MIB Information => ([a-zA-Z]{1,10}), ([a-zA-Z]{1,10}), NidCell (?P<nidcell>\d{1,3}), N_RB_DL (?P<n_rb_dl>\d{1,3}), PHICH DURATION (?P<phich_duration>\d), PHICH RESOURCE (?P<phich_resource>.{1,4}), TX_ANT (?P<tx_ant>\d)", str(line))
			if result is not None and (not mib_found):
				try:
					mibMsg = "MIB Information: " + result.group(1) + ', ' + result.group(2)
					HTML.htmlUEFailureMsg=HTML.htmlUEFailureMsg + mibMsg + '\n'
					logging.debug('\033[94m' + mibMsg + '\033[0m')
					mibMsg = "    nidcell = " + result.group('nidcell')
					HTML.htmlUEFailureMsg=HTML.htmlUEFailureMsg + mibMsg
					logging.debug('\033[94m' + mibMsg + '\033[0m')
					mibMsg = "    n_rb_dl = " + result.group('n_rb_dl')
					HTML.htmlUEFailureMsg=HTML.htmlUEFailureMsg + mibMsg + '\n'
					logging.debug('\033[94m' + mibMsg + '\033[0m')
					mibMsg = "    phich_duration = " + result.group('phich_duration')
					HTML.htmlUEFailureMsg=HTML.htmlUEFailureMsg + mibMsg
					logging.debug('\033[94m' + mibMsg + '\033[0m')
					mibMsg = "    phich_resource = " + result.group('phich_resource')
					HTML.htmlUEFailureMsg=HTML.htmlUEFailureMsg + mibMsg + '\n'
					logging.debug('\033[94m' + mibMsg + '\033[0m')
					mibMsg = "    tx_ant = " + result.group('tx_ant')
					HTML.htmlUEFailureMsg=HTML.htmlUEFailureMsg + mibMsg + '\n'
					logging.debug('\033[94m' + mibMsg + '\033[0m')
					mib_found = True
				except Exception as e:
					logging.error('\033[91m' + "MIB marker was not found" + '\033[0m')
			result = re.search("Measured Carrier Frequency (?P<measured_carrier_frequency>\d{1,15}) Hz", str(line))
			if result is not None and (not frequency_found):
				try:
					mibMsg = "Measured Carrier Frequency = " + result.group('measured_carrier_frequency') + ' Hz'
					HTML.htmlUEFailureMsg=HTML.htmlUEFailureMsg + mibMsg + '\n'
					logging.debug('\033[94m' + mibMsg + '\033[0m')
					frequency_found = True
				except Exception as e:
					logging.error('\033[91m' + "Measured Carrier Frequency not found" + '\033[0m')
			result = re.search("PLMN MCC (?P<mcc>\d{1,3}), MNC (?P<mnc>\d{1,3}), TAC", str(line))
			if result is not None and (not plmn_found):
				try:
					mibMsg = 'PLMN MCC = ' + result.group('mcc') + ' MNC = ' + result.group('mnc')
					HTML.htmlUEFailureMsg=HTML.htmlUEFailureMsg + mibMsg + '\n'
					logging.debug('\033[94m' + mibMsg + '\033[0m')
					plmn_found = True
				except Exception as e:
					logging.error('\033[91m' + "PLMN not found" + '\033[0m')
			result = re.search("Found (?P<operator>[\w,\s]{1,15}) \(name from internal table\)", str(line))
			if result is not None:
				try:
					mibMsg = "The operator is: " + result.group('operator')
					HTML.htmlUEFailureMsg=HTML.htmlUEFailureMsg + mibMsg + '\n'
					logging.debug('\033[94m' + mibMsg + '\033[0m')
				except Exception as e:
					logging.error('\033[91m' + "Operator name not found" + '\033[0m')
			result = re.search("SIB5 InterFreqCarrierFreq element (.{1,4})/(.{1,4})", str(line))
			if result is not None:
				try:
					mibMsg = "SIB5 InterFreqCarrierFreq element " + result.group(1) + '/' + result.group(2)
					HTML.htmlUEFailureMsg=HTML.htmlUEFailureMsg + mibMsg + ' -> '
					logging.debug('\033[94m' + mibMsg + '\033[0m')
				except Exception as e:
					logging.error('\033[91m' + "SIB5 InterFreqCarrierFreq element not found" + '\033[0m')
			result = re.search("DL Carrier Frequency/ARFCN : \-*(?P<carrier_frequency>\d{1,15}/\d{1,4})", str(line))
			if result is not None:
				try:
					freq = result.group('carrier_frequency')
					new_freq = re.sub('/[0-9]+','',freq)
					float_freq = float(new_freq) / 1000000
					HTML.htmlUEFailureMsg=HTML.htmlUEFailureMsg + 'DL Freq: ' + ('%.1f' % float_freq) + ' MHz'
					logging.debug('\033[94m' + "    DL Carrier Frequency is: " + str(freq) + '\033[0m')
				except Exception as e:
					logging.error('\033[91m' + "    DL Carrier Frequency not found" + '\033[0m')
			result = re.search("AllowedMeasBandwidth : (?P<allowed_bandwidth>\d{1,7})", str(line))
			if result is not None:
				try:
					prb = result.group('allowed_bandwidth')
					HTML.htmlUEFailureMsg=HTML.htmlUEFailureMsg + ' -- PRB: ' + prb + '\n'
					logging.debug('\033[94m' + "    AllowedMeasBandwidth: " + prb + '\033[0m')
				except Exception as e:
					logging.error('\033[91m' + "    AllowedMeasBandwidth not found" + '\033[0m')
		ue_log_file.close()
		if rrcConnectionRecfgComplete > 0:
			statMsg = 'UE connected to eNB (' + str(rrcConnectionRecfgComplete) + ' RRCConnectionReconfigurationComplete message(s) generated)'
			logging.debug('\033[94m' + statMsg + '\033[0m')
			HTML.htmlUEFailureMsg=HTML.htmlUEFailureMsg + statMsg + '\n'
		if nrUEFlag:
			if nrDecodeMib > 0:
				statMsg = 'UE showed ' + str(nrDecodeMib) + ' MIB decode message(s)'
				logging.debug('\u001B[1;30;43m ' + statMsg + ' \u001B[0m')
				HTML.htmlUEFailureMsg=HTML.htmlUEFailureMsg + statMsg + '\n'
			if nrFoundDCI > 0:
				statMsg = 'UE showed ' + str(nrFoundDCI) + ' DCI found message(s)'
				logging.debug('\u001B[1;30;43m ' + statMsg + ' \u001B[0m')
				HTML.htmlUEFailureMsg=HTML.htmlUEFailureMsg + statMsg + '\n'
			if nrCRCOK > 0:
				statMsg = 'UE showed ' + str(nrCRCOK) + ' PDSCH decoding message(s)'
				logging.debug('\u001B[1;30;43m ' + statMsg + ' \u001B[0m')
				HTML.htmlUEFailureMsg=HTML.htmlUEFailureMsg + statMsg + '\n'
			if not frequency_found:
				statMsg = 'NR-UE could NOT synch!'
				logging.error('\u001B[1;30;43m ' + statMsg + ' \u001B[0m')
				HTML.htmlUEFailureMsg=HTML.htmlUEFailureMsg + statMsg + '\n'
		if uciStatMsgCount > 0:
			statMsg = 'UE showed ' + str(uciStatMsgCount) + ' "uci->stat" message(s)'
			logging.debug('\u001B[1;30;43m ' + statMsg + ' \u001B[0m')
			HTML.htmlUEFailureMsg=HTML.htmlUEFailureMsg + statMsg + '\n'
		if pdcpDataReqFailedCount > 0:
			statMsg = 'UE showed ' + str(pdcpDataReqFailedCount) + ' "PDCP data request failed" message(s)'
			logging.debug('\u001B[1;30;43m ' + statMsg + ' \u001B[0m')
			HTML.htmlUEFailureMsg=HTML.htmlUEFailureMsg + statMsg + '\n'
		if badDciCount > 0:
			statMsg = 'UE showed ' + str(badDciCount) + ' "bad DCI 1(A)" message(s)'
			logging.debug('\u001B[1;30;43m ' + statMsg + ' \u001B[0m')
			HTML.htmlUEFailureMsg=HTML.htmlUEFailureMsg + statMsg + '\n'
		if f1aRetransmissionCount > 0:
			statMsg = 'UE showed ' + str(f1aRetransmissionCount) + ' "Format1A Retransmission but TBS are different" message(s)'
			logging.debug('\u001B[1;30;43m ' + statMsg + ' \u001B[0m')
			HTML.htmlUEFailureMsg=HTML.htmlUEFailureMsg + statMsg + '\n'
		if fatalErrorCount > 0:
			statMsg = 'UE showed ' + str(fatalErrorCount) + ' "FATAL ERROR:" message(s)'
			logging.debug('\u001B[1;30;43m ' + statMsg + ' \u001B[0m')
			HTML.htmlUEFailureMsg=HTML.htmlUEFailureMsg + statMsg + '\n'
		if macBsrTimerExpiredCount > 0:
			statMsg = 'UE showed ' + str(fatalErrorCount) + ' "MAC BSR Triggered ReTxBSR Timer expiry" message(s)'
			logging.debug('\u001B[1;30;43m ' + statMsg + ' \u001B[0m')
			HTML.htmlUEFailureMsg=HTML.htmlUEFailureMsg + statMsg + '\n'
		if RAN.eNBmbmsEnables[0]:
			if mbms_messages > 0:
				statMsg = 'UE showed ' + str(mbms_messages) + ' "TRIED TO PUSH MBMS DATA" message(s)'
				logging.debug('\u001B[1;30;43m ' + statMsg + ' \u001B[0m')
			else:
				statMsg = 'UE did NOT SHOW "TRIED TO PUSH MBMS DATA" message(s)'
				logging.debug('\u001B[1;30;41m ' + statMsg + ' \u001B[0m')
				global_status = CONST.OAI_UE_PROCESS_NO_MBMS_MSGS
			HTML.htmlUEFailureMsg=HTML.htmlUEFailureMsg + statMsg + '\n'
		if foundSegFault:
			logging.debug('\u001B[1;37;41m UE ended with a Segmentation Fault! \u001B[0m')
			if not nrUEFlag:
				global_status = CONST.OAI_UE_PROCESS_SEG_FAULT
			else:
				if not frequency_found:
					global_status = CONST.OAI_UE_PROCESS_SEG_FAULT
		if foundAssertion:
			logging.debug('\u001B[1;30;43m UE showed an assertion! \u001B[0m')
			HTML.htmlUEFailureMsg=HTML.htmlUEFailureMsg + 'UE showed an assertion!\n'
			if not nrUEFlag:
				if not mib_found or not frequency_found:
					global_status = CONST.OAI_UE_PROCESS_ASSERTION
			else:
				if not frequency_found:
					global_status = CONST.OAI_UE_PROCESS_ASSERTION
		if foundRealTimeIssue:
			logging.debug('\u001B[1;37;41m UE faced real time issues! \u001B[0m')
			HTML.htmlUEFailureMsg=HTML.htmlUEFailureMsg + 'UE faced real time issues!\n'
		if nrUEFlag:
			if not frequency_found:
				global_status = CONST.OAI_UE_PROCESS_COULD_NOT_SYNC
		else:
			if no_cell_sync_found and not mib_found:
				logging.debug('\u001B[1;37;41m UE could not synchronize ! \u001B[0m')
				HTML.htmlUEFailureMsg=HTML.htmlUEFailureMsg + 'UE could not synchronize!\n'
				global_status = CONST.OAI_UE_PROCESS_COULD_NOT_SYNC
		return global_status


	def TerminateFlexranCtrl(self,HTML,RAN,EPC):
		if RAN.flexranCtrlInstalled == False or RAN.flexranCtrlStarted == False:
			return
		if EPC.IPAddress == '' or EPC.UserName == '' or EPC.Password == '':
			HELP.GenericHelp(CONST.Version)
			sys.exit('Insufficient Parameter')
		SSH = sshconnection.SSHConnection()
		SSH.open(EPC.IPAddress, EPC.UserName, EPC.Password)
		SSH.command('echo ' + EPC.Password + ' | sudo -S daemon --name=flexran_rtc_daemon --stop', '\$', 5)
		time.sleep(1)
		SSH.command('echo ' + EPC.Password + ' | sudo -S killall --signal SIGKILL rt_controller', '\$', 5)
		time.sleep(1)
		SSH.close()
		RAN.flexranCtrlStarted=False
		HTML.CreateHtmlTestRow('N/A', 'OK', CONST.ALL_PROCESSES_OK)

	def TerminateUE_common(self, device_id, idx,COTS_UE):
		try:
			SSH = sshconnection.SSHConnection()
			SSH.open(self.ADBIPAddress, self.ADBUserName, self.ADBPassword)
			# back in airplane mode on (ie radio off)
			if self.ADBCentralized:
				#RH quick add on to intgrate cots control defined by yaml
				#if device Id exists in yaml dictionary, we execute the new procedure defined in cots_ue class
				#otherwise we use the legacy procedure 
				if COTS_UE.Check_Exists(device_id):
					#switch device to Airplane mode ON (ie Radio OFF)
					COTS_UE.Set_Airplane(device_id, 'ON')
				elif device_id == '84B7N16418004022':
					SSH.command('stdbuf -o0 adb -s ' + device_id + ' shell "su - root -c /data/local/tmp/off"', '\$', 60)
				else:
					SSH.command('stdbuf -o0 adb -s ' + device_id + ' shell /data/local/tmp/off', '\$', 60)
			else:
				SSH.command('ssh ' + self.UEDevicesRemoteUser[idx] + '@' + self.UEDevicesRemoteServer[idx] + ' ' + self.UEDevicesOffCmd[idx], '\$', 60)
			logging.debug('\u001B[1mUE (' + device_id + ') Detach Completed\u001B[0m')

			if self.ADBCentralized:
				SSH.command('stdbuf -o0 adb -s ' + device_id + ' shell "ps | grep --color=never iperf | grep -v grep"', '\$', 5)
			else:
				SSH.command('ssh ' + self.UEDevicesRemoteUser[idx] + '@' + self.UEDevicesRemoteServer[idx] + ' \'adb -s ' + device_id + ' shell "ps | grep --color=never iperf | grep -v grep"\'', '\$', 60)
			result = re.search('shell +(?P<pid>\d+)', SSH.getBefore())
			if result is not None:
				pid_iperf = result.group('pid')
				if self.ADBCentralized:
					SSH.command('stdbuf -o0 adb -s ' + device_id + ' shell "kill -KILL ' + pid_iperf + '"', '\$', 5)
				else:
					SSH.command('ssh ' + self.UEDevicesRemoteUser[idx] + '@' + self.UEDevicesRemoteServer[idx] + ' \'adb -s ' + device_id + ' shell "kill -KILL ' + pid_iperf + '"\'', '\$', 60)
			SSH.close()
		except:
			os.kill(os.getppid(),signal.SIGUSR1)

	def TerminateUE(self,HTML,COTS_UE):
		terminate_ue_flag = False
		self.GetAllUEDevices(terminate_ue_flag)
		multi_jobs = []
		i = 0
		for device_id in self.UEDevices:
			p = Process(target= self.TerminateUE_common, args = (device_id,i,COTS_UE,))
			p.daemon = True
			p.start()
			multi_jobs.append(p)
			i += 1
		for job in multi_jobs:
			job.join()
		HTML.CreateHtmlTestRow('N/A', 'OK', CONST.ALL_PROCESSES_OK)

	def TerminateOAIUE(self,HTML,RAN,COTS_UE,EPC):
		SSH = sshconnection.SSHConnection()
		SSH.open(self.UEIPAddress, self.UEUserName, self.UEPassword)
		SSH.command('cd ' + self.UESourceCodePath + '/cmake_targets', '\$', 5)
		SSH.command('ps -aux | grep --color=never softmodem | grep -v grep', '\$', 5)
		result = re.search('-uesoftmodem', SSH.getBefore())
		if result is not None:
			SSH.command('echo ' + self.UEPassword + ' | sudo -S killall --signal SIGINT -r .*-uesoftmodem || true', '\$', 5)
			time.sleep(10)
			SSH.command('ps -aux | grep --color=never softmodem | grep -v grep', '\$', 5)
			result = re.search('-uesoftmodem', SSH.getBefore())
			if result is not None:
				SSH.command('echo ' + self.UEPassword + ' | sudo -S killall --signal SIGKILL -r .*-uesoftmodem || true', '\$', 5)
				time.sleep(5)
		SSH.command('rm -f my-lte-uesoftmodem-run' + str(self.UE_instance) + '.sh', '\$', 5)
		SSH.close()
		result = re.search('ue_', str(self.UELogFile))
		if result is not None:
			copyin_res = SSH.copyin(self.UEIPAddress, self.UEUserName, self.UEPassword, self.UESourceCodePath + '/cmake_targets/' + self.UELogFile, '.')
			if (copyin_res == -1):
				logging.debug('\u001B[1;37;41m Could not copy UE logfile to analyze it! \u001B[0m')
				HTML.htmlUEFailureMsg='Could not copy UE logfile to analyze it!'
				HTML.CreateHtmlTestRow('N/A', 'KO', CONST.OAI_UE_PROCESS_NOLOGFILE_TO_ANALYZE, 'UE')
				self.UELogFile = ''
				return
			logging.debug('\u001B[1m Analyzing UE logfile \u001B[0m')
			logStatus = self.AnalyzeLogFile_UE(self.UELogFile,HTML,RAN)
			result = re.search('--no-L2-connect', str(self.Initialize_OAI_UE_args))
			if result is not None:
				ueAction = 'Sniffing'
			else:
				ueAction = 'Connection'
			if (logStatus < 0):
				logging.debug('\u001B[1m' + ueAction + ' Failed \u001B[0m')
				HTML.htmlUEFailureMsg='<b>' + ueAction + ' Failed</b>\n' + HTML.htmlUEFailureMsg
				HTML.CreateHtmlTestRow('N/A', 'KO', logStatus, 'UE')
				if self.air_interface == 'lte-uesoftmodem':
					# In case of sniffing on commercial eNBs we have random results
					# Not an error then
					if (logStatus != CONST.OAI_UE_PROCESS_COULD_NOT_SYNC) or (ueAction != 'Sniffing'):
						self.Initialize_OAI_UE_args = ''
						self.AutoTerminateUEandeNB(HTML,RAN,COTS_UE,EPC)
				else:
					if (logStatus == CONST.OAI_UE_PROCESS_COULD_NOT_SYNC):
						self.Initialize_OAI_UE_args = ''
						self.AutoTerminateUEandeNB(HTML,RAN,COTS_UE,EPC)
			else:
				logging.debug('\u001B[1m' + ueAction + ' Completed \u001B[0m')
				HTML.htmlUEFailureMsg='<b>' + ueAction + ' Completed</b>\n' + HTML.htmlUEFailureMsg
				HTML.CreateHtmlTestRow('N/A', 'OK', CONST.ALL_PROCESSES_OK)
			self.UELogFile = ''
		else:
			HTML.CreateHtmlTestRow('N/A', 'OK', CONST.ALL_PROCESSES_OK)

	def AutoTerminateUEandeNB(self,HTML,RAN,COTS_UE,EPC):
		if (self.ADBIPAddress != 'none'):
			self.testCase_id = 'AUTO-KILL-UE'
			HTML.testCase_id=self.testCase_id
			self.desc = 'Automatic Termination of UE'
			HTML.desc='Automatic Termination of UE'
			self.ShowTestID()
			self.TerminateUE(HTML,COTS_UE)
		if (self.Initialize_OAI_UE_args != ''):
			self.testCase_id = 'AUTO-KILL-OAI-UE'
			HTML.testCase_id=self.testCase_id
			self.desc = 'Automatic Termination of OAI-UE'
			HTML.desc='Automatic Termination of OAI-UE'
			self.ShowTestID()
			self.TerminateOAIUE(HTML,RAN,COTS_UE,EPC)
		if (RAN.Initialize_eNB_args != ''):
			self.testCase_id = 'AUTO-KILL-RAN'
			HTML.testCase_id=self.testCase_id
			self.desc = 'Automatic Termination of all RAN nodes'
			HTML.desc='Automatic Termination of RAN nodes'
			self.ShowTestID()
			#terminate all RAN nodes eNB/gNB/OCP
			for instance in range(0, len(RAN.air_interface)):
				if RAN.air_interface[instance]!='':
					logging.debug('Auto Termination of Instance ' + str(instance) + ' : ' + RAN.air_interface[instance])
					RAN.eNB_instance=instance
					RAN.TerminateeNB(HTML,EPC)
		if RAN.flexranCtrlInstalled and RAN.flexranCtrlStarted:
			self.testCase_id = 'AUTO-KILL-flexran-ctl'
			HTML.testCase_id=self.testCase_id
			self.desc = 'Automatic Termination of FlexRan CTL'
			HTML.desc='Automatic Termination of FlexRan CTL'
			self.ShowTestID()
			self.TerminateFlexranCtrl(HTML,RAN,EPC)
		RAN.prematureExit=True

	def IdleSleep(self,HTML):
		time.sleep(self.idle_sleep_time)
		HTML.CreateHtmlTestRow(str(self.idle_sleep_time) + ' sec', 'OK', CONST.ALL_PROCESSES_OK)

	def X2_Status(self, idx, fileName):
		cmd = "curl --silent http://" + EPC.IPAddress + ":9999/stats | jq '.' > " + fileName
		message = cmd + '\n'
		logging.debug(cmd)
		subprocess.run(cmd, shell=True)
		if idx == 0:
			cmd = "jq '.mac_stats | length' " + fileName
			strNbEnbs = subprocess.check_output(cmd, shell=True, universal_newlines=True)
			self.x2NbENBs = int(strNbEnbs.strip())
		cnt = 0
		while cnt < self.x2NbENBs:
			cmd = "jq '.mac_stats[" + str(cnt) + "].bs_id' " + fileName
			bs_id = subprocess.check_output(cmd, shell=True, universal_newlines=True)
			self.x2ENBBsIds[idx].append(bs_id.strip())
			cmd = "jq '.mac_stats[" + str(cnt) + "].ue_mac_stats | length' " + fileName
			stNbUEs = subprocess.check_output(cmd, shell=True, universal_newlines=True)
			nbUEs = int(stNbUEs.strip())
			ueIdx = 0
			self.x2ENBConnectedUEs[idx].append([])
			while ueIdx < nbUEs:
				cmd = "jq '.mac_stats[" + str(cnt) + "].ue_mac_stats[" + str(ueIdx) + "].rnti' " + fileName
				rnti = subprocess.check_output(cmd, shell=True, universal_newlines=True)
				self.x2ENBConnectedUEs[idx][cnt].append(rnti.strip())
				ueIdx += 1
			cnt += 1

		msg = "FlexRan Controller is connected to " + str(self.x2NbENBs) + " eNB(s)"
		logging.debug(msg)
		message += msg + '\n'
		cnt = 0
		while cnt < self.x2NbENBs:
			msg = "   -- eNB: " + str(self.x2ENBBsIds[idx][cnt]) + " is connected to " + str(len(self.x2ENBConnectedUEs[idx][cnt])) + " UE(s)"
			logging.debug(msg)
			message += msg + '\n'
			ueIdx = 0
			while ueIdx < len(self.x2ENBConnectedUEs[idx][cnt]):
				msg = "      -- UE rnti: " + str(self.x2ENBConnectedUEs[idx][cnt][ueIdx])
				logging.debug(msg)
				message += msg + '\n'
				ueIdx += 1
			cnt += 1
		return message

	def Perform_X2_Handover(self,HTML,RAN,EPC):
		html_queue = SimpleQueue()
		fullMessage = '<pre style="background-color:white">'
		msg = 'Doing X2 Handover w/ option ' + self.x2_ho_options
		logging.debug(msg)
		fullMessage += msg + '\n'
		if self.x2_ho_options == 'network':
			if RAN.flexranCtrlInstalled and RAN.flexranCtrlStarted:
				self.x2ENBBsIds = []
				self.x2ENBConnectedUEs = []
				self.x2ENBBsIds.append([])
				self.x2ENBBsIds.append([])
				self.x2ENBConnectedUEs.append([])
				self.x2ENBConnectedUEs.append([])
				fullMessage += self.X2_Status(0, self.testCase_id + '_pre_ho.json') 

				msg = "Activating the X2 Net control on each eNB"
				logging.debug(msg)
				fullMessage += msg + '\n'
				eNB_cnt = self.x2NbENBs
				cnt = 0
				while cnt < eNB_cnt:
					cmd = "curl -XPOST http://" + EPC.IPAddress + ":9999/rrc/x2_ho_net_control/enb/" + str(self.x2ENBBsIds[0][cnt]) + "/1"
					logging.debug(cmd)
					fullMessage += cmd + '\n'
					subprocess.run(cmd, shell=True)
					cnt += 1
				# Waiting for the activation to be active
				time.sleep(10)
				msg = "Switching UE(s) from eNB to eNB"
				logging.debug(msg)
				fullMessage += msg + '\n'
				cnt = 0
				while cnt < eNB_cnt:
					ueIdx = 0
					while ueIdx < len(self.x2ENBConnectedUEs[0][cnt]):
						cmd = "curl -XPOST http://" + EPC.IPAddress() + ":9999/rrc/ho/senb/" + str(self.x2ENBBsIds[0][cnt]) + "/ue/" + str(self.x2ENBConnectedUEs[0][cnt][ueIdx]) + "/tenb/" + str(self.x2ENBBsIds[0][eNB_cnt - cnt - 1])
						logging.debug(cmd)
						fullMessage += cmd + '\n'
						subprocess.run(cmd, shell=True)
						ueIdx += 1
					cnt += 1
				time.sleep(10)
				# check
				logging.debug("Checking the Status after X2 Handover")
				fullMessage += self.X2_Status(1, self.testCase_id + '_post_ho.json') 
				cnt = 0
				x2Status = True
				while cnt < eNB_cnt:
					if len(self.x2ENBConnectedUEs[0][cnt]) == len(self.x2ENBConnectedUEs[1][cnt]):
						x2Status = False
					cnt += 1
				if x2Status:
					msg = "X2 Handover was successful"
					logging.debug(msg)
					fullMessage += msg + '</pre>'
					html_queue.put(fullMessage)
					HTML.CreateHtmlTestRowQueue('N/A', 'OK', len(self.UEDevices), html_queue)
				else:
					msg = "X2 Handover FAILED"
					logging.error(msg)
					fullMessage += msg + '</pre>'
					html_queue.put(fullMessage)
					HTML.CreateHtmlTestRowQueue('N/A', 'OK', len(self.UEDevices), html_queue)
			else:
				HTML.CreateHtmlTestRow('Cannot perform requested X2 Handover', 'KO', CONST.ALL_PROCESSES_OK)

	def LogCollectBuild(self,RAN):
		SSH = sshconnection.SSHConnection()
		if (RAN.eNBIPAddress != '' and RAN.eNBUserName != '' and RAN.eNBPassword != ''):
			IPAddress = RAN.eNBIPAddress
			UserName = RAN.eNBUserName
			Password = RAN.eNBPassword
			SourceCodePath = RAN.eNBSourceCodePath
		elif (self.UEIPAddress != '' and self.UEUserName != '' and self.UEPassword != ''):
			IPAddress = self.UEIPAddress
			UserName = self.UEUserName
			Password = self.UEPassword
			SourceCodePath = self.UESourceCodePath
		else:
			sys.exit('Insufficient Parameter')
		SSH.open(IPAddress, UserName, Password)
		SSH.command('cd ' + SourceCodePath, '\$', 5)
		SSH.command('cd cmake_targets', '\$', 5)
		SSH.command('rm -f build.log.zip', '\$', 5)
		SSH.command('zip -r build.log.zip build_log_*/*', '\$', 60)
		SSH.close()

	def LogCollectPing(self,EPC):
		SSH = sshconnection.SSHConnection()
		SSH.open(EPC.IPAddress, EPC.UserName, EPC.Password)
		SSH.command('cd ' + EPC.SourceCodePath, '\$', 5)
		SSH.command('cd scripts', '\$', 5)
		SSH.command('rm -f ping.log.zip', '\$', 5)
		SSH.command('zip ping.log.zip ping*.log', '\$', 60)
		SSH.command('rm ping*.log', '\$', 5)
		SSH.close()

	def LogCollectIperf(self,EPC):
		SSH = sshconnection.SSHConnection()
		SSH.open(EPC.IPAddress, EPC.UserName, EPC.Password)
		SSH.command('cd ' + EPC.SourceCodePath, '\$', 5)
		SSH.command('cd scripts', '\$', 5)
		SSH.command('rm -f iperf.log.zip', '\$', 5)
		SSH.command('zip iperf.log.zip iperf*.log', '\$', 60)
		SSH.command('rm iperf*.log', '\$', 5)
		SSH.close()
	
	def LogCollectOAIUE(self):
		SSH = sshconnection.SSHConnection()
		SSH.open(self.UEIPAddress, self.UEUserName, self.UEPassword)
		SSH.command('cd ' + self.UESourceCodePath, '\$', 5)
		SSH.command('cd cmake_targets', '\$', 5)
		SSH.command('echo ' + self.UEPassword + ' | sudo -S rm -f ue.log.zip', '\$', 5)
		SSH.command('echo ' + self.UEPassword + ' | sudo -S zip ue.log.zip ue*.log core* ue_*record.raw ue_*.pcap ue_*txt', '\$', 60)
		SSH.command('echo ' + self.UEPassword + ' | sudo -S rm ue*.log core* ue_*record.raw ue_*.pcap ue_*txt', '\$', 5)
		SSH.close()

	def RetrieveSystemVersion(self, machine,HTML,RAN):
		if RAN.eNBIPAddress == 'none' or self.UEIPAddress == 'none':
			HTML.OsVersion[0]='Ubuntu 16.04.5 LTS'
			HTML.KernelVersion[0]='4.15.0-45-generic'
			HTML.UhdVersion[0]='3.13.0.1-0'
			HTML.UsrpBoard[0]='B210'
			HTML.CpuNb[0]='4'
			HTML.CpuModel[0]='Intel(R) Core(TM) i5-6200U'
			HTML.CpuMHz[0]='2399.996 MHz'
			return 0
		if machine == 'eNB':
			if RAN.eNBIPAddress != '' and RAN.eNBUserName != '' and RAN.eNBPassword != '':
				IPAddress = RAN.eNBIPAddress
				UserName = RAN.eNBUserName
				Password = RAN.eNBPassword
				idx = 0
			else:
				return -1
		if machine == 'UE':
			if self.UEIPAddress != '' and self.UEUserName != '' and self.UEPassword != '':
				IPAddress = self.UEIPAddress
				UserName = self.UEUserName
				Password = self.UEPassword
				idx = 1
			else:
				return -1

		SSH = sshconnection.SSHConnection()
		SSH.open(IPAddress, UserName, Password)
		SSH.command('lsb_release -a', '\$', 5)
		result = re.search('Description:\\\\t(?P<os_type>[a-zA-Z0-9\-\_\.\ ]+)', SSH.getBefore())
		if result is not None:
			OsVersion = result.group('os_type')
			logging.debug('OS is: ' + OsVersion)
			HTML.OsVersion[idx]=OsVersion
		else:
			SSH.command('hostnamectl', '\$', 5)
			result = re.search('Operating System: (?P<os_type>[a-zA-Z0-9\-\_\.\ ]+)', SSH.getBefore())
			if result is not None:
				OsVersion = result.group('os_type')
				if OsVersion == 'CentOS Linux 7 ':
					SSH.command('cat /etc/redhat-release', '\$', 5)
					result = re.search('CentOS Linux release (?P<os_version>[0-9\.]+)', SSH.getBefore())
					if result is not None:
						OsVersion = OsVersion.replace('7 ', result.group('os_version'))
				logging.debug('OS is: ' + OsVersion)
				HTML.OsVersion[idx]=OsVersion
		SSH.command('uname -r', '\$', 5)
		result = re.search('uname -r\\\\r\\\\n(?P<kernel_version>[a-zA-Z0-9\-\_\.]+)', SSH.getBefore())
		if result is not None:
			KernelVersion = result.group('kernel_version')
			logging.debug('Kernel Version is: ' + KernelVersion)
			HTML.KernelVersion[idx]=KernelVersion
		SSH.command('dpkg --list | egrep --color=never libuhd003', '\$', 5)
		result = re.search('libuhd003:amd64 *(?P<uhd_version>[0-9\.]+)', SSH.getBefore())
		if result is not None:
			UhdVersion = result.group('uhd_version')
			logging.debug('UHD Version is: ' + UhdVersion)
			HTML.UhdVersion[idx]=UhdVersion
		else:
			SSH.command('uhd_config_info --version', '\$', 5)
			result = re.search('UHD (?P<uhd_version>[a-zA-Z0-9\.\-]+)', SSH.getBefore())
			if result is not None:
				UhdVersion = result.group('uhd_version')
				logging.debug('UHD Version is: ' + UhdVersion)
				HTML.UhdVersion[idx]=UhdVersion
		SSH.command('echo ' + Password + ' | sudo -S uhd_find_devices', '\$', 90)
		usrp_boards = re.findall('product: ([0-9A-Za-z]+)\\\\r\\\\n', SSH.getBefore())
		count = 0
		for board in usrp_boards:
			if count == 0:
				UsrpBoard = board
			else:
				UsrpBoard += ',' + board
			count += 1
		if count > 0:
			logging.debug('USRP Board(s) : ' + UsrpBoard)
			HTML.UsrpBoard[idx]=UsrpBoard
		SSH.command('lscpu', '\$', 5)
		result = re.search('CPU\(s\): *(?P<nb_cpus>[0-9]+).*Model name: *(?P<model>[a-zA-Z0-9\-\_\.\ \(\)]+).*CPU MHz: *(?P<cpu_mhz>[0-9\.]+)', SSH.getBefore())
		if result is not None:
			CpuNb = result.group('nb_cpus')
			logging.debug('nb_cpus: ' + CpuNb)
			HTML.CpuNb[idx]=CpuNb
			CpuModel = result.group('model')
			logging.debug('model: ' + CpuModel)
			HTML.CpuModel[idx]=CpuModel
			CpuMHz = result.group('cpu_mhz') + ' MHz'
			logging.debug('cpu_mhz: ' + CpuMHz)
			HTML.CpuMHz[idx]=CpuMHz
		SSH.close()

	def ConditionalExit(self):
		if self.testUnstable:
			if self.testStabilityPointReached or self.testMinStableId == '999999':
				sys.exit(0)
		sys.exit(1)

	def ShowTestID(self):
		logging.debug('\u001B[1m----------------------------------------\u001B[0m')
		logging.debug('\u001B[1mTest ID:' + self.testCase_id + '\u001B[0m')
		logging.debug('\u001B[1m' + self.desc + '\u001B[0m')
		logging.debug('\u001B[1m----------------------------------------\u001B[0m')<|MERGE_RESOLUTION|>--- conflicted
+++ resolved
@@ -391,11 +391,7 @@
 				Module_UE.Command("wup")
 				status=Module_UE.GetModuleIPAddress()
 				if status==0:
-<<<<<<< HEAD
-					HTML.CreateHtmlTestRow(Module_UE.UEIPAddress, 'OK', CONST.ALL_PROCESSES_OK)
-=======
 					HTML.CreateHtmlTestRow(Module_UE.UEIPAddress, 'OK', CONST.ALL_PROCESSES_OK)	
->>>>>>> f2c56444
 					logging.debug('UE IP addresss : '+ Module_UE.UEIPAddress)
 				else: #status==-1 failed to retrieve IP address
 					HTML.CreateHtmlTestRow('N/A', 'KO', CONST.UE_IP_ADDRESS_ISSUE)
@@ -1516,13 +1512,8 @@
 					SSH.command('cat ' + EPC.SourceCodePath + '/scripts/ping_' + self.testCase_id + '_' + device_id + '.log', '\$', 5)
 				else: #launch from Module
 					SSH.open(Module_UE.HostIPAddress, Module_UE.HostUsername, Module_UE.HostPassword)
-<<<<<<< HEAD
-					#ping from module NIC rather than IP address to make sure round trip is over the air
-					cmd = 'ping -I ' + Module_UE.UENetwork  + ' ' + self.ping_args + ' ' +  EPC.IPAddress  + ' 2>&1 > ping_' + self.testCase_id + '_' + self.ue_id + '.log'
-=======
 					#ping from module NIC rather than IP address to make sure round trip is over the air	
 					cmd = 'ping -I ' + Module_UE.UENetwork  + ' ' + self.ping_args + ' ' +  EPC.IPAddress  + ' 2>&1 > ping_' + self.testCase_id + '_' + self.ue_id + '.log' 
->>>>>>> f2c56444
 					SSH.command(cmd,'\$',int(ping_time[0])*1.5)
 					#copy the ping log file to have it locally for analysis (ping stats)
 					SSH.copyin(Module_UE.HostIPAddress, Module_UE.HostUsername, Module_UE.HostPassword, 'ping_' + self.testCase_id + '_' + self.ue_id + '.log', '.')
@@ -2214,21 +2205,13 @@
 			SSH.open(Module_UE.HostIPAddress, Module_UE.HostUsername, Module_UE.HostPassword)
 			cmd = 'rm iperf_server_' +  self.testCase_id + '_' + self.ue_id + '.log'
 			SSH.command(cmd,'\$',5)
-<<<<<<< HEAD
-			cmd = 'echo $USER; nohup /opt/iperf-2.0.10/iperf -s -B ' + UE_IPAddress + ' -u  2>&1 > iperf_server_' + self.testCase_id + '_' + self.ue_id + '.log'
-=======
 			cmd = 'echo $USER; nohup /opt/iperf-2.0.10/iperf -s -B ' + UE_IPAddress + ' -u  2>&1 > iperf_server_' + self.testCase_id + '_' + self.ue_id + '.log' 
->>>>>>> f2c56444
 			SSH.command(cmd,'\$',5)
 			#client side EPC
 			SSH.open(EPC.IPAddress, EPC.UserName, EPC.Password)
 			cmd = 'rm iperf_client_' + self.testCase_id + '_' + self.ue_id + '.log'
 			SSH.command(cmd,'\$',5)
-<<<<<<< HEAD
-			cmd = 'iperf -c ' + UE_IPAddress + ' ' + self.iperf_args + ' 2>&1 > iperf_client_' + self.testCase_id + '_' + self.ue_id + '.log'
-=======
 			cmd = 'iperf -c ' + UE_IPAddress + ' ' + self.iperf_args + ' 2>&1 > iperf_client_' + self.testCase_id + '_' + self.ue_id + '.log' 
->>>>>>> f2c56444
 			SSH.command(cmd,'\$',int(iperf_time)*5.0)
 			#copy the 2 resulting files locally
 			SSH.copyin(Module_UE.HostIPAddress, Module_UE.HostUsername, Module_UE.HostPassword, 'iperf_server_' + self.testCase_id + '_' + self.ue_id + '.log', '.')
@@ -2245,30 +2228,12 @@
 			SSH.command(cmd,'\$',5)
 			cmd = 'echo $USER; nohup iperf -s -i 1 -u 2>&1 > iperf_server_' + self.testCase_id + '_' + self.ue_id + '.log'
 			SSH.command(cmd,'\$',5)
-<<<<<<< HEAD
-			cmd = 'echo $USER; nohup iperf -s -i 1 -u 2>&1 > iperf_server_' + self.testCase_id + '_' + self.ue_id + '.log'
-			SSH.command(cmd,'\$',5)
-
-			#cmd = 'echo $USER; nohup iperf3 -s -i 1 2>&1 > iperf_server_' + self.testCase_id + '_' + self.ue_id + '.log'
-			#SSH.command(cmd,'\$',5)
-
-			HOST=EPC.IPAddress
-			COMMAND='echo $USER; nohup iperf3 -s -i 1 2>&1 > iperf_server_' + self.testCase_id + '_' + self.ue_id + '.log'
-			logging.debug(COMMAND)
-			subprocess.Popen(["ssh", "%s" % HOST, COMMAND],shell=False,stdout=subprocess.PIPE,stderr=subprocess.PIPE)
-=======
->>>>>>> f2c56444
 
 			#client side UE
 			SSH.open(Module_UE.HostIPAddress, Module_UE.HostUsername, Module_UE.HostPassword)
 			cmd = 'rm iperf_client_' + self.testCase_id + '_' + self.ue_id + '.log'
 			SSH.command(cmd,'\$',5)
 			SSH.command('/opt/iperf-2.0.10/iperf -c 192.172.0.1 ' + self.iperf_args + ' 2>&1 > iperf_client_' + self.testCase_id + '_' + self.ue_id + '.log', '\$', int(iperf_time)*5.0)
-
-			HOST=Module_UE.HostIPAddress
-			COMMAND='iperf3 -c ' + EPC.IPAddress + ' ' + self.iperf_args + ' 2>&1 > iperf_client_' + self.testCase_id + '_' + self.ue_id + '.log'
-			logging.debug(COMMAND)
-			subprocess.Popen(["ssh", "%s" % HOST, COMMAND],shell=False,stdout=subprocess.PIPE,stderr=subprocess.PIPE)
 
 			#copy the 2 resulting files locally
 			SSH.copyin(Module_UE.HostIPAddress, Module_UE.HostUsername, Module_UE.HostPassword, 'iperf_client_' + self.testCase_id + '_' + self.ue_id + '.log', '.')
