#!/bin/groovy
/*
 * Licensed to the OpenAirInterface (OAI) Software Alliance under one or more
 * contributor license agreements.  See the NOTICE file distributed with
 * this work for additional information regarding copyright ownership.
 * The OpenAirInterface Software Alliance licenses this file to You under
 * the OAI Public License, Version 1.1  (the "License"); you may not use this file
 * except in compliance with the License.
 * You may obtain a copy of the License at
 *
 *      http://www.openairinterface.org/?page_id=698
 *
 * Unless required by applicable law or agreed to in writing, software
 * distributed under the License is distributed on an "AS IS" BASIS,
 * WITHOUT WARRANTIES OR CONDITIONS OF ANY KIND, either express or implied.
 * See the License for the specific language governing permissions and
 * limitations under the License.
 *-------------------------------------------------------------------------------
 * For more information about the OpenAirInterface (OAI) Software Alliance:
 *      contact@openairinterface.org
 */

// Abstraction function to send social media messages:
// like on Slack or Mattermost
def sendSocialMediaMessage(pipeChannel, pipeColor, pipeMessage) {
    if (params.pipelineUsesSlack != null) {
        if (params.pipelineUsesSlack) {
            slackSend channel: pipeChannel, color: pipeColor, message: pipeMessage
        }
    }
}

// Location of the test XML file to be run
def testXMLFile = params.pythonTestXmlFile
def mainPythonAllXmlFiles = ""
def buildStageStatus = true

// Name of the test stage
def testStageName = params.pipelineTestStageName

// Name of the branch to work on
def ranRepoBranch = params.pythonWorkingBranch

// Lease booking parameters
def r2labStartTime = params.R2LAB_LeaseBookStartTime
def r2labDuration = params.R2LAB_LeaseBookDuration


// Fixed deployment
def r2labBaseIpAddr = '192.168.3.'
def r2labPythonExeIdx = '14'
def r2labPythonExe = 'fit' + r2labPythonExeIdx
def r2labENB0Idx = '23'
def r2labENB0 = 'fit' + r2labENB0Idx
def r2labENB0IpAddr = r2labBaseIpAddr + r2labENB0Idx
def r2labEPC0Idx = '17'
def r2labEPC0 = 'fit' + r2labEPC0Idx
def r2labEPC0IpAddr = r2labBaseIpAddr + r2labEPC0Idx
def r2labUE0Idx = '6'
def r2labUE0 = 'fit0' + r2labUE0Idx
def r2labUE0IpAddr = r2labBaseIpAddr + r2labUE0Idx
def r2labENB1Idx = '16'
def r2labENB1 = 'fit' + r2labENB1Idx
def r2labENB1IpAddr = r2labBaseIpAddr + r2labENB1Idx

pipeline {
    agent {
        label 'master'
    }

    options {
        disableConcurrentBuilds()
        timestamps()
        ansiColor('xterm')
    }

    stages {
        stage ("Book session") {
            steps {
                script {
                    echo '\u2705 \u001B[32mVerify Parameters\u001B[0m'

                    def allParametersPresent = true
                    if (params.R2LAB_Credentials == null) {
                        allParametersPresent = false
                    }
                    if (params.R2LAB_FitNode_Credentials == null) {
                        allParametersPresent = false
                    }
                    if (params.R2LAB_LeaseBookStartTime == null) {
                        allParametersPresent = false
                    }
                    if (params.R2LAB_LeaseBookDuration == null) {
                        allParametersPresent = false
                    }

                    // If not present picking a default Stage Name
                    if (params.pipelineTestStageName == null) {
                        // picking default
                        testStageName = 'Tests at Inria R2LAB'
                    }
                    // If not present picking a default branch name
                    if (params.pythonWorkingBranch == null) {
                        ranRepoBranch = 'develop'
                    }

                    if (params.pythonTestXmlFile == null) {
                        // picking default
                        testXMLFile = 'xml_files/inria/enb_usrp210_band7_build.xml'
                        echo "Test XML file(default):   ${testXMLFile}"
                        mainPythonAllXmlFiles += "--XMLTestFile=" + testXMLFile + " "
                    } else {
                        String[] myXmlTestSuite = testXMLFile.split("\\r?\\n")
                        for (xmlFile in myXmlTestSuite) {
                            mainPythonAllXmlFiles += "--XMLTestFile=" + xmlFile + " "
                            echo "Test XML file         :   ${xmlFile}"
                        }
                    }

                    if (!allParametersPresent) {
                        currentBuild.result = 'ABORTED'
                        error('Stopping early because no R2LAB credentials')
                    }

                    JOB_TIMESTAMP = sh returnStdout: true, script: 'date --rfc-3339=seconds | sed -e "s#+00:00##"'
                    JOB_TIMESTAMP = JOB_TIMESTAMP.trim()

                    echo '\u2705 \u001B[32mBook a Session\u001B[0m'

                    BOOK_TIMESTAMP = sh returnStdout: true, script: 'date --rfc-3339=date'
                    BOOK_TIMESTAMP = BOOK_TIMESTAMP.trim()

                    withCredentials([
                        [$class: 'UsernamePasswordMultiBinding', credentialsId: "${params.R2LAB_Credentials}", usernameVariable: 'r2labuser', passwordVariable: 'r2labpassword']
                        ]) {
                        sh "python3 /home/eurecom/inria-scripts/booking-lease.py --book-lease --from ${BOOK_TIMESTAMP}T${r2labStartTime} --duration ${r2labDuration} --slice inria_oaici ${r2labuser} ${r2labpassword}"
                        sh "python3 /home/eurecom/inria-scripts/booking-lease.py --get-leases ${r2labuser} ${r2labpassword} | grep -v nightly"
                    }
                }
            }
        }
        stage ("Load Images") {
            steps {
                script {
                    echo '\u2705 \u001B[32mLoad Image for Python Executor\u001B[0m'
                    sh "ssh -t inria_oaici@faraday.inria.fr 'rload -i oai-ci-cd-u18-lowlatency-enb-ue ${r2labPythonExeIdx} > /dev/null 2>&1'"
                    sh "ssh -t inria_oaici@faraday.inria.fr 'rwait --silent ${r2labPythonExeIdx}'"

<<<<<<< HEAD
                    echo '\u2705 \u001B[32mLoad Image for one eNB\u001B[0m'
                    sh "ssh -t inria_oaici@faraday.inria.fr 'rload -i oai-ci-cd-u18-lowlatency-enb-ue ${r2labENB0Idx},${r2labENB1Idx} > /dev/null 2>&1'"
                    sh "ssh -t inria_oaici@faraday.inria.fr 'rwait --silent ${r2labENB0Idx},${r2labENB1Idx}'"
                    sh "ssh -t inria_oaici@faraday.inria.fr 'uon ${r2labENB0Idx},${r2labENB1Idx}'"
=======
                    echo '\u2705 \u001B[32mLoad Image for two (2) eNBs\u001B[0m'
                    sh "ssh -t inria_oaici@faraday.inria.fr 'rload -i oai-ci-cd-u18-lowlatency-enb-ue ${r2labENB0Idx},${r2labENB1Idx} > /dev/null 2>&1'"
                    sh "ssh -t inria_oaici@faraday.inria.fr 'rwait --silent ${r2labENB0Idx},${r2labENB1Idx}'"
                    sh "ssh -t inria_oaici@faraday.inria.fr 'uon ${r2labENB0Idx},${r2labENB1Idx}'"
                    sh "sleep 5"
                    sh "ssh -t inria_oaici@faraday.inria.fr 'uon ${r2labENB0Idx},${r2labENB1Idx}'"
>>>>>>> 34c9aec5

                    echo '\u2705 \u001B[32mLoad Image for one OAI UE\u001B[0m'
                    sh "ssh -t inria_oaici@faraday.inria.fr 'rload -i oai-ci-cd-u18-lowlatency-enb-ue ${r2labUE0Idx} > /dev/null 2>&1'"
                    sh "ssh -t inria_oaici@faraday.inria.fr 'rwait --silent ${r2labUE0Idx}'"
                    sh "ssh -t inria_oaici@faraday.inria.fr 'uon ${r2labUE0Idx}'"
                    sh "sleep 5"
                    sh "ssh -t inria_oaici@faraday.inria.fr 'uon ${r2labUE0Idx}'"

                    echo '\u2705 \u001B[32mLoad Image for one EPC\u001B[0m'
                    sh "ssh -t inria_oaici@faraday.inria.fr 'rload -i oai-ci-cd-u18-lowlatency-epc ${r2labEPC0Idx} > /dev/null 2>&1'"
                    sh "ssh -t inria_oaici@faraday.inria.fr 'rwait --silent ${r2labEPC0Idx}'"

                    sh "ssh -t inria_oaici@faraday.inria.fr 'nodes ${r2labUE0Idx},${r2labPythonExeIdx},${r2labEPC0Idx},${r2labENB0Idx},${r2labENB1Idx} && st'"
                }
            }
        }
        stage ("Prepare Python Executor") {
            steps {
                script {
                    withCredentials([
                        [$class: 'UsernamePasswordMultiBinding', credentialsId: "${params.R2LAB_FitNode_Credentials}", usernameVariable: 'fituser', passwordVariable: 'fitpasswd']
                        ]) {
                        sh "ssh -t inria_oaici@faraday.inria.fr 'ssh -t -b 192.168.3.100 ${fituser}@${r2labPythonExe} \"cd openairinterface5g && git fetch --all --prune --quiet\"'"
                        sh "ssh -t inria_oaici@faraday.inria.fr 'ssh -t -b 192.168.3.100 ${fituser}@${r2labPythonExe} \"cd openairinterface5g && git checkout --quiet ${ranRepoBranch}\"'"
                        sh "ssh -t inria_oaici@faraday.inria.fr 'ssh -t -b 192.168.3.100 ${fituser}@${r2labPythonExe} \"cd openairinterface5g && git pull --quiet origin ${ranRepoBranch}\"'"
                        GIT_COMMIT_TO_RUN = sh returnStdout: true, script: "ssh -t inria_oaici@faraday.inria.fr 'ssh -t -b 192.168.3.100 ${fituser}@${r2labPythonExe} \"cd openairinterface5g && git log -n1 --pretty=format:%H\"' | grep -v fit"
                        GIT_COMMIT_TO_RUN = GIT_COMMIT_TO_RUN.trim()
                        echo "Latest commit to use is ${GIT_COMMIT_TO_RUN}"

                        // Putting the adaptation parameters for the OAI UE
                        sh "ssh -t inria_oaici@faraday.inria.fr 'scp /home/inria_oaici/for-ci/adapt_usim_parameters_${r2labUE0}.sed ${fituser}@${r2labUE0}:/tmp/adapt_usim_parameters.sed'"
                        sh "ssh -t inria_oaici@faraday.inria.fr 'scp /home/inria_oaici/for-ci/phones_list.txt ${fituser}@${r2labEPC0}:/tmp'"
                        sh "ssh -t inria_oaici@faraday.inria.fr 'ssh -t -b 192.168.3.100 ${fituser}@${r2labEPC0} \"echo ${fitpasswd} | sudo -S cp /tmp/phones_list.txt /etc/ci\"'"

                        // Out of rload, the sub-network-interfaces are not up
                        sh "ssh -t inria_oaici@faraday.inria.fr 'ssh -t -b 192.168.3.100 ${fituser}@${r2labEPC0} \"echo ${fitpasswd} | sudo -S ifconfig control:m11 172.16.1.102 up\"'"
                        sh "ssh -t inria_oaici@faraday.inria.fr 'ssh -t -b 192.168.3.100 ${fituser}@${r2labEPC0} \"echo ${fitpasswd} | sudo -S ifconfig control:m10 192.168.10.110 up\"'"
                        sh "ssh -t inria_oaici@faraday.inria.fr 'ssh -t -b 192.168.3.100 ${fituser}@${r2labEPC0} \"echo ${fitpasswd} | sudo -S ifconfig control:sxu 172.55.55.102 up\"'"
                        sh "ssh -t inria_oaici@faraday.inria.fr 'ssh -t -b 192.168.3.100 ${fituser}@${r2labEPC0} \"echo ${fitpasswd} | sudo -S ifconfig control:sxc 172.55.55.101 up\"'"
                        sh "ssh -t inria_oaici@faraday.inria.fr 'ssh -t -b 192.168.3.100 ${fituser}@${r2labEPC0} \"echo ${fitpasswd} | sudo -S ifconfig control:s5c 172.58.58.102 up\"'"
                        sh "ssh -t inria_oaici@faraday.inria.fr 'ssh -t -b 192.168.3.100 ${fituser}@${r2labEPC0} \"echo ${fitpasswd} | sudo -S ifconfig control:p5c 172.58.58.101 up\"'"
                        sh "ssh -t inria_oaici@faraday.inria.fr 'ssh -t -b 192.168.3.100 ${fituser}@${r2labEPC0} \"echo ${fitpasswd} | sudo -S ifconfig control:s11 172.16.1.104 up\"'"
                        sh "ssh -t inria_oaici@faraday.inria.fr 'ssh -t -b 192.168.3.100 ${fituser}@${r2labEPC0} \"ifconfig\"'"

                        // Adding routes on the EPC
                        sh "ssh -t inria_oaici@faraday.inria.fr 'ssh -t -b 192.168.3.100 ${fituser}@${r2labEPC0} \"echo ${fitpasswd} | sudo -S ip route add default via 192.168.3.100 dev control table lte\"'"
                        sh "ssh -t inria_oaici@faraday.inria.fr 'ssh -t -b 192.168.3.100 ${fituser}@${r2labEPC0} \"echo ${fitpasswd} | sudo -S ip rule add from 12.0.0.0/8 table lte\"'"
                        sh "ssh -t inria_oaici@faraday.inria.fr 'ssh -t -b 192.168.3.100 ${fituser}@${r2labEPC0} \"echo ${fitpasswd} | sudo -S ip rule add from 12.1.1.0/8 table lte\"'"

                        // For the moment, simple way to route traffic from python executor to any UEs
                        sh "ssh -t inria_oaici@faraday.inria.fr 'ssh -t -b 192.168.3.100 ${fituser}@${r2labPythonExe} \"echo ${fitpasswd} | sudo -S ip route add 12.1.1.0/24 via ${r2labEPC0IpAddr} dev control\"'"
                    }
                }
            }
        }
        stage ("Build and Test") {
            steps {
                script {
                    withCredentials([
                        [$class: 'UsernamePasswordMultiBinding', credentialsId: "${params.R2LAB_FitNode_Credentials}", usernameVariable: 'fituser', passwordVariable: 'fitpasswd']
                        ]) {
                        sh "ssh -t -t inria_oaici@faraday.inria.fr 'ssh -t -t -b 192.168.3.100 ${fituser}@${r2labPythonExe} \"cd openairinterface5g/ci-scripts && python3 main.py --mode=InitiateHtml --ranRepository=https://gitlab.eurecom.fr/oai/openairinterface5g --ranBranch=${ranRepoBranch} --ranCommitID=${GIT_COMMIT_TO_RUN} --ranAllowMerge=false --ADBIPAddress=${r2labEPC0IpAddr} --ADBUserName=${fituser} --ADBPassword=${fitpasswd} --ADBType=distributed ${mainPythonAllXmlFiles}\"'"
                        String[] myXmlTestSuite = testXMLFile.split("\\r?\\n")
                        for (xmlFile in myXmlTestSuite) {
                            try {
                                sh "ssh -t -t inria_oaici@faraday.inria.fr 'ssh -t -t -b 192.168.3.100 ${fituser}@${r2labPythonExe} \"cd openairinterface5g/ci-scripts && python3 main.py --mode=TesteNB --ranRepository=https://gitlab.eurecom.fr/oai/openairinterface5g --ranBranch=${ranRepoBranch} --ranCommitID=${GIT_COMMIT_TO_RUN} --ranAllowMerge=false --eNBIPAddress=${r2labENB0IpAddr} --eNBUserName=${fituser} --eNBPassword=${fitpasswd} --eNBSourceCodePath=/home/${fituser}/openairinterface5g --eNB1IPAddress=${r2labENB1IpAddr} --eNB1UserName=${fituser} --eNB1Password=${fitpasswd} --eNB1SourceCodePath=/home/${fituser}/openairinterface5g --UEIPAddress=${r2labUE0IpAddr} --UEUserName=${fituser} --UEPassword=${fitpasswd} --UESourceCodePath=/home/${fituser}/openairinterface5g --EPCIPAddress=${r2labEPC0IpAddr} --EPCType=OAI-Rel14-CUPS --EPCUserName=${fituser}  --EPCPassword=${fitpasswd} --EPCSourceCodePath=/home/${fituser}/openair-cn --ADBIPAddress=${r2labEPC0IpAddr} --ADBUserName=${fituser} --ADBPassword=${fitpasswd} --ADBType=distributed --XMLTestFile=${xmlFile}\"'"
                            } catch (Exception e) {
                                currentBuild.result = 'FAILURE'
                                buildStageStatus = false
                            }
                        }
                        sh "ssh -t -t inria_oaici@faraday.inria.fr 'ssh -t -t -b 192.168.3.100 ${fituser}@${r2labPythonExe} \"cd openairinterface5g/ci-scripts && python3 main.py --mode=FinalizeHtml --finalStatus=${buildStageStatus} --eNBIPAddress=${r2labENB0IpAddr} --eNBUserName=${fituser} --eNBPassword=${fitpasswd}\"'"
                    }
                }
            }
        }
        stage ("Prepare Log Collection") {
            steps {
                sh "ssh -t inria_oaici@faraday.inria.fr 'mkdir -p /home/inria_oaici/archives'"
                sh "ssh -t inria_oaici@faraday.inria.fr 'touch /home/inria_oaici/archives/no_error.txt'"
                sh "ssh -t inria_oaici@faraday.inria.fr 'rm -f /home/inria_oaici/archives/*.*'"
                withCredentials([
                    [$class: 'UsernamePasswordMultiBinding', credentialsId: "${params.R2LAB_FitNode_Credentials}", usernameVariable: 'fituser', passwordVariable: 'fitpasswd']
                    ]) {
                    sh "ssh -t inria_oaici@faraday.inria.fr 'scp ${fituser}@${r2labPythonExe}:/home/${fituser}/openairinterface5g/ci-scripts/test_results.html /home/inria_oaici/archives'"
                }
                sh "scp inria_oaici@faraday.inria.fr:/home/inria_oaici/archives/test_results.html ."
                script {
                    if(fileExists("./test_results.html")) {
                        sh "mv ./test_results.html test_results-${JOB_NAME}.html"
                        sh "sed -i -e 's#TEMPLATE_JOB_NAME#${JOB_NAME}#' -e 's@build #TEMPLATE_BUILD_ID@build #${BUILD_ID}@' -e 's#Build-ID: TEMPLATE_BUILD_ID#Build-ID: <a href=\"${BUILD_URL}\">${BUILD_ID}</a>#' -e 's#TEMPLATE_STAGE_NAME#${testStageName}#' -e 's#TEMPLATE_BUILD_TIME#${JOB_TIMESTAMP}#' test_results-${JOB_NAME}.html"
                        archiveArtifacts "test_results-${JOB_NAME}.html"
                    }
                }
            }
        }
        stage ("Log Collection") {
            parallel {
                stage('Log Collection (OAI eNB - Build)') {
                    steps {
                        withCredentials([
                        [$class: 'UsernamePasswordMultiBinding', credentialsId: "${params.R2LAB_FitNode_Credentials}", usernameVariable: 'fituser', passwordVariable: 'fitpasswd']
                        ]) {
                            echo '\u2705 \u001B[32mLog Collection (OAI eNB - Build)\u001B[0m'
                            sh "ssh -t -t inria_oaici@faraday.inria.fr 'ssh -t -t -b 192.168.3.100 ${fituser}@${r2labPythonExe} \"cd openairinterface5g/ci-scripts && python3 main.py --mode=LogCollectBuild --eNBIPAddress=${r2labENB0IpAddr} --eNBUserName=${fituser} --eNBPassword=${fitpasswd} --eNBSourceCodePath=/home/${fituser}/openairinterface5g\"'"
                            sh "ssh -t inria_oaici@faraday.inria.fr 'scp ${fituser}@${r2labENB0}:/home/${fituser}/openairinterface5g/cmake_targets/build.log.zip /home/inria_oaici/archives/enb.build.log.zip'"
                        }
                        sh "scp inria_oaici@faraday.inria.fr:/home/inria_oaici/archives/enb.build.log.zip enb.build.log.${env.BUILD_ID}.zip"
                        script {
                            if(fileExists("enb.build.log.${env.BUILD_ID}.zip")) {
                                archiveArtifacts "enb.build.log.${env.BUILD_ID}.zip"
                            }
                        }
                    }
                }
                stage('Log Collection (OAI UE - Build)') {
                    steps {
                        withCredentials([
                        [$class: 'UsernamePasswordMultiBinding', credentialsId: "${params.R2LAB_FitNode_Credentials}", usernameVariable: 'fituser', passwordVariable: 'fitpasswd']
                        ]) {
                            echo '\u2705 \u001B[32mLog Collection (OAI UE - Build)\u001B[0m'
                            sh "ssh -t -t inria_oaici@faraday.inria.fr 'ssh -t -t -b 192.168.3.100 ${fituser}@${r2labPythonExe} \"cd openairinterface5g/ci-scripts && python3 main.py --mode=LogCollectBuild --UEIPAddress=${r2labUE0IpAddr} --UEUserName=${fituser} --UEPassword=${fitpasswd} --UESourceCodePath=/home/${fituser}/openairinterface5g\"'"
                            sh "ssh -t inria_oaici@faraday.inria.fr 'scp ${fituser}@${r2labUE0}:/home/${fituser}/openairinterface5g/cmake_targets/build.log.zip /home/inria_oaici/archives/ue.build.log.zip'"
                        }
                        sh "scp inria_oaici@faraday.inria.fr:/home/inria_oaici/archives/ue.build.log.zip ue.build.log.${env.BUILD_ID}.zip"
                        script {
                            if(fileExists("ue.build.log.${env.BUILD_ID}.zip")) {
                                archiveArtifacts "ue.build.log.${env.BUILD_ID}.zip"
                            }
                        }
                    }
                }
                stage('Log Collection (OAI eNB - Runs)') {
                    steps {
                        withCredentials([
                        [$class: 'UsernamePasswordMultiBinding', credentialsId: "${params.R2LAB_FitNode_Credentials}", usernameVariable: 'fituser', passwordVariable: 'fitpasswd']
                        ]) {
                            echo '\u2705 \u001B[32mLog Collection (OAI eNB - Runs)\u001B[0m'
                            sh "ssh -t -t inria_oaici@faraday.inria.fr 'ssh -t -t -b 192.168.3.100 ${fituser}@${r2labPythonExe} \"cd openairinterface5g/ci-scripts && python3 main.py --mode=LogCollecteNB --eNBIPAddress=${r2labENB0IpAddr} --eNBUserName=${fituser} --eNBPassword=${fitpasswd} --eNBSourceCodePath=/home/${fituser}/openairinterface5g\"'"
                            sh "ssh -t inria_oaici@faraday.inria.fr 'scp ${fituser}@${r2labENB0}:/home/${fituser}/openairinterface5g/cmake_targets/enb.log.zip /home/inria_oaici/archives/enb.run.log.zip'"
                        }
                        sh "scp inria_oaici@faraday.inria.fr:/home/inria_oaici/archives/enb.run.log.zip enb.run.log.${env.BUILD_ID}.zip"
                        script {
                            if(fileExists("enb.run.log.${env.BUILD_ID}.zip")) {
                                archiveArtifacts "enb.run.log.${env.BUILD_ID}.zip"
                            }
                        }
                    }
                }
                stage('Log Collection (OAI UE - Runs)') {
                    steps {
                        withCredentials([
                        [$class: 'UsernamePasswordMultiBinding', credentialsId: "${params.R2LAB_FitNode_Credentials}", usernameVariable: 'fituser', passwordVariable: 'fitpasswd']
                        ]) {
                            echo '\u2705 \u001B[32mLog Collection (OAI UE - Runs)\u001B[0m'
                            sh "ssh -t -t inria_oaici@faraday.inria.fr 'ssh -t -t -b 192.168.3.100 ${fituser}@${r2labPythonExe} \"cd openairinterface5g/ci-scripts && python3 main.py --mode=LogCollectOAIUE --UEIPAddress=${r2labUE0IpAddr} --UEUserName=${fituser} --UEPassword=${fitpasswd} --UESourceCodePath=/home/${fituser}/openairinterface5g\"'"
                            sh "ssh -t inria_oaici@faraday.inria.fr 'scp ${fituser}@${r2labUE0}:/home/${fituser}/openairinterface5g/cmake_targets/ue.log.zip /home/inria_oaici/archives/ue.run.log.zip'"
                        }
                        sh "scp inria_oaici@faraday.inria.fr:/home/inria_oaici/archives/ue.run.log.zip ue.run.log.${env.BUILD_ID}.zip"
                        script {
                            if(fileExists("ue.run.log.${env.BUILD_ID}.zip")) {
                                archiveArtifacts "ue.run.log.${env.BUILD_ID}.zip"
                            }
                        }
                    }
                }
                stage('Log Collection (MME)') {
                    steps {
                        withCredentials([
                        [$class: 'UsernamePasswordMultiBinding', credentialsId: "${params.R2LAB_FitNode_Credentials}", usernameVariable: 'fituser', passwordVariable: 'fitpasswd']
                        ]) {
                            echo '\u2705 \u001B[32mLog Collection (MME)\u001B[0m'
                            sh "ssh -t -t inria_oaici@faraday.inria.fr 'ssh -t -t -b 192.168.3.100 ${fituser}@${r2labPythonExe} \"cd openairinterface5g/ci-scripts && python3 main.py --mode=LogCollectMME --EPCIPAddress=${r2labEPC0IpAddr} --EPCUserName=${fituser} --EPCPassword=${fitpasswd} --EPCSourceCodePath=/home/${fituser}/openair-cn --EPCType=OAI-Rel14-CUPS\"'"
                            sh "ssh -t inria_oaici@faraday.inria.fr 'scp ${fituser}@${r2labEPC0}:/home/${fituser}/openair-cn/scripts/mme.log.zip /home/inria_oaici/archives/mme.log.zip'"
                        }
                        sh "scp inria_oaici@faraday.inria.fr:/home/inria_oaici/archives/mme.log.zip mme.log.${env.BUILD_ID}.zip"
                        script {
                            if(fileExists("mme.log.${env.BUILD_ID}.zip")) {
                                archiveArtifacts "mme.log.${env.BUILD_ID}.zip"
                            }
                        }
                    }
                }
                stage('Log Collection (HSS)') {
                    steps {
                        withCredentials([
                        [$class: 'UsernamePasswordMultiBinding', credentialsId: "${params.R2LAB_FitNode_Credentials}", usernameVariable: 'fituser', passwordVariable: 'fitpasswd']
                        ]) {
                            echo '\u2705 \u001B[32mLog Collection (HSS)\u001B[0m'
                            sh "ssh -t -t inria_oaici@faraday.inria.fr 'ssh -t -t -b 192.168.3.100 ${fituser}@${r2labPythonExe} \"cd openairinterface5g/ci-scripts && python3 main.py --mode=LogCollectHSS --EPCIPAddress=${r2labEPC0IpAddr} --EPCUserName=${fituser} --EPCPassword=${fitpasswd} --EPCSourceCodePath=/home/${fituser}/openair-cn --EPCType=OAI-Rel14-CUPS\"'"
                            sh "ssh -t inria_oaici@faraday.inria.fr 'scp ${fituser}@${r2labEPC0}:/home/${fituser}/openair-cn/scripts/hss.log.zip /home/inria_oaici/archives/hss.log.zip'"
                        }
                        sh "scp inria_oaici@faraday.inria.fr:/home/inria_oaici/archives/hss.log.zip hss.log.${env.BUILD_ID}.zip"
                        script {
                            if(fileExists("hss.log.${env.BUILD_ID}.zip")) {
                                archiveArtifacts "hss.log.${env.BUILD_ID}.zip"
                            }
                        }
                    }
                }
                stage('Log Collection (SPGW)') {
                    steps {
                        withCredentials([
                        [$class: 'UsernamePasswordMultiBinding', credentialsId: "${params.R2LAB_FitNode_Credentials}", usernameVariable: 'fituser', passwordVariable: 'fitpasswd']
                        ]) {
                            echo '\u2705 \u001B[32mLog Collection (SPGW)\u001B[0m'
                            sh "ssh -t -t inria_oaici@faraday.inria.fr 'ssh -t -t -b 192.168.3.100 ${fituser}@${r2labPythonExe} \"cd openairinterface5g/ci-scripts && python3 main.py --mode=LogCollectSPGW --EPCIPAddress=${r2labEPC0IpAddr} --EPCUserName=${fituser} --EPCPassword=${fitpasswd} --EPCSourceCodePath=/home/${fituser}/openair-cn --EPCType=OAI-Rel14-CUPS\"'"
                            sh "ssh -t inria_oaici@faraday.inria.fr 'scp ${fituser}@${r2labEPC0}:/home/${fituser}/openair-cn/scripts/spgw.log.zip /home/inria_oaici/archives/spgw.log.zip'"
                        }
                        sh "scp inria_oaici@faraday.inria.fr:/home/inria_oaici/archives/spgw.log.zip spgw.log.${env.BUILD_ID}.zip"
                        script {
                            if(fileExists("spgw.log.${env.BUILD_ID}.zip")) {
                                archiveArtifacts "spgw.log.${env.BUILD_ID}.zip"
                            }
                        }
                    }
                }
                stage('Log Collection (Ping)') {
                    steps {
                        withCredentials([
                        [$class: 'UsernamePasswordMultiBinding', credentialsId: "${params.R2LAB_FitNode_Credentials}", usernameVariable: 'fituser', passwordVariable: 'fitpasswd']
                        ]) {
                            echo '\u2705 \u001B[32mLog Collection (Ping)\u001B[0m'
                            sh "ssh -t -t inria_oaici@faraday.inria.fr 'ssh -t -t -b 192.168.3.100 ${fituser}@${r2labPythonExe} \"cd openairinterface5g/ci-scripts && python3 main.py --mode=LogCollectPing --EPCIPAddress=${r2labEPC0IpAddr} --EPCUserName=${fituser} --EPCPassword=${fitpasswd} --EPCSourceCodePath=/home/${fituser}/openair-cn --EPCType=OAI-Rel14-CUPS\"'"
                            sh "ssh -t inria_oaici@faraday.inria.fr 'scp ${fituser}@${r2labEPC0}:/home/${fituser}/openair-cn/scripts/ping.log.zip /home/inria_oaici/archives/ping.log.zip'"
                        }
                        sh "scp inria_oaici@faraday.inria.fr:/home/inria_oaici/archives/ping.log.zip ping.log.${env.BUILD_ID}.zip"
                        script {
                            if(fileExists("ping.log.${env.BUILD_ID}.zip")) {
                                archiveArtifacts "ping.log.${env.BUILD_ID}.zip"
                            }
                        }
                    }
                }
                stage('Log Collection (Iperf)') {
                    steps {
                        withCredentials([
                        [$class: 'UsernamePasswordMultiBinding', credentialsId: "${params.R2LAB_FitNode_Credentials}", usernameVariable: 'fituser', passwordVariable: 'fitpasswd']
                        ]) {
                            echo '\u2705 \u001B[32mLog Collection (Iperf)\u001B[0m'
                            sh "ssh -t -t inria_oaici@faraday.inria.fr 'ssh -t -t -b 192.168.3.100 ${fituser}@${r2labPythonExe} \"cd openairinterface5g/ci-scripts && python3 main.py --mode=LogCollectIperf --EPCIPAddress=${r2labEPC0IpAddr} --EPCUserName=${fituser} --EPCPassword=${fitpasswd} --EPCSourceCodePath=/home/${fituser}/openair-cn --EPCType=OAI-Rel14-CUPS\"'"
                            sh "ssh -t inria_oaici@faraday.inria.fr 'scp ${fituser}@${r2labEPC0}:/home/${fituser}/openair-cn/scripts/iperf.log.zip /home/inria_oaici/archives/iperf.log.zip'"
                        }
                        sh "scp inria_oaici@faraday.inria.fr:/home/inria_oaici/archives/iperf.log.zip iperf.log.${env.BUILD_ID}.zip"
                        script {
                            if(fileExists("iperf.log.${env.BUILD_ID}.zip")) {
                                archiveArtifacts "iperf.log.${env.BUILD_ID}.zip"
                            }
                        }
                    }
                }
            }
        }
        stage ("Clean-up Log Collection") {
            steps {
                sh "ssh -t inria_oaici@faraday.inria.fr 'rm -Rf /home/inria_oaici/archives'"
            }
        }
    }

    post {
        always {
            script {
                echo '\u2705 \u001B[32mShutdown every node\u001B[0m'
                sh 'ssh -t inria_oaici@faraday.inria.fr "all-off"'
                sh 'ssh -t inria_oaici@faraday.inria.fr "all-off"'
            }
        }
    }
}<|MERGE_RESOLUTION|>--- conflicted
+++ resolved
@@ -146,19 +146,12 @@
                     sh "ssh -t inria_oaici@faraday.inria.fr 'rload -i oai-ci-cd-u18-lowlatency-enb-ue ${r2labPythonExeIdx} > /dev/null 2>&1'"
                     sh "ssh -t inria_oaici@faraday.inria.fr 'rwait --silent ${r2labPythonExeIdx}'"
 
-<<<<<<< HEAD
-                    echo '\u2705 \u001B[32mLoad Image for one eNB\u001B[0m'
-                    sh "ssh -t inria_oaici@faraday.inria.fr 'rload -i oai-ci-cd-u18-lowlatency-enb-ue ${r2labENB0Idx},${r2labENB1Idx} > /dev/null 2>&1'"
-                    sh "ssh -t inria_oaici@faraday.inria.fr 'rwait --silent ${r2labENB0Idx},${r2labENB1Idx}'"
-                    sh "ssh -t inria_oaici@faraday.inria.fr 'uon ${r2labENB0Idx},${r2labENB1Idx}'"
-=======
                     echo '\u2705 \u001B[32mLoad Image for two (2) eNBs\u001B[0m'
                     sh "ssh -t inria_oaici@faraday.inria.fr 'rload -i oai-ci-cd-u18-lowlatency-enb-ue ${r2labENB0Idx},${r2labENB1Idx} > /dev/null 2>&1'"
                     sh "ssh -t inria_oaici@faraday.inria.fr 'rwait --silent ${r2labENB0Idx},${r2labENB1Idx}'"
                     sh "ssh -t inria_oaici@faraday.inria.fr 'uon ${r2labENB0Idx},${r2labENB1Idx}'"
                     sh "sleep 5"
                     sh "ssh -t inria_oaici@faraday.inria.fr 'uon ${r2labENB0Idx},${r2labENB1Idx}'"
->>>>>>> 34c9aec5
 
                     echo '\u2705 \u001B[32mLoad Image for one OAI UE\u001B[0m'
                     sh "ssh -t inria_oaici@faraday.inria.fr 'rload -i oai-ci-cd-u18-lowlatency-enb-ue ${r2labUE0Idx} > /dev/null 2>&1'"
