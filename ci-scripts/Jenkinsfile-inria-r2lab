--- conflicted
+++ resolved
@@ -153,23 +153,12 @@
         stage ("Load Images") {
             steps {
                 script {
-<<<<<<< HEAD
-                    // Adding a tempo after booking leases
-                    sh "sleep 10"
-                    sh "ssh -t inria_oaici@faraday.inria.fr 'rleases --check'"
-=======
->>>>>>> 90b10268
                     sh "ssh -t inria_oaici@faraday.inria.fr 'all-off'"
                     sh "sleep 10"
 
                     echo '\u2705 \u001B[32mLoad Image for Python Executor\u001B[0m'
                     try {
-<<<<<<< HEAD
-                       //sh "ssh -t inria_oaici@faraday.inria.fr 'rload -i oai-ci-cd-u18-lowlatency-enb-ue ${r2labPythonExeIdx} > /dev/null 2>&1'"
-                       sh "ssh -t inria_oaici@faraday.inria.fr 'rload -i oai-ci-cd-u18-lowlatency-enb-ue ${r2labPythonExeIdx}'"
-=======
                        sh "ssh -t inria_oaici@faraday.inria.fr 'rload -i oai-ci-cd-u18-lowlatency-enb-ue ${r2labPythonExeIdx} > /dev/null 2>&1'"
->>>>>>> 90b10268
                     } catch (Exception e) {
                        echo "Why is it wrong?"
                     }
@@ -182,22 +171,12 @@
 
                     echo '\u2705 \u001B[32mLoad Image for two (2) eNBs\u001B[0m'
                     try {
-<<<<<<< HEAD
-                      //sh "ssh -t inria_oaici@faraday.inria.fr 'rload -i oai-ci-cd-u18-lowlatency-enb-ue ${r2labENB0Idx},${r2labENB1Idx} > /dev/null 2>&1'"
-                      sh "ssh -t inria_oaici@faraday.inria.fr 'rload -i oai-ci-cd-u18-lowlatency-enb-ue ${r2labENB0Idx},${r2labENB1Idx}"
-=======
                       sh "ssh -t inria_oaici@faraday.inria.fr 'rload -i oai-ci-cd-u18-lowlatency-enb-ue ${r2labENB0Idx},${r2labENB1Idx} > /dev/null 2>&1'"
->>>>>>> 90b10268
                     } catch (Exception e) {
                        echo "Why is it wrong?"
                     }
                     try {
-<<<<<<< HEAD
-                       //sh "ssh -t inria_oaici@faraday.inria.fr 'rwait --silent ${r2labENB0Idx},${r2labENB1Idx}'"
-                       sh "ssh -t inria_oaici@faraday.inria.fr 'rwait ${r2labENB0Idx},${r2labENB1Idx}'"
-=======
                        sh "ssh -t inria_oaici@faraday.inria.fr 'rwait --silent ${r2labENB0Idx},${r2labENB1Idx}'"
->>>>>>> 90b10268
                     } catch (Exception e) {
                        echo "Why is it wrong?"
                     }
