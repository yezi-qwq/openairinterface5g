--- conflicted
+++ resolved
@@ -35,23 +35,6 @@
 }
 
 function variant_usage {
-<<<<<<< HEAD
-    echo " # OpenAirInterface Build Variants"
-    echo "    --variant enb-usrp     OR -v1"
-    echo "    --variant basic-sim    OR -v2"
-    echo "    --variant phy-sim      OR -v3"
-    echo "    --variant cppcheck     OR -v4"
-    echo "    --variant gnb-usrp     OR -v5"
-    echo "    --variant nr-ue-usrp   OR -v6"
-    echo "    --variant enb-ethernet OR -v7"
-    echo "    --variant ue-ethernet  OR -v8"
-    echo " # non-OSA Build Variants"
-    echo "    --variant flexran-rtc  OR -v10"
-    echo " # OpenAirInterface Test Variants"
-    echo "    --variant l1-sim       OR -v20"
-    echo "    --variant rf-sim       OR -v21"
-    echo "    --variant l2-sim       OR -v22"
-=======
 
     for (( i=0 ; i<${#VARIANTS_LONG[@]} ; i++ )) 
     do        
@@ -315,7 +298,6 @@
     	echo $ipaddr " is not a valid ip V4 address"
     	exit 1
     fi
->>>>>>> 3c85cd58
 }
 
 function check_setvar {
@@ -400,15 +382,6 @@
 JOB_NAME_OPTID=1
 
 BUILD_ID=XX
-<<<<<<< HEAD
-VM_NAME=ci-enb-usrp
-VM_MEMORY=2048
-VM_CPU=4
-ARCHIVES_LOC=enb_usrp
-LOG_PATTERN=.Rel15.txt
-NB_PATTERN_FILES=7
-BUILD_OPTIONS="--eNB -w USRP"
-=======
 BUILD_ID_OPTINDEX=1
 BUILD_ID_OPTID=2
 
@@ -417,7 +390,6 @@
 
 KEEP_VM_ALIVE_OPTINDEX=3
 KEEP_VM_ALIVE_OPTID=8
->>>>>>> 3c85cd58
 KEEP_VM_ALIVE=0
 
 DAEMON_OPTINDEX=4
@@ -689,88 +661,6 @@
     shift
     shift
     ;;
-<<<<<<< HEAD
-    -v1)
-    VM_NAME=ci-enb-usrp
-    ARCHIVES_LOC=enb_usrp
-    LOG_PATTERN=.Rel15.txt
-    NB_PATTERN_FILES=9
-    BUILD_OPTIONS="--eNB -w USRP --mu"
-    NBARGS=$[$NBARGS+256]
-    shift
-    ;;
-    -v2)
-    VM_NAME=ci-basic-sim
-    ARCHIVES_LOC=basic_sim
-    LOG_PATTERN=Rel15.txt
-    NB_PATTERN_FILES=13
-    BUILD_OPTIONS="--eNB --UE"
-    VM_MEMORY=8192
-    VM_CPU=4
-    RUN_OPTIONS="complex"
-    NBARGS=$[$NBARGS+256]
-    shift
-    ;;
-    -v3)
-    VM_NAME=ci-phy-sim
-    ARCHIVES_LOC=phy_sim
-    LOG_PATTERN=.Rel15.txt
-    NB_PATTERN_FILES=12
-    BUILD_OPTIONS="--phy_simulators"
-    VM_MEMORY=8192
-    RUN_OPTIONS="./run_exec_autotests.bash -g \"01510*\" -q -np -b"
-    NBARGS=$[$NBARGS+256]
-    shift
-    ;;
-    -v4)
-    VM_NAME=ci-cppcheck
-    VM_MEMORY=8192
-    ARCHIVES_LOC=cppcheck
-    LOG_PATTERN=cppcheck.xml
-    NB_PATTERN_FILES=1
-    BUILD_OPTIONS="--enable=warning --force --xml --xml-version=2 -i openair1/PHY/CODING/nrLDPC_decoder/nrLDPC_decoder.c --suppressions-list=ci-scripts/cppcheck_suppressions.list -I common/utils -j4"
-    NBARGS=$[$NBARGS+256]
-    shift
-    ;;
-    -v5)
-    VM_NAME=ci-gnb-usrp
-    ARCHIVES_LOC=gnb_usrp
-    LOG_PATTERN=.Rel15.txt
-    NB_PATTERN_FILES=9
-    BUILD_OPTIONS="--gNB -w USRP"
-    NBARGS=$[$NBARGS+256]
-    shift
-    ;;
-    -v6)
-    VM_NAME=ci-ue-nr-usrp
-    ARCHIVES_LOC=nrue_usrp
-    LOG_PATTERN=.Rel15.txt
-    NB_PATTERN_FILES=9
-    BUILD_OPTIONS="--nrUE -w USRP"
-    NBARGS=$[$NBARGS+256]
-    shift
-    ;;
-    -v7)
-    VM_NAME=ci-enb-ethernet
-    VM_MEMORY=4096
-    VM_CPU=4
-    ARCHIVES_LOC=enb_eth
-    LOG_PATTERN=.Rel15.txt
-    NB_PATTERN_FILES=8
-    BUILD_OPTIONS="--eNB"
-    NBARGS=$[$NBARGS+256]
-    shift
-    ;;
-    -v8)
-    VM_NAME=ci-ue-ethernet
-    VM_MEMORY=4096
-    VM_CPU=4
-    ARCHIVES_LOC=ue_eth
-    LOG_PATTERN=.Rel15.txt
-    NB_PATTERN_FILES=12
-    BUILD_OPTIONS="--UE"
-    NBARGS=$[$NBARGS+256]
-=======
     -epc|--external-epc)
     check_ipv4addr "$2"
     check_ipv4addr "$3"
@@ -789,7 +679,6 @@
     ;;   
     --setvar_*)
     check_setvar "${key:9}" "$2"
->>>>>>> 3c85cd58
     shift
     shift
     ;;
@@ -797,129 +686,9 @@
     check_set_variant ${key//"-"} 
     shift
     ;;
-<<<<<<< HEAD
-    -v22)
-    VM_NAME=ci-l2-sim
-    ARCHIVES_LOC=l2_sim
-    RUN_OPTIONS="complex"
-    NBARGS=$[$NBARGS+256]
-    shift
-    ;;
-    --variant)
-    variant="$2"
-    case $variant in
-        enb-usrp)
-        VM_NAME=ci-enb-usrp
-        ARCHIVES_LOC=enb_usrp
-        LOG_PATTERN=.Rel15.txt
-        NB_PATTERN_FILES=9
-        BUILD_OPTIONS="--eNB -w USRP --mu"
-        NBARGS=$[$NBARGS+256]
-        ;;
-        basic-sim)
-        VM_NAME=ci-basic-sim
-        ARCHIVES_LOC=basic_sim
-        LOG_PATTERN=.Rel15.txt
-        NB_PATTERN_FILES=13
-        BUILD_OPTIONS="--UE --eNB"
-        VM_MEMORY=8192
-        VM_CPU=4
-        RUN_OPTIONS="complex"
-        NBARGS=$[$NBARGS+256]
-        ;;
-        phy-sim)
-        VM_NAME=ci-phy-sim
-        ARCHIVES_LOC=phy_sim
-        LOG_PATTERN=.Rel15.txt
-        NB_PATTERN_FILES=12
-        BUILD_OPTIONS="--phy_simulators"
-        VM_MEMORY=8192
-        RUN_OPTIONS="./run_exec_autotests.bash -g \"01510*\" -q -np -b"
-        NBARGS=$[$NBARGS+256]
-        ;;
-        cppcheck)
-        VM_NAME=ci-cppcheck
-        VM_MEMORY=8192
-        ARCHIVES_LOC=cppcheck
-        LOG_PATTERN=cppcheck.xml
-        NB_PATTERN_FILES=1
-        BUILD_OPTIONS="--enable=warning --force --xml --xml-version=2 -i openair1/PHY/CODING/nrLDPC_decoder/nrLDPC_decoder.c --suppressions-list=ci-scripts/cppcheck_suppressions.list -I common/utils -j4"
-        NBARGS=$[$NBARGS+256]
-        ;;
-        gnb-usrp)
-        VM_NAME=ci-gnb-usrp
-        ARCHIVES_LOC=gnb_usrp
-        LOG_PATTERN=.Rel15.txt
-        NB_PATTERN_FILES=9
-        BUILD_OPTIONS="--gNB -w USRP"
-        NBARGS=$[$NBARGS+256]
-        ;;
-        nr-ue-usrp)
-        VM_NAME=ci-ue-nr-usrp
-        ARCHIVES_LOC=nrue_usrp
-        LOG_PATTERN=.Rel15.txt
-        NB_PATTERN_FILES=9
-        BUILD_OPTIONS="--nrUE -w USRP"
-        NBARGS=$[$NBARGS+256]
-        ;;
-        enb-ethernet)
-        VM_NAME=ci-enb-ethernet
-        VM_MEMORY=4096
-        VM_CPU=4
-        ARCHIVES_LOC=enb_eth
-        LOG_PATTERN=.Rel15.txt
-        NB_PATTERN_FILES=8
-        BUILD_OPTIONS="--eNB"
-        NBARGS=$[$NBARGS+256]
-        ;;
-        ue-ethernet)
-        VM_NAME=ci-ue-ethernet
-        VM_MEMORY=4096
-        VM_CPU=4
-        ARCHIVES_LOC=ue_eth
-        LOG_PATTERN=.Rel15.txt
-        NB_PATTERN_FILES=12
-        BUILD_OPTIONS="--UE"
-        NBARGS=$[$NBARGS+256]
-        ;;
-        flexran-rtc)
-        VM_NAME=ci-flexran-rtc
-        ARCHIVES_LOC=flexran
-        LOG_PATTERN=.Rel14.txt
-        NB_PATTERN_FILES=1
-        BUILD_OPTIONS="cmake . && make -j2"
-        NBARGS=$[$NBARGS+256]
-        ;;
-        l1-sim)
-        VM_NAME=ci-l1-sim
-        ARCHIVES_LOC=l1_sim
-        RUN_OPTIONS="complex"
-        NBARGS=$[$NBARGS+256]
-        ;;
-        rf-sim)
-        VM_NAME=ci-rf-sim
-        ARCHIVES_LOC=rf_sim
-        RUN_OPTIONS="complex"
-        NBARGS=$[$NBARGS+256]
-        ;;
-        l2-sim)
-        VM_NAME=ci-l2-sim
-        ARCHIVES_LOC=l2_sim
-        RUN_OPTIONS="complex"
-        NBARGS=$[$NBARGS+256]
-        ;;
-        *)
-        echo ""
-        echo "Syntax Error: Invalid Variant option -> $variant"
-        echo ""
-        variant_usage
-        exit 1
-    esac
-=======
     -var|--variant)
     variant="$2" 
     check_set_variant ${2}
->>>>>>> 3c85cd58
     shift
     shift
     ;;
@@ -1049,19 +818,7 @@
         echo "STATUS seems OK"
         exit $STATUS
     fi
-<<<<<<< HEAD
-    # Comment out or delete the following lines if you want to run RF-simulator in your branch and/or merge request
-    if [[ $VM_NAME =~ .*-rf-sim.* ]]
-    then
-        echo "Currently RF-Simulator Testing is not implemented / enabled"
-        echo "Comment out these lines in ./ci-scripts/oai-ci-vm-tool if you want to run it"
-        echo "STATUS seems OK"
-        exit $STATUS
-    fi
-    # end to comment out for RF-simulator
-=======
-
->>>>>>> 3c85cd58
+
     ARCHIVES_LOC=${ARCHIVES_LOC}/test
     run_test_on_vm
 fi
