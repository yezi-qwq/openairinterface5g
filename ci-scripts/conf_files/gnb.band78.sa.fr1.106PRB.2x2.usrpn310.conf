Active_gNBs = ( "gNB-OAI");
# Asn1_verbosity, choice in: none, info, annoying
Asn1_verbosity = "none";

gNBs =
(
 {
    ////////// Identification parameters:
    gNB_CU_ID = 0xe00;

#     cell_type =  "CELL_MACRO_GNB";

    gNB_name  =  "gNB-OAI";

    // Tracking area code, 0x0000 and 0xfffe are reserved values
    tracking_area_code  =  1;

    plmn_list = ({
                  mcc = 208;
                  mnc = 97;
                  mnc_length = 2;
                  snssaiList = (
                                {
                                  sst = 1;
                                  sd  = 0x010203; // 0 false, else true
                                },
                                                                                                                                                                   {
                                  sst = 1;
                                  sd  = 0x112233; // 0 false, else true
                                }
                               );
                 });

    nr_cellid = 12345678L

#     tr_s_preference     = "local_mac"

    ////////// Physical parameters:

    ssb_SubcarrierOffset                                      = 0;
    pdsch_AntennaPorts                                        = 1;
    pusch_AntennaPorts                                        = 2;
    ul_prbblacklist                                           = "51,52,53,54"

    pdcch_ConfigSIB1 = (
      {
        controlResourceSetZero = 11;
        searchSpaceZero = 0;
      }
    );

    servingCellConfigCommon = (
    {
 #spCellConfigCommon

      physCellId                                                    = 0;

#  downlinkConfigCommon
    #frequencyInfoDL
      # this is 3301.68 MHz + 22*12*30e-3 MHz = 3309.6
      #absoluteFrequencySSB                                          = 620640;
      # this is 3300.60 MHz + 53*12*30e-3 MHz = 3319.68
      absoluteFrequencySSB                                          = 621312;
      # this is 3503.28 MHz + 22*12*30e-3 MHz = 3511.2
      #absoluteFrequencySSB                                          = 634080;
      # this is 3600.48 MHz
      #absoluteFrequencySSB                                          = 640032;
      #dl_frequencyBand                                                 = 78;
      # this is 3301.68 MHz
      #dl_absoluteFrequencyPointA                                       = 620112;
      # this is 3300.60 MHz
      dl_absoluteFrequencyPointA                                       = 620040;
      # this is 3502.56 MHz
      #dl_absoluteFrequencyPointA                                       = 633552;
      # this is 3600.48 MHz
      #dl_absoluteFrequencyPointA                                       = 640032;
      #scs-SpecificCarrierList
        dl_offstToCarrier                                              = 0;
# subcarrierSpacing
# 0=kHz15, 1=kHz30, 2=kHz60, 3=kHz120
        dl_subcarrierSpacing                                           = 1;
        dl_carrierBandwidth                                            = 106;
     #initialDownlinkBWP
      #genericParameters
        # this is RBstart=0,L=106 (275*(L-1))+RBstart
        initialDLBWPlocationAndBandwidth                                        = 28875;
# subcarrierSpacing
# 0=kHz15, 1=kHz30, 2=kHz60, 3=kHz120
        initialDLBWPsubcarrierSpacing                                           = 1;
      #pdcch-ConfigCommon
        initialDLBWPcontrolResourceSetZero                                      = 11;
        initialDLBWPsearchSpaceZero                                             = 0;

  #uplinkConfigCommon
     #frequencyInfoUL
      ul_frequencyBand                                                 = 78;
      #scs-SpecificCarrierList
      ul_offstToCarrier                                              = 0;
# subcarrierSpacing
# 0=kHz15, 1=kHz30, 2=kHz60, 3=kHz120
      ul_subcarrierSpacing                                           = 1;
      ul_carrierBandwidth                                            = 106;
      pMax                                                          = 20;
     #initialUplinkBWP
      #genericParameters
        initialULBWPlocationAndBandwidth                                        = 28875;
# subcarrierSpacing
# 0=kHz15, 1=kHz30, 2=kHz60, 3=kHz120
        initialULBWPsubcarrierSpacing                                           = 1;
      #rach-ConfigCommon
        #rach-ConfigGeneric
          prach_ConfigurationIndex                                  = 98;
#prach_msg1_FDM
#0 = one, 1=two, 2=four, 3=eight
          prach_msg1_FDM                                            = 0;
          prach_msg1_FrequencyStart                                 = 0;
          zeroCorrelationZoneConfig                                 = 12;
          preambleReceivedTargetPower                               = -104;
#preamblTransMax (0...10) = (3,4,5,6,7,8,10,20,50,100,200)
          preambleTransMax                                          = 6;
#powerRampingStep
# 0=dB0,1=dB2,2=dB4,3=dB6
        powerRampingStep                                            = 1;
#ra_ReponseWindow
#1,2,4,8,10,20,40,80
        ra_ResponseWindow                                           = 4;
#ssb_perRACH_OccasionAndCB_PreamblesPerSSB_PR
#1=oneeighth,2=onefourth,3=half,4=one,5=two,6=four,7=eight,8=sixteen
        ssb_perRACH_OccasionAndCB_PreamblesPerSSB_PR                = 3;
#oneHalf (0..15) 4,8,12,16,...60,64
        ssb_perRACH_OccasionAndCB_PreamblesPerSSB                   = 15;
#ra_ContentionResolutionTimer
#(0..7) 8,16,24,32,40,48,56,64
        ra_ContentionResolutionTimer                                = 7;
        rsrp_ThresholdSSB                                           = 19;
#prach-RootSequenceIndex_PR
#1 = 839, 2 = 139
        prach_RootSequenceIndex_PR                                  = 2;
        prach_RootSequenceIndex                                     = 1;
        # SCS for msg1, can only be 15 for 30 kHz < 6 GHz, takes precendence over the one derived from prach-ConfigIndex
        #
        msg1_SubcarrierSpacing                                      = 1,
# restrictedSetConfig
# 0=unrestricted, 1=restricted type A, 2=restricted type B
        restrictedSetConfig                                         = 0,

        msg3_DeltaPreamble                                          = 1;
        p0_NominalWithGrant                                         =-90;

# pucch-ConfigCommon setup :
# pucchGroupHopping
# 0 = neither, 1= group hopping, 2=sequence hopping
        pucchGroupHopping                                           = 0;
        hoppingId                                                   = 40;
        p0_nominal                                                  = -90;
# ssb_PositionsInBurs_BitmapPR
# 1=short, 2=medium, 3=long
      ssb_PositionsInBurst_PR                                       = 2;
      ssb_PositionsInBurst_Bitmap                                   = 1;

# ssb_periodicityServingCell
# 0 = ms5, 1=ms10, 2=ms20, 3=ms40, 4=ms80, 5=ms160, 6=spare2, 7=spare1
      ssb_periodicityServingCell                                    = 2;

# dmrs_TypeA_position
# 0 = pos2, 1 = pos3
      dmrs_TypeA_Position                                           = 0;

# subcarrierSpacing
# 0=kHz15, 1=kHz30, 2=kHz60, 3=kHz120
      subcarrierSpacing                                             = 1;


  #tdd-UL-DL-ConfigurationCommon
# subcarrierSpacing
# 0=kHz15, 1=kHz30, 2=kHz60, 3=kHz120
      referenceSubcarrierSpacing                                    = 1;
      # pattern1
      # dl_UL_TransmissionPeriodicity
      # 0=ms0p5, 1=ms0p625, 2=ms1, 3=ms1p25, 4=ms2, 5=ms2p5, 6=ms5, 7=ms10
      dl_UL_TransmissionPeriodicity                                 = 6;
      nrofDownlinkSlots                                             = 7;
      nrofDownlinkSymbols                                           = 6;
      nrofUplinkSlots                                               = 2;
      nrofUplinkSymbols                                             = 4;

  ssPBCH_BlockPower                                             = -25;
  }

  );


    # ------- SCTP definitions
    SCTP :
    {
        # Number of streams to use in input/output
        SCTP_INSTREAMS  = 2;
        SCTP_OUTSTREAMS = 2;
    };

    ////////// AMF parameters:
        amf_ip_address      = ( { ipv4       = "CI_MME_IP_ADDR";
                                  ipv6       = "192:168:30::17";
                                  active     = "yes";
                                  preference = "ipv4";
                                                                                                                              }
                                                                                                                                          );

        NETWORK_INTERFACES :
        {

           GNB_INTERFACE_NAME_FOR_NG_AMF            = "em1";
           GNB_IPV4_ADDRESS_FOR_NG_AMF              = "CI_GNB_IP_ADDR";
           GNB_INTERFACE_NAME_FOR_NGU               = "em1";
           GNB_IPV4_ADDRESS_FOR_NGU                 = "CI_GNB_IP_ADDR";
           GNB_PORT_FOR_S1U                         = 2152; # Spec 2152
        };

  }
);

MACRLCs = (
  {
    num_cc           = 1;
    tr_s_preference  = "local_L1";
    tr_n_preference  = "local_RRC";
#    pusch_TargetSNRx10 = 200;
#    pucch_TargetSNRx10 = 150;
     ulsch_max_frame_inactivity = 0;
  }
);

L1s = (
<<<<<<< HEAD
      {
      num_cc = 1;
      tr_n_preference = "local_mac";
      prach_dtx_threshold = 120;
#      pucch0_dtx_threshold = 150;
      }
=======
{
  num_cc = 1;
  tr_n_preference = "local_mac";
  prach_dtx_threshold = 120;
#  pucch0_dtx_threshold = 150;
}
>>>>>>> 1ed58f65
);

RUs = (
    {
       local_rf       = "yes"
         nb_tx          = 2
         nb_rx          = 2
         att_tx         = 0
         att_rx         = 0;
         bands          = [78];
         max_pdschReferenceSignalPower = -27;
         max_rxgain                    = 75;
         eNB_instances  = [0];
         ##beamforming 1x2 matrix: 1 layer x 2 antennas
         bf_weights = [0x00007fff, 0x0000];
         ##beamforming 1x4 matrix: 1 layer x 4 antennas
         #bf_weights = [0x00007fff, 0x0000,0x0000, 0x0000];
         ## beamforming 2x2 matrix:
         # bf_weights = [0x00007fff, 0x00000000, 0x00000000, 0x00007fff];
         ## beamforming 4x4 matrix:
         #bf_weights = [0x00007fff, 0x0000, 0x0000, 0x0000, 0x00000000, 0x00007fff, 0x0000, 0x0000, 0x0000, 0x0000, 0x00007fff, 0x0000, 0x0000, 0x0000, 0x0000, 0x00007fff];
         sf_extension = 0
         sdr_addrs = "mgmt_addr=192.168.18.240,addr=192.168.10.2,second_addr=192.168.20.2,clock_source=internal,time_source=internal"
    }
);

THREAD_STRUCT = (
  {
    #three config for level of parallelism "PARALLEL_SINGLE_THREAD", "PARALLEL_RU_L1_SPLIT", or "PARALLEL_RU_L1_TRX_SPLIT"
    parallel_config    = "PARALLEL_SINGLE_THREAD";
    #two option for worker "WORKER_DISABLE" or "WORKER_ENABLE"
    worker_config      = "WORKER_ENABLE";
  }
);

security = {
  # preferred ciphering algorithms
  # the first one of the list that an UE supports in chosen
  # valid values: nea0, nea1, nea2, nea3
  ciphering_algorithms = ( "nea0" );

  # preferred integrity algorithms
  # the first one of the list that an UE supports in chosen
  # valid values: nia0, nia1, nia2, nia3
  integrity_algorithms = ( "nia2", "nia0" );

  # setting 'drb_ciphering' to "no" disables ciphering for DRBs, no matter
  # what 'ciphering_algorithms' configures; same thing for 'drb_integrity'
  drb_ciphering = "yes";
  drb_integrity = "no";
};

     log_config :
     {
       global_log_level                      ="info";
       global_log_verbosity                  ="medium";
       hw_log_level                          ="info";
       hw_log_verbosity                      ="medium";
       phy_log_level                         ="info";
       phy_log_verbosity                     ="medium";
       mac_log_level                         ="info";
       mac_log_verbosity                     ="high";
       rlc_log_level                         ="info";
       rlc_log_verbosity                     ="medium";
       pdcp_log_level                        ="info";
       pdcp_log_verbosity                    ="medium";
       rrc_log_level                         ="info";
       rrc_log_verbosity                     ="medium";
       f1ap_log_level                         ="debug";
       f1ap_log_verbosity                     ="medium";
    };<|MERGE_RESOLUTION|>--- conflicted
+++ resolved
@@ -231,21 +231,12 @@
 );
 
 L1s = (
-<<<<<<< HEAD
-      {
-      num_cc = 1;
-      tr_n_preference = "local_mac";
-      prach_dtx_threshold = 120;
-#      pucch0_dtx_threshold = 150;
-      }
-=======
 {
   num_cc = 1;
   tr_n_preference = "local_mac";
   prach_dtx_threshold = 120;
 #  pucch0_dtx_threshold = 150;
 }
->>>>>>> 1ed58f65
 );
 
 RUs = (
