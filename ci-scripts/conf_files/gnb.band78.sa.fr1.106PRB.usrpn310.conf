Active_gNBs = ( "gNB-OAI");
# Asn1_verbosity, choice in: none, info, annoying
Asn1_verbosity = "none";

gNBs =
(
 {
    ////////// Identification parameters:
    gNB_CU_ID = 0xe00;

#     cell_type =  "CELL_MACRO_GNB";

    gNB_name  =  "gNB-OAI";
<<<<<<< HEAD
    min_rxtxtime = 6;
=======
>>>>>>> 8d1c9894

    // Tracking area code, 0x0000 and 0xfffe are reserved values
    tracking_area_code  =  1;

    plmn_list = ({
                  mcc = 208;
                  mnc = 97;
                  mnc_length = 2;
                  snssaiList = (
                                {
                                  sst = 1;
                                  sd  = 0x010203; // 0 false, else true
                                },
                                                                                                                                                                   {
                                  sst = 1;
                                  sd  = 0x112233; // 0 false, else true
                                }
                               );
                 });

    nr_cellid = 12345678L

#     tr_s_preference     = "local_mac"

    ////////// Physical parameters:

    ssb_SubcarrierOffset                                      = 0;
    pdsch_AntennaPorts                                        = 1;
    pusch_AntennaPorts                                        = 1;
    #pusch_TargetSNRx10                                        = 200;
    #pucch_TargetSNRx10                                        = 200;
    ul_prbblacklist                                           = "51,52,53,54"
    min_rxtxtime = 6;

    pdcch_ConfigSIB1 = (
      {
        controlResourceSetZero = 11;
        searchSpaceZero = 0;
      }
    );

    servingCellConfigCommon = (
    {
 #spCellConfigCommon

      physCellId                                                    = 0;

#  downlinkConfigCommon
    #frequencyInfoDL
      # this is 3301.68 MHz + 22*12*30e-3 MHz = 3309.6
      #absoluteFrequencySSB                                          = 620640;
      # this is 3300.60 MHz + 53*12*30e-3 MHz = 3319.68
      absoluteFrequencySSB                                          = 621312;
      # this is 3503.28 MHz + 22*12*30e-3 MHz = 3511.2
      #absoluteFrequencySSB                                          = 634080;
      # this is 3600.48 MHz
      #absoluteFrequencySSB                                          = 640032;
      #dl_frequencyBand                                                 = 78;
      # this is 3301.68 MHz
      #dl_absoluteFrequencyPointA                                       = 620112;
      # this is 3300.60 MHz
      dl_absoluteFrequencyPointA                                       = 620040;
      # this is 3502.56 MHz
      #dl_absoluteFrequencyPointA                                       = 633552;
      # this is 3600.48 MHz
      #dl_absoluteFrequencyPointA                                       = 640032;
      #scs-SpecificCarrierList
        dl_offstToCarrier                                              = 0;
# subcarrierSpacing
# 0=kHz15, 1=kHz30, 2=kHz60, 3=kHz120
        dl_subcarrierSpacing                                           = 1;
        dl_carrierBandwidth                                            = 106;
     #initialDownlinkBWP
      #genericParameters
        # this is RBstart=0,L=106 (275*(L-1))+RBstart
        initialDLBWPlocationAndBandwidth                                        = 28875;
# subcarrierSpacing
# 0=kHz15, 1=kHz30, 2=kHz60, 3=kHz120
        initialDLBWPsubcarrierSpacing                                           = 1;
      #pdcch-ConfigCommon
        initialDLBWPcontrolResourceSetZero                                      = 11;
        initialDLBWPsearchSpaceZero                                             = 0;



  #uplinkConfigCommon
     #frequencyInfoUL
      ul_frequencyBand                                                 = 78;
      #scs-SpecificCarrierList
      ul_offstToCarrier                                              = 0;
# subcarrierSpacing
# 0=kHz15, 1=kHz30, 2=kHz60, 3=kHz120
      ul_subcarrierSpacing                                           = 1;
      ul_carrierBandwidth                                            = 106;
      pMax                                                          = 20;
     #initialUplinkBWP
      #genericParameters
        initialULBWPlocationAndBandwidth                                        = 28875;
# subcarrierSpacing
# 0=kHz15, 1=kHz30, 2=kHz60, 3=kHz120
        initialULBWPsubcarrierSpacing                                           = 1;
      #rach-ConfigCommon
        #rach-ConfigGeneric
          prach_ConfigurationIndex                                  = 98;
#prach_msg1_FDM
#0 = one, 1=two, 2=four, 3=eight
          prach_msg1_FDM                                            = 0;
          prach_msg1_FrequencyStart                                 = 0;
          zeroCorrelationZoneConfig                                 = 12;
          preambleReceivedTargetPower                               = -104;
#preamblTransMax (0...10) = (3,4,5,6,7,8,10,20,50,100,200)
          preambleTransMax                                          = 6;
#powerRampingStep
# 0=dB0,1=dB2,2=dB4,3=dB6
        powerRampingStep                                            = 1;
#ra_ReponseWindow
#1,2,4,8,10,20,40,80
        ra_ResponseWindow                                           = 4;
#ssb_perRACH_OccasionAndCB_PreamblesPerSSB_PR
#1=oneeighth,2=onefourth,3=half,4=one,5=two,6=four,7=eight,8=sixteen
        ssb_perRACH_OccasionAndCB_PreamblesPerSSB_PR                = 3;
#oneHalf (0..15) 4,8,12,16,...60,64
        ssb_perRACH_OccasionAndCB_PreamblesPerSSB                   = 15;
#ra_ContentionResolutionTimer
#(0..7) 8,16,24,32,40,48,56,64
        ra_ContentionResolutionTimer                                = 7;
        rsrp_ThresholdSSB                                           = 19;
#prach-RootSequenceIndex_PR
#1 = 839, 2 = 139
        prach_RootSequenceIndex_PR                                  = 2;
        prach_RootSequenceIndex                                     = 1;
        # SCS for msg1, can only be 15 for 30 kHz < 6 GHz, takes precendence over the one derived from prach-ConfigIndex
        #
        msg1_SubcarrierSpacing                                      = 1,
# restrictedSetConfig
# 0=unrestricted, 1=restricted type A, 2=restricted type B
        restrictedSetConfig                                         = 0,

        msg3_DeltaPreamble                                          = 1;
        p0_NominalWithGrant                                         =-90;

# pucch-ConfigCommon setup :
# pucchGroupHopping
# 0 = neither, 1= group hopping, 2=sequence hopping
        pucchGroupHopping                                           = 0;
        hoppingId                                                   = 40;
        p0_nominal                                                  = -90;
# ssb_PositionsInBurs_BitmapPR
# 1=short, 2=medium, 3=long
      ssb_PositionsInBurst_PR                                       = 2;
      ssb_PositionsInBurst_Bitmap                                   = 1;

# ssb_periodicityServingCell
# 0 = ms5, 1=ms10, 2=ms20, 3=ms40, 4=ms80, 5=ms160, 6=spare2, 7=spare1
      ssb_periodicityServingCell                                    = 2;

# dmrs_TypeA_position
# 0 = pos2, 1 = pos3
      dmrs_TypeA_Position                                           = 0;

# subcarrierSpacing
# 0=kHz15, 1=kHz30, 2=kHz60, 3=kHz120
      subcarrierSpacing                                             = 1;


  #tdd-UL-DL-ConfigurationCommon
# subcarrierSpacing
# 0=kHz15, 1=kHz30, 2=kHz60, 3=kHz120
      referenceSubcarrierSpacing                                    = 1;
      # pattern1
      # dl_UL_TransmissionPeriodicity
      # 0=ms0p5, 1=ms0p625, 2=ms1, 3=ms1p25, 4=ms2, 5=ms2p5, 6=ms5, 7=ms10
      dl_UL_TransmissionPeriodicity                                 = 6;
      nrofDownlinkSlots                                             = 7;
      nrofDownlinkSymbols                                           = 6;
      nrofUplinkSlots                                               = 2;
      nrofUplinkSymbols                                             = 4;

  ssPBCH_BlockPower                                             = -25;
  }

  );


    # ------- SCTP definitions
    SCTP :
    {
        # Number of streams to use in input/output
        SCTP_INSTREAMS  = 2;
        SCTP_OUTSTREAMS = 2;
    };

    ////////// AMF parameters:
        amf_ip_address      = ( { ipv4       = "CI_MME_IP_ADDR";
                                  ipv6       = "192:168:30::17";
                                  active     = "yes";
                                  preference = "ipv4";
                                                                                                                              }
                                                                                                                                          );

        NETWORK_INTERFACES :
        {

           GNB_INTERFACE_NAME_FOR_NG_AMF            = "em1";
           GNB_IPV4_ADDRESS_FOR_NG_AMF              = "CI_GNB_IP_ADDR";
           GNB_INTERFACE_NAME_FOR_NGU               = "em1";
           GNB_IPV4_ADDRESS_FOR_NGU                 = "CI_GNB_IP_ADDR";
           GNB_PORT_FOR_S1U                         = 2152; # Spec 2152
        };

  }
);

MACRLCs = (
  {
    num_cc           = 1;
    tr_s_preference  = "local_L1";
    tr_n_preference  = "local_RRC";
    pusch_TargetSNRx10 = 200;
    pucch_TargetSNRx10 = 200;
     ulsch_max_frame_inactivity = 1;
  }
);

L1s = (
      {
      num_cc = 1;
      tr_n_preference = "local_mac";
      pusch_proc_threads = 4;
      prach_dtx_threshold = 120;
#      pucch0_dtx_threshold = 150;
      }
);

RUs = (
    {
       local_rf       = "yes"
         nb_tx          = 1
         nb_rx          = 1
         att_tx         = 0
         att_rx         = 0;
         bands          = [78];
         max_pdschReferenceSignalPower = -27;
         max_rxgain                    = 75;
         eNB_instances  = [0];
         ##beamforming 1x2 matrix: 1 layer x 2 antennas
         bf_weights = [0x00007fff, 0x0000];
         ##beamforming 1x4 matrix: 1 layer x 4 antennas
         #bf_weights = [0x00007fff, 0x0000,0x0000, 0x0000];
         ## beamforming 2x2 matrix:
         # bf_weights = [0x00007fff, 0x00000000, 0x00000000, 0x00007fff];
         ## beamforming 4x4 matrix:
         #bf_weights = [0x00007fff, 0x0000, 0x0000, 0x0000, 0x00000000, 0x00007fff, 0x0000, 0x0000, 0x0000, 0x0000, 0x00007fff, 0x0000, 0x0000, 0x0000, 0x0000, 0x00007fff];
         sf_extension = 0
         sdr_addrs = "mgmt_addr=192.168.18.240,addr=192.168.10.2,second_addr=192.168.20.2,clock_source=internal,time_source=internal"
    }
);

THREAD_STRUCT = (
  {
    #three config for level of parallelism "PARALLEL_SINGLE_THREAD", "PARALLEL_RU_L1_SPLIT", or "PARALLEL_RU_L1_TRX_SPLIT"
    parallel_config    = "PARALLEL_SINGLE_THREAD";
    #two option for worker "WORKER_DISABLE" or "WORKER_ENABLE"
    worker_config      = "WORKER_ENABLE";
  }
);

security = {
  # preferred ciphering algorithms
  # the first one of the list that an UE supports in chosen
  # valid values: nea0, nea1, nea2, nea3
  ciphering_algorithms = ( "nea0" );

  # preferred integrity algorithms
  # the first one of the list that an UE supports in chosen
  # valid values: nia0, nia1, nia2, nia3
  integrity_algorithms = ( "nia2", "nia0" );

  # setting 'drb_ciphering' to "no" disables ciphering for DRBs, no matter
  # what 'ciphering_algorithms' configures; same thing for 'drb_integrity'
  drb_ciphering = "yes";
  drb_integrity = "no";
};

     log_config :
     {
       global_log_level                      ="info";
       global_log_verbosity                  ="medium";
       hw_log_level                          ="info";
       hw_log_verbosity                      ="medium";
       phy_log_level                         ="info";
       phy_log_verbosity                     ="medium";
       mac_log_level                         ="info";
       mac_log_verbosity                     ="high";
       rlc_log_level                         ="info";
       rlc_log_verbosity                     ="medium";
       pdcp_log_level                        ="info";
       pdcp_log_verbosity                    ="medium";
       rrc_log_level                         ="info";
       rrc_log_verbosity                     ="medium";
       f1ap_log_level                         ="debug";
       f1ap_log_verbosity                     ="medium";
    };<|MERGE_RESOLUTION|>--- conflicted
+++ resolved
@@ -11,10 +11,6 @@
 #     cell_type =  "CELL_MACRO_GNB";
 
     gNB_name  =  "gNB-OAI";
-<<<<<<< HEAD
-    min_rxtxtime = 6;
-=======
->>>>>>> 8d1c9894
 
     // Tracking area code, 0x0000 and 0xfffe are reserved values
     tracking_area_code  =  1;
