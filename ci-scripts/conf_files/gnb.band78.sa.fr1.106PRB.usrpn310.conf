Active_gNBs = ( "gNB-OAI");
# Asn1_verbosity, choice in: none, info, annoying
Asn1_verbosity = "none";

gNBs =
(
 {
    ////////// Identification parameters:
    gNB_ID    =  0xe00;
    gNB_name  =  "gNB-OAI";

    // Tracking area code, 0x0000 and 0xfffe are reserved values
    tracking_area_code  =  1;
    plmn_list = ({
                  mcc = 208;
                  mnc = 99;
                  mnc_length = 2;
                  snssaiList = (
                    {
                      sst = 1;
                      sd  = 0x1; // 0 false, else true
                    },
                    {
                      sst = 1;
                      sd  = 0x112233; // 0 false, else true
                    }
                  );

                  });

    nr_cellid = 12345678L;

    ////////// Physical parameters:

<<<<<<< HEAD
    ssb_SubcarrierOffset = 0;
    pdsch_AntennaPorts = 1;
    pusch_AntennaPorts = 1;
    min_rxtxtime_pdsch = 6;
=======
    ssb_SubcarrierOffset                                      = 0;
    pdsch_AntennaPorts                                        = 1;
    pusch_AntennaPorts                                        = 1;
    ul_prbblacklist                                           = "51,52,53,54"
>>>>>>> a7229937

     pdcch_ConfigSIB1 = (
      {
        controlResourceSetZero = 12;
        searchSpaceZero = 0;
      }
      );

    servingCellConfigCommon = (
    {
 #spCellConfigCommon

      physCellId                                                    = 0;

#  downlinkConfigCommon
    #frequencyInfoDL
      # this is 3600 MHz + 43 PRBs@30kHz SCS (same as initial BWP)
      absoluteFrequencySSB                                             = 641280;
      dl_frequencyBand                                                 = 78;
      # this is 3600 MHz
      dl_absoluteFrequencyPointA                                       = 640008;
      #scs-SpecificCarrierList
        dl_offstToCarrier                                              = 0;
# subcarrierSpacing
# 0=kHz15, 1=kHz30, 2=kHz60, 3=kHz120
        dl_subcarrierSpacing                                           = 1;
        dl_carrierBandwidth                                            = 106;
     #initialDownlinkBWP
      #genericParameters
        # this is RBstart=27,L=48 (275*(L-1))+RBstart
        initialDLBWPlocationAndBandwidth                               = 12952; # 6366 12925 12956 28875 12952
# subcarrierSpacing
# 0=kHz15, 1=kHz30, 2=kHz60, 3=kHz120
        initialDLBWPsubcarrierSpacing                                   = 1;
      #pdcch-ConfigCommon
        initialDLBWPcontrolResourceSetZero                              = 12;
        initialDLBWPsearchSpaceZero                                     = 0;
      #pdsch-ConfigCommon
        #pdschTimeDomainAllocationList (up to 16 entries)
        initialDLBWPk0_0                    = 0;  #for DL slot
        initialDLBWPmappingType_0           = 0;  #0=typeA,1=typeB
        initialDLBWPstartSymbolAndLength_0  = 40; #this is SS=1,L=13

        initialDLBWPk0_1                    = 0;  #for mixed slot
        initialDLBWPmappingType_1           = 0;
        initialDLBWPstartSymbolAndLength_1  = 57; #this is SS=1,L=5

  #uplinkConfigCommon
     #frequencyInfoUL
      ul_frequencyBand                                              = 78;
      #scs-SpecificCarrierList
      ul_offstToCarrier                                             = 0;
# subcarrierSpacing
# 0=kHz15, 1=kHz30, 2=kHz60, 3=kHz120
      ul_subcarrierSpacing                                          = 1;
      ul_carrierBandwidth                                           = 106;
      pMax                                                          = 20;
     #initialUplinkBWP
      #genericParameters
        initialULBWPlocationAndBandwidth                            = 12952;
# subcarrierSpacing
# 0=kHz15, 1=kHz30, 2=kHz60, 3=kHz120
        initialULBWPsubcarrierSpacing                               = 1;
      #rach-ConfigCommon
        #rach-ConfigGeneric
          prach_ConfigurationIndex                                  = 98;
#prach_msg1_FDM
#0 = one, 1=two, 2=four, 3=eight
          prach_msg1_FDM                                            = 0;
          prach_msg1_FrequencyStart                                 = 0;
          zeroCorrelationZoneConfig                                 = 13;
          preambleReceivedTargetPower                               = -96;
#preamblTransMax (0...10) = (3,4,5,6,7,8,10,20,50,100,200)
          preambleTransMax                                          = 6;
#powerRampingStep
# 0=dB0,1=dB2,2=dB4,3=dB6
        powerRampingStep                                            = 1;
#ra_ReponseWindow
#1,2,4,8,10,20,40,80
        ra_ResponseWindow                                           = 4;
#ssb_perRACH_OccasionAndCB_PreamblesPerSSB_PR
#1=oneeighth,2=onefourth,3=half,4=one,5=two,6=four,7=eight,8=sixteen
        ssb_perRACH_OccasionAndCB_PreamblesPerSSB_PR                = 4;
#oneHalf (0..15) 4,8,12,16,...60,64
        ssb_perRACH_OccasionAndCB_PreamblesPerSSB                   = 14;
#ra_ContentionResolutionTimer
#(0..7) 8,16,24,32,40,48,56,64
        ra_ContentionResolutionTimer                                = 7;
        rsrp_ThresholdSSB                                           = 19;
#prach-RootSequenceIndex_PR
#1 = 839, 2 = 139
        prach_RootSequenceIndex_PR                                  = 2;
        prach_RootSequenceIndex                                     = 1;
        # SCS for msg1, can only be 15 for 30 kHz < 6 GHz, takes precendence over the one derived from prach-ConfigIndex
        #
        msg1_SubcarrierSpacing                                      = 1,
# restrictedSetConfig
# 0=unrestricted, 1=restricted type A, 2=restricted type B
        restrictedSetConfig                                         = 0,

      # pusch-ConfigCommon (up to 16 elements)
        initialULBWPk2_0                      = 6;  # used for UL slot
        initialULBWPmappingType_0             = 1
        initialULBWPstartSymbolAndLength_0    = 41; # this is SS=0 L=13

        initialULBWPk2_1                      = 6;  # used for mixed slot
        initialULBWPmappingType_1             = 1;
        initialULBWPstartSymbolAndLength_1    = 38; # this is SS=10 L=3

        initialULBWPk2_2                      = 7;  # used for Msg.3 during RA
        initialULBWPmappingType_2             = 1;
        initialULBWPstartSymbolAndLength_2    = 52; # this is SS=10 L=4

        msg3_DeltaPreamble                                          = 1;
        p0_NominalWithGrant                                         =-90;

# pucch-ConfigCommon setup :
# pucchGroupHopping
# 0 = neither, 1= group hopping, 2=sequence hopping
        pucchGroupHopping                                           = 0;
        hoppingId                                                   = 40;
        p0_nominal                                                  = -90;
# ssb_PositionsInBurs_BitmapPR
# 1=short, 2=medium, 3=long
      ssb_PositionsInBurst_PR                                       = 2;
      ssb_PositionsInBurst_Bitmap                                   = 1;

# ssb_periodicityServingCell
# 0 = ms5, 1=ms10, 2=ms20, 3=ms40, 4=ms80, 5=ms160, 6=spare2, 7=spare1
      ssb_periodicityServingCell                                    = 2;

# dmrs_TypeA_position
# 0 = pos2, 1 = pos3
      dmrs_TypeA_Position                                           = 0;

# subcarrierSpacing
# 0=kHz15, 1=kHz30, 2=kHz60, 3=kHz120
      subcarrierSpacing                                             = 1;


  #tdd-UL-DL-ConfigurationCommon
# subcarrierSpacing
# 0=kHz15, 1=kHz30, 2=kHz60, 3=kHz120
      referenceSubcarrierSpacing                                    = 1;
      # pattern1
      # dl_UL_TransmissionPeriodicity
      # 0=ms0p5, 1=ms0p625, 2=ms1, 3=ms1p25, 4=ms2, 5=ms2p5, 6=ms5, 7=ms10
      dl_UL_TransmissionPeriodicity                                 = 6;
      nrofDownlinkSlots                                             = 7;
      nrofDownlinkSymbols                                           = 6;
      nrofUplinkSlots                                               = 2;
      nrofUplinkSymbols                                             = 4;

      ssPBCH_BlockPower                                             = -25;
  }

  );


    # ------- SCTP definitions
    SCTP :
    {
        # Number of streams to use in input/output
        SCTP_INSTREAMS  = 2;
        SCTP_OUTSTREAMS = 2;
    };


    ////////// AMF parameters:
    amf_ip_address      = ( { ipv4       = "CI_MME_IP_ADDR";
                              ipv6       = "192:168:30::17";
                              active     = "yes";
                              preference = "ipv4";
                            }
                          );


    NETWORK_INTERFACES :
    {
        GNB_INTERFACE_NAME_FOR_NG_AMF            = "eth0";
        GNB_IPV4_ADDRESS_FOR_NG_AMF              = "CI_GNB_IP_ADDR";
        GNB_INTERFACE_NAME_FOR_NGU               = "eth0";
        GNB_IPV4_ADDRESS_FOR_NGU                 = "CI_GNB_IP_ADDR";
        GNB_PORT_FOR_S1U                         = 2152; # Spec 2152
    };

  }
);

MACRLCs = (
    {
        num_cc                      = 1;
        tr_s_preference             = "local_L1";
        tr_n_preference             = "local_RRC";
        pusch_TargetSNRx10          = 200;
        pucch_TargetSNRx10          = 150;
        ulsch_max_slots_inactivity  = 10;
    }
);

L1s = (
      {
      num_cc = 1;
      tr_n_preference = "local_mac";
      pusch_proc_threads = 8;
      prach_dtx_threshold = 120;
      pucch0_dtx_threshold = 150;
      }
);

RUs = (
    {
       local_rf       = "yes"
         nb_tx          = 1
         nb_rx          = 1
         att_tx         = 0
         att_rx         = 0;
         bands          = [78];
         max_pdschReferenceSignalPower = -27;
         max_rxgain                    = 75;
         eNB_instances  = [0];
         #beamforming 1x4 matrix:
         bf_weights = [0x00007fff, 0x0000, 0x0000, 0x0000];
         #clock_src = "external";
         sdr_addrs = "mgmt_addr=192.168.18.240,addr=192.168.10.2,second_addr=192.168.20.2,clock_source=internal,time_source=internal"
    }
);

THREAD_STRUCT = (
  {
    #three config for level of parallelism "PARALLEL_SINGLE_THREAD", "PARALLEL_RU_L1_SPLIT", or "PARALLEL_RU_L1_TRX_SPLIT"
    parallel_config    = "PARALLEL_SINGLE_THREAD";
    #two option for worker "WORKER_DISABLE" or "WORKER_ENABLE"
    worker_config      = "WORKER_ENABLE";
  }
);

rfsimulator :
{
    serveraddr = "server";
    serverport = "4043";
    options = (); #("saviq"); or/and "chanmod"
    modelname = "AWGN";
    IQfile = "/tmp/rfsimulator.iqs";
};

security = {
  # preferred ciphering algorithms
  # the first one of the list that an UE supports in chosen
  # valid values: nea0, nea1, nea2, nea3
  ciphering_algorithms = ( "nea0" );

  # preferred integrity algorithms
  # the first one of the list that an UE supports in chosen
  # valid values: nia0, nia1, nia2, nia3
  integrity_algorithms = ( "nia2", "nia0" );

  # setting 'drb_ciphering' to "no" disables ciphering for DRBs, no matter
  # what 'ciphering_algorithms' configures; same thing for 'drb_integrity'
  drb_ciphering = "yes";
  drb_integrity = "no";
};

     log_config :
     {
       global_log_level                      ="info";
       global_log_verbosity                  ="medium";
       hw_log_level                          ="info";
       hw_log_verbosity                      ="medium";
       phy_log_level                         ="info";
       phy_log_verbosity                     ="medium";
       mac_log_level                         ="info";
       mac_log_verbosity                     ="high";
       rlc_log_level                         ="info";
       rlc_log_verbosity                     ="medium";
       pdcp_log_level                        ="info";
       pdcp_log_verbosity                    ="medium";
       rrc_log_level                         ="info";
       rrc_log_verbosity                     ="medium";
       ngap_log_level                         ="debug";
       ngap_log_verbosity                     ="medium";
    };
<|MERGE_RESOLUTION|>--- conflicted
+++ resolved
@@ -32,17 +32,10 @@
 
     ////////// Physical parameters:
 
-<<<<<<< HEAD
-    ssb_SubcarrierOffset = 0;
-    pdsch_AntennaPorts = 1;
-    pusch_AntennaPorts = 1;
-    min_rxtxtime_pdsch = 6;
-=======
     ssb_SubcarrierOffset                                      = 0;
     pdsch_AntennaPorts                                        = 1;
     pusch_AntennaPorts                                        = 1;
     ul_prbblacklist                                           = "51,52,53,54"
->>>>>>> a7229937
 
      pdcch_ConfigSIB1 = (
       {
