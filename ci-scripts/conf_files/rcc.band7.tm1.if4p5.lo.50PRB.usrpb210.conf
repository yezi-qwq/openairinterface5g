Active_eNBs = ( "eNB-Eurecom-LTEBox");
# Asn1_verbosity, choice in: none, info, annoying
Asn1_verbosity = "none";

eNBs =
(
 {
    # real_time choice in {hard, rt-preempt, no}
    real_time       =  "no";

    ////////// Identification parameters:
    eNB_ID    =  0xe00;

    cell_type =  "CELL_MACRO_ENB";

    eNB_name  =  "eNB-Eurecom-LTEBox";

    // Tracking area code, 0x0000 and 0xfffe are reserved values
    tracking_area_code = 1;
    plmn_list = ( { mcc = 208; mnc = 92; mnc_length = 2; } );

    tr_s_preference     = "local_mac"

    ////////// Physical parameters:

    component_carriers = (
      {
      node_function             = "NGFI_RCC_IF4p5";
      node_timing               = "synch_to_ext_device";
      node_synch_ref            = 0;
      frame_type					      = "FDD";
      tdd_config 					      = 3;
      tdd_config_s            			      = 0;
      prefix_type             			      = "NORMAL";
      eutra_band              			      = 7;
      downlink_frequency      			      = 2680000000L;
      uplink_frequency_offset 			      = -120000000;
      Nid_cell					      = 0;
      N_RB_DL                 			      = 50;
      Nid_cell_mbsfn          			      = 0;
      nb_antenna_ports                                = 1;
      nb_antennas_tx          			      = 1;
      nb_antennas_rx          			      = 1;
      tx_gain                                            = 90;
      rx_gain                                            = 125;
      pbch_repetition                                 = "FALSE";
      prach_root              			      = 0;
      prach_config_index      			      = 0;
      prach_high_speed        			      = "DISABLE";
      prach_zero_correlation  			      = 1;
      prach_freq_offset       			      = 2;
      pucch_delta_shift       			      = 1;
      pucch_nRB_CQI           			      = 0;
      pucch_nCS_AN            			      = 0;
      pucch_n1_AN             			      = 0;
      pdsch_referenceSignalPower 			      = -27;
      pdsch_p_b                  			      = 0;
      pusch_n_SB                 			      = 1;
      pusch_enable64QAM          			      = "DISABLE";
      pusch_hoppingMode                                  = "interSubFrame";
      pusch_hoppingOffset                                = 0;
      pusch_groupHoppingEnabled  			      = "ENABLE";
      pusch_groupAssignment      			      = 0;
      pusch_sequenceHoppingEnabled		   	      = "DISABLE";
      pusch_nDMRS1                                       = 1;
      phich_duration                                     = "NORMAL";
      phich_resource                                     = "ONESIXTH";
      srs_enable                                         = "DISABLE";
      /*  srs_BandwidthConfig                                =;
      srs_SubframeConfig                                 =;
      srs_ackNackST                                      =;
      srs_MaxUpPts                                       =;*/

      pusch_p0_Nominal                                   = -96;
      pusch_alpha                                        = "AL1";
      pucch_p0_Nominal                                   = -104;
      msg3_delta_Preamble                                = 6;
      pucch_deltaF_Format1                               = "deltaF2";
      pucch_deltaF_Format1b                              = "deltaF3";
      pucch_deltaF_Format2                               = "deltaF0";
      pucch_deltaF_Format2a                              = "deltaF0";
      pucch_deltaF_Format2b		    	      = "deltaF0";

      rach_numberOfRA_Preambles                          = 64;
      rach_preamblesGroupAConfig                         = "DISABLE";
      /*
      rach_sizeOfRA_PreamblesGroupA                      = ;
      rach_messageSizeGroupA                             = ;
      rach_messagePowerOffsetGroupB                      = ;
      */
      rach_powerRampingStep                              = 4;
      rach_preambleInitialReceivedTargetPower            = -108;
      rach_preambleTransMax                              = 10;
      rach_raResponseWindowSize                          = 10;
      rach_macContentionResolutionTimer                  = 48;
      rach_maxHARQ_Msg3Tx                                = 4;

      pcch_default_PagingCycle                           = 128;
      pcch_nB                                            = "oneT";
      bcch_modificationPeriodCoeff			      = 2;
      ue_TimersAndConstants_t300			      = 1000;
      ue_TimersAndConstants_t301			      = 1000;
      ue_TimersAndConstants_t310			      = 1000;
      ue_TimersAndConstants_t311			      = 10000;
      ue_TimersAndConstants_n310			      = 20;
      ue_TimersAndConstants_n311			      = 1;
      ue_TransmissionMode                                    = 1;

      //Parameters for SIB18
      rxPool_sc_CP_Len                                       = "normal";
      rxPool_sc_Period                                       = "sf40";
      rxPool_data_CP_Len                                     = "normal";
      rxPool_ResourceConfig_prb_Num                          = 20;
      rxPool_ResourceConfig_prb_Start                        = 5;
      rxPool_ResourceConfig_prb_End                          = 44;
      rxPool_ResourceConfig_offsetIndicator_present          = "prSmall";
      rxPool_ResourceConfig_offsetIndicator_choice           = 0;
      rxPool_ResourceConfig_subframeBitmap_present           = "prBs40";
      rxPool_ResourceConfig_subframeBitmap_choice_bs_buf              = "00000000000000000000";
      rxPool_ResourceConfig_subframeBitmap_choice_bs_size             = 5;
      rxPool_ResourceConfig_subframeBitmap_choice_bs_bits_unused      = 0;
/*    rxPool_dataHoppingConfig_hoppingParameter                       = 0;
      rxPool_dataHoppingConfig_numSubbands                            = "ns1";
      rxPool_dataHoppingConfig_rbOffset                               = 0;
      rxPool_commTxResourceUC-ReqAllowed                              = "TRUE";
*/
      // Parameters for SIB19
      discRxPool_cp_Len                                               = "normal"
      discRxPool_discPeriod                                           = "rf32"
      discRxPool_numRetx                                              = 1;
      discRxPool_numRepetition                                        = 2;
      discRxPool_ResourceConfig_prb_Num                               = 5;
      discRxPool_ResourceConfig_prb_Start                             = 3;
      discRxPool_ResourceConfig_prb_End                               = 21;
      discRxPool_ResourceConfig_offsetIndicator_present               = "prSmall";
      discRxPool_ResourceConfig_offsetIndicator_choice                = 0;
      discRxPool_ResourceConfig_subframeBitmap_present                = "prBs40";
      discRxPool_ResourceConfig_subframeBitmap_choice_bs_buf          = "f0ffffffff";
      discRxPool_ResourceConfig_subframeBitmap_choice_bs_size         = 5;
      discRxPool_ResourceConfig_subframeBitmap_choice_bs_bits_unused  = 0;

      }
    );


    srb1_parameters :
    {
        # timer_poll_retransmit = (ms) [5, 10, 15, 20,... 250, 300, 350, ... 500]
        timer_poll_retransmit    = 80;

        # timer_reordering = (ms) [0,5, ... 100, 110, 120, ... ,200]
        timer_reordering         = 35;

        # timer_reordering = (ms) [0,5, ... 250, 300, 350, ... ,500]
        timer_status_prohibit    = 0;

        # poll_pdu = [4, 8, 16, 32 , 64, 128, 256, infinity(>10000)]
        poll_pdu                 =  4;

        # poll_byte = (kB) [25,50,75,100,125,250,375,500,750,1000,1250,1500,2000,3000,infinity(>10000)]
        poll_byte                =  99999;

        # max_retx_threshold = [1, 2, 3, 4 , 6, 8, 16, 32]
        max_retx_threshold       =  4;
    }

    # ------- SCTP definitions
    SCTP :
    {
        # Number of streams to use in input/output
        SCTP_INSTREAMS  = 2;
        SCTP_OUTSTREAMS = 2;
    };


    ////////// MME parameters:
    mme_ip_address      = ( { ipv4       = "CI_MME_IP_ADDR";
                              ipv6       = "192:168:30::17";
                              active     = "yes";
                              preference = "ipv4";
                            }
                          );

    NETWORK_INTERFACES :
    {
        ENB_INTERFACE_NAME_FOR_S1_MME            = "eth0";
        ENB_IPV4_ADDRESS_FOR_S1_MME              = "CI_ENB_IP_ADDR";
        ENB_INTERFACE_NAME_FOR_S1U               = "eth0";
        ENB_IPV4_ADDRESS_FOR_S1U                 = "CI_ENB_IP_ADDR";
        ENB_PORT_FOR_S1U                         = 2152; # Spec 2152
        ENB_IPV4_ADDRESS_FOR_X2C                 = "CI_ENB_IP_ADDR";
        ENB_PORT_FOR_X2C                         = 36422; # Spec 36422
    };
  }
);

MACRLCs = (
	{
	num_cc = 1;
	tr_s_preference = "local_L1";
	tr_n_preference = "local_RRC";
	phy_test_mode = 0;
<<<<<<< HEAD
        puSch10xSnr     =  200;
        puCch10xSnr     =  200;
        }
=======
        puSch10xSnr     =  160;
        puCch10xSnr     =  160;
        }  
>>>>>>> 6a47f9e7
);

L1s = (
      {
	num_cc = 1;
	tr_n_preference = "local_mac";
      }
);

RUs = (
    {
        local_if_name  = "lo";
        remote_address = "127.0.0.2";
        local_address  = "127.0.0.1";
        local_portc    = 50000;
        remote_portc   = 50000;
        local_portd    = 50001;
        remote_portd   = 50001;
        local_rf       = "no"
        tr_preference  = "udp_if4p5"
        nb_tx          = 1
        nb_rx          = 1
        att_tx         = 0
        att_rx         = 0;
        eNB_instances  = [0];
    }
);

THREAD_STRUCT = (
  {
    #three config for level of parallelism "PARALLEL_SINGLE_THREAD", "PARALLEL_RU_L1_SPLIT", or "PARALLEL_RU_L1_TRX_SPLIT"
    parallel_config    = "PARALLEL_SINGLE_THREAD";
    #two option for worker "WORKER_DISABLE" or "WORKER_ENABLE"
    worker_config      = "WORKER_ENABLE";
  }
);

NETWORK_CONTROLLER :
{
    FLEXRAN_ENABLED        = "no";
    FLEXRAN_INTERFACE_NAME = "lo";
    FLEXRAN_IPV4_ADDRESS   = "127.0.0.1";
    FLEXRAN_PORT           = 2210;
    FLEXRAN_CACHE          = "/mnt/oai_agent_cache";
    FLEXRAN_AWAIT_RECONF   = "no";
};

     log_config :
     {
       global_log_level                      ="info";
       global_log_verbosity                  ="medium";
       hw_log_level                          ="info";
       hw_log_verbosity                      ="medium";
       phy_log_level                         ="info";
       phy_log_verbosity                     ="medium";
       mac_log_level                         ="info";
       mac_log_verbosity                     ="high";
       rlc_log_level                         ="info";
       rlc_log_verbosity                     ="medium";
       pdcp_log_level                        ="info";
       pdcp_log_verbosity                    ="medium";
       rrc_log_level                         ="info";
       rrc_log_verbosity                     ="medium";
    };<|MERGE_RESOLUTION|>--- conflicted
+++ resolved
@@ -200,15 +200,9 @@
 	tr_s_preference = "local_L1";
 	tr_n_preference = "local_RRC";
 	phy_test_mode = 0;
-<<<<<<< HEAD
-        puSch10xSnr     =  200;
-        puCch10xSnr     =  200;
-        }
-=======
         puSch10xSnr     =  160;
         puCch10xSnr     =  160;
-        }  
->>>>>>> 6a47f9e7
+        }
 );
 
 L1s = (
