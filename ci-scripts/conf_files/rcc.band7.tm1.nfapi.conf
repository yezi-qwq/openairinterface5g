Active_eNBs = ( "eNB-Eurecom-LTEBox");
# Asn1_verbosity, choice in: none, info, annoying
Asn1_verbosity = "none";

eNBs =
(
 {
    ////////// Identification parameters:
    eNB_ID    =  0xe00;

    cell_type =  "CELL_MACRO_ENB";

    eNB_name  =  "eNB-Eurecom-LTEBox";

    // Tracking area code, 0x0000 and 0xfffe are reserved values
    tracking_area_code = 5;

    plmn_list = ( { mcc = 320; mnc = 230; mnc_length = 3; } );

    tr_s_preference     = "local_mac"

    ////////// Physical parameters:

    component_carriers = (
      {
      node_function             = "3GPP_eNODEB";
      node_timing               = "synch_to_ext_device";
      node_synch_ref            = 0;
      frame_type					      = "FDD";
      tdd_config 					      = 3;
      tdd_config_s            			      = 0;
      prefix_type             			      = "NORMAL";
      eutra_band              			      = 7;
      downlink_frequency      			      = 2685000000L;
      uplink_frequency_offset 			      = -120000000;
      Nid_cell					      = 0;
      N_RB_DL                 			      = 50;
      Nid_cell_mbsfn          			      = 0;
      nb_antenna_ports                                = 1;
      nb_antennas_tx          			      = 1;
      nb_antennas_rx          			      = 1;
      tx_gain                                            = 90;
      rx_gain                                            = 125;
      pbch_repetition                                 = "FALSE";
      prach_root              			      = 0;
      prach_config_index      			      = 0;
      prach_high_speed        			      = "DISABLE";
      prach_zero_correlation  			      = 1;
      prach_freq_offset       			      = 2;
      pucch_delta_shift       			      = 1;
      pucch_nRB_CQI           			      = 0;
      pucch_nCS_AN            			      = 0;
      pucch_n1_AN             			      = 0;
      pdsch_referenceSignalPower 			      = -27;
      pdsch_p_b                  			      = 0;
      pusch_n_SB                 			      = 1;
      pusch_enable64QAM          			      = "DISABLE";
      pusch_hoppingMode                                  = "interSubFrame";
      pusch_hoppingOffset                                = 0;
      pusch_groupHoppingEnabled  			      = "ENABLE";
      pusch_groupAssignment      			      = 0;
      pusch_sequenceHoppingEnabled		   	      = "DISABLE";
      pusch_nDMRS1                                       = 1;
      phich_duration                                     = "NORMAL";
      phich_resource                                     = "ONESIXTH";
      srs_enable                                         = "DISABLE";
      /*  srs_BandwidthConfig                                =;
      srs_SubframeConfig                                 =;
      srs_ackNackST                                      =;
      srs_MaxUpPts                                       =;*/

      pusch_p0_Nominal                                   = -96;
      pusch_alpha                                        = "AL1";
      pucch_p0_Nominal                                   = -104;
      msg3_delta_Preamble                                = 6;
      pucch_deltaF_Format1                               = "deltaF2";
      pucch_deltaF_Format1b                              = "deltaF3";
      pucch_deltaF_Format2                               = "deltaF0";
      pucch_deltaF_Format2a                              = "deltaF0";
      pucch_deltaF_Format2b		    	      = "deltaF0";

      rach_numberOfRA_Preambles                          = 64;
      rach_preamblesGroupAConfig                         = "DISABLE";
      /*
      rach_sizeOfRA_PreamblesGroupA                      = ;
      rach_messageSizeGroupA                             = ;
      rach_messagePowerOffsetGroupB                      = ;
      */
      rach_powerRampingStep                              = 4;
      rach_preambleInitialReceivedTargetPower            = -108;
      rach_preambleTransMax                              = 10;
      rach_raResponseWindowSize                          = 10;
      rach_macContentionResolutionTimer                  = 48;
      rach_maxHARQ_Msg3Tx                                = 4;

      pcch_default_PagingCycle                           = 128;
      pcch_nB                                            = "oneT";
      bcch_modificationPeriodCoeff			      = 2;
      ue_TimersAndConstants_t300			      = 1000;
      ue_TimersAndConstants_t301			      = 1000;
      ue_TimersAndConstants_t310			      = 1000;
      ue_TimersAndConstants_t311			      = 10000;
      ue_TimersAndConstants_n310			      = 20;
      ue_TimersAndConstants_n311			      = 1;
      ue_TransmissionMode                                    = 1;

      //Parameters for SIB18
      rxPool_sc_CP_Len                                       = "normal";
      rxPool_sc_Period                                       = "sf40";
      rxPool_data_CP_Len                                     = "normal";
      rxPool_ResourceConfig_prb_Num                          = 20;
      rxPool_ResourceConfig_prb_Start                        = 5;
      rxPool_ResourceConfig_prb_End                          = 44;
      rxPool_ResourceConfig_offsetIndicator_present          = "prSmall";
      rxPool_ResourceConfig_offsetIndicator_choice           = 0;
      rxPool_ResourceConfig_subframeBitmap_present           = "prBs40";
      rxPool_ResourceConfig_subframeBitmap_choice_bs_buf              = "00000000000000000000";
      rxPool_ResourceConfig_subframeBitmap_choice_bs_size             = 5;
      rxPool_ResourceConfig_subframeBitmap_choice_bs_bits_unused      = 0;
/*    rxPool_dataHoppingConfig_hoppingParameter                       = 0;
      rxPool_dataHoppingConfig_numSubbands                            = "ns1";
      rxPool_dataHoppingConfig_rbOffset                               = 0;
      rxPool_commTxResourceUC-ReqAllowed                              = "TRUE";
*/
      // Parameters for SIB19
      discRxPool_cp_Len                                               = "normal"
      discRxPool_discPeriod                                           = "rf32"
      discRxPool_numRetx                                              = 1;
      discRxPool_numRepetition                                        = 2;
      discRxPool_ResourceConfig_prb_Num                               = 5;
      discRxPool_ResourceConfig_prb_Start                             = 3;
      discRxPool_ResourceConfig_prb_End                               = 21;
      discRxPool_ResourceConfig_offsetIndicator_present               = "prSmall";
      discRxPool_ResourceConfig_offsetIndicator_choice                = 0;
      discRxPool_ResourceConfig_subframeBitmap_present                = "prBs40";
      discRxPool_ResourceConfig_subframeBitmap_choice_bs_buf          = "f0ffffffff";
      discRxPool_ResourceConfig_subframeBitmap_choice_bs_size         = 5;
      discRxPool_ResourceConfig_subframeBitmap_choice_bs_bits_unused  = 0;

      }
    );


    srb1_parameters :
    {
        # timer_poll_retransmit = (ms) [5, 10, 15, 20,... 250, 300, 350, ... 500]
        timer_poll_retransmit    = 80;

        # timer_reordering = (ms) [0,5, ... 100, 110, 120, ... ,200]
        timer_reordering         = 35;

        # timer_reordering = (ms) [0,5, ... 250, 300, 350, ... ,500]
        timer_status_prohibit    = 0;

        # poll_pdu = [4, 8, 16, 32 , 64, 128, 256, infinity(>10000)]
        poll_pdu                 =  4;

        # poll_byte = (kB) [25,50,75,100,125,250,375,500,750,1000,1250,1500,2000,3000,infinity(>10000)]
        poll_byte                =  99999;

        # max_retx_threshold = [1, 2, 3, 4 , 6, 8, 16, 32]
        max_retx_threshold       =  4;
    }

    # ------- SCTP definitions
    SCTP :
    {
        # Number of streams to use in input/output
        SCTP_INSTREAMS  = 2;
        SCTP_OUTSTREAMS = 2;
    };


    ////////// MME parameters:
    mme_ip_address      = ( { ipv4       = "192.168.61.3";
                              ipv6       = "192:168:30::17";
                              port       = 36412 ;
                              active     = "yes";
                              preference = "ipv4";
                            }
                          );

    enable_measurement_reports = "no";

    ///X2
    enable_x2 = "yes";
    t_reloc_prep      = 1000;      /* unit: millisecond */
    tx2_reloc_overall = 2000;      /* unit: millisecond */
    t_dc_prep         = 1000;      /* unit: millisecond */
    t_dc_overall      = 2000;      /* unit: millisecond */

    NETWORK_INTERFACES :
    {
<<<<<<< HEAD
        ENB_INTERFACE_NAME_FOR_S1_MME            = "enp67s0";
        ENB_IPV4_ADDRESS_FOR_S1_MME              = "10.1.1.68";
        ENB_INTERFACE_NAME_FOR_S1U               = "enp67s0";
        ENB_IPV4_ADDRESS_FOR_S1U                 = "10.1.1.68";
        ENB_PORT_FOR_S1U                         = 2152; # Spec 2152
        ENB_IPV4_ADDRESS_FOR_X2C                 = "127.0.0.1";
=======
        ENB_INTERFACE_NAME_FOR_S1_MME            = "ctrl0";
        ENB_IPV4_ADDRESS_FOR_S1_MME              = "172.16.0.1";
        ENB_INTERFACE_NAME_FOR_S1U               = "ctrl0";
        ENB_IPV4_ADDRESS_FOR_S1U                 = "172.16.0.1";
        ENB_PORT_FOR_S1U                         = 2152; # Spec 2152
        ENB_IPV4_ADDRESS_FOR_X2C                 = "0.0.0.0";
>>>>>>> 9f3a2a1a
        ENB_PORT_FOR_X2C                         = 36422; # Spec 36422
        
    };
  }
);

MACRLCs = (
	{
	num_cc = 1;
	local_s_if_name  = "lo";
	remote_s_address = "127.0.0.1";
	local_s_address  = "127.0.0.1";
	local_s_portc    = 50001;
	remote_s_portc   = 50000;
	local_s_portd    = 50011;
	remote_s_portd   = 50010;
	tr_s_preference = "nfapi";
	tr_n_preference = "local_RRC";
        }  
);

THREAD_STRUCT = (
  {
    #three config for level of parallelism "PARALLEL_SINGLE_THREAD", "PARALLEL_RU_L1_SPLIT", or "PARALLEL_RU_L1_TRX_SPLIT"
    parallel_config    = "PARALLEL_RU_L1_SPLIT";
    #two option for worker "WORKER_DISABLE" or "WORKER_ENABLE"
    worker_config      = "WORKER_ENABLE";
  }
);

log_config =
    {
      global_log_level                      ="info";
      global_log_verbosity                  ="medium";
      hw_log_level                          ="info";
      hw_log_verbosity                      ="medium";
      phy_log_level                         ="info";
      phy_log_verbosity                     ="medium";
      mac_log_level                         ="info";
      mac_log_verbosity                     ="high";
      rlc_log_level                         ="info";
      rlc_log_verbosity                     ="medium";
      pdcp_log_level                        ="info";
      pdcp_log_verbosity                    ="medium";
      rrc_log_level                         ="info";
      rrc_log_verbosity                     ="medium";
   };<|MERGE_RESOLUTION|>--- conflicted
+++ resolved
@@ -191,23 +191,14 @@
 
     NETWORK_INTERFACES :
     {
-<<<<<<< HEAD
         ENB_INTERFACE_NAME_FOR_S1_MME            = "enp67s0";
         ENB_IPV4_ADDRESS_FOR_S1_MME              = "10.1.1.68";
         ENB_INTERFACE_NAME_FOR_S1U               = "enp67s0";
         ENB_IPV4_ADDRESS_FOR_S1U                 = "10.1.1.68";
         ENB_PORT_FOR_S1U                         = 2152; # Spec 2152
         ENB_IPV4_ADDRESS_FOR_X2C                 = "127.0.0.1";
-=======
-        ENB_INTERFACE_NAME_FOR_S1_MME            = "ctrl0";
-        ENB_IPV4_ADDRESS_FOR_S1_MME              = "172.16.0.1";
-        ENB_INTERFACE_NAME_FOR_S1U               = "ctrl0";
-        ENB_IPV4_ADDRESS_FOR_S1U                 = "172.16.0.1";
-        ENB_PORT_FOR_S1U                         = 2152; # Spec 2152
-        ENB_IPV4_ADDRESS_FOR_X2C                 = "0.0.0.0";
->>>>>>> 9f3a2a1a
         ENB_PORT_FOR_X2C                         = 36422; # Spec 36422
-        
+
     };
   }
 );
@@ -224,7 +215,7 @@
 	remote_s_portd   = 50010;
 	tr_s_preference = "nfapi";
 	tr_n_preference = "local_RRC";
-        }  
+        }
 );
 
 THREAD_STRUCT = (
