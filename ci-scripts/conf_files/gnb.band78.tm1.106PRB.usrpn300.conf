Active_gNBs = ( "gNB-Eurecom-5GNRBox");
# Asn1_verbosity, choice in: none, info, annoying
Asn1_verbosity = "none";

gNBs =
(
 {
    ////////// Identification parameters:
    gNB_ID    =  0xe00;

    cell_type =  "CELL_MACRO_GNB";

    gNB_name  =  "gNB-Eurecom-5GNRBox";

    // Tracking area code, 0x0000 and 0xfffe are reserved values
    tracking_area_code  =  1;

    plmn_list = ({mcc = 208; mnc = 93; mnc_length = 2;});	 

    tr_s_preference     = "local_mac"

    ////////// Physical parameters:

    ssb_SubcarrierOffset                                      = 0;
    pdsch_AntennaPorts                                        = 1;
	
    servingCellConfigCommon = (
    {
 #spCellConfigCommon

      physCellId                                                    = 0;

#  downlinkConfigCommon
    #frequencyInfoDL
      # this is 3600 MHz + 43 PRBs@30kHz SCS (same as initial BWP)
      absoluteFrequencySSB                                          = 641032;
      dl_frequencyBand                                                 = 78;
      # this is 3600 MHz
      dl_absoluteFrequencyPointA                                       = 640000;
      #scs-SpecificCarrierList
        dl_offstToCarrier                                              = 0;
# subcarrierSpacing
# 0=kHz15, 1=kHz30, 2=kHz60, 3=kHz120  
        dl_subcarrierSpacing                                           = 1;
        dl_carrierBandwidth                                            = 106;
     #initialDownlinkBWP
      #genericParameters
<<<<<<< HEAD
        # this is RBstart=0,L=50 (275*(L-1))+RBstart
=======
        # this is RBstart=41,L=24 (275*(L-1))+RBstart
>>>>>>> adcf9e9f
        initialDLBWPlocationAndBandwidth                                        = 6366;
# subcarrierSpacing
# 0=kHz15, 1=kHz30, 2=kHz60, 3=kHz120  
        initialDLBWPsubcarrierSpacing                                           = 1;
      #pdcch-ConfigCommon
        initialDLBWPcontrolResourceSetZero                                      = 12;
        initialDLBWPsearchSpaceZero                                             = 0;
      #pdsch-ConfigCommon
        #pdschTimeDomainAllocationList (up to 16 entries)
             initialDLBWPk0_0                    = 0;
             #initialULBWPmappingType
	     #0=typeA,1=typeB
             initialDLBWPmappingType_0           = 0;
             #this is SS=1,L=13
             initialDLBWPstartSymbolAndLength_0  = 40;

             initialDLBWPk0_1                    = 0;
             initialDLBWPmappingType_1           = 0;
             #this is SS=2,L=12 
             initialDLBWPstartSymbolAndLength_1  = 53;

             initialDLBWPk0_2                    = 0;
             initialDLBWPmappingType_2           = 0;
             #this is SS=1,L=12 
             initialDLBWPstartSymbolAndLength_2  = 54;

             initialDLBWPk0_3                    = 0;
             initialDLBWPmappingType_3           = 0;
             #this is SS=1,L=5
             initialDLBWPstartSymbolAndLength_3  = 57;

  #uplinkConfigCommon 
     #frequencyInfoUL
      ul_frequencyBand                                                 = 78;
      #scs-SpecificCarrierList
      ul_offstToCarrier                                              = 0;
# subcarrierSpacing
# 0=kHz15, 1=kHz30, 2=kHz60, 3=kHz120  
      ul_subcarrierSpacing                                           = 1;
      ul_carrierBandwidth                                            = 106;
      pMax                                                          = 20;
     #initialUplinkBWP
      #genericParameters
        initialULBWPlocationAndBandwidth                                        = 6366;
# subcarrierSpacing
# 0=kHz15, 1=kHz30, 2=kHz60, 3=kHz120  
        initialULBWPsubcarrierSpacing                                           = 1;
      #rach-ConfigCommon
        #rach-ConfigGeneric
          prach_ConfigurationIndex                                  = 98;
#prach_msg1_FDM
#0 = one, 1=two, 2=four, 3=eight
          prach_msg1_FDM                                            = 0;
          prach_msg1_FrequencyStart                                 = 0;
          zeroCorrelationZoneConfig                                 = 13;
          preambleReceivedTargetPower                               = -118;
#preamblTransMax (0...10) = (3,4,5,6,7,8,10,20,50,100,200)
          preambleTransMax                                          = 6;
#powerRampingStep
# 0=dB0,1=dB2,2=dB4,3=dB6
        powerRampingStep                                            = 1;
#ra_ReponseWindow
#1,2,4,8,10,20,40,80
        ra_ResponseWindow                                           = 4;
#ssb_perRACH_OccasionAndCB_PreamblesPerSSB_PR
#1=oneeighth,2=onefourth,3=half,4=one,5=two,6=four,7=eight,8=sixteen
        ssb_perRACH_OccasionAndCB_PreamblesPerSSB_PR                = 4;
#oneHalf (0..15) 4,8,12,16,...60,64
        ssb_perRACH_OccasionAndCB_PreamblesPerSSB                   = 15;
#ra_ContentionResolutionTimer
#(0..7) 8,16,24,32,40,48,56,64
        ra_ContentionResolutionTimer                                = 7;
        rsrp_ThresholdSSB                                           = 19;
#prach-RootSequenceIndex_PR
#1 = 839, 2 = 139
        prach_RootSequenceIndex_PR                                  = 2;
        prach_RootSequenceIndex                                     = 1;
        # SCS for msg1, can only be 15 for 30 kHz < 6 GHz, takes precendence over the one derived from prach-ConfigIndex
        #  
        msg1_SubcarrierSpacing                                      = 1,
# restrictedSetConfig
# 0=unrestricted, 1=restricted type A, 2=restricted type B
        restrictedSetConfig                                         = 0,

      # pusch-ConfigCommon (up to 16 elements)
        initialULBWPk2_0                      = 6;
        initialULBWPmappingType_0             = 1
        # this is SS=0 L=11
        initialULBWPstartSymbolAndLength_0    = 55;

        initialULBWPk2_1                      = 6;
        initialULBWPmappingType_1             = 1;
        # this is SS=0 L=12
        initialULBWPstartSymbolAndLength_1    = 69;

	initialULBWPk2_2                      = 7;
        initialULBWPmappingType_2             = 1;
        # this is SS=10 L=4
        initialULBWPstartSymbolAndLength_2    = 52;

<<<<<<< HEAD

=======
>>>>>>> adcf9e9f
        msg3_DeltaPreamble                                          = 1;
        p0_NominalWithGrant                                         =-90;

# pucch-ConfigCommon setup :
# pucchGroupHopping
# 0 = neither, 1= group hopping, 2=sequence hopping
        pucchGroupHopping                                           = 0;
        hoppingId                                                   = 40;
        p0_nominal                                                  = -90;
# ssb_PositionsInBurs_BitmapPR
# 1=short, 2=medium, 3=long
      ssb_PositionsInBurst_PR                                       = 2;
      ssb_PositionsInBurst_Bitmap                                   = 1;

# ssb_periodicityServingCell
# 0 = ms5, 1=ms10, 2=ms20, 3=ms40, 4=ms80, 5=ms160, 6=spare2, 7=spare1 
      ssb_periodicityServingCell                                    = 2;

# dmrs_TypeA_position
# 0 = pos2, 1 = pos3
      dmrs_TypeA_Position                                           = 0;

# subcarrierSpacing
# 0=kHz15, 1=kHz30, 2=kHz60, 3=kHz120  
      subcarrierSpacing                                             = 1;


  #tdd-UL-DL-ConfigurationCommon
# subcarrierSpacing
# 0=kHz15, 1=kHz30, 2=kHz60, 3=kHz120  
      referenceSubcarrierSpacing                                    = 1;
      # pattern1 
      # dl_UL_TransmissionPeriodicity
      # 0=ms0p5, 1=ms0p625, 2=ms1, 3=ms1p25, 4=ms2, 5=ms2p5, 6=ms5, 7=ms10
      dl_UL_TransmissionPeriodicity                                 = 6;
      nrofDownlinkSlots                                             = 7;
      nrofDownlinkSymbols                                           = 6;
      nrofUplinkSlots                                               = 2;
      nrofUplinkSymbols                                             = 4;

  ssPBCH_BlockPower                                             = 10;
  }

  );


    # ------- SCTP definitions
    SCTP :
    {
        # Number of streams to use in input/output
        SCTP_INSTREAMS  = 2;
        SCTP_OUTSTREAMS = 2;
    };


    ////////// MME parameters:
    mme_ip_address      = ( { ipv4       = "192.168.12.26";
                              ipv6       = "192:168:30::17";
                              active     = "yes";
                              preference = "ipv4";
                            }
                          );

    NETWORK_INTERFACES :
    {

        GNB_INTERFACE_NAME_FOR_S1_MME            = "eth0";
        GNB_IPV4_ADDRESS_FOR_S1_MME              = "192.168.12.111/24";
        GNB_INTERFACE_NAME_FOR_S1U               = "eth0";
        GNB_IPV4_ADDRESS_FOR_S1U                 = "192.168.12.111/24";
        GNB_PORT_FOR_S1U                         = 2152; # Spec 2152
    };
  }
);

MACRLCs = (
	{
	num_cc = 1;
	tr_s_preference = "local_L1";
	tr_n_preference = "local_RRC";
        }  
);

L1s = (
    	{
	num_cc = 1;
	tr_n_preference = "local_mac";
        }  
);

RUs = (
    {		  
       local_rf       = "yes"
         nb_tx          = 1
         nb_rx          = 1
         att_tx         = 0
         att_rx         = 0;
         bands          = [7];
         max_pdschReferenceSignalPower = -27;
         max_rxgain                    = 75;
         eNB_instances  = [0];
         #beamforming 1x4 matrix:
         bf_weights = [0x00007fff, 0x0000, 0x0000, 0x0000];
         sdr_addrs = "addr=192.168.10.2,mgmt_addr=192.168.10.2,second_addr=192.168.20.2";
         clock_src = "external";
    }
);  

THREAD_STRUCT = (
  {
    #three config for level of parallelism "PARALLEL_SINGLE_THREAD", "PARALLEL_RU_L1_SPLIT", or "PARALLEL_RU_L1_TRX_SPLIT"
    parallel_config    = "PARALLEL_RU_L1_TRX_SPLIT";
    #two option for worker "WORKER_DISABLE" or "WORKER_ENABLE"
    worker_config      = "WORKER_ENABLE";
  }
);

     log_config :
     {
       global_log_level                      ="info";
       global_log_verbosity                  ="medium";
       hw_log_level                          ="info";
       hw_log_verbosity                      ="medium";
       phy_log_level                         ="info";
       phy_log_verbosity                     ="medium";
       mac_log_level                         ="info";
       mac_log_verbosity                     ="high";
       rlc_log_level                         ="info";
       rlc_log_verbosity                     ="medium";
       pdcp_log_level                        ="info";
       pdcp_log_verbosity                    ="medium";
       rrc_log_level                         ="info";
       rrc_log_verbosity                     ="medium";
    };
<|MERGE_RESOLUTION|>--- conflicted
+++ resolved
@@ -45,11 +45,7 @@
         dl_carrierBandwidth                                            = 106;
      #initialDownlinkBWP
       #genericParameters
-<<<<<<< HEAD
-        # this is RBstart=0,L=50 (275*(L-1))+RBstart
-=======
         # this is RBstart=41,L=24 (275*(L-1))+RBstart
->>>>>>> adcf9e9f
         initialDLBWPlocationAndBandwidth                                        = 6366;
 # subcarrierSpacing
 # 0=kHz15, 1=kHz30, 2=kHz60, 3=kHz120  
@@ -145,15 +141,11 @@
         # this is SS=0 L=12
         initialULBWPstartSymbolAndLength_1    = 69;
 
-	initialULBWPk2_2                      = 7;
+        initialULBWPk2_2                      = 7;
         initialULBWPmappingType_2             = 1;
         # this is SS=10 L=4
         initialULBWPstartSymbolAndLength_2    = 52;
 
-<<<<<<< HEAD
-
-=======
->>>>>>> adcf9e9f
         msg3_DeltaPreamble                                          = 1;
         p0_NominalWithGrant                                         =-90;
 
