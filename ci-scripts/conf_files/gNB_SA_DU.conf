--- conflicted
+++ resolved
@@ -204,12 +204,7 @@
 {
   num_cc = 1;
   tr_n_preference = "local_mac";
-<<<<<<< HEAD
-  thread_pool_size = 8;
   prach_dtx_threshold = 200;
-=======
-  prach_dtx_threshold = 120;
->>>>>>> 6f862c0d
   pucch0_dtx_threshold = 150;
   ofdm_offset_divisor = 8; #set this to UINT_MAX for offset 0
 }
