Active_eNBs = ( "eNB_Eurecom_LTEBox");
# Asn1_verbosity, choice in: none, info, annoying
Asn1_verbosity = "none";

eNBs =
(
 {
    ////////// Identification parameters:
    eNB_ID    =  0xe00;

    cell_type =  "CELL_MACRO_ENB";

    eNB_name  =  "eNB_Eurecom_LTEBox";

    // Tracking area code, 0x0000 and 0xfffe are reserved values
    tracking_area_code  = 1;

    plmn_list = ( { mcc = 208; mnc = 92; mnc_length = 2;} );

    tr_s_preference     = "local_mac"

    ////////// Physical parameters:

    component_carriers = (
    {
      node_function                             = "3GPP_eNodeB";
      node_timing                               = "synch_to_ext_device";
      node_synch_ref                            = 0;
      frame_type                                = "FDD";
      tdd_config                                = 3;
      tdd_config_s                              = 0;
      prefix_type                               = "NORMAL";
      eutra_band                                = 13;
      downlink_frequency                        = 751000000L;
      uplink_frequency_offset                   = 31000000;
      Nid_cell                                  = 0;
      N_RB_DL                                   = 50;
      Nid_cell_mbsfn                            = 0;
      nb_antenna_ports                          = 1;
      nb_antennas_tx                            = 1;
      nb_antennas_rx                            = 1;
      tx_gain                                   = 90;
      rx_gain                                   = 110;
      pbch_repetition                           = "FALSE";
      prach_root                                = 0;
      prach_config_index                        = 0;
      prach_high_speed                          = "DISABLE";
      prach_zero_correlation                    = 1;
      prach_freq_offset                         = 1;
      pucch_delta_shift                         = 1;
<<<<<<< HEAD
      pucch_nRB_CQI                             = 1;
      pucch_nCS_AN                              = 0;
      pucch_n1_AN                               = 32;
      pdsch_referenceSignalPower                = -27;
=======
      pucch_nRB_CQI                             = 0;
      pucch_nCS_AN                              = 0;    
      pucch_n1_AN                               = 0;
      pdsch_referenceSignalPower                = -24;
>>>>>>> b56aef4f
      pdsch_p_b                                 = 0;
      pusch_n_SB                                = 1;
      pusch_enable64QAM                         = "DISABLE";
      pusch_hoppingMode                         = "interSubFrame";
      pusch_hoppingOffset                       = 0;
      pusch_groupHoppingEnabled                 = "ENABLE";
      pusch_groupAssignment                     = 0;
      pusch_sequenceHoppingEnabled              = "DISABLE";
      pusch_nDMRS1                              = 1;
      phich_duration                            = "NORMAL";
      phich_resource                            = "ONESIXTH";
      srs_enable                                = "DISABLE";
      /*  srs_BandwidthConfig                   =;
      srs_SubframeConfig                        =;
      srs_ackNackST                             =;
      srs_MaxUpPts                              =;*/

      pusch_p0_Nominal                          = -96;
      pusch_alpha                               = "AL1";
      pucch_p0_Nominal                          = -104;
      msg3_delta_Preamble                       = 6;
      pucch_deltaF_Format1                      = "deltaF2";
      pucch_deltaF_Format1b                     = "deltaF3";
      pucch_deltaF_Format2                      = "deltaF0";
      pucch_deltaF_Format2a                     = "deltaF0";
      pucch_deltaF_Format2b                     = "deltaF0";

      rach_numberOfRA_Preambles                 = "n64"; #64
      rach_preamblesGroupAConfig                = "DISABLE";
      /*
      rach_sizeOfRA_PreamblesGroupA             = ;
      rach_messageSizeGroupA                    = ;
      rach_messagePowerOffsetGroupB             = ;
      */
      rach_powerRampingStep                     = 4;
      rach_preambleInitialReceivedTargetPower   = -108;
      rach_preambleTransMax                     = 10;
      rach_raResponseWindowSize                 = 10;
      rach_macContentionResolutionTimer         = 48;
      rach_maxHARQ_Msg3Tx                       = 4;

      pcch_default_PagingCycle                  = "rf128"; #128
      pcch_nB                                   = "oneT";
      bcch_modificationPeriodCoeff              = 2;
      ue_TimersAndConstants_t300                = "ms1000";
      ue_TimersAndConstants_t301                = "ms1000";
      ue_TimersAndConstants_t310                = "ms1000";
      ue_TimersAndConstants_t311                = "ms10000";
      ue_TimersAndConstants_n310                = "n20";
      ue_TimersAndConstants_n311                = "n1";
      ue_TransmissionMode                       = "tm1";

      # eMTC Parameters
      emtc_parameters :
      {
          eMTC_configured                       = 1;
          #hyperSFN_r13                               = 0;
          #eDRX_Allowed_r13                           = 0;
          #q_QualMinRSRQ_CE_r13                       = ;

          #SIB1
          schedulingInfoSIB1_BR_r13                   = 4;

          #system_info_value_tag_SI =
          #(
          #    {
          #        systemInfoValueTagSi_r13 = 0;
          #    }
          #);

          cellSelectionInfoCE_r13                     = "ENABLE";
          q_RxLevMinCE_r13                            = -70;
          bandwidthReducedAccessRelatedInfo_r13       = "ENABLE"
          si_WindowLength_BR_r13                      = "ms20";    #0
          si_RepetitionPattern_r13                    = "everyRF"; #0

          scheduling_info_br =
          (
              {
                  si_Narrowband_r13 = 8;
                  si_TBS_r13        = 5;
              }
         );

          fdd_DownlinkOrTddSubframeBitmapBR_r13     = "subframePattern40-r13";
          fdd_DownlinkOrTddSubframeBitmapBR_val_r13 = 0xFFFFFFFFFF;
          startSymbolBR_r13                           = 2;
          si_HoppingConfigCommon_r13                  = "off"; #1; # Note: 1==OFF !
          si_ValidityTime_r13                         = "true"; #0

          freqHoppingParametersDL_r13                 = "DISABLE"
          mpdcch_pdsch_HoppingNB_r13                  = "nb2"; #0
          interval_DLHoppingConfigCommonModeA_r13     = "interval-FDD-r13"
          interval_DLHoppingConfigCommonModeA_r13_val = 0;
          interval_DLHoppingConfigCommonModeB_r13     = "interval-FDD-r13"
          interval_DLHoppingConfigCommonModeB_r13_val = 0;
          mpdcch_pdsch_HoppingOffset_r13              = 1;


          # SIB23
          frame_type                                = "FDD";
          preambleTransMax_CE_r13                   = 10; #6

          rach_numberOfRA_Preambles                 = 60; #14
          rach_powerRampingStep                     = 4;
          rach_preambleInitialReceivedTargetPower   = -110;
          rach_preambleTransMax                     = 10;
          rach_raResponseWindowSize                 = 10;
          rach_macContentionResolutionTimer         = 64;
          rach_maxHARQ_Msg3Tx                       = 4;

          # max size for this array is 4
          rach_CE_LevelInfoList_r13 =
          (
              {
                  firstPreamble_r13                 = 60;
                  lastPreamble_r13                  = 63;
                  ra_ResponseWindowSize_r13         = 20; #0
                  mac_ContentionResolutionTimer_r13 = 80; #0
                  rar_HoppingConfig_r13             = "off";  #1;
              }
          );

          # BCCH CONFIG
          bcch_modificationPeriodCoeff              = 2;

          #PCCH Config
          pcch_default_PagingCycle                  = "rf128"; #128
          pcch_nB                                   = "oneT";

          #PRACH Config
          prach_root                                = 89;
          prach_config_index                        = 0;
          prach_high_speed                          = "DISABLE";
          prach_zero_correlation                    = 1;
          prach_freq_offset                         = 1;

<<<<<<< HEAD
          #PDSCH Config Common
          pdsch_referenceSignalPower                = -27
=======
          #PDSCH Config Common          
          pdsch_referenceSignalPower                = -24
>>>>>>> b56aef4f
          pdsch_p_b                                 = 0;


          # PUSCH Config Common
          pusch_n_SB                                = 1;
          pusch_hoppingMode                         = "interSubFrame";
          pusch_hoppingOffset                       = 0;
          pusch_enable64QAM                         = "DISABLE";
          pusch_groupHoppingEnabled                 = "ENABLE";
          pusch_groupAssignment                     = 0;
          pusch_sequenceHoppingEnabled              = "DISABLE";
          pusch_nDMRS1                              = 1;

          # PUCCH Config Common
          pucch_delta_shift                         = 1;
          pucch_nRB_CQI                             = 0;
          pucch_nCS_AN                              = 0;
          pucch_n1_AN                               = 0;

          pusch_p0_Nominal                          = -96;
          pusch_alpha                               = "AL1";
          pucch_p0_Nominal                          = -104;
          pucch_deltaF_Format1                      = "deltaF0";
          pucch_deltaF_Format1b                     = "deltaF3";
          pucch_deltaF_Format2                      = "deltaF0";
          pucch_deltaF_Format2a                     = "deltaF0";
          pucch_deltaF_Format2b                     = "deltaF0";

          msg3_delta_Preamble                       = 6;


          prach_ConfigCommon_v1310                  = "ENABLE";

          mpdcch_startSF_CSS_RA_r13                 = "fdd-r13";
          mpdcch_startSF_CSS_RA_r13_val             = "v1"; #0
          prach_HoppingOffset_r13                   = 0;


          pdsch_maxNumRepetitionCEmodeA_r13         = "r16"; #0
          #pdsch_maxNumRepetitionCEmodeB_r13         = "r384"; # NULL - 2

          pusch_maxNumRepetitionCEmodeA_r13         = "r8"; #0
          #pusch_maxNumRepetitionCEmodeB_r13         = "r768"; #4 #NULL
          #pusch_HoppingOffset_v1310                 = 5; #NULL

          # max size for this array is 3
          rsrp_range_list =
          (
              {
                  rsrp_range_br = 0;
              }
          );

          # max size for this array is 4
          prach_parameters_ce_r13 =
          (
              {
                  prach_config_index_br                     = 3;
                  prach_freq_offset_br                      = 2;
                  prach_StartingSubframe_r13                = 2;
                  maxNumPreambleAttemptCE_r13               = 10; #6
                  numRepetitionPerPreambleAttempt_r13       = 1;  #0
                  mpdcch_NumRepetition_RA_r13               = 1;  #0
                  prach_HoppingConfig_r13                   = 0;  #1
                  max_available_narrow_band                 = [3];
             }
          );

          n1PUCCH_AN_InfoList_r13 =
          (
              {
                  pucch_info_value = 33;
              }
          );


          ue_TimersAndConstants_t300                = "ms1000";
          ue_TimersAndConstants_t301                = "ms400";
          ue_TimersAndConstants_t310                = "ms50";
          ue_TimersAndConstants_t311                = "ms30000";
          ue_TimersAndConstants_n310                = "n1";
          ue_TimersAndConstants_n311                = "n10";
          ue_TransmissionMode                       = "tm1";

          pcch_config_v1310 :
          {
              paging_narrowbands_r13           = 1;
              mpdcch_numrepetition_paging_r13  = "r1";         #0
              #nb_v1310                        = "one256thT";  #2
          }


          pucch_NumRepetitionCE_Msg4_Level0_r13      = "n1";  #0
          #pucch_NumRepetitionCE_Msg4_Level1_r13     = "n2";  #1
          #pucch_NumRepetitionCE_Msg4_Level2_r13     = "n16"; #2
          #pucch_NumRepetitionCE_Msg4_Level3_r13     = "n32"; #3

          sib2_freq_hoppingParameters_r13 :
          {
             #sib2_mpdcch_pdsch_hoppingNB_r13                   = "nb2"; #0
             #sib2_interval_DLHoppingConfigCommonModeA_r13      = "FDD"; # choice -> (0, FDD) (1, TDD)
             #sib2_interval_DLHoppingConfigCommonModeA_r13_val  = "int1";
             #sib2_interval_DLHoppingConfigCommonModeB_r13      = "FDD"; # choice -> (0, FDD) (1, TDD)
             #sib2_interval_DLHoppingConfigCommonModeB_r13_val  = "int2";

             sib2_interval_ULHoppingConfigCommonModeA_r13      = "FDD";  # choice -> (0, FDD) (1, TDD)
             sib2_interval_ULHoppingConfigCommonModeA_r13_val  = "int4"; #2
#            sib2_interval_ULHoppingConfigCommonModeB_r13      = "FDD";  # choice -> (0, FDD) (1, TDD)
#            sib2_interval_ULHoppingConfigCommonModeB_r13_val  = "int2"; #0

#             sib2_mpdcch_pdsch_hoppingOffset_r13               = 1;
          }

          rach_preamblesGroupAConfig                = "DISABLE";

          phich_duration                            = "NORMAL";
          phich_resource                            = "ONESIXTH";
          srs_enable                                = "DISABLE";

      }



}




    );


    srb1_parameters :
    {
        # timer_poll_retransmit = (ms) [5, 10, 15, 20,... 250, 300, 350, ... 500]
        timer_poll_retransmit    = 80;

        # timer_reordering = (ms) [0,5, ... 100, 110, 120, ... ,200]
        timer_reordering         = 35;

        # timer_reordering = (ms) [0,5, ... 250, 300, 350, ... ,500]
        timer_status_prohibit    = 0;

        # poll_pdu = [4, 8, 16, 32 , 64, 128, 256, infinity(>10000)]
        poll_pdu                 =  4;

        # poll_byte = (kB) [25,50,75,100,125,250,375,500,750,1000,1250,1500,2000,3000,infinity(>10000)]
        poll_byte                =  99999;

        # max_retx_threshold = [1, 2, 3, 4 , 6, 8, 16, 32]
        max_retx_threshold       =  4;
    }

    # ------- SCTP definitions
    SCTP :
    {
        # Number of streams to use in input/output
        SCTP_INSTREAMS  = 2;
        SCTP_OUTSTREAMS = 2;
    };


    ////////// MME parameters:
    mme_ip_address      = ( { ipv4       = "CI_MME_IP_ADDR";
                              ipv6       = "192:168:30::17";
                              active     = "yes";
                              preference = "ipv4";
                            }
                          );

    ///X2
    enable_x2 = "no";
    t_reloc_prep      = 1000;      /* unit: millisecond */
    tx2_reloc_overall = 2000;      /* unit: millisecond */

    NETWORK_INTERFACES :
    {
        ENB_INTERFACE_NAME_FOR_S1_MME            = "eth0";
        ENB_IPV4_ADDRESS_FOR_S1_MME              = "CI_ENB_IP_ADDR";
        ENB_INTERFACE_NAME_FOR_S1U               = "eth0";
        ENB_IPV4_ADDRESS_FOR_S1U                 = "CI_ENB_IP_ADDR";
        ENB_PORT_FOR_S1U                         = 2152; # Spec 2152
        ENB_IPV4_ADDRESS_FOR_X2C                 = "CI_ENB_IP_ADDR";
        ENB_PORT_FOR_X2C                         = 36422; # Spec 36422
    };

    log_config :
    {
      global_log_level                      ="info";
      global_log_verbosity                  ="medium";
      hw_log_level                          ="info";
      hw_log_verbosity                      ="medium";
      phy_log_level                         ="info";
      phy_log_verbosity                     ="medium";
      mac_log_level                         ="info";
      mac_log_verbosity                     ="high";
      rlc_log_level                         ="info";
      rlc_log_verbosity                     ="medium";
      pdcp_log_level                        ="info";
      pdcp_log_verbosity                    ="medium";
      rrc_log_level                         ="info";
      rrc_log_verbosity                     ="medium";
   };
  }
);

MACRLCs = (
        {
        num_cc	 = 1;
        tr_s_preference = "local_L1";
        tr_n_preference = "local_RRC";
	phy_test_mode = 0;
        puSch10xSnr     =  200;
        puCch10xSnr     =  200;
        }
);

L1s = (
      {
      num_cc = 1;
      tr_n_preference = "local_mac";
<<<<<<< HEAD
      }
=======
      prach_dtx_threshold = 200;
      }  
>>>>>>> b56aef4f
);

RUs = (
    {
        local_rf       = "yes"
        nb_tx          = 1
        nb_rx          = 1
        att_tx         = 0
        att_rx         = 0;
        bands          = [13];
        max_pdschReferenceSignalPower = -24;
        max_rxgain                    = 110;
        eNB_instances  = [0];
    }
);

THREAD_STRUCT = (
  {
    #three config for level of parallelism "PARALLEL_SINGLE_THREAD", "PARALLEL_RU_L1_SPLIT", or "PARALLEL_RU_L1_TRX_SPLIT"
    parallel_config    = "PARALLEL_SINGLE_THREAD";
    #two option for worker "WORKER_DISABLE" or "WORKER_ENABLE"
    worker_config      = "WORKER_ENABLE";
  }
);

NETWORK_CONTROLLER :
{
    FLEXRAN_ENABLED        = "no";
    FLEXRAN_INTERFACE_NAME = "lo";
    FLEXRAN_IPV4_ADDRESS   = "127.0.0.1";
    FLEXRAN_PORT           = 2210;
    FLEXRAN_CACHE          = "/mnt/oai_agent_cache";
    FLEXRAN_AWAIT_RECONF   = "no";
};

log_config :
     {
       global_log_level                      ="info";
       global_log_verbosity                  ="medium";
       hw_log_level                          ="info";
       hw_log_verbosity                      ="medium";
       phy_log_level                         ="info";
       phy_log_verbosity                     ="medium";
       mac_log_level                         ="info";
       mac_log_verbosity                     ="high";
       rlc_log_level                         ="info";
       rlc_log_verbosity                     ="medium";
       pdcp_log_level                        ="info";
       pdcp_log_verbosity                    ="medium";
       rrc_log_level                         ="info";
       rrc_log_verbosity                     ="medium";
    };<|MERGE_RESOLUTION|>--- conflicted
+++ resolved
@@ -48,17 +48,10 @@
       prach_zero_correlation                    = 1;
       prach_freq_offset                         = 1;
       pucch_delta_shift                         = 1;
-<<<<<<< HEAD
-      pucch_nRB_CQI                             = 1;
+      pucch_nRB_CQI                             = 0;
       pucch_nCS_AN                              = 0;
-      pucch_n1_AN                               = 32;
-      pdsch_referenceSignalPower                = -27;
-=======
-      pucch_nRB_CQI                             = 0;
-      pucch_nCS_AN                              = 0;    
       pucch_n1_AN                               = 0;
       pdsch_referenceSignalPower                = -24;
->>>>>>> b56aef4f
       pdsch_p_b                                 = 0;
       pusch_n_SB                                = 1;
       pusch_enable64QAM                         = "DISABLE";
@@ -196,13 +189,8 @@
           prach_zero_correlation                    = 1;
           prach_freq_offset                         = 1;
 
-<<<<<<< HEAD
           #PDSCH Config Common
-          pdsch_referenceSignalPower                = -27
-=======
-          #PDSCH Config Common          
           pdsch_referenceSignalPower                = -24
->>>>>>> b56aef4f
           pdsch_p_b                                 = 0;
 
 
@@ -423,12 +411,8 @@
       {
       num_cc = 1;
       tr_n_preference = "local_mac";
-<<<<<<< HEAD
+      prach_dtx_threshold = 200;
       }
-=======
-      prach_dtx_threshold = 200;
-      }  
->>>>>>> b56aef4f
 );
 
 RUs = (
