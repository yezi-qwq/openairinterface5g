--- conflicted
+++ resolved
@@ -52,11 +52,7 @@
         <testCase id="090102">
                 <class>Initialize_OAI_UE</class>
                 <desc>Initialize NR UE USRP</desc>
-<<<<<<< HEAD
-		<Initialize_OAI_UE_args>--phy-test --usrp-args "addr=192.168.30.2,second_addr=192.168.50.2,clock_source=external,time_source=external" --ue-rxgain 50  --rrc_config_path .</Initialize_OAI_UE_args>
-=======
-		<Initialize_OAI_UE_args>--phy-test --usrp-args "addr=192.168.30.2,second_addr=192.168.50.2,clock_source=external,time_source=external" --ue-rxgain 75  --rrc_config_path . --dlsch-parallel 4 </Initialize_OAI_UE_args>
->>>>>>> 3b2d5037
+		<Initialize_OAI_UE_args>--phy-test --usrp-args "addr=192.168.30.2,second_addr=192.168.50.2,clock_source=external,time_source=external" --ue-rxgain 50  --rrc_config_path . --dlsch-parallel 4 </Initialize_OAI_UE_args>
 		<air_interface>NR</air_interface>
         </testCase>
 
