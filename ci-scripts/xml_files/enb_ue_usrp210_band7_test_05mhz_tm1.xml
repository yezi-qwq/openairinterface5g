<!--

 Licensed to the OpenAirInterface (OAI) Software Alliance under one or more
 contributor license agreements.  See the NOTICE file distributed with
 this work for additional information regarding copyright ownership.
 The OpenAirInterface Software Alliance licenses this file to You under
 the OAI Public License, Version 1.1  (the "License"); you may not use this file
 except in compliance with the License.
 You may obtain a copy of the License at

      http://www.openairinterface.org/?page_id=698

 Unless required by applicable law or agreed to in writing, software
 distributed under the License is distributed on an "AS IS" BASIS,
 WITHOUT WARRANTIES OR CONDITIONS OF ANY KIND, either express or implied.
 See the License for the specific language governing permissions and
 limitations under the License.

 For more information about the OpenAirInterface (OAI) Software Alliance:
      contact@openairinterface.org

-->
<testCaseList>
	<htmlTabRef>test-05-tm1-nos1-tunnel</htmlTabRef>
	<htmlTabName>Test-05MHz-TM1-noS1-tunnel</htmlTabName>
	<htmlTabIcon>tasks</htmlTabIcon>
	<TestCaseRequestedList>
 030201 090109
 030101 000001 090101 000002 040501 040502 000001 040601 040602 040641 040642 000001 090109 030201
	</TestCaseRequestedList>
	<TestCaseExclusionList></TestCaseExclusionList>

	<testCase id="000001">
		<class>IdleSleep</class>
		<desc>Sleep</desc>
		<idle_sleep_time_in_sec>10</idle_sleep_time_in_sec>
	</testCase>

	<testCase id="000002">
		<class>IdleSleep</class>
		<desc>Sleep</desc>
		<idle_sleep_time_in_sec>5</idle_sleep_time_in_sec>
	</testCase>

	<testCase id="000003">
		<class>IdleSleep</class>
		<desc>Sleep</desc>
		<idle_sleep_time_in_sec>60</idle_sleep_time_in_sec>
	</testCase>

	<testCase id="030101">
		<class>Initialize_eNB</class>
		<desc>Initialize eNB (FDD/Band7/5MHz)</desc>
		<Initialize_eNB_args>-O ci-scripts/conf_files/enb.band7.tm1.25PRB.usrpb210.conf --noS1 --eNBs.[0].rrc_inactivity_threshold 0</Initialize_eNB_args>
	</testCase>

	<testCase id="030201">
		<class>Terminate_eNB</class>
		<desc>Terminate eNB</desc>
	</testCase>

<<<<<<< HEAD
        <testCase id="090101">
                <class>Initialize_OAI_UE</class>
                <desc>Initialize OAI UE (FDD/Band7/5MHz)</desc>
                <Initialize_OAI_UE_args>-C 2680000000 -r 25 --ue-rxgain 100 --ue-txgain 0 --ue-max-power -5 --ue-scan-carrier --nokrnmod 1 --noS1</Initialize_OAI_UE_args>
        </testCase>

        <testCase id="090109">
                <class>Terminate_OAI_UE</class>
                <desc>Terminate OAI UE</desc>
        </testCase>

        <testCase id="040501">
                <class>Ping</class>
                <desc>ping (5MHz - 20 sec)(from eNB to OAI UE)</desc>
                <ping_args>-I oaitun_enb1 -c 20 10.0.1.2</ping_args>
                <ping_packetloss_threshold>5</ping_packetloss_threshold>
        </testCase>

        <testCase id="040502">
                <class>Ping</class>
                <desc>ping (5MHz - 20 sec)(from OAI UE to eNB)</desc>
                <ping_args>-I oaitun_ue1 -c 20 10.0.1.1</ping_args>
                <ping_packetloss_threshold>5</ping_packetloss_threshold>
        </testCase>

        <testCase id="040601">
=======
	<testCase id="090101">
		<class>Initialize_OAI_UE</class>
		<desc>Initialize OAI UE (FDD/Band7/5MHz)</desc>
		<Initialize_OAI_UE_args>-C 2680000000 -r 25 --ue-rxgain 120 --ue-txgain 0 --ue-max-power 0 --ue-scan-carrier --nokrnmod 1 --noS1</Initialize_OAI_UE_args>
	</testCase>

	<testCase id="090109">
		<class>Terminate_OAI_UE</class>
		<desc>Terminate OAI UE</desc>
	</testCase>

	<testCase id="040501">
		<class>Ping</class>
		<desc>ping (5MHz - 20 sec)(from eNB to OAI UE)</desc>
		<ping_args>-I oaitun_enb1 -c 20 10.0.1.2</ping_args>
		<ping_packetloss_threshold>5</ping_packetloss_threshold>
	</testCase>

	<testCase id="040502">
		<class>Ping</class>
		<desc>ping (5MHz - 20 sec)(from OAI UE to eNB)</desc>
		<ping_args>-I oaitun_ue1 -c 20 10.0.1.1</ping_args>
		<ping_packetloss_threshold>5</ping_packetloss_threshold>
	</testCase>

	<testCase id="040601">
>>>>>>> ebd40e8d
		<class>Iperf</class>
		<desc>iperf (5MHz - DL/1Mbps/UDP)(30 sec)</desc>
		<iperf_args>-c 10.0.1.2 -u -b 1M -t 30 -i 1 -fm -B 10.0.1.1</iperf_args>
		<iperf_packetloss_threshold>50</iperf_packetloss_threshold>
	</testCase>

	<testCase id="040602">
		<class>Iperf</class>
		<desc>iperf (5MHz - DL/14Mbps/UDP)(30 sec)</desc>
		<iperf_args>-c 10.0.1.2 -u -b 14M -t 30 -i 1 -fm -B 10.0.1.1</iperf_args>
		<iperf_packetloss_threshold>50</iperf_packetloss_threshold>
	</testCase>

	<testCase id="040641">
		<class>Iperf</class>
		<desc>iperf (5MHz - UL/1Mbps/UDP)(30 sec)</desc>
		<iperf_args>-c 10.0.1.1 -u -b 1M -t 30 -i 1 -fm -B 10.0.1.2 -R</iperf_args>
		<iperf_packetloss_threshold>50</iperf_packetloss_threshold>
		<iperf_profile>balanced</iperf_profile>
	</testCase>

	<testCase id="040642">
		<class>Iperf</class>
		<desc>iperf (5MHz - UL/8Mbps/UDP)(30 sec)</desc>
		<iperf_args>-c 10.0.1.1 -u -b 8M -t 30 -i 1 -fm -B 10.0.1.2 -R</iperf_args>
		<iperf_packetloss_threshold>50</iperf_packetloss_threshold>
		<iperf_profile>balanced</iperf_profile>
	</testCase>

</testCaseList><|MERGE_RESOLUTION|>--- conflicted
+++ resolved
@@ -59,34 +59,6 @@
 		<desc>Terminate eNB</desc>
 	</testCase>
 
-<<<<<<< HEAD
-        <testCase id="090101">
-                <class>Initialize_OAI_UE</class>
-                <desc>Initialize OAI UE (FDD/Band7/5MHz)</desc>
-                <Initialize_OAI_UE_args>-C 2680000000 -r 25 --ue-rxgain 100 --ue-txgain 0 --ue-max-power -5 --ue-scan-carrier --nokrnmod 1 --noS1</Initialize_OAI_UE_args>
-        </testCase>
-
-        <testCase id="090109">
-                <class>Terminate_OAI_UE</class>
-                <desc>Terminate OAI UE</desc>
-        </testCase>
-
-        <testCase id="040501">
-                <class>Ping</class>
-                <desc>ping (5MHz - 20 sec)(from eNB to OAI UE)</desc>
-                <ping_args>-I oaitun_enb1 -c 20 10.0.1.2</ping_args>
-                <ping_packetloss_threshold>5</ping_packetloss_threshold>
-        </testCase>
-
-        <testCase id="040502">
-                <class>Ping</class>
-                <desc>ping (5MHz - 20 sec)(from OAI UE to eNB)</desc>
-                <ping_args>-I oaitun_ue1 -c 20 10.0.1.1</ping_args>
-                <ping_packetloss_threshold>5</ping_packetloss_threshold>
-        </testCase>
-
-        <testCase id="040601">
-=======
 	<testCase id="090101">
 		<class>Initialize_OAI_UE</class>
 		<desc>Initialize OAI UE (FDD/Band7/5MHz)</desc>
@@ -113,7 +85,6 @@
 	</testCase>
 
 	<testCase id="040601">
->>>>>>> ebd40e8d
 		<class>Iperf</class>
 		<desc>iperf (5MHz - DL/1Mbps/UDP)(30 sec)</desc>
 		<iperf_args>-c 10.0.1.2 -u -b 1M -t 30 -i 1 -fm -B 10.0.1.1</iperf_args>
