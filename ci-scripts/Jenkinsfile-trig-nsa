#!/bin/groovy
/*
 * Licensed to the OpenAirInterface (OAI) Software Alliance under one or more
 * contributor license agreements.  See the NOTICE file distributed with
 * this work for additional information regarding copyright ownership.
 * The OpenAirInterface Software Alliance licenses this file to You under
 * the OAI Public License, Version 1.1  (the "License"); you may not use this file
 * except in compliance with the License.
 * You may obtain a copy of the License at
 *
 *      http://www.openairinterface.org/?page_id=698
 *
 * Unless required by applicable law or agreed to in writing, software
 * distributed under the License is distributed on an "AS IS" BASIS,
 * WITHOUT WARRANTIES OR CONDITIONS OF ANY KIND, either express or implied.
 * See the License for the specific language governing permissions and
 * limitations under the License.
 *-------------------------------------------------------------------------------
 * For more information about the OpenAirInterface (OAI) Software Alliance:
 *      contact@openairinterface.org
 */

// Template Jenkins Declarative Pipeline script to run Test w/ RF HW

// Location of the python executor node shall be in the same subnet as the others servers
def pythonExecutor = params.pythonExecutor

def TARGET_BRANCH = "develop"
def ALLOW_MERGE = true

pipeline {
    agent {
        label pythonExecutor
    }
    stages {
        stage ("Launcher") {
            steps {
                script {     
                    //retrieve MR that are opened nd with tag READY_TO_BE_MERGED             
<<<<<<< HEAD
                    MR_LIST= sh returnStdout: true, script: 'curl --silent "https://gitlab.eurecom.fr/api/v4/projects/oai%2Fopenairinterface5g/merge_requests?state=opened&per_page=100&milestone=NSA" | jq ".[].iid" || true '
=======
                    MR_LIST= sh returnStdout: true, script: 'curl --silent "https://gitlab.eurecom.fr/api/v4/projects/oai%2Fopenairinterface5g/merge_requests?state=opened&per_page=100&labels=NSA" | jq ".[].iid" || true '
>>>>>>> f2c56444
                    echo "List of selected MR:\n${MR_LIST}" 
                    def MR_ARRAY = MR_LIST.split('\n') 
                    //for every selected MR, retrieve the branch name and the latest commit              
                    for (MR in MR_ARRAY) {
                        SRC_BRANCH=sh returnStdout: true, script: """curl --silent "https://gitlab.eurecom.fr/api/v4/projects/oai%2Fopenairinterface5g/merge_requests/${MR}" | jq ".source_branch" || true """
                        SRC_BRANCH=SRC_BRANCH.trim()
                        COMMIT_ID=sh returnStdout: true, script:  """curl --silent "https://gitlab.eurecom.fr/api/v4/projects/oai%2Fopenairinterface5g/merge_requests/${MR}" | jq ".sha" || true """
                        COMMIT_ID=COMMIT_ID.trim()
                        echo "Testing NSA on : ${MR} ${SRC_BRANCH} ${COMMIT_ID}"
                        //calling NSA sub job
                        build job: "RAN-CI-NSA-B210-N310-ModuleUE", wait : false, propagate : false, parameters: [
                            string(name: 'eNB_MR', value: String.valueOf(MR)),                          
                            string(name: 'eNB_Branch', value: String.valueOf(SRC_BRANCH)),
                            string(name: 'eNB_CommitID', value: String.valueOf(COMMIT_ID)),
                            string(name: 'eNB_TargetBranch', value: String.valueOf(TARGET_BRANCH)),
                            booleanParam(name: 'eNB_AllowMergeRequestProcess', value: Boolean.valueOf(ALLOW_MERGE))
                        ]
                        //calling Benetel sub job
                        build job: "RAN-CI-BENETEL", wait : false, propagate : false, parameters: [
                            string(name: 'eNB_MR', value: String.valueOf(MR)),                          
                            string(name: 'eNB_Branch', value: String.valueOf(SRC_BRANCH)),
                            string(name: 'eNB_CommitID', value: String.valueOf(COMMIT_ID)),
                            string(name: 'eNB_TargetBranch', value: String.valueOf(TARGET_BRANCH)),
                            booleanParam(name: 'eNB_AllowMergeRequestProcess', value: Boolean.valueOf(ALLOW_MERGE))
                        ]
                    }
                }                                  
            }   
        }
    }
}

<|MERGE_RESOLUTION|>--- conflicted
+++ resolved
@@ -37,11 +37,7 @@
             steps {
                 script {     
                     //retrieve MR that are opened nd with tag READY_TO_BE_MERGED             
-<<<<<<< HEAD
-                    MR_LIST= sh returnStdout: true, script: 'curl --silent "https://gitlab.eurecom.fr/api/v4/projects/oai%2Fopenairinterface5g/merge_requests?state=opened&per_page=100&milestone=NSA" | jq ".[].iid" || true '
-=======
                     MR_LIST= sh returnStdout: true, script: 'curl --silent "https://gitlab.eurecom.fr/api/v4/projects/oai%2Fopenairinterface5g/merge_requests?state=opened&per_page=100&labels=NSA" | jq ".[].iid" || true '
->>>>>>> f2c56444
                     echo "List of selected MR:\n${MR_LIST}" 
                     def MR_ARRAY = MR_LIST.split('\n') 
                     //for every selected MR, retrieve the branch name and the latest commit              
