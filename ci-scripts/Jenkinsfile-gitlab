--- conflicted
+++ resolved
@@ -110,13 +110,10 @@
                     } else {
                         echo "Git Branch      is ${GIT_BRANCH}"
                         echo "Git Commit      is ${GIT_COMMIT}"
-<<<<<<< HEAD
-=======
                         // since a bit, in push events, gitlabUserEmail is not populated
                         gitCommitAuthorEmailAddr = sh returnStdout: true, script: 'git log -n1 --pretty=format:%ae ${GIT_COMMIT}'
                         gitCommitAuthorEmailAddr = gitCommitAuthorEmailAddr.trim()
                         echo "GitLab Usermail is ${gitCommitAuthorEmailAddr}"
->>>>>>> 5ddad9bd
                         sh "git log -n1 --pretty=format:\"%s\" > .git/CI_COMMIT_MSG"
 
                         sh "zip -r -qq localZip.zip ."
@@ -331,79 +328,6 @@
                         stage ("Test physical simulators") {
                             steps {
                                 script {
-<<<<<<< HEAD
-                                    gitlabCommitStatus(name: "Test phy-sim") {
-                                        timeout (time: 20, unit: 'MINUTES') {
-                                            try {
-                                                sh "./ci-scripts/oai-ci-vm-tool test --workspace $WORKSPACE --variant phy-sim --job-name ${JOB_NAME} --build-id ${BUILD_ID}"
-                                            } catch (Exception e) {
-                                              currentBuild.result = 'FAILURE'
-                                            }
-                                        }
-                                    }
-                                }
-                            }
-                        }
-                        stage ("Build Flexran Controller") {
-                            when {
-                                expression {doFlexranCtrlTest}
-                            }
-                            steps {
-                                script {
-                                    timeout (time: 20, unit: 'MINUTES') {
-                                        try {
-                                            sh "./ci-scripts/oai-ci-vm-tool build --workspace $WORKSPACE --variant flexran-rtc --job-name ${JOB_NAME} --build-id ${BUILD_ID} --keep-vm-alive"
-                                        } catch (Exception e) {
-                                          currentBuild.result = 'FAILURE'
-                                        }
-                                    }
-                                }
-                            }
-                        }
-                        stage ("Test basic simulator") {
-                            steps {
-                                script {
-                                    gitlabCommitStatus(name: "Test basic-sim") {
-                                        timeout (time: 30, unit: 'MINUTES') {
-                                            try {
-                                                sh "./ci-scripts/oai-ci-vm-tool test --workspace $WORKSPACE --variant basic-sim --job-name ${JOB_NAME} --build-id ${BUILD_ID}"
-                                            } catch (Exception e) {
-                                              currentBuild.result = 'FAILURE'
-                                            }
-                                        }
-                                    }
-                                }
-                            }
-                        }
-                        stage ("Test L2 simulator") {
-                            steps {
-                                script {
-                                    gitlabCommitStatus(name: "Test L2-sim") {
-                                        timeout (time: 30, unit: 'MINUTES') {
-                                            try {
-                                                sh "./ci-scripts/oai-ci-vm-tool test --workspace $WORKSPACE --variant l2-sim --job-name ${JOB_NAME} --build-id ${BUILD_ID}"
-                                            } catch (Exception e) {
-                                                currentBuild.result = 'FAILURE'
-                                            }
-                                        }
-                                    }
-                                }
-                            }
-                        }
-                        stage ("Test L1 simulator") {
-                            steps {
-                                script {
-                                    gitlabCommitStatus(name: "Test L1-sim") {
-                                        timeout (time: 30, unit: 'MINUTES') {
-                                            try {
-                                                sh "./ci-scripts/oai-ci-vm-tool test --workspace $WORKSPACE --variant enb-ethernet --job-name ${JOB_NAME} --build-id ${BUILD_ID}"
-                                            } catch (Exception e) {
-                                                currentBuild.result = 'FAILURE'
-                                            }
-                                        }
-                                    }
-                                }
-=======
                                     timeout (time: 20, unit: 'MINUTES') {
                                         try {
                                             gitlabCommitStatus(name: "Test phy-sim") {
@@ -553,7 +477,6 @@
                         failure {
                             script {
                                 currentBuild.result = 'FAILURE'
->>>>>>> 5ddad9bd
                             }
                         }
                     }
@@ -561,33 +484,8 @@
                 stage ("Test X2 Handover - FDD - Band 13 - B210") {
                     steps {
                         script {
-<<<<<<< HEAD
-                            if ("MERGE".equals(env.gitlabActionType)) {
-                                gitlabCommitStatus(name: "Test-FDD-Band7") {
-                                    build job: 'eNB-CI-FDD-Band7-B210',
-                                       parameters: [
-                                           string(name: 'eNB_Repository', value: String.valueOf(GIT_URL)),
-                                           string(name: 'eNB_Branch', value: String.valueOf(env.gitlabSourceBranch)),
-                                           string(name: 'eNB_CommitID', value: String.valueOf(env.gitlabMergeRequestLastCommit)),
-                                           booleanParam(name: 'eNB_mergeRequest', value: true),
-                                           string(name: 'eNB_TargetBranch', value: String.valueOf(env.gitlabTargetBranch))
-                                       ]
-                                }
-                            } else {
-                                gitlabCommitStatus(name: "Test-FDD-Band7") {
-                                    build job: 'eNB-CI-FDD-Band7-B210',
-                                       parameters: [
-                                           string(name: 'eNB_Repository', value: String.valueOf(GIT_URL)),
-                                           string(name: 'eNB_Branch', value: String.valueOf(GIT_BRANCH)),
-                                           string(name: 'eNB_CommitID', value: String.valueOf(GIT_COMMIT)),
-                                           booleanParam(name: 'eNB_mergeRequest', value: false)
-                                       ]
-                                }
-                            }
-=======
                             sh "sleep 60"
                             triggerSlaveJob ('eNB-CI-MONO-FDD-Band13-X2HO-B210', 'Test-Mono-FDD-Band13-X2-HO')
->>>>>>> 5ddad9bd
                         }
                     }
                     post {
@@ -606,32 +504,7 @@
                 stage ("Test IF4p5 - TDD - Band 38 - B210 - MultiRRU") {
                     steps {
                         script {
-<<<<<<< HEAD
-                            if ("MERGE".equals(env.gitlabActionType)) {
-                                gitlabCommitStatus(name: "Test-TDD-Band40") {
-                                    build job: 'eNB-CI-TDD-Band40-B210',
-                                       parameters: [
-                                           string(name: 'eNB_Repository', value: String.valueOf(GIT_URL)),
-                                           string(name: 'eNB_Branch', value: String.valueOf(env.gitlabSourceBranch)),
-                                           string(name: 'eNB_CommitID', value: String.valueOf(env.gitlabMergeRequestLastCommit)),
-                                           booleanParam(name: 'eNB_mergeRequest', value: true),
-                                           string(name: 'eNB_TargetBranch', value: String.valueOf(env.gitlabTargetBranch))
-                                       ]
-                                }
-                            } else {
-                                gitlabCommitStatus(name: "Test-TDD-Band40") {
-                                    build job: 'eNB-CI-TDD-Band40-B210',
-                                       parameters: [
-                                           string(name: 'eNB_Repository', value: String.valueOf(GIT_URL)),
-                                           string(name: 'eNB_Branch', value: String.valueOf(GIT_BRANCH)),
-                                           string(name: 'eNB_CommitID', value: String.valueOf(GIT_COMMIT)),
-                                           booleanParam(name: 'eNB_mergeRequest', value: false)
-                                       ]
-                                }
-                            }
-=======
                             triggerSlaveJob ('eNB-CI-IF4p5-TDD-Band38-MultiRRU-B210', 'Test-IF4p5-TDD-Band38-Multi-RRU')
->>>>>>> 5ddad9bd
                         }
                     }
                     post {
@@ -650,29 +523,6 @@
                 stage ("Test IF4p5 - TDD - Band 40 - B210") {
                     steps {
                         script {
-<<<<<<< HEAD
-                            if ("MERGE".equals(env.gitlabActionType)) {
-                                gitlabCommitStatus(name: "Test-IF4p5-FDD-Band7") {
-                                    build job: 'eNB-CI-IF4p5-FDD-Band7-B210',
-                                       parameters: [
-                                           string(name: 'eNB_Repository', value: String.valueOf(GIT_URL)),
-                                           string(name: 'eNB_Branch', value: String.valueOf(env.gitlabSourceBranch)),
-                                           string(name: 'eNB_CommitID', value: String.valueOf(env.gitlabMergeRequestLastCommit)),
-                                           booleanParam(name: 'eNB_mergeRequest', value: true),
-                                           string(name: 'eNB_TargetBranch', value: String.valueOf(env.gitlabTargetBranch))
-                                       ]
-                                }
-                            } else {
-                                gitlabCommitStatus(name: "Test-IF4p5-FDD-Band7") {
-                                    build job: 'eNB-CI-IF4p5-FDD-Band7-B210',
-                                       parameters: [
-                                           string(name: 'eNB_Repository', value: String.valueOf(GIT_URL)),
-                                           string(name: 'eNB_Branch', value: String.valueOf(GIT_BRANCH)),
-                                           string(name: 'eNB_CommitID', value: String.valueOf(GIT_COMMIT)),
-                                           booleanParam(name: 'eNB_mergeRequest', value: false)
-                                       ]
-                                }
-=======
                             sh "sleep 60"
                             triggerSlaveJob ('eNB-CI-IF4p5-TDD-Band40-B210', 'Test-IF4p5-TDD-Band40')
                         }
@@ -686,7 +536,6 @@
                         failure {
                             script {
                                 currentBuild.result = 'FAILURE'
->>>>>>> 5ddad9bd
                             }
                         }
                     }
@@ -714,29 +563,6 @@
                 stage ("Test OAI UE - FDD - Band 20 - B200") {
                     steps {
                         script {
-<<<<<<< HEAD
-                            if ("MERGE".equals(env.gitlabActionType)) {
-                                gitlabCommitStatus(name: "Test-IF4p5-TDD-Band40") {
-                                    build job: 'eNB-CI-IF4p5-TDD-Band40-B210',
-                                       parameters: [
-                                           string(name: 'eNB_Repository', value: String.valueOf(GIT_URL)),
-                                           string(name: 'eNB_Branch', value: String.valueOf(env.gitlabSourceBranch)),
-                                           string(name: 'eNB_CommitID', value: String.valueOf(env.gitlabMergeRequestLastCommit)),
-                                           booleanParam(name: 'eNB_mergeRequest', value: true),
-                                           string(name: 'eNB_TargetBranch', value: String.valueOf(env.gitlabTargetBranch))
-                                       ]
-                                }
-                            } else {
-                                gitlabCommitStatus(name: "Test-IF4p5-TDD-Band40") {
-                                    build job: 'eNB-CI-IF4p5-TDD-Band40-B210',
-                                       parameters: [
-                                           string(name: 'eNB_Repository', value: String.valueOf(GIT_URL)),
-                                           string(name: 'eNB_Branch', value: String.valueOf(GIT_BRANCH)),
-                                           string(name: 'eNB_CommitID', value: String.valueOf(GIT_COMMIT)),
-                                           booleanParam(name: 'eNB_mergeRequest', value: false)
-                                       ]
-                                }
-=======
                             triggerSlaveJobNoGitLab ('UE-CI-FDD-Band20-B200')
                         }
                     }
@@ -744,7 +570,6 @@
                         always {
                             script {
                                 finalizeSlaveJob('UE-CI-FDD-Band20-B200')
->>>>>>> 5ddad9bd
                             }
                         }
                         failure {
@@ -813,11 +638,7 @@
 OAI CI Team''',
                      replyTo: 'no-reply@openairinterface.org',
                      subject: '$PROJECT_NAME - Build # $BUILD_NUMBER - $BUILD_STATUS!',
-<<<<<<< HEAD
-                     to: env.gitlabUserEmail
-=======
                      to: gitCommitAuthorEmailAddr
->>>>>>> 5ddad9bd
 
                 if (fileExists('.git/CI_COMMIT_MSG')) {
                     sh "rm -f .git/CI_COMMIT_MSG"
