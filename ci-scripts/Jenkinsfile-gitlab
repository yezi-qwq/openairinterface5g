--- conflicted
+++ resolved
@@ -44,11 +44,7 @@
         disableConcurrentBuilds()
         timestamps()
         gitLabConnection('OAI GitLab')
-<<<<<<< HEAD
-        gitlabBuilds(builds: ["Build gNb-usrp", "Build nr-UE-usrp", "Build eNb-USRP", "Build basic-sim", "Build phy-sim", "Build eNb-ethernet", "Build UE-ethernet", "Analysis with cppcheck", "Test phy-sim", "Test basic-sim", "Test L2-sim", "Test-Mono-FDD-Band7", "Test-Mono-TDD-Band40", "Test-IF4p5-FDD-Band7", "Test-IF4p5-TDD-Band40", "Test-Mono-FDD-Band13"])
-=======
-        gitlabBuilds(builds: ["Build eNb-USRP", "Build basic-sim", "Build phy-sim", "Build eNb-ethernet", "Build UE-ethernet", "Analysis with cppcheck", "Test phy-sim", "Test basic-sim", "Test L2-sim", "Test-Mono-FDD-Band7", "Test-Mono-TDD-Band40", "Test-IF4p5-FDD-Band7", "Test-IF4p5-TDD-Band40", "Test-Mono-FDD-Band13", "Test-IF4p5-TDD-Band38-Multi-RRU" , "Test-Mono-FDD-Band13-X2-HO"])
->>>>>>> 5ddad9bd
+        gitlabBuilds(builds: ["Build gNB-USRP", "Build nr-UE-USRP", "Build eNB-USRP", "Build basic-sim", "Build phy-sim", "Build eNB-ethernet", "Build UE-ethernet", "Analysis with cppcheck", "Test phy-sim", "Test basic-sim", "Test L2-sim", "Test-Mono-FDD-Band7", "Test-Mono-TDD-Band40", "Test-IF4p5-FDD-Band7", "Test-IF4p5-TDD-Band40", "Test-Mono-FDD-Band13", "Test-Mono-FDD-Band13-X2-HO"])
         ansiColor('xterm')
     }
 
@@ -236,7 +232,7 @@
                 }
                 stage ("Build 5G gNB-USRP") {
                     steps {
-                        gitlabCommitStatus(name: "Build gNb-usrp") {
+                        gitlabCommitStatus(name: "Build gNB-USRP") {
                             timeout (time: 20, unit: 'MINUTES') {
                                 sh "./ci-scripts/oai-ci-vm-tool wait --workspace $WORKSPACE --variant gnb-usrp --job-name ${JOB_NAME} --build-id ${BUILD_ID} --keep-vm-alive"
                             }
@@ -245,16 +241,16 @@
                 }
                 stage ("Build 5G NR-UE-USRP") {
                     steps {
-                        gitlabCommitStatus(name: "Build nr-UE-usrp") {
+                        gitlabCommitStatus(name: "Build nr-UE-USRP") {
                             timeout (time: 20, unit: 'MINUTES') {
                                 sh "./ci-scripts/oai-ci-vm-tool wait --workspace $WORKSPACE --variant nr-ue-usrp --job-name ${JOB_NAME} --build-id ${BUILD_ID} --keep-vm-alive"
                             }
                         }
                     }
                 }
-                stage ("Build eNb-USRP") {
-                    steps {
-                        gitlabCommitStatus(name: "Build eNb-USRP") {
+                stage ("Build eNB-USRP") {
+                    steps {
+                        gitlabCommitStatus(name: "Build eNB-USRP") {
                             timeout (time: 20, unit: 'MINUTES') {
                                 sh "./ci-scripts/oai-ci-vm-tool wait --workspace $WORKSPACE --variant enb-usrp --job-name ${JOB_NAME} --build-id ${BUILD_ID} --keep-vm-alive"
                             }
@@ -270,9 +266,9 @@
                         }
                     }
                 }
-                stage ("Build eNb-ethernet") {
-                    steps {
-                        gitlabCommitStatus(name: "Build eNb-ethernet") {
+                stage ("Build eNB-ethernet") {
+                    steps {
+                        gitlabCommitStatus(name: "Build eNB-ethernet") {
                             timeout (time: 20, unit: 'MINUTES') {
                                 sh "./ci-scripts/oai-ci-vm-tool wait --workspace $WORKSPACE --variant enb-ethernet --job-name ${JOB_NAME} --build-id ${BUILD_ID} --keep-vm-alive"
                             }
@@ -288,12 +284,12 @@
                         }
                     }
                 }
-                stage ("Build eNb-USRP on Red Hat") {
+                stage ("Build eNB-USRP on Red Hat") {
                     when {
                         expression {doRedHatBuild}
                     }
                     steps {
-                        gitlabCommitStatus(name: "Build eNb-USRP-RHE") {
+                        gitlabCommitStatus(name: "Build eNB-USRP-RHE") {
                             script {
                                 try {
                                     withCredentials([
@@ -519,8 +515,46 @@
                         }
                     }
                 }
-<<<<<<< HEAD
-=======
+                stage ("Test IF4p5 - TDD - Band 40 - B210") {
+                    steps {
+                        script {
+                            sh "sleep 60"
+                            triggerSlaveJob ('eNB-CI-IF4p5-TDD-Band40-B210', 'Test-IF4p5-TDD-Band40')
+                        }
+                    }
+                    post {
+                        always {
+                            script {
+                                finalizeSlaveJob('eNB-CI-IF4p5-TDD-Band40-B210')
+                            }
+                        }
+                        failure {
+                            script {
+                                currentBuild.result = 'FAILURE'
+                            }
+                        }
+                    }
+                }
+                stage ("Test MONOLITHIC - FDD - Band 13 - B210") {
+                    steps {
+                        script {
+                            sh "sleep 60"
+                            triggerSlaveJob ('eNB-CI-MONO-FDD-Band13-B210', 'Test-Mono-FDD-Band13')
+                        }
+                    }
+                    post {
+                        always {
+                            script {
+                                finalizeSlaveJob('eNB-CI-MONO-FDD-Band13-B210')
+                            }
+                        }
+                        failure {
+                            script {
+                                currentBuild.result = 'FAILURE'
+                            }
+                        }
+                    }
+                }
                 stage ("Test X2 Handover - FDD - Band 13 - B210") {
                     steps {
                         script {
@@ -532,66 +566,6 @@
                         always {
                             script {
                                 finalizeSlaveJob('eNB-CI-MONO-FDD-Band13-X2HO-B210')
-                            }
-                        }
-                        failure {
-                            script {
-                                currentBuild.result = 'FAILURE'
-                            }
-                        }
-                    }
-                }
-                stage ("Test IF4p5 - TDD - Band 38 - B210 - MultiRRU") {
-                    steps {
-                        script {
-                            triggerSlaveJob ('eNB-CI-IF4p5-TDD-Band38-MultiRRU-B210', 'Test-IF4p5-TDD-Band38-Multi-RRU')
-                        }
-                    }
-                    post {
-                        always {
-                            script {
-                                finalizeSlaveJob('eNB-CI-IF4p5-TDD-Band38-MultiRRU-B210')
-                            }
-                        }
-                        failure {
-                            script {
-                                currentBuild.result = 'FAILURE'
-                            }
-                        }
-                    }
-                }
->>>>>>> 5ddad9bd
-                stage ("Test IF4p5 - TDD - Band 40 - B210") {
-                    steps {
-                        script {
-                            sh "sleep 60"
-                            triggerSlaveJob ('eNB-CI-IF4p5-TDD-Band40-B210', 'Test-IF4p5-TDD-Band40')
-                        }
-                    }
-                    post {
-                        always {
-                            script {
-                                finalizeSlaveJob('eNB-CI-IF4p5-TDD-Band40-B210')
-                            }
-                        }
-                        failure {
-                            script {
-                                currentBuild.result = 'FAILURE'
-                            }
-                        }
-                    }
-                }
-                stage ("Test MONOLITHIC - FDD - Band 13 - B210") {
-                    steps {
-                        script {
-                            sh "sleep 60"
-                            triggerSlaveJob ('eNB-CI-MONO-FDD-Band13-B210', 'Test-Mono-FDD-Band13')
-                        }
-                    }
-                    post {
-                        always {
-                            script {
-                                finalizeSlaveJob('eNB-CI-MONO-FDD-Band13-B210')
                             }
                         }
                         failure {
