#!/bin/groovy
/*
 * Licensed to the OpenAirInterface (OAI) Software Alliance under one or more
 * contributor license agreements.  See the NOTICE file distributed with
 * this work for additional information regarding copyright ownership.
 * The OpenAirInterface Software Alliance licenses this file to You under
 * the OAI Public License, Version 1.1  (the "License"); you may not use this file
 * except in compliance with the License.
 * You may obtain a copy of the License at
 *
 *      http://www.openairinterface.org/?page_id=698
 *
 * Unless required by applicable law or agreed to in writing, software
 * distributed under the License is distributed on an "AS IS" BASIS,
 * WITHOUT WARRANTIES OR CONDITIONS OF ANY KIND, either express or implied.
 * See the License for the specific language governing permissions and
 * limitations under the License.
 *-------------------------------------------------------------------------------
 * For more information about the OpenAirInterface (OAI) Software Alliance:
 *      contact@openairinterface.org
 */

// Abstraction function to send social media messages:
// like on Slack or Mattermost
def sendSocialMediaMessage(pipeChannel, pipeColor, pipeMessage) {
    if (params.pipelineUsesSlack != null) {
        if (params.pipelineUsesSlack) {
            slackSend channel: pipeChannel, color: pipeColor, message: pipeMessage
        }
    }
}

def doFlexranCtrlTest = false

// Location of the executor node
def nodeExecutor = params.nodeExecutor

// VM Lockable resources
def vmResource = params.vmLockableResource

// Tags to shorten pipeline duration
def doMandatoryTests = false
def doFullTestsuite = false

pipeline {
    agent {
        label nodeExecutor
    }
    options {
        disableConcurrentBuilds()
        timestamps()
        gitLabConnection('OAI GitLab')
        ansiColor('xterm')
    }

    stages {
        stage ("Verify Parameters") {
            steps {
                script {
                    JOB_TIMESTAMP = sh returnStdout: true, script: 'date --utc --rfc-3339=seconds | sed -e "s#+00:00##"'
                    JOB_TIMESTAMP = JOB_TIMESTAMP.trim()

                    echo '\u2705 \u001B[32mVerify Parameters\u001B[0m'
                    def allParametersPresent = true
                    if (env.TESTPLATFORM_OWNER) {
                        echo "Platform is ${env.TESTPLATFORM_OWNER}"
                    }

                    if (params.FlexRanRtcGitLabRepository_Credentials != null) {
                        doFlexranCtrlTest = true
                    }
                    if (fileExists("flexran")) {
                        sh "rm -Rf flexran > /dev/null 2>&1"
                    }

                    echo '\u2705 \u001B[32mVerify Labels\u001B[0m'
                    if ("MERGE".equals(env.gitlabActionType)) {
                        LABEL_CHECK = sh returnStdout: true, script: 'ci-scripts/checkGitLabMergeRequestLabels.sh --mr-id ' + env.gitlabMergeRequestIid
                        LABEL_CHECK = LABEL_CHECK.trim()
                        if (LABEL_CHECK == 'NONE') {
                            def message = "OAI " + JOB_NAME + " build (" + BUILD_ID + "): Your merge request has none of the mandatory labels:\n\n"
                            message += " - BUILD-ONLY\n"
                            message += " - 4G-LTE\n"
                            message += " - 5G-NR\n"
                            message += " - CI\n\n"
                            message += "Not performing CI due to lack of labels"
                            addGitLabMRComment comment: message
                            error('Not performing CI due to lack of labels')
                        } else if (LABEL_CHECK == 'FULL') {
                            doMandatoryTests = true
                            doFullTestsuite = true
                        } else if (LABEL_CHECK == 'SHORTEN-5G') {
                            doMandatoryTests = true
                        } else {
                            def message = "OAI " + JOB_NAME + " build (" + BUILD_ID + "): We will perform only build stages on your Merge Request"
                            addGitLabMRComment comment: message
                        }
                    } else {
                        doMandatoryTests = true
                        doFullTestsuite = true
                    }
                }
            }
        }
        stage ("Verify Guidelines") {
            steps {
                echo "Git URL         is ${GIT_URL}"
                echo "GitLab Act      is ${env.gitlabActionType}"
                script {
                    if ("MERGE".equals(env.gitlabActionType)) {
                        // since a bit, in push events, gitlabUserEmail is not populated
                        gitCommitAuthorEmailAddr = env.gitlabUserEmail
                        echo "GitLab Usermail is ${gitCommitAuthorEmailAddr}"
                        // GitLab-Jenkins plugin integration is lacking to perform the merge by itself
                        // Doing it manually --> it may have merge conflicts
                        sh "./ci-scripts/doGitLabMerge.sh --src-branch ${env.gitlabSourceBranch} --src-commit ${env.gitlabMergeRequestLastCommit} --target-branch ${env.gitlabTargetBranch} --target-commit ${GIT_COMMIT}"
                        sh "zip -r -qq localZip.zip ."

                        // Running astyle options on the list of modified files by the merge request
                        // For the moment, there is no fail criteria. Just a notification of number of files that do not follow
                        sh "./ci-scripts/checkCodingFormattingRules.sh --src-branch ${env.gitlabSourceBranch} --target-branch ${env.gitlabTargetBranch}"
                        def res=readFile('./oai_rules_result.txt').trim();
                        if ("0".equals(res)) {
                            def message = "OAI " + JOB_NAME + " build (" + BUILD_ID + "): All Changed files in Merge Request follow OAI Formatting Rules"
                            addGitLabMRComment comment: message
                        } else {
                            def message = "OAI " + JOB_NAME + " build (" + BUILD_ID + "): Some Changed files in Merge Request DO NOT follow OAI Formatting Rules"
                            addGitLabMRComment comment: message
                        }
                    } else {
                        echo "Git Branch      is ${GIT_BRANCH}"
                        echo "Git Commit      is ${GIT_COMMIT}"
                        // since a bit, in push events, gitlabUserEmail is not populated
                        gitCommitAuthorEmailAddr = sh returnStdout: true, script: 'git log -n1 --pretty=format:%ae ${GIT_COMMIT}'
                        gitCommitAuthorEmailAddr = gitCommitAuthorEmailAddr.trim()
                        echo "GitLab Usermail is ${gitCommitAuthorEmailAddr}"
                        sh "git log -n1 --pretty=format:\"%s\" > .git/CI_COMMIT_MSG"

                        sh "zip -r -qq localZip.zip ."
                        // Running astyle options on all C/H files in the repository
                        // For the moment, there is no fail criteria. Just a notification of number of files that do not follow
                        sh "./ci-scripts/checkCodingFormattingRules.sh"
                    }
                    if (doFlexranCtrlTest && doMandatoryTests) {
                        sh "mkdir flexran"
                        dir ('flexran') {
                            withCredentials([
                                [$class: 'UsernamePasswordMultiBinding', credentialsId: "${params.FlexRanRtcGitLabRepository_Credentials}", usernameVariable: 'git_username', passwordVariable: 'git_password']
                                ]) {
                                sh "git clone https://${git_username}:${git_password}@gitlab.eurecom.fr/flexran/flexran-rtc.git . > ../git_clone.log 2>&1"
                                sh "git checkout develop >> ../git_clone.log 2>&1"
                            }
                            sh "zip -r -qq flexran.zip ."
                        }
                    }
                }
            }
            post {
                failure {
                    script {
                        def message = "OAI " + JOB_NAME + " build (" + BUILD_ID + "): Merge Conflicts -- Cannot perform CI"
                        addGitLabMRComment comment: message
                        currentBuild.result = 'FAILURE'
                    }
                }
            }
        }

        stage ("Start VM -- basic-sim") {
            steps {
              lock (vmResource) {
                timeout (time: 5, unit: 'MINUTES') {
                    sh "./ci-scripts/oai-ci-vm-tool build --workspace $WORKSPACE --variant basic-sim --job-name ${JOB_NAME} --build-id ${BUILD_ID} --daemon"
                }
              }
            }
        }

        stage ("Start VM -- gnb-usrp") {
            steps {
              lock (vmResource) {
                timeout (time: 5, unit: 'MINUTES') {
                    sh "./ci-scripts/oai-ci-vm-tool build --workspace $WORKSPACE --variant gnb-usrp --job-name ${JOB_NAME} --build-id ${BUILD_ID} --daemon"
                }
              }
            }
        }

        stage ("Start VM -- nr-ue-usrp") {
            steps {
              lock (vmResource) {
                timeout (time: 5, unit: 'MINUTES') {
                    sh "./ci-scripts/oai-ci-vm-tool build --workspace $WORKSPACE --variant nr-ue-usrp --job-name ${JOB_NAME} --build-id ${BUILD_ID} --daemon"
                }
              }
            }
        }

<<<<<<< HEAD
        stage ("Start VM -- phy-sim") {
            steps {
              lock (vmResource) {
                timeout (time: 5, unit: 'MINUTES') {
                    sh "./ci-scripts/oai-ci-vm-tool build --workspace $WORKSPACE --variant phy-sim --job-name ${JOB_NAME} --build-id ${BUILD_ID} --daemon"
                }
              }
            }
        }
        
=======
>>>>>>> c19ba39e
        stage ("Start VM -- enb-ethernet") {
            steps {
              lock (vmResource) {
                timeout (time: 7, unit: 'MINUTES') {
                    sh "./ci-scripts/oai-ci-vm-tool build --workspace $WORKSPACE --variant enb-ethernet --job-name ${JOB_NAME} --build-id ${BUILD_ID} --daemon"
                }
              }
            }
        }

        stage ("Start VM -- ue-ethernet") {
            steps {
              lock (vmResource) {
                timeout (time: 7, unit: 'MINUTES') {
                    sh "./ci-scripts/oai-ci-vm-tool build --workspace $WORKSPACE --variant ue-ethernet --job-name ${JOB_NAME} --build-id ${BUILD_ID} --daemon"
                }
              }
            }
   }
        
        stage ("Variant Builds") {
            parallel {
<<<<<<< HEAD
                stage ("Analysis with cppcheck") {
                    steps {
                        gitlabCommitStatus(name: "Analysis with cppcheck") {
                            timeout (time: 30, unit: 'MINUTES') {
                                sh "./ci-scripts/oai-ci-vm-tool wait --workspace $WORKSPACE --variant cppcheck --job-name ${JOB_NAME} --build-id ${BUILD_ID}"
                            }
                        }
                    }
                }
                stage ("Build basic simulator") {
                    steps {
                        gitlabCommitStatus(name: "Build basic-sim") {
                            timeout (time: 30, unit: 'MINUTES') {
=======
                stage ("Build basic simulator") {
                    steps {
                        gitlabCommitStatus(name: "Build basic-sim") {
                            timeout (time: 45, unit: 'MINUTES') {
>>>>>>> c19ba39e
                                sh "./ci-scripts/oai-ci-vm-tool wait --workspace $WORKSPACE --variant basic-sim --job-name ${JOB_NAME} --build-id ${BUILD_ID} --keep-vm-alive"
                            }
                        }
                    }
                }
                stage ("Build 5G gNB-USRP") {
                    steps {
                        gitlabCommitStatus(name: "Build gNB-USRP") {
<<<<<<< HEAD
                            timeout (time: 30, unit: 'MINUTES') {
=======
                            timeout (time: 45, unit: 'MINUTES') {
>>>>>>> c19ba39e
                                sh "./ci-scripts/oai-ci-vm-tool wait --workspace $WORKSPACE --variant gnb-usrp --job-name ${JOB_NAME} --build-id ${BUILD_ID} --keep-vm-alive"
                            }
                        }
                    }
                }
                stage ("Build 5G NR-UE-USRP") {
                    steps {
                        gitlabCommitStatus(name: "Build nr-UE-USRP") {
<<<<<<< HEAD
                            timeout (time: 30, unit: 'MINUTES') {
=======
                            timeout (time: 45, unit: 'MINUTES') {
>>>>>>> c19ba39e
                                sh "./ci-scripts/oai-ci-vm-tool wait --workspace $WORKSPACE --variant nr-ue-usrp --job-name ${JOB_NAME} --build-id ${BUILD_ID} --keep-vm-alive"
                            }
                        }
                    }
                }
<<<<<<< HEAD
                stage ("Build physical simulators") {
                    steps {
                        gitlabCommitStatus(name: "Build phy-sim") {
                            timeout (time: 30, unit: 'MINUTES') {
                               sh "./ci-scripts/oai-ci-vm-tool wait --workspace $WORKSPACE --variant phy-sim --job-name ${JOB_NAME} --build-id ${BUILD_ID} --keep-vm-alive"
                            }
                        }
                    }
                }
                stage ("Build eNB-ethernet") {
                    steps {
                        gitlabCommitStatus(name: "Build eNB-ethernet") {
                            timeout (time: 30, unit: 'MINUTES') {
=======
                stage ("Build eNB-ethernet") {
                    steps {
                        gitlabCommitStatus(name: "Build eNB-ethernet") {
                            timeout (time: 45, unit: 'MINUTES') {
>>>>>>> c19ba39e
                                sh "./ci-scripts/oai-ci-vm-tool wait --workspace $WORKSPACE --variant enb-ethernet --job-name ${JOB_NAME} --build-id ${BUILD_ID} --keep-vm-alive"
                            }
                        }
                    }
                }
                stage ("Build UE-ethernet") {
                    steps {
                      // This is typically the last one to finish.
                      lock (vmResource) {
                        gitlabCommitStatus(name: "Build UE-ethernet") {
<<<<<<< HEAD
                            timeout (time: 30, unit: 'MINUTES') {
=======
                            timeout (time: 45, unit: 'MINUTES') {
>>>>>>> c19ba39e
                                sh "./ci-scripts/oai-ci-vm-tool wait --workspace $WORKSPACE --variant ue-ethernet --job-name ${JOB_NAME} --build-id ${BUILD_ID} --keep-vm-alive"
                            }
                        }
                      }
                    }
                }
            }
            post {
                failure {
                    script {
                        currentBuild.result = 'FAILURE'
                    }
                }
                always {
                    script {
                        dir ('archives') {
                            if (fileExists('red_hat')) {
                                sh "zip -r -qq vm_build_logs.zip basic_sim enb_eth ue_eth gnb_usrp nr_ue_usrp red_hat"
                            } else {
                                sh "zip -r -qq vm_build_logs.zip basic_sim enb_eth ue_eth gnb_usrp nr_ue_usrp"
                            }
                        }
                        if(fileExists('archives/vm_build_logs.zip')) {
                            archiveArtifacts artifacts: 'archives/vm_build_logs.zip'
                        }
                        if ("MERGE".equals(env.gitlabActionType)) {
                            sh "./ci-scripts/oai-ci-vm-tool report-build --workspace $WORKSPACE --git-url ${GIT_URL} --job-name ${JOB_NAME} --build-id ${BUILD_ID} --trigger merge-request --src-branch ${env.gitlabSourceBranch} --src-commit ${env.gitlabMergeRequestLastCommit} --target-branch ${env.gitlabTargetBranch} --target-commit ${GIT_COMMIT}"
                            // If the merge request has introduced compilation warnings, notifications in GitLab
                            sh "./ci-scripts/checkAddedWarnings.sh --src-branch ${env.gitlabSourceBranch} --target-branch ${env.gitlabTargetBranch}"
                            def res=readFile('./oai_warning_files.txt').trim();
                            if ("0".equals(res)) {
                                echo "No issues w/ warnings/errors in this merge request"
                            } else {
                                def fileList=readFile('./oai_warning_files_list.txt').trim();
                                def message = "OAI " + JOB_NAME + " build (" + BUILD_ID + "): Some modified files in Merge Request MAY have INTRODUCED WARNINGS (" + fileList + ")"
                                addGitLabMRComment comment: message
                            }
                        } else {
                            sh "./ci-scripts/oai-ci-vm-tool report-build --workspace $WORKSPACE --git-url ${GIT_URL} --job-name ${JOB_NAME} --build-id ${BUILD_ID} --trigger push --branch ${GIT_BRANCH} --commit ${GIT_COMMIT}"
                        }
                        if(fileExists('build_results.html')) {
                            sh "sed -i -e 's#Build-ID: ${BUILD_ID}#Build-ID: <a href=\"${BUILD_URL}\">${BUILD_ID}</a>#' -e 's#TEMPLATE_BUILD_TIME#${JOB_TIMESTAMP}#' build_results.html"
                            archiveArtifacts artifacts: 'build_results.html'
                        }
                    }
                }
            }
        }

        stage ("Variant Tests") {
            parallel {
                stage ("VM-based tests") {
                    stages {
                        stage ("Build Flexran Controller") {
                            when {
                                expression {doFlexranCtrlTest && doMandatoryTests}
                            }
                            steps {
                              lock (vmResource) {
                                script {
                                    timeout (time: 20, unit: 'MINUTES') {
                                        try {
                                            sh "./ci-scripts/oai-ci-vm-tool build --workspace $WORKSPACE --variant flexran-rtc --job-name ${JOB_NAME} --build-id ${BUILD_ID} --keep-vm-alive"
                                        } catch (Exception e) {
                                          currentBuild.result = 'FAILURE'
                                        }
                                    }
                                }
                              }
                            }
                        }
                        stage ("Test basic simulator") {
                            when {
                                expression {doMandatoryTests}
                            }
                            steps {
                              lock (vmResource) {
                                script {
                                    timeout (time: 30, unit: 'MINUTES') {
                                        try {
                                            gitlabCommitStatus(name: "Test basic-sim") {
                                                sh "./ci-scripts/oai-ci-vm-tool test --workspace $WORKSPACE --variant basic-sim --job-name ${JOB_NAME} --build-id ${BUILD_ID}"
                                            }
                                        } catch (Exception e) {
                                          currentBuild.result = 'FAILURE'
                                        }
                                    }
                                }
                              }
                            }
                        }
                        stage ("Test L1 simulator") {
                            when {
                                expression {doMandatoryTests}
                            }
                            steps {
                              lock (vmResource) {
                                script {
                                    timeout (time: 30, unit: 'MINUTES') {
                                        try {
                                            gitlabCommitStatus(name: "Test L1-sim") {
                                                sh "./ci-scripts/oai-ci-vm-tool test --workspace $WORKSPACE --variant l1-sim --job-name ${JOB_NAME} --build-id ${BUILD_ID} --keep-vm-alive"
                                            }
                                        } catch (Exception e) {
                                            currentBuild.result = 'FAILURE'
                                        }
                                    }
                                }
                              }
                            }
                        }
                        stage ("Test RF simulator") {
                            when {
                                expression {doMandatoryTests}
                            }
                            steps {
                              lock (vmResource) {
                                script {
                                    timeout (time: 40, unit: 'MINUTES') {
                                        try {
                                            gitlabCommitStatus(name: "Test RF-sim") {
                                                sh "./ci-scripts/oai-ci-vm-tool test --workspace $WORKSPACE --variant rf-sim --job-name ${JOB_NAME} --build-id ${BUILD_ID} --keep-vm-alive"
                                            }
                                        } catch (Exception e) {
                                            currentBuild.result = 'FAILURE'
                                        }
                                    }
                                }
                              }
                            }
                        }
                        stage ("Test L2 simulator") {
                            when {
                                expression {doFullTestsuite}
                            }
                            steps {
                              lock (vmResource) {
                                script {
                                    timeout (time: 30, unit: 'MINUTES') {
                                        try {
                                            gitlabCommitStatus(name: "Test L2-sim") {
                                                sh "./ci-scripts/oai-ci-vm-tool test --workspace $WORKSPACE --variant l2-sim --job-name ${JOB_NAME} --build-id ${BUILD_ID}"
                                            }
                                        } catch (Exception e) {
                                            currentBuild.result = 'FAILURE'
                                        }
                                    }
                                }
                              }
                            }
                        }
                        stage ("Destroy all Virtual Machines") {
                            when {
                                expression {doMandatoryTests}
                            }
                            steps {
                              lock (vmResource) {
                                sh "./ci-scripts/oai-ci-vm-tool destroy --job-name ${JOB_NAME} --build-id ${BUILD_ID}"
                              }
                            }
                        }
                    }
                }
                stage ("Test MONOLITHIC - FDD - Band 7 - B210") {
                    when {
                        expression {doFullTestsuite}
                    }
                    steps {
                        script {
                            triggerSlaveJob ('eNB-CI-FDD-Band7-B210', 'Test-Mono-FDD-Band7')
                        }
                    }
                    post {
                        always {
                            script {
                                finalizeSlaveJob('eNB-CI-FDD-Band7-B210')
                            }
                        }
                        failure {
                            script {
                                currentBuild.result = 'FAILURE'
                            }
                        }
                    }
                }
                stage ("Test MONOLITHIC - TDD - Band 40 - B210") {
                    when {
                        expression {doFullTestsuite}
                    }
                    steps {
                        script {
                            triggerSlaveJob ('eNB-CI-TDD-Band40-B210', 'Test-Mono-TDD-Band40')
                        }
                    }
                    post {
                        always {
                            script {
                                finalizeSlaveJob('eNB-CI-TDD-Band40-B210')
                            }
                        }
                        failure {
                            script {
                                currentBuild.result = 'FAILURE'
                            }
                        }
                    }
                }
                stage ("Test IF4p5 - FDD - Band 7 - B210") {
                    when {
                        expression {doFullTestsuite}
                    }
                    steps {
                        script {
                            sh "sleep 60"
                            triggerSlaveJob ('eNB-CI-IF4p5-FDD-Band7-B210', 'Test-IF4p5-FDD-Band7')
                        }
                    }
                    post {
                        always {
                            script {
                                finalizeSlaveJob('eNB-CI-IF4p5-FDD-Band7-B210')
                            }
                        }
                        failure {
                            script {
                                currentBuild.result = 'FAILURE'
                            }
                        }
                    }
                }
                stage ("Test IF4p5 - TDD - Band 40 - B210") {
                    when {
                        expression {doFullTestsuite}
                    }
                    steps {
                        script {
                            sh "sleep 60"
                            triggerSlaveJob ('eNB-CI-IF4p5-TDD-Band40-B210', 'Test-IF4p5-TDD-Band40')
                        }
                    }
                    post {
                        always {
                            script {
                                finalizeSlaveJob('eNB-CI-IF4p5-TDD-Band40-B210')
                            }
                        }
                        failure {
                            script {
                                currentBuild.result = 'FAILURE'
                            }
                        }
                    }
                }
                stage ("Test MONOLITHIC - FDD - Band 13 - B210") {
                    when {
                        expression {doFullTestsuite}
                    }
                    steps {
                        script {
                            sh "sleep 60"
                            triggerSlaveJob ('eNB-CI-MONO-FDD-Band13-B210', 'Test-Mono-FDD-Band13-LTE-M')
                        }
                    }
                    post {
                        always {
                            script {
                                finalizeSlaveJob('eNB-CI-MONO-FDD-Band13-B210')
                            }
                        }
                        failure {
                            script {
                                currentBuild.result = 'FAILURE'
                            }
                        }
                    }
                }
                stage ("Test X2 Handover - FDD - Band 13 - B210") {
                    when {
                        expression {doFullTestsuite}
                    }
                    steps {
                        script {
                            sh "sleep 60"
                            triggerSlaveJob ('eNB-CI-MONO-FDD-Band13-X2HO-B210', 'Test-Mono-FDD-Band13-X2-HO')
                        }
                    }
                    post {
                        always {
                            script {
                                finalizeSlaveJob('eNB-CI-MONO-FDD-Band13-X2HO-B210')
                            }
                        }
                        failure {
                            script {
                                currentBuild.result = 'FAILURE'
                            }
                        }
                    }
                }
                stage ("Test IF4p5 - TDD - Band 38 - B210 - MultiRRU") {
                    when {
                        expression {doFullTestsuite}
                    }
                    steps {
                        script {
                            triggerSlaveJob ('eNB-CI-IF4p5-TDD-Band38-MultiRRU-B210', 'Test-IF4p5-TDD-Band38-Multi-RRU')
                        }
                    }
                    post {
                        always {
                            script {
                                finalizeSlaveJob('eNB-CI-IF4p5-TDD-Band38-MultiRRU-B210')
                            }
                        }
                        failure {
                            script {
                                currentBuild.result = 'FAILURE'
                            }
                        }
                    }
                }
                stage ("Test OAI UE - FDD - Band 20 - B200") {
                    when {
                        expression {doFullTestsuite}
                    }
                    steps {
                        script {
                            triggerSlaveJobNoGitLab ('UE-CI-FDD-Band20-B200')
                        }
                    }
                    post {
                        always {
                            script {
                                finalizeSlaveJob('UE-CI-FDD-Band20-B200')
                            }
                        }
                        failure {
                            script {
                                currentBuild.result = 'FAILURE'
                            }
                        }
                    }
                }
                stage ("Test OAI UE - OAI eNB - FDD - Band 7 - B200") {
                    when {
                        expression {doFullTestsuite}
                    }
                    steps {
                        script {
                            // Delayed trigger on slave job, so it is always the last one to run
                            sh "sleep 240"
                            triggerSlaveJob ('eNB-UE-CI-MONO-FDD-Band7-B200', 'Test-eNB-OAI-UE-FDD-Band7')
                        }
                    }
                    post {
                        always {
                            script {
                                finalizeSlaveJob('eNB-UE-CI-MONO-FDD-Band7-B200')
                            }
                        }
                        failure {
                            script {
                                currentBuild.result = 'FAILURE'
                            }
                        }
                    }
                }
                stage ("Test OAI NR UE - OAI gNB - TDD - Band 78 - N300") {
                    when {
                        expression {doMandatoryTests}
                    }
                    steps {
                        script {
                            triggerSlaveJob ('gNB-nrUE-MONO-TDD-Band78-N300', 'Test-TDD-Band78-gNB-NR-UE')
                        }
                    }
                    post {
                        always {
                            script {
                                finalizeSlaveJob('gNB-nrUE-MONO-TDD-Band78-N300')
                            }
                        }
                        failure {
                            script {
                                currentBuild.result = 'FAILURE'
                            }
                        }
                    }
                }
                stage ("Test OAI OCP-eNB - FDD - Band 7 - B210") {
                    when {
                        expression {doFullTestsuite}
                    }
                    steps {
                        script {
                            triggerSlaveJob ('OCPeNB-FDD-Band7-B210', 'Test-OCP-FDD-Band7')
                        }
                    }
                    post {
                        always {
                            script {
                                finalizeSlaveJob('OCPeNB-FDD-Band7-B210')
                            }
                        }
                        failure {
                            script {
                                currentBuild.result = 'FAILURE'
                            }
                        }
                    }
                }
            }
            post {
                always {
                    script {
                      if (doMandatoryTests) {
                        dir ('archives') {
                            sh "if [ -d basic_sim/test ] || [ -d rf_sim/test ] || [ -d l2_sim/test ]; then zip -r -qq vm_tests_logs.zip */test ; fi"
                        }
                        if(fileExists('archives/vm_tests_logs.zip')) {
                            archiveArtifacts artifacts: 'archives/vm_tests_logs.zip'
                            if ("MERGE".equals(env.gitlabActionType)) {
                                sh "./ci-scripts/oai-ci-vm-tool report-test --workspace $WORKSPACE --git-url ${GIT_URL} --job-name ${JOB_NAME} --build-id ${BUILD_ID} --trigger merge-request --src-branch ${env.gitlabSourceBranch} --src-commit ${env.gitlabMergeRequestLastCommit} --target-branch ${env.gitlabTargetBranch} --target-commit ${GIT_COMMIT}"
                            } else {
                                sh "./ci-scripts/oai-ci-vm-tool report-test --workspace $WORKSPACE --git-url ${GIT_URL} --job-name ${JOB_NAME} --build-id ${BUILD_ID} --trigger push --branch ${GIT_BRANCH} --commit ${GIT_COMMIT}"
                            }
                            if(fileExists('test_simulator_results.html')) {
                                sh "sed -i -e 's#Build-ID: ${BUILD_ID}#Build-ID: <a href=\"${BUILD_URL}\">${BUILD_ID}</a>#' -e 's#TEMPLATE_BUILD_TIME#${JOB_TIMESTAMP}#' test_simulator_results.html"
                                archiveArtifacts artifacts: 'test_simulator_results.html'
                            }
                        }
                      }
                    }
                }
            }
        }
    }
    post {
        always {
            script {
                // Stage destroy may not be run if error in previous stage
                sh "./ci-scripts/oai-ci-vm-tool destroy --job-name ${JOB_NAME} --build-id ${BUILD_ID}"
                emailext attachmentsPattern: '*results*.html',
                     body: '''Hi,

Here are attached HTML report files for $PROJECT_NAME - Build # $BUILD_NUMBER - $BUILD_STATUS!

Regards,
OAI CI Team''',
                     replyTo: 'no-reply@openairinterface.org',
                     subject: '$PROJECT_NAME - Build # $BUILD_NUMBER - $BUILD_STATUS!',
                     to: gitCommitAuthorEmailAddr

                if (fileExists('.git/CI_COMMIT_MSG')) {
                    sh "rm -f .git/CI_COMMIT_MSG"
                }
            }
        }
        success {
            script {
                def message = "OAI " + JOB_NAME + " build (" + BUILD_ID + "): passed (" + BUILD_URL + ")"
                if ("MERGE".equals(env.gitlabActionType)) {
                    echo "This is a MERGE event"
                    addGitLabMRComment comment: message
                    def message2 = "OAI " + JOB_NAME + " build (" + BUILD_ID + "): passed (" + BUILD_URL + ") -- MergeRequest #" + env.gitlabMergeRequestIid + " (" + env.gitlabMergeRequestTitle + ")"
                    sendSocialMediaMessage('ci-enb', 'good', message2)
                } else {
                    sendSocialMediaMessage('ci-enb', 'good', message)
                }
            }
        }
        failure {
            script {
                def message = "OAI " + JOB_NAME + " build (" + BUILD_ID + "): failed (" + BUILD_URL + ")"
                if ("MERGE".equals(env.gitlabActionType)) {
                    echo "This is a MERGE event"
                    addGitLabMRComment comment: message
                    def message2 = "OAI " + JOB_NAME + " build (" + BUILD_ID + "): failed (" + BUILD_URL + ") -- MergeRequest #" + env.gitlabMergeRequestIid + " (" + env.gitlabMergeRequestTitle + ")"
                    sendSocialMediaMessage('ci-enb', 'danger', message2)
                } else {
                    sendSocialMediaMessage('ci-enb', 'danger', message)
                }
            }
        }
    }
}

// ----  Slave Job functions

def triggerSlaveJob (jobName, gitlabStatusName) {
    // Workaround for the "cancelled" GitLab pipeline notification
    // The slave job is triggered with the propagate false so the following commands are executed
    // Its status is now PASS/SUCCESS from a stage pipeline point of view
    // localStatus variable MUST be analyzed to properly assess the status
    localStatus = build job: jobName,
        parameters: [
            string(name: 'eNB_Repository', value: String.valueOf(GIT_URL)),
            string(name: 'eNB_Branch', value: String.valueOf(env.gitlabSourceBranch)),
            string(name: 'eNB_CommitID', value: String.valueOf(env.gitlabMergeRequestLastCommit)),
            booleanParam(name: 'eNB_mergeRequest', value: "MERGE".equals(env.gitlabActionType)),
            string(name: 'eNB_TargetBranch', value: String.valueOf(env.gitlabTargetBranch))
        ], propagate: false
    localResult = localStatus.getResult()
    echo "${jobName} Slave Job status is ${localResult}"
    gitlabCommitStatus(name: gitlabStatusName) {
        if (localStatus.resultIsBetterOrEqualTo('SUCCESS')) {
           echo "${jobName} Slave Job is OK"
        } else {
           echo "${jobName} Slave Job is KO"
           sh "ci-scripts/fail.sh"
        }
    }
}

def triggerSlaveJobNoGitLab (jobName) {
    // Workaround for the "cancelled" GitLab pipeline notification
    // The slave job is triggered with the propagate false so the following commands are executed
    // Its status is now PASS/SUCCESS from a stage pipeline point of view
    // localStatus variable MUST be analyzed to properly assess the status
    localStatus = build job: jobName,
        parameters: [
            string(name: 'eNB_Repository', value: String.valueOf(GIT_URL)),
            string(name: 'eNB_Branch', value: String.valueOf(env.gitlabSourceBranch)),
            string(name: 'eNB_CommitID', value: String.valueOf(env.gitlabMergeRequestLastCommit)),
            booleanParam(name: 'eNB_mergeRequest', value: "MERGE".equals(env.gitlabActionType)),
            string(name: 'eNB_TargetBranch', value: String.valueOf(env.gitlabTargetBranch))
        ], propagate: false
    localResult = localStatus.getResult()
    echo "${jobName} Slave Job status is ${localResult}"
    if (localStatus.resultIsBetterOrEqualTo('SUCCESS')) {
       echo "${jobName} Slave Job is OK"
    } else {
       echo "${jobName} Slave Job is KO"
       sh "ci-scripts/fail.sh"
    }
}

def finalizeSlaveJob(jobName) {
    // In case of any non-success, we are retrieving the HTML report of the last completed
    // slave job. The only drop-back is that we may retrieve the HTML report of a previous build
    fileName = "test_results-${jobName}.html"
    if (!fileExists(fileName)) {
        copyArtifacts(projectName: jobName,
            filter: 'test_results*.html',
            selector: lastCompleted())
        if (fileExists(fileName)) {
            sh "sed -i -e 's#TEMPLATE_BUILD_TIME#${JOB_TIMESTAMP}#' ${fileName}"
            archiveArtifacts artifacts: fileName
        }
    }
}<|MERGE_RESOLUTION|>--- conflicted
+++ resolved
@@ -196,19 +196,6 @@
             }
         }
 
-<<<<<<< HEAD
-        stage ("Start VM -- phy-sim") {
-            steps {
-              lock (vmResource) {
-                timeout (time: 5, unit: 'MINUTES') {
-                    sh "./ci-scripts/oai-ci-vm-tool build --workspace $WORKSPACE --variant phy-sim --job-name ${JOB_NAME} --build-id ${BUILD_ID} --daemon"
-                }
-              }
-            }
-        }
-        
-=======
->>>>>>> c19ba39e
         stage ("Start VM -- enb-ethernet") {
             steps {
               lock (vmResource) {
@@ -231,26 +218,10 @@
         
         stage ("Variant Builds") {
             parallel {
-<<<<<<< HEAD
-                stage ("Analysis with cppcheck") {
-                    steps {
-                        gitlabCommitStatus(name: "Analysis with cppcheck") {
-                            timeout (time: 30, unit: 'MINUTES') {
-                                sh "./ci-scripts/oai-ci-vm-tool wait --workspace $WORKSPACE --variant cppcheck --job-name ${JOB_NAME} --build-id ${BUILD_ID}"
-                            }
-                        }
-                    }
-                }
-                stage ("Build basic simulator") {
-                    steps {
-                        gitlabCommitStatus(name: "Build basic-sim") {
-                            timeout (time: 30, unit: 'MINUTES') {
-=======
                 stage ("Build basic simulator") {
                     steps {
                         gitlabCommitStatus(name: "Build basic-sim") {
                             timeout (time: 45, unit: 'MINUTES') {
->>>>>>> c19ba39e
                                 sh "./ci-scripts/oai-ci-vm-tool wait --workspace $WORKSPACE --variant basic-sim --job-name ${JOB_NAME} --build-id ${BUILD_ID} --keep-vm-alive"
                             }
                         }
@@ -259,11 +230,7 @@
                 stage ("Build 5G gNB-USRP") {
                     steps {
                         gitlabCommitStatus(name: "Build gNB-USRP") {
-<<<<<<< HEAD
-                            timeout (time: 30, unit: 'MINUTES') {
-=======
                             timeout (time: 45, unit: 'MINUTES') {
->>>>>>> c19ba39e
                                 sh "./ci-scripts/oai-ci-vm-tool wait --workspace $WORKSPACE --variant gnb-usrp --job-name ${JOB_NAME} --build-id ${BUILD_ID} --keep-vm-alive"
                             }
                         }
@@ -272,36 +239,16 @@
                 stage ("Build 5G NR-UE-USRP") {
                     steps {
                         gitlabCommitStatus(name: "Build nr-UE-USRP") {
-<<<<<<< HEAD
-                            timeout (time: 30, unit: 'MINUTES') {
-=======
                             timeout (time: 45, unit: 'MINUTES') {
->>>>>>> c19ba39e
                                 sh "./ci-scripts/oai-ci-vm-tool wait --workspace $WORKSPACE --variant nr-ue-usrp --job-name ${JOB_NAME} --build-id ${BUILD_ID} --keep-vm-alive"
                             }
                         }
                     }
                 }
-<<<<<<< HEAD
-                stage ("Build physical simulators") {
-                    steps {
-                        gitlabCommitStatus(name: "Build phy-sim") {
-                            timeout (time: 30, unit: 'MINUTES') {
-                               sh "./ci-scripts/oai-ci-vm-tool wait --workspace $WORKSPACE --variant phy-sim --job-name ${JOB_NAME} --build-id ${BUILD_ID} --keep-vm-alive"
-                            }
-                        }
-                    }
-                }
-                stage ("Build eNB-ethernet") {
-                    steps {
-                        gitlabCommitStatus(name: "Build eNB-ethernet") {
-                            timeout (time: 30, unit: 'MINUTES') {
-=======
                 stage ("Build eNB-ethernet") {
                     steps {
                         gitlabCommitStatus(name: "Build eNB-ethernet") {
                             timeout (time: 45, unit: 'MINUTES') {
->>>>>>> c19ba39e
                                 sh "./ci-scripts/oai-ci-vm-tool wait --workspace $WORKSPACE --variant enb-ethernet --job-name ${JOB_NAME} --build-id ${BUILD_ID} --keep-vm-alive"
                             }
                         }
@@ -312,11 +259,7 @@
                       // This is typically the last one to finish.
                       lock (vmResource) {
                         gitlabCommitStatus(name: "Build UE-ethernet") {
-<<<<<<< HEAD
-                            timeout (time: 30, unit: 'MINUTES') {
-=======
                             timeout (time: 45, unit: 'MINUTES') {
->>>>>>> c19ba39e
                                 sh "./ci-scripts/oai-ci-vm-tool wait --workspace $WORKSPACE --variant ue-ethernet --job-name ${JOB_NAME} --build-id ${BUILD_ID} --keep-vm-alive"
                             }
                         }
