--- conflicted
+++ resolved
@@ -245,18 +245,6 @@
                         }
                     }
                 }
-<<<<<<< HEAD
-=======
-                stage ("Build physical simulators") {
-                    steps {
-                        gitlabCommitStatus(name: "Build phy-sim") {
-                            timeout (time: 45, unit: 'MINUTES') {
-                               sh "./ci-scripts/oai-ci-vm-tool wait --workspace $WORKSPACE --variant phy-sim --job-name ${JOB_NAME} --build-id ${BUILD_ID} --keep-vm-alive"
-                            }
-                        }
-                    }
-                }
->>>>>>> d7913bb0
                 stage ("Build eNB-ethernet") {
                     steps {
                         gitlabCommitStatus(name: "Build eNB-ethernet") {
