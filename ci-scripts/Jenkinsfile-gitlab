#!/bin/groovy
/*
 * Licensed to the OpenAirInterface (OAI) Software Alliance under one or more
 * contributor license agreements.  See the NOTICE file distributed with
 * this work for additional information regarding copyright ownership.
 * The OpenAirInterface Software Alliance licenses this file to You under
 * the OAI Public License, Version 1.1  (the "License"); you may not use this file
 * except in compliance with the License.
 * You may obtain a copy of the License at
 *
 *      http://www.openairinterface.org/?page_id=698
 *
 * Unless required by applicable law or agreed to in writing, software
 * distributed under the License is distributed on an "AS IS" BASIS,
 * WITHOUT WARRANTIES OR CONDITIONS OF ANY KIND, either express or implied.
 * See the License for the specific language governing permissions and
 * limitations under the License.
 *-------------------------------------------------------------------------------
 * For more information about the OpenAirInterface (OAI) Software Alliance:
 *      contact@openairinterface.org
 */

// Abstraction function to send social media messages:
// like on Slack or Mattermost
def sendSocialMediaMessage(pipeChannel, pipeColor, pipeMessage) {
    if (params.pipelineUsesSlack != null) {
        if (params.pipelineUsesSlack) {
            slackSend channel: pipeChannel, color: pipeColor, message: pipeMessage
        }
    }
}

def doRedHatBuild = false
def doFlexranCtrlTest = false

// Location of the executor node
def nodeExecutor = params.nodeExecutor

pipeline {
    agent {
        label nodeExecutor
    }
    options {
        disableConcurrentBuilds()
        timestamps()
        gitLabConnection('OAI GitLab')
        gitlabBuilds(builds: ["Build basic-sim", "Build gNb-usrp", "Build nr-UE-usrp", "Build eNb-USRP", "Build phy-sim", "Build eNb-ethernet", "Build UE-ethernet", "Analysis with cppcheck", "Test phy-sim", "Test basic-sim", "Test L2-sim", "Test-Mono-FDD-Band7", "Test-Mono-TDD-Band40", "Test-IF4p5-FDD-Band7", "Test-IF4p5-TDD-Band40", "Test-Mono-FDD-Band13"])
        ansiColor('xterm')
    }

    stages {
        stage ("Verify Parameters") {
            steps {
                script {
                    JOB_TIMESTAMP = sh returnStdout: true, script: 'date --utc --rfc-3339=seconds | sed -e "s#+00:00##"'
                    JOB_TIMESTAMP = JOB_TIMESTAMP.trim()

                    echo '\u2705 \u001B[32mVerify Parameters\u001B[0m'
                    def allParametersPresent = true

                    if (params.RedHatRemoteServer == null) {
                        allParametersPresent = false
                    }
                    if (params.RedHatRemoteCredentials == null) {
                        allParametersPresent = false
                    }
                    if (params.RedHatWorkingPath == null) {
                        allParametersPresent = false
                    }
                    if (allParametersPresent) {
                        echo "Performing Red Hat Build"
                        doRedHatBuild = true
                    } else {
                        doRedHatBuild = false
                    }
                    if (params.FlexRanRtcGitLabRepository_Credentials != null) {
                        doFlexranCtrlTest = true
                    }
                    if (fileExists("flexran")) {
                        sh "rm -Rf flexran > /dev/null 2>&1"
                    }
                }
            }
        }
        stage ("Verify Guidelines") {
            steps {
                echo "Git URL         is ${GIT_URL}"
                echo "GitLab Act      is ${env.gitlabActionType}"
                script {
                    if ("MERGE".equals(env.gitlabActionType)) {
                        // since a bit, in push events, gitlabUserEmail is not populated
                        gitCommitAuthorEmailAddr = env.gitlabUserEmail
                        echo "GitLab Usermail is ${gitCommitAuthorEmailAddr}"
                        // GitLab-Jenkins plugin integration is lacking to perform the merge by itself
                        // Doing it manually --> it may have merge conflicts
                        sh "./ci-scripts/doGitLabMerge.sh --src-branch ${env.gitlabSourceBranch} --src-commit ${env.gitlabMergeRequestLastCommit} --target-branch ${env.gitlabTargetBranch} --target-commit ${GIT_COMMIT}"
                        sh "zip -r -qq localZip.zip ."

                        // Running astyle options on the list of modified files by the merge request
                        // For the moment, there is no fail criteria. Just a notification of number of files that do not follow
                        sh "./ci-scripts/checkCodingFormattingRules.sh --src-branch ${env.gitlabSourceBranch} --target-branch ${env.gitlabTargetBranch}"
                        def res=readFile('./oai_rules_result.txt').trim();
                        if ("0".equals(res)) {
                            def message = "OAI " + JOB_NAME + " build (" + BUILD_ID + "): All Changed files in Merge Request follow OAI Formatting Rules"
                            addGitLabMRComment comment: message
                        } else {
                            def message = "OAI " + JOB_NAME + " build (" + BUILD_ID + "): Some Changed files in Merge Request DO NOT follow OAI Formatting Rules"
                            addGitLabMRComment comment: message
                        }
                    } else {
                        echo "Git Branch      is ${GIT_BRANCH}"
                        echo "Git Commit      is ${GIT_COMMIT}"
                        // since a bit, in push events, gitlabUserEmail is not populated
                        gitCommitAuthorEmailAddr = sh returnStdout: true, script: 'git log -n1 --pretty=format:%ae ${GIT_COMMIT}'
                        gitCommitAuthorEmailAddr = gitCommitAuthorEmailAddr.trim()
                        echo "GitLab Usermail is ${gitCommitAuthorEmailAddr}"
                        sh "git log -n1 --pretty=format:\"%s\" > .git/CI_COMMIT_MSG"

                        sh "zip -r -qq localZip.zip ."
                        // Running astyle options on all C/H files in the repository
                        // For the moment, there is no fail criteria. Just a notification of number of files that do not follow
                        sh "./ci-scripts/checkCodingFormattingRules.sh"
                    }
                    if (doFlexranCtrlTest) {
                        sh "mkdir flexran"
                        dir ('flexran') {
                            withCredentials([
                                [$class: 'UsernamePasswordMultiBinding', credentialsId: "${params.FlexRanRtcGitLabRepository_Credentials}", usernameVariable: 'git_username', passwordVariable: 'git_password']
                                ]) {
                                sh "git clone https://${git_username}:${git_password}@gitlab.eurecom.fr/flexran/flexran-rtc.git . > ../git_clone.log 2>&1"
                            }
                            sh "sed -i -e 's#add-apt-repository.*cleishm.*neo4j#add-apt-repository ppa:cleishm/neo4j -y#' -e 's#libneo4j-client-dev#libneo4j-client-dev -y#' tools/install_dependencies"
                            sh "zip -r -qq flexran.zip ."
                        }
                    }
                }
            }
            post {
                failure {
                    script {
                        def message = "OAI " + JOB_NAME + " build (" + BUILD_ID + "): Merge Conflicts -- Cannot perform CI"
                        addGitLabMRComment comment: message
                        currentBuild.result = 'FAILURE'
                    }
                }
            }
        }

        stage ("Start VM -- basic-sim") {
            steps {
                timeout (time: 5, unit: 'MINUTES') {
                    sh "./ci-scripts/oai-ci-vm-tool build --workspace $WORKSPACE --variant basic-sim --job-name ${JOB_NAME} --build-id ${BUILD_ID} --daemon"
                }
            }
        }

        stage ("Start VM -- gnb-usrp") {
            steps {
                timeout (time: 5, unit: 'MINUTES') {
                    sh "./ci-scripts/oai-ci-vm-tool build --workspace $WORKSPACE --variant gnb-usrp --job-name ${JOB_NAME} --build-id ${BUILD_ID} --daemon"
                }
            }
        }

        stage ("Start VM -- nr-ue-usrp") {
            steps {
                timeout (time: 5, unit: 'MINUTES') {
                    sh "./ci-scripts/oai-ci-vm-tool build --workspace $WORKSPACE --variant nr-ue-usrp --job-name ${JOB_NAME} --build-id ${BUILD_ID} --daemon"
                }
            }
        }

        stage ("Start VM -- enb-usrp") {
            steps {
                timeout (time: 5, unit: 'MINUTES') {
                    sh "./ci-scripts/oai-ci-vm-tool build --workspace $WORKSPACE --variant enb-usrp --job-name ${JOB_NAME} --build-id ${BUILD_ID} --daemon"
                }
            }
        }

        stage ("Start VM -- phy-sim") {
            steps {
                timeout (time: 5, unit: 'MINUTES') {
                    sh "./ci-scripts/oai-ci-vm-tool build --workspace $WORKSPACE --variant phy-sim --job-name ${JOB_NAME} --build-id ${BUILD_ID} --daemon"
                }
            }
        }
        
        stage ("Start VM -- enb-ethernet") {
            steps {
                timeout (time: 5, unit: 'MINUTES') {
                    sh "./ci-scripts/oai-ci-vm-tool build --workspace $WORKSPACE --variant enb-ethernet --job-name ${JOB_NAME} --build-id ${BUILD_ID} --daemon"
                }
            }
        }

        stage ("Start VM -- ue-ethernet") {
            steps {
                timeout (time: 5, unit: 'MINUTES') {
                    sh "./ci-scripts/oai-ci-vm-tool build --workspace $WORKSPACE --variant ue-ethernet --job-name ${JOB_NAME} --build-id ${BUILD_ID} --daemon"
                }
            }
        }
        
        stage ("Start VM -- cppcheck") {
            steps {
                timeout (time: 5, unit: 'MINUTES') {
                    sh "./ci-scripts/oai-ci-vm-tool build --workspace $WORKSPACE --variant cppcheck --job-name ${JOB_NAME} --build-id ${BUILD_ID} --daemon"
                }
            }
        }

        stage ("Variant Builds") {
            parallel {
                stage ("Analysis with cppcheck") {
                    steps {
                        gitlabCommitStatus(name: "Analysis with cppcheck") {
                            timeout (time: 20, unit: 'MINUTES') {
                                sh "./ci-scripts/oai-ci-vm-tool wait --workspace $WORKSPACE --variant cppcheck --job-name ${JOB_NAME} --build-id ${BUILD_ID}"
                            }
                        }
                    }
                }
                stage ("Build basic simulator") {
                    steps {
                        gitlabCommitStatus(name: "Build basic-sim") {
                            timeout (time: 20, unit: 'MINUTES') {
                                sh "./ci-scripts/oai-ci-vm-tool wait --workspace $WORKSPACE --variant basic-sim --job-name ${JOB_NAME} --build-id ${BUILD_ID} --keep-vm-alive"
                            }
                        }
                    }
                }
                stage ("Build 5G gNB-USRP") {
                    steps {
                        gitlabCommitStatus(name: "Build gNb-usrp") {
                            timeout (time: 20, unit: 'MINUTES') {
                                sh "./ci-scripts/oai-ci-vm-tool wait --workspace $WORKSPACE --variant gnb-usrp --job-name ${JOB_NAME} --build-id ${BUILD_ID} --keep-vm-alive"
                            }
                        }
                    }
                }
                stage ("Build 5G NR-UE-USRP") {
                    steps {
                        gitlabCommitStatus(name: "Build nr-UE-usrp") {
                            timeout (time: 20, unit: 'MINUTES') {
                                sh "./ci-scripts/oai-ci-vm-tool wait --workspace $WORKSPACE --variant nr-ue-usrp --job-name ${JOB_NAME} --build-id ${BUILD_ID} --keep-vm-alive"
                            }
                        }
                    }
                }
                stage ("Build eNb-USRP") {
                    steps {
                        gitlabCommitStatus(name: "Build eNb-USRP") {
                            timeout (time: 20, unit: 'MINUTES') {
                                sh "./ci-scripts/oai-ci-vm-tool wait --workspace $WORKSPACE --variant enb-usrp --job-name ${JOB_NAME} --build-id ${BUILD_ID} --keep-vm-alive"
                            }
                        }
                    }
                }
                stage ("Build physical simulators") {
                    steps {
                        gitlabCommitStatus(name: "Build phy-sim") {
                            timeout (time: 20, unit: 'MINUTES') {
                               sh "./ci-scripts/oai-ci-vm-tool wait --workspace $WORKSPACE --variant phy-sim --job-name ${JOB_NAME} --build-id ${BUILD_ID} --keep-vm-alive"
                            }
                        }
                    }
                }
                stage ("Build eNb-ethernet") {
                    steps {
                        gitlabCommitStatus(name: "Build eNb-ethernet") {
                            timeout (time: 20, unit: 'MINUTES') {
                                sh "./ci-scripts/oai-ci-vm-tool wait --workspace $WORKSPACE --variant enb-ethernet --job-name ${JOB_NAME} --build-id ${BUILD_ID} --keep-vm-alive"
                            }
                        }
                    }
                }
                stage ("Build UE-ethernet") {
                    steps {
                        gitlabCommitStatus(name: "Build UE-ethernet") {
                            timeout (time: 20, unit: 'MINUTES') {
                                sh "./ci-scripts/oai-ci-vm-tool wait --workspace $WORKSPACE --variant ue-ethernet --job-name ${JOB_NAME} --build-id ${BUILD_ID} --keep-vm-alive"
                            }
                        }
                    }
                }
                stage ("Build eNb-USRP on Red Hat") {
                    when {
                        expression {doRedHatBuild}
                    }
                    steps {
                        gitlabCommitStatus(name: "Build eNb-USRP-RHE") {
                            script {
                                try {
                                    withCredentials([
                                        [$class: 'UsernamePasswordMultiBinding', credentialsId: "${params.RedHatRemoteCredentials}", usernameVariable: 'RH_Username', passwordVariable: 'RH_Password']
                                    ]) {
                                        timeout (time: 20, unit: 'MINUTES') {
                                            sh "./ci-scripts/buildOnRH.sh --workspace $WORKSPACE --job-name ${JOB_NAME} --build-id ${BUILD_ID} --remote-host ${params.RedHatRemoteServer} --remote-path ${params.RedHatWorkingPath} --remote-user-name ${RH_Username} --remote-password ${RH_Password}"
                                        }
                                    }
                                } catch (Exception e) {
                                    echo "Red Hat build failed but we could keep running pipeline if all ubuntu-based build passed"
                                }
                            }
                        }
                    }
                }
            }
            post {
                failure {
                    script {
                        currentBuild.result = 'FAILURE'
                    }
                }
                always {
                    script {
                        dir ('archives') {
                            sh "zip -r -qq vm_build_logs.zip basic_sim enb_usrp phy_sim cppcheck enb_eth ue_eth gnb_usrp nrue_usrp red_hat"
                        }
                        if(fileExists('archives/vm_build_logs.zip')) {
                            archiveArtifacts artifacts: 'archives/vm_build_logs.zip'
                        }
                        if ("MERGE".equals(env.gitlabActionType)) {
                            sh "./ci-scripts/oai-ci-vm-tool report-build --workspace $WORKSPACE --git-url ${GIT_URL} --job-name ${JOB_NAME} --build-id ${BUILD_ID} --trigger merge-request --src-branch ${env.gitlabSourceBranch} --src-commit ${env.gitlabMergeRequestLastCommit} --target-branch ${env.gitlabTargetBranch} --target-commit ${GIT_COMMIT}"
                            // If the merge request has introduced more CPPCHECK errors or warnings, notifications in GitLab
                            if (fileExists('oai_cppcheck_added_errors.txt')) {
                                def ret=readFile('./oai_cppcheck_added_errors.txt').trim();
                                if ("0".equals(ret)) {
                                    echo "No added cppcheck warnings/errors in this merge request"
                                } else {
                                    def message = "OAI " + JOB_NAME + " build (" + BUILD_ID + "): Some modified files in Merge Request MAY have INTRODUCED up to " + ret + " CPPCHECK errors/warnings"
                                    addGitLabMRComment comment: message
                                }
                            }
                            // If the merge request has introduced compilation warnings, notifications in GitLab
                            sh "./ci-scripts/checkAddedWarnings.sh --src-branch ${env.gitlabSourceBranch} --target-branch ${env.gitlabTargetBranch}"
                            def res=readFile('./oai_warning_files.txt').trim();
                            if ("0".equals(res)) {
                                echo "No issues w/ warnings/errors in this merge request"
                            } else {
                                def fileList=readFile('./oai_warning_files_list.txt').trim();
                                def message = "OAI " + JOB_NAME + " build (" + BUILD_ID + "): Some modified files in Merge Request MAY have INTRODUCED WARNINGS (" + fileList + ")"
                                addGitLabMRComment comment: message
                            }
                        } else {
                            sh "./ci-scripts/oai-ci-vm-tool report-build --workspace $WORKSPACE --git-url ${GIT_URL} --job-name ${JOB_NAME} --build-id ${BUILD_ID} --trigger push --branch ${GIT_BRANCH} --commit ${GIT_COMMIT}"
                        }
                        if(fileExists('build_results.html')) {
                            sh "sed -i -e 's#Build-ID: ${BUILD_ID}#Build-ID: <a href=\"${BUILD_URL}\">${BUILD_ID}</a>#' -e 's#TEMPLATE_BUILD_TIME#${JOB_TIMESTAMP}#' build_results.html"
                            archiveArtifacts artifacts: 'build_results.html'
                        }
                    }
                }
            }
        }

        stage ("Variant Tests") {
            parallel {
                stage ("VM-based tests") {
                    stages {
                        stage ("Test physical simulators") {
                            steps {
                                script {
                                    timeout (time: 20, unit: 'MINUTES') {
                                        try {
                                            gitlabCommitStatus(name: "Test phy-sim") {
                                                sh "./ci-scripts/oai-ci-vm-tool test --workspace $WORKSPACE --variant phy-sim --job-name ${JOB_NAME} --build-id ${BUILD_ID}"
                                            }
                                        } catch (Exception e) {
                                          currentBuild.result = 'FAILURE'
                                        }
                                    }
                                }
                            }
                        }
                        stage ("Build Flexran Controller") {
                            when {
                                expression {doFlexranCtrlTest}
                            }
                            steps {
                                script {
                                    timeout (time: 20, unit: 'MINUTES') {
                                        try {
                                            sh "./ci-scripts/oai-ci-vm-tool build --workspace $WORKSPACE --variant flexran-rtc --job-name ${JOB_NAME} --build-id ${BUILD_ID} --keep-vm-alive"
                                        } catch (Exception e) {
                                          currentBuild.result = 'FAILURE'
                                        }
                                    }
                                }
                            }
                        }
                        stage ("Test basic simulator") {
                            steps {
                                script {
                                    timeout (time: 30, unit: 'MINUTES') {
                                        try {
                                            gitlabCommitStatus(name: "Test basic-sim") {
                                                sh "./ci-scripts/oai-ci-vm-tool test --workspace $WORKSPACE --variant basic-sim --job-name ${JOB_NAME} --build-id ${BUILD_ID}"
                                            }
                                        } catch (Exception e) {
                                          currentBuild.result = 'FAILURE'
                                        }
                                    }
                                }
                            }
                        }
                        stage ("Test L1 simulator") {
                            steps {
                                script {
                                    timeout (time: 30, unit: 'MINUTES') {
                                        try {
                                            gitlabCommitStatus(name: "Test L1-sim") {
                                                sh "./ci-scripts/oai-ci-vm-tool test --workspace $WORKSPACE --variant l1-sim --job-name ${JOB_NAME} --build-id ${BUILD_ID} --keep-vm-alive"
                                            }
                                        } catch (Exception e) {
                                            currentBuild.result = 'FAILURE'
                                        }
                                    }
                                }
                            }
                        }
                        stage ("Test RF simulator") {
                            steps {
                                script {
                                    timeout (time: 30, unit: 'MINUTES') {
                                        try {
                                            gitlabCommitStatus(name: "Test RF-sim") {
                                                sh "./ci-scripts/oai-ci-vm-tool test --workspace $WORKSPACE --variant rf-sim --job-name ${JOB_NAME} --build-id ${BUILD_ID} --keep-vm-alive"
                                            }
                                        } catch (Exception e) {
                                            currentBuild.result = 'FAILURE'
                                        }
                                    }
                                }
                            }
                        }
                        stage ("Test L2 simulator") {
                            steps {
                                script {
                                    timeout (time: 30, unit: 'MINUTES') {
                                        try {
                                            gitlabCommitStatus(name: "Test L2-sim") {
                                                sh "./ci-scripts/oai-ci-vm-tool test --workspace $WORKSPACE --variant l2-sim --job-name ${JOB_NAME} --build-id ${BUILD_ID}"
                                            }
                                        } catch (Exception e) {
                                            currentBuild.result = 'FAILURE'
                                        }
                                    }
                                }
                            }
                        }
                        stage ("Destroy all Virtual Machines") {
                            steps {
                                sh "./ci-scripts/oai-ci-vm-tool destroy --job-name ${JOB_NAME} --build-id ${BUILD_ID}"
                            }
<<<<<<< HEAD
        				}
=======
                        }
>>>>>>> 71191fb9
                    }
                }
                stage ("Test MONOLITHIC - FDD - Band 7 - B210") {
                    steps {
                        script {
                            triggerSlaveJob ('eNB-CI-FDD-Band7-B210', 'Test-Mono-FDD-Band7')
                        }
                    }
                    post {
                        always {
                            script {
                                finalizeSlaveJob('eNB-CI-FDD-Band7-B210')
                            }
                        }
                        failure {
                            script {
                                currentBuild.result = 'FAILURE'
                            }
                        }
                    }
                }
                stage ("Test MONOLITHIC - TDD - Band 40 - B210") {
                    steps {
                        script {
                            triggerSlaveJob ('eNB-CI-TDD-Band40-B210', 'Test-Mono-TDD-Band40')
                        }
                    }
                    post {
                        always {
                            script {
                                finalizeSlaveJob('eNB-CI-TDD-Band40-B210')
                            }
                        }
                        failure {
                            script {
                                currentBuild.result = 'FAILURE'
                            }
                        }
                    }
                }
                stage ("Test IF4p5 - FDD - Band 7 - B210") {
                    steps {
                        script {
                            sh "sleep 60"
                            triggerSlaveJob ('eNB-CI-IF4p5-FDD-Band7-B210', 'Test-IF4p5-FDD-Band7')
                        }
                    }
                    post {
                        always {
                            script {
                                finalizeSlaveJob('eNB-CI-IF4p5-FDD-Band7-B210')
                            }
                        }
                        failure {
                            script {
                                currentBuild.result = 'FAILURE'
                            }
                        }
                    }
                }
                stage ("Test IF4p5 - TDD - Band 40 - B210") {
                    steps {
                        script {
                            sh "sleep 60"
                            triggerSlaveJob ('eNB-CI-IF4p5-TDD-Band40-B210', 'Test-IF4p5-TDD-Band40')
                        }
                    }
                    post {
                        always {
                            script {
                                finalizeSlaveJob('eNB-CI-IF4p5-TDD-Band40-B210')
                            }
                        }
                        failure {
                            script {
                                currentBuild.result = 'FAILURE'
                            }
                        }
                    }
                }
                stage ("Test MONOLITHIC - FDD - Band 13 - B210") {
                    steps {
                        script {
                            triggerSlaveJob ('eNB-CI-MONO-FDD-Band13-B210', 'Test-Mono-FDD-Band13')
                        }
                    }
                    post {
                        always {
                            script {
                                finalizeSlaveJob('eNB-CI-MONO-FDD-Band13-B210')
                            }
                        }
                        failure {
                            script {
                                currentBuild.result = 'FAILURE'
                            }
                        }
                    }
                }
                stage ("Test OAI UE - FDD - Band 20 - B200") {
                    steps {
                        script {
                            triggerSlaveJobNoGitLab ('UE-CI-FDD-Band20-B200')
                        }
                    }
                    post {
                        always {
                            script {
                                finalizeSlaveJob('UE-CI-FDD-Band20-B200')
                            }
                        }
                        failure {
                            script {
                                currentBuild.result = 'FAILURE'
                            }
                        }
                    }
                }
                stage ("Test OAI UE - OAI eNB - FDD - Band 7 - B200") {
                    steps {
                        script {
                            // Delayed trigger on slave job, so it is always the last one to run
                            sh "sleep 240"
                            triggerSlaveJob ('eNB-UE-CI-MONO-FDD-Band7-B200', 'Test-eNB-OAI-UE-FDD-Band7')
                        }
                    }
                    post {
                        always {
                            script {
                                finalizeSlaveJob('eNB-UE-CI-MONO-FDD-Band7-B200')
                            }
                        }
                        failure {
                            script {
                                currentBuild.result = 'FAILURE'
                            }
                        }
                    }
                }
            }
            post {
                always {
                    script {
                        dir ('archives') {
                            sh "if [ -d basic_sim/test ] || [ -d phy_sim/test ] || [ -d l2_sim/test ]; then zip -r -qq vm_tests_logs.zip */test ; fi"
                        }
                        if(fileExists('archives/vm_tests_logs.zip')) {
                            archiveArtifacts artifacts: 'archives/vm_tests_logs.zip'
                            if ("MERGE".equals(env.gitlabActionType)) {
                                sh "./ci-scripts/oai-ci-vm-tool report-test --workspace $WORKSPACE --git-url ${GIT_URL} --job-name ${JOB_NAME} --build-id ${BUILD_ID} --trigger merge-request --src-branch ${env.gitlabSourceBranch} --src-commit ${env.gitlabMergeRequestLastCommit} --target-branch ${env.gitlabTargetBranch} --target-commit ${GIT_COMMIT}"
                            } else {
                                sh "./ci-scripts/oai-ci-vm-tool report-test --workspace $WORKSPACE --git-url ${GIT_URL} --job-name ${JOB_NAME} --build-id ${BUILD_ID} --trigger push --branch ${GIT_BRANCH} --commit ${GIT_COMMIT}"
                            }
                            if(fileExists('test_simulator_results.html')) {
                                sh "sed -i -e 's#Build-ID: ${BUILD_ID}#Build-ID: <a href=\"${BUILD_URL}\">${BUILD_ID}</a>#' -e 's#TEMPLATE_BUILD_TIME#${JOB_TIMESTAMP}#' test_simulator_results.html"
                                archiveArtifacts artifacts: 'test_simulator_results.html'
                            }
                        }
                    }
                }
            }
        }
    }
    post {
        always {
            script {
                // Stage destroy may not be run if error in previous stage
                sh "./ci-scripts/oai-ci-vm-tool destroy --job-name ${JOB_NAME} --build-id ${BUILD_ID}"
                emailext attachmentsPattern: '*results*.html',
                     body: '''Hi,

Here are attached HTML report files for $PROJECT_NAME - Build # $BUILD_NUMBER - $BUILD_STATUS!

Regards,
OAI CI Team''',
                     replyTo: 'no-reply@openairinterface.org',
                     subject: '$PROJECT_NAME - Build # $BUILD_NUMBER - $BUILD_STATUS!',
                     to: gitCommitAuthorEmailAddr

                if (fileExists('.git/CI_COMMIT_MSG')) {
                    sh "rm -f .git/CI_COMMIT_MSG"
                }
            }
        }
        success {
            script {
                def message = "OAI " + JOB_NAME + " build (" + BUILD_ID + "): passed (" + BUILD_URL + ")"
                if ("MERGE".equals(env.gitlabActionType)) {
                    echo "This is a MERGE event"
                    addGitLabMRComment comment: message
                    def message2 = "OAI " + JOB_NAME + " build (" + BUILD_ID + "): passed (" + BUILD_URL + ") -- MergeRequest #" + env.gitlabMergeRequestIid + " (" + env.gitlabMergeRequestTitle + ")"
                    sendSocialMediaMessage('ci-enb', 'good', message2)
                } else {
                    sendSocialMediaMessage('ci-enb', 'good', message)
                }
            }
        }
        failure {
            script {
                def message = "OAI " + JOB_NAME + " build (" + BUILD_ID + "): failed (" + BUILD_URL + ")"
                if ("MERGE".equals(env.gitlabActionType)) {
                    echo "This is a MERGE event"
                    addGitLabMRComment comment: message
                    def message2 = "OAI " + JOB_NAME + " build (" + BUILD_ID + "): failed (" + BUILD_URL + ") -- MergeRequest #" + env.gitlabMergeRequestIid + " (" + env.gitlabMergeRequestTitle + ")"
                    sendSocialMediaMessage('ci-enb', 'danger', message2)
                } else {
                    sendSocialMediaMessage('ci-enb', 'danger', message)
                }
            }
        }
    }
}

// ----  Slave Job functions

def triggerSlaveJob (jobName, gitlabStatusName) {
    if ("MERGE".equals(env.gitlabActionType)) {
        gitlabCommitStatus(name: gitlabStatusName) {
            build job: jobName,
                parameters: [
                    string(name: 'eNB_Repository', value: String.valueOf(GIT_URL)),
                    string(name: 'eNB_Branch', value: String.valueOf(env.gitlabSourceBranch)),
                    string(name: 'eNB_CommitID', value: String.valueOf(env.gitlabMergeRequestLastCommit)),
                    booleanParam(name: 'eNB_mergeRequest', value: true),
                    string(name: 'eNB_TargetBranch', value: String.valueOf(env.gitlabTargetBranch))
                ]
        }
    } else {
        gitlabCommitStatus(name: gitlabStatusName) {
            build job: jobName,
                parameters: [
                    string(name: 'eNB_Repository', value: String.valueOf(GIT_URL)),
                    string(name: 'eNB_Branch', value: String.valueOf(GIT_BRANCH)),
                    string(name: 'eNB_CommitID', value: String.valueOf(GIT_COMMIT)),
                    booleanParam(name: 'eNB_mergeRequest', value: false)
                ]
       }
    }
}

def triggerSlaveJobNoGitLab (jobName) {
    if ("MERGE".equals(env.gitlabActionType)) {
        build job: jobName,
            parameters: [
                string(name: 'eNB_Repository', value: String.valueOf(GIT_URL)),
                string(name: 'eNB_Branch', value: String.valueOf(env.gitlabSourceBranch)),
                string(name: 'eNB_CommitID', value: String.valueOf(env.gitlabMergeRequestLastCommit)),
                booleanParam(name: 'eNB_mergeRequest', value: true),
                string(name: 'eNB_TargetBranch', value: String.valueOf(env.gitlabTargetBranch))
            ]
    } else {
        build job: jobName,
            parameters: [
                string(name: 'eNB_Repository', value: String.valueOf(GIT_URL)),
                string(name: 'eNB_Branch', value: String.valueOf(GIT_BRANCH)),
                string(name: 'eNB_CommitID', value: String.valueOf(GIT_COMMIT)),
                booleanParam(name: 'eNB_mergeRequest', value: false)
            ]
    }
}

def finalizeSlaveJob(jobName) {
    // In case of any non-success, we are retrieving the HTML report of the last completed
    // slave job. The only drop-back is that we may retrieve the HTML report of a previous build
    fileName = "test_results-${jobName}.html"
    if (!fileExists(fileName)) {
        copyArtifacts(projectName: jobName,
            filter: 'test_results*.html',
            selector: lastCompleted())
        if (fileExists(fileName)) {
            sh "sed -i -e 's#TEMPLATE_BUILD_TIME#${JOB_TIMESTAMP}#' ${fileName}"
            archiveArtifacts artifacts: fileName
        }
    }
}<|MERGE_RESOLUTION|>--- conflicted
+++ resolved
@@ -454,11 +454,7 @@
                             steps {
                                 sh "./ci-scripts/oai-ci-vm-tool destroy --job-name ${JOB_NAME} --build-id ${BUILD_ID}"
                             }
-<<<<<<< HEAD
-        				}
-=======
-                        }
->>>>>>> 71191fb9
+                        }
                     }
                 }
                 stage ("Test MONOLITHIC - FDD - Band 7 - B210") {
