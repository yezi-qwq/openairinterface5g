#!/bin/groovy
/*
 * Licensed to the OpenAirInterface (OAI) Software Alliance under one or more
 * contributor license agreements.  See the NOTICE file distributed with
 * this work for additional information regarding copyright ownership.
 * The OpenAirInterface Software Alliance licenses this file to You under
 * the OAI Public License, Version 1.1  (the "License"); you may not use this file
 * except in compliance with the License.
 * You may obtain a copy of the License at
 *
 *      http://www.openairinterface.org/?page_id=698
 *
 * Unless required by applicable law or agreed to in writing, software
 * distributed under the License is distributed on an "AS IS" BASIS,
 * WITHOUT WARRANTIES OR CONDITIONS OF ANY KIND, either express or implied.
 * See the License for the specific language governing permissions and
 * limitations under the License.
 *-------------------------------------------------------------------------------
 * For more information about the OpenAirInterface (OAI) Software Alliance:
 *      contact@openairinterface.org
 */

// Abstraction function to send social media messages:
// like on Slack or Mattermost
def sendSocialMediaMessage(pipeChannel, pipeColor, pipeMessage) {
    if (params.pipelineUsesSlack != null) {
        if (params.pipelineUsesSlack) {
            slackSend channel: pipeChannel, color: pipeColor, message: pipeMessage
        }
    }
}

def doRedHatBuild = false
def doFlexranCtrlTest = false

// Location of the executor node
def nodeExecutor = params.nodeExecutor

pipeline {
    agent {
        label nodeExecutor
    }
    options {
        disableConcurrentBuilds()
        timestamps()
        gitLabConnection('OAI GitLab')
<<<<<<< HEAD
        gitlabBuilds(builds: ["Build eNb-USRP", "Build basic-sim", "Build gNb-usrp", "Build nr-UE-usrp", "Build phy-sim", "Build eNb-ethernet", "Build UE-ethernet", "Analysis with cppcheck", "Test phy-sim", "Test basic-sim", "Test-FDD-Band7", "Test-TDD-Band40", "Test-IF4p5-FDD-Band7", "Test-IF4p5-TDD-Band40"])
=======
        gitlabBuilds(builds: ["Build eNb-USRP", "Build basic-sim", "Build phy-sim", "Build eNb-ethernet", "Build UE-ethernet", "Analysis with cppcheck", "Test phy-sim", "Test basic-sim", "Test L2-sim", "Test-Mono-FDD-Band7", "Test-Mono-TDD-Band40", "Test-IF4p5-FDD-Band7", "Test-IF4p5-TDD-Band40", "Test-Mono-FDD-Band13"])
>>>>>>> 81d4202b
        ansiColor('xterm')
    }

    stages {
        stage ("Verify Parameters") {
            steps {
                script {
                    JOB_TIMESTAMP = sh returnStdout: true, script: 'date --utc --rfc-3339=seconds | sed -e "s#+00:00##"'
                    JOB_TIMESTAMP = JOB_TIMESTAMP.trim()

                    echo '\u2705 \u001B[32mVerify Parameters\u001B[0m'
                    def allParametersPresent = true

                    if (params.RedHatRemoteServer == null) {
                        allParametersPresent = false
                    }
                    if (params.RedHatRemoteCredentials == null) {
                        allParametersPresent = false
                    }
                    if (params.RedHatWorkingPath == null) {
                        allParametersPresent = false
                    }
                    if (allParametersPresent) {
                        echo "Performing Red Hat Build"
                        doRedHatBuild = true
                    } else {
                        doRedHatBuild = false
                    }
                    if (params.FlexRanRtcGitLabRepository_Credentials != null) {
                        doFlexranCtrlTest = true
                    }
                    if (fileExists("flexran")) {
                        sh "rm -Rf flexran > /dev/null 2>&1"
                    }
                }
            }
        }
        stage ("Verify Guidelines") {
            steps {
                echo "Git URL         is ${GIT_URL}"
                echo "GitLab Act      is ${env.gitlabActionType}"
                script {
                    if ("MERGE".equals(env.gitlabActionType)) {
                        // since a bit, in push events, gitlabUserEmail is not populated
                        gitCommitAuthorEmailAddr = env.gitlabUserEmail
                        echo "GitLab Usermail is ${gitCommitAuthorEmailAddr}"
                        // GitLab-Jenkins plugin integration is lacking to perform the merge by itself
                        // Doing it manually --> it may have merge conflicts
                        sh "./ci-scripts/doGitLabMerge.sh --src-branch ${env.gitlabSourceBranch} --src-commit ${env.gitlabMergeRequestLastCommit} --target-branch ${env.gitlabTargetBranch} --target-commit ${GIT_COMMIT}"
                        sh "zip -r -qq localZip.zip ."

                        // Running astyle options on the list of modified files by the merge request
                        // For the moment, there is no fail criteria. Just a notification of number of files that do not follow
                        sh "./ci-scripts/checkCodingFormattingRules.sh --src-branch ${env.gitlabSourceBranch} --target-branch ${env.gitlabTargetBranch}"
                        def res=readFile('./oai_rules_result.txt').trim();
                        if ("0".equals(res)) {
                            def message = "OAI " + JOB_NAME + " build (" + BUILD_ID + "): All Changed files in Merge Request follow OAI Formatting Rules"
                            addGitLabMRComment comment: message
                        } else {
                            def message = "OAI " + JOB_NAME + " build (" + BUILD_ID + "): Some Changed files in Merge Request DO NOT follow OAI Formatting Rules"
                            addGitLabMRComment comment: message
                        }
                    } else {
                        echo "Git Branch      is ${GIT_BRANCH}"
                        echo "Git Commit      is ${GIT_COMMIT}"
                        // since a bit, in push events, gitlabUserEmail is not populated
                        gitCommitAuthorEmailAddr = sh returnStdout: true, script: 'git log -n1 --pretty=format:%ae ${GIT_COMMIT}'
                        gitCommitAuthorEmailAddr = gitCommitAuthorEmailAddr.trim()
                        echo "GitLab Usermail is ${gitCommitAuthorEmailAddr}"
                        sh "git log -n1 --pretty=format:\"%s\" > .git/CI_COMMIT_MSG"

                        sh "zip -r -qq localZip.zip ."
                        // Running astyle options on all C/H files in the repository
                        // For the moment, there is no fail criteria. Just a notification of number of files that do not follow
                        sh "./ci-scripts/checkCodingFormattingRules.sh"
                    }
                    if (doFlexranCtrlTest) {
                        sh "mkdir flexran"
                        dir ('flexran') {
                            withCredentials([
                                [$class: 'UsernamePasswordMultiBinding', credentialsId: "${params.FlexRanRtcGitLabRepository_Credentials}", usernameVariable: 'git_username', passwordVariable: 'git_password']
                                ]) {
                                sh "git clone https://${git_username}:${git_password}@gitlab.eurecom.fr/flexran/flexran-rtc.git . > ../git_clone.log 2>&1"
                            }
                            sh "sed -i -e 's#add-apt-repository.*cleishm.*neo4j#add-apt-repository ppa:cleishm/neo4j -y#' -e 's#libneo4j-client-dev#libneo4j-client-dev -y#' tools/install_dependencies"
                            sh "zip -r -qq flexran.zip ."
                        }
                    }
                }
            }
            post {
                failure {
                    script {
                        def message = "OAI " + JOB_NAME + " build (" + BUILD_ID + "): Merge Conflicts -- Cannot perform CI"
                        addGitLabMRComment comment: message
                        currentBuild.result = 'FAILURE'
                    }
                }
            }
        }

        stage ("Start VM -- basic-sim") {
            steps {
                timeout (time: 5, unit: 'MINUTES') {
                    sh "./ci-scripts/oai-ci-vm-tool build --workspace $WORKSPACE --variant basic-sim --job-name ${JOB_NAME} --build-id ${BUILD_ID} --daemon"
                }
            }
        }

        stage ("Start VM -- gnb-usrp") {
            steps {
                timeout (time: 5, unit: 'MINUTES') {
<<<<<<< HEAD
                    sh "./ci-scripts/oai-ci-vm-tool build --workspace $WORKSPACE --variant gnb-usrp --job-name ${JOB_NAME} --build-id ${BUILD_ID} --daemon"
                }
            }
        }

        stage ("Start VM -- nr-ue-usrp") {
            steps {
                timeout (time: 5, unit: 'MINUTES') {
                    sh "./ci-scripts/oai-ci-vm-tool build --workspace $WORKSPACE --variant nr-ue-usrp --job-name ${JOB_NAME} --build-id ${BUILD_ID} --daemon"
                }
            }
        }

        stage ("Start VM -- enb-usrp") {
            steps {
                timeout (time: 5, unit: 'MINUTES') {
                    sh "./ci-scripts/oai-ci-vm-tool build --workspace $WORKSPACE --variant enb-usrp --job-name ${JOB_NAME} --build-id ${BUILD_ID} --daemon"
=======
                    sh "./ci-scripts/oai-ci-vm-tool build --workspace $WORKSPACE --variant enb-usrp --job-name ${JOB_NAME} --build-id ${BUILD_ID} --daemon"
                }
            }
        }

        stage ("Start VM -- enb-ethernet") {
            steps {
                timeout (time: 5, unit: 'MINUTES') {
                    sh "./ci-scripts/oai-ci-vm-tool build --workspace $WORKSPACE --variant enb-ethernet --job-name ${JOB_NAME} --build-id ${BUILD_ID} --daemon"
                }
            }
        }

        stage ("Start VM -- ue-ethernet") {
            steps {
                timeout (time: 5, unit: 'MINUTES') {
                    sh "./ci-scripts/oai-ci-vm-tool build --workspace $WORKSPACE --variant ue-ethernet --job-name ${JOB_NAME} --build-id ${BUILD_ID} --daemon"
>>>>>>> 81d4202b
                }
            }
        }

        stage ("Start VM -- phy-sim") {
            steps {
                timeout (time: 5, unit: 'MINUTES') {
<<<<<<< HEAD
                    sh "./ci-scripts/oai-ci-vm-tool build --workspace $WORKSPACE --variant enb-ethernet --job-name ${JOB_NAME} --build-id ${BUILD_ID} --daemon"
=======
                    sh "./ci-scripts/oai-ci-vm-tool build --workspace $WORKSPACE --variant phy-sim --job-name ${JOB_NAME} --build-id ${BUILD_ID} --daemon"
>>>>>>> 81d4202b
                }
            }
        }

        stage ("Start VM -- cppcheck") {
            steps {
                timeout (time: 5, unit: 'MINUTES') {
<<<<<<< HEAD
                    sh "./ci-scripts/oai-ci-vm-tool build --workspace $WORKSPACE --variant ue-ethernet --job-name ${JOB_NAME} --build-id ${BUILD_ID} --daemon"
                }
            }
        }

        stage ("Start VM -- phy-sim") {
            steps {
                timeout (time: 5, unit: 'MINUTES') {
                    sh "./ci-scripts/oai-ci-vm-tool build --workspace $WORKSPACE --variant phy-sim --job-name ${JOB_NAME} --build-id ${BUILD_ID} --daemon"
                }
            }
        }

        stage ("Start VM -- cppcheck") {
            steps {
                timeout (time: 5, unit: 'MINUTES') {
=======
>>>>>>> 81d4202b
                    sh "./ci-scripts/oai-ci-vm-tool build --workspace $WORKSPACE --variant cppcheck --job-name ${JOB_NAME} --build-id ${BUILD_ID} --daemon"
                }
            }
        }

        stage ("Variant Builds") {
            parallel {
                stage ("Analysis with cppcheck") {
                    steps {
                        gitlabCommitStatus(name: "Analysis with cppcheck") {
                            timeout (time: 20, unit: 'MINUTES') {
                                sh "./ci-scripts/oai-ci-vm-tool wait --workspace $WORKSPACE --variant cppcheck --job-name ${JOB_NAME} --build-id ${BUILD_ID}"
                            }
                        }
                    }
                }
                stage ("Build eNb-USRP") {
                    steps {
                        gitlabCommitStatus(name: "Build eNb-USRP") {
                            timeout (time: 20, unit: 'MINUTES') {
                                sh "./ci-scripts/oai-ci-vm-tool wait --workspace $WORKSPACE --variant enb-usrp --job-name ${JOB_NAME} --build-id ${BUILD_ID}"
                            }
                        }
                    }
                }
                stage ("Build basic simulator") {
                    steps {
                        gitlabCommitStatus(name: "Build basic-sim") {
                            timeout (time: 20, unit: 'MINUTES') {
                                sh "./ci-scripts/oai-ci-vm-tool wait --workspace $WORKSPACE --variant basic-sim --job-name ${JOB_NAME} --build-id ${BUILD_ID} --keep-vm-alive"
                            }
                        }
                    }
                }
                stage ("Build eNb-ethernet") {
                    steps {
                        gitlabCommitStatus(name: "Build eNb-ethernet") {
                            timeout (time: 20, unit: 'MINUTES') {
<<<<<<< HEAD
                                sh "./ci-scripts/oai-ci-vm-tool wait --workspace $WORKSPACE --variant enb-ethernet --job-name ${JOB_NAME} --build-id ${BUILD_ID}"
=======
                                sh "./ci-scripts/oai-ci-vm-tool wait --workspace $WORKSPACE --variant enb-ethernet --job-name ${JOB_NAME} --build-id ${BUILD_ID} --keep-vm-alive"
>>>>>>> 81d4202b
                            }
                        }
                    }
                }
                stage ("Build UE-ethernet") {
                    steps {
                        gitlabCommitStatus(name: "Build UE-ethernet") {
                            timeout (time: 20, unit: 'MINUTES') {
<<<<<<< HEAD
                                sh "./ci-scripts/oai-ci-vm-tool wait --workspace $WORKSPACE --variant ue-ethernet --job-name ${JOB_NAME} --build-id ${BUILD_ID}"
                            }
                        }
                    }
                }
                stage ("Build 5G gNB-USRP") {
                    steps {
                        gitlabCommitStatus(name: "Build gNb-usrp") {
                            timeout (time: 20, unit: 'MINUTES') {
                                sh "./ci-scripts/oai-ci-vm-tool wait --workspace $WORKSPACE --variant gnb-usrp --job-name ${JOB_NAME} --build-id ${BUILD_ID}"
                            }
                        }
                    }
                }
                stage ("Build 5G NR-UE-USRP") {
                    steps {
                        gitlabCommitStatus(name: "Build nr-UE-usrp") {
                            timeout (time: 20, unit: 'MINUTES') {
                                sh "./ci-scripts/oai-ci-vm-tool wait --workspace $WORKSPACE --variant nr-ue-usrp --job-name ${JOB_NAME} --build-id ${BUILD_ID}"
                            }
                        }
                    }
                }
                stage ("Build physical simulators") {
                    steps {
                        gitlabCommitStatus(name: "Build phy-sim") {
                            timeout (time: 20, unit: 'MINUTES') {
=======
                                sh "./ci-scripts/oai-ci-vm-tool wait --workspace $WORKSPACE --variant ue-ethernet --job-name ${JOB_NAME} --build-id ${BUILD_ID} --keep-vm-alive"
                            }
                        }
                    }
                }
                stage ("Build physical simulators") {
                    steps {
                        gitlabCommitStatus(name: "Build phy-sim") {
                            timeout (time: 20, unit: 'MINUTES') {
>>>>>>> 81d4202b
                               sh "./ci-scripts/oai-ci-vm-tool wait --workspace $WORKSPACE --variant phy-sim --job-name ${JOB_NAME} --build-id ${BUILD_ID} --keep-vm-alive"
                            }
                        }
                    }
                }
                stage ("Build eNb-USRP on Red Hat") {
                    when {
                        expression {doRedHatBuild}
                    }
                    steps {
                        gitlabCommitStatus(name: "Build eNb-USRP-RHE") {
                            script {
                                try {
                                    withCredentials([
                                        [$class: 'UsernamePasswordMultiBinding', credentialsId: "${params.RedHatRemoteCredentials}", usernameVariable: 'RH_Username', passwordVariable: 'RH_Password']
                                    ]) {
                                        timeout (time: 20, unit: 'MINUTES') {
                                            sh "./ci-scripts/buildOnRH.sh --workspace $WORKSPACE --job-name ${JOB_NAME} --build-id ${BUILD_ID} --remote-host ${params.RedHatRemoteServer} --remote-path ${params.RedHatWorkingPath} --remote-user-name ${RH_Username} --remote-password ${RH_Password}"
                                        }
                                    }
                                } catch (Exception e) {
                                    echo "Red Hat build failed but we could keep running pipeline if all ubuntu-based build passed"
                                }
                            }
                        }
                    }
                }
            }
            post {
                failure {
                    script {
                        currentBuild.result = 'FAILURE'
                    }
                }
                always {
                    script {
                        dir ('archives') {
                            sh "zip -r -qq vm_build_logs.zip basic_sim enb_usrp phy_sim cppcheck enb_eth ue_eth gnb_usrp nrue_usrp red_hat"
                        }
                        if(fileExists('archives/vm_build_logs.zip')) {
                            archiveArtifacts artifacts: 'archives/vm_build_logs.zip'
                        }
                        if ("MERGE".equals(env.gitlabActionType)) {
                            sh "./ci-scripts/oai-ci-vm-tool report-build --workspace $WORKSPACE --git-url ${GIT_URL} --job-name ${JOB_NAME} --build-id ${BUILD_ID} --trigger merge-request --src-branch ${env.gitlabSourceBranch} --src-commit ${env.gitlabMergeRequestLastCommit} --target-branch ${env.gitlabTargetBranch} --target-commit ${GIT_COMMIT}"
<<<<<<< HEAD
=======
                            // If the merge request has introduced more CPPCHECK errors or warnings, notifications in GitLab
                            if (fileExists('oai_cppcheck_added_errors.txt')) {
                                def ret=readFile('./oai_cppcheck_added_errors.txt').trim();
                                if ("0".equals(ret)) {
                                    echo "No added cppcheck warnings/errors in this merge request"
                                } else {
                                    def message = "OAI " + JOB_NAME + " build (" + BUILD_ID + "): Some modified files in Merge Request MAY have INTRODUCED up to " + ret + " CPPCHECK errors/warnings"
                                    addGitLabMRComment comment: message
                                }
                            }
                            // If the merge request has introduced compilation warnings, notifications in GitLab
>>>>>>> 81d4202b
                            sh "./ci-scripts/checkAddedWarnings.sh --src-branch ${env.gitlabSourceBranch} --target-branch ${env.gitlabTargetBranch}"
                            def res=readFile('./oai_warning_files.txt').trim();
                            if ("0".equals(res)) {
                                echo "No issues w/ warnings/errors in this merge request"
                            } else {
                                def fileList=readFile('./oai_warning_files_list.txt').trim();
                                def message = "OAI " + JOB_NAME + " build (" + BUILD_ID + "): Some modified files in Merge Request MAY have INTRODUCED WARNINGS (" + fileList + ")"
                                addGitLabMRComment comment: message
                            }
                        } else {
                            sh "./ci-scripts/oai-ci-vm-tool report-build --workspace $WORKSPACE --git-url ${GIT_URL} --job-name ${JOB_NAME} --build-id ${BUILD_ID} --trigger push --branch ${GIT_BRANCH} --commit ${GIT_COMMIT}"
                        }
                        if(fileExists('build_results.html')) {
                            sh "sed -i -e 's#Build-ID: ${BUILD_ID}#Build-ID: <a href=\"${BUILD_URL}\">${BUILD_ID}</a>#' -e 's#TEMPLATE_BUILD_TIME#${JOB_TIMESTAMP}#' build_results.html"
                            archiveArtifacts artifacts: 'build_results.html'
                        }
                    }
                }
            }
        }

        stage ("Variant Tests") {
            parallel {
<<<<<<< HEAD
                stage ("Test physical simulators") {
                    steps {
                        gitlabCommitStatus(name: "Test phy-sim") {
                            timeout (time: 45, unit: 'MINUTES') {
                                sh "./ci-scripts/oai-ci-vm-tool test --workspace $WORKSPACE --variant phy-sim --job-name ${JOB_NAME} --build-id ${BUILD_ID}"
                            }
                        }
                    }
                }
                stage ("Test basic simulator") {
                    steps {
                        gitlabCommitStatus(name: "Test basic-sim") {
                            timeout (time: 20, unit: 'MINUTES') {
                                sh "./ci-scripts/oai-ci-vm-tool test --workspace $WORKSPACE --variant basic-sim --job-name ${JOB_NAME} --build-id ${BUILD_ID}"
                            }
                        }
                    }
                }
                stage ("Test FDD - Band 7 - B210") {
                    steps {
                        script {
                            if ("MERGE".equals(env.gitlabActionType)) {
                                gitlabCommitStatus(name: "Test-FDD-Band7") {
                                    build job: 'eNB-CI-FDD-Band7-B210',
                                       parameters: [
                                           string(name: 'eNB_Repository', value: String.valueOf(GIT_URL)),
                                           string(name: 'eNB_Branch', value: String.valueOf(env.gitlabSourceBranch)),
                                           string(name: 'eNB_CommitID', value: String.valueOf(env.gitlabMergeRequestLastCommit)),
                                           booleanParam(name: 'eNB_mergeRequest', value: true),
                                           string(name: 'eNB_TargetBranch', value: String.valueOf(env.gitlabTargetBranch))
                                       ]
                                }
                            } else {
                                gitlabCommitStatus(name: "Test-FDD-Band7") {
                                    build job: 'eNB-CI-FDD-Band7-B210',
                                       parameters: [
                                           string(name: 'eNB_Repository', value: String.valueOf(GIT_URL)),
                                           string(name: 'eNB_Branch', value: String.valueOf(GIT_BRANCH)),
                                           string(name: 'eNB_CommitID', value: String.valueOf(GIT_COMMIT)),
                                           booleanParam(name: 'eNB_mergeRequest', value: false)
                                       ]
                                }
                            }
                        }
                    }
                    post {
                        // In case of any non-success, we are retrieving the HTML report of the last completed
                        // slave job.
                        // The only drop-back is that we may retrieve the HTML report of a previous build
                        always {
                            script {
                                if (!fileExists('test_results-eNB-CI-FDD-Band7-B210.html')) {
                                    copyArtifacts(projectName: 'eNB-CI-FDD-Band7-B210',
                                                  filter: 'test_results*.html',
                                                  selector: lastCompleted())
                                    if (fileExists('test_results-eNB-CI-FDD-Band7-B210.html')) {
                                        sh "sed -i -e 's#TEMPLATE_BUILD_TIME#${JOB_TIMESTAMP}#' test_results-eNB-CI-FDD-Band7-B210.html"
                                        archiveArtifacts artifacts: 'test_results-eNB-CI-FDD-Band7-B210.html'
                                    }
                                }
                            }
                        }
                    }
                }
                stage ("Test TDD - Band 40 - B210") {
                    steps {
                        script {
                            if ("MERGE".equals(env.gitlabActionType)) {
                                gitlabCommitStatus(name: "Test-TDD-Band40") {
                                    build job: 'eNB-CI-TDD-Band40-B210',
                                       parameters: [
                                           string(name: 'eNB_Repository', value: String.valueOf(GIT_URL)),
                                           string(name: 'eNB_Branch', value: String.valueOf(env.gitlabSourceBranch)),
                                           string(name: 'eNB_CommitID', value: String.valueOf(env.gitlabMergeRequestLastCommit)),
                                           booleanParam(name: 'eNB_mergeRequest', value: true),
                                           string(name: 'eNB_TargetBranch', value: String.valueOf(env.gitlabTargetBranch))
                                       ]
                                }
                            } else {
                                gitlabCommitStatus(name: "Test-TDD-Band40") {
                                    build job: 'eNB-CI-TDD-Band40-B210',
                                       parameters: [
                                           string(name: 'eNB_Repository', value: String.valueOf(GIT_URL)),
                                           string(name: 'eNB_Branch', value: String.valueOf(GIT_BRANCH)),
                                           string(name: 'eNB_CommitID', value: String.valueOf(GIT_COMMIT)),
                                           booleanParam(name: 'eNB_mergeRequest', value: false)
                                       ]
                                }
                            }
                        }
                    }
                    post {
                        // In case of any non-success, we are retrieving the HTML report of the last completed
                        // slave job.
                        // The only drop-back is that we may retrieve the HTML report of a previous build
                        always {
                            script {
                                if (!fileExists('test_results-eNB-CI-TDD-Band40-B210.html')) {
                                    copyArtifacts(projectName: 'eNB-CI-TDD-Band40-B210',
                                                  filter: 'test_results*.html',
                                                  selector: lastCompleted())
                                    if (fileExists('test_results-eNB-CI-TDD-Band40-B210.html')) {
                                        sh "sed -i -e 's#TEMPLATE_BUILD_TIME#${JOB_TIMESTAMP}#' test_results-eNB-CI-TDD-Band40-B210.html"
                                        archiveArtifacts artifacts: 'test_results-eNB-CI-TDD-Band40-B210.html'
                                    }
                                }
                            }
                        }
                    }
                }
                stage ("Test IF4p5 - FDD - Band 7 - B210") {
                    steps {
                        script {
                            if ("MERGE".equals(env.gitlabActionType)) {
                                gitlabCommitStatus(name: "Test-IF4p5-FDD-Band7") {
                                    build job: 'eNB-CI-IF4p5-FDD-Band7-B210',
                                       parameters: [
                                           string(name: 'eNB_Repository', value: String.valueOf(GIT_URL)),
                                           string(name: 'eNB_Branch', value: String.valueOf(env.gitlabSourceBranch)),
                                           string(name: 'eNB_CommitID', value: String.valueOf(env.gitlabMergeRequestLastCommit)),
                                           booleanParam(name: 'eNB_mergeRequest', value: true),
                                           string(name: 'eNB_TargetBranch', value: String.valueOf(env.gitlabTargetBranch))
                                       ]
                                }
                            } else {
                                gitlabCommitStatus(name: "Test-IF4p5-FDD-Band7") {
                                    build job: 'eNB-CI-IF4p5-FDD-Band7-B210',
                                       parameters: [
                                           string(name: 'eNB_Repository', value: String.valueOf(GIT_URL)),
                                           string(name: 'eNB_Branch', value: String.valueOf(GIT_BRANCH)),
                                           string(name: 'eNB_CommitID', value: String.valueOf(GIT_COMMIT)),
                                           booleanParam(name: 'eNB_mergeRequest', value: false)
                                       ]
                                }
                            }
                        }
                    }
                    post {
                        // In case of any non-success, we are retrieving the HTML report of the last completed
                        // slave job.
                        // The only drop-back is that we may retrieve the HTML report of a previous build
                        always {
                            script {
                                if (!fileExists('test_results-eNB-CI-IF4p5-FDD-Band7-B210.html')) {
                                    copyArtifacts(projectName: 'eNB-CI-IF4p5-FDD-Band7-B210',
                                                  filter: 'test_results*.html',
                                                  selector: lastCompleted())
                                    if (fileExists('test_results-eNB-CI-IF4p5-FDD-Band7-B210.html')) {
                                        sh "sed -i -e 's#TEMPLATE_BUILD_TIME#${JOB_TIMESTAMP}#' test_results-eNB-CI-IF4p5-FDD-Band7-B210.html"
                                        archiveArtifacts artifacts: 'test_results-eNB-CI-IF4p5-FDD-Band7-B210.html'
                                    }
                                }
                            }
                        }
                    }
                }
                stage ("Test IF4p5 - TDD - Band 40 - B210") {
                    steps {
                        script {
                            if ("MERGE".equals(env.gitlabActionType)) {
                                gitlabCommitStatus(name: "Test-IF4p5-TDD-Band40") {
                                    build job: 'eNB-CI-IF4p5-TDD-Band40-B210',
                                       parameters: [
                                           string(name: 'eNB_Repository', value: String.valueOf(GIT_URL)),
                                           string(name: 'eNB_Branch', value: String.valueOf(env.gitlabSourceBranch)),
                                           string(name: 'eNB_CommitID', value: String.valueOf(env.gitlabMergeRequestLastCommit)),
                                           booleanParam(name: 'eNB_mergeRequest', value: true),
                                           string(name: 'eNB_TargetBranch', value: String.valueOf(env.gitlabTargetBranch))
                                       ]
                                }
                            } else {
                                gitlabCommitStatus(name: "Test-IF4p5-TDD-Band40") {
                                    build job: 'eNB-CI-IF4p5-TDD-Band40-B210',
                                       parameters: [
                                           string(name: 'eNB_Repository', value: String.valueOf(GIT_URL)),
                                           string(name: 'eNB_Branch', value: String.valueOf(GIT_BRANCH)),
                                           string(name: 'eNB_CommitID', value: String.valueOf(GIT_COMMIT)),
                                           booleanParam(name: 'eNB_mergeRequest', value: false)
                                       ]
                                }
                            }
                        }
                    }
                    post {
                        // In case of any non-success, we are retrieving the HTML report of the last completed
                        // slave job.
                        // The only drop-back is that we may retrieve the HTML report of a previous build
                        always {
                            script {
                                if (!fileExists('test_results-eNB-CI-IF4p5-TDD-Band40-B210.html')) {
                                    copyArtifacts(projectName: 'eNB-CI-IF4p5-TDD-Band40-B210',
                                                  filter: 'test_results*.html',
                                                  selector: lastCompleted())
                                    if (fileExists('test_results-eNB-CI-IF4p5-TDD-Band40-B210.html')) {
                                        sh "sed -i -e 's#TEMPLATE_BUILD_TIME#${JOB_TIMESTAMP}#' test_results-eNB-CI-IF4p5-TDD-Band40-B210.html"
                                        archiveArtifacts artifacts: 'test_results-eNB-CI-IF4p5-TDD-Band40-B210.html'
                                    }
                                }
=======
                stage ("VM-based tests") {
                    stages {
                        stage ("Test physical simulators") {
                            steps {
                                script {
                                    timeout (time: 20, unit: 'MINUTES') {
                                        try {
                                            gitlabCommitStatus(name: "Test phy-sim") {
                                                sh "./ci-scripts/oai-ci-vm-tool test --workspace $WORKSPACE --variant phy-sim --job-name ${JOB_NAME} --build-id ${BUILD_ID}"
                                            }
                                        } catch (Exception e) {
                                          currentBuild.result = 'FAILURE'
                                        }
                                    }
                                }
                            }
                        }
                        stage ("Build Flexran Controller") {
                            when {
                                expression {doFlexranCtrlTest}
                            }
                            steps {
                                script {
                                    timeout (time: 20, unit: 'MINUTES') {
                                        try {
                                            sh "./ci-scripts/oai-ci-vm-tool build --workspace $WORKSPACE --variant flexran-rtc --job-name ${JOB_NAME} --build-id ${BUILD_ID} --keep-vm-alive"
                                        } catch (Exception e) {
                                          currentBuild.result = 'FAILURE'
                                        }
                                    }
                                }
                            }
                        }
                        stage ("Test basic simulator") {
                            steps {
                                script {
                                    timeout (time: 30, unit: 'MINUTES') {
                                        try {
                                            gitlabCommitStatus(name: "Test basic-sim") {
                                                sh "./ci-scripts/oai-ci-vm-tool test --workspace $WORKSPACE --variant basic-sim --job-name ${JOB_NAME} --build-id ${BUILD_ID}"
                                            }
                                        } catch (Exception e) {
                                          currentBuild.result = 'FAILURE'
                                        }
                                    }
                                }
                            }
                        }
                        stage ("Test L1 simulator") {
                            steps {
                                script {
                                    timeout (time: 30, unit: 'MINUTES') {
                                        try {
                                            gitlabCommitStatus(name: "Test L1-sim") {
                                                sh "./ci-scripts/oai-ci-vm-tool test --workspace $WORKSPACE --variant l1-sim --job-name ${JOB_NAME} --build-id ${BUILD_ID} --keep-vm-alive"
                                            }
                                        } catch (Exception e) {
                                            currentBuild.result = 'FAILURE'
                                        }
                                    }
                                }
                            }
                        }
                        stage ("Test RF simulator") {
                            steps {
                                script {
                                    timeout (time: 30, unit: 'MINUTES') {
                                        try {
                                            gitlabCommitStatus(name: "Test RF-sim") {
                                                sh "./ci-scripts/oai-ci-vm-tool test --workspace $WORKSPACE --variant rf-sim --job-name ${JOB_NAME} --build-id ${BUILD_ID} --keep-vm-alive"
                                            }
                                        } catch (Exception e) {
                                            currentBuild.result = 'FAILURE'
                                        }
                                    }
                                }
                            }
                        }
                        stage ("Test L2 simulator") {
                            steps {
                                script {
                                    timeout (time: 30, unit: 'MINUTES') {
                                        try {
                                            gitlabCommitStatus(name: "Test L2-sim") {
                                                sh "./ci-scripts/oai-ci-vm-tool test --workspace $WORKSPACE --variant l2-sim --job-name ${JOB_NAME} --build-id ${BUILD_ID}"
                                            }
                                        } catch (Exception e) {
                                            currentBuild.result = 'FAILURE'
                                        }
                                    }
                                }
                            }
                        }
                    }
                }
                stage ("Test MONOLITHIC - FDD - Band 7 - B210") {
                    steps {
                        script {
                            triggerSlaveJob ('eNB-CI-FDD-Band7-B210', 'Test-Mono-FDD-Band7')
                        }
                    }
                    post {
                        always {
                            script {
                                finalizeSlaveJob('eNB-CI-FDD-Band7-B210')
                            }
                        }
                        failure {
                            script {
                                currentBuild.result = 'FAILURE'
                            }
                        }
                    }
                }
                stage ("Test MONOLITHIC - TDD - Band 40 - B210") {
                    steps {
                        script {
                            triggerSlaveJob ('eNB-CI-TDD-Band40-B210', 'Test-Mono-TDD-Band40')
                        }
                    }
                    post {
                        always {
                            script {
                                finalizeSlaveJob('eNB-CI-TDD-Band40-B210')
                            }
                        }
                        failure {
                            script {
                                currentBuild.result = 'FAILURE'
                            }
                        }
                    }
                }
                stage ("Test IF4p5 - FDD - Band 7 - B210") {
                    steps {
                        script {
                            triggerSlaveJob ('eNB-CI-IF4p5-FDD-Band7-B210', 'Test-IF4p5-FDD-Band7')
                        }
                    }
                    post {
                        always {
                            script {
                                finalizeSlaveJob('eNB-CI-IF4p5-FDD-Band7-B210')
                            }
                        }
                        failure {
                            script {
                                currentBuild.result = 'FAILURE'
                            }
                        }
                    }
                }
                stage ("Test IF4p5 - TDD - Band 40 - B210") {
                    steps {
                        script {
                            triggerSlaveJob ('eNB-CI-IF4p5-TDD-Band40-B210', 'Test-IF4p5-TDD-Band40')
                        }
                    }
                    post {
                        always {
                            script {
                                finalizeSlaveJob('eNB-CI-IF4p5-TDD-Band40-B210')
                            }
                        }
                        failure {
                            script {
                                currentBuild.result = 'FAILURE'
                            }
                        }
                    }
                }
                stage ("Test MONOLITHIC - FDD - Band 13 - B210") {
                    steps {
                        script {
                            triggerSlaveJob ('eNB-CI-MONO-FDD-Band13-B210', 'Test-Mono-FDD-Band13')
                        }
                    }
                    post {
                        always {
                            script {
                                finalizeSlaveJob('eNB-CI-MONO-FDD-Band13-B210')
                            }
                        }
                        failure {
                            script {
                                currentBuild.result = 'FAILURE'
                            }
                        }
                    }
                }
                stage ("Test OAI UE - FDD - Band 20 - B200") {
                    steps {
                        script {
                            triggerSlaveJobNoGitLab ('UE-CI-FDD-Band20-B200')
                        }
                    }
                    post {
                        always {
                            script {
                                finalizeSlaveJob('UE-CI-FDD-Band20-B200')
                            }
                        }
                        failure {
                            script {
                                currentBuild.result = 'FAILURE'
                            }
                        }
                    }
                }
                stage ("Test OAI UE - OAI eNB - FDD - Band 7 - B200") {
                    steps {
                        script {
                            // Delayed trigger on slave job, so it is always the last one to run
                            sh "sleep 240"
                            triggerSlaveJob ('eNB-UE-CI-MONO-FDD-Band7-B200', 'Test-eNB-OAI-UE-FDD-Band7')
                        }
                    }
                    post {
                        always {
                            script {
                                finalizeSlaveJob('eNB-UE-CI-MONO-FDD-Band7-B200')
                            }
                        }
                        failure {
                            script {
                                currentBuild.result = 'FAILURE'
>>>>>>> 81d4202b
                            }
                        }
                    }
                }
            }
            post {
                always {
                    script {
                        dir ('archives') {
                            sh "if [ -d basic_sim/test ] || [ -d phy_sim/test ] || [ -d l2_sim/test ]; then zip -r -qq vm_tests_logs.zip */test ; fi"
                        }
                        if(fileExists('archives/vm_tests_logs.zip')) {
                            archiveArtifacts artifacts: 'archives/vm_tests_logs.zip'
                            if ("MERGE".equals(env.gitlabActionType)) {
                                sh "./ci-scripts/oai-ci-vm-tool report-test --workspace $WORKSPACE --git-url ${GIT_URL} --job-name ${JOB_NAME} --build-id ${BUILD_ID} --trigger merge-request --src-branch ${env.gitlabSourceBranch} --src-commit ${env.gitlabMergeRequestLastCommit} --target-branch ${env.gitlabTargetBranch} --target-commit ${GIT_COMMIT}"
                            } else {
                                sh "./ci-scripts/oai-ci-vm-tool report-test --workspace $WORKSPACE --git-url ${GIT_URL} --job-name ${JOB_NAME} --build-id ${BUILD_ID} --trigger push --branch ${GIT_BRANCH} --commit ${GIT_COMMIT}"
                            }
                            if(fileExists('test_simulator_results.html')) {
                                sh "sed -i -e 's#Build-ID: ${BUILD_ID}#Build-ID: <a href=\"${BUILD_URL}\">${BUILD_ID}</a>#' -e 's#TEMPLATE_BUILD_TIME#${JOB_TIMESTAMP}#' test_simulator_results.html"
                                archiveArtifacts artifacts: 'test_simulator_results.html'
                            }
                        }
                    }
                }
            }
        }
        stage ("Destroy all Virtual Machines") {
            steps {
                sh "./ci-scripts/oai-ci-vm-tool destroy --job-name ${JOB_NAME} --build-id ${BUILD_ID}"
            }
        }
    }
    post {
        always {
            script {
                // Stage destroy may not be run if error in previous stage
                sh "./ci-scripts/oai-ci-vm-tool destroy --job-name ${JOB_NAME} --build-id ${BUILD_ID}"
                emailext attachmentsPattern: '*results*.html',
                     body: '''Hi,

Here are attached HTML report files for $PROJECT_NAME - Build # $BUILD_NUMBER - $BUILD_STATUS!

Regards,
OAI CI Team''',
                     replyTo: 'no-reply@openairinterface.org',
                     subject: '$PROJECT_NAME - Build # $BUILD_NUMBER - $BUILD_STATUS!',
                     to: gitCommitAuthorEmailAddr

                if (fileExists('.git/CI_COMMIT_MSG')) {
                    sh "rm -f .git/CI_COMMIT_MSG"
                }
            }
        }
        success {
            script {
                def message = "OAI " + JOB_NAME + " build (" + BUILD_ID + "): passed (" + BUILD_URL + ")"
                if ("MERGE".equals(env.gitlabActionType)) {
                    echo "This is a MERGE event"
                    addGitLabMRComment comment: message
                    def message2 = "OAI " + JOB_NAME + " build (" + BUILD_ID + "): passed (" + BUILD_URL + ") -- MergeRequest #" + env.gitlabMergeRequestIid + " (" + env.gitlabMergeRequestTitle + ")"
                    sendSocialMediaMessage('ci-enb', 'good', message2)
                } else {
                    sendSocialMediaMessage('ci-enb', 'good', message)
                }
            }
        }
        failure {
            script {
                def message = "OAI " + JOB_NAME + " build (" + BUILD_ID + "): failed (" + BUILD_URL + ")"
                if ("MERGE".equals(env.gitlabActionType)) {
                    echo "This is a MERGE event"
                    addGitLabMRComment comment: message
                    def message2 = "OAI " + JOB_NAME + " build (" + BUILD_ID + "): failed (" + BUILD_URL + ") -- MergeRequest #" + env.gitlabMergeRequestIid + " (" + env.gitlabMergeRequestTitle + ")"
                    sendSocialMediaMessage('ci-enb', 'danger', message2)
                } else {
                    sendSocialMediaMessage('ci-enb', 'danger', message)
                }
            }
        }
    }
}

// ----  Slave Job functions

def triggerSlaveJob (jobName, gitlabStatusName) {
    if ("MERGE".equals(env.gitlabActionType)) {
        gitlabCommitStatus(name: gitlabStatusName) {
            build job: jobName,
                parameters: [
                    string(name: 'eNB_Repository', value: String.valueOf(GIT_URL)),
                    string(name: 'eNB_Branch', value: String.valueOf(env.gitlabSourceBranch)),
                    string(name: 'eNB_CommitID', value: String.valueOf(env.gitlabMergeRequestLastCommit)),
                    booleanParam(name: 'eNB_mergeRequest', value: true),
                    string(name: 'eNB_TargetBranch', value: String.valueOf(env.gitlabTargetBranch))
                ]
        }
    } else {
        gitlabCommitStatus(name: gitlabStatusName) {
            build job: jobName,
                parameters: [
                    string(name: 'eNB_Repository', value: String.valueOf(GIT_URL)),
                    string(name: 'eNB_Branch', value: String.valueOf(GIT_BRANCH)),
                    string(name: 'eNB_CommitID', value: String.valueOf(GIT_COMMIT)),
                    booleanParam(name: 'eNB_mergeRequest', value: false)
                ]
       }
    }
}

def triggerSlaveJobNoGitLab (jobName) {
    if ("MERGE".equals(env.gitlabActionType)) {
        build job: jobName,
            parameters: [
                string(name: 'eNB_Repository', value: String.valueOf(GIT_URL)),
                string(name: 'eNB_Branch', value: String.valueOf(env.gitlabSourceBranch)),
                string(name: 'eNB_CommitID', value: String.valueOf(env.gitlabMergeRequestLastCommit)),
                booleanParam(name: 'eNB_mergeRequest', value: true),
                string(name: 'eNB_TargetBranch', value: String.valueOf(env.gitlabTargetBranch))
            ]
    } else {
        build job: jobName,
            parameters: [
                string(name: 'eNB_Repository', value: String.valueOf(GIT_URL)),
                string(name: 'eNB_Branch', value: String.valueOf(GIT_BRANCH)),
                string(name: 'eNB_CommitID', value: String.valueOf(GIT_COMMIT)),
                booleanParam(name: 'eNB_mergeRequest', value: false)
            ]
    }
}

def finalizeSlaveJob(jobName) {
    // In case of any non-success, we are retrieving the HTML report of the last completed
    // slave job. The only drop-back is that we may retrieve the HTML report of a previous build
    fileName = "test_results-${jobName}.html"
    if (!fileExists(fileName)) {
        copyArtifacts(projectName: jobName,
            filter: 'test_results*.html',
            selector: lastCompleted())
        if (fileExists(fileName)) {
            sh "sed -i -e 's#TEMPLATE_BUILD_TIME#${JOB_TIMESTAMP}#' ${fileName}"
            archiveArtifacts artifacts: fileName
        }
    }
}<|MERGE_RESOLUTION|>--- conflicted
+++ resolved
@@ -44,11 +44,7 @@
         disableConcurrentBuilds()
         timestamps()
         gitLabConnection('OAI GitLab')
-<<<<<<< HEAD
-        gitlabBuilds(builds: ["Build eNb-USRP", "Build basic-sim", "Build gNb-usrp", "Build nr-UE-usrp", "Build phy-sim", "Build eNb-ethernet", "Build UE-ethernet", "Analysis with cppcheck", "Test phy-sim", "Test basic-sim", "Test-FDD-Band7", "Test-TDD-Band40", "Test-IF4p5-FDD-Band7", "Test-IF4p5-TDD-Band40"])
-=======
-        gitlabBuilds(builds: ["Build eNb-USRP", "Build basic-sim", "Build phy-sim", "Build eNb-ethernet", "Build UE-ethernet", "Analysis with cppcheck", "Test phy-sim", "Test basic-sim", "Test L2-sim", "Test-Mono-FDD-Band7", "Test-Mono-TDD-Band40", "Test-IF4p5-FDD-Band7", "Test-IF4p5-TDD-Band40", "Test-Mono-FDD-Band13"])
->>>>>>> 81d4202b
+        gitlabBuilds(builds: ["Build basic-sim", "Build gNb-usrp", "Build nr-UE-usrp", "Build eNb-USRP", "Build phy-sim", "Build eNb-ethernet", "Build UE-ethernet", "Analysis with cppcheck", "Test phy-sim", "Test basic-sim", "Test L2-sim", "Test-Mono-FDD-Band7", "Test-Mono-TDD-Band40", "Test-IF4p5-FDD-Band7", "Test-IF4p5-TDD-Band40", "Test-Mono-FDD-Band13"])
         ansiColor('xterm')
     }
 
@@ -161,7 +157,6 @@
         stage ("Start VM -- gnb-usrp") {
             steps {
                 timeout (time: 5, unit: 'MINUTES') {
-<<<<<<< HEAD
                     sh "./ci-scripts/oai-ci-vm-tool build --workspace $WORKSPACE --variant gnb-usrp --job-name ${JOB_NAME} --build-id ${BUILD_ID} --daemon"
                 }
             }
@@ -179,12 +174,18 @@
             steps {
                 timeout (time: 5, unit: 'MINUTES') {
                     sh "./ci-scripts/oai-ci-vm-tool build --workspace $WORKSPACE --variant enb-usrp --job-name ${JOB_NAME} --build-id ${BUILD_ID} --daemon"
-=======
-                    sh "./ci-scripts/oai-ci-vm-tool build --workspace $WORKSPACE --variant enb-usrp --job-name ${JOB_NAME} --build-id ${BUILD_ID} --daemon"
-                }
-            }
-        }
-
+                }
+            }
+        }
+
+        stage ("Start VM -- phy-sim") {
+            steps {
+                timeout (time: 5, unit: 'MINUTES') {
+                    sh "./ci-scripts/oai-ci-vm-tool build --workspace $WORKSPACE --variant phy-sim --job-name ${JOB_NAME} --build-id ${BUILD_ID} --daemon"
+                }
+            }
+        }
+        
         stage ("Start VM -- enb-ethernet") {
             steps {
                 timeout (time: 5, unit: 'MINUTES') {
@@ -197,45 +198,13 @@
             steps {
                 timeout (time: 5, unit: 'MINUTES') {
                     sh "./ci-scripts/oai-ci-vm-tool build --workspace $WORKSPACE --variant ue-ethernet --job-name ${JOB_NAME} --build-id ${BUILD_ID} --daemon"
->>>>>>> 81d4202b
-                }
-            }
-        }
-
-        stage ("Start VM -- phy-sim") {
+                }
+            }
+        }
+        
+        stage ("Start VM -- cppcheck") {
             steps {
                 timeout (time: 5, unit: 'MINUTES') {
-<<<<<<< HEAD
-                    sh "./ci-scripts/oai-ci-vm-tool build --workspace $WORKSPACE --variant enb-ethernet --job-name ${JOB_NAME} --build-id ${BUILD_ID} --daemon"
-=======
-                    sh "./ci-scripts/oai-ci-vm-tool build --workspace $WORKSPACE --variant phy-sim --job-name ${JOB_NAME} --build-id ${BUILD_ID} --daemon"
->>>>>>> 81d4202b
-                }
-            }
-        }
-
-        stage ("Start VM -- cppcheck") {
-            steps {
-                timeout (time: 5, unit: 'MINUTES') {
-<<<<<<< HEAD
-                    sh "./ci-scripts/oai-ci-vm-tool build --workspace $WORKSPACE --variant ue-ethernet --job-name ${JOB_NAME} --build-id ${BUILD_ID} --daemon"
-                }
-            }
-        }
-
-        stage ("Start VM -- phy-sim") {
-            steps {
-                timeout (time: 5, unit: 'MINUTES') {
-                    sh "./ci-scripts/oai-ci-vm-tool build --workspace $WORKSPACE --variant phy-sim --job-name ${JOB_NAME} --build-id ${BUILD_ID} --daemon"
-                }
-            }
-        }
-
-        stage ("Start VM -- cppcheck") {
-            steps {
-                timeout (time: 5, unit: 'MINUTES') {
-=======
->>>>>>> 81d4202b
                     sh "./ci-scripts/oai-ci-vm-tool build --workspace $WORKSPACE --variant cppcheck --job-name ${JOB_NAME} --build-id ${BUILD_ID} --daemon"
                 }
             }
@@ -252,15 +221,6 @@
                         }
                     }
                 }
-                stage ("Build eNb-USRP") {
-                    steps {
-                        gitlabCommitStatus(name: "Build eNb-USRP") {
-                            timeout (time: 20, unit: 'MINUTES') {
-                                sh "./ci-scripts/oai-ci-vm-tool wait --workspace $WORKSPACE --variant enb-usrp --job-name ${JOB_NAME} --build-id ${BUILD_ID}"
-                            }
-                        }
-                    }
-                }
                 stage ("Build basic simulator") {
                     steps {
                         gitlabCommitStatus(name: "Build basic-sim") {
@@ -270,15 +230,47 @@
                         }
                     }
                 }
+                stage ("Build 5G gNB-USRP") {
+                    steps {
+                        gitlabCommitStatus(name: "Build gNb-usrp") {
+                            timeout (time: 20, unit: 'MINUTES') {
+                                sh "./ci-scripts/oai-ci-vm-tool wait --workspace $WORKSPACE --variant gnb-usrp --job-name ${JOB_NAME} --build-id ${BUILD_ID} --keep-vm-alive"
+                            }
+                        }
+                    }
+                }
+                stage ("Build 5G NR-UE-USRP") {
+                    steps {
+                        gitlabCommitStatus(name: "Build nr-UE-usrp") {
+                            timeout (time: 20, unit: 'MINUTES') {
+                                sh "./ci-scripts/oai-ci-vm-tool wait --workspace $WORKSPACE --variant nr-ue-usrp --job-name ${JOB_NAME} --build-id ${BUILD_ID} --keep-vm-alive"
+                            }
+                        }
+                    }
+                }
+                stage ("Build eNb-USRP") {
+                    steps {
+                        gitlabCommitStatus(name: "Build eNb-USRP") {
+                            timeout (time: 20, unit: 'MINUTES') {
+                                sh "./ci-scripts/oai-ci-vm-tool wait --workspace $WORKSPACE --variant enb-usrp --job-name ${JOB_NAME} --build-id ${BUILD_ID} --keep-vm-alive"
+                            }
+                        }
+                    }
+                }
+                stage ("Build physical simulators") {
+                    steps {
+                        gitlabCommitStatus(name: "Build phy-sim") {
+                            timeout (time: 20, unit: 'MINUTES') {
+                               sh "./ci-scripts/oai-ci-vm-tool wait --workspace $WORKSPACE --variant phy-sim --job-name ${JOB_NAME} --build-id ${BUILD_ID} --keep-vm-alive"
+                            }
+                        }
+                    }
+                }
                 stage ("Build eNb-ethernet") {
                     steps {
                         gitlabCommitStatus(name: "Build eNb-ethernet") {
                             timeout (time: 20, unit: 'MINUTES') {
-<<<<<<< HEAD
-                                sh "./ci-scripts/oai-ci-vm-tool wait --workspace $WORKSPACE --variant enb-ethernet --job-name ${JOB_NAME} --build-id ${BUILD_ID}"
-=======
                                 sh "./ci-scripts/oai-ci-vm-tool wait --workspace $WORKSPACE --variant enb-ethernet --job-name ${JOB_NAME} --build-id ${BUILD_ID} --keep-vm-alive"
->>>>>>> 81d4202b
                             }
                         }
                     }
@@ -287,46 +279,7 @@
                     steps {
                         gitlabCommitStatus(name: "Build UE-ethernet") {
                             timeout (time: 20, unit: 'MINUTES') {
-<<<<<<< HEAD
-                                sh "./ci-scripts/oai-ci-vm-tool wait --workspace $WORKSPACE --variant ue-ethernet --job-name ${JOB_NAME} --build-id ${BUILD_ID}"
-                            }
-                        }
-                    }
-                }
-                stage ("Build 5G gNB-USRP") {
-                    steps {
-                        gitlabCommitStatus(name: "Build gNb-usrp") {
-                            timeout (time: 20, unit: 'MINUTES') {
-                                sh "./ci-scripts/oai-ci-vm-tool wait --workspace $WORKSPACE --variant gnb-usrp --job-name ${JOB_NAME} --build-id ${BUILD_ID}"
-                            }
-                        }
-                    }
-                }
-                stage ("Build 5G NR-UE-USRP") {
-                    steps {
-                        gitlabCommitStatus(name: "Build nr-UE-usrp") {
-                            timeout (time: 20, unit: 'MINUTES') {
-                                sh "./ci-scripts/oai-ci-vm-tool wait --workspace $WORKSPACE --variant nr-ue-usrp --job-name ${JOB_NAME} --build-id ${BUILD_ID}"
-                            }
-                        }
-                    }
-                }
-                stage ("Build physical simulators") {
-                    steps {
-                        gitlabCommitStatus(name: "Build phy-sim") {
-                            timeout (time: 20, unit: 'MINUTES') {
-=======
                                 sh "./ci-scripts/oai-ci-vm-tool wait --workspace $WORKSPACE --variant ue-ethernet --job-name ${JOB_NAME} --build-id ${BUILD_ID} --keep-vm-alive"
-                            }
-                        }
-                    }
-                }
-                stage ("Build physical simulators") {
-                    steps {
-                        gitlabCommitStatus(name: "Build phy-sim") {
-                            timeout (time: 20, unit: 'MINUTES') {
->>>>>>> 81d4202b
-                               sh "./ci-scripts/oai-ci-vm-tool wait --workspace $WORKSPACE --variant phy-sim --job-name ${JOB_NAME} --build-id ${BUILD_ID} --keep-vm-alive"
                             }
                         }
                     }
@@ -370,8 +323,6 @@
                         }
                         if ("MERGE".equals(env.gitlabActionType)) {
                             sh "./ci-scripts/oai-ci-vm-tool report-build --workspace $WORKSPACE --git-url ${GIT_URL} --job-name ${JOB_NAME} --build-id ${BUILD_ID} --trigger merge-request --src-branch ${env.gitlabSourceBranch} --src-commit ${env.gitlabMergeRequestLastCommit} --target-branch ${env.gitlabTargetBranch} --target-commit ${GIT_COMMIT}"
-<<<<<<< HEAD
-=======
                             // If the merge request has introduced more CPPCHECK errors or warnings, notifications in GitLab
                             if (fileExists('oai_cppcheck_added_errors.txt')) {
                                 def ret=readFile('./oai_cppcheck_added_errors.txt').trim();
@@ -383,7 +334,6 @@
                                 }
                             }
                             // If the merge request has introduced compilation warnings, notifications in GitLab
->>>>>>> 81d4202b
                             sh "./ci-scripts/checkAddedWarnings.sh --src-branch ${env.gitlabSourceBranch} --target-branch ${env.gitlabTargetBranch}"
                             def res=readFile('./oai_warning_files.txt').trim();
                             if ("0".equals(res)) {
@@ -407,206 +357,6 @@
 
         stage ("Variant Tests") {
             parallel {
-<<<<<<< HEAD
-                stage ("Test physical simulators") {
-                    steps {
-                        gitlabCommitStatus(name: "Test phy-sim") {
-                            timeout (time: 45, unit: 'MINUTES') {
-                                sh "./ci-scripts/oai-ci-vm-tool test --workspace $WORKSPACE --variant phy-sim --job-name ${JOB_NAME} --build-id ${BUILD_ID}"
-                            }
-                        }
-                    }
-                }
-                stage ("Test basic simulator") {
-                    steps {
-                        gitlabCommitStatus(name: "Test basic-sim") {
-                            timeout (time: 20, unit: 'MINUTES') {
-                                sh "./ci-scripts/oai-ci-vm-tool test --workspace $WORKSPACE --variant basic-sim --job-name ${JOB_NAME} --build-id ${BUILD_ID}"
-                            }
-                        }
-                    }
-                }
-                stage ("Test FDD - Band 7 - B210") {
-                    steps {
-                        script {
-                            if ("MERGE".equals(env.gitlabActionType)) {
-                                gitlabCommitStatus(name: "Test-FDD-Band7") {
-                                    build job: 'eNB-CI-FDD-Band7-B210',
-                                       parameters: [
-                                           string(name: 'eNB_Repository', value: String.valueOf(GIT_URL)),
-                                           string(name: 'eNB_Branch', value: String.valueOf(env.gitlabSourceBranch)),
-                                           string(name: 'eNB_CommitID', value: String.valueOf(env.gitlabMergeRequestLastCommit)),
-                                           booleanParam(name: 'eNB_mergeRequest', value: true),
-                                           string(name: 'eNB_TargetBranch', value: String.valueOf(env.gitlabTargetBranch))
-                                       ]
-                                }
-                            } else {
-                                gitlabCommitStatus(name: "Test-FDD-Band7") {
-                                    build job: 'eNB-CI-FDD-Band7-B210',
-                                       parameters: [
-                                           string(name: 'eNB_Repository', value: String.valueOf(GIT_URL)),
-                                           string(name: 'eNB_Branch', value: String.valueOf(GIT_BRANCH)),
-                                           string(name: 'eNB_CommitID', value: String.valueOf(GIT_COMMIT)),
-                                           booleanParam(name: 'eNB_mergeRequest', value: false)
-                                       ]
-                                }
-                            }
-                        }
-                    }
-                    post {
-                        // In case of any non-success, we are retrieving the HTML report of the last completed
-                        // slave job.
-                        // The only drop-back is that we may retrieve the HTML report of a previous build
-                        always {
-                            script {
-                                if (!fileExists('test_results-eNB-CI-FDD-Band7-B210.html')) {
-                                    copyArtifacts(projectName: 'eNB-CI-FDD-Band7-B210',
-                                                  filter: 'test_results*.html',
-                                                  selector: lastCompleted())
-                                    if (fileExists('test_results-eNB-CI-FDD-Band7-B210.html')) {
-                                        sh "sed -i -e 's#TEMPLATE_BUILD_TIME#${JOB_TIMESTAMP}#' test_results-eNB-CI-FDD-Band7-B210.html"
-                                        archiveArtifacts artifacts: 'test_results-eNB-CI-FDD-Band7-B210.html'
-                                    }
-                                }
-                            }
-                        }
-                    }
-                }
-                stage ("Test TDD - Band 40 - B210") {
-                    steps {
-                        script {
-                            if ("MERGE".equals(env.gitlabActionType)) {
-                                gitlabCommitStatus(name: "Test-TDD-Band40") {
-                                    build job: 'eNB-CI-TDD-Band40-B210',
-                                       parameters: [
-                                           string(name: 'eNB_Repository', value: String.valueOf(GIT_URL)),
-                                           string(name: 'eNB_Branch', value: String.valueOf(env.gitlabSourceBranch)),
-                                           string(name: 'eNB_CommitID', value: String.valueOf(env.gitlabMergeRequestLastCommit)),
-                                           booleanParam(name: 'eNB_mergeRequest', value: true),
-                                           string(name: 'eNB_TargetBranch', value: String.valueOf(env.gitlabTargetBranch))
-                                       ]
-                                }
-                            } else {
-                                gitlabCommitStatus(name: "Test-TDD-Band40") {
-                                    build job: 'eNB-CI-TDD-Band40-B210',
-                                       parameters: [
-                                           string(name: 'eNB_Repository', value: String.valueOf(GIT_URL)),
-                                           string(name: 'eNB_Branch', value: String.valueOf(GIT_BRANCH)),
-                                           string(name: 'eNB_CommitID', value: String.valueOf(GIT_COMMIT)),
-                                           booleanParam(name: 'eNB_mergeRequest', value: false)
-                                       ]
-                                }
-                            }
-                        }
-                    }
-                    post {
-                        // In case of any non-success, we are retrieving the HTML report of the last completed
-                        // slave job.
-                        // The only drop-back is that we may retrieve the HTML report of a previous build
-                        always {
-                            script {
-                                if (!fileExists('test_results-eNB-CI-TDD-Band40-B210.html')) {
-                                    copyArtifacts(projectName: 'eNB-CI-TDD-Band40-B210',
-                                                  filter: 'test_results*.html',
-                                                  selector: lastCompleted())
-                                    if (fileExists('test_results-eNB-CI-TDD-Band40-B210.html')) {
-                                        sh "sed -i -e 's#TEMPLATE_BUILD_TIME#${JOB_TIMESTAMP}#' test_results-eNB-CI-TDD-Band40-B210.html"
-                                        archiveArtifacts artifacts: 'test_results-eNB-CI-TDD-Band40-B210.html'
-                                    }
-                                }
-                            }
-                        }
-                    }
-                }
-                stage ("Test IF4p5 - FDD - Band 7 - B210") {
-                    steps {
-                        script {
-                            if ("MERGE".equals(env.gitlabActionType)) {
-                                gitlabCommitStatus(name: "Test-IF4p5-FDD-Band7") {
-                                    build job: 'eNB-CI-IF4p5-FDD-Band7-B210',
-                                       parameters: [
-                                           string(name: 'eNB_Repository', value: String.valueOf(GIT_URL)),
-                                           string(name: 'eNB_Branch', value: String.valueOf(env.gitlabSourceBranch)),
-                                           string(name: 'eNB_CommitID', value: String.valueOf(env.gitlabMergeRequestLastCommit)),
-                                           booleanParam(name: 'eNB_mergeRequest', value: true),
-                                           string(name: 'eNB_TargetBranch', value: String.valueOf(env.gitlabTargetBranch))
-                                       ]
-                                }
-                            } else {
-                                gitlabCommitStatus(name: "Test-IF4p5-FDD-Band7") {
-                                    build job: 'eNB-CI-IF4p5-FDD-Band7-B210',
-                                       parameters: [
-                                           string(name: 'eNB_Repository', value: String.valueOf(GIT_URL)),
-                                           string(name: 'eNB_Branch', value: String.valueOf(GIT_BRANCH)),
-                                           string(name: 'eNB_CommitID', value: String.valueOf(GIT_COMMIT)),
-                                           booleanParam(name: 'eNB_mergeRequest', value: false)
-                                       ]
-                                }
-                            }
-                        }
-                    }
-                    post {
-                        // In case of any non-success, we are retrieving the HTML report of the last completed
-                        // slave job.
-                        // The only drop-back is that we may retrieve the HTML report of a previous build
-                        always {
-                            script {
-                                if (!fileExists('test_results-eNB-CI-IF4p5-FDD-Band7-B210.html')) {
-                                    copyArtifacts(projectName: 'eNB-CI-IF4p5-FDD-Band7-B210',
-                                                  filter: 'test_results*.html',
-                                                  selector: lastCompleted())
-                                    if (fileExists('test_results-eNB-CI-IF4p5-FDD-Band7-B210.html')) {
-                                        sh "sed -i -e 's#TEMPLATE_BUILD_TIME#${JOB_TIMESTAMP}#' test_results-eNB-CI-IF4p5-FDD-Band7-B210.html"
-                                        archiveArtifacts artifacts: 'test_results-eNB-CI-IF4p5-FDD-Band7-B210.html'
-                                    }
-                                }
-                            }
-                        }
-                    }
-                }
-                stage ("Test IF4p5 - TDD - Band 40 - B210") {
-                    steps {
-                        script {
-                            if ("MERGE".equals(env.gitlabActionType)) {
-                                gitlabCommitStatus(name: "Test-IF4p5-TDD-Band40") {
-                                    build job: 'eNB-CI-IF4p5-TDD-Band40-B210',
-                                       parameters: [
-                                           string(name: 'eNB_Repository', value: String.valueOf(GIT_URL)),
-                                           string(name: 'eNB_Branch', value: String.valueOf(env.gitlabSourceBranch)),
-                                           string(name: 'eNB_CommitID', value: String.valueOf(env.gitlabMergeRequestLastCommit)),
-                                           booleanParam(name: 'eNB_mergeRequest', value: true),
-                                           string(name: 'eNB_TargetBranch', value: String.valueOf(env.gitlabTargetBranch))
-                                       ]
-                                }
-                            } else {
-                                gitlabCommitStatus(name: "Test-IF4p5-TDD-Band40") {
-                                    build job: 'eNB-CI-IF4p5-TDD-Band40-B210',
-                                       parameters: [
-                                           string(name: 'eNB_Repository', value: String.valueOf(GIT_URL)),
-                                           string(name: 'eNB_Branch', value: String.valueOf(GIT_BRANCH)),
-                                           string(name: 'eNB_CommitID', value: String.valueOf(GIT_COMMIT)),
-                                           booleanParam(name: 'eNB_mergeRequest', value: false)
-                                       ]
-                                }
-                            }
-                        }
-                    }
-                    post {
-                        // In case of any non-success, we are retrieving the HTML report of the last completed
-                        // slave job.
-                        // The only drop-back is that we may retrieve the HTML report of a previous build
-                        always {
-                            script {
-                                if (!fileExists('test_results-eNB-CI-IF4p5-TDD-Band40-B210.html')) {
-                                    copyArtifacts(projectName: 'eNB-CI-IF4p5-TDD-Band40-B210',
-                                                  filter: 'test_results*.html',
-                                                  selector: lastCompleted())
-                                    if (fileExists('test_results-eNB-CI-IF4p5-TDD-Band40-B210.html')) {
-                                        sh "sed -i -e 's#TEMPLATE_BUILD_TIME#${JOB_TIMESTAMP}#' test_results-eNB-CI-IF4p5-TDD-Band40-B210.html"
-                                        archiveArtifacts artifacts: 'test_results-eNB-CI-IF4p5-TDD-Band40-B210.html'
-                                    }
-                                }
-=======
                 stage ("VM-based tests") {
                     stages {
                         stage ("Test physical simulators") {
@@ -700,6 +450,11 @@
                                 }
                             }
                         }
+                        stage ("Destroy all Virtual Machines") {
+                            steps {
+                                sh "./ci-scripts/oai-ci-vm-tool destroy --job-name ${JOB_NAME} --build-id ${BUILD_ID}"
+                            }
+        				}
                     }
                 }
                 stage ("Test MONOLITHIC - FDD - Band 7 - B210") {
@@ -833,7 +588,6 @@
                         failure {
                             script {
                                 currentBuild.result = 'FAILURE'
->>>>>>> 81d4202b
                             }
                         }
                     }
@@ -859,11 +613,6 @@
                         }
                     }
                 }
-            }
-        }
-        stage ("Destroy all Virtual Machines") {
-            steps {
-                sh "./ci-scripts/oai-ci-vm-tool destroy --job-name ${JOB_NAME} --build-id ${BUILD_ID}"
             }
         }
     }
