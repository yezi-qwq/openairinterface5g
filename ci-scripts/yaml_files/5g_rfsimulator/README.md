--- conflicted
+++ resolved
@@ -150,11 +150,9 @@
 
 **CAUTION: To execute this 2nd step, the whole `CN5G` SHALL be in `healthy` state (especially the `mysql` container).**
 
-<<<<<<< HEAD
 The gNB can be deployed either in monolithic mode, or in CU/DU split mode.
 - For a deployment with a monolithic gNB:
-=======
->>>>>>> 81e4a783
+
 ```bash
 $ docker-compose up -d oai-gnb
 rfsim5g-oai-nrf is up-to-date
