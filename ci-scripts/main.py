--- conflicted
+++ resolved
@@ -990,32 +990,20 @@
 		self.command('cd ' + self.UESourceCodePath, '\$', 5)
 		# Initialize_OAI_UE_args usually start with -C and followed by the location in repository
 		self.command('source oaienv', '\$', 5)
-<<<<<<< HEAD
 		self.command('cd cmake_targets/ran_build/build', '\$', 5)
 		if self.air_interface == 'lte':
 			result = re.search('--no-L2-connect', str(self.Initialize_OAI_UE_args))
 			# We may have to regenerate the .u* files
 			if result is None:
-				self.command('sed -e "s#93#92#" -e "s#8baf473f2f8fd09487cccbd7097c6862#fec86ba6eb707ed08905757b1bb44b8f#" -e "s#e734f8734007d6c5ce7a0508809e7e9c#C42449363BBAD02B66D16BC975D77CC1#" ../../../openair3/NAS/TOOLS/ue_eurecom_test_sfr.conf > ../../../openair3/NAS/TOOLS/ci-ue_eurecom_test_sfr.conf', '\$', 5)
+				self.command('ls /tmp/*.sed', '\$', 5)
+				result = re.search('adapt_usim_parameters', str(self.ssh.before))
+				if result is not None:
+					self.command('sed -f /tmp/adapt_usim_parameters.sed ../../../openair3/NAS/TOOLS/ue_eurecom_test_sfr.conf > ../../../openair3/NAS/TOOLS/ci-ue_eurecom_test_sfr.conf', '\$', 5)
+				else:
+					self.command('sed -e "s#93#92#" -e "s#8baf473f2f8fd09487cccbd7097c6862#fec86ba6eb707ed08905757b1bb44b8f#" -e "s#e734f8734007d6c5ce7a0508809e7e9c#C42449363BBAD02B66D16BC975D77CC1#" ../../../openair3/NAS/TOOLS/ue_eurecom_test_sfr.conf > ../../../openair3/NAS/TOOLS/ci-ue_eurecom_test_sfr.conf', '\$', 5)
 				self.command('echo ' + self.UEPassword + ' | sudo -S rm -Rf .u*', '\$', 5)
 				self.command('echo ' + self.UEPassword + ' | sudo -S ../../../targets/bin/conf2uedata -c ../../../openair3/NAS/TOOLS/ci-ue_eurecom_test_sfr.conf -o .', '\$', 5)
 		self.command('echo "ulimit -c unlimited && ./'+ self.air_interface +'-uesoftmodem ' + self.Initialize_OAI_UE_args + '" > ./my-lte-uesoftmodem-run' + str(self.UE_instance) + '.sh', '\$', 5)
-=======
-		self.command('cd cmake_targets/lte_build_oai/build', '\$', 5)
-		result = re.search('--no-L2-connect', str(self.Initialize_OAI_UE_args))
-		# We may have to regenerate the .u* files
-		if result is None:
-			self.command('ls /tmp/*.sed', '\$', 5)
-			result = re.search('adapt_usim_parameters', str(self.ssh.before))
-			if result is not None:
-				self.command('sed -f /tmp/adapt_usim_parameters.sed ../../../openair3/NAS/TOOLS/ue_eurecom_test_sfr.conf > ../../../openair3/NAS/TOOLS/ci-ue_eurecom_test_sfr.conf', '\$', 5)
-			else:
-				self.command('sed -e "s#93#92#" -e "s#8baf473f2f8fd09487cccbd7097c6862#fec86ba6eb707ed08905757b1bb44b8f#" -e "s#e734f8734007d6c5ce7a0508809e7e9c#C42449363BBAD02B66D16BC975D77CC1#" ../../../openair3/NAS/TOOLS/ue_eurecom_test_sfr.conf > ../../../openair3/NAS/TOOLS/ci-ue_eurecom_test_sfr.conf', '\$', 5)
-			self.command('echo ' + self.UEPassword + ' | sudo -S rm -Rf .u*', '\$', 5)
-			self.command('echo ' + self.UEPassword + ' | sudo -S ../../../targets/bin/conf2uedata -c ../../../openair3/NAS/TOOLS/ci-ue_eurecom_test_sfr.conf -o .', '\$', 5)
-		# Launch UE with the modified config file
-		self.command('echo "ulimit -c unlimited && ./lte-uesoftmodem ' + self.Initialize_OAI_UE_args + '" > ./my-lte-uesoftmodem-run' + str(self.UE_instance) + '.sh', '\$', 5)
->>>>>>> 4f55943b
 		self.command('chmod 775 ./my-lte-uesoftmodem-run' + str(self.UE_instance) + '.sh', '\$', 5)
 		self.command('echo ' + self.UEPassword + ' | sudo -S rm -Rf ' + self.UESourceCodePath + '/cmake_targets/ue_' + self.testCase_id + '.log', '\$', 5)
 		self.UELogFile = 'ue_' + self.testCase_id + '.log'
@@ -1106,20 +1094,14 @@
 					logging.debug('\u001B[1m oaitun_ue1 interface is mounted and configured\u001B[0m')
 					tunnelInterfaceStatus = True
 				else:
-<<<<<<< HEAD
 					self.command('ifconfig oaitun_ue1', '\$', 4)
-					result = re.search('inet addr', str(self.ssh.before))
+					result = re.search('inet addr:1|inet 1', str(self.ssh.before))
 					if result is not None:
 						logging.debug('\u001B[1m oaitun_ue1 interface is mounted and configured\u001B[0m')
 						tunnelInterfaceStatus = True
 					else:
 						logging.error('\u001B[1m oaitun_ue1 interface is either NOT mounted or NOT configured\u001B[0m')
 						tunnelInterfaceStatus = False
-=======
-					logging.debug(str(self.ssh.before))
-					logging.error('\u001B[1m oaitun_ue1 interface is either NOT mounted or NOT configured\u001B[0m')
-					tunnelInterfaceStatus = False
->>>>>>> 4f55943b
 			else:
 				tunnelInterfaceStatus = True
 		else:
@@ -3502,23 +3484,13 @@
 		result = re.search('-softmodem', str(self.ssh.before))
 		if result is not None:
 			self.command('echo ' + lPassWord + ' | sudo -S daemon --name=enb' + str(self.eNB_instance) + '_daemon --stop', '\$', 5)
-<<<<<<< HEAD
 			self.command('echo ' + lPassWord + ' | sudo -S killall --signal SIGINT -r .*-softmodem || true', '\$', 5)
-			time.sleep(5)
-=======
-			self.command('echo ' + lPassWord + ' | sudo -S killall --signal SIGINT lte-softmodem || true', '\$', 5)
 			time.sleep(10)
->>>>>>> 4f55943b
 			self.command('stdbuf -o0  ps -aux | grep --color=never softmodem | grep -v grep', '\$', 5)
 			result = re.search('-softmodem', str(self.ssh.before))
 			if result is not None:
-<<<<<<< HEAD
 				self.command('echo ' + lPassWord + ' | sudo -S killall --signal SIGKILL -r .*-softmodem || true', '\$', 5)
-				time.sleep(2)
-=======
-				self.command('echo ' + lPassWord + ' | sudo -S killall --signal SIGKILL lte-softmodem || true', '\$', 5)
 				time.sleep(5)
->>>>>>> 4f55943b
 		self.command('rm -f my-lte-softmodem-run' + str(self.eNB_instance) + '.sh', '\$', 5)
 		self.close()
 		# If tracer options is on, stopping tshark on EPC side
@@ -3716,22 +3688,12 @@
 		self.command('ps -aux | grep --color=never softmodem | grep -v grep', '\$', 5)
 		result = re.search('-uesoftmodem', str(self.ssh.before))
 		if result is not None:
-<<<<<<< HEAD
 			self.command('echo ' + self.UEPassword + ' | sudo -S killall --signal SIGINT -r .*-uesoftmodem || true', '\$', 5)
-			time.sleep(5)
-=======
-			self.command('echo ' + self.UEPassword + ' | sudo -S daemon --name=ue' + str(self.UE_instance) + '_daemon --stop', '\$', 5)
-			self.command('echo ' + self.UEPassword + ' | sudo -S killall --signal SIGINT lte-uesoftmodem || true', '\$', 5)
 			time.sleep(10)
->>>>>>> 4f55943b
 			self.command('ps -aux | grep --color=never softmodem | grep -v grep', '\$', 5)
 			result = re.search('-uesoftmodem', str(self.ssh.before))
 			if result is not None:
-<<<<<<< HEAD
 				self.command('echo ' + self.UEPassword + ' | sudo -S killall --signal SIGKILL -r .*-uesoftmodem || true', '\$', 5)
-=======
-				self.command('echo ' + self.UEPassword + ' | sudo -S killall --signal SIGKILL lte-uesoftmodem || true', '\$', 5)
->>>>>>> 4f55943b
 				time.sleep(5)
 		self.command('rm -f my-lte-uesoftmodem-run' + str(self.UE_instance) + '.sh', '\$', 5)
 		self.close()
