--- conflicted
+++ resolved
@@ -211,17 +211,10 @@
 		if lIpAddr == '' or lUserName == '' or lPassWord == '' or lSourcePath == '':
 			Usage()
 			sys.exit('Insufficient Parameter')
-<<<<<<< HEAD
 		SSH.open(lIpAddr, lUserName, lPassWord)
 		SSH.command('mkdir -p ' + lSourcePath, '\$', 5)
 		SSH.command('cd ' + lSourcePath, '\$', 5)
-		SSH.command('if [ ! -e .git ]; then stdbuf -o0 git clone ' + self.ranRepository + ' .; else stdbuf -o0 git fetch; fi', '\$', 600)
-=======
-		self.open(lIpAddr, lUserName, lPassWord)
-		self.command('mkdir -p ' + lSourcePath, '\$', 5)
-		self.command('cd ' + lSourcePath, '\$', 5)
-		self.command('if [ ! -e .git ]; then stdbuf -o0 git clone ' + self.ranRepository + ' .; else stdbuf -o0 git fetch --prune; fi', '\$', 600)
->>>>>>> 34c9aec5
+		SSH.command('if [ ! -e .git ]; then stdbuf -o0 git clone ' + self.ranRepository + ' .; else stdbuf -o0 git fetch --prune; fi', '\$', 600)
 		# Raphael: here add a check if git clone or git fetch went smoothly
 		SSH.command('git config user.email "jenkins@openairinterface.org"', '\$', 5)
 		SSH.command('git config user.name "OAI Jenkins"', '\$', 5)
@@ -371,17 +364,10 @@
 		if self.UEIPAddress == '' or self.ranRepository == '' or self.ranBranch == '' or self.UEUserName == '' or self.UEPassword == '' or self.UESourceCodePath == '':
 			Usage()
 			sys.exit('Insufficient Parameter')
-<<<<<<< HEAD
 		SSH.open(self.UEIPAddress, self.UEUserName, self.UEPassword)
 		SSH.command('mkdir -p ' + self.UESourceCodePath, '\$', 5)
 		SSH.command('cd ' + self.UESourceCodePath, '\$', 5)
-		SSH.command('if [ ! -e .git ]; then stdbuf -o0 git clone ' + self.ranRepository + ' .; else stdbuf -o0 git fetch; fi', '\$', 600)
-=======
-		self.open(self.UEIPAddress, self.UEUserName, self.UEPassword)
-		self.command('mkdir -p ' + self.UESourceCodePath, '\$', 5)
-		self.command('cd ' + self.UESourceCodePath, '\$', 5)
-		self.command('if [ ! -e .git ]; then stdbuf -o0 git clone ' + self.ranRepository + ' .; else stdbuf -o0 git fetch --prune; fi', '\$', 600)
->>>>>>> 34c9aec5
+		SSH.command('if [ ! -e .git ]; then stdbuf -o0 git clone ' + self.ranRepository + ' .; else stdbuf -o0 git fetch --prune; fi', '\$', 600)
 		# here add a check if git clone or git fetch went smoothly
 		SSH.command('git config user.email "jenkins@openairinterface.org"', '\$', 5)
 		SSH.command('git config user.name "OAI Jenkins"', '\$', 5)
@@ -656,22 +642,13 @@
 		# do not reset board twice in IF4.5 case
 		result = re.search('^rru|^enb|^du.band', str(config_file))
 		if result is not None:
-<<<<<<< HEAD
-			SSH.command('echo ' + lPassWord + ' | sudo -S uhd_find_devices', '\$', 10)
+			SSH.command('echo ' + lPassWord + ' | sudo -S uhd_find_devices', '\$', 60)
 			result = re.search('type: b200', SSH.getBefore())
-=======
-			self.command('echo ' + lPassWord + ' | sudo -S uhd_find_devices', '\$', 60)
-			result = re.search('type: b200', str(self.ssh.before))
->>>>>>> 34c9aec5
 			if result is not None:
 				logging.debug('Found a B2xx device --> resetting it')
 				SSH.command('echo ' + lPassWord + ' | sudo -S b2xx_fx3_utils --reset-device', '\$', 10)
 				# Reloading FGPA bin firmware
-<<<<<<< HEAD
-				SSH.command('echo ' + lPassWord + ' | sudo -S uhd_find_devices', '\$', 15)
-=======
-				self.command('echo ' + lPassWord + ' | sudo -S uhd_find_devices', '\$', 60)
->>>>>>> 34c9aec5
+				SSH.command('echo ' + lPassWord + ' | sudo -S uhd_find_devices', '\$', 60)
 		# Make a copy and adapt to EPC / eNB IP addresses
 		SSH.command('cp ' + full_config_file + ' ' + ci_full_config_file, '\$', 5)
 		SSH.command('sed -i -e \'s/CI_MME_IP_ADDR/' + self.EPCIPAddress + '/\' ' + ci_full_config_file, '\$', 2);
@@ -682,12 +659,9 @@
 		if self.flexranCtrlInstalled and self.flexranCtrlStarted:
 			SSH.command('sed -i -e \'s/FLEXRAN_ENABLED.*;/FLEXRAN_ENABLED        = "yes";/\' ' + ci_full_config_file, '\$', 2);
 		else:
-<<<<<<< HEAD
 			SSH.command('sed -i -e \'s/FLEXRAN_ENABLED.*;/FLEXRAN_ENABLED        = "no";/\' ' + ci_full_config_file, '\$', 2);
-=======
-			self.command('sed -i -e \'s/FLEXRAN_ENABLED.*;/FLEXRAN_ENABLED        = "no";/\' ' + ci_full_config_file, '\$', 2);
 		self.eNBmbmsEnables[int(self.eNB_instance)] = False
-		self.command('grep enable_enb_m2 ' + ci_full_config_file, '\$', 2);
+		SSH.command('grep enable_enb_m2 ' + ci_full_config_file, '\$', 2);
 		result = re.search('yes', str(self.ssh.before))
 		if result is not None:
 			self.eNBmbmsEnables[int(self.eNB_instance)] = True
@@ -697,7 +671,6 @@
 		if result is not None:
 			eNBinNoS1 = True
 			logging.debug('\u001B[1m eNB is in noS1 configuration \u001B[0m')
->>>>>>> 34c9aec5
 		# Launch eNB with the modified config file
 		SSH.command('source oaienv', '\$', 5)
 		SSH.command('cd cmake_targets', '\$', 5)
@@ -754,9 +727,6 @@
 					enbDidSync = True
 					time.sleep(10)
 
-<<<<<<< HEAD
-		SSH.close()
-=======
 		if enbDidSync and eNBinNoS1:
 			self.command('ifconfig oaitun_enb1', '\$', 4)
 			result = re.search('inet addr', str(self.ssh.before))
@@ -774,17 +744,15 @@
 		if enbDidSync:
 			self.eNBstatuses[int(self.eNB_instance)] = int(self.eNB_serverId)
 
-		self.close()
+		SSH.close()
 		self.CreateHtmlTestRow('-O ' + config_file + extra_options, 'OK', ALL_PROCESSES_OK)
 		logging.debug('\u001B[1m Initialize eNB Completed\u001B[0m')
->>>>>>> 34c9aec5
 
 	def InitializeUE_common(self, device_id, idx):
 		try:
 			SSH.open(self.ADBIPAddress, self.ADBUserName, self.ADBPassword)
 			if not self.ADBCentralized:
 				# Reboot UE
-<<<<<<< HEAD
 				#SSH.command('ssh ' + self.UEDevicesRemoteUser[idx] + '@' + self.UEDevicesRemoteServer[idx] + ' ' + self.UEDevicesRebootCmd[idx], '\$', 60)
 				# Wait
 				#time.sleep(60)
@@ -799,28 +767,6 @@
 				# airplane mode off // radio on
 				#SSH.command('ssh ' + self.UEDevicesRemoteUser[idx] + '@' + self.UEDevicesRemoteServer[idx] + ' ' + self.UEDevicesOnCmd[idx], '\$', 60)
 				#time.sleep(10)
-=======
-				#self.command('ssh ' + self.UEDevicesRemoteUser[idx] + '@' + self.UEDevicesRemoteServer[idx] + ' ' + self.UEDevicesRebootCmd[idx], '\$', 60)
-				# Wait
-				#time.sleep(60)
-				# Put in LTE-Mode only
-				#self.command('ssh ' + self.UEDevicesRemoteUser[idx] + '@' + self.UEDevicesRemoteServer[idx] + ' \'adb -s ' + device_id + ' shell "settings put global preferred_network_mode 11"\'', '\$', 60)
-				#self.command('ssh ' + self.UEDevicesRemoteUser[idx] + '@' + self.UEDevicesRemoteServer[idx] + ' \'adb -s ' + device_id + ' shell "settings put global preferred_network_mode1 11"\'', '\$', 60)
-				#self.command('ssh ' + self.UEDevicesRemoteUser[idx] + '@' + self.UEDevicesRemoteServer[idx] + ' \'adb -s ' + device_id + ' shell "settings put global preferred_network_mode2 11"\'', '\$', 60)
-				#self.command('ssh ' + self.UEDevicesRemoteUser[idx] + '@' + self.UEDevicesRemoteServer[idx] + ' \'adb -s ' + device_id + ' shell "settings put global preferred_network_mode3 11"\'', '\$', 60)
-				# enable data service
-				#self.command('ssh ' + self.UEDevicesRemoteUser[idx] + '@' + self.UEDevicesRemoteServer[idx] + ' \'adb -s ' + device_id + ' shell "svc data enable"\'', '\$', 60)
-				# we need to do radio on/off cycle to make sure of above changes
-				# airplane mode off // radio on
-				#self.command('ssh ' + self.UEDevicesRemoteUser[idx] + '@' + self.UEDevicesRemoteServer[idx] + ' ' + self.UEDevicesOnCmd[idx], '\$', 60)
-				#time.sleep(10)
-				# airplane mode on // radio off
-				#self.command('ssh ' + self.UEDevicesRemoteUser[idx] + '@' + self.UEDevicesRemoteServer[idx] + ' ' + self.UEDevicesOffCmd[idx], '\$', 60)
-
-				# normal procedure without reboot
-				# enable data service
-				self.command('ssh ' + self.UEDevicesRemoteUser[idx] + '@' + self.UEDevicesRemoteServer[idx] + ' \'adb -s ' + device_id + ' shell "svc data enable"\'', '\$', 60)
->>>>>>> 34c9aec5
 				# airplane mode on // radio off
 				#SSH.command('ssh ' + self.UEDevicesRemoteUser[idx] + '@' + self.UEDevicesRemoteServer[idx] + ' ' + self.UEDevicesOffCmd[idx], '\$', 60)
 
@@ -880,22 +826,13 @@
 				sys.exit(1)
 		SSH.open(self.UEIPAddress, self.UEUserName, self.UEPassword)
 		# b2xx_fx3_utils reset procedure
-<<<<<<< HEAD
-		SSH.command('echo ' + self.UEPassword + ' | sudo -S uhd_find_devices', '\$', 10)
+		SSH.command('echo ' + self.UEPassword + ' | sudo -S uhd_find_devices', '\$', 60)
 		result = re.search('type: b200', SSH.getBefore())
-=======
-		self.command('echo ' + self.UEPassword + ' | sudo -S uhd_find_devices', '\$', 60)
-		result = re.search('type: b200', str(self.ssh.before))
->>>>>>> 34c9aec5
 		if result is not None:
 			logging.debug('Found a B2xx device --> resetting it')
 			SSH.command('echo ' + self.UEPassword + ' | sudo -S b2xx_fx3_utils --reset-device', '\$', 10)
 			# Reloading FGPA bin firmware
-<<<<<<< HEAD
-			SSH.command('echo ' + self.UEPassword + ' | sudo -S uhd_find_devices', '\$', 15)
-=======
-			self.command('echo ' + self.UEPassword + ' | sudo -S uhd_find_devices', '\$', 60)
->>>>>>> 34c9aec5
+			SSH.command('echo ' + self.UEPassword + ' | sudo -S uhd_find_devices', '\$', 60)
 		else:
 			logging.debug('Did not find any B2xx device')
 		SSH.command('cd ' + self.UESourceCodePath, '\$', 5)
@@ -1815,32 +1752,19 @@
 			ping_time = re.findall("-c (\d+)",str(self.ping_args))
 
 			if launchFromEpc:
-<<<<<<< HEAD
 				SSH.open(self.EPCIPAddress, self.EPCUserName, self.EPCPassword)
 				SSH.command('cd ' + self.EPCSourceCodePath, '\$', 5)
 				SSH.command('cd scripts', '\$', 5)
 				ping_status = SSH.command('stdbuf -o0 ping ' + self.ping_args + ' ' + UE_IPAddress + ' 2>&1 | stdbuf -o0 tee ping_' + self.testCase_id + '_' + device_id + '.log', '\$', int(ping_time[0])*1.5)
-=======
-				self.open(self.EPCIPAddress, self.EPCUserName, self.EPCPassword)
-				self.command('cd ' + self.EPCSourceCodePath, '\$', 5)
-				self.command('cd scripts', '\$', 5)
-				ping_status = self.command('stdbuf -o0 ping ' + self.ping_args + ' ' + UE_IPAddress + ' 2>&1 | stdbuf -o0 tee ping_' + self.testCase_id + '_' + device_id + '.log', '\$', int(ping_time[0])*1.5)
->>>>>>> 34c9aec5
 			else:
 				cmd = 'ping ' + self.ping_args + ' ' + UE_IPAddress + ' 2>&1 > ping_' + self.testCase_id + '_' + device_id + '.log' 
 				message = cmd + '\n'
 				logging.debug(cmd)
 				ret = subprocess.run(cmd, shell=True)
 				ping_status = ret.returncode
-<<<<<<< HEAD
 				SSH.copyout(self.EPCIPAddress, self.EPCUserName, self.EPCPassword, 'ping_' + self.testCase_id + '_' + device_id + '.log', self.EPCSourceCodePath + '/scripts')
 				SSH.open(self.EPCIPAddress, self.EPCUserName, self.EPCPassword)
 				SSH.command('cat ' + self.EPCSourceCodePath + '/scripts/ping_' + self.testCase_id + '_' + device_id + '.log', '\$', 5)
-=======
-				self.copyout(self.EPCIPAddress, self.EPCUserName, self.EPCPassword, 'ping_' + self.testCase_id + '_' + device_id + '.log', self.EPCSourceCodePath + '/scripts')
-				self.open(self.EPCIPAddress, self.EPCUserName, self.EPCPassword)
-				self.command('cat ' + self.EPCSourceCodePath + '/scripts/ping_' + self.testCase_id + '_' + device_id + '.log', '\$', 5)
->>>>>>> 34c9aec5
 			# TIMEOUT CASE
 			if ping_status < 0:
 				message = 'Ping with UE (' + str(UE_IPAddress) + ') crashed due to TIMEOUT!'
@@ -2150,11 +2074,7 @@
 				req_bandwidth = '%.1f Gbits/sec' % req_bw
 				req_bw = req_bw * 1000000000
 
-<<<<<<< HEAD
 		result = re.search('Server Report:\\\\r\\\\n(?:|\[ *\d+\].*) (?P<bitrate>[0-9\.]+ [KMG]bits\/sec) +(?P<jitter>[0-9\.]+ ms) +(\d+\/..\d+) +(\((?P<packetloss>[0-9\.]+)%\))', SSH.getBefore())
-=======
-		result = re.search('Server Report:\\\\r\\\\n(?:|\[ *\d+\].*) (?P<bitrate>[0-9\.]+ [KMG]bits\/sec) +(?P<jitter>[0-9\.]+ ms) +(\d+\/..\d+) +(\((?P<packetloss>[0-9\.]+)%\))', str(self.ssh.before))
->>>>>>> 34c9aec5
 		if result is not None:
 			bitrate = result.group('bitrate')
 			packetloss = result.group('packetloss')
@@ -2409,19 +2329,11 @@
 			iperf_status = SSH.command('iperf -c ' + EPC_Iperf_UE_IPAddress + ' ' + modified_options + ' -p ' + str(port) + ' -B ' + UE_IPAddress + ' 2>&1 | stdbuf -o0 tee iperf_' + self.testCase_id + '_' + device_id + '.log', '\$', int(iperf_time)*5.0)
 		else:
 			if self.ADBCentralized:
-<<<<<<< HEAD
 				iperf_status = SSH.command('stdbuf -o0 adb -s ' + device_id + ' shell "/data/local/tmp/iperf -c ' + EPC_Iperf_UE_IPAddress + ' ' + modified_options + ' -p ' + str(port) + '" 2>&1 | stdbuf -o0 tee iperf_' + self.testCase_id + '_' + device_id + '.log', '\$', int(iperf_time)*5.0)
 			else:
 				iperf_status = SSH.command('ssh ' + self.UEDevicesRemoteUser[idx] + '@' + self.UEDevicesRemoteServer[idx] + ' \'adb -s ' + device_id + ' shell "/data/local/tmp/iperf -c ' + EPC_Iperf_UE_IPAddress + ' ' + modified_options + ' -p ' + str(port) + '"\' 2>&1 > iperf_' + self.testCase_id + '_' + device_id + '.log', '\$', int(iperf_time)*5.0)
 				SSH.command('fromdos -o iperf_' + self.testCase_id + '_' + device_id + '.log', '\$', 5)
 				SSH.command('cat iperf_' + self.testCase_id + '_' + device_id + '.log', '\$', 5)
-=======
-				iperf_status = self.command('stdbuf -o0 adb -s ' + device_id + ' shell "/data/local/tmp/iperf -c ' + EPC_Iperf_UE_IPAddress + ' ' + modified_options + ' -p ' + str(port) + '" 2>&1 | stdbuf -o0 tee iperf_' + self.testCase_id + '_' + device_id + '.log', '\$', int(iperf_time)*5.0)
-			else:
-				iperf_status = self.command('ssh ' + self.UEDevicesRemoteUser[idx] + '@' + self.UEDevicesRemoteServer[idx] + ' \'adb -s ' + device_id + ' shell "/data/local/tmp/iperf -c ' + EPC_Iperf_UE_IPAddress + ' ' + modified_options + ' -p ' + str(port) + '"\' 2>&1 > iperf_' + self.testCase_id + '_' + device_id + '.log', '\$', int(iperf_time)*5.0)
-				self.command('fromdos -o iperf_' + self.testCase_id + '_' + device_id + '.log', '\$', 5)
-				self.command('cat iperf_' + self.testCase_id + '_' + device_id + '.log', '\$', 5)
->>>>>>> 34c9aec5
 		# TIMEOUT Case
 		if iperf_status < 0:
 			SSH.close()
@@ -2487,7 +2399,6 @@
 						return
 					else:
 						if self.ADBCentralized:
-<<<<<<< HEAD
 							SSH.command('adb -s ' + device_id + ' shell "/data/local/tmp/iperf --version"', '\$', 5)
 						else:
 							SSH.command('ssh ' + self.UEDevicesRemoteUser[idx] + '@' + self.UEDevicesRemoteServer[idx] + ' \'adb -s ' + device_id + ' shell "/data/local/tmp/iperf --version"\'', '\$', 60)
@@ -2495,20 +2406,10 @@
 						if result is not None:
 							self.ueIperfVersion = '2.0.5'
 						result = re.search('iperf version 2.0.10', SSH.getBefore())
-=======
-							self.command('adb -s ' + device_id + ' shell "/data/local/tmp/iperf --version"', '\$', 5)
-						else:
-							self.command('ssh ' + self.UEDevicesRemoteUser[idx] + '@' + self.UEDevicesRemoteServer[idx] + ' \'adb -s ' + device_id + ' shell "/data/local/tmp/iperf --version"\'', '\$', 60)
-						result = re.search('iperf version 2.0.5', str(self.ssh.before))
-						if result is not None:
-							self.ueIperfVersion = '2.0.5'
-						result = re.search('iperf version 2.0.10', str(self.ssh.before))
->>>>>>> 34c9aec5
 						if result is not None:
 							self.ueIperfVersion = '2.0.10'
 				else:
 					useIperf3 = True
-<<<<<<< HEAD
 				SSH.close()
 			else:
 				SSH.open(self.UEIPAddress, self.UEUserName, self.UEPassword)
@@ -2520,19 +2421,6 @@
 				if result is not None:
 					self.ueIperfVersion = '2.0.10'
 				SSH.close()
-=======
-				self.close()
-			else:
-				self.open(self.UEIPAddress, self.UEUserName, self.UEPassword)
-				self.command('iperf --version', '\$', 5)
-				result = re.search('iperf version 2.0.5', str(self.ssh.before))
-				if result is not None:
-					self.ueIperfVersion = '2.0.5'
-				result = re.search('iperf version 2.0.10', str(self.ssh.before))
-				if result is not None:
-					self.ueIperfVersion = '2.0.10'
-				self.close()
->>>>>>> 34c9aec5
 			# in case of iperf, UL has its own function
 			if (not useIperf3):
 				result = re.search('-R', str(self.iperf_args))
@@ -2566,13 +2454,8 @@
 						else:
 							SSH.command('echo $USER; nohup adb -s ' + device_id + ' shell "/data/local/tmp/iperf -u -s -i 1" > iperf_server_' + self.testCase_id + '_' + device_id + '.log &', self.ADBUserName, 5)
 				else:
-<<<<<<< HEAD
 					SSH.command('rm -f iperf_server_' + self.testCase_id + '_' + device_id + '.log', '\$', 5)
 					SSH.command('echo $USER; nohup ssh ' + self.UEDevicesRemoteUser[idx] + '@' + self.UEDevicesRemoteServer[idx] + ' \'adb -s ' + device_id + ' shell "/data/local/tmp/iperf -u -s -i 1" \' 2>&1 > iperf_server_' + self.testCase_id + '_' + device_id + '.log &', self.ADBUserName, 60)
-=======
-					self.command('rm -f iperf_server_' + self.testCase_id + '_' + device_id + '.log', '\$', 5)
-					self.command('echo $USER; nohup ssh ' + self.UEDevicesRemoteUser[idx] + '@' + self.UEDevicesRemoteServer[idx] + ' \'adb -s ' + device_id + ' shell "/data/local/tmp/iperf -u -s -i 1" \' 2>&1 > iperf_server_' + self.testCase_id + '_' + device_id + '.log &', self.ADBUserName, 60)
->>>>>>> 34c9aec5
 
 			time.sleep(0.5)
 			SSH.close()
@@ -2658,13 +2541,8 @@
 				if (device_id == 'OAI-UE'):
 					SSH.copyin(self.UEIPAddress, self.UEUserName, self.UEPassword, self.UESourceCodePath + '/cmake_targets/iperf_server_' + self.testCase_id + '_' + device_id + '.log', '.')
 				else:
-<<<<<<< HEAD
 					SSH.copyin(self.ADBIPAddress, self.ADBUserName, self.ADBPassword, self.EPCSourceCodePath + '/scripts/iperf_server_' + self.testCase_id + '_' + device_id + '.log', '.')
 				SSH.command('fromdos -o iperf_server_' + self.testCase_id + '_' + device_id + '.log', '\$', 5)
-=======
-					self.copyin(self.ADBIPAddress, self.ADBUserName, self.ADBPassword, self.EPCSourceCodePath + '/scripts/iperf_server_' + self.testCase_id + '_' + device_id + '.log', '.')
-				self.command('fromdos -o iperf_server_' + self.testCase_id + '_' + device_id + '.log', '\$', 5)
->>>>>>> 34c9aec5
 				self.Iperf_analyzeV2Server(lock, UE_IPAddress, device_id, statusQueue, modified_options)
 
 			# in case of OAI UE: 
@@ -2704,32 +2582,18 @@
 			iClientIPAddr = self.eNBIPAddress
 			iClientUser = self.eNBUserName
 			iClientPasswd = self.eNBPassword
-<<<<<<< HEAD
-		# Starting the iperf server
-		SSH.open(iServerIPAddr, iServerUser, iServerPasswd)
-		# args SHALL be "-c client -u any"
-		# -c 10.0.1.2 -u -b 1M -t 30 -i 1 -fm -B 10.0.1.1
-		# -B 10.0.1.1 -u -s -i 1 -fm
-		server_options = re.sub('-u.*$', '-u -s -i 1 -fm', str(self.iperf_args))
-		server_options = server_options.replace('-c','-B')
-		SSH.command('rm -f /tmp/tmp_iperf_server_' + self.testCase_id + '.log', '\$', 5)
-		SSH.command('echo $USER; nohup iperf ' + server_options + ' > /tmp/tmp_iperf_server_' + self.testCase_id + '.log 2>&1 &', iServerUser, 5)
-		time.sleep(0.5)
-		SSH.close()
-=======
 		if self.iperf_options != 'sink':
 			# Starting the iperf server
-			self.open(iServerIPAddr, iServerUser, iServerPasswd)
+			SSH.open(iServerIPAddr, iServerUser, iServerPasswd)
 			# args SHALL be "-c client -u any"
 			# -c 10.0.1.2 -u -b 1M -t 30 -i 1 -fm -B 10.0.1.1
 			# -B 10.0.1.1 -u -s -i 1 -fm
 			server_options = re.sub('-u.*$', '-u -s -i 1 -fm', str(self.iperf_args))
 			server_options = server_options.replace('-c','-B')
-			self.command('rm -f /tmp/tmp_iperf_server_' + self.testCase_id + '.log', '\$', 5)
-			self.command('echo $USER; nohup iperf ' + server_options + ' > /tmp/tmp_iperf_server_' + self.testCase_id + '.log 2>&1 &', iServerUser, 5)
+			SSH.command('rm -f /tmp/tmp_iperf_server_' + self.testCase_id + '.log', '\$', 5)
+			SSH.command('echo $USER; nohup iperf ' + server_options + ' > /tmp/tmp_iperf_server_' + self.testCase_id + '.log 2>&1 &', iServerUser, 5)
 			time.sleep(0.5)
-			self.close()
->>>>>>> 34c9aec5
+			SSH.close()
 
 		# Starting the iperf client
 		modified_options = self.Iperf_ComputeModifiedBW(0, 1)
@@ -2745,16 +2609,6 @@
 			logging.debug('\u001B[1;37;41m ' + message + ' \u001B[0m')
 			clientStatus = -2
 		else:
-<<<<<<< HEAD
-			clientStatus = self.Iperf_analyzeV2Output(lock, '10.0.1.2', 'OAI-UE', status_queue, modified_options)
-		SSH.close()
-
-		# Stopping the iperf server
-		SSH.open(iServerIPAddr, iServerUser, iServerPasswd)
-		SSH.command('killall --signal SIGKILL iperf', '\$', 5)
-		time.sleep(0.5)
-		SSH.close()
-=======
 			if self.iperf_options == 'sink':
 				clientStatus = 0
 				status_queue.put(0)
@@ -2763,15 +2617,15 @@
 				status_queue.put('Sink Test : no check')
 			else:
 				clientStatus = self.Iperf_analyzeV2Output(lock, '10.0.1.2', 'OAI-UE', status_queue, modified_options)
-		self.close()
+		SSH.close()
 
 		# Stopping the iperf server
 		if self.iperf_options != 'sink':
-			self.open(iServerIPAddr, iServerUser, iServerPasswd)
-			self.command('killall --signal SIGKILL iperf', '\$', 5)
+			SSH.open(iServerIPAddr, iServerUser, iServerPasswd)
+			SSH.command('killall --signal SIGKILL iperf', '\$', 5)
 			time.sleep(0.5)
-			self.close()
->>>>>>> 34c9aec5
+			SSH.close()
+
 		if (clientStatus == -1):
 			if (os.path.isfile('iperf_server_' + self.testCase_id + '.log')):
 				os.remove('iperf_server_' + self.testCase_id + '.log')
@@ -2779,18 +2633,11 @@
 			self.Iperf_analyzeV2Server(lock, '10.0.1.2', 'OAI-UE', status_queue, modified_options)
 
 		# copying on the EPC server for logCollection
-<<<<<<< HEAD
-		copyin_res = SSH.copyin(iServerIPAddr, iServerUser, iServerPasswd, '/tmp/tmp_iperf_server_' + self.testCase_id + '.log', 'iperf_server_' + self.testCase_id + '_OAI-UE.log')
-		if (copyin_res == 0):
-			SSH.copyout(self.EPCIPAddress, self.EPCUserName, self.EPCPassword, 'iperf_server_' + self.testCase_id + '_OAI-UE.log', self.EPCSourceCodePath + '/scripts')
+		if (clientStatus == -1):
+			copyin_res = SSH.copyin(iServerIPAddr, iServerUser, iServerPasswd, '/tmp/tmp_iperf_server_' + self.testCase_id + '.log', 'iperf_server_' + self.testCase_id + '_OAI-UE.log')
+			if (copyin_res == 0):
+				SSH.copyout(self.EPCIPAddress, self.EPCUserName, self.EPCPassword, 'iperf_server_' + self.testCase_id + '_OAI-UE.log', self.EPCSourceCodePath + '/scripts')
 		copyin_res = SSH.copyin(iClientIPAddr, iClientUser, iClientPasswd, '/tmp/tmp_iperf_' + self.testCase_id + '.log', 'iperf_' + self.testCase_id + '_OAI-UE.log')
-=======
-		if (clientStatus == -1):
-			copyin_res = self.copyin(iServerIPAddr, iServerUser, iServerPasswd, '/tmp/tmp_iperf_server_' + self.testCase_id + '.log', 'iperf_server_' + self.testCase_id + '_OAI-UE.log')
-			if (copyin_res == 0):
-				self.copyout(self.EPCIPAddress, self.EPCUserName, self.EPCPassword, 'iperf_server_' + self.testCase_id + '_OAI-UE.log', self.EPCSourceCodePath + '/scripts')
-		copyin_res = self.copyin(iClientIPAddr, iClientUser, iClientPasswd, '/tmp/tmp_iperf_' + self.testCase_id + '.log', 'iperf_' + self.testCase_id + '_OAI-UE.log')
->>>>>>> 34c9aec5
 		if (copyin_res == 0):
 			SSH.copyout(self.EPCIPAddress, self.EPCUserName, self.EPCPassword, 'iperf_' + self.testCase_id + '_OAI-UE.log', self.EPCSourceCodePath + '/scripts')
 		iperf_noperf = False
@@ -2992,11 +2839,6 @@
 
 	def CheckeNBProcess(self, status_queue):
 		try:
-<<<<<<< HEAD
-			SSH.open(self.eNBIPAddress, self.eNBUserName, self.eNBPassword)
-			SSH.command('stdbuf -o0 ps -aux | grep --color=never softmodem | grep -v grep', '\$', 5)
-			result = re.search('lte-softmodem', SSH.getBefore())
-=======
 			# At least the instance 0 SHALL be on!
 			if self.eNBstatuses[0] == 0:
 				lIpAddr = self.eNBIPAddress
@@ -3014,10 +2856,9 @@
 				lIpAddr = self.eNBIPAddress
 				lUserName = self.eNBUserName
 				lPassWord = self.eNBPassword
-			self.open(lIpAddr, lUserName, lPassWord)
-			self.command('stdbuf -o0 ps -aux | grep --color=never softmodem | grep -v grep', '\$', 5)
+			SSH.open(lIpAddr, lUserName, lPassWord)
+			SSH.command('stdbuf -o0 ps -aux | grep --color=never softmodem | grep -v grep', '\$', 5)
 			result = re.search('lte-softmodem', str(self.ssh.before))
->>>>>>> 34c9aec5
 			if result is None:
 				logging.debug('\u001B[1;37;41m eNB Process Not Found! \u001B[0m')
 				status_queue.put(ENB_PROCESS_FAILED)
@@ -4077,13 +3918,8 @@
 		if result is not None:
 			self.UhdVersion = result.group('uhd_version')
 			logging.debug('UHD Version is: ' + self.UhdVersion)
-<<<<<<< HEAD
-		SSH.command('echo ' + Password + ' | sudo -S uhd_find_devices', '\$', 15)
+		SSH.command('echo ' + Password + ' | sudo -S uhd_find_devices', '\$', 60)
 		result = re.search('product: (?P<usrp_board>[0-9A-Za-z]+)\\\\r\\\\n', SSH.getBefore())
-=======
-		self.command('echo ' + Password + ' | sudo -S uhd_find_devices', '\$', 60)
-		result = re.search('product: (?P<usrp_board>[0-9A-Za-z]+)\\\\r\\\\n', str(self.ssh.before))
->>>>>>> 34c9aec5
 		if result is not None:
 			self.UsrpBoard = result.group('usrp_board')
 			logging.debug('USRP Board  is: ' + self.UsrpBoard)
@@ -4568,22 +4404,16 @@
 		if (CiTestObj.iperf_profile is None):
 			CiTestObj.iperf_profile = 'balanced'
 		else:
-<<<<<<< HEAD
 			if CiTestObj.iperf_profile != 'balanced' and CiTestObj.iperf_profile != 'unbalanced' and CiTestObj.iperf_profile != 'single-ue':
 				logging.debug('ERROR: test-case has wrong profile ' + CiTestObj.iperf_profile)
 				CiTestObj.iperf_profile = 'balanced'
-=======
-			if SSH.iperf_profile != 'balanced' and SSH.iperf_profile != 'unbalanced' and SSH.iperf_profile != 'single-ue':
-				logging.debug('ERROR: test-case has wrong profile ' + SSH.iperf_profile)
-				SSH.iperf_profile = 'balanced'
-		SSH.iperf_options = test.findtext('iperf_options')
-		if (SSH.iperf_options is None):
-			SSH.iperf_options = 'check'
-		else:
-			if SSH.iperf_options != 'check' and SSH.iperf_options != 'sink':
-				logging.debug('ERROR: test-case has wrong option ' + SSH.iperf_options)
-				SSH.iperf_options = 'check'
->>>>>>> 34c9aec5
+		CiTestObj.iperf_options = test.findtext('iperf_options')
+		if (CiTestObj.iperf_options is None):
+			CiTestObj.iperf_options = 'check'
+		else:
+			if CiTestObj.iperf_options != 'check' and CiTestObj.iperf_options != 'sink':
+				logging.debug('ERROR: test-case has wrong option ' + CiTestObj.iperf_options)
+				CiTestObj.iperf_options = 'check'
 
 	if action == 'IdleSleep':
 		string_field = test.findtext('idle_sleep_time_in_sec')
