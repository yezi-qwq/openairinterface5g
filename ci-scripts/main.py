--- conflicted
+++ resolved
@@ -3530,21 +3530,6 @@
 			self.command('zip spgw.log.zip xGwLog.0', '\$', 60)
 		self.close()
 
-<<<<<<< HEAD
-	def RetrieveSystemVersion(self):
-		if self.eNBIPAddress == 'none':
-			self.eNBOsVersion = 'Ubuntu 16.04.5 LTS'
-			self.eNBKernelVersion = '4.15.0-45-generic'
-			self.eNBUhdVersion = '3.13.0.1-0'
-			self.eNBCpuNb = '4'
-			self.eNBCpuModel = 'Intel(R) Core(TM) i5-6200U'
-			self.eNBCpuMHz = '2399.996 MHz'
-			return
-		if self.eNBIPAddress == '' or self.eNBUserName == '' or self.eNBPassword == '':
-			Usage()
-			sys.exit('Insufficient Parameter')
-		self.open(self.eNBIPAddress, self.eNBUserName, self.eNBPassword)
-=======
 	def LogCollectOAIUE(self):
 		self.open(self.UEIPAddress, self.UEUserName, self.UEPassword)
 		self.command('cd ' + self.UESourceCodePath, '\$', 5)
@@ -3580,7 +3565,6 @@
 				return -1
 
 		self.open(IPAddress, UserName, Password)
->>>>>>> 5ddad9bd
 		self.command('lsb_release -a', '\$', 5)
 		result = re.search('Description:\\\\t(?P<os_type>[a-zA-Z0-9\-\_\.\ ]+)', str(self.ssh.before))
 		if result is not None:
@@ -3677,29 +3661,17 @@
 				self.htmlFile.write('       <td bgcolor = "lightcyan" > <span class="glyphicon glyphicon-tag"></span> Commit ID </td>\n')
 			self.htmlFile.write('       <td>' + self.ranCommitID + '</td>\n')
 			self.htmlFile.write('     </tr>\n')
-<<<<<<< HEAD
-			if self.eNB_AllowMerge != '':
-				commit_message = subprocess.check_output("git log -n1 --pretty=format:\"%s\" " + self.eNBCommitID, shell=True, universal_newlines=True)
-				commit_message = commit_message.strip()
-				self.htmlFile.write('     <tr>\n')
-				if (self.eNB_AllowMerge):
-=======
 			if self.ranAllowMerge != '':
 				commit_message = subprocess.check_output("git log -n1 --pretty=format:\"%s\" " + self.ranCommitID, shell=True, universal_newlines=True)
 				commit_message = commit_message.strip()
 				self.htmlFile.write('     <tr>\n')
 				if (self.ranAllowMerge):
->>>>>>> 5ddad9bd
 					self.htmlFile.write('       <td bgcolor = "lightcyan" > <span class="glyphicon glyphicon-comment"></span> Source Commit Message </td>\n')
 				else:
 					self.htmlFile.write('       <td bgcolor = "lightcyan" > <span class="glyphicon glyphicon-comment"></span> Commit Message </td>\n')
 				self.htmlFile.write('       <td>' + commit_message + '</td>\n')
 				self.htmlFile.write('     </tr>\n')
-<<<<<<< HEAD
-			if (self.eNB_AllowMerge):
-=======
 			if (self.ranAllowMerge):
->>>>>>> 5ddad9bd
 				self.htmlFile.write('     <tr>\n')
 				self.htmlFile.write('       <td bgcolor = "lightcyan" > <span class="glyphicon glyphicon-log-in"></span> Target Branch </td>\n')
 				if (self.ranTargetBranch == ''):
