--- conflicted
+++ resolved
@@ -86,10 +86,6 @@
 		self.UEDevicesRebootCmd = []
 		self.CatMDevices = []
 		self.UEIPAddresses = []
-<<<<<<< HEAD
-		self.htmlUEConnected = -1
-=======
->>>>>>> 90b10268
 		self.idle_sleep_time = 0
 		self.x2_ho_options = 'network'
 		self.x2NbENBs = 0
@@ -180,11 +176,7 @@
 		SSH.command('mkdir -p log', '\$', 5)
 		SSH.command('chmod 777 log', '\$', 5)
 		# no need to remove in log (git clean did the trick)
-<<<<<<< HEAD
-		SSH.command('stdbuf -o0 ./build_oai ' + self.Build_OAI_UE_args + ' 2>&1 | stdbuf -o0 tee compile_oai_ue.log', 'Bypassing the Tests|build have failed', 600)
-=======
 		SSH.command('stdbuf -o0 ./build_oai ' + self.Build_OAI_UE_args + ' 2>&1 | stdbuf -o0 tee compile_oai_ue.log', 'Bypassing the Tests|build have failed', 900)
->>>>>>> 90b10268
 		SSH.command('ls ran_build/build', '\$', 3)
 		SSH.command('ls ran_build/build', '\$', 3)
 		buildStatus = True
@@ -411,11 +403,6 @@
 				if (outterLoopCounter == 0):
 					doOutterLoop = False
 				continue
-<<<<<<< HEAD
-			if RAN.Getair_interface() == 'nr':
-				fullSyncStatus = True
-				doOutterLoop = False
-=======
 			# We are now checking if sync w/ eNB DOES NOT OCCUR
 			# Usually during the cell synchronization stage, the UE returns with No cell synchronization message
 			# That is the case for LTE
@@ -423,7 +410,6 @@
 			doLoop = True
 			if RAN.Getair_interface() == 'nr':
 				loopCounter = 10
->>>>>>> 90b10268
 			else:
 				# We are now checking if sync w/ eNB DOES NOT OCCUR
 				# Usually during the cell synchronization stage, the UE returns with No cell synchronization message
@@ -449,9 +435,6 @@
 						doOutterLoop = False
 						fullSyncStatus = True
 						continue
-<<<<<<< HEAD
-					SSH.command('stdbuf -o0 cat ue_' + self.testCase_id + '.log | egrep --text --color=never -i "wait|sync"', '\$', 4)
-=======
 				SSH.command('stdbuf -o0 cat ue_' + self.testCase_id + '.log | egrep --text --color=never -i "wait|sync|Frequency"', '\$', 4)
 				if RAN.Getair_interface() == 'nr':
 					# Positive messaging -->
@@ -464,7 +447,6 @@
 						time.sleep(6)
 				else:
 					# Negative messaging -->
->>>>>>> 90b10268
 					result = re.search('No cell synchronization found', SSH.getBefore())
 					if result is None:
 						time.sleep(6)
@@ -477,15 +459,6 @@
 						result = re.search('lte-uesoftmodem', SSH.getBefore())
 						if result is not None:
 							SSH.command('echo ' + self.UEPassword + ' | sudo -S killall --signal=SIGINT lte-uesoftmodem', '\$', 4)
-<<<<<<< HEAD
-				outterLoopCounter = outterLoopCounter - 1
-				if (outterLoopCounter == 0):
-					doOutterLoop = False
-
-		if fullSyncStatus and gotSyncStatus and RAN.Getair_interface() == 'lte':
-			result = re.search('--no-L2-connect', str(self.Initialize_OAI_UE_args))
-			if result is None:
-=======
 			outterLoopCounter = outterLoopCounter - 1
 			if (outterLoopCounter == 0):
 				doOutterLoop = False
@@ -502,7 +475,6 @@
 				if result is not None:
 					doInterfaceCheck = True
 			if doInterfaceCheck:
->>>>>>> 90b10268
 				SSH.command('ifconfig oaitun_ue1', '\$', 4)
 				SSH.command('ifconfig oaitun_ue1', '\$', 4)
 				# ifconfig output is different between ubuntu 16 and ubuntu 18
@@ -3380,11 +3352,7 @@
 		EPC.SetSourceCodePath(matchReg.group(1))
 	elif re.match('^\-\-EPCType=(.+)$', myArgv, re.IGNORECASE):
 		matchReg = re.match('^\-\-EPCType=(.+)$', myArgv, re.IGNORECASE)
-<<<<<<< HEAD
-		if re.match('OAI', matchReg.group(1), re.IGNORECASE) or re.match('ltebox', matchReg.group(1), re.IGNORECASE) or re.match('OAI-Rel14-CUPS', matchReg.group(1), re.IGNORECASE):
-=======
 		if re.match('OAI', matchReg.group(1), re.IGNORECASE) or re.match('ltebox', matchReg.group(1), re.IGNORECASE) or re.match('OAI-Rel14-CUPS', matchReg.group(1), re.IGNORECASE) or re.match('OAI-Rel14-Docker', matchReg.group(1), re.IGNORECASE):
->>>>>>> 90b10268
 			EPC.SetType(matchReg.group(1))
 		else:
 			sys.exit('Invalid EPC Type: ' + matchReg.group(1) + ' -- (should be OAI or ltebox or OAI-Rel14-CUPS or OAI-Rel14-Docker)')
@@ -3613,10 +3581,7 @@
 			sys.exit(1)
 	if (EPC.GetIPAddress() != '') and (EPC.GetIPAddress() != 'none'):
 		CiTestObj.CheckFlexranCtrlInstallation()
-<<<<<<< HEAD
-=======
 		EPC.SetMmeIPAddress()
->>>>>>> 90b10268
 
 	#get the list of tests to be done
 	todo_tests=[]
@@ -3657,10 +3622,7 @@
 					continue
 				CiTestObj.testCase_id = id
 				HTML.SettestCase_id(CiTestObj.testCase_id)
-<<<<<<< HEAD
-=======
 				EPC.SetTestCase_id(CiTestObj.testCase_id)
->>>>>>> 90b10268
 				CiTestObj.desc = test.findtext('desc')
 				HTML.Setdesc(CiTestObj.desc)
 				action = test.findtext('class')
