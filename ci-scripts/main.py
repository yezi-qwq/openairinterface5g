#/*
# * Licensed to the OpenAirInterface (OAI) Software Alliance under one or more
# * contributor license agreements.  See the NOTICE file distributed with
# * this work for additional information regarding copyright ownership.
# * The OpenAirInterface Software Alliance licenses this file to You under
# * the OAI Public License, Version 1.1  (the "License"); you may not use this file
# * except in compliance with the License.
# * You may obtain a copy of the License at
# *
# *      http://www.openairinterface.org/?page_id=698
# *
# * Unless required by applicable law or agreed to in writing, software
# * distributed under the License is distributed on an "AS IS" BASIS,
# * WITHOUT WARRANTIES OR CONDITIONS OF ANY KIND, either express or implied.
# * See the License for the specific language governing permissions and
# * limitations under the License.
# *-------------------------------------------------------------------------------
# * For more information about the OpenAirInterface (OAI) Software Alliance:
# *      contact@openairinterface.org
# */
#---------------------------------------------------------------------
# Python for CI of OAI-eNB + COTS-UE
#
#   Required Python Version
#     Python 3.x
#
#   Required Python Package
#     pexpect
#---------------------------------------------------------------------

#-----------------------------------------------------------
# Version
#-----------------------------------------------------------
Version = '0.1'

#-----------------------------------------------------------
# Constants
#-----------------------------------------------------------
ALL_PROCESSES_OK = 0
ENB_PROCESS_FAILED = -1
ENB_PROCESS_OK = +1
ENB_PROCESS_SEG_FAULT = -11
ENB_PROCESS_ASSERTION = -12
ENB_PROCESS_REALTIME_ISSUE = -13
ENB_PROCESS_NOLOGFILE_TO_ANALYZE = -14
ENB_PROCESS_SLAVE_RRU_NOT_SYNCED = -15
HSS_PROCESS_FAILED = -2
HSS_PROCESS_OK = +2
MME_PROCESS_FAILED = -3
MME_PROCESS_OK = +3
SPGW_PROCESS_FAILED = -4
SPGW_PROCESS_OK = +4
UE_IP_ADDRESS_ISSUE = -5
OAI_UE_PROCESS_NOLOGFILE_TO_ANALYZE = -20
OAI_UE_PROCESS_COULD_NOT_SYNC = -21
OAI_UE_PROCESS_ASSERTION = -22
OAI_UE_PROCESS_FAILED = -23
OAI_UE_PROCESS_NO_TUNNEL_INTERFACE = -24
OAI_UE_PROCESS_OK = +6

UE_STATUS_DETACHED = 0
UE_STATUS_DETACHING = 1
UE_STATUS_ATTACHING = 2
UE_STATUS_ATTACHED = 3

X2_HO_REQ_STATE__IDLE = 0
X2_HO_REQ_STATE__TARGET_RECEIVES_REQ = 1
X2_HO_REQ_STATE__TARGET_RRC_RECFG_COMPLETE = 2
X2_HO_REQ_STATE__TARGET_SENDS_SWITCH_REQ = 3
X2_HO_REQ_STATE__SOURCE_RECEIVES_REQ_ACK = 10

#-----------------------------------------------------------
# Import
#-----------------------------------------------------------
import sys		# arg
import re		# reg
import pexpect		# pexpect
import time		# sleep
import os
import subprocess
import xml.etree.ElementTree as ET
import logging
import datetime
import signal
from multiprocessing import Process, Lock, SimpleQueue
logging.basicConfig(
	level=logging.DEBUG,
	format="[%(asctime)s] %(name)s:%(levelname)s: %(message)s"
)

#-----------------------------------------------------------
# Class Declaration
#-----------------------------------------------------------
class SSHConnection():
	def __init__(self):
		self.prematureExit = False
		self.ranRepository = ''
		self.ranBranch = ''
		self.ranAllowMerge = False
		self.ranCommitID = ''
		self.ranTargetBranch = ''
		self.eNBIPAddress = ''
		self.eNBUserName = ''
		self.eNBPassword = ''
		self.eNBSourceCodePath = ''
		self.EPCIPAddress = ''
		self.EPCUserName = ''
		self.EPCPassword = ''
		self.eNB1IPAddress = ''
		self.eNB1UserName = ''
		self.eNB1Password = ''
		self.eNB1SourceCodePath = ''
		self.eNB2IPAddress = ''
		self.eNB2UserName = ''
		self.eNB2Password = ''
		self.eNB2SourceCodePath = ''
		self.EPCSourceCodePath = ''
		self.EPCType = ''
		self.EPC_PcapFileName = ''
		self.ADBIPAddress = ''
		self.ADBUserName = ''
		self.ADBPassword = ''
		self.testCase_id = ''
		self.testXMLfiles = []
		self.nbTestXMLfiles = 0
		self.desc = ''
		self.Build_eNB_args = ''
		self.backgroundBuild = False
		self.backgroundBuildTestId = ['', '', '']
		self.Initialize_eNB_args = ''
		self.air_interface = 'lte'
		self.eNB_instance = ''
		self.eNB_serverId = ''
		self.eNBLogFiles = ['', '', '']
		self.eNBOptions = ['', '', '']
		self.ping_args = ''
		self.ping_packetloss_threshold = ''
		self.iperf_args = ''
		self.iperf_packetloss_threshold = ''
		self.iperf_profile = ''
		self.nbMaxUEtoAttach = -1
		self.UEDevices = []
		self.UEDevicesStatus = []
		self.CatMDevices = []
		self.UEIPAddresses = []
		self.htmlFile = ''
		self.htmlHeaderCreated = False
		self.htmlFooterCreated = False
		self.htmlUEConnected = -1
		self.htmleNBFailureMsg = ''
		self.htmlUEFailureMsg = ''
		self.picocom_closure = False
		self.idle_sleep_time = 0
		self.x2_ho_options = 'network'
		self.x2NbENBs = 0
		self.x2ENBBsIds = []
		self.x2ENBConnectedUEs = []
		self.htmlTabRefs = []
		self.htmlTabNames = []
		self.htmlTabIcons = []
		self.repeatCounts = []
		self.finalStatus = False
		self.OsVersion = ''
		self.KernelVersion = ''
		self.UhdVersion = ''
		self.UsrpBoard = ''
		self.CpuNb = ''
		self.CpuModel = ''
		self.CpuMHz = ''
		self.UEIPAddress = ''
		self.UEUserName = ''
		self.UEPassword = ''
		self.UE_instance = ''
		self.UESourceCodePath = ''
		self.UELogFile = ''
		self.Build_OAI_UE_args = ''
		self.Initialize_OAI_UE_args = ''
		self.clean_repository = True
		self.flexranCtrlInstalled = False
		self.flexranCtrlStarted = False
		self.expectedNbOfConnectedUEs = 0

	def open(self, ipaddress, username, password):
		count = 0
		connect_status = False
		while count < 4:
			self.ssh = pexpect.spawn('ssh', [username + '@' + ipaddress], timeout = 5)
			self.sshresponse = self.ssh.expect(['Are you sure you want to continue connecting (yes/no)?', 'password:', 'Last login', pexpect.EOF, pexpect.TIMEOUT])
			if self.sshresponse == 0:
				self.ssh.sendline('yes')
				self.ssh.expect('password:')
				self.ssh.sendline(password)
				self.sshresponse = self.ssh.expect(['\$', 'Permission denied', 'password:', pexpect.EOF, pexpect.TIMEOUT])
				if self.sshresponse == 0:
					count = 10
					connect_status = True
				else:
					logging.debug('self.sshresponse = ' + str(self.sshresponse))
			elif self.sshresponse == 1:
				self.ssh.sendline(password)
				self.sshresponse = self.ssh.expect(['\$', 'Permission denied', 'password:', pexpect.EOF, pexpect.TIMEOUT])
				if self.sshresponse == 0:
					count = 10
					connect_status = True
				else:
					logging.debug('self.sshresponse = ' + str(self.sshresponse))
			elif self.sshresponse == 2:
				# Checking if we are really on the remote client defined by its IP address
				self.command('stdbuf -o0 ifconfig | egrep --color=never "inet addr:"', '\$', 5)
				result = re.search(str(ipaddress), str(self.ssh.before))
				if result is None:
					self.close()
				else:
					count = 10
					connect_status = True
			else:
				# debug output
				logging.debug(str(self.ssh.before))
				logging.debug('self.sshresponse = ' + str(self.sshresponse))
			# adding a tempo when failure
			if not connect_status:
				time.sleep(1)
			count += 1
		if connect_status:
			pass
		else:
			sys.exit('SSH Connection Failed')

	def command(self, commandline, expectedline, timeout):
		logging.debug(commandline)
		self.ssh.timeout = timeout
		self.ssh.sendline(commandline)
		self.sshresponse = self.ssh.expect([expectedline, pexpect.EOF, pexpect.TIMEOUT])
		if self.sshresponse == 0:
			return 0
		elif self.sshresponse == 1:
			logging.debug('\u001B[1;37;41m Unexpected EOF \u001B[0m')
			logging.debug('Expected Line : ' + expectedline)
			sys.exit(self.sshresponse)
		elif self.sshresponse == 2:
			logging.debug('\u001B[1;37;41m Unexpected TIMEOUT \u001B[0m')
			logging.debug('Expected Line : ' + expectedline)
			result = re.search('ping |iperf |picocom', str(commandline))
			if result is None:
				logging.debug(str(self.ssh.before))
				sys.exit(self.sshresponse)
			else:
				return -1
		else:
			logging.debug('\u001B[1;37;41m Unexpected Others \u001B[0m')
			logging.debug('Expected Line : ' + expectedline)
			sys.exit(self.sshresponse)

	def close(self):
		self.ssh.timeout = 5
		self.ssh.sendline('exit')
		self.sshresponse = self.ssh.expect([pexpect.EOF, pexpect.TIMEOUT])
		if self.sshresponse == 0:
			pass
		elif self.sshresponse == 1:
			if not self.picocom_closure:
				logging.debug('\u001B[1;37;41m Unexpected TIMEOUT during closing\u001B[0m')
		else:
			logging.debug('\u001B[1;37;41m Unexpected Others during closing\u001B[0m')

	def copyin(self, ipaddress, username, password, source, destination):
		count = 0
		copy_status = False
		logging.debug('scp '+ username + '@' + ipaddress + ':' + source + ' ' + destination)
		while count < 10:
			scp_spawn = pexpect.spawn('scp '+ username + '@' + ipaddress + ':' + source + ' ' + destination, timeout = 100)
			scp_response = scp_spawn.expect(['Are you sure you want to continue connecting (yes/no)?', 'password:', pexpect.EOF, pexpect.TIMEOUT])
			if scp_response == 0:
				scp_spawn.sendline('yes')
				scp_spawn.expect('password:')
				scp_spawn.sendline(password)
				scp_response = scp_spawn.expect(['\$', 'Permission denied', 'password:', pexpect.EOF, pexpect.TIMEOUT])
				if scp_response == 0:
					count = 10
					copy_status = True
				else:
					logging.debug('1 - scp_response = ' + str(scp_response))
			elif scp_response == 1:
				scp_spawn.sendline(password)
				scp_response = scp_spawn.expect(['\$', 'Permission denied', 'password:', pexpect.EOF, pexpect.TIMEOUT])
				if scp_response == 0 or scp_response == 3:
					count = 10
					copy_status = True
				else:
					logging.debug('2 - scp_response = ' + str(scp_response))
			elif scp_response == 2:
				count = 10
				copy_status = True
			else:
				logging.debug('3 - scp_response = ' + str(scp_response))
			# adding a tempo when failure
			if not copy_status:
				time.sleep(1)
			count += 1
		if copy_status:
			return 0
		else:
			return -1

	def copyout(self, ipaddress, username, password, source, destination):
		count = 0
		copy_status = False
		logging.debug('scp ' + source + ' ' + username + '@' + ipaddress + ':' + destination)
		while count < 4:
			scp_spawn = pexpect.spawn('scp ' + source + ' ' + username + '@' + ipaddress + ':' + destination, timeout = 100)
			scp_response = scp_spawn.expect(['Are you sure you want to continue connecting (yes/no)?', 'password:', pexpect.EOF, pexpect.TIMEOUT])
			if scp_response == 0:
				scp_spawn.sendline('yes')
				scp_spawn.expect('password:')
				scp_spawn.sendline(password)
				scp_response = scp_spawn.expect(['\$', 'Permission denied', 'password:', pexpect.EOF, pexpect.TIMEOUT])
				if scp_response == 0:
					count = 10
					copy_status = True
				else:
					logging.debug('1 - scp_response = ' + str(scp_response))
			elif scp_response == 1:
				scp_spawn.sendline(password)
				scp_response = scp_spawn.expect(['\$', 'Permission denied', 'password:', pexpect.EOF, pexpect.TIMEOUT])
				if scp_response == 0 or scp_response == 3:
					count = 10
					copy_status = True
				else:
					logging.debug('2 - scp_response = ' + str(scp_response))
			elif scp_response == 2:
				count = 10
				copy_status = True
			else:
				logging.debug('3 - scp_response = ' + str(scp_response))
			# adding a tempo when failure
			if not copy_status:
				time.sleep(1)
			count += 1
		if copy_status:
			pass
		else:
			sys.exit('SCP failed')

	def BuildeNB(self):
		if self.ranRepository == '' or self.ranBranch == '' or self.ranCommitID == '':
			Usage()
			sys.exit('Insufficient Parameter')
		if self.eNB_serverId == '0':
			lIpAddr = self.eNBIPAddress
			lUserName = self.eNBUserName
			lPassWord = self.eNBPassword
			lSourcePath = self.eNBSourceCodePath
		elif self.eNB_serverId == '1':
			lIpAddr = self.eNB1IPAddress
			lUserName = self.eNB1UserName
			lPassWord = self.eNB1Password
			lSourcePath = self.eNB1SourceCodePath
		elif self.eNB_serverId == '2':
			lIpAddr = self.eNB2IPAddress
			lUserName = self.eNB2UserName
			lPassWord = self.eNB2Password
			lSourcePath = self.eNB2SourceCodePath
		if lIpAddr == '' or lUserName == '' or lPassWord == '' or lSourcePath == '':
			Usage()
			sys.exit('Insufficient Parameter')
		self.open(lIpAddr, lUserName, lPassWord)
		result = re.search('--gNB', self.Build_eNB_args)
		if result is not None:
			self.air_interface = 'nr'
		else:
			self.air_interface = 'lte'
		self.command('mkdir -p ' + lSourcePath, '\$', 5)
		self.command('cd ' + lSourcePath, '\$', 5)
		self.command('if [ ! -e .git ]; then stdbuf -o0 git clone ' + self.ranRepository + ' .; else stdbuf -o0 git fetch; fi', '\$', 600)
		# Raphael: here add a check if git clone or git fetch went smoothly
		self.command('git config user.email "jenkins@openairinterface.org"', '\$', 5)
		self.command('git config user.name "OAI Jenkins"', '\$', 5)
		# Checking the BUILD INFO file
		if not self.backgroundBuild:
			self.command('ls *.txt', '\$', 5)
			result = re.search('LAST_BUILD_INFO', str(self.ssh.before))
			if result is not None:
				mismatch = False
				self.command('grep SRC_COMMIT LAST_BUILD_INFO.txt', '\$', 2)
				result = re.search(self.ranCommitID, str(self.ssh.before))
				if result is None:
					mismatch = True
				self.command('grep MERGED_W_TGT_BRANCH LAST_BUILD_INFO.txt', '\$', 2)
				if (self.ranAllowMerge):
					result = re.search('YES', str(self.ssh.before))
					if result is None:
						mismatch = True
					self.command('grep TGT_BRANCH LAST_BUILD_INFO.txt', '\$', 2)
					if self.ranTargetBranch == '':
						result = re.search('develop', str(self.ssh.before))
					else:
						result = re.search(self.ranTargetBranch, str(self.ssh.before))
					if result is None:
						mismatch = True
				else:
					result = re.search('NO', str(self.ssh.before))
					if result is None:
						mismatch = True
				if not mismatch:
					self.close()
					self.CreateHtmlTestRow(self.Build_eNB_args, 'OK', ALL_PROCESSES_OK)
					return

		self.command('echo ' + lPassWord + ' | sudo -S git clean -x -d -ff', '\$', 30)
		# if the commit ID is provided use it to point to it
		if self.ranCommitID != '':
			self.command('git checkout -f ' + self.ranCommitID, '\$', 5)
		# if the branch is not develop, then it is a merge request and we need to do 
		# the potential merge. Note that merge conflicts should already been checked earlier
		if (self.ranAllowMerge):
			if self.ranTargetBranch == '':
				if (self.ranBranch != 'develop') and (self.ranBranch != 'origin/develop'):
					self.command('git merge --ff origin/develop -m "Temporary merge for CI"', '\$', 5)
			else:
				logging.debug('Merging with the target branch: ' + self.ranTargetBranch)
				self.command('git merge --ff origin/' + self.ranTargetBranch + ' -m "Temporary merge for CI"', '\$', 5)
		self.command('source oaienv', '\$', 5)
		self.command('cd cmake_targets', '\$', 5)
		self.command('mkdir -p log', '\$', 5)
		self.command('chmod 777 log', '\$', 5)
		# no need to remove in log (git clean did the trick)
		if self.backgroundBuild:
			self.command('echo "./build_oai ' + self.Build_eNB_args + '" > ./my-lte-softmodem-build.sh', '\$', 5)
			self.command('chmod 775 ./my-lte-softmodem-build.sh', '\$', 5)
			self.command('echo ' + lPassWord + ' | sudo -S -E daemon --inherit --unsafe --name=build_enb_daemon --chdir=' + lSourcePath + '/cmake_targets -o ' + lSourcePath + '/cmake_targets/compile_oai_enb.log ./my-lte-softmodem-build.sh', '\$', 5)
			self.close()
			self.CreateHtmlTestRow(self.Build_eNB_args, 'OK', ALL_PROCESSES_OK)
			self.backgroundBuildTestId[int(self.eNB_instance)] = self.testCase_id
			return
		self.command('stdbuf -o0 ./build_oai ' + self.Build_eNB_args + ' 2>&1 | stdbuf -o0 tee compile_oai_enb.log', 'Bypassing the Tests|build have failed', 1500)
		self.checkBuildeNB(lIpAddr, lUserName, lPassWord, lSourcePath, self.testCase_id)

	def WaitBuildeNBisFinished(self):
		if self.eNB_serverId == '0':
			lIpAddr = self.eNBIPAddress
			lUserName = self.eNBUserName
			lPassWord = self.eNBPassword
			lSourcePath = self.eNBSourceCodePath
		elif self.eNB_serverId == '1':
			lIpAddr = self.eNB1IPAddress
			lUserName = self.eNB1UserName
			lPassWord = self.eNB1Password
			lSourcePath = self.eNB1SourceCodePath
		elif self.eNB_serverId == '2':
			lIpAddr = self.eNB2IPAddress
			lUserName = self.eNB2UserName
			lPassWord = self.eNB2Password
			lSourcePath = self.eNB2SourceCodePath
		if lIpAddr == '' or lUserName == '' or lPassWord == '' or lSourcePath == '':
			Usage()
			sys.exit('Insufficient Parameter')
		self.open(lIpAddr, lUserName, lPassWord)
		count = 40
		buildOAIprocess = True
		while (count > 0) and buildOAIprocess:
			self.command('ps aux | grep --color=never build_ | grep -v grep', '\$', 3)
			result = re.search('build_oai', str(self.ssh.before))
			if result is None:
				buildOAIprocess = False
			else:
				count -= 1
				time.sleep(30)
		self.checkBuildeNB(lIpAddr, lUserName, lPassWord, lSourcePath, self.backgroundBuildTestId[int(self.eNB_instance)])

	def checkBuildeNB(self, lIpAddr, lUserName, lPassWord, lSourcePath, testcaseId):
		self.command('cd ' + lSourcePath + '/cmake_targets', '\$', 3)
		self.command('ls ran_build/build', '\$', 3)
		self.command('ls ran_build/build', '\$', 3)
		if self.air_interface == 'nr':
			nodeB_prefix = 'g'
		else:
			nodeB_prefix = 'e'
		buildStatus = True
		result = re.search(self.air_interface + '-softmodem', str(self.ssh.before))
		if result is None:
			buildStatus = False
		else:
			# Generating a BUILD INFO file
			self.command('echo "SRC_BRANCH: ' + self.ranBranch + '" > ../LAST_BUILD_INFO.txt', '\$', 2)
			self.command('echo "SRC_COMMIT: ' + self.ranCommitID + '" >> ../LAST_BUILD_INFO.txt', '\$', 2)
			if (self.ranAllowMerge):
				self.command('echo "MERGED_W_TGT_BRANCH: YES" >> ../LAST_BUILD_INFO.txt', '\$', 2)
				if self.ranTargetBranch == '':
					self.command('echo "TGT_BRANCH: develop" >> ../LAST_BUILD_INFO.txt', '\$', 2)
				else:
					self.command('echo "TGT_BRANCH: ' + self.ranTargetBranch + '" >> ../LAST_BUILD_INFO.txt', '\$', 2)
			else:
				self.command('echo "MERGED_W_TGT_BRANCH: NO" >> ../LAST_BUILD_INFO.txt', '\$', 2)
		self.command('mkdir -p build_log_' + testcaseId, '\$', 5)
		self.command('mv log/* ' + 'build_log_' + testcaseId, '\$', 5)
		self.command('mv compile_oai_enb.log ' + 'build_log_' + testcaseId, '\$', 5)
		if self.eNB_serverId != '0':
			self.command('cd cmake_targets', '\$', 5)
			self.command('if [ -e tmp_build' + testcaseId + '.zip ]; then rm -f tmp_build' + testcaseId + '.zip; fi', '\$', 5)
			self.command('zip -r -qq tmp_build' + testcaseId + '.zip build_log_' + testcaseId, '\$', 5)
			self.close()
			if (os.path.isfile('./tmp_build' + testcaseId + '.zip')):
				os.remove('./tmp_build' + testcaseId + '.zip')
			self.copyin(lIpAddr, lUserName, lPassWord, lSourcePath + '/cmake_targets/tmp_build' + testcaseId + '.zip', '.')
			if (os.path.isfile('./tmp_build' + testcaseId + '.zip')):
				self.copyout(self.eNBIPAddress, self.eNBUserName, self.eNBPassword, './tmp_build' + testcaseId + '.zip', self.eNBSourceCodePath + '/cmake_targets/.')
				os.remove('./tmp_build' + testcaseId + '.zip')
				self.open(self.eNBIPAddress, self.eNBUserName, self.eNBPassword)
				self.command('cd ' + self.eNBSourceCodePath + '/cmake_targets', '\$', 5)
				self.command('unzip -qq -DD tmp_build' + testcaseId + '.zip', '\$', 5)
				self.command('rm -f tmp_build' + testcaseId + '.zip', '\$', 5)
				self.close()
		else:
			self.close()

		if buildStatus:
			logging.info('\u001B[1m Building OAI ' + nodeB_prefix + 'NB Pass\u001B[0m')
			self.CreateHtmlTestRow(self.Build_eNB_args, 'OK', ALL_PROCESSES_OK)
		else:
			logging.error('\u001B[1m Building OAI ' + nodeB_prefix + 'NB Failed\u001B[0m')
			self.CreateHtmlTestRow(self.Build_eNB_args, 'KO', ALL_PROCESSES_OK)
			self.CreateHtmlTabFooter(False)
			sys.exit(1)

	def BuildOAIUE(self):
		if self.UEIPAddress == '' or self.ranRepository == '' or self.ranBranch == '' or self.UEUserName == '' or self.UEPassword == '' or self.UESourceCodePath == '':
			Usage()
			sys.exit('Insufficient Parameter')
		self.open(self.UEIPAddress, self.UEUserName, self.UEPassword)
		result = re.search('--nrUE', self.Build_OAI_UE_args)
		if result is not None:
			self.air_interface = 'nr'
			ue_prefix = 'NR '
		else:
			self.air_interface = 'lte'
			ue_prefix = ''
		self.command('mkdir -p ' + self.UESourceCodePath, '\$', 5)
		self.command('cd ' + self.UESourceCodePath, '\$', 5)
		self.command('if [ ! -e .git ]; then stdbuf -o0 git clone ' + self.ranRepository + ' .; else stdbuf -o0 git fetch; fi', '\$', 600)
		# here add a check if git clone or git fetch went smoothly
		self.command('git config user.email "jenkins@openairinterface.org"', '\$', 5)
		self.command('git config user.name "OAI Jenkins"', '\$', 5)
<<<<<<< HEAD
		if self.clean_repository:
			pass
			self.command('echo ' + self.UEPassword + ' | sudo -S git clean -x -d -ff', '\$', 30)
=======
		self.command('ls *.txt', '\$', 5)
		result = re.search('LAST_BUILD_INFO', str(self.ssh.before))
		if result is not None:
			mismatch = False
			self.command('grep SRC_COMMIT LAST_BUILD_INFO.txt', '\$', 2)
			result = re.search(self.ranCommitID, str(self.ssh.before))
			if result is None:
				mismatch = True
			self.command('grep MERGED_W_TGT_BRANCH LAST_BUILD_INFO.txt', '\$', 2)
			if (self.ranAllowMerge):
				result = re.search('YES', str(self.ssh.before))
				if result is None:
					mismatch = True
				self.command('grep TGT_BRANCH LAST_BUILD_INFO.txt', '\$', 2)
				if self.ranTargetBranch == '':
					result = re.search('develop', str(self.ssh.before))
				else:
					result = re.search(self.ranTargetBranch, str(self.ssh.before))
				if result is None:
					mismatch = True
			else:
				result = re.search('NO', str(self.ssh.before))
				if result is None:
					mismatch = True
			if not mismatch:
				self.close()
				self.CreateHtmlTestRow(self.Build_eNB_args, 'OK', ALL_PROCESSES_OK)
				return

		self.command('echo ' + self.UEPassword + ' | sudo -S git clean -x -d -ff', '\$', 30)
>>>>>>> edb74831
		# if the commit ID is provided use it to point to it
		if self.ranCommitID != '':
			self.command('git checkout -f ' + self.ranCommitID, '\$', 5)
		# if the branch is not develop, then it is a merge request and we need to do 
		# the potential merge. Note that merge conflicts should already been checked earlier
		if (self.ranAllowMerge):
			if self.ranTargetBranch == '':
				if (self.ranBranch != 'develop') and (self.ranBranch != 'origin/develop'):
					self.command('git merge --ff origin/develop -m "Temporary merge for CI"', '\$', 5)
			else:
				logging.debug('Merging with the target branch: ' + self.ranTargetBranch)
				self.command('git merge --ff origin/' + self.ranTargetBranch + ' -m "Temporary merge for CI"', '\$', 5)
		self.command('source oaienv', '\$', 5)
		self.command('cd cmake_targets', '\$', 5)
		self.command('mkdir -p log', '\$', 5)
		self.command('chmod 777 log', '\$', 5)
		# no need to remove in log (git clean did the trick)
		self.command('stdbuf -o0 ./build_oai ' + self.Build_OAI_UE_args + ' 2>&1 | stdbuf -o0 tee compile_oai_ue.log', 'Bypassing the Tests|build have failed', 600)
		self.command('ls ran_build/build', '\$', 3)
		self.command('ls ran_build/build', '\$', 3)
		buildStatus = True
		result = re.search(self.air_interface + '-uesoftmodem', str(self.ssh.before))
		if result is None:
			buildStatus = False
		self.command('mkdir -p build_log_' + self.testCase_id, '\$', 5)
		self.command('mv log/* ' + 'build_log_' + self.testCase_id, '\$', 5)
		self.command('mv compile_oai_ue.log ' + 'build_log_' + self.testCase_id, '\$', 5)
		if buildStatus:
<<<<<<< HEAD
			logging.info('\u001B[1m Building OAI ' + ue_prefix + 'UE Pass\u001B[0m')
			self.CreateHtmlTestRow(self.Build_OAI_UE_args, 'OK', ALL_PROCESSES_OK, 'OAI UE')
		else:
			logging.error('\u001B[1m Building OAI ' + ue_prefix + 'UE Failed\u001B[0m')
=======
			# Generating a BUILD INFO file
			self.command('echo "SRC_BRANCH: ' + self.ranBranch + '" > ../LAST_BUILD_INFO.txt', '\$', 2)
			self.command('echo "SRC_COMMIT: ' + self.ranCommitID + '" >> ../LAST_BUILD_INFO.txt', '\$', 2)
			if (self.ranAllowMerge):
				self.command('echo "MERGED_W_TGT_BRANCH: YES" >> ../LAST_BUILD_INFO.txt', '\$', 2)
				if self.ranTargetBranch == '':
					self.command('echo "TGT_BRANCH: develop" >> ../LAST_BUILD_INFO.txt', '\$', 2)
				else:
					self.command('echo "TGT_BRANCH: ' + self.ranTargetBranch + '" >> ../LAST_BUILD_INFO.txt', '\$', 2)
			else:
				self.command('echo "MERGED_W_TGT_BRANCH: NO" >> ../LAST_BUILD_INFO.txt', '\$', 2)
			self.close()
			self.CreateHtmlTestRow(self.Build_OAI_UE_args, 'OK', ALL_PROCESSES_OK, 'OAI UE')
		else:
			self.close()
			logging.error('\u001B[1m Building OAI UE Failed\u001B[0m')
>>>>>>> edb74831
			self.CreateHtmlTestRow(self.Build_OAI_UE_args, 'KO', ALL_PROCESSES_OK, 'OAI UE')
			self.CreateHtmlTabFooter(False)
			sys.exit(1)

	def InitializeHSS(self):
		if self.EPCIPAddress == '' or self.EPCUserName == '' or self.EPCPassword == '' or self.EPCSourceCodePath == '' or self.EPCType == '':
			Usage()
			sys.exit('Insufficient Parameter')
		self.open(self.EPCIPAddress, self.EPCUserName, self.EPCPassword)
		if re.match('OAI', self.EPCType, re.IGNORECASE):
			logging.debug('Using the OAI EPC HSS')
			self.command('cd ' + self.EPCSourceCodePath, '\$', 5)
			self.command('source oaienv', '\$', 5)
			self.command('cd scripts', '\$', 5)
			self.command('echo ' + self.EPCPassword + ' | sudo -S ./run_hss 2>&1 | stdbuf -o0 awk \'{ print strftime("[%Y/%m/%d %H:%M:%S] ",systime()) $0 }\' | stdbuf -o0 tee -a hss_' + self.testCase_id + '.log &', 'Core state: 2 -> 3', 35)
		else:
			logging.debug('Using the ltebox simulated HSS')
			self.command('if [ -d ' + self.EPCSourceCodePath + '/scripts ]; then echo ' + self.eNBPassword + ' | sudo -S rm -Rf ' + self.EPCSourceCodePath + '/scripts ; fi', '\$', 5)
			self.command('mkdir -p ' + self.EPCSourceCodePath + '/scripts', '\$', 5)
			self.command('cd /opt/hss_sim0609', '\$', 5)
			self.command('echo ' + self.EPCPassword + ' | sudo -S rm -f hss.log daemon.log', '\$', 5)
			self.command('echo ' + self.EPCPassword + ' | sudo -S echo "Starting sudo session" && sudo daemon --unsafe --name=simulated_hss --chdir=/opt/hss_sim0609 ./starthss_real  ', '\$', 5)
		self.close()
		self.CreateHtmlTestRow(self.EPCType, 'OK', ALL_PROCESSES_OK)

	def InitializeMME(self):
		if self.EPCIPAddress == '' or self.EPCUserName == '' or self.EPCPassword == '' or self.EPCSourceCodePath == '' or self.EPCType == '':
			Usage()
			sys.exit('Insufficient Parameter')
		self.open(self.EPCIPAddress, self.EPCUserName, self.EPCPassword)
		if re.match('OAI', self.EPCType, re.IGNORECASE):
			self.command('cd ' + self.EPCSourceCodePath, '\$', 5)
			self.command('source oaienv', '\$', 5)
			self.command('cd scripts', '\$', 5)
			self.command('stdbuf -o0 hostname', '\$', 5)
			result = re.search('hostname\\\\r\\\\n(?P<host_name>[a-zA-Z0-9\-\_]+)\\\\r\\\\n', str(self.ssh.before))
			if result is None:
				logging.debug('\u001B[1;37;41m Hostname Not Found! \u001B[0m')
				sys.exit(1)
			host_name = result.group('host_name')
			self.command('echo ' + self.EPCPassword + ' | sudo -S ./run_mme 2>&1 | stdbuf -o0 tee -a mme_' + self.testCase_id + '.log &', 'MME app initialization complete', 100)
		else:
			self.command('cd /opt/ltebox/tools', '\$', 5)
			self.command('echo ' + self.EPCPassword + ' | sudo -S ./start_mme', '\$', 5)
		self.close()
		self.CreateHtmlTestRow(self.EPCType, 'OK', ALL_PROCESSES_OK)

	def InitializeSPGW(self):
		if self.EPCIPAddress == '' or self.EPCUserName == '' or self.EPCPassword == '' or self.EPCSourceCodePath == '' or self.EPCType == '':
			Usage()
			sys.exit('Insufficient Parameter')
		self.open(self.EPCIPAddress, self.EPCUserName, self.EPCPassword)
		if re.match('OAI', self.EPCType, re.IGNORECASE):
			self.command('cd ' + self.EPCSourceCodePath, '\$', 5)
			self.command('source oaienv', '\$', 5)
			self.command('cd scripts', '\$', 5)
			self.command('echo ' + self.EPCPassword + ' | sudo -S ./run_spgw 2>&1 | stdbuf -o0 tee -a spgw_' + self.testCase_id + '.log &', 'Initializing SPGW-APP task interface: DONE', 30)
		else:
			self.command('cd /opt/ltebox/tools', '\$', 5)
			self.command('echo ' + self.EPCPassword + ' | sudo -S ./start_xGw', '\$', 5)
		self.close()
		self.CreateHtmlTestRow(self.EPCType, 'OK', ALL_PROCESSES_OK)

	def CheckFlexranCtrlInstallation(self):
		if self.EPCIPAddress == '' or self.EPCUserName == '' or self.EPCPassword == '':
			return
		self.open(self.EPCIPAddress, self.EPCUserName, self.EPCPassword)
		self.command('ls -ls /opt/flexran_rtc/*/rt_controller', '\$', 5)
		result = re.search('/opt/flexran_rtc/build/rt_controller', str(self.ssh.before))
		if result is not None:
			self.flexranCtrlInstalled = True
			logging.debug('Flexran Controller is installed')
		self.close()

	def InitializeFlexranCtrl(self):
		if self.flexranCtrlInstalled == False:
			return
		if self.EPCIPAddress == '' or self.EPCUserName == '' or self.EPCPassword == '':
			Usage()
			sys.exit('Insufficient Parameter')
		self.open(self.EPCIPAddress, self.EPCUserName, self.EPCPassword)
		self.command('cd /opt/flexran_rtc', '\$', 5)
		self.command('echo ' + self.EPCPassword + ' | sudo -S rm -f log/*.log', '\$', 5)
		self.command('echo ' + self.EPCPassword + ' | sudo -S echo "build/rt_controller -c log_config/basic_log" > ./my-flexran-ctl.sh', '\$', 5)
		self.command('echo ' + self.EPCPassword + ' | sudo -S chmod 755 ./my-flexran-ctl.sh', '\$', 5)
		self.command('echo ' + self.EPCPassword + ' | sudo -S daemon --unsafe --name=flexran_rtc_daemon --chdir=/opt/flexran_rtc -o /opt/flexran_rtc/log/flexranctl_' + self.testCase_id + '.log ././my-flexran-ctl.sh', '\$', 5)
		self.command('ps -aux | grep --color=never rt_controller', '\$', 5)
		result = re.search('rt_controller -c ', str(self.ssh.before))
		if result is not None:
			logging.debug('\u001B[1m Initialize FlexRan Controller Completed\u001B[0m')
			self.flexranCtrlStarted = True
		self.close()
		self.CreateHtmlTestRow('N/A', 'OK', ALL_PROCESSES_OK)

	def InitializeeNB(self):
		if self.eNB_serverId == '0':
			lIpAddr = self.eNBIPAddress
			lUserName = self.eNBUserName
			lPassWord = self.eNBPassword
			lSourcePath = self.eNBSourceCodePath
		elif self.eNB_serverId == '1':
			lIpAddr = self.eNB1IPAddress
			lUserName = self.eNB1UserName
			lPassWord = self.eNB1Password
			lSourcePath = self.eNB1SourceCodePath
		elif self.eNB_serverId == '2':
			lIpAddr = self.eNB2IPAddress
			lUserName = self.eNB2UserName
			lPassWord = self.eNB2Password
			lSourcePath = self.eNB2SourceCodePath
		if lIpAddr == '' or lUserName == '' or lPassWord == '' or lSourcePath == '':
			Usage()
			sys.exit('Insufficient Parameter')
		check_eNB = False
		check_OAI_UE = False
		pStatus = self.CheckProcessExist(check_eNB, check_OAI_UE)
		if (pStatus < 0):
			self.CreateHtmlTestRow(self.Initialize_eNB_args, 'KO', pStatus)
			self.CreateHtmlTabFooter(False)
			sys.exit(1)
		# If tracer options is on, running tshark on EPC side and capture traffic b/ EPC and eNB
		result = re.search('T_stdout', str(self.Initialize_eNB_args))
		if result is not None:
			self.open(self.EPCIPAddress, self.EPCUserName, self.EPCPassword)
			self.command('ip addr show | awk -f /tmp/active_net_interfaces.awk | egrep -v "lo|tun"', '\$', 5)
			result = re.search('interfaceToUse=(?P<eth_interface>[a-zA-Z0-9\-\_]+)done', str(self.ssh.before))
			if result is not None:
				eth_interface = result.group('eth_interface')
				logging.debug('\u001B[1m Launching tshark on interface ' + eth_interface + '\u001B[0m')
				self.EPC_PcapFileName = 'enb_' + self.testCase_id + '_s1log.pcap'
				self.command('echo ' + self.EPCPassword + ' | sudo -S rm -f /tmp/' + self.EPC_PcapFileName, '\$', 5)
				self.command('echo $USER; nohup sudo tshark -f "host ' + lIpAddr +'" -i ' + eth_interface + ' -w /tmp/' + self.EPC_PcapFileName + ' > /tmp/tshark.log 2>&1 &', self.EPCUserName, 5)
			self.close()
		self.open(lIpAddr, lUserName, lPassWord)
		self.command('cd ' + lSourcePath, '\$', 5)
		# Initialize_eNB_args usually start with -O and followed by the location in repository
		full_config_file = self.Initialize_eNB_args.replace('-O ','')
		extra_options = ''
		extIdx = full_config_file.find('.conf')
		if (extIdx > 0):
			extra_options = full_config_file[extIdx + 5:]
			# if tracer options is on, compiling and running T Tracer
			result = re.search('T_stdout', str(extra_options))
			if result is not None:
				logging.debug('\u001B[1m Compiling and launching T Tracer\u001B[0m')
				self.command('cd common/utils/T/tracer', '\$', 5)
				self.command('make', '\$', 10)
				self.command('echo $USER; nohup ./record -d ../T_messages.txt -o ' + lSourcePath + '/cmake_targets/enb_' + self.testCase_id + '_record.raw -ON -off VCD -off HEAVY -off LEGACY_GROUP_TRACE -off LEGACY_GROUP_DEBUG > ' + lSourcePath + '/cmake_targets/enb_' + self.testCase_id + '_record.log 2>&1 &', lUserName, 5)
				self.command('cd ' + lSourcePath, '\$', 5)
			full_config_file = full_config_file[:extIdx + 5]
			config_path, config_file = os.path.split(full_config_file)
		else:
			sys.exit('Insufficient Parameter')
		ci_full_config_file = config_path + '/ci-' + config_file
		rruCheck = False
		result = re.search('^rru|^rcc|^du.band', str(config_file))
		if result is not None:
			rruCheck = True
		# do not reset board twice in IF4.5 case
		result = re.search('^rru|^enb|^du.band', str(config_file))
		if result is not None:
			self.command('echo ' + lPassWord + ' | sudo -S uhd_find_devices', '\$', 10)
			result = re.search('type: b200', str(self.ssh.before))
			if result is not None:
				logging.debug('Found a B2xx device --> resetting it')
				self.command('echo ' + lPassWord + ' | sudo -S b2xx_fx3_utils --reset-device', '\$', 10)
				# Reloading FGPA bin firmware
				self.command('echo ' + lPassWord + ' | sudo -S uhd_find_devices', '\$', 15)
		# Make a copy and adapt to EPC / eNB IP addresses
		self.command('cp ' + full_config_file + ' ' + ci_full_config_file, '\$', 5)
		self.command('sed -i -e \'s/CI_MME_IP_ADDR/' + self.EPCIPAddress + '/\' ' + ci_full_config_file, '\$', 2);
		self.command('sed -i -e \'s/CI_ENB_IP_ADDR/' + lIpAddr + '/\' ' + ci_full_config_file, '\$', 2);
		self.command('sed -i -e \'s/CI_RCC_IP_ADDR/' + self.eNBIPAddress + '/\' ' + ci_full_config_file, '\$', 2);
		self.command('sed -i -e \'s/CI_RRU1_IP_ADDR/' + self.eNB1IPAddress + '/\' ' + ci_full_config_file, '\$', 2);
		self.command('sed -i -e \'s/CI_RRU2_IP_ADDR/' + self.eNB2IPAddress + '/\' ' + ci_full_config_file, '\$', 2);
		if self.flexranCtrlInstalled and self.flexranCtrlStarted:
			self.command('sed -i -e \'s/FLEXRAN_ENABLED.*;/FLEXRAN_ENABLED        = "yes";/\' ' + ci_full_config_file, '\$', 2);
		else:
			self.command('sed -i -e \'s/FLEXRAN_ENABLED.*;/FLEXRAN_ENABLED        = "no";/\' ' + ci_full_config_file, '\$', 2);
		# Launch eNB with the modified config file
		self.command('source oaienv', '\$', 5)
		self.command('cd cmake_targets', '\$', 5)
		self.command('echo "ulimit -c unlimited && ./ran_build/build/' + self.air_interface + '-softmodem -O ' + lSourcePath + '/' + ci_full_config_file + extra_options + '" > ./my-lte-softmodem-run' + str(self.eNB_instance) + '.sh', '\$', 5)
		self.command('chmod 775 ./my-lte-softmodem-run' + str(self.eNB_instance) + '.sh', '\$', 5)
		self.command('echo ' + lPassWord + ' | sudo -S rm -Rf enb_' + self.testCase_id + '.log', '\$', 5)
		self.command('hostnamectl','\$', 5)
		result = re.search('CentOS Linux 7', str(self.ssh.before))
		if result is not None:
			self.command('echo $USER; nohup sudo ./my-lte-softmodem-run' + str(self.eNB_instance) + '.sh > ' + lSourcePath + '/cmake_targets/enb_' + self.testCase_id + '.log 2>&1 &', lUserName, 10)
		else:
			self.command('echo ' + lPassWord + ' | sudo -S -E daemon --inherit --unsafe --name=enb' + str(self.eNB_instance) + '_daemon --chdir=' + lSourcePath + '/cmake_targets -o ' + lSourcePath + '/cmake_targets/enb_' + self.testCase_id + '.log ./my-lte-softmodem-run' + str(self.eNB_instance) + '.sh', '\$', 5)
		self.eNBLogFiles[int(self.eNB_instance)] = 'enb_' + self.testCase_id + '.log'
		if extra_options != '':
			self.eNBOptions[int(self.eNB_instance)] = extra_options
		time.sleep(6)
		doLoop = True
		loopCounter = 20
		while (doLoop):
			loopCounter = loopCounter - 1
			if (loopCounter == 0):
				# In case of T tracer recording, we may need to kill it
				result = re.search('T_stdout', str(self.Initialize_eNB_args))
				if result is not None:
					self.command('killall --signal SIGKILL record', '\$', 5)
				self.close()
				doLoop = False
				logging.error('\u001B[1;37;41m eNB logging system did not show got sync! \u001B[0m')
				self.CreateHtmlTestRow('-O ' + config_file + extra_options, 'KO', ALL_PROCESSES_OK)
				# In case of T tracer recording, we need to kill tshark on EPC side
				result = re.search('T_stdout', str(self.Initialize_eNB_args))
				if result is not None:
					self.open(self.EPCIPAddress, self.EPCUserName, self.EPCPassword)
					logging.debug('\u001B[1m Stopping tshark \u001B[0m')
					self.command('echo ' + self.EPCPassword + ' | sudo -S killall --signal SIGKILL tshark', '\$', 5)
					if self.EPC_PcapFileName != '':
						time.sleep(0.5)
						self.command('echo ' + self.EPCPassword + ' | sudo -S chmod 666 /tmp/' + self.EPC_PcapFileName, '\$', 5)
					self.close()
					time.sleep(1)
					if self.EPC_PcapFileName != '':
						copyin_res = self.copyin(self.EPCIPAddress, self.EPCUserName, self.EPCPassword, '/tmp/' + self.EPC_PcapFileName, '.')
						if (copyin_res == 0):
							self.copyout(lIpAddr, lUserName, lPassWord, self.EPC_PcapFileName, lSourcePath + '/cmake_targets/.')
				self.prematureExit = True
				return
			else:
				self.command('stdbuf -o0 cat enb_' + self.testCase_id + '.log | egrep --text --color=never -i "wait|sync|Starting"', '\$', 4)
				if rruCheck:
					result = re.search('wait RUs', str(self.ssh.before))
				else:
					result = re.search('got sync|Starting F1AP at CU', str(self.ssh.before))
				if result is None:
					time.sleep(6)
				else:
					doLoop = False
					self.CreateHtmlTestRow('-O ' + config_file + extra_options, 'OK', ALL_PROCESSES_OK)
					logging.debug('\u001B[1m Initialize eNB Completed\u001B[0m')
					time.sleep(10)

		self.close()

	def InitializeUE_common(self, device_id):
		logging.debug('send adb commands')
		try:
			self.open(self.ADBIPAddress, self.ADBUserName, self.ADBPassword)
			# enable data service
			self.command('stdbuf -o0 adb -s ' + device_id + ' shell svc data enable', '\$', 60)

			# The following commands are deprecated since we no longer work on Android 7+
			# self.command('stdbuf -o0 adb -s ' + device_id + ' shell settings put global airplane_mode_on 1', '\$', 10)
			# self.command('stdbuf -o0 adb -s ' + device_id + ' shell am broadcast -a android.intent.action.AIRPLANE_MODE --ez state true', '\$', 60)
			# a dedicated script has to be installed inside the UE
			# airplane mode on means call /data/local/tmp/off
			if device_id == '84B7N16418004022':
				self.command('stdbuf -o0 adb -s ' + device_id + ' shell "su - root -c /data/local/tmp/off"', '\$', 60)
			else:
				self.command('stdbuf -o0 adb -s ' + device_id + ' shell /data/local/tmp/off', '\$', 60)
			#airplane mode off means call /data/local/tmp/on
			logging.debug('\u001B[1mUE (' + device_id + ') Initialize Completed\u001B[0m')
			self.close()
		except:
			os.kill(os.getppid(),signal.SIGUSR1)

	def InitializeUE(self):
		if self.ADBIPAddress == '' or self.ADBUserName == '' or self.ADBPassword == '':
			Usage()
			sys.exit('Insufficient Parameter')
		multi_jobs = []
		for device_id in self.UEDevices:
			p = Process(target = self.InitializeUE_common, args = (device_id,))
			p.daemon = True
			p.start()
			multi_jobs.append(p)
		for job in multi_jobs:
			job.join()
		self.CreateHtmlTestRow('N/A', 'OK', ALL_PROCESSES_OK)

	def InitializeOAIUE(self):
		if self.UEIPAddress == '' or self.UEUserName == '' or self.UEPassword == '' or self.UESourceCodePath == '':
			Usage()
			sys.exit('Insufficient Parameter')
		if self.air_interface == 'lte':
			result = re.search('--no-L2-connect', str(self.Initialize_OAI_UE_args))
			if result is None:
				check_eNB = True
				check_OAI_UE = False
				pStatus = self.CheckProcessExist(check_eNB, check_OAI_UE)
				if (pStatus < 0):
					self.CreateHtmlTestRow(self.Initialize_OAI_UE_args, 'KO', pStatus)
					self.CreateHtmlTabFooter(False)
					sys.exit(1)
			UE_prefix = ''
		else:
			UE_prefix = 'NR '
		self.open(self.UEIPAddress, self.UEUserName, self.UEPassword)
		# b2xx_fx3_utils reset procedure
		self.command('echo ' + self.UEPassword + ' | sudo -S uhd_find_devices', '\$', 30)
		result = re.search('type: b200', str(self.ssh.before))
		if result is not None:
			logging.debug('Found a B2xx device --> resetting it')
			self.command('echo ' + self.UEPassword + ' | sudo -S b2xx_fx3_utils --reset-device', '\$', 10)
			# Reloading FGPA bin firmware
			self.command('echo ' + self.UEPassword + ' | sudo -S uhd_find_devices', '\$', 30)
		result = re.search('type: n3xx', str(self.ssh.before))
		if result is not None:
			logging.debug('Found a N3xx device --> resetting it')
		self.command('cd ' + self.UESourceCodePath, '\$', 5)
		# Initialize_OAI_UE_args usually start with -C and followed by the location in repository
		self.command('source oaienv', '\$', 5)
		self.command('cd cmake_targets/ran_build/build', '\$', 5)
		if self.air_interface == 'lte':
			result = re.search('--no-L2-connect', str(self.Initialize_OAI_UE_args))
			# We may have to regenerate the .u* files
			if result is None:
				self.command('sed -e "s#93#92#" -e "s#8baf473f2f8fd09487cccbd7097c6862#fec86ba6eb707ed08905757b1bb44b8f#" -e "s#e734f8734007d6c5ce7a0508809e7e9c#C42449363BBAD02B66D16BC975D77CC1#" ../../../openair3/NAS/TOOLS/ue_eurecom_test_sfr.conf > ../../../openair3/NAS/TOOLS/ci-ue_eurecom_test_sfr.conf', '\$', 5)
				self.command('echo ' + self.UEPassword + ' | sudo -S rm -Rf .u*', '\$', 5)
				self.command('echo ' + self.UEPassword + ' | sudo -S ../../../targets/bin/conf2uedata -c ../../../openair3/NAS/TOOLS/ci-ue_eurecom_test_sfr.conf -o .', '\$', 5)
		self.command('echo "ulimit -c unlimited && ./'+ self.air_interface +'-uesoftmodem ' + self.Initialize_OAI_UE_args + '" > ./my-lte-uesoftmodem-run' + str(self.UE_instance) + '.sh', '\$', 5)
		self.command('chmod 775 ./my-lte-uesoftmodem-run' + str(self.UE_instance) + '.sh', '\$', 5)
		self.command('echo ' + self.UEPassword + ' | sudo -S rm -Rf ' + self.UESourceCodePath + '/cmake_targets/ue_' + self.testCase_id + '.log', '\$', 5)
		self.UELogFile = 'ue_' + self.testCase_id + '.log'

		# We are now looping several times to hope we really sync w/ an eNB
		doOutterLoop = True
		outterLoopCounter = 5
		gotSyncStatus = True
		fullSyncStatus = True
		while (doOutterLoop):
			self.command('cd ' + self.UESourceCodePath + '/cmake_targets/ran_build/build', '\$', 5)
			self.command('echo ' + self.UEPassword + ' | sudo -S rm -Rf ' + self.UESourceCodePath + '/cmake_targets/ue_' + self.testCase_id + '.log', '\$', 5)
			#use nohup instead of daemon
			#self.command('echo ' + self.UEPassword + ' | sudo -S -E daemon --inherit --unsafe --name=ue' + str(self.UE_instance) + '_daemon --chdir=' + self.UESourceCodePath + '/cmake_targets/ran_build/build -o ' + self.UESourceCodePath + '/cmake_targets/ue_' + self.testCase_id + '.log ./my-lte-uesoftmodem-run' + str(self.UE_instance) + '.sh', '\$', 5)
			self.command('echo $USER; nohup sudo ./my-lte-uesoftmodem-run' + str(self.UE_instance) + '.sh' + ' > ' + self.UESourceCodePath + '/cmake_targets/ue_' + self.testCase_id + '.log ' + ' 2>&1 &', self.UEUserName, 5)
			time.sleep(6)
			self.command('cd ../..', '\$', 5)
			doLoop = True
			loopCounter = 10
			gotSyncStatus = True
			# the 'got sync' message is for the UE threads synchronization
			while (doLoop):
				loopCounter = loopCounter - 1
				if (loopCounter == 0):
					# Here should never occur
					logging.error('"got sync" message never showed!')
					gotSyncStatus = False
					doLoop = False
					continue
				self.command('stdbuf -o0 cat ue_' + self.testCase_id + '.log | egrep --text --color=never -i "wait|sync"', '\$', 4)
				if self.air_interface == 'nr':
					result = re.search('Starting sync detection', str(self.ssh.before))
				else:
					result = re.search('got sync', str(self.ssh.before))
				if result is None:
					time.sleep(10)
				else:
					doLoop = False
					logging.debug('Found "got sync" message!')
			if gotSyncStatus == False:
				# we certainly need to stop the lte-uesoftmodem process if it is still running!
				self.command('ps -aux | grep --text --color=never softmodem | grep -v grep', '\$', 4)
				result = re.search('-uesoftmodem', str(self.ssh.before))
				if result is not None:
					self.command('echo ' + self.UEPassword + ' | sudo -S killall --signal=SIGINT -r *-uesoftmodem', '\$', 4)
					time.sleep(3)
				continue
			if self.air_interface == 'nr':
				fullSyncStatus = True
				doOutterLoop = False
			else:
				# We are now checking if sync w/ eNB DOES NOT OCCUR
				# Usually during the cell synchronization stage, the UE returns with No cell synchronization message
				doLoop = True
				loopCounter = 10
				while (doLoop):
					loopCounter = loopCounter - 1
					if (loopCounter == 0):
						# Here we do have a great chance that the UE did cell-sync w/ eNB
						doLoop = False
						doOutterLoop = False
						fullSyncStatus = True
						continue
					self.command('stdbuf -o0 cat ue_' + self.testCase_id + '.log | egrep --text --color=never -i "wait|sync"', '\$', 4)
					result = re.search('No cell synchronization found', str(self.ssh.before))
					if result is None:
						time.sleep(6)
					else:
						doLoop = False
						fullSyncStatus = False
						logging.debug('Found: "No cell synchronization" message! --> try again')
						time.sleep(6)
						self.command('ps -aux | grep --text --color=never softmodem | grep -v grep', '\$', 4)
						result = re.search('lte-uesoftmodem', str(self.ssh.before))
						if result is not None:
							self.command('echo ' + self.UEPassword + ' | sudo -S killall --signal=SIGINT lte-uesoftmodem', '\$', 4)
				outterLoopCounter = outterLoopCounter - 1
				if (outterLoopCounter == 0):
					doOutterLoop = False

		if fullSyncStatus and gotSyncStatus and self.air_interface == 'lte':
			result = re.search('--no-L2-connect', str(self.Initialize_OAI_UE_args))
			if result is None:
				self.command('ifconfig oaitun_ue1', '\$', 4)
				result = re.search('inet addr', str(self.ssh.before))
				if result is not None:
					logging.debug('\u001B[1m oaitun_ue1 interface is mounted and configured\u001B[0m')
					tunnelInterfaceStatus = True
				else:
					logging.error('\u001B[1m oaitun_ue1 interface is either NOT mounted or NOT configured\u001B[0m')
					tunnelInterfaceStatus = False
			else:
				tunnelInterfaceStatus = True

		self.close()
		if fullSyncStatus and gotSyncStatus and tunnelInterfaceStatus:
			self.CreateHtmlTestRow(self.Initialize_OAI_UE_args, 'OK', ALL_PROCESSES_OK, 'OAI UE')
			logging.debug('\u001B[1m Initialize OAI UE Completed\u001B[0m')
		else:
			self.htmlUEFailureMsg = 'oaitun_ue1 interface is either NOT mounted or NOT configured'
			self.CreateHtmlTestRow(self.Initialize_OAI_UE_args, 'KO', OAI_UE_PROCESS_NO_TUNNEL_INTERFACE, 'OAI UE')
			logging.error('\033[91mInitialize OAI UE Failed! \033[0m')
			self.AutoTerminateUEandeNB()

	def checkDevTTYisUnlocked(self):
		self.open(self.ADBIPAddress, self.ADBUserName, self.ADBPassword)
		count = 0
		while count < 5:
			self.command('echo ' + self.ADBPassword + ' | sudo -S lsof | grep ttyUSB0', '\$', 10)
			result = re.search('picocom', str(self.ssh.before))
			if result is None:
				count = 10
			else:
				time.sleep(5)
				count = count + 1
		self.close()

	def InitializeCatM(self):
		if self.ADBIPAddress == '' or self.ADBUserName == '' or self.ADBPassword == '':
			Usage()
			sys.exit('Insufficient Parameter')
		self.picocom_closure = True
		self.open(self.ADBIPAddress, self.ADBUserName, self.ADBPassword)
		# dummy call to start a sudo session. The picocom command does NOT handle well the `sudo -S`
		self.command('echo ' + self.ADBPassword + ' | sudo -S ls', '\$', 10)
		self.command('sudo picocom --baud 921600 --flow n --databits 8 /dev/ttyUSB0', 'Terminal ready', 10)
		time.sleep(1)
		# Calling twice AT to clear all buffers
		self.command('AT', 'OK|ERROR', 5)
		self.command('AT', 'OK', 5)
		# Disabling the Radio
		self.command('AT+CFUN=0', 'OK', 5)
		logging.debug('\u001B[1m Cellular Functionality disabled\u001B[0m')
		# Checking if auto-attach is enabled
		self.command('AT^AUTOATT?', 'OK', 5)
		result = re.search('AUTOATT: (?P<state>[0-9\-]+)', str(self.ssh.before))
		if result is not None:
			if result.group('state') is not None:
				autoAttachState = int(result.group('state'))
				if autoAttachState is not None:
					if autoAttachState == 0:
						self.command('AT^AUTOATT=1', 'OK', 5)
					logging.debug('\u001B[1m Auto-Attach enabled\u001B[0m')
		else:
			logging.debug('\u001B[1;37;41m Could not check Auto-Attach! \u001B[0m')
		# Force closure of picocom but device might still be locked
		self.close()
		self.picocom_closure = False
		self.CreateHtmlTestRow('N/A', 'OK', ALL_PROCESSES_OK)
		self.checkDevTTYisUnlocked()

	def TerminateCatM(self):
		if self.ADBIPAddress == '' or self.ADBUserName == '' or self.ADBPassword == '':
			Usage()
			sys.exit('Insufficient Parameter')
		self.picocom_closure = True
		self.open(self.ADBIPAddress, self.ADBUserName, self.ADBPassword)
		# dummy call to start a sudo session. The picocom command does NOT handle well the `sudo -S`
		self.command('echo ' + self.ADBPassword + ' | sudo -S ls', '\$', 10)
		self.command('sudo picocom --baud 921600 --flow n --databits 8 /dev/ttyUSB0', 'Terminal ready', 10)
		time.sleep(1)
		# Calling twice AT to clear all buffers
		self.command('AT', 'OK|ERROR', 5)
		self.command('AT', 'OK', 5)
		# Disabling the Radio
		self.command('AT+CFUN=0', 'OK', 5)
		logging.debug('\u001B[1m Cellular Functionality disabled\u001B[0m')
		self.close()
		self.picocom_closure = False
		self.CreateHtmlTestRow('N/A', 'OK', ALL_PROCESSES_OK)
		self.checkDevTTYisUnlocked()

	def AttachCatM(self):
		if self.ADBIPAddress == '' or self.ADBUserName == '' or self.ADBPassword == '':
			Usage()
			sys.exit('Insufficient Parameter')
		self.picocom_closure = True
		self.open(self.ADBIPAddress, self.ADBUserName, self.ADBPassword)
		# dummy call to start a sudo session. The picocom command does NOT handle well the `sudo -S`
		self.command('echo ' + self.ADBPassword + ' | sudo -S ls', '\$', 10)
		self.command('sudo picocom --baud 921600 --flow n --databits 8 /dev/ttyUSB0', 'Terminal ready', 10)
		time.sleep(1)
		# Calling twice AT to clear all buffers
		self.command('AT', 'OK|ERROR', 5)
		self.command('AT', 'OK', 5)
		# Enabling the Radio
		self.command('AT+CFUN=1', 'SIMSTORE,READY', 5)
		logging.debug('\u001B[1m Cellular Functionality enabled\u001B[0m')
		time.sleep(4)
		# We should check if we register
		count = 0
		attach_cnt = 0
		attach_status = False
		while count < 5:
			self.command('AT+CEREG?', 'OK', 5)
			result = re.search('CEREG: 2,(?P<state>[0-9\-]+),', str(self.ssh.before))
			if result is not None:
				mDataConnectionState = int(result.group('state'))
				if mDataConnectionState is not None:
					if mDataConnectionState == 1:
						count = 10
						attach_status = True
						result = re.search('CEREG: 2,1,"(?P<networky>[0-9A-Z]+)","(?P<networkz>[0-9A-Z]+)"', str(self.ssh.before))
						if result is not None:
							networky = result.group('networky')
							networkz = result.group('networkz')
							logging.debug('\u001B[1m CAT-M module attached to eNB (' + str(networky) + '/' + str(networkz) + ')\u001B[0m')
						else:
							logging.debug('\u001B[1m CAT-M module attached to eNB\u001B[0m')
					else:
						logging.debug('+CEREG: 2,' + str(mDataConnectionState))
						attach_cnt = attach_cnt + 1
			else:
				logging.debug(str(self.ssh.before))
				attach_cnt = attach_cnt + 1
			count = count + 1
			time.sleep(1)
		if attach_status:
			self.command('AT+CESQ', 'OK', 5)
			result = re.search('CESQ: 99,99,255,255,(?P<rsrq>[0-9]+),(?P<rsrp>[0-9]+)', str(self.ssh.before))
			if result is not None:
				nRSRQ = int(result.group('rsrq'))
				nRSRP = int(result.group('rsrp'))
				if (nRSRQ is not None) and (nRSRP is not None):
					logging.debug('    RSRQ = ' + str(-20+(nRSRQ/2)) + ' dB')
					logging.debug('    RSRP = ' + str(-140+nRSRP) + ' dBm')
		self.close()
		self.picocom_closure = False
		html_queue = SimpleQueue()
		self.checkDevTTYisUnlocked()
		if attach_status:
			html_cell = '<pre style="background-color:white">CAT-M module Attachment Completed in ' + str(attach_cnt+4) + ' seconds'
			if (nRSRQ is not None) and (nRSRP is not None):
				html_cell += '\n   RSRQ = ' + str(-20+(nRSRQ/2)) + ' dB'
				html_cell += '\n   RSRP = ' + str(-140+nRSRP) + ' dBm</pre>'
			else:
				html_cell += '</pre>'
			html_queue.put(html_cell)
			self.CreateHtmlTestRowQueue('N/A', 'OK', 1, html_queue)
		else:
			logging.error('\u001B[1m CAT-M module Attachment Failed\u001B[0m')
			html_cell = '<pre style="background-color:white">CAT-M module Attachment Failed</pre>'
			html_queue.put(html_cell)
			self.CreateHtmlTestRowQueue('N/A', 'KO', 1, html_queue)
			self.AutoTerminateUEandeNB()

	def PingCatM(self):
		if self.EPCIPAddress == '' or self.EPCUserName == '' or self.EPCPassword == '' or self.EPCSourceCodePath == '':
			Usage()
			sys.exit('Insufficient Parameter')
		check_eNB = True
		check_OAI_UE = False
		pStatus = self.CheckProcessExist(check_eNB, check_OAI_UE)
		if (pStatus < 0):
			self.CreateHtmlTestRow(self.ping_args, 'KO', pStatus)
			self.AutoTerminateUEandeNB()
			return
		try:
			statusQueue = SimpleQueue()
			lock = Lock()
			self.open(self.EPCIPAddress, self.EPCUserName, self.EPCPassword)
			self.command('cd ' + self.EPCSourceCodePath, '\$', 5)
			self.command('cd scripts', '\$', 5)
			if re.match('OAI', self.EPCType, re.IGNORECASE):
				logging.debug('Using the OAI EPC HSS: not implemented yet')
				self.CreateHtmlTestRow(self.ping_args, 'KO', pStatus)
				self.CreateHtmlTabFooter(False)
				sys.exit(1)
			else:
				self.command('egrep --color=never "Allocated ipv4 addr" /opt/ltebox/var/log/xGwLog.0', '\$', 5)
				result = re.search('Allocated ipv4 addr: (?P<ipaddr>[0-9\.]+) from Pool', str(self.ssh.before))
				if result is not None:
					moduleIPAddr = result.group('ipaddr')
				else:
					self.CreateHtmlTestRow(self.ping_args, 'KO', pStatus)
					self.AutoTerminateUEandeNB()
					return
			ping_time = re.findall("-c (\d+)",str(self.ping_args))
			device_id = 'catm'
			ping_status = self.command('stdbuf -o0 ping ' + self.ping_args + ' ' + str(moduleIPAddr) + ' 2>&1 | stdbuf -o0 tee ping_' + self.testCase_id + '_' + device_id + '.log', '\$', int(ping_time[0])*1.5)
			# TIMEOUT CASE
			if ping_status < 0:
				message = 'Ping with UE (' + str(moduleIPAddr) + ') crashed due to TIMEOUT!'
				logging.debug('\u001B[1;37;41m ' + message + ' \u001B[0m')
				self.close()
				self.ping_iperf_wrong_exit(lock, moduleIPAddr, device_id, statusQueue, message)
				return
			result = re.search(', (?P<packetloss>[0-9\.]+)% packet loss, time [0-9\.]+ms', str(self.ssh.before))
			if result is None:
				message = 'Packet Loss Not Found!'
				logging.debug('\u001B[1;37;41m ' + message + ' \u001B[0m')
				self.close()
				self.ping_iperf_wrong_exit(lock, moduleIPAddr, device_id, statusQueue, message)
				return
			packetloss = result.group('packetloss')
			if float(packetloss) == 100:
				message = 'Packet Loss is 100%'
				logging.debug('\u001B[1;37;41m ' + message + ' \u001B[0m')
				self.close()
				self.ping_iperf_wrong_exit(lock, moduleIPAddr, device_id, statusQueue, message)
				return
			result = re.search('rtt min\/avg\/max\/mdev = (?P<rtt_min>[0-9\.]+)\/(?P<rtt_avg>[0-9\.]+)\/(?P<rtt_max>[0-9\.]+)\/[0-9\.]+ ms', str(self.ssh.before))
			if result is None:
				message = 'Ping RTT_Min RTT_Avg RTT_Max Not Found!'
				logging.debug('\u001B[1;37;41m ' + message + ' \u001B[0m')
				self.close()
				self.ping_iperf_wrong_exit(lock, moduleIPAddr, device_id, statusQueue, message)
				return
			rtt_min = result.group('rtt_min')
			rtt_avg = result.group('rtt_avg')
			rtt_max = result.group('rtt_max')
			pal_msg = 'Packet Loss : ' + packetloss + '%'
			min_msg = 'RTT(Min)    : ' + rtt_min + ' ms'
			avg_msg = 'RTT(Avg)    : ' + rtt_avg + ' ms'
			max_msg = 'RTT(Max)    : ' + rtt_max + ' ms'
			lock.acquire()
			logging.debug('\u001B[1;37;44m ping result (' + moduleIPAddr + ') \u001B[0m')
			logging.debug('\u001B[1;34m    ' + pal_msg + '\u001B[0m')
			logging.debug('\u001B[1;34m    ' + min_msg + '\u001B[0m')
			logging.debug('\u001B[1;34m    ' + avg_msg + '\u001B[0m')
			logging.debug('\u001B[1;34m    ' + max_msg + '\u001B[0m')
			qMsg = pal_msg + '\n' + min_msg + '\n' + avg_msg + '\n' + max_msg
			packetLossOK = True
			if packetloss is not None:
				if float(packetloss) > float(self.ping_packetloss_threshold):
					qMsg += '\nPacket Loss too high'
					logging.debug('\u001B[1;37;41m Packet Loss too high \u001B[0m')
					packetLossOK = False
				elif float(packetloss) > 0:
					qMsg += '\nPacket Loss is not 0%'
					logging.debug('\u001B[1;30;43m Packet Loss is not 0% \u001B[0m')
			lock.release()
			self.close()
			html_cell = '<pre style="background-color:white">CAT-M module\nIP Address  : ' + moduleIPAddr + '\n' + qMsg + '</pre>'
			statusQueue.put(html_cell)
			if (packetLossOK):
				self.CreateHtmlTestRowQueue(self.ping_args, 'OK', 1, statusQueue)
			else:
				self.CreateHtmlTestRowQueue(self.ping_args, 'KO', 1, statusQueue)
				self.AutoTerminateUEandeNB()
		except:
			os.kill(os.getppid(),signal.SIGUSR1)

	def AttachUE_common(self, device_id, statusQueue, lock):
		try:
			self.open(self.ADBIPAddress, self.ADBUserName, self.ADBPassword)
			if device_id == '84B7N16418004022':
				self.command('stdbuf -o0 adb -s ' + device_id + ' shell "su - root -c /data/local/tmp/on"', '\$', 60)
			else:
				self.command('stdbuf -o0 adb -s ' + device_id + ' shell /data/local/tmp/on', '\$', 60)
			time.sleep(2)
			max_count = 45
			count = max_count
			while count > 0:
				self.command('stdbuf -o0 adb -s ' + device_id + ' shell dumpsys telephony.registry | grep mDataConnectionState', '\$', 15)
				result = re.search('mDataConnectionState.*=(?P<state>[0-9\-]+)', str(self.ssh.before))
				if result is None:
					logging.debug('\u001B[1;37;41m mDataConnectionState Not Found! \u001B[0m')
					lock.acquire()
					statusQueue.put(-1)
					statusQueue.put(device_id)
					statusQueue.put('mDataConnectionState Not Found!')
					lock.release()
					break
				mDataConnectionState = int(result.group('state'))
				if mDataConnectionState == 2:
					logging.debug('\u001B[1mUE (' + device_id + ') Attach Completed\u001B[0m')
					lock.acquire()
					statusQueue.put(max_count - count)
					statusQueue.put(device_id)
					statusQueue.put('Attach Completed')
					lock.release()
					break
				count = count - 1
				if count == 15 or count == 30:
					logging.debug('\u001B[1;30;43m Retry UE (' + device_id + ') Flight Mode Off \u001B[0m')
					if device_id == '84B7N16418004022':
						self.command('stdbuf -o0 adb -s ' + device_id + ' shell "su - root -c /data/local/tmp/off"', '\$', 60)
					else:
						self.command('stdbuf -o0 adb -s ' + device_id + ' shell /data/local/tmp/off', '\$', 60)
					time.sleep(0.5)
					if device_id == '84B7N16418004022':
						self.command('stdbuf -o0 adb -s ' + device_id + ' shell "su - root -c /data/local/tmp/on"', '\$', 60)
					else:
						self.command('stdbuf -o0 adb -s ' + device_id + ' shell /data/local/tmp/on', '\$', 60)
					time.sleep(0.5)
				logging.debug('\u001B[1mWait UE (' + device_id + ') a second until mDataConnectionState=2 (' + str(max_count-count) + ' times)\u001B[0m')
				time.sleep(1)
			if count == 0:
				logging.debug('\u001B[1;37;41m UE (' + device_id + ') Attach Failed \u001B[0m')
				lock.acquire()
				statusQueue.put(-1)
				statusQueue.put(device_id)
				statusQueue.put('Attach Failed')
				lock.release()
			self.close()
		except:
			os.kill(os.getppid(),signal.SIGUSR1)

	def AttachUE(self):
		if self.ADBIPAddress == '' or self.ADBUserName == '' or self.ADBPassword == '':
			Usage()
			sys.exit('Insufficient Parameter')
		check_eNB = True
		check_OAI_UE = False
		pStatus = self.CheckProcessExist(check_eNB, check_OAI_UE)
		if (pStatus < 0):
			self.CreateHtmlTestRow('N/A', 'KO', pStatus)
			self.AutoTerminateUEandeNB()
			return
		multi_jobs = []
		status_queue = SimpleQueue()
		lock = Lock()
		nb_ue_to_connect = 0
		for device_id in self.UEDevices:
			if (self.nbMaxUEtoAttach == -1) or (nb_ue_to_connect < self.nbMaxUEtoAttach):
				self.UEDevicesStatus[nb_ue_to_connect] = UE_STATUS_ATTACHING
				p = Process(target = self.AttachUE_common, args = (device_id, status_queue, lock,))
				p.daemon = True
				p.start()
				multi_jobs.append(p)
			nb_ue_to_connect = nb_ue_to_connect + 1
		for job in multi_jobs:
			job.join()

		if (status_queue.empty()):
			self.CreateHtmlTestRow('N/A', 'KO', ALL_PROCESSES_OK)
			self.AutoTerminateUEandeNB()
			return
		else:
			attach_status = True
			html_queue = SimpleQueue()
			while (not status_queue.empty()):
				count = status_queue.get()
				if (count < 0):
					attach_status = False
				device_id = status_queue.get()
				message = status_queue.get()
				if (count < 0):
					html_cell = '<pre style="background-color:white">UE (' + device_id + ')\n' + message + '</pre>'
				else:
					html_cell = '<pre style="background-color:white">UE (' + device_id + ')\n' + message + ' in ' + str(count + 2) + ' seconds</pre>'
				html_queue.put(html_cell)
			if (attach_status):
				cnt = 0
				while cnt < len(self.UEDevices):
					if self.UEDevicesStatus[cnt] == UE_STATUS_ATTACHING:
						self.UEDevicesStatus[cnt] = UE_STATUS_ATTACHED
					cnt += 1
				self.CreateHtmlTestRowQueue('N/A', 'OK', len(self.UEDevices), html_queue)
				result = re.search('T_stdout', str(self.Initialize_eNB_args))
				if result is not None:
					logging.debug('Waiting 5 seconds to fill up record file')
					time.sleep(5)
			else:
				self.CreateHtmlTestRowQueue('N/A', 'KO', len(self.UEDevices), html_queue)
				self.AutoTerminateUEandeNB()

	def DetachUE_common(self, device_id):
		try:
			self.open(self.ADBIPAddress, self.ADBUserName, self.ADBPassword)
			if device_id == '84B7N16418004022':
				self.command('stdbuf -o0 adb -s ' + device_id + ' shell "su - root -c /data/local/tmp/off"', '\$', 60)
			else:
				self.command('stdbuf -o0 adb -s ' + device_id + ' shell /data/local/tmp/off', '\$', 60)
			logging.debug('\u001B[1mUE (' + device_id + ') Detach Completed\u001B[0m')
			self.close()
		except:
			os.kill(os.getppid(),signal.SIGUSR1)

	def DetachUE(self):
		if self.ADBIPAddress == '' or self.ADBUserName == '' or self.ADBPassword == '':
			Usage()
			sys.exit('Insufficient Parameter')
		check_eNB = True
		check_OAI_UE = False
		pStatus = self.CheckProcessExist(check_eNB, check_OAI_UE)
		if (pStatus < 0):
			self.CreateHtmlTestRow('N/A', 'KO', pStatus)
			self.AutoTerminateUEandeNB()
			return
		multi_jobs = []
		cnt = 0
		for device_id in self.UEDevices:
			self.UEDevicesStatus[cnt] = UE_STATUS_DETACHING
			p = Process(target = self.DetachUE_common, args = (device_id,))
			p.daemon = True
			p.start()
			multi_jobs.append(p)
			cnt += 1
		for job in multi_jobs:
			job.join()
		self.CreateHtmlTestRow('N/A', 'OK', ALL_PROCESSES_OK)
		result = re.search('T_stdout', str(self.Initialize_eNB_args))
		if result is not None:
			logging.debug('Waiting 5 seconds to fill up record file')
			time.sleep(5)
		cnt = 0
		while cnt < len(self.UEDevices):
			self.UEDevicesStatus[cnt] = UE_STATUS_DETACHED
			cnt += 1

	def RebootUE_common(self, device_id):
		try:
			self.open(self.ADBIPAddress, self.ADBUserName, self.ADBPassword)
			previousmDataConnectionStates = []
			# Save mDataConnectionState
			self.command('stdbuf -o0 adb -s ' + device_id + ' shell dumpsys telephony.registry | grep mDataConnectionState', '\$', 15)
			self.command('stdbuf -o0 adb -s ' + device_id + ' shell dumpsys telephony.registry | grep mDataConnectionState', '\$', 15)
			result = re.search('mDataConnectionState.*=(?P<state>[0-9\-]+)', str(self.ssh.before))
			if result is None:
				logging.debug('\u001B[1;37;41m mDataConnectionState Not Found! \u001B[0m')
				sys.exit(1)
			previousmDataConnectionStates.append(int(result.group('state')))
			# Reboot UE
			self.command('stdbuf -o0 adb -s ' + device_id + ' shell reboot', '\$', 10)
			time.sleep(60)
			previousmDataConnectionState = previousmDataConnectionStates.pop(0)
			count = 180
			while count > 0:
				count = count - 1
				self.command('stdbuf -o0 adb -s ' + device_id + ' shell dumpsys telephony.registry | grep mDataConnectionState', '\$', 15)
				result = re.search('mDataConnectionState.*=(?P<state>[0-9\-]+)', str(self.ssh.before))
				if result is None:
					mDataConnectionState = None
				else:
					mDataConnectionState = int(result.group('state'))
					logging.debug('mDataConnectionState = ' + result.group('state'))
				if mDataConnectionState is None or (previousmDataConnectionState == 2 and mDataConnectionState != 2):
					logging.debug('\u001B[1mWait UE (' + device_id + ') a second until reboot completion (' + str(180-count) + ' times)\u001B[0m')
					time.sleep(1)
				else:
					logging.debug('\u001B[1mUE (' + device_id + ') Reboot Completed\u001B[0m')
					break
			if count == 0:
				logging.debug('\u001B[1;37;41m UE (' + device_id + ') Reboot Failed \u001B[0m')
				sys.exit(1)
			self.close()
		except:
			os.kill(os.getppid(),signal.SIGUSR1)

	def RebootUE(self):
		if self.ADBIPAddress == '' or self.ADBUserName == '' or self.ADBPassword == '':
			Usage()
			sys.exit('Insufficient Parameter')
		check_eNB = True
		check_OAI_UE = False
		pStatus = self.CheckProcessExist(check_eNB, check_OAI_UE)
		if (pStatus < 0):
			self.CreateHtmlTestRow('N/A', 'KO', pStatus)
			self.CreateHtmlTabFooter(False)
			sys.exit(1)
		multi_jobs = []
		for device_id in self.UEDevices:
			p = Process(target = self.RebootUE_common, args = (device_id,))
			p.daemon = True
			p.start()
			multi_jobs.append(p)
		for job in multi_jobs:
			job.join()
		self.CreateHtmlTestRow('N/A', 'OK', ALL_PROCESSES_OK)

	def DataDisableUE_common(self, device_id):
		try:
			self.open(self.ADBIPAddress, self.ADBUserName, self.ADBPassword)
			# enable data service
			self.command('stdbuf -o0 adb -s ' + device_id + ' shell svc data disable', '\$', 60)
			logging.debug('\u001B[1mUE (' + device_id + ') Disabled Data Service\u001B[0m')
			self.close()
		except:
			os.kill(os.getppid(),signal.SIGUSR1)

	def DataDisableUE(self):
		if self.ADBIPAddress == '' or self.ADBUserName == '' or self.ADBPassword == '':
			Usage()
			sys.exit('Insufficient Parameter')
		multi_jobs = []
		for device_id in self.UEDevices:
			p = Process(target = self.DataDisableUE_common, args = (device_id,))
			p.daemon = True
			p.start()
			multi_jobs.append(p)
		for job in multi_jobs:
			job.join()
		self.CreateHtmlTestRow('N/A', 'OK', ALL_PROCESSES_OK)

	def DataEnableUE_common(self, device_id):
		try:
			self.open(self.ADBIPAddress, self.ADBUserName, self.ADBPassword)
			# enable data service
			self.command('stdbuf -o0 adb -s ' + device_id + ' shell svc data enable', '\$', 60)
			logging.debug('\u001B[1mUE (' + device_id + ') Enabled Data Service\u001B[0m')
			self.close()
		except:
			os.kill(os.getppid(),signal.SIGUSR1)

	def DataEnableUE(self):
		if self.ADBIPAddress == '' or self.ADBUserName == '' or self.ADBPassword == '':
			Usage()
			sys.exit('Insufficient Parameter')
		multi_jobs = []
		for device_id in self.UEDevices:
			p = Process(target = self.DataEnableUE_common, args = (device_id,))
			p.daemon = True
			p.start()
			multi_jobs.append(p)
		for job in multi_jobs:
			job.join()
		self.CreateHtmlTestRow('N/A', 'OK', ALL_PROCESSES_OK)

	def GetAllUEDevices(self, terminate_ue_flag):
		if self.ADBIPAddress == '' or self.ADBUserName == '' or self.ADBPassword == '':
			Usage()
			sys.exit('Insufficient Parameter')
		self.open(self.ADBIPAddress, self.ADBUserName, self.ADBPassword)
		self.command('adb devices', '\$', 15)
		self.UEDevices = re.findall("\\\\r\\\\n([A-Za-z0-9]+)\\\\tdevice",str(self.ssh.before))
		if terminate_ue_flag == False:
			if len(self.UEDevices) == 0:
				logging.debug('\u001B[1;37;41m UE Not Found! \u001B[0m')
				sys.exit(1)
		if len(self.UEDevicesStatus) == 0:
			cnt = 0
			while cnt < len(self.UEDevices):
				self.UEDevicesStatus.append(UE_STATUS_DETACHED)
				cnt += 1
		self.close()

	def GetAllCatMDevices(self, terminate_ue_flag):
		if self.ADBIPAddress == '' or self.ADBUserName == '' or self.ADBPassword == '':
			Usage()
			sys.exit('Insufficient Parameter')
		self.open(self.ADBIPAddress, self.ADBUserName, self.ADBPassword)
		self.command('lsusb | egrep "Future Technology Devices International, Ltd FT2232C" | sed -e "s#:.*##" -e "s# #_#g"', '\$', 15)
		self.CatMDevices = re.findall("\\\\r\\\\n([A-Za-z0-9_]+)",str(self.ssh.before))
		if terminate_ue_flag == False:
			if len(self.CatMDevices) == 0:
				logging.debug('\u001B[1;37;41m CAT-M UE Not Found! \u001B[0m')
				sys.exit(1)
		self.close()

	def CheckUEStatus_common(self, lock, device_id, statusQueue):
		try:
			self.open(self.ADBIPAddress, self.ADBUserName, self.ADBPassword)
			self.command('stdbuf -o0 adb -s ' + device_id + ' shell dumpsys telephony.registry', '\$', 15)
			result = re.search('mServiceState=(?P<serviceState>[0-9]+)', str(self.ssh.before))
			serviceState = 'Service State: UNKNOWN'
			if result is not None:
				lServiceState = int(result.group('serviceState'))
				if lServiceState == 3:
					serviceState = 'Service State: RADIO_POWERED_OFF'
				if lServiceState == 1:
					serviceState = 'Service State: OUT_OF_SERVICE'
				if lServiceState == 0:
					serviceState = 'Service State: IN_SERVICE'
				if lServiceState == 2:
					serviceState = 'Service State: EMERGENCY_ONLY'
			result = re.search('mDataConnectionState=(?P<dataConnectionState>[0-9]+)', str(self.ssh.before))
			dataConnectionState = 'Data State:    UNKNOWN'
			if result is not None:
				lDataConnectionState = int(result.group('dataConnectionState'))
				if lDataConnectionState == 0:
					dataConnectionState = 'Data State:    DISCONNECTED'
				if lDataConnectionState == 1:
					dataConnectionState = 'Data State:    CONNECTING'
				if lDataConnectionState == 2:
					dataConnectionState = 'Data State:    CONNECTED'
				if lDataConnectionState == 3:
					dataConnectionState = 'Data State:    SUSPENDED'
			result = re.search('mDataConnectionReason=(?P<dataConnectionReason>[0-9a-zA-Z_]+)', str(self.ssh.before))
			dataConnectionReason = 'Data Reason:   UNKNOWN'
			if result is not None:
				dataConnectionReason = 'Data Reason:   ' + result.group('dataConnectionReason')
			lock.acquire()
			logging.debug('\u001B[1;37;44m Status Check (' + str(device_id) + ') \u001B[0m')
			logging.debug('\u001B[1;34m    ' + serviceState + '\u001B[0m')
			logging.debug('\u001B[1;34m    ' + dataConnectionState + '\u001B[0m')
			logging.debug('\u001B[1;34m    ' + dataConnectionReason + '\u001B[0m')
			statusQueue.put(0)
			statusQueue.put(device_id)
			qMsg = serviceState + '\n' + dataConnectionState + '\n' + dataConnectionReason
			statusQueue.put(qMsg)
			lock.release()
			self.close()
		except:
			os.kill(os.getppid(),signal.SIGUSR1)

	def CheckStatusUE(self):
		if self.ADBIPAddress == '' or self.ADBUserName == '' or self.ADBPassword == '':
			Usage()
			sys.exit('Insufficient Parameter')
		check_eNB = True
		check_OAI_UE = False
		pStatus = self.CheckProcessExist(check_eNB, check_OAI_UE)
		if (pStatus < 0):
			self.CreateHtmlTestRow('N/A', 'KO', pStatus)
			self.CreateHtmlTabFooter(False)
			sys.exit(1)
		multi_jobs = []
		lock = Lock()
		status_queue = SimpleQueue()
		for device_id in self.UEDevices:
			p = Process(target = self.CheckUEStatus_common, args = (lock,device_id,status_queue,))
			p.daemon = True
			p.start()
			multi_jobs.append(p)
		for job in multi_jobs:
			job.join()
		if self.flexranCtrlInstalled and self.flexranCtrlStarted:
			self.open(self.EPCIPAddress, self.EPCUserName, self.EPCPassword)
			self.command('cd /opt/flexran_rtc', '\$', 5)
			self.command('curl http://localhost:9999/stats | jq \'.\' > log/check_status_' + self.testCase_id + '.log 2>&1', '\$', 5)
			self.command('cat log/check_status_' + self.testCase_id + '.log | jq \'.eNB_config[0].UE\' | grep -c rnti | sed -e "s#^#Nb Connected UE = #"', '\$', 5)
			result = re.search('Nb Connected UE = (?P<nb_ues>[0-9]+)', str(self.ssh.before))
			passStatus = True
			if result is not None:
				nb_ues = int(result.group('nb_ues'))
				htmlOptions = 'Nb Connected UE(s) to eNB = ' + str(nb_ues)
				logging.debug('\u001B[1;37;44m ' + htmlOptions + ' \u001B[0m')
				if self.expectedNbOfConnectedUEs > -1:
					if nb_ues != self.expectedNbOfConnectedUEs:
						passStatus = False
			else:
				htmlOptions = 'N/A'
			self.close()
		else:
			passStatus = True
			htmlOptions = 'N/A'

		if (status_queue.empty()):
			self.CreateHtmlTestRow(htmlOptions, 'KO', ALL_PROCESSES_OK)
			self.AutoTerminateUEandeNB()
		else:
			check_status = True
			html_queue = SimpleQueue()
			while (not status_queue.empty()):
				count = status_queue.get()
				if (count < 0):
					check_status = False
				device_id = status_queue.get()
				message = status_queue.get()
				html_cell = '<pre style="background-color:white">UE (' + device_id + ')\n' + message + '</pre>'
				html_queue.put(html_cell)
			if check_status and passStatus:
				self.CreateHtmlTestRowQueue(htmlOptions, 'OK', len(self.UEDevices), html_queue)
			else:
				self.CreateHtmlTestRowQueue(htmlOptions, 'KO', len(self.UEDevices), html_queue)
				self.AutoTerminateUEandeNB()

	def GetAllUEIPAddresses(self):
		if self.ADBIPAddress == '' or self.ADBUserName == '' or self.ADBPassword == '':
			Usage()
			sys.exit('Insufficient Parameter')
		ue_ip_status = 0
		self.UEIPAddresses = []
		if (len(self.UEDevices) == 1) and (self.UEDevices[0] == 'OAI-UE'):
			if self.UEIPAddress == '' or self.UEUserName == '' or self.UEPassword == '' or self.UESourceCodePath == '':
				Usage()
				sys.exit('Insufficient Parameter')
			self.open(self.UEIPAddress, self.UEUserName, self.UEPassword)
			self.command('ifconfig oaitun_ue1', '\$', 4)
			result = re.search('inet addr:(?P<ueipaddress>[0-9]+\.[0-9]+\.[0-9]+\.[0-9]+)', str(self.ssh.before))
			if result is not None:
				UE_IPAddress = result.group('ueipaddress')
				logging.debug('\u001B[1mUE (' + self.UEDevices[0] + ') IP Address is ' + UE_IPAddress + '\u001B[0m')
				self.UEIPAddresses.append(UE_IPAddress)
			else:
				logging.debug('\u001B[1;37;41m UE IP Address Not Found! \u001B[0m')
				ue_ip_status -= 1
			self.close()
			return ue_ip_status
		self.open(self.ADBIPAddress, self.ADBUserName, self.ADBPassword)
		idx = 0
		for device_id in self.UEDevices:
			if self.UEDevicesStatus[idx] != UE_STATUS_ATTACHED:
				idx += 1
				continue
			count = 0
			while count < 4:
				self.command('stdbuf -o0 adb -s ' + device_id + ' shell ip addr show | grep rmnet', '\$', 15)
				result = re.search('inet (?P<ueipaddress>[0-9]+\.[0-9]+\.[0-9]+\.[0-9]+)\/[0-9]+[0-9a-zA-Z\.\s]+', str(self.ssh.before))
				if result is None:
					logging.debug('\u001B[1;37;41m UE IP Address Not Found! \u001B[0m')
					time.sleep(1)
					count += 1
				else:
					count = 10
			if count < 9:
				ue_ip_status -= 1
				continue
			UE_IPAddress = result.group('ueipaddress')
			logging.debug('\u001B[1mUE (' + device_id + ') IP Address is ' + UE_IPAddress + '\u001B[0m')
			for ueipaddress in self.UEIPAddresses:
				if ueipaddress == UE_IPAddress:
					logging.debug('\u001B[1mUE (' + device_id + ') IP Address ' + UE_IPAddress + ': has already been allocated to another device !' + '\u001B[0m')
					ue_ip_status -= 1
					continue
			self.UEIPAddresses.append(UE_IPAddress)
			idx += 1
		self.close()
		return ue_ip_status

	def ping_iperf_wrong_exit(self, lock, UE_IPAddress, device_id, statusQueue, message):
		lock.acquire()
		statusQueue.put(-1)
		statusQueue.put(device_id)
		statusQueue.put(UE_IPAddress)
		statusQueue.put(message)
		lock.release()

	def Ping_common(self, lock, UE_IPAddress, device_id, statusQueue):
		try:
			self.open(self.EPCIPAddress, self.EPCUserName, self.EPCPassword)
			self.command('cd ' + self.EPCSourceCodePath, '\$', 5)
			self.command('cd scripts', '\$', 5)
			ping_time = re.findall("-c (\d+)",str(self.ping_args))
			ping_status = self.command('stdbuf -o0 ping ' + self.ping_args + ' ' + UE_IPAddress + ' 2>&1 | stdbuf -o0 tee ping_' + self.testCase_id + '_' + device_id + '.log', '\$', int(ping_time[0])*1.5)
			# TIMEOUT CASE
			if ping_status < 0:
				message = 'Ping with UE (' + str(UE_IPAddress) + ') crashed due to TIMEOUT!'
				logging.debug('\u001B[1;37;41m ' + message + ' \u001B[0m')
				self.close()
				self.ping_iperf_wrong_exit(lock, UE_IPAddress, device_id, statusQueue, message)
				return
			result = re.search(', (?P<packetloss>[0-9\.]+)% packet loss, time [0-9\.]+ms', str(self.ssh.before))
			if result is None:
				message = 'Packet Loss Not Found!'
				logging.debug('\u001B[1;37;41m ' + message + ' \u001B[0m')
				self.close()
				self.ping_iperf_wrong_exit(lock, UE_IPAddress, device_id, statusQueue, message)
				return
			packetloss = result.group('packetloss')
			if float(packetloss) == 100:
				message = 'Packet Loss is 100%'
				logging.debug('\u001B[1;37;41m ' + message + ' \u001B[0m')
				self.close()
				self.ping_iperf_wrong_exit(lock, UE_IPAddress, device_id, statusQueue, message)
				return
			result = re.search('rtt min\/avg\/max\/mdev = (?P<rtt_min>[0-9\.]+)\/(?P<rtt_avg>[0-9\.]+)\/(?P<rtt_max>[0-9\.]+)\/[0-9\.]+ ms', str(self.ssh.before))
			if result is None:
				message = 'Ping RTT_Min RTT_Avg RTT_Max Not Found!'
				logging.debug('\u001B[1;37;41m ' + message + ' \u001B[0m')
				self.close()
				self.ping_iperf_wrong_exit(lock, UE_IPAddress, device_id, statusQueue, message)
				return
			rtt_min = result.group('rtt_min')
			rtt_avg = result.group('rtt_avg')
			rtt_max = result.group('rtt_max')
			pal_msg = 'Packet Loss : ' + packetloss + '%'
			min_msg = 'RTT(Min)    : ' + rtt_min + ' ms'
			avg_msg = 'RTT(Avg)    : ' + rtt_avg + ' ms'
			max_msg = 'RTT(Max)    : ' + rtt_max + ' ms'
			lock.acquire()
			logging.debug('\u001B[1;37;44m ping result (' + UE_IPAddress + ') \u001B[0m')
			logging.debug('\u001B[1;34m    ' + pal_msg + '\u001B[0m')
			logging.debug('\u001B[1;34m    ' + min_msg + '\u001B[0m')
			logging.debug('\u001B[1;34m    ' + avg_msg + '\u001B[0m')
			logging.debug('\u001B[1;34m    ' + max_msg + '\u001B[0m')
			qMsg = pal_msg + '\n' + min_msg + '\n' + avg_msg + '\n' + max_msg
			packetLossOK = True
			if packetloss is not None:
				if float(packetloss) > float(self.ping_packetloss_threshold):
					qMsg += '\nPacket Loss too high'
					logging.debug('\u001B[1;37;41m Packet Loss too high \u001B[0m')
					packetLossOK = False
				elif float(packetloss) > 0:
					qMsg += '\nPacket Loss is not 0%'
					logging.debug('\u001B[1;30;43m Packet Loss is not 0% \u001B[0m')
			if (packetLossOK):
				statusQueue.put(0)
			else:
				statusQueue.put(-1)
			statusQueue.put(device_id)
			statusQueue.put(UE_IPAddress)
			statusQueue.put(qMsg)
			lock.release()
			self.close()
		except:
			os.kill(os.getppid(),signal.SIGUSR1)

	def PingNoS1_wrong_exit(self, qMsg):
		html_queue = SimpleQueue()
		html_cell = '<pre style="background-color:white">OAI UE ping result\n' + qMsg + '</pre>'
		html_queue.put(html_cell)
		self.CreateHtmlTestRowQueue(self.ping_args, 'KO', len(self.UEDevices), html_queue)

	def PingNoS1(self):
		check_eNB = True
		check_OAI_UE = True
		pStatus = self.CheckProcessExist(check_eNB, check_OAI_UE)
		if (pStatus < 0):
			self.CreateHtmlTestRow(self.ping_args, 'KO', pStatus)
			self.AutoTerminateUEandeNB()
			return
		ping_from_eNB = re.search('oaitun_enb1', str(self.ping_args))
		if ping_from_eNB is not None:
			if self.eNBIPAddress == '' or self.eNBUserName == '' or self.eNBPassword == '':
				Usage()
				sys.exit('Insufficient Parameter')
		else:
			if self.UEIPAddress == '' or self.UEUserName == '' or self.UEPassword == '':
				Usage()
				sys.exit('Insufficient Parameter')
		try:
			if ping_from_eNB is not None:
				self.open(self.eNBIPAddress, self.eNBUserName, self.eNBPassword)
				self.command('cd ' + self.eNBSourceCodePath + '/cmake_targets/', '\$', 5)
			else:
				self.open(self.UEIPAddress, self.UEUserName, self.UEPassword)
				self.command('cd ' + self.UESourceCodePath + '/cmake_targets/', '\$', 5)
			self.command('cd cmake_targets', '\$', 5)
			ping_time = re.findall("-c (\d+)",str(self.ping_args))
			ping_status = self.command('stdbuf -o0 ping ' + self.ping_args + ' 2>&1 | stdbuf -o0 tee ping_' + self.testCase_id + '.log', '\$', int(ping_time[0])*1.5)
			# TIMEOUT CASE
			if ping_status < 0:
				message = 'Ping with OAI UE crashed due to TIMEOUT!'
				logging.debug('\u001B[1;37;41m ' + message + ' \u001B[0m')
				self.PingNoS1_wrong_exit(message)
				return
			result = re.search(', (?P<packetloss>[0-9\.]+)% packet loss, time [0-9\.]+ms', str(self.ssh.before))
			if result is None:
				message = 'Packet Loss Not Found!'
				logging.debug('\u001B[1;37;41m ' + message + ' \u001B[0m')
				self.PingNoS1_wrong_exit(message)
				return
			packetloss = result.group('packetloss')
			if float(packetloss) == 100:
				message = 'Packet Loss is 100%'
				logging.debug('\u001B[1;37;41m ' + message + ' \u001B[0m')
				self.PingNoS1_wrong_exit(message)
				return
			result = re.search('rtt min\/avg\/max\/mdev = (?P<rtt_min>[0-9\.]+)\/(?P<rtt_avg>[0-9\.]+)\/(?P<rtt_max>[0-9\.]+)\/[0-9\.]+ ms', str(self.ssh.before))
			if result is None:
				message = 'Ping RTT_Min RTT_Avg RTT_Max Not Found!'
				logging.debug('\u001B[1;37;41m ' + message + ' \u001B[0m')
				self.PingNoS1_wrong_exit(message)
				return
			rtt_min = result.group('rtt_min')
			rtt_avg = result.group('rtt_avg')
			rtt_max = result.group('rtt_max')
			pal_msg = 'Packet Loss : ' + packetloss + '%'
			min_msg = 'RTT(Min)    : ' + rtt_min + ' ms'
			avg_msg = 'RTT(Avg)    : ' + rtt_avg + ' ms'
			max_msg = 'RTT(Max)    : ' + rtt_max + ' ms'
			logging.debug('\u001B[1;37;44m OAI UE ping result \u001B[0m')
			logging.debug('\u001B[1;34m    ' + pal_msg + '\u001B[0m')
			logging.debug('\u001B[1;34m    ' + min_msg + '\u001B[0m')
			logging.debug('\u001B[1;34m    ' + avg_msg + '\u001B[0m')
			logging.debug('\u001B[1;34m    ' + max_msg + '\u001B[0m')
			qMsg = pal_msg + '\n' + min_msg + '\n' + avg_msg + '\n' + max_msg
			packetLossOK = True
			if packetloss is not None:
				if float(packetloss) > float(self.ping_packetloss_threshold):
					qMsg += '\nPacket Loss too high'
					logging.debug('\u001B[1;37;41m Packet Loss too high \u001B[0m')
					packetLossOK = False
				elif float(packetloss) > 0:
					qMsg += '\nPacket Loss is not 0%'
					logging.debug('\u001B[1;30;43m Packet Loss is not 0% \u001B[0m')
			self.close()
			html_queue = SimpleQueue()
			ip_addr = 'TBD'
			html_cell = '<pre style="background-color:white">OAI UE ping result\n' + qMsg + '</pre>'
			html_queue.put(html_cell)
			if packetLossOK:
				self.CreateHtmlTestRowQueue(self.ping_args, 'OK', len(self.UEDevices), html_queue)
			else:
				self.CreateHtmlTestRowQueue(self.ping_args, 'KO', len(self.UEDevices), html_queue)

			# copying on the EPC server for logCollection
			if ping_from_eNB is not None:
				copyin_res = self.copyin(self.eNBIPAddress, self.eNBUserName, self.eNBPassword, self.eNBSourceCodePath + '/cmake_targets/ping_' + self.testCase_id + '.log', '.')
			else:
				copyin_res = self.copyin(self.UEIPAddress, self.UEUserName, self.UEPassword, self.UESourceCodePath + '/cmake_targets/ping_' + self.testCase_id + '.log', '.')
			if (copyin_res == 0):
				self.copyout(self.EPCIPAddress, self.EPCUserName, self.EPCPassword, 'ping_' + self.testCase_id + '.log', self.EPCSourceCodePath + '/scripts')
		except:
			os.kill(os.getppid(),signal.SIGUSR1)

	def Ping(self):
		result = re.search('noS1', str(self.Initialize_eNB_args))
		if result is not None:
			self.PingNoS1()
			return
		if self.EPCIPAddress == '' or self.EPCUserName == '' or self.EPCPassword == '' or self.EPCSourceCodePath == '':
			Usage()
			sys.exit('Insufficient Parameter')
		check_eNB = True
		if (len(self.UEDevices) == 1) and (self.UEDevices[0] == 'OAI-UE'):
			check_OAI_UE = True
		else:
			check_OAI_UE = False
		pStatus = self.CheckProcessExist(check_eNB, check_OAI_UE)
		if (pStatus < 0):
			self.CreateHtmlTestRow(self.ping_args, 'KO', pStatus)
			self.AutoTerminateUEandeNB()
			return
		ueIpStatus = self.GetAllUEIPAddresses()
		if (ueIpStatus < 0):
			self.CreateHtmlTestRow(self.ping_args, 'KO', UE_IP_ADDRESS_ISSUE)
			self.AutoTerminateUEandeNB()
			return
		multi_jobs = []
		i = 0
		lock = Lock()
		status_queue = SimpleQueue()
		for UE_IPAddress in self.UEIPAddresses:
			device_id = self.UEDevices[i]
			p = Process(target = self.Ping_common, args = (lock,UE_IPAddress,device_id,status_queue,))
			p.daemon = True
			p.start()
			multi_jobs.append(p)
			i = i + 1
		for job in multi_jobs:
			job.join()

		if (status_queue.empty()):
			self.CreateHtmlTestRow(self.ping_args, 'KO', ALL_PROCESSES_OK)
			self.AutoTerminateUEandeNB()
		else:
			ping_status = True
			html_queue = SimpleQueue()
			while (not status_queue.empty()):
				count = status_queue.get()
				if (count < 0):
					ping_status = False
				device_id = status_queue.get()
				ip_addr = status_queue.get()
				message = status_queue.get()
				html_cell = '<pre style="background-color:white">UE (' + device_id + ')\nIP Address  : ' + ip_addr + '\n' + message + '</pre>'
				html_queue.put(html_cell)
			if (ping_status):
				self.CreateHtmlTestRowQueue(self.ping_args, 'OK', len(self.UEDevices), html_queue)
			else:
				self.CreateHtmlTestRowQueue(self.ping_args, 'KO', len(self.UEDevices), html_queue)
				self.AutoTerminateUEandeNB()

	def Iperf_ComputeTime(self):
		result = re.search('-t (?P<iperf_time>\d+)', str(self.iperf_args))
		if result is None:
			logging.debug('\u001B[1;37;41m Iperf time Not Found! \u001B[0m')
			sys.exit(1)
		return result.group('iperf_time')

	def Iperf_ComputeModifiedBW(self, idx, ue_num):
		result = re.search('-b (?P<iperf_bandwidth>[0-9\.]+)[KMG]', str(self.iperf_args))
		if result is None:
			logging.debug('\u001B[1;37;41m Iperf bandwidth Not Found! \u001B[0m')
			sys.exit(1)
		iperf_bandwidth = result.group('iperf_bandwidth')
		if self.iperf_profile == 'balanced':
			iperf_bandwidth_new = float(iperf_bandwidth)/ue_num
		if self.iperf_profile == 'single-ue':
			iperf_bandwidth_new = float(iperf_bandwidth)
		if self.iperf_profile == 'unbalanced':
			# residual is 2% of max bw
			residualBW = float(iperf_bandwidth) / 50
			if idx == 0:
				iperf_bandwidth_new = float(iperf_bandwidth) - ((ue_num - 1) * residualBW)
			else:
				iperf_bandwidth_new = residualBW
		iperf_bandwidth_str = '-b ' + iperf_bandwidth
		iperf_bandwidth_str_new = '-b ' + ('%.2f' % iperf_bandwidth_new)
		result = re.sub(iperf_bandwidth_str, iperf_bandwidth_str_new, str(self.iperf_args))
		if result is None:
			logging.debug('\u001B[1;37;41m Calculate Iperf bandwidth Failed! \u001B[0m')
			sys.exit(1)
		return result

	def Iperf_analyzeV2TCPOutput(self, lock, UE_IPAddress, device_id, statusQueue, iperf_real_options):
		self.command('awk -f /tmp/tcp_iperf_stats.awk /tmp/CI-eNB/scripts/iperf_' + self.testCase_id + '_' + device_id + '.log', '\$', 5)
		result = re.search('Avg Bitrate : (?P<average>[0-9\.]+ Mbits\/sec) Max Bitrate : (?P<maximum>[0-9\.]+ Mbits\/sec) Min Bitrate : (?P<minimum>[0-9\.]+ Mbits\/sec)', str(self.ssh.before))
		if result is not None:
			avgbitrate = result.group('average')
			maxbitrate = result.group('maximum')
			minbitrate = result.group('minimum')
			lock.acquire()
			logging.debug('\u001B[1;37;44m TCP iperf result (' + UE_IPAddress + ') \u001B[0m')
			msg = 'TCP Stats   :\n'
			if avgbitrate is not None:
				logging.debug('\u001B[1;34m    Avg Bitrate : ' + avgbitrate + '\u001B[0m')
				msg += 'Avg Bitrate : ' + avgbitrate + '\n'
			if maxbitrate is not None:
				logging.debug('\u001B[1;34m    Max Bitrate : ' + maxbitrate + '\u001B[0m')
				msg += 'Max Bitrate : ' + maxbitrate + '\n'
			if minbitrate is not None:
				logging.debug('\u001B[1;34m    Min Bitrate : ' + minbitrate + '\u001B[0m')
				msg += 'Min Bitrate : ' + minbitrate + '\n'
			statusQueue.put(0)
			statusQueue.put(device_id)
			statusQueue.put(UE_IPAddress)
			statusQueue.put(msg)
			lock.release()
		return 0

	def Iperf_analyzeV2Output(self, lock, UE_IPAddress, device_id, statusQueue, iperf_real_options):
		result = re.search('-u', str(iperf_real_options))
		if result is None:
			return self.Iperf_analyzeV2TCPOutput(lock, UE_IPAddress, device_id, statusQueue, iperf_real_options)

		result = re.search('Server Report:', str(self.ssh.before))
		if result is None:
			result = re.search('read failed: Connection refused', str(self.ssh.before))
			if result is not None:
				logging.debug('\u001B[1;37;41m Could not connect to iperf server! \u001B[0m')
			else:
				logging.debug('\u001B[1;37;41m Server Report and Connection refused Not Found! \u001B[0m')
			return -1
		# Computing the requested bandwidth in float
		result = re.search('-b (?P<iperf_bandwidth>[0-9\.]+)[KMG]', str(iperf_real_options))
		if result is not None:
			req_bandwidth = result.group('iperf_bandwidth')
			req_bw = float(req_bandwidth)
			result = re.search('-b [0-9\.]+K', str(iperf_real_options))
			if result is not None:
				req_bandwidth = '%.1f Kbits/sec' % req_bw
				req_bw = req_bw * 1000
			result = re.search('-b [0-9\.]+M', str(iperf_real_options))
			if result is not None:
				req_bandwidth = '%.1f Mbits/sec' % req_bw
				req_bw = req_bw * 1000000
			result = re.search('-b [0-9\.]+G', str(iperf_real_options))
			if result is not None:
				req_bandwidth = '%.1f Gbits/sec' % req_bw
				req_bw = req_bw * 1000000000

		result = re.search('Server Report:\\\\r\\\\n(?:|\[ *\d+\].*) (?P<bitrate>[0-9\.]+ [KMG]bits\/sec) +(?P<jitter>[0-9\.]+ ms) +(\d+\/..\d+) (\((?P<packetloss>[0-9\.]+)%\))', str(self.ssh.before))
		if result is not None:
			bitrate = result.group('bitrate')
			packetloss = result.group('packetloss')
			jitter = result.group('jitter')
			lock.acquire()
			logging.debug('\u001B[1;37;44m iperf result (' + UE_IPAddress + ') \u001B[0m')
			iperfStatus = True
			msg = 'Req Bitrate : ' + req_bandwidth + '\n'
			logging.debug('\u001B[1;34m    Req Bitrate : ' + req_bandwidth + '\u001B[0m')
			if bitrate is not None:
				msg += 'Bitrate     : ' + bitrate + '\n'
				logging.debug('\u001B[1;34m    Bitrate     : ' + bitrate + '\u001B[0m')
				result = re.search('(?P<real_bw>[0-9\.]+) [KMG]bits/sec', str(bitrate))
				if result is not None:
					actual_bw = float(str(result.group('real_bw')))
					result = re.search('[0-9\.]+ K', bitrate)
					if result is not None:
						actual_bw = actual_bw * 1000
					result = re.search('[0-9\.]+ M', bitrate)
					if result is not None:
						actual_bw = actual_bw * 1000000
					result = re.search('[0-9\.]+ G', bitrate)
					if result is not None:
						actual_bw = actual_bw * 1000000000
					br_loss = 100 * actual_bw / req_bw
					bitperf = '%.2f ' % br_loss
					msg += 'Bitrate Perf: ' + bitperf + '%\n'
					logging.debug('\u001B[1;34m    Bitrate Perf: ' + bitperf + '%\u001B[0m')
			if packetloss is not None:
				msg += 'Packet Loss : ' + packetloss + '%\n'
				logging.debug('\u001B[1;34m    Packet Loss : ' + packetloss + '%\u001B[0m')
				if float(packetloss) > float(self.iperf_packetloss_threshold):
					msg += 'Packet Loss too high!\n'
					logging.debug('\u001B[1;37;41m Packet Loss too high \u001B[0m')
					iperfStatus = False
			if jitter is not None:
				msg += 'Jitter      : ' + jitter + '\n'
				logging.debug('\u001B[1;34m    Jitter      : ' + jitter + '\u001B[0m')
			if (iperfStatus):
				statusQueue.put(0)
			else:
				statusQueue.put(-1)
			statusQueue.put(device_id)
			statusQueue.put(UE_IPAddress)
			statusQueue.put(msg)
			lock.release()
			return 0

	def Iperf_analyzeV2Server(self, lock, UE_IPAddress, device_id, statusQueue, iperf_real_options):
		if (not os.path.isfile('iperf_server_' + self.testCase_id + '_' + device_id + '.log')):
			self.ping_iperf_wrong_exit(lock, UE_IPAddress, device_id, statusQueue, 'Could not analyze from server log')
			return
		# Computing the requested bandwidth in float
		result = re.search('-b (?P<iperf_bandwidth>[0-9\.]+)[KMG]', str(iperf_real_options))
		if result is None:
			logging.debug('Iperf bandwidth Not Found!')
			self.ping_iperf_wrong_exit(lock, UE_IPAddress, device_id, statusQueue, 'Could not compute Iperf bandwidth!')
			return
		else:
			req_bandwidth = result.group('iperf_bandwidth')
			req_bw = float(req_bandwidth)
			result = re.search('-b [0-9\.]+K', str(iperf_real_options))
			if result is not None:
				req_bandwidth = '%.1f Kbits/sec' % req_bw
				req_bw = req_bw * 1000
			result = re.search('-b [0-9\.]+M', str(iperf_real_options))
			if result is not None:
				req_bandwidth = '%.1f Mbits/sec' % req_bw
				req_bw = req_bw * 1000000
			result = re.search('-b [0-9\.]+G', str(iperf_real_options))
			if result is not None:
				req_bandwidth = '%.1f Gbits/sec' % req_bw
				req_bw = req_bw * 1000000000

		server_file = open('iperf_server_' + self.testCase_id + '_' + device_id + '.log', 'r')
		br_sum = 0.0
		ji_sum = 0.0
		pl_sum = 0
		ps_sum = 0
		row_idx = 0
		for line in server_file.readlines():
			result = re.search('(?P<bitrate>[0-9\.]+ [KMG]bits\/sec) +(?P<jitter>[0-9\.]+ ms) +(?P<lostPack>[0-9]+)/ +(?P<sentPack>[0-9]+)', str(line))
			if result is not None:
				bitrate = result.group('bitrate')
				jitter = result.group('jitter')
				packetlost = result.group('lostPack')
				packetsent = result.group('sentPack')
				br = bitrate.split(' ')
				ji = jitter.split(' ')
				row_idx = row_idx + 1
				curr_br = float(br[0])
				pl_sum = pl_sum + int(packetlost)
				ps_sum = ps_sum + int(packetsent)
				if (br[1] == 'Kbits/sec'):
					curr_br = curr_br * 1000
				if (br[1] == 'Mbits/sec'):
					curr_br = curr_br * 1000 * 1000
				br_sum = curr_br + br_sum
				ji_sum = float(ji[0]) + ji_sum
		if (row_idx > 0):
			br_sum = br_sum / row_idx
			ji_sum = ji_sum / row_idx
			br_loss = 100 * br_sum / req_bw
			if (br_sum > 1000):
				br_sum = br_sum / 1000
				if (br_sum > 1000):
					br_sum = br_sum / 1000
					bitrate = '%.2f Mbits/sec' % br_sum
				else:
					bitrate = '%.2f Kbits/sec' % br_sum
			else:
				bitrate = '%.2f bits/sec' % br_sum
			bitperf = '%.2f ' % br_loss
			bitperf += '%'
			jitter = '%.2f ms' % (ji_sum)
			if (ps_sum > 0):
				pl = float(100 * pl_sum / ps_sum)
				packetloss = '%2.1f ' % (pl)
				packetloss += '%'
			else:
				packetloss = 'unknown'
			lock.acquire()
			if (br_loss < 90):
				statusQueue.put(1)
			else:
				statusQueue.put(0)
			statusQueue.put(device_id)
			statusQueue.put(UE_IPAddress)
			req_msg = 'Req Bitrate : ' + req_bandwidth
			bir_msg = 'Bitrate     : ' + bitrate
			brl_msg = 'Bitrate Perf: ' + bitperf
			jit_msg = 'Jitter      : ' + jitter
			pal_msg = 'Packet Loss : ' + packetloss
			statusQueue.put(req_msg + '\n' + bir_msg + '\n' + brl_msg + '\n' + jit_msg + '\n' + pal_msg + '\n')
			logging.debug('\u001B[1;37;45m iperf result (' + UE_IPAddress + ') \u001B[0m')
			logging.debug('\u001B[1;35m    ' + req_msg + '\u001B[0m')
			logging.debug('\u001B[1;35m    ' + bir_msg + '\u001B[0m')
			logging.debug('\u001B[1;35m    ' + brl_msg + '\u001B[0m')
			logging.debug('\u001B[1;35m    ' + jit_msg + '\u001B[0m')
			logging.debug('\u001B[1;35m    ' + pal_msg + '\u001B[0m')
			lock.release()
		else:
			self.ping_iperf_wrong_exit(lock, UE_IPAddress, device_id, statusQueue, 'Could not analyze from server log')

		server_file.close()


	def Iperf_analyzeV3Output(self, lock, UE_IPAddress, device_id, statusQueue):
		result = re.search('(?P<bitrate>[0-9\.]+ [KMG]bits\/sec) +(?:|[0-9\.]+ ms +\d+\/\d+ \((?P<packetloss>[0-9\.]+)%\)) +(?:|receiver)\\\\r\\\\n(?:|\[ *\d+\] Sent \d+ datagrams)\\\\r\\\\niperf Done\.', str(self.ssh.before))
		if result is None:
			result = re.search('(?P<error>iperf: error - [a-zA-Z0-9 :]+)', str(self.ssh.before))
			lock.acquire()
			statusQueue.put(-1)
			statusQueue.put(device_id)
			statusQueue.put(UE_IPAddress)
			if result is not None:
				logging.debug('\u001B[1;37;41m ' + result.group('error') + ' \u001B[0m')
				statusQueue.put(result.group('error'))
			else:
				logging.debug('\u001B[1;37;41m Bitrate and/or Packet Loss Not Found! \u001B[0m')
				statusQueue.put('Bitrate and/or Packet Loss Not Found!')
			lock.release()

		bitrate = result.group('bitrate')
		packetloss = result.group('packetloss')
		lock.acquire()
		logging.debug('\u001B[1;37;44m iperf result (' + UE_IPAddress + ') \u001B[0m')
		logging.debug('\u001B[1;34m    Bitrate     : ' + bitrate + '\u001B[0m')
		msg = 'Bitrate     : ' + bitrate + '\n'
		iperfStatus = True
		if packetloss is not None:
			logging.debug('\u001B[1;34m    Packet Loss : ' + packetloss + '%\u001B[0m')
			msg += 'Packet Loss : ' + packetloss + '%\n'
			if float(packetloss) > float(self.iperf_packetloss_threshold):
				logging.debug('\u001B[1;37;41m Packet Loss too high \u001B[0m')
				msg += 'Packet Loss too high!\n'
				iperfStatus = False
		if (iperfStatus):
			statusQueue.put(0)
		else:
			statusQueue.put(-1)
		statusQueue.put(device_id)
		statusQueue.put(UE_IPAddress)
		statusQueue.put(msg)
		lock.release()

	def Iperf_UL_common(self, lock, UE_IPAddress, device_id, idx, ue_num, statusQueue):
		udpIperf = True
		result = re.search('-u', str(self.iperf_args))
		if result is None:
			udpIperf = False
		ipnumbers = UE_IPAddress.split('.')
		if (len(ipnumbers) == 4):
			ipnumbers[3] = '1'
		EPC_Iperf_UE_IPAddress = ipnumbers[0] + '.' + ipnumbers[1] + '.' + ipnumbers[2] + '.' + ipnumbers[3]

		# Launch iperf server on EPC side
		self.open(self.EPCIPAddress, self.EPCUserName, self.EPCPassword)
		self.command('cd ' + self.EPCSourceCodePath + '/scripts', '\$', 5)
		self.command('rm -f iperf_server_' + self.testCase_id + '_' + device_id + '.log', '\$', 5)
		port = 5001 + idx
		if udpIperf:
			self.command('echo $USER; nohup iperf -u -s -i 1 -p ' + str(port) + ' > iperf_server_' + self.testCase_id + '_' + device_id + '.log &', self.EPCUserName, 5)
		else:
			self.command('echo $USER; nohup iperf -s -i 1 -p ' + str(port) + ' > iperf_server_' + self.testCase_id + '_' + device_id + '.log &', self.EPCUserName, 5)
		time.sleep(0.5)
		self.close()

		# Launch iperf client on UE
		if (device_id == 'OAI-UE'):
			self.open(self.UEIPAddress, self.UEUserName, self.UEPassword)
			self.command('cd ' + self.UESourceCodePath + '/cmake_targets', '\$', 5)
		else:
			self.open(self.ADBIPAddress, self.ADBUserName, self.ADBPassword)
			self.command('cd ' + self.EPCSourceCodePath + '/scripts', '\$', 5)
		iperf_time = self.Iperf_ComputeTime()
		time.sleep(0.5)

		if udpIperf:
			modified_options = self.Iperf_ComputeModifiedBW(idx, ue_num)
		else:
			modified_options = str(self.iperf_args)
		modified_options = modified_options.replace('-R','')
		time.sleep(0.5)

		self.command('rm -f iperf_' + self.testCase_id + '_' + device_id + '.log', '\$', 5)
		if (device_id == 'OAI-UE'):
			iperf_status = self.command('iperf -c ' + EPC_Iperf_UE_IPAddress + ' ' + modified_options + ' -p ' + str(port) + ' -B ' + UE_IPAddress + ' 2>&1 | stdbuf -o0 tee iperf_' + self.testCase_id + '_' + device_id + '.log', '\$', int(iperf_time)*5.0)
		else:
			iperf_status = self.command('stdbuf -o0 adb -s ' + device_id + ' shell "/data/local/tmp/iperf -c ' + EPC_Iperf_UE_IPAddress + ' ' + modified_options + ' -p ' + str(port) + '" 2>&1 | stdbuf -o0 tee iperf_' + self.testCase_id + '_' + device_id + '.log', '\$', int(iperf_time)*5.0)
		# TIMEOUT Case
		if iperf_status < 0:
			self.close()
			message = 'iperf on UE (' + str(UE_IPAddress) + ') crashed due to TIMEOUT !'
			logging.debug('\u001B[1;37;41m ' + message + ' \u001B[0m')
			self.close()
			self.ping_iperf_wrong_exit(lock, UE_IPAddress, device_id, statusQueue, message)
			return
		clientStatus = self.Iperf_analyzeV2Output(lock, UE_IPAddress, device_id, statusQueue, modified_options)
		self.close()

		# Kill iperf server on EPC side
		self.open(self.EPCIPAddress, self.EPCUserName, self.EPCPassword)
		self.command('killall --signal SIGKILL iperf', self.EPCUserName, 5)
		self.close()
		# in case of failure, retrieve server log
		if (clientStatus == -1):
			time.sleep(1)
			if (os.path.isfile('iperf_server_' + self.testCase_id + '_' + device_id + '.log')):
				os.remove('iperf_server_' + self.testCase_id + '_' + device_id + '.log')
			self.copyin(self.EPCIPAddress, self.EPCUserName, self.EPCPassword, self.EPCSourceCodePath + '/scripts/iperf_server_' + self.testCase_id + '_' + device_id + '.log', '.')
			self.Iperf_analyzeV2Server(lock, UE_IPAddress, device_id, statusQueue, modified_options)
		# in case of OAI-UE 
		if (device_id == 'OAI-UE'):
			self.copyin(self.UEIPAddress, self.UEUserName, self.UEPassword, self.UESourceCodePath + '/cmake_targets/iperf_' + self.testCase_id + '_' + device_id + '.log', '.')
			self.copyout(self.EPCIPAddress, self.EPCUserName, self.EPCPassword, 'iperf_' + self.testCase_id + '_' + device_id + '.log', self.EPCSourceCodePath + '/scripts')

	def Iperf_common(self, lock, UE_IPAddress, device_id, idx, ue_num, statusQueue):
		try:
			# Single-UE profile -- iperf only on one UE
			if self.iperf_profile == 'single-ue' and idx != 0:
				return
			useIperf3 = False
			udpIperf = True
			if (device_id != 'OAI-UE'):
				self.open(self.ADBIPAddress, self.ADBUserName, self.ADBPassword)
				# if by chance ADB server and EPC are on the same remote host, at least log collection will take care of it
				self.command('if [ ! -d ' + self.EPCSourceCodePath + '/scripts ]; then mkdir -p ' + self.EPCSourceCodePath + '/scripts ; fi', '\$', 5)
				self.command('cd ' + self.EPCSourceCodePath + '/scripts', '\$', 5)
				# Checking if iperf / iperf3 are installed
				self.command('adb -s ' + device_id + ' shell "ls /data/local/tmp"', '\$', 5)
				result = re.search('iperf3', str(self.ssh.before))
				if result is None:
					result = re.search('iperf', str(self.ssh.before))
					if result is None:
						message = 'Neither iperf nor iperf3 installed on UE!'
						logging.debug('\u001B[1;37;41m ' + message + ' \u001B[0m')
						self.close()
						self.ping_iperf_wrong_exit(lock, UE_IPAddress, device_id, statusQueue, message)
						return
				else:
					useIperf3 = True
				self.close()
			# in case of iperf, UL has its own function
			if (not useIperf3):
				result = re.search('-R', str(self.iperf_args))
				if result is not None:
					self.Iperf_UL_common(lock, UE_IPAddress, device_id, idx, ue_num, statusQueue)
					return

			# Launch the IPERF server on the UE side for DL
			if (device_id == 'OAI-UE'):
				self.open(self.UEIPAddress, self.UEUserName, self.UEPassword)
				self.command('cd ' + self.UESourceCodePath + '/cmake_targets', '\$', 5)
				self.command('rm -f iperf_server_' + self.testCase_id + '_' + device_id + '.log', '\$', 5)
				result = re.search('-u', str(self.iperf_args))
				if result is None:
					self.command('echo $USER; nohup iperf -B ' + UE_IPAddress + ' -s -i 1 > iperf_server_' + self.testCase_id + '_' + device_id + '.log &', self.UEUserName, 5)
					udpIperf = False
				else:
					self.command('echo $USER; nohup iperf -B ' + UE_IPAddress + ' -u -s -i 1 > iperf_server_' + self.testCase_id + '_' + device_id + '.log &', self.UEUserName, 5)
			else:
				self.open(self.ADBIPAddress, self.ADBUserName, self.ADBPassword)
				self.command('cd ' + self.EPCSourceCodePath + '/scripts', '\$', 5)
				if (useIperf3):
					self.command('stdbuf -o0 adb -s ' + device_id + ' shell /data/local/tmp/iperf3 -s &', '\$', 5)
				else:
					self.command('rm -f iperf_server_' + self.testCase_id + '_' + device_id + '.log', '\$', 5)
					result = re.search('-u', str(self.iperf_args))
					if result is None:
						self.command('echo $USER; nohup adb -s ' + device_id + ' shell "/data/local/tmp/iperf -s -i 1" > iperf_server_' + self.testCase_id + '_' + device_id + '.log &', self.ADBUserName, 5)
						udpIperf = False
					else:
						self.command('echo $USER; nohup adb -s ' + device_id + ' shell "/data/local/tmp/iperf -u -s -i 1" > iperf_server_' + self.testCase_id + '_' + device_id + '.log &', self.ADBUserName, 5)
			time.sleep(0.5)
			self.close()

			# Launch the IPERF client on the EPC side for DL
			self.open(self.EPCIPAddress, self.EPCUserName, self.EPCPassword)
			self.command('cd ' + self.EPCSourceCodePath + '/scripts', '\$', 5)
			iperf_time = self.Iperf_ComputeTime()
			time.sleep(0.5)

			if udpIperf:
				modified_options = self.Iperf_ComputeModifiedBW(idx, ue_num)
			else:
				modified_options = str(self.iperf_args)
			time.sleep(0.5)

			self.command('rm -f iperf_' + self.testCase_id + '_' + device_id + '.log', '\$', 5)
			if (useIperf3):
				self.command('stdbuf -o0 iperf3 -c ' + UE_IPAddress + ' ' + modified_options + ' 2>&1 | stdbuf -o0 tee iperf_' + self.testCase_id + '_' + device_id + '.log', '\$', int(iperf_time)*5.0)

				clientStatus = 0
				self.Iperf_analyzeV3Output(lock, UE_IPAddress, device_id, statusQueue)
			else:
				iperf_status = self.command('stdbuf -o0 iperf -c ' + UE_IPAddress + ' ' + modified_options + ' 2>&1 | stdbuf -o0 tee iperf_' + self.testCase_id + '_' + device_id + '.log', '\$', int(iperf_time)*5.0)
				if iperf_status < 0:
					self.close()
					message = 'iperf on UE (' + str(UE_IPAddress) + ') crashed due to TIMEOUT !'
					logging.debug('\u001B[1;37;41m ' + message + ' \u001B[0m')
					self.ping_iperf_wrong_exit(lock, UE_IPAddress, device_id, statusQueue, message)
					return
				clientStatus = self.Iperf_analyzeV2Output(lock, UE_IPAddress, device_id, statusQueue, modified_options)
			self.close()

			# Kill the IPERF server that runs in background
			if (device_id == 'OAI-UE'):
				self.open(self.UEIPAddress, self.UEUserName, self.UEPassword)
				self.command('killall iperf', '\$', 5)
			else:
				self.open(self.ADBIPAddress, self.ADBUserName, self.ADBPassword)
				self.command('stdbuf -o0 adb -s ' + device_id + ' shell ps | grep --color=never iperf | grep -v grep', '\$', 5)
				result = re.search('shell +(?P<pid>\d+)', str(self.ssh.before))
				if result is not None:
					pid_iperf = result.group('pid')
					self.command('stdbuf -o0 adb -s ' + device_id + ' shell kill -KILL ' + pid_iperf, '\$', 5)
			self.close()
			# if the client report is absent, try to analyze the server log file
			if (clientStatus == -1):
				time.sleep(1)
				if (os.path.isfile('iperf_server_' + self.testCase_id + '_' + device_id + '.log')):
					os.remove('iperf_server_' + self.testCase_id + '_' + device_id + '.log')
				if (device_id == 'OAI-UE'):
					self.copyin(self.UEIPAddress, self.UEUserName, self.UEPassword, self.UESourceCodePath + '/cmake_targets/iperf_server_' + self.testCase_id + '_' + device_id + '.log', '.')
				else:
					self.copyin(self.ADBIPAddress, self.ADBUserName, self.ADBPassword, self.EPCSourceCodePath + '/scripts/iperf_server_' + self.testCase_id + '_' + device_id + '.log', '.')
				self.Iperf_analyzeV2Server(lock, UE_IPAddress, device_id, statusQueue, modified_options)

			# in case of OAI UE: 
			if (device_id == 'OAI-UE'):
				if (os.path.isfile('iperf_server_' + self.testCase_id + '_' + device_id + '.log')):
					pass
				else:
					self.copyin(self.UEIPAddress, self.UEUserName, self.UEPassword, self.UESourceCodePath + '/cmake_targets/iperf_server_' + self.testCase_id + '_' + device_id + '.log', '.')
					self.copyout(self.EPCIPAddress, self.EPCUserName, self.EPCPassword, 'iperf_server_' + self.testCase_id + '_' + device_id + '.log', self.EPCSourceCodePath + '/scripts')
		except:
			os.kill(os.getppid(),signal.SIGUSR1)

	def IperfNoS1(self):
		if self.eNBIPAddress == '' or self.eNBUserName == '' or self.eNBPassword == '' or self.UEIPAddress == '' or self.UEUserName == '' or self.UEPassword == '':
			Usage()
			sys.exit('Insufficient Parameter')
		check_eNB = True
		check_OAI_UE = True
		pStatus = self.CheckProcessExist(check_eNB, check_OAI_UE)
		if (pStatus < 0):
			self.CreateHtmlTestRow(self.iperf_args, 'KO', pStatus)
			self.AutoTerminateUEandeNB()
			return
		server_on_enb = re.search('-R', str(self.iperf_args))
		if server_on_enb is not None:
			iServerIPAddr = self.eNBIPAddress
			iServerUser = self.eNBUserName
			iServerPasswd = self.eNBPassword
			iClientIPAddr = self.UEIPAddress
			iClientUser = self.UEUserName
			iClientPasswd = self.UEPassword
		else:
			iServerIPAddr = self.UEIPAddress
			iServerUser = self.UEUserName
			iServerPasswd = self.UEPassword
			iClientIPAddr = self.eNBIPAddress
			iClientUser = self.eNBUserName
			iClientPasswd = self.eNBPassword
		# Starting the iperf server
		self.open(iServerIPAddr, iServerUser, iServerPasswd)
		# args SHALL be "-c client -u any"
		# -c 10.0.1.2 -u -b 1M -t 30 -i 1 -fm -B 10.0.1.1
		# -B 10.0.1.1 -u -s -i 1 -fm
		server_options = re.sub('-u.*$', '-u -s -i 1 -fm', str(self.iperf_args))
		server_options = server_options.replace('-c','-B')
		self.command('rm -f /tmp/tmp_iperf_server_' + self.testCase_id + '.log', '\$', 5)
		self.command('echo $USER; nohup iperf ' + server_options + ' > /tmp/tmp_iperf_server_' + self.testCase_id + '.log 2>&1 &', iServerUser, 5)
		time.sleep(0.5)
		self.close()

		# Starting the iperf client
		modified_options = self.Iperf_ComputeModifiedBW(0, 1)
		modified_options = modified_options.replace('-R','')
		iperf_time = self.Iperf_ComputeTime()
		self.open(iClientIPAddr, iClientUser, iClientPasswd)
		self.command('rm -f /tmp/tmp_iperf_' + self.testCase_id + '.log', '\$', 5)
		iperf_status = self.command('stdbuf -o0 iperf ' + modified_options + ' 2>&1 | stdbuf -o0 tee /tmp/tmp_iperf_' + self.testCase_id + '.log', '\$', int(iperf_time)*5.0)
		status_queue = SimpleQueue()
		lock = Lock()
		if iperf_status < 0:
			message = 'iperf on OAI UE crashed due to TIMEOUT !'
			logging.debug('\u001B[1;37;41m ' + message + ' \u001B[0m')
			clientStatus = -2
		else:
			clientStatus = self.Iperf_analyzeV2Output(lock, '10.0.1.2', 'OAI-UE', status_queue, modified_options)
		self.close()

		# Stopping the iperf server
		self.open(iServerIPAddr, iServerUser, iServerPasswd)
		self.command('killall --signal SIGKILL iperf', '\$', 5)
		time.sleep(0.5)
		self.close()
		if (clientStatus == -1):
			if (os.path.isfile('iperf_server_' + self.testCase_id + '.log')):
				os.remove('iperf_server_' + self.testCase_id + '.log')
			self.copyin(iServerIPAddr, iServerUser, iServerPasswd, '/tmp/tmp_iperf_server_' + self.testCase_id + '.log', 'iperf_server_' + self.testCase_id + '_OAI-UE.log')
			self.Iperf_analyzeV2Server(lock, '10.0.1.2', 'OAI-UE', status_queue, modified_options)

		# copying on the EPC server for logCollection
		copyin_res = self.copyin(iServerIPAddr, iServerUser, iServerPasswd, '/tmp/tmp_iperf_server_' + self.testCase_id + '.log', 'iperf_server_' + self.testCase_id + '_OAI-UE.log')
		if (copyin_res == 0):
			self.copyout(self.EPCIPAddress, self.EPCUserName, self.EPCPassword, 'iperf_server_' + self.testCase_id + '_OAI-UE.log', self.EPCSourceCodePath + '/scripts')
		copyin_res = self.copyin(iClientIPAddr, iClientUser, iClientPasswd, '/tmp/tmp_iperf_' + self.testCase_id + '.log', 'iperf_' + self.testCase_id + '_OAI-UE.log')
		if (copyin_res == 0):
			self.copyout(self.EPCIPAddress, self.EPCUserName, self.EPCPassword, 'iperf_' + self.testCase_id + '_OAI-UE.log', self.EPCSourceCodePath + '/scripts')
		iperf_noperf = False
		if status_queue.empty():
			iperf_status = False
		else:
			iperf_status = True
		html_queue = SimpleQueue()
		while (not status_queue.empty()):
			count = status_queue.get()
			if (count < 0):
				iperf_status = False
			if (count > 0):
				iperf_noperf = True
			device_id = status_queue.get()
			ip_addr = status_queue.get()
			message = status_queue.get()
			html_cell = '<pre style="background-color:white">UE (' + device_id + ')\nIP Address  : ' + ip_addr + '\n' + message + '</pre>'
			html_queue.put(html_cell)
		if (iperf_noperf and iperf_status):
			self.CreateHtmlTestRowQueue(self.iperf_args, 'PERF NOT MET', len(self.UEDevices), html_queue)
		elif (iperf_status):
			self.CreateHtmlTestRowQueue(self.iperf_args, 'OK', len(self.UEDevices), html_queue)
		else:
			self.CreateHtmlTestRowQueue(self.iperf_args, 'KO', len(self.UEDevices), html_queue)
			self.AutoTerminateUEandeNB()

	def Iperf(self):
		result = re.search('noS1', str(self.Initialize_eNB_args))
		if result is not None:
			self.IperfNoS1()
			return
		if self.EPCIPAddress == '' or self.EPCUserName == '' or self.EPCPassword == '' or self.EPCSourceCodePath == '' or self.ADBIPAddress == '' or self.ADBUserName == '' or self.ADBPassword == '':
			Usage()
			sys.exit('Insufficient Parameter')
		check_eNB = True
		if (len(self.UEDevices) == 1) and (self.UEDevices[0] == 'OAI-UE'):
			check_OAI_UE = True
		else:
			check_OAI_UE = False
		pStatus = self.CheckProcessExist(check_eNB, check_OAI_UE)
		if (pStatus < 0):
			self.CreateHtmlTestRow(self.iperf_args, 'KO', pStatus)
			self.AutoTerminateUEandeNB()
			return
		ueIpStatus = self.GetAllUEIPAddresses()
		if (ueIpStatus < 0):
			self.CreateHtmlTestRow(self.iperf_args, 'KO', UE_IP_ADDRESS_ISSUE)
			self.AutoTerminateUEandeNB()
			return
		multi_jobs = []
		i = 0
		ue_num = len(self.UEIPAddresses)
		lock = Lock()
		status_queue = SimpleQueue()
		for UE_IPAddress in self.UEIPAddresses:
			device_id = self.UEDevices[i]
			p = Process(target = SSH.Iperf_common, args = (lock,UE_IPAddress,device_id,i,ue_num,status_queue,))
			p.daemon = True
			p.start()
			multi_jobs.append(p)
			i = i + 1
		for job in multi_jobs:
			job.join()

		if (status_queue.empty()):
			self.CreateHtmlTestRow(self.iperf_args, 'KO', ALL_PROCESSES_OK)
			self.AutoTerminateUEandeNB()
		else:
			iperf_status = True
			iperf_noperf = False
			html_queue = SimpleQueue()
			while (not status_queue.empty()):
				count = status_queue.get()
				if (count < 0):
					iperf_status = False
				if (count > 0):
					iperf_noperf = True
				device_id = status_queue.get()
				ip_addr = status_queue.get()
				message = status_queue.get()
				html_cell = '<pre style="background-color:white">UE (' + device_id + ')\nIP Address  : ' + ip_addr + '\n' + message + '</pre>'
				html_queue.put(html_cell)
			if (iperf_noperf and iperf_status):
				self.CreateHtmlTestRowQueue(self.iperf_args, 'PERF NOT MET', len(self.UEDevices), html_queue)
			elif (iperf_status):
				self.CreateHtmlTestRowQueue(self.iperf_args, 'OK', len(self.UEDevices), html_queue)
			else:
				self.CreateHtmlTestRowQueue(self.iperf_args, 'KO', len(self.UEDevices), html_queue)
				self.AutoTerminateUEandeNB()

	def CheckProcessExist(self, check_eNB, check_OAI_UE):
		multi_jobs = []
		status_queue = SimpleQueue()
		# in noS1 config, no need to check status from EPC
		# in gNB also currently no need to check
		result = re.search('noS1|band78', str(self.Initialize_eNB_args))
		if result is None:
			p = Process(target = SSH.CheckHSSProcess, args = (status_queue,))
			p.daemon = True
			p.start()
			multi_jobs.append(p)
			p = Process(target = SSH.CheckMMEProcess, args = (status_queue,))
			p.daemon = True
			p.start()
			multi_jobs.append(p)
			p = Process(target = SSH.CheckSPGWProcess, args = (status_queue,))
			p.daemon = True
			p.start()
			multi_jobs.append(p)
		else:
			if (check_eNB == False) and (check_OAI_UE == False):
				return 0
		if check_eNB:
			p = Process(target = SSH.CheckeNBProcess, args = (status_queue,))
			p.daemon = True
			p.start()
			multi_jobs.append(p)
		if check_OAI_UE:
			p = Process(target = SSH.CheckOAIUEProcess, args = (status_queue,))
			p.daemon = True
			p.start()
			multi_jobs.append(p)
		for job in multi_jobs:
			job.join()

		if (status_queue.empty()):
			return -15
		else:
			result = 0
			while (not status_queue.empty()):
				status = status_queue.get()
				if (status < 0):
					result = status
			if result == ENB_PROCESS_FAILED:
				fileCheck = re.search('enb_', str(self.eNBLogFiles[0]))
				if fileCheck is not None:
					self.copyin(self.eNBIPAddress, self.eNBUserName, self.eNBPassword, self.eNBSourceCodePath + '/cmake_targets/' + self.eNBLogFiles[0], '.')
					logStatus = self.AnalyzeLogFile_eNB(self.eNBLogFiles[0])
					if logStatus < 0:
						result = logStatus
					self.eNBLogFiles[0] = ''
				if self.flexranCtrlInstalled and self.flexranCtrlStarted:
					self.TerminateFlexranCtrl()
			return result

	def CheckOAIUEProcessExist(self, initialize_OAI_UE_flag):
		multi_jobs = []
		status_queue = SimpleQueue()
		if initialize_OAI_UE_flag == False:
			p = Process(target = SSH.CheckOAIUEProcess, args = (status_queue,))
			p.daemon = True
			p.start()
			multi_jobs.append(p)
		for job in multi_jobs:
			job.join()

		if (status_queue.empty()):
			return -15
		else:
			result = 0
			while (not status_queue.empty()):
				status = status_queue.get()
				if (status < 0):
					result = status
			if result == OAI_UE_PROCESS_FAILED:
				fileCheck = re.search('ue_', str(self.UELogFile))
				if fileCheck is not None:
					self.copyin(self.UEIPAddress, self.UEUserName, self.UEPassword, self.UESourceCodePath + '/cmake_targets/' + self.UELogFile, '.')
					logStatus = self.AnalyzeLogFile_UE(self.UELogFile)
					if logStatus < 0:
						result = logStatus
			return result

	def CheckOAIUEProcess(self, status_queue):
		try:
			self.open(self.UEIPAddress, self.UEUserName, self.UEPassword)
			self.command('stdbuf -o0 ps -aux | grep --color=never ' + self.air_interface + '-uesoftmodem | grep -v grep', '\$', 5)
			result = re.search(self.air_interface + '-uesoftmodem', str(self.ssh.before))
			if result is None:
				logging.debug('\u001B[1;37;41m OAI UE Process Not Found! \u001B[0m')
				status_queue.put(OAI_UE_PROCESS_FAILED)
			else:
				status_queue.put(OAI_UE_PROCESS_OK)
			self.close()
		except:
			os.kill(os.getppid(),signal.SIGUSR1)

	def CheckeNBProcess(self, status_queue):
		try:
			self.open(self.eNBIPAddress, self.eNBUserName, self.eNBPassword)
			self.command('stdbuf -o0 ps -aux | grep --color=never ' + self.air_interface + '-softmodem | grep -v grep', '\$', 5)
			result = re.search(self.air_interface + '-softmodem', str(self.ssh.before))
			if result is None:
				logging.debug('\u001B[1;37;41m eNB Process Not Found! \u001B[0m')
				status_queue.put(ENB_PROCESS_FAILED)
			else:
				status_queue.put(ENB_PROCESS_OK)
			self.close()
		except:
			os.kill(os.getppid(),signal.SIGUSR1)

	def CheckHSSProcess(self, status_queue):
		try:
			self.open(self.EPCIPAddress, self.EPCUserName, self.EPCPassword)
			self.command('stdbuf -o0 ps -aux | grep --color=never hss | grep -v grep', '\$', 5)
			if re.match('OAI', self.EPCType, re.IGNORECASE):
				result = re.search('\/bin\/bash .\/run_', str(self.ssh.before))
			else:
				result = re.search('hss_sim s6as diam_hss', str(self.ssh.before))
			if result is None:
				logging.debug('\u001B[1;37;41m HSS Process Not Found! \u001B[0m')
				status_queue.put(HSS_PROCESS_FAILED)
			else:
				status_queue.put(HSS_PROCESS_OK)
			self.close()
		except:
			os.kill(os.getppid(),signal.SIGUSR1)

	def CheckMMEProcess(self, status_queue):
		try:
			self.open(self.EPCIPAddress, self.EPCUserName, self.EPCPassword)
			self.command('stdbuf -o0 ps -aux | grep --color=never mme | grep -v grep', '\$', 5)
			if re.match('OAI', self.EPCType, re.IGNORECASE):
				result = re.search('\/bin\/bash .\/run_', str(self.ssh.before))
			else:
				result = re.search('mme', str(self.ssh.before))
			if result is None:
				logging.debug('\u001B[1;37;41m MME Process Not Found! \u001B[0m')
				status_queue.put(MME_PROCESS_FAILED)
			else:
				status_queue.put(MME_PROCESS_OK)
			self.close()
		except:
			os.kill(os.getppid(),signal.SIGUSR1)

	def CheckSPGWProcess(self, status_queue):
		try:
			self.open(self.EPCIPAddress, self.EPCUserName, self.EPCPassword)
			if re.match('OAI', self.EPCType, re.IGNORECASE):
				self.command('stdbuf -o0 ps -aux | grep --color=never spgw | grep -v grep', '\$', 5)
				result = re.search('\/bin\/bash .\/run_', str(self.ssh.before))
			else:
				self.command('stdbuf -o0 ps -aux | grep --color=never xGw | grep -v grep', '\$', 5)
				result = re.search('xGw', str(self.ssh.before))
			if result is None:
				logging.debug('\u001B[1;37;41m SPGW Process Not Found! \u001B[0m')
				status_queue.put(SPGW_PROCESS_FAILED)
			else:
				status_queue.put(SPGW_PROCESS_OK)
			self.close()
		except:
			os.kill(os.getppid(),signal.SIGUSR1)

	def AnalyzeLogFile_eNB(self, eNBlogFile):
		if (not os.path.isfile('./' + eNBlogFile)):
			return -1
		enb_log_file = open('./' + eNBlogFile, 'r')
		exitSignalReceived = False
		foundAssertion = False
		msgAssertion = ''
		msgLine = 0
		foundSegFault = False
		foundRealTimeIssue = False
		rrcSetupComplete = 0
		rrcReleaseRequest = 0
		rrcReconfigRequest = 0
		rrcReconfigComplete = 0
		rrcReestablishRequest = 0
		rrcReestablishComplete = 0
		rrcReestablishReject = 0
		rlcDiscardBuffer = 0
		rachCanceledProcedure = 0
		uciStatMsgCount = 0
		pdcpFailure = 0
		ulschFailure = 0
		cdrxActivationMessageCount = 0
		dropNotEnoughRBs = 0
		self.htmleNBFailureMsg = ''
		isRRU = False
		isSlave = False
		slaveReceivesFrameResyncCmd = False
		X2HO_state = X2_HO_REQ_STATE__IDLE
		X2HO_inNbProcedures = 0
		X2HO_outNbProcedures = 0
		for line in enb_log_file.readlines():
			if X2HO_state == X2_HO_REQ_STATE__IDLE:
				result = re.search('target eNB Receives X2 HO Req X2AP_HANDOVER_REQ', str(line))
				if result is not None:
					X2HO_state = X2_HO_REQ_STATE__TARGET_RECEIVES_REQ
				result = re.search('source eNB receives the X2 HO ACK X2AP_HANDOVER_REQ_ACK', str(line))
				if result is not None:
					X2HO_state = X2_HO_REQ_STATE__SOURCE_RECEIVES_REQ_ACK
			if X2HO_state == X2_HO_REQ_STATE__TARGET_RECEIVES_REQ:
				result = re.search('Received LTE_RRCConnectionReconfigurationComplete from UE', str(line))
				if result is not None:
					X2HO_state = X2_HO_REQ_STATE__TARGET_RRC_RECFG_COMPLETE
			if X2HO_state == X2_HO_REQ_STATE__TARGET_RRC_RECFG_COMPLETE:
				result = re.search('issue rrc_eNB_send_PATH_SWITCH_REQ', str(line))
				if result is not None:
					X2HO_state = X2_HO_REQ_STATE__TARGET_SENDS_SWITCH_REQ
			if X2HO_state == X2_HO_REQ_STATE__TARGET_SENDS_SWITCH_REQ:
				result = re.search('received path switch ack S1AP_PATH_SWITCH_REQ_ACK', str(line))
				if result is not None:
					X2HO_state = X2_HO_REQ_STATE__IDLE
					X2HO_inNbProcedures += 1
			if X2HO_state == X2_HO_REQ_STATE__SOURCE_RECEIVES_REQ_ACK:
				result = re.search('source eNB receives the X2 UE CONTEXT RELEASE X2AP_UE_CONTEXT_RELEASE', str(line))
				if result is not None:
					X2HO_state = X2_HO_REQ_STATE__IDLE
					X2HO_outNbProcedures += 1

			if self.eNBOptions[int(self.eNB_instance)] != '':
				res1 = re.search('max_rxgain (?P<requested_option>[0-9]+)', self.eNBOptions[int(self.eNB_instance)])
				res2 = re.search('max_rxgain (?P<applied_option>[0-9]+)',  str(line))
				if res1 is not None and res2 is not None:
					requested_option = int(res1.group('requested_option'))
					applied_option = int(res2.group('applied_option'))
					if requested_option == applied_option:
						self.htmleNBFailureMsg += '<span class="glyphicon glyphicon-ok-circle"></span> Command line option(s) correctly applied <span class="glyphicon glyphicon-arrow-right"></span> ' + self.eNBOptions[int(self.eNB_instance)] + '\n\n'
					else:
						self.htmleNBFailureMsg += '<span class="glyphicon glyphicon-ban-circle"></span> Command line option(s) NOT applied <span class="glyphicon glyphicon-arrow-right"></span> ' + self.eNBOptions[int(self.eNB_instance)] + '\n\n'
			result = re.search('Exiting OAI softmodem', str(line))
			if result is not None:
				exitSignalReceived = True
			result = re.search('[Ss]egmentation [Ff]ault', str(line))
			if result is not None and not exitSignalReceived:
				foundSegFault = True
			result = re.search('[Cc]ore [dD]ump', str(line))
			if result is not None and not exitSignalReceived:
				foundSegFault = True
			result = re.search('./ran_build/build/lte-softmodem', str(line))
			if result is not None and not exitSignalReceived:
				foundSegFault = True
			result = re.search('[Aa]ssertion', str(line))
			if result is not None and not exitSignalReceived:
				foundAssertion = True
			result = re.search('LLL', str(line))
			if result is not None and not exitSignalReceived:
				foundRealTimeIssue = True
			if foundAssertion and (msgLine < 3):
				msgLine += 1
				msgAssertion += str(line)
			result = re.search('Setting function for RU', str(line))
			if result is not None:
				isRRU = True
			if isRRU:
				result = re.search('RU 0 is_slave=yes', str(line))
				if result is not None:
					isSlave = True
				if isSlave:
					result = re.search('Received RRU_frame_resynch command', str(line))
					if result is not None:
						slaveReceivesFrameResyncCmd = True
			result = re.search('LTE_RRCConnectionSetupComplete from UE', str(line))
			if result is not None:
				rrcSetupComplete += 1
			result = re.search('Generate LTE_RRCConnectionRelease|Generate RRCConnectionRelease', str(line))
			if result is not None:
				rrcReleaseRequest += 1
			result = re.search('Generate LTE_RRCConnectionReconfiguration', str(line))
			if result is not None:
				rrcReconfigRequest += 1
			result = re.search('LTE_RRCConnectionReconfigurationComplete from UE rnti', str(line))
			if result is not None:
				rrcReconfigComplete += 1
			result = re.search('LTE_RRCConnectionReestablishmentRequest', str(line))
			if result is not None:
				rrcReestablishRequest += 1
			result = re.search('LTE_RRCConnectionReestablishmentComplete', str(line))
			if result is not None:
				rrcReestablishComplete += 1
			result = re.search('LTE_RRCConnectionReestablishmentReject', str(line))
			if result is not None:
				rrcReestablishReject += 1
			result = re.search('CDRX configuration activated after RRC Connection', str(line))
			if result is not None:
				cdrxActivationMessageCount += 1
			result = re.search('uci->stat', str(line))
			if result is not None:
				uciStatMsgCount += 1
			result = re.search('PDCP.*Out of Resources.*reason', str(line))
			if result is not None:
				pdcpFailure += 1
			result = re.search('ULSCH in error in round', str(line))
			if result is not None:
				ulschFailure += 1
			result = re.search('BAD all_segments_received', str(line))
			if result is not None:
				rlcDiscardBuffer += 1
			result = re.search('Canceled RA procedure for UE rnti', str(line))
			if result is not None:
				rachCanceledProcedure += 1
			result = re.search('dropping, not enough RBs', str(line))
			if result is not None:
				dropNotEnoughRBs += 1
		enb_log_file.close()
		logging.debug('   File analysis completed')
		self.htmleNBFailureMsg = ''
		if self.air_interface == 'lte':
			nodeB_prefix = 'e'
		else:
			nodeB_prefix = 'g'
		if uciStatMsgCount > 0:
			statMsg = nodeB_prefix + 'NB showed ' + str(uciStatMsgCount) + ' "uci->stat" message(s)'
			logging.debug('\u001B[1;30;43m ' + statMsg + ' \u001B[0m')
			self.htmleNBFailureMsg += statMsg + '\n'
		if pdcpFailure > 0:
			statMsg = nodeB_prefix + 'NB showed ' + str(pdcpFailure) + ' "PDCP Out of Resources" message(s)'
			logging.debug('\u001B[1;30;43m ' + statMsg + ' \u001B[0m')
			self.htmleNBFailureMsg += statMsg + '\n'
		if ulschFailure > 0:
			statMsg = nodeB_prefix + 'NB showed ' + str(ulschFailure) + ' "ULSCH in error in round" message(s)'
			logging.debug('\u001B[1;30;43m ' + statMsg + ' \u001B[0m')
			self.htmleNBFailureMsg += statMsg + '\n'
		if dropNotEnoughRBs > 0:
			statMsg = 'eNB showed ' + str(dropNotEnoughRBs) + ' "dropping, not enough RBs" message(s)'
			logging.debug('\u001B[1;30;43m ' + statMsg + ' \u001B[0m')
			self.htmleNBFailureMsg += statMsg + '\n'
		if rrcSetupComplete > 0:
			rrcMsg = nodeB_prefix + 'NB completed ' + str(rrcSetupComplete) + ' RRC Connection Setup(s)'
			logging.debug('\u001B[1;30;43m ' + rrcMsg + ' \u001B[0m')
			self.htmleNBFailureMsg += rrcMsg + '\n'
			rrcMsg = ' -- ' + str(rrcSetupComplete) + ' were completed'
			logging.debug('\u001B[1;30;43m ' + rrcMsg + ' \u001B[0m')
			self.htmleNBFailureMsg += rrcMsg + '\n'
		if rrcReleaseRequest > 0:
			rrcMsg = nodeB_prefix + 'NB requested ' + str(rrcReleaseRequest) + ' RRC Connection Release(s)'
			logging.debug('\u001B[1;30;43m ' + rrcMsg + ' \u001B[0m')
			self.htmleNBFailureMsg += rrcMsg + '\n'
		if rrcReconfigRequest > 0 or rrcReconfigComplete > 0:
			rrcMsg = nodeB_prefix + 'NB requested ' + str(rrcReconfigRequest) + ' RRC Connection Reconfiguration(s)'
			logging.debug('\u001B[1;30;43m ' + rrcMsg + ' \u001B[0m')
			self.htmleNBFailureMsg += rrcMsg + '\n'
			rrcMsg = ' -- ' + str(rrcReconfigComplete) + ' were completed'
			logging.debug('\u001B[1;30;43m ' + rrcMsg + ' \u001B[0m')
			self.htmleNBFailureMsg += rrcMsg + '\n'
		if rrcReestablishRequest > 0 or rrcReestablishComplete > 0 or rrcReestablishReject > 0:
			rrcMsg = nodeB_prefix + 'NB requested ' + str(rrcReestablishRequest) + ' RRC Connection Reestablishment(s)'
			logging.debug('\u001B[1;30;43m ' + rrcMsg + ' \u001B[0m')
			self.htmleNBFailureMsg += rrcMsg + '\n'
			rrcMsg = ' -- ' + str(rrcReestablishComplete) + ' were completed'
			logging.debug('\u001B[1;30;43m ' + rrcMsg + ' \u001B[0m')
			self.htmleNBFailureMsg += rrcMsg + '\n'
			rrcMsg = ' -- ' + str(rrcReestablishReject) + ' were rejected'
			logging.debug('\u001B[1;30;43m ' + rrcMsg + ' \u001B[0m')
			self.htmleNBFailureMsg += rrcMsg + '\n'
		if X2HO_inNbProcedures > 0:
			rrcMsg = 'eNB completed ' + str(X2HO_inNbProcedures) + ' X2 Handover Connection procedure(s)'
			logging.debug('\u001B[1;30;43m ' + rrcMsg + ' \u001B[0m')
			self.htmleNBFailureMsg += rrcMsg + '\n'
		if X2HO_outNbProcedures > 0:
			rrcMsg = 'eNB completed ' + str(X2HO_outNbProcedures) + ' X2 Handover Release procedure(s)'
			logging.debug('\u001B[1;30;43m ' + rrcMsg + ' \u001B[0m')
			self.htmleNBFailureMsg += rrcMsg + '\n'
		if self.eNBOptions[int(self.eNB_instance)] != '':
			res1 = re.search('drx_Config_present prSetup', self.eNBOptions[int(self.eNB_instance)])
			if res1 is not None:
				if cdrxActivationMessageCount > 0:
					rrcMsg = 'eNB activated the CDRX Configuration for ' + str(cdrxActivationMessageCount) + ' time(s)'
					logging.debug('\u001B[1;30;43m ' + rrcMsg + ' \u001B[0m')
					self.htmleNBFailureMsg += rrcMsg + '\n'
				else:
					rrcMsg = 'eNB did NOT ACTIVATE the CDRX Configuration'
					logging.debug('\u001B[1;37;43m ' + rrcMsg + ' \u001B[0m')
					self.htmleNBFailureMsg += rrcMsg + '\n'
		if rachCanceledProcedure > 0:
			rachMsg = nodeB_prefix + 'NB cancelled ' + str(rachCanceledProcedure) + ' RA procedure(s)'
			logging.debug('\u001B[1;30;43m ' + rachMsg + ' \u001B[0m')
			self.htmleNBFailureMsg += rachMsg + '\n'
		if isRRU:
			if isSlave:
				if slaveReceivesFrameResyncCmd:
					rruMsg = 'Slave RRU received the RRU_frame_resynch command from RAU'
					logging.debug('\u001B[1;30;43m ' + rruMsg + ' \u001B[0m')
					self.htmleNBFailureMsg += rruMsg + '\n'
				else:
					rruMsg = 'Slave RRU DID NOT receive the RRU_frame_resynch command from RAU'
					logging.debug('\u001B[1;37;41m ' + rruMsg + ' \u001B[0m')
					self.htmleNBFailureMsg += rruMsg + '\n'
					self.prematureExit = True
					return ENB_PROCESS_SLAVE_RRU_NOT_SYNCED
		if foundSegFault:
			logging.debug('\u001B[1;37;41m ' + nodeB_prefix + 'NB ended with a Segmentation Fault! \u001B[0m')
			return ENB_PROCESS_SEG_FAULT
		if foundAssertion:
			logging.debug('\u001B[1;37;41m ' + nodeB_prefix + 'NB ended with an assertion! \u001B[0m')
			self.htmleNBFailureMsg += msgAssertion
			return ENB_PROCESS_ASSERTION
		if foundRealTimeIssue:
			logging.debug('\u001B[1;37;41m ' + nodeB_prefix + 'NB faced real time issues! \u001B[0m')
			self.htmleNBFailureMsg += nodeB_prefix + 'NB faced real time issues!\n'
			#return ENB_PROCESS_REALTIME_ISSUE
		if rlcDiscardBuffer > 0:
			rlcMsg = nodeB_prefix + 'NB RLC discarded ' + str(rlcDiscardBuffer) + ' buffer(s)'
			logging.debug('\u001B[1;37;41m ' + rlcMsg + ' \u001B[0m')
			self.htmleNBFailureMsg += rlcMsg + '\n'
			return ENB_PROCESS_REALTIME_ISSUE
		return 0

	def AnalyzeLogFile_UE(self, UElogFile):
		if (not os.path.isfile('./' + UElogFile)):
			return -1
		ue_log_file = open('./' + UElogFile, 'r')
		exitSignalReceived = False
		foundAssertion = False
		msgAssertion = ''
		msgLine = 0
		foundSegFault = False
		foundRealTimeIssue = False
		uciStatMsgCount = 0
		pdcpDataReqFailedCount = 0
		badDciCount = 0
		rrcConnectionRecfgComplete = 0
		no_cell_sync_found = False
		mib_found = False
		frequency_found = False
		plmn_found = False
		nrUEFlag = False
		nrDecodeMib = 0
		nrFoundDCI = 0
		nrCRCOK = 0
		self.htmlUEFailureMsg = ''
		for line in ue_log_file.readlines():
			result = re.search('nr_synchro_time', str(line))
			if result is not None:
				nrUEFlag = True
			if nrUEFlag:
				result = re.search('decode mib', str(line))
				if result is not None:
					nrDecodeMib += 1
				result = re.search('found 1 DCIs', str(line))
				if result is not None:
					nrFoundDCI += 1
				result = re.search('CRC OK', str(line))
				if result is not None:
					nrCRCOK += 1
			result = re.search('Exiting OAI softmodem', str(line))
			if result is not None:
				exitSignalReceived = True
			result = re.search('System error|[Ss]egmentation [Ff]ault|======= Backtrace: =========|======= Memory map: ========', str(line))
			if result is not None and not exitSignalReceived:
				foundSegFault = True
			result = re.search('[Cc]ore [dD]ump', str(line))
			if result is not None and not exitSignalReceived:
				foundSegFault = True
			result = re.search('./lte-uesoftmodem', str(line))
			if result is not None and not exitSignalReceived:
				foundSegFault = True
			result = re.search('[Aa]ssertion', str(line))
			if result is not None and not exitSignalReceived:
				foundAssertion = True
			result = re.search('LLL', str(line))
			if result is not None and not exitSignalReceived:
				foundRealTimeIssue = True
			if foundAssertion and (msgLine < 3):
				msgLine += 1
				msgAssertion += str(line)
			result = re.search('uci->stat', str(line))
			if result is not None and not exitSignalReceived:
				uciStatMsgCount += 1
			result = re.search('PDCP data request failed', str(line))
			if result is not None and not exitSignalReceived:
				pdcpDataReqFailedCount += 1
			result = re.search('bad DCI 1A', str(line))
			if result is not None and not exitSignalReceived:
				badDciCount += 1
			result = re.search('Generating RRCConnectionReconfigurationComplete', str(line))
			if result is not None:
				rrcConnectionRecfgComplete += 1
			# No cell synchronization found, abandoning
			result = re.search('No cell synchronization found, abandoning', str(line))
			if result is not None:
				no_cell_sync_found = True
			result = re.search("MIB Information => ([a-zA-Z]{1,10}), ([a-zA-Z]{1,10}), NidCell (?P<nidcell>\d{1,3}), N_RB_DL (?P<n_rb_dl>\d{1,3}), PHICH DURATION (?P<phich_duration>\d), PHICH RESOURCE (?P<phich_resource>.{1,4}), TX_ANT (?P<tx_ant>\d)", str(line))
			if result is not None and (not mib_found):
				try:
					mibMsg = "MIB Information: " + result.group(1) + ', ' + result.group(2)
					self.htmlUEFailureMsg += mibMsg + '\n'
					logging.debug('\033[94m' + mibMsg + '\033[0m')
					mibMsg = "    nidcell = " + result.group('nidcell')
					self.htmlUEFailureMsg += mibMsg
					logging.debug('\033[94m' + mibMsg + '\033[0m')
					mibMsg = "    n_rb_dl = " + result.group('n_rb_dl')
					self.htmlUEFailureMsg += mibMsg + '\n'
					logging.debug('\033[94m' + mibMsg + '\033[0m')
					mibMsg = "    phich_duration = " + result.group('phich_duration')
					self.htmlUEFailureMsg += mibMsg
					logging.debug('\033[94m' + mibMsg + '\033[0m')
					mibMsg = "    phich_resource = " + result.group('phich_resource')
					self.htmlUEFailureMsg += mibMsg + '\n'
					logging.debug('\033[94m' + mibMsg + '\033[0m')
					mibMsg = "    tx_ant = " + result.group('tx_ant')
					self.htmlUEFailureMsg += mibMsg + '\n'
					logging.debug('\033[94m' + mibMsg + '\033[0m')
					mib_found = True
				except Exception as e:
					logging.error('\033[91m' + "MIB marker was not found" + '\033[0m')
			result = re.search("Measured Carrier Frequency (?P<measured_carrier_frequency>\d{1,15}) Hz", str(line))
			if result is not None and (not frequency_found):
				try:
					mibMsg = "Measured Carrier Frequency = " + result.group('measured_carrier_frequency') + ' Hz'
					self.htmlUEFailureMsg += mibMsg + '\n'
					logging.debug('\033[94m' + mibMsg + '\033[0m')
					frequency_found = True
				except Exception as e:
					logging.error('\033[91m' + "Measured Carrier Frequency not found" + '\033[0m')
			result = re.search("PLMN MCC (?P<mcc>\d{1,3}), MNC (?P<mnc>\d{1,3}), TAC", str(line))
			if result is not None and (not plmn_found):
				try:
					mibMsg = 'PLMN MCC = ' + result.group('mcc') + ' MNC = ' + result.group('mnc')
					self.htmlUEFailureMsg += mibMsg + '\n'
					logging.debug('\033[94m' + mibMsg + '\033[0m')
					plmn_found = True
				except Exception as e:
					logging.error('\033[91m' + "PLMN not found" + '\033[0m')
			result = re.search("Found (?P<operator>[\w,\s]{1,15}) \(name from internal table\)", str(line))
			if result is not None:
				try:
					mibMsg = "The operator is: " + result.group('operator')
					self.htmlUEFailureMsg += mibMsg + '\n'
					logging.debug('\033[94m' + mibMsg + '\033[0m')
				except Exception as e:
					logging.error('\033[91m' + "Operator name not found" + '\033[0m')
			result = re.search("SIB5 InterFreqCarrierFreq element (.{1,4})/(.{1,4})", str(line))
			if result is not None:
				try:
					mibMsg = "SIB5 InterFreqCarrierFreq element " + result.group(1) + '/' + result.group(2)
					self.htmlUEFailureMsg += mibMsg + ' -> '
					logging.debug('\033[94m' + mibMsg + '\033[0m')
				except Exception as e:
					logging.error('\033[91m' + "SIB5 InterFreqCarrierFreq element not found" + '\033[0m')
			result = re.search("DL Carrier Frequency/ARFCN : (?P<carrier_frequency>\d{1,15}/\d{1,4})", str(line))
			if result is not None:
				try:
					freq = result.group('carrier_frequency')
					new_freq = re.sub('/[0-9]+','',freq)
					float_freq = float(new_freq) / 1000000
					self.htmlUEFailureMsg += 'DL Freq: ' + ('%.1f' % float_freq) + ' MHz'
					logging.debug('\033[94m' + "    DL Carrier Frequency is: " + freq + '\033[0m')
				except Exception as e:
					logging.error('\033[91m' + "    DL Carrier Frequency not found" + '\033[0m')
			result = re.search("AllowedMeasBandwidth : (?P<allowed_bandwidth>\d{1,7})", str(line))
			if result is not None:
				try:
					prb = result.group('allowed_bandwidth')
					self.htmlUEFailureMsg += ' -- PRB: ' + prb + '\n'
					logging.debug('\033[94m' + "    AllowedMeasBandwidth: " + prb + '\033[0m')
				except Exception as e:
					logging.error('\033[91m' + "    AllowedMeasBandwidth not found" + '\033[0m')
		ue_log_file.close()
		if rrcConnectionRecfgComplete > 0:
			statMsg = 'UE connected to eNB (' + str(rrcConnectionRecfgComplete) + ' RRCConnectionReconfigurationComplete message(s) generated)'
			logging.debug('\033[94m' + statMsg + '\033[0m')
			self.htmlUEFailureMsg += statMsg + '\n'
		if nrUEFlag:
			if nrDecodeMib > 0:
				statMsg = 'UE showed ' + str(nrDecodeMib) + ' MIB decode message(s)'
				logging.debug('\u001B[1;30;43m ' + statMsg + ' \u001B[0m')
				self.htmlUEFailureMsg += statMsg + '\n'
			if nrFoundDCI > 0:
				statMsg = 'UE showed ' + str(nrFoundDCI) + ' DCI found message(s)'
				logging.debug('\u001B[1;30;43m ' + statMsg + ' \u001B[0m')
				self.htmlUEFailureMsg += statMsg + '\n'
			if nrCRCOK > 0:
				statMsg = 'UE showed ' + str(nrCRCOK) + ' PDSCH decoding message(s)'
				logging.debug('\u001B[1;30;43m ' + statMsg + ' \u001B[0m')
				self.htmlUEFailureMsg += statMsg + '\n'
		if uciStatMsgCount > 0:
			statMsg = 'UE showed ' + str(uciStatMsgCount) + ' "uci->stat" message(s)'
			logging.debug('\u001B[1;30;43m ' + statMsg + ' \u001B[0m')
			self.htmlUEFailureMsg += statMsg + '\n'
		if pdcpDataReqFailedCount > 0:
			statMsg = 'UE showed ' + str(pdcpDataReqFailedCount) + ' "PDCP data request failed" message(s)'
			logging.debug('\u001B[1;30;43m ' + statMsg + ' \u001B[0m')
			self.htmlUEFailureMsg += statMsg + '\n'
		if badDciCount > 0:
			statMsg = 'UE showed ' + str(badDciCount) + ' "bad DCI 1A" message(s)'
			logging.debug('\u001B[1;30;43m ' + statMsg + ' \u001B[0m')
			self.htmlUEFailureMsg += statMsg + '\n'
		if foundSegFault:
			logging.debug('\u001B[1;37;41m UE ended with a Segmentation Fault! \u001B[0m')
			return ENB_PROCESS_SEG_FAULT
		if foundAssertion:
			logging.debug('\u001B[1;30;43m UE showed an assertion! \u001B[0m')
			self.htmlUEFailureMsg += 'UE showed an assertion!\n'
			if not mib_found or not frequency_found:
				return OAI_UE_PROCESS_ASSERTION
		if foundRealTimeIssue:
			logging.debug('\u001B[1;37;41m UE faced real time issues! \u001B[0m')
			self.htmlUEFailureMsg += 'UE faced real time issues!\n'
			#return ENB_PROCESS_REALTIME_ISSUE
		if no_cell_sync_found and not mib_found:
			logging.debug('\u001B[1;37;41m UE could not synchronize ! \u001B[0m')
			self.htmlUEFailureMsg += 'UE could not synchronize!\n'
			return OAI_UE_PROCESS_COULD_NOT_SYNC
		return 0

	def TerminateeNB(self):
		if self.eNB_serverId == '0':
			lIpAddr = self.eNBIPAddress
			lUserName = self.eNBUserName
			lPassWord = self.eNBPassword
			lSourcePath = self.eNBSourceCodePath
		elif self.eNB_serverId == '1':
			lIpAddr = self.eNB1IPAddress
			lUserName = self.eNB1UserName
			lPassWord = self.eNB1Password
			lSourcePath = self.eNB1SourceCodePath
		elif self.eNB_serverId == '2':
			lIpAddr = self.eNB2IPAddress
			lUserName = self.eNB2UserName
			lPassWord = self.eNB2Password
			lSourcePath = self.eNB2SourceCodePath
		if lIpAddr == '' or lUserName == '' or lPassWord == '' or lSourcePath == '':
			Usage()
			sys.exit('Insufficient Parameter')
		self.open(lIpAddr, lUserName, lPassWord)
		self.command('cd ' + lSourcePath + '/cmake_targets', '\$', 5)
		if self.air_interface == 'lte':
			nodeB_prefix = 'e'
		else:
			nodeB_prefix = 'g'
		self.command('stdbuf -o0  ps -aux | grep --color=never softmodem | grep -v grep', '\$', 5)
		result = re.search('-softmodem', str(self.ssh.before))
		if result is not None:
			self.command('echo ' + lPassWord + ' | sudo -S daemon --name=enb' + str(self.eNB_instance) + '_daemon --stop', '\$', 5)
			self.command('echo ' + lPassWord + ' | sudo -S killall --signal SIGINT -r .*-softmodem || true', '\$', 5)
			time.sleep(5)
			self.command('stdbuf -o0  ps -aux | grep --color=never softmodem | grep -v grep', '\$', 5)
			result = re.search('-softmodem', str(self.ssh.before))
			if result is not None:
				self.command('echo ' + lPassWord + ' | sudo -S killall --signal SIGKILL -r .*-softmodem || true', '\$', 5)
				time.sleep(2)
		self.command('rm -f my-lte-softmodem-run' + str(self.eNB_instance) + '.sh', '\$', 5)
		self.close()
		# If tracer options is on, stopping tshark on EPC side
		result = re.search('T_stdout', str(self.Initialize_eNB_args))
		if result is not None:
			self.open(self.EPCIPAddress, self.EPCUserName, self.EPCPassword)
			logging.debug('\u001B[1m Stopping tshark \u001B[0m')
			self.command('echo ' + self.EPCPassword + ' | sudo -S killall --signal SIGKILL tshark', '\$', 5)
			time.sleep(1)
			if self.EPC_PcapFileName != '':
				self.command('echo ' + self.EPCPassword + ' | sudo -S chmod 666 /tmp/' + self.EPC_PcapFileName, '\$', 5)
				self.copyin(self.EPCIPAddress, self.EPCUserName, self.EPCPassword, '/tmp/' + self.EPC_PcapFileName, '.')
				self.copyout(lIpAddr, lUserName, lPassWord, self.EPC_PcapFileName, lSourcePath + '/cmake_targets/.')
			self.close()
			logging.debug('\u001B[1m Replaying RAW record file\u001B[0m')
			self.open(lIpAddr, lUserName, lPassWord)
			self.command('cd ' + lSourcePath + '/common/utils/T/tracer/', '\$', 5)
			enbLogFile = self.eNBLogFiles[int(self.eNB_instance)]
			raw_record_file = enbLogFile.replace('.log', '_record.raw')
			replay_log_file = enbLogFile.replace('.log', '_replay.log')
			extracted_txt_file = enbLogFile.replace('.log', '_extracted_messages.txt')
			extracted_log_file = enbLogFile.replace('.log', '_extracted_messages.log')
			self.command('./extract_config -i ' + lSourcePath + '/cmake_targets/' + raw_record_file + ' > ' + lSourcePath + '/cmake_targets/' + extracted_txt_file, '\$', 5)
			self.command('echo $USER; nohup ./replay -i ' + lSourcePath + '/cmake_targets/' + raw_record_file + ' > ' + lSourcePath + '/cmake_targets/' + replay_log_file + ' 2>&1 &', lUserName, 5)
			self.command('./textlog -d ' +  lSourcePath + '/cmake_targets/' + extracted_txt_file + ' -no-gui -ON -full > ' + lSourcePath + '/cmake_targets/' + extracted_log_file, '\$', 5)
			self.close()
			self.copyin(lIpAddr, lUserName, lPassWord, lSourcePath + '/cmake_targets/' + extracted_log_file, '.')
			logging.debug('\u001B[1m Analyzing eNB replay logfile \u001B[0m')
			logStatus = self.AnalyzeLogFile_eNB(extracted_log_file)
			self.CreateHtmlTestRow('N/A', 'OK', ALL_PROCESSES_OK)
			self.eNBLogFiles[int(self.eNB_instance)] = ''
		else:
			analyzeFile = False
			if self.eNBLogFiles[int(self.eNB_instance)] != '':
				analyzeFile = True
				fileToAnalyze = self.eNBLogFiles[int(self.eNB_instance)]
				self.eNBLogFiles[int(self.eNB_instance)] = ''
			if analyzeFile:
				copyin_res = self.copyin(lIpAddr, lUserName, lPassWord, lSourcePath + '/cmake_targets/' + fileToAnalyze, '.')
				if (copyin_res == -1):
					logging.debug('\u001B[1;37;41m Could not copy ' + nodeB_prefix + 'NB logfile to analyze it! \u001B[0m')
					self.htmleNBFailureMsg = 'Could not copy ' + nodeB_prefix + 'NB logfile to analyze it!'
					self.CreateHtmlTestRow('N/A', 'KO', ENB_PROCESS_NOLOGFILE_TO_ANALYZE)
					return
				if self.eNB_serverId != '0':
					self.copyout(self.eNBIPAddress, self.eNBUserName, self.eNBPassword, './' + fileToAnalyze, self.eNBSourceCodePath + '/cmake_targets/')
				logging.debug('\u001B[1m Analyzing ' + nodeB_prefix + 'NB logfile \u001B[0m ' + fileToAnalyze)
				logStatus = self.AnalyzeLogFile_eNB(fileToAnalyze)
				if (logStatus < 0):
					self.CreateHtmlTestRow('N/A', 'KO', logStatus)
					self.preamtureExit = True
					return
				else:
					self.CreateHtmlTestRow('N/A', 'OK', ALL_PROCESSES_OK)
			else:
				self.CreateHtmlTestRow('N/A', 'OK', ALL_PROCESSES_OK)

	def TerminateHSS(self):
		self.open(self.EPCIPAddress, self.EPCUserName, self.EPCPassword)
		if re.match('OAI', self.EPCType, re.IGNORECASE):
			self.command('echo ' + self.EPCPassword + ' | sudo -S killall --signal SIGINT run_hss oai_hss || true', '\$', 5)
			time.sleep(2)
			self.command('stdbuf -o0  ps -aux | grep hss | grep -v grep', '\$', 5)
			result = re.search('\/bin\/bash .\/run_', str(self.ssh.before))
			if result is not None:
				self.command('echo ' + self.EPCPassword + ' | sudo -S killall --signal SIGKILL run_hss oai_hss || true', '\$', 5)
		else:
			self.command('cd ' + self.EPCSourceCodePath, '\$', 5)
			self.command('cd scripts', '\$', 5)
			self.command('echo ' + self.EPCPassword + ' | sudo -S daemon --name=simulated_hss --stop', '\$', 5)
			time.sleep(1)
			self.command('echo ' + self.EPCPassword + ' | sudo -S killall --signal SIGKILL hss_sim', '\$', 5)
		self.close()
		self.CreateHtmlTestRow('N/A', 'OK', ALL_PROCESSES_OK)

	def TerminateMME(self):
		self.open(self.EPCIPAddress, self.EPCUserName, self.EPCPassword)
		if re.match('OAI', self.EPCType, re.IGNORECASE):
			self.command('echo ' + self.EPCPassword + ' | sudo -S killall --signal SIGINT run_mme mme || true', '\$', 5)
			time.sleep(2)
			self.command('stdbuf -o0 ps -aux | grep mme | grep -v grep', '\$', 5)
			result = re.search('\/bin\/bash .\/run_', str(self.ssh.before))
			if result is not None:
				self.command('echo ' + self.EPCPassword + ' | sudo -S killall --signal SIGKILL run_mme mme || true', '\$', 5)
		else:
			self.command('cd /opt/ltebox/tools', '\$', 5)
			self.command('echo ' + self.EPCPassword + ' | sudo -S ./stop_mme', '\$', 5)
		self.close()
		self.CreateHtmlTestRow('N/A', 'OK', ALL_PROCESSES_OK)

	def TerminateSPGW(self):
		self.open(self.EPCIPAddress, self.EPCUserName, self.EPCPassword)
		if re.match('OAI', self.EPCType, re.IGNORECASE):
			self.command('echo ' + self.EPCPassword + ' | sudo -S killall --signal SIGINT run_spgw spgw || true', '\$', 5)
			time.sleep(2)
			self.command('stdbuf -o0 ps -aux | grep spgw | grep -v grep', '\$', 5)
			result = re.search('\/bin\/bash .\/run_', str(self.ssh.before))
			if result is not None:
				self.command('echo ' + self.EPCPassword + ' | sudo -S killall --signal SIGKILL run_spgw spgw || true', '\$', 5)
		else:
			self.command('cd /opt/ltebox/tools', '\$', 5)
			self.command('echo ' + self.EPCPassword + ' | sudo -S ./stop_xGw', '\$', 5)
		self.close()
		self.CreateHtmlTestRow('N/A', 'OK', ALL_PROCESSES_OK)

	def TerminateFlexranCtrl(self):
		if self.flexranCtrlInstalled == False or self.flexranCtrlStarted == False:
			return
		if self.EPCIPAddress == '' or self.EPCUserName == '' or self.EPCPassword == '':
			Usage()
			sys.exit('Insufficient Parameter')
		self.open(self.EPCIPAddress, self.EPCUserName, self.EPCPassword)
		self.command('echo ' + self.EPCPassword + ' | sudo -S daemon --name=flexran_rtc_daemon --stop', '\$', 5)
		time.sleep(1)
		self.command('echo ' + self.EPCPassword + ' | sudo -S killall --signal SIGKILL rt_controller', '\$', 5)
		time.sleep(1)
		self.close()
		self.flexranCtrlStarted = False
		self.CreateHtmlTestRow('N/A', 'OK', ALL_PROCESSES_OK)

	def TerminateUE_common(self, device_id):
		try:
			self.open(self.ADBIPAddress, self.ADBUserName, self.ADBPassword)
			# back in airplane mode on (ie radio off)
			self.command('stdbuf -o0 adb -s ' + device_id + ' shell /data/local/tmp/off', '\$', 60)
			logging.debug('\u001B[1mUE (' + device_id + ') Detach Completed\u001B[0m')

			self.command('stdbuf -o0 adb -s ' + device_id + ' shell ps | grep --color=never iperf | grep -v grep', '\$', 5)
			result = re.search('shell +(?P<pid>\d+)', str(self.ssh.before))
			if result is not None:
				pid_iperf = result.group('pid')
				self.command('stdbuf -o0 adb -s ' + device_id + ' shell kill -KILL ' + pid_iperf, '\$', 5)
			self.close()
		except:
			os.kill(os.getppid(),signal.SIGUSR1)

	def TerminateUE(self):
		terminate_ue_flag = True
		self.GetAllUEDevices(terminate_ue_flag)
		multi_jobs = []
		for device_id in self.UEDevices:
			p = Process(target= SSH.TerminateUE_common, args = (device_id,))
			p.daemon = True
			p.start()
			multi_jobs.append(p)
		for job in multi_jobs:
			job.join()
		self.CreateHtmlTestRow('N/A', 'OK', ALL_PROCESSES_OK)

	def TerminateOAIUE(self):
		self.open(self.UEIPAddress, self.UEUserName, self.UEPassword)
		self.command('cd ' + self.UESourceCodePath + '/cmake_targets', '\$', 5)
		self.command('ps -aux | grep --color=never softmodem | grep -v grep', '\$', 5)
		result = re.search('-uesoftmodem', str(self.ssh.before))
		if result is not None:
			self.command('echo ' + self.UEPassword + ' | sudo -S killall --signal SIGINT -r .*-uesoftmodem || true', '\$', 5)
			time.sleep(5)
			self.command('ps -aux | grep --color=never softmodem | grep -v grep', '\$', 5)
			result = re.search('-uesoftmodem', str(self.ssh.before))
			if result is not None:
				self.command('echo ' + self.UEPassword + ' | sudo -S killall --signal SIGKILL -r .*-uesoftmodem || true', '\$', 5)
				time.sleep(5)
		self.command('rm -f my-lte-uesoftmodem-run' + str(self.UE_instance) + '.sh', '\$', 5)
		self.close()
		result = re.search('ue_', str(self.UELogFile))
		if result is not None:
			copyin_res = self.copyin(self.UEIPAddress, self.UEUserName, self.UEPassword, self.UESourceCodePath + '/cmake_targets/' + self.UELogFile, '.')
			if (copyin_res == -1):
				logging.debug('\u001B[1;37;41m Could not copy UE logfile to analyze it! \u001B[0m')
				self.htmlUEFailureMsg = 'Could not copy UE logfile to analyze it!'
				self.CreateHtmlTestRow('N/A', 'KO', OAI_UE_PROCESS_NOLOGFILE_TO_ANALYZE, 'UE')
				self.UELogFile = ''
				return
			logging.debug('\u001B[1m Analyzing UE logfile \u001B[0m')
			logStatus = self.AnalyzeLogFile_UE(self.UELogFile)
			result = re.search('--no-L2-connect', str(self.Initialize_OAI_UE_args))
			if result is not None:
				ueAction = 'Sniffing'
			else:
				ueAction = 'Connection'
			if (logStatus < 0):
				logging.debug('\u001B[1m' + ueAction + ' Failed \u001B[0m')
				self.htmlUEFailureMsg = '<b>' + ueAction + ' Failed</b>\n' + self.htmlUEFailureMsg
				self.CreateHtmlTestRow('N/A', 'KO', logStatus, 'UE')
				# for NR-UE at the moment keep running 
				if self.air_interface == 'lte':
					# In case of sniffing on commercial eNBs we have random results
					# Not an error then
					if (logStatus != OAI_UE_PROCESS_COULD_NOT_SYNC) or (ueAction != 'Sniffing'):
						self.Initialize_OAI_UE_args = ''
						self.AutoTerminateUEandeNB()
			else:
				logging.debug('\u001B[1m' + ueAction + ' Completed \u001B[0m')
				self.htmlUEFailureMsg = '<b>' + ueAction + ' Completed</b>\n' + self.htmlUEFailureMsg
				self.CreateHtmlTestRow('N/A', 'OK', ALL_PROCESSES_OK)
			self.UELogFile = ''
		else:
			self.CreateHtmlTestRow('N/A', 'OK', ALL_PROCESSES_OK)

	def AutoTerminateUEandeNB(self):
		if (self.ADBIPAddress != 'none'):
			self.testCase_id = 'AUTO-KILL-UE'
			self.desc = 'Automatic Termination of UE'
			self.ShowTestID()
			self.TerminateUE()
		if (self.Initialize_OAI_UE_args != ''):
			self.testCase_id = 'AUTO-KILL-UE'
			self.desc = 'Automatic Termination of UE'
			self.ShowTestID()
			self.TerminateOAIUE()
		if (self.Initialize_eNB_args != ''):
			self.testCase_id = 'AUTO-KILL-eNB'
			self.desc = 'Automatic Termination of eNB'
			self.ShowTestID()
			self.eNB_instance = '0'
			self.TerminateeNB()
		if self.flexranCtrlInstalled and self.flexranCtrlStarted:
			self.testCase_id = 'AUTO-KILL-flexran-ctl'
			self.desc = 'Automatic Termination of FlexRan CTL'
			self.ShowTestID()
			self.TerminateFlexranCtrl()
		self.prematureExit = True

	def IdleSleep(self):
		time.sleep(self.idle_sleep_time)
		self.CreateHtmlTestRow(str(self.idle_sleep_time) + ' sec', 'OK', ALL_PROCESSES_OK)

	def X2_Status(self, idx, fileName):
		cmd = "curl --silent http://" + self.EPCIPAddress + ":9999/stats | jq '.' > " + fileName
		message = cmd + '\n'
		logging.debug(cmd)
		subprocess.run(cmd, shell=True)
		if idx == 0:
			cmd = "jq '.mac_stats | length' " + fileName
			strNbEnbs = subprocess.check_output(cmd, shell=True, universal_newlines=True)
			self.x2NbENBs = int(strNbEnbs.strip())
		cnt = 0
		while cnt < self.x2NbENBs:
			cmd = "jq '.mac_stats[" + str(cnt) + "].bs_id' " + fileName
			bs_id = subprocess.check_output(cmd, shell=True, universal_newlines=True)
			self.x2ENBBsIds[idx].append(bs_id.strip())
			cmd = "jq '.mac_stats[" + str(cnt) + "].ue_mac_stats | length' " + fileName
			stNbUEs = subprocess.check_output(cmd, shell=True, universal_newlines=True)
			nbUEs = int(stNbUEs.strip())
			ueIdx = 0
			self.x2ENBConnectedUEs[idx].append([])
			while ueIdx < nbUEs:
				cmd = "jq '.mac_stats[" + str(cnt) + "].ue_mac_stats[" + str(ueIdx) + "].rnti' " + fileName
				rnti = subprocess.check_output(cmd, shell=True, universal_newlines=True)
				self.x2ENBConnectedUEs[idx][cnt].append(rnti.strip())
				ueIdx += 1
			cnt += 1

		msg = "FlexRan Controller is connected to " + str(self.x2NbENBs) + " eNB(s)"
		logging.debug(msg)
		message += msg + '\n'
		cnt = 0
		while cnt < self.x2NbENBs:
			msg = "   -- eNB: " + str(self.x2ENBBsIds[idx][cnt]) + " is connected to " + str(len(self.x2ENBConnectedUEs[idx][cnt])) + " UE(s)"
			logging.debug(msg)
			message += msg + '\n'
			ueIdx = 0
			while ueIdx < len(self.x2ENBConnectedUEs[idx][cnt]):
				msg = "      -- UE rnti: " + str(self.x2ENBConnectedUEs[idx][cnt][ueIdx])
				logging.debug(msg)
				message += msg + '\n'
				ueIdx += 1
			cnt += 1
		return message

	def Perform_X2_Handover(self):
		html_queue = SimpleQueue()
		fullMessage = '<pre style="background-color:white">'
		msg = 'Doing X2 Handover w/ option ' + self.x2_ho_options
		logging.debug(msg)
		fullMessage += msg + '\n'
		if self.x2_ho_options == 'network':
			if self.flexranCtrlInstalled and self.flexranCtrlStarted:
				self.x2ENBBsIds = []
				self.x2ENBConnectedUEs = []
				self.x2ENBBsIds.append([])
				self.x2ENBBsIds.append([])
				self.x2ENBConnectedUEs.append([])
				self.x2ENBConnectedUEs.append([])
				fullMessage += self.X2_Status(0, self.testCase_id + '_pre_ho.json') 

				msg = "Activating the X2 Net control on each eNB"
				logging.debug(msg)
				fullMessage += msg + '\n'
				eNB_cnt = self.x2NbENBs
				cnt = 0
				while cnt < eNB_cnt:
					cmd = "curl -XPOST http://" + self.EPCIPAddress + ":9999/rrc/x2_ho_net_control/enb/" + str(self.x2ENBBsIds[0][cnt]) + "/1"
					logging.debug(cmd)
					fullMessage += cmd + '\n'
					subprocess.run(cmd, shell=True)
					cnt += 1
				# Waiting for the activation to be active
				time.sleep(10)
				msg = "Switching UE(s) from eNB to eNB"
				logging.debug(msg)
				fullMessage += msg + '\n'
				cnt = 0
				while cnt < eNB_cnt:
					ueIdx = 0
					while ueIdx < len(self.x2ENBConnectedUEs[0][cnt]):
						cmd = "curl -XPOST http://" + self.EPCIPAddress + ":9999/rrc/ho/senb/" + str(self.x2ENBBsIds[0][cnt]) + "/ue/" + str(self.x2ENBConnectedUEs[0][cnt][ueIdx]) + "/tenb/" + str(self.x2ENBBsIds[0][eNB_cnt - cnt - 1])
						logging.debug(cmd)
						fullMessage += cmd + '\n'
						subprocess.run(cmd, shell=True)
						ueIdx += 1
					cnt += 1
				time.sleep(10)
				# check
				logging.debug("Checking the Status after X2 Handover")
				fullMessage += self.X2_Status(1, self.testCase_id + '_post_ho.json') 
				cnt = 0
				x2Status = True
				while cnt < eNB_cnt:
					if len(self.x2ENBConnectedUEs[0][cnt]) == len(self.x2ENBConnectedUEs[1][cnt]):
						x2Status = False
					cnt += 1
				if x2Status:
					msg = "X2 Handover was successful"
					logging.debug(msg)
					fullMessage += msg + '</pre>'
					html_queue.put(fullMessage)
					self.CreateHtmlTestRowQueue('N/A', 'OK', len(self.UEDevices), html_queue)
				else:
					msg = "X2 Handover FAILED"
					logging.error(msg)
					fullMessage += msg + '</pre>'
					html_queue.put(fullMessage)
					self.CreateHtmlTestRowQueue('N/A', 'OK', len(self.UEDevices), html_queue)
			else:
				self.CreateHtmlTestRow('Cannot perform requested X2 Handover', 'KO', ALL_PROCESSES_OK)

	def LogCollectBuild(self):
		if (self.eNBIPAddress != '' and self.eNBUserName != '' and self.eNBPassword != ''):
			IPAddress = self.eNBIPAddress
			UserName = self.eNBUserName
			Password = self.eNBPassword
			SourceCodePath = self.eNBSourceCodePath
		elif (self.UEIPAddress != '' and self.UEUserName != '' and self.UEPassword != ''):
			IPAddress = self.UEIPAddress
			UserName = self.UEUserName
			Password = self.UEPassword
			SourceCodePath = self.UESourceCodePath
		else:
			sys.exit('Insufficient Parameter')
		self.open(IPAddress, UserName, Password)
		self.command('cd ' + SourceCodePath, '\$', 5)
		self.command('cd cmake_targets', '\$', 5)
		self.command('rm -f build.log.zip', '\$', 5)
		self.command('zip build.log.zip build_log_*/*', '\$', 60)
		self.close()

	def LogCollecteNB(self):
		self.open(self.eNBIPAddress, self.eNBUserName, self.eNBPassword)
		self.command('cd ' + self.eNBSourceCodePath, '\$', 5)
		self.command('cd cmake_targets', '\$', 5)
		self.command('echo ' + self.eNBPassword + ' | sudo -S rm -f enb.log.zip', '\$', 5)
		self.command('echo ' + self.eNBPassword + ' | sudo -S zip enb.log.zip enb*.log core* enb_*record.raw enb_*.pcap enb_*txt', '\$', 60)
		self.command('echo ' + self.eNBPassword + ' | sudo -S rm enb*.log core* enb_*record.raw enb_*.pcap enb_*txt', '\$', 5)
		self.close()

	def LogCollectPing(self):
		self.open(self.EPCIPAddress, self.EPCUserName, self.EPCPassword)
		self.command('cd ' + self.EPCSourceCodePath, '\$', 5)
		self.command('cd scripts', '\$', 5)
		self.command('rm -f ping.log.zip', '\$', 5)
		self.command('zip ping.log.zip ping*.log', '\$', 60)
		self.command('rm ping*.log', '\$', 5)
		self.close()

	def LogCollectIperf(self):
		self.open(self.EPCIPAddress, self.EPCUserName, self.EPCPassword)
		self.command('cd ' + self.EPCSourceCodePath, '\$', 5)
		self.command('cd scripts', '\$', 5)
		self.command('rm -f iperf.log.zip', '\$', 5)
		self.command('zip iperf.log.zip iperf*.log', '\$', 60)
		self.command('rm iperf*.log', '\$', 5)
		self.close()

	def LogCollectHSS(self):
		self.open(self.EPCIPAddress, self.EPCUserName, self.EPCPassword)
		self.command('cd ' + self.EPCSourceCodePath, '\$', 5)
		self.command('cd scripts', '\$', 5)
		self.command('rm -f hss.log.zip', '\$', 5)
		if re.match('OAI', self.EPCType, re.IGNORECASE):
			self.command('zip hss.log.zip hss*.log', '\$', 60)
			self.command('rm hss*.log', '\$', 5)
		else:
			self.command('cp /opt/hss_sim0609/hss.log .', '\$', 60)
			self.command('zip hss.log.zip hss.log', '\$', 60)
		self.close()

	def LogCollectMME(self):
		self.open(self.EPCIPAddress, self.EPCUserName, self.EPCPassword)
		self.command('cd ' + self.EPCSourceCodePath, '\$', 5)
		self.command('cd scripts', '\$', 5)
		self.command('rm -f mme.log.zip', '\$', 5)
		if re.match('OAI', self.EPCType, re.IGNORECASE):
			self.command('zip mme.log.zip mme*.log', '\$', 60)
			self.command('rm mme*.log', '\$', 5)
		else:
			self.command('cp /opt/ltebox/var/log/*Log.0 .', '\$', 5)
			self.command('zip mme.log.zip mmeLog.0 s1apcLog.0 s1apsLog.0 s11cLog.0 libLog.0 s1apCodecLog.0', '\$', 60)
		self.close()

	def LogCollectSPGW(self):
		self.open(self.EPCIPAddress, self.EPCUserName, self.EPCPassword)
		self.command('cd ' + self.EPCSourceCodePath, '\$', 5)
		self.command('cd scripts', '\$', 5)
		self.command('rm -f spgw.log.zip', '\$', 5)
		if re.match('OAI', self.EPCType, re.IGNORECASE):
			self.command('zip spgw.log.zip spgw*.log', '\$', 60)
			self.command('rm spgw*.log', '\$', 5)
		else:
			self.command('cp /opt/ltebox/var/log/xGwLog.0 .', '\$', 5)
			self.command('zip spgw.log.zip xGwLog.0', '\$', 60)
		self.close()

	def LogCollectOAIUE(self):
		self.open(self.UEIPAddress, self.UEUserName, self.UEPassword)
		self.command('cd ' + self.UESourceCodePath, '\$', 5)
		self.command('cd cmake_targets', '\$', 5)
		self.command('echo ' + self.UEPassword + ' | sudo -S rm -f ue.log.zip', '\$', 5)
		self.command('echo ' + self.UEPassword + ' | sudo -S zip ue.log.zip ue*.log core* ue_*record.raw ue_*.pcap ue_*txt', '\$', 60)
		self.command('echo ' + self.UEPassword + ' | sudo -S rm ue*.log core* ue_*record.raw ue_*.pcap ue_*txt', '\$', 5)
		self.close()

	def RetrieveSystemVersion(self, machine):
		if self.eNBIPAddress == 'none' or self.UEIPAddress == 'none':
			self.OsVersion = 'Ubuntu 16.04.5 LTS'
			self.KernelVersion = '4.15.0-45-generic'
			self.UhdVersion = '3.13.0.1-0'
			self.UsrpBoard = 'B210'
			self.CpuNb = '4'
			self.CpuModel = 'Intel(R) Core(TM) i5-6200U'
			self.CpuMHz = '2399.996 MHz'
			return 0
		if machine == 'eNB':
			if self.eNBIPAddress != '' and self.eNBUserName != '' and self.eNBPassword != '':
				IPAddress = self.eNBIPAddress
				UserName = self.eNBUserName
				Password = self.eNBPassword
			else:
				return -1
		if machine == 'UE':
			if self.UEIPAddress != '' and self.UEUserName != '' and self.UEPassword != '':
				IPAddress = self.UEIPAddress
				UserName = self.UEUserName
				Password = self.UEPassword
			else:
				return -1

		self.open(IPAddress, UserName, Password)
		self.command('lsb_release -a', '\$', 5)
		result = re.search('Description:\\\\t(?P<os_type>[a-zA-Z0-9\-\_\.\ ]+)', str(self.ssh.before))
		if result is not None:
			self.OsVersion = result.group('os_type')
			logging.debug('OS is: ' + self.OsVersion)
		else:
			self.command('hostnamectl', '\$', 5)
			result = re.search('Operating System: (?P<os_type>[a-zA-Z0-9\-\_\.\ ]+)', str(self.ssh.before))
			if result is not None:
				self.OsVersion = result.group('os_type')
				if self.OsVersion == 'CentOS Linux 7 ':
					self.command('cat /etc/redhat-release', '\$', 5)
					result = re.search('CentOS Linux release (?P<os_version>[0-9\.]+)', str(self.ssh.before))
					if result is not None:
						self.OsVersion = self.OsVersion.replace('7 ', result.group('os_version'))
				logging.debug('OS is: ' + self.OsVersion)
		self.command('uname -r', '\$', 5)
		result = re.search('uname -r\\\\r\\\\n(?P<kernel_version>[a-zA-Z0-9\-\_\.]+)', str(self.ssh.before))
		if result is not None:
			self.KernelVersion = result.group('kernel_version')
			logging.debug('Kernel Version is: ' + self.KernelVersion)
		self.command('dpkg --list | egrep --color=never libuhd003', '\$', 5)
		result = re.search('libuhd003:amd64 *(?P<uhd_version>[0-9\.]+)', str(self.ssh.before))
		if result is not None:
			self.UhdVersion = result.group('uhd_version')
			logging.debug('UHD Version is: ' + self.UhdVersion)
		else:
			self.command('uhd_config_info --version', '\$', 5)
			result = re.search('UHD (?P<uhd_version>[a-zA-Z0-9\.\-]+)', str(self.ssh.before))
			if result is not None:
				self.UhdVersion = result.group('uhd_version')
				logging.debug('UHD Version is: ' + self.UhdVersion)
		self.command('echo ' + Password + ' | sudo -S uhd_find_devices', '\$', 12)
		usrp_boards = re.findall('product: ([0-9A-Za-z]+)\\\\r\\\\n', str(self.ssh.before))
		count = 0
		for board in usrp_boards:
			if count == 0:
				self.UsrpBoard = board
			else:
				self.UsrpBoard += ',' + board
			count += 1
		if count > 0:
			logging.debug('USRP Board(s) : ' + self.UsrpBoard)
		self.command('lscpu', '\$', 5)
		result = re.search('CPU\(s\): *(?P<nb_cpus>[0-9]+).*Model name: *(?P<model>[a-zA-Z0-9\-\_\.\ \(\)]+).*CPU MHz: *(?P<cpu_mhz>[0-9\.]+)', str(self.ssh.before))
		if result is not None:
			self.CpuNb = result.group('nb_cpus')
			logging.debug('nb_cpus: ' + self.CpuNb)
			self.CpuModel = result.group('model')
			logging.debug('model: ' + self.CpuModel)
			self.CpuMHz = result.group('cpu_mhz') + ' MHz'
			logging.debug('cpu_mhz: ' + self.CpuMHz)
		self.close()

#-----------------------------------------------------------
# HTML Reporting....
#-----------------------------------------------------------
	def CreateHtmlHeader(self):
		if (not self.htmlHeaderCreated):
			logging.debug('\u001B[1m----------------------------------------\u001B[0m')
			logging.debug('\u001B[1m  Creating HTML header \u001B[0m')
			logging.debug('\u001B[1m----------------------------------------\u001B[0m')
			self.htmlFile = open('test_results.html', 'w')
			self.htmlFile.write('<!DOCTYPE html>\n')
			self.htmlFile.write('<html class="no-js" lang="en-US">\n')
			self.htmlFile.write('<head>\n')
			self.htmlFile.write('  <meta name="viewport" content="width=device-width, initial-scale=1">\n')
			self.htmlFile.write('  <link rel="stylesheet" href="https://maxcdn.bootstrapcdn.com/bootstrap/3.3.7/css/bootstrap.min.css">\n')
			self.htmlFile.write('  <script src="https://ajax.googleapis.com/ajax/libs/jquery/3.3.1/jquery.min.js"></script>\n')
			self.htmlFile.write('  <script src="https://maxcdn.bootstrapcdn.com/bootstrap/3.3.7/js/bootstrap.min.js"></script>\n')
			self.htmlFile.write('  <title>Test Results for TEMPLATE_JOB_NAME job build #TEMPLATE_BUILD_ID</title>\n')
			self.htmlFile.write('</head>\n')
			self.htmlFile.write('<body><div class="container">\n')
			self.htmlFile.write('  <br>\n')
			self.htmlFile.write('  <table style="border-collapse: collapse; border: none;">\n')
			self.htmlFile.write('    <tr style="border-collapse: collapse; border: none;">\n')
			self.htmlFile.write('      <td style="border-collapse: collapse; border: none;">\n')
			self.htmlFile.write('        <a href="http://www.openairinterface.org/">\n')
			self.htmlFile.write('           <img src="http://www.openairinterface.org/wp-content/uploads/2016/03/cropped-oai_final_logo2.png" alt="" border="none" height=50 width=150>\n')
			self.htmlFile.write('           </img>\n')
			self.htmlFile.write('        </a>\n')
			self.htmlFile.write('      </td>\n')
			self.htmlFile.write('      <td style="border-collapse: collapse; border: none; vertical-align: center;">\n')
			self.htmlFile.write('        <b><font size = "6">Job Summary -- Job: TEMPLATE_JOB_NAME -- Build-ID: TEMPLATE_BUILD_ID</font></b>\n')
			self.htmlFile.write('      </td>\n')
			self.htmlFile.write('    </tr>\n')
			self.htmlFile.write('  </table>\n')
			self.htmlFile.write('  <br>\n')
			self.htmlFile.write('  <div class="alert alert-info"><strong> <span class="glyphicon glyphicon-dashboard"></span> TEMPLATE_STAGE_NAME</strong></div>\n')
			self.htmlFile.write('  <table border = "1">\n')
			self.htmlFile.write('     <tr>\n')
			self.htmlFile.write('       <td bgcolor = "lightcyan" > <span class="glyphicon glyphicon-time"></span> Build Start Time (UTC) </td>\n')
			self.htmlFile.write('       <td>TEMPLATE_BUILD_TIME</td>\n')
			self.htmlFile.write('     </tr>\n')
			self.htmlFile.write('     <tr>\n')
			self.htmlFile.write('       <td bgcolor = "lightcyan" > <span class="glyphicon glyphicon-cloud-upload"></span> GIT Repository </td>\n')
			self.htmlFile.write('       <td><a href="' + self.ranRepository + '">' + self.ranRepository + '</a></td>\n')
			self.htmlFile.write('     </tr>\n')
			self.htmlFile.write('     <tr>\n')
			self.htmlFile.write('       <td bgcolor = "lightcyan" > <span class="glyphicon glyphicon-wrench"></span> Job Trigger </td>\n')
			if (self.ranAllowMerge):
				self.htmlFile.write('       <td>Merge-Request</td>\n')
			else:
				self.htmlFile.write('       <td>Push to Branch</td>\n')
			self.htmlFile.write('     </tr>\n')
			self.htmlFile.write('     <tr>\n')
			if (self.ranAllowMerge):
				self.htmlFile.write('       <td bgcolor = "lightcyan" > <span class="glyphicon glyphicon-log-out"></span> Source Branch </td>\n')
			else:
				self.htmlFile.write('       <td bgcolor = "lightcyan" > <span class="glyphicon glyphicon-tree-deciduous"></span> Branch</td>\n')
			self.htmlFile.write('       <td>' + self.ranBranch + '</td>\n')
			self.htmlFile.write('     </tr>\n')
			self.htmlFile.write('     <tr>\n')
			if (self.ranAllowMerge):
				self.htmlFile.write('       <td bgcolor = "lightcyan" > <span class="glyphicon glyphicon-tag"></span> Source Commit ID </td>\n')
			else:
				self.htmlFile.write('       <td bgcolor = "lightcyan" > <span class="glyphicon glyphicon-tag"></span> Commit ID </td>\n')
			self.htmlFile.write('       <td>' + self.ranCommitID + '</td>\n')
			self.htmlFile.write('     </tr>\n')
			if self.ranAllowMerge != '':
				commit_message = subprocess.check_output("git log -n1 --pretty=format:\"%s\" " + self.ranCommitID, shell=True, universal_newlines=True)
				commit_message = commit_message.strip()
				self.htmlFile.write('     <tr>\n')
				if (self.ranAllowMerge):
					self.htmlFile.write('       <td bgcolor = "lightcyan" > <span class="glyphicon glyphicon-comment"></span> Source Commit Message </td>\n')
				else:
					self.htmlFile.write('       <td bgcolor = "lightcyan" > <span class="glyphicon glyphicon-comment"></span> Commit Message </td>\n')
				self.htmlFile.write('       <td>' + commit_message + '</td>\n')
				self.htmlFile.write('     </tr>\n')
			if (self.ranAllowMerge):
				self.htmlFile.write('     <tr>\n')
				self.htmlFile.write('       <td bgcolor = "lightcyan" > <span class="glyphicon glyphicon-log-in"></span> Target Branch </td>\n')
				if (self.ranTargetBranch == ''):
					self.htmlFile.write('       <td>develop</td>\n')
				else:
					self.htmlFile.write('       <td>' + self.ranTargetBranch + '</td>\n')
				self.htmlFile.write('     </tr>\n')
			self.htmlFile.write('  </table>\n')

			if (self.ADBIPAddress != 'none'):
				terminate_ue_flag = True
				self.GetAllUEDevices(terminate_ue_flag)
				self.GetAllCatMDevices(terminate_ue_flag)
				self.htmlUEConnected = len(self.UEDevices)
				self.htmlFile.write('  <h2><span class="glyphicon glyphicon-phone"></span> <span class="glyphicon glyphicon-menu-right"></span> ' + str(len(self.UEDevices)) + ' UE(s) is(are) connected to ADB bench server</h2>\n')
				self.htmlFile.write('  <h2><span class="glyphicon glyphicon-phone"></span> <span class="glyphicon glyphicon-menu-right"></span> ' + str(len(self.CatMDevices)) + ' CAT-M UE(s) is(are) connected to bench server</h2>\n')
			else:
				self.UEDevices.append('OAI-UE')
				self.htmlUEConnected = len(self.UEDevices)
				self.htmlFile.write('  <h2><span class="glyphicon glyphicon-phone"></span> <span class="glyphicon glyphicon-menu-right"></span> ' + str(len(self.UEDevices)) + ' OAI UE(s) is(are) connected to CI bench</h2>\n')
			self.htmlFile.write('  <br>\n')
			self.htmlFile.write('  <ul class="nav nav-pills">\n')
			count = 0
			while (count < self.nbTestXMLfiles):
				pillMsg = '    <li><a data-toggle="pill" href="#'
				pillMsg += self.htmlTabRefs[count]
				pillMsg += '">'
				pillMsg += '__STATE_' + self.htmlTabNames[count] + '__'
				pillMsg += self.htmlTabNames[count]
				pillMsg += ' <span class="glyphicon glyphicon-'
				pillMsg += self.htmlTabIcons[count]
				pillMsg += '"></span></a></li>\n'
				self.htmlFile.write(pillMsg)
				count += 1
			self.htmlFile.write('  </ul>\n')
			self.htmlFile.write('  <div class="tab-content">\n')
			self.htmlFile.close()

	def CreateHtmlTabHeader(self):
		if (not self.htmlHeaderCreated):
			if (not os.path.isfile('test_results.html')):
				self.CreateHtmlHeader()
			self.htmlFile = open('test_results.html', 'a')
			if (self.nbTestXMLfiles == 1):
				self.htmlFile.write('  <div id="' + self.htmlTabRefs[0] + '" class="tab-pane fade">\n')
				self.htmlFile.write('  <h3>Test Summary for <span class="glyphicon glyphicon-file"></span> ' + self.testXMLfiles[0] + '</h3>\n')
			else:
				self.htmlFile.write('  <div id="build-tab" class="tab-pane fade">\n')
			self.htmlFile.write('  <table class="table" border = "1">\n')
			self.htmlFile.write('      <tr bgcolor = "#33CCFF" >\n')
			self.htmlFile.write('        <th>Test Id</th>\n')
			self.htmlFile.write('        <th>Test Desc</th>\n')
			self.htmlFile.write('        <th>Test Options</th>\n')
			self.htmlFile.write('        <th>Test Status</th>\n')
			if (self.htmlUEConnected == -1):
				terminate_ue_flag = True
				if (self.ADBIPAddress != 'none'):
					self.GetAllUEDevices(terminate_ue_flag)
					self.GetAllCatMDevices(terminate_ue_flag)
				else:
					self.UEDevices.append('OAI-UE')
				self.htmlUEConnected = len(self.UEDevices)

			i = 0
			while (i < self.htmlUEConnected):
				self.htmlFile.write('        <th>UE' + str(i) + ' Status</th>\n')
				i += 1
			self.htmlFile.write('      </tr>\n')
		self.htmlHeaderCreated = True

	def CreateHtmlTabFooter(self, passStatus):
		if ((not self.htmlFooterCreated) and (self.htmlHeaderCreated)):
			self.htmlFile.write('      <tr>\n')
			self.htmlFile.write('        <th bgcolor = "#33CCFF" colspan=2>Final Tab Status</th>\n')
			if passStatus:
				self.htmlFile.write('        <th bgcolor = "green" colspan=' + str(2 + self.htmlUEConnected) + '><font color="white">PASS <span class="glyphicon glyphicon-ok"></span> </font></th>\n')
			else:
				self.htmlFile.write('        <th bgcolor = "red" colspan=' + str(2 + self.htmlUEConnected) + '><font color="white">FAIL <span class="glyphicon glyphicon-remove"></span> </font></th>\n')
			self.htmlFile.write('      </tr>\n')
			self.htmlFile.write('  </table>\n')
			self.htmlFile.write('  </div>\n')
			self.htmlFile.close()
			time.sleep(1)
			if passStatus:
				cmd = "sed -i -e 's/__STATE_" + self.htmlTabNames[0] + "__//' test_results.html"
				subprocess.run(cmd, shell=True)
			else:
				cmd = "sed -i -e 's/__STATE_" + self.htmlTabNames[0] + "__/<span class=\"glyphicon glyphicon-remove\"><\/span>/' test_results.html"
				subprocess.run(cmd, shell=True)
		self.htmlFooterCreated = False

	def CreateHtmlFooter(self, passStatus):
		if (os.path.isfile('test_results.html')):
			logging.debug('\u001B[1m----------------------------------------\u001B[0m')
			logging.debug('\u001B[1m  Creating HTML footer \u001B[0m')
			logging.debug('\u001B[1m----------------------------------------\u001B[0m')

			self.htmlFile = open('test_results.html', 'a')
			self.htmlFile.write('</div>\n')
			self.htmlFile.write('  <p></p>\n')
			self.htmlFile.write('  <table class="table table-condensed">\n')

			machines = [ 'eNB', 'UE' ]
			for machine in machines:
				res = self.RetrieveSystemVersion(machine)
				if res == -1:
					continue
				self.htmlFile.write('      <tr>\n')
				self.htmlFile.write('        <th colspan=8>' + str(machine) + ' Server Characteristics</th>\n')
				self.htmlFile.write('      </tr>\n')
				self.htmlFile.write('      <tr>\n')
				self.htmlFile.write('        <td>OS Version</td>\n')
				self.htmlFile.write('        <td><span class="label label-default">' + self.OsVersion + '</span></td>\n')
				self.htmlFile.write('        <td>Kernel Version</td>\n')
				self.htmlFile.write('        <td><span class="label label-default">' + self.KernelVersion + '</span></td>\n')
				self.htmlFile.write('        <td>UHD Version</td>\n')
				self.htmlFile.write('        <td><span class="label label-default">' + self.UhdVersion + '</span></td>\n')
				self.htmlFile.write('        <td>USRP Board</td>\n')
				self.htmlFile.write('        <td><span class="label label-default">' + self.UsrpBoard + '</span></td>\n')
				self.htmlFile.write('      </tr>\n')
				self.htmlFile.write('      <tr>\n')
				self.htmlFile.write('        <td>Nb CPUs</td>\n')
				self.htmlFile.write('        <td><span class="label label-default">' + self.CpuNb + '</span></td>\n')
				self.htmlFile.write('        <td>CPU Model Name</td>\n')
				self.htmlFile.write('        <td><span class="label label-default">' + self.CpuModel + '</span></td>\n')
				self.htmlFile.write('        <td>CPU Frequency</td>\n')
				self.htmlFile.write('        <td><span class="label label-default">' + self.CpuMHz + '</span></td>\n')
				self.htmlFile.write('        <td></td>\n')
				self.htmlFile.write('        <td></td>\n')
				self.htmlFile.write('      </tr>\n')

			self.htmlFile.write('      <tr>\n')
			self.htmlFile.write('        <th colspan=5 bgcolor = "#33CCFF">Final Status</th>\n')
			if passStatus:
				self.htmlFile.write('        <th colspan=3 bgcolor="green"><font color="white">PASS <span class="glyphicon glyphicon-ok"></span></font></th>\n')
			else:
				self.htmlFile.write('        <th colspan=3 bgcolor="red"><font color="white">FAIL <span class="glyphicon glyphicon-remove"></span> </font></th>\n')
			self.htmlFile.write('      </tr>\n')
			self.htmlFile.write('  </table>\n')
			self.htmlFile.write('  <p></p>\n')
			self.htmlFile.write('  <div class="well well-lg">End of Test Report -- Copyright <span class="glyphicon glyphicon-copyright-mark"></span> 2018 <a href="http://www.openairinterface.org/">OpenAirInterface</a>. All Rights Reserved.</div>\n')
			self.htmlFile.write('</div></body>\n')
			self.htmlFile.write('</html>\n')
			self.htmlFile.close()

	def CreateHtmlTestRow(self, options, status, processesStatus, machine='eNB'):
		if ((not self.htmlFooterCreated) and (self.htmlHeaderCreated)):
			self.htmlFile.write('      <tr>\n')
			self.htmlFile.write('        <td bgcolor = "lightcyan" >' + self.testCase_id  + '</td>\n')
			self.htmlFile.write('        <td>' + self.desc  + '</td>\n')
			self.htmlFile.write('        <td>' + str(options)  + '</td>\n')
			if (str(status) == 'OK'):
				self.htmlFile.write('        <td bgcolor = "lightgreen" >' + str(status)  + '</td>\n')
			elif (str(status) == 'KO'):
				if (processesStatus == 0):
					self.htmlFile.write('        <td bgcolor = "lightcoral" >' + str(status)  + '</td>\n')
				elif (processesStatus == ENB_PROCESS_FAILED):
					self.htmlFile.write('        <td bgcolor = "lightcoral" >KO - eNB process not found</td>\n')
				elif (processesStatus == OAI_UE_PROCESS_FAILED):
					self.htmlFile.write('        <td bgcolor = "lightcoral" >KO - OAI UE process not found</td>\n')
				elif (processesStatus == ENB_PROCESS_SEG_FAULT):
					self.htmlFile.write('        <td bgcolor = "lightcoral" >KO - ' + machine + ' process ended in Segmentation Fault</td>\n')
				elif (processesStatus == ENB_PROCESS_ASSERTION) or (processesStatus == OAI_UE_PROCESS_ASSERTION):
					self.htmlFile.write('        <td bgcolor = "lightcoral" >KO - ' + machine + ' process ended in Assertion</td>\n')
				elif (processesStatus == ENB_PROCESS_REALTIME_ISSUE):
					self.htmlFile.write('        <td bgcolor = "lightcoral" >KO - ' + machine + ' process faced Real Time issue(s)</td>\n')
				elif (processesStatus == ENB_PROCESS_NOLOGFILE_TO_ANALYZE) or (processesStatus == OAI_UE_PROCESS_NOLOGFILE_TO_ANALYZE):
					self.htmlFile.write('        <td bgcolor = "orange" >OK?</td>\n')
				elif (processesStatus == ENB_PROCESS_SLAVE_RRU_NOT_SYNCED):
					self.htmlFile.write('        <td bgcolor = "lightcoral" >KO - ' + machine + ' Slave RRU could not synch</td>\n')
				elif (processesStatus == OAI_UE_PROCESS_COULD_NOT_SYNC):
					self.htmlFile.write('        <td bgcolor = "lightcoral" >KO - UE could not sync</td>\n')
				elif (processesStatus == HSS_PROCESS_FAILED):
					self.htmlFile.write('        <td bgcolor = "lightcoral" >KO - HSS process not found</td>\n')
				elif (processesStatus == MME_PROCESS_FAILED):
					self.htmlFile.write('        <td bgcolor = "lightcoral" >KO - MME process not found</td>\n')
				elif (processesStatus == SPGW_PROCESS_FAILED):
					self.htmlFile.write('        <td bgcolor = "lightcoral" >KO - SPGW process not found</td>\n')
				elif (processesStatus == UE_IP_ADDRESS_ISSUE):
					self.htmlFile.write('        <td bgcolor = "lightcoral" >KO - Could not retrieve UE IP address</td>\n')
				else:
					self.htmlFile.write('        <td bgcolor = "lightcoral" >' + str(status)  + '</td>\n')
			else:
				self.htmlFile.write('        <td bgcolor = "orange" >' + str(status)  + '</td>\n')
			if (len(str(self.htmleNBFailureMsg)) > 2):
				cellBgColor = 'white'
				result = re.search('ended with|faced real time issues', self.htmleNBFailureMsg)
				if result is not None:
					cellBgColor = 'red'
				else:
					result = re.search('showed|Reestablishment|Could not copy eNB logfile', self.htmleNBFailureMsg)
					if result is not None:
						cellBgColor = 'orange'
				self.htmlFile.write('        <td bgcolor = "' + cellBgColor + '" colspan=' + str(self.htmlUEConnected) + '><pre style="background-color:' + cellBgColor + '">' + self.htmleNBFailureMsg + '</pre></td>\n')
				self.htmleNBFailureMsg = ''
			elif (len(str(self.htmlUEFailureMsg)) > 2):
				cellBgColor = 'white'
				result = re.search('ended with|faced real time issues', self.htmlUEFailureMsg)
				if result is not None:
					cellBgColor = 'red'
				else:
					result = re.search('showed|Could not copy UE logfile|oaitun_ue1 interface is either NOT mounted or NOT configured', self.htmlUEFailureMsg)
					if result is not None:
						cellBgColor = 'orange'
				self.htmlFile.write('        <td bgcolor = "' + cellBgColor + '" colspan=' + str(self.htmlUEConnected) + '><pre style="background-color:' + cellBgColor + '">' + self.htmlUEFailureMsg + '</pre></td>\n')
				self.htmlUEFailureMsg = ''
			else:
				i = 0
				while (i < self.htmlUEConnected):
					self.htmlFile.write('        <td>-</td>\n')
					i += 1
			self.htmlFile.write('      </tr>\n')

	def CreateHtmlTestRowQueue(self, options, status, ue_status, ue_queue):
		if ((not self.htmlFooterCreated) and (self.htmlHeaderCreated)):
			addOrangeBK = False
			self.htmlFile.write('      <tr>\n')
			self.htmlFile.write('        <td bgcolor = "lightcyan" >' + self.testCase_id  + '</td>\n')
			self.htmlFile.write('        <td>' + self.desc  + '</td>\n')
			self.htmlFile.write('        <td>' + str(options)  + '</td>\n')
			if (str(status) == 'OK'):
				self.htmlFile.write('        <td bgcolor = "lightgreen" >' + str(status)  + '</td>\n')
			elif (str(status) == 'KO'):
				self.htmlFile.write('        <td bgcolor = "lightcoral" >' + str(status)  + '</td>\n')
			else:
				addOrangeBK = True
				self.htmlFile.write('        <td bgcolor = "orange" >' + str(status)  + '</td>\n')
			i = 0
			while (i < self.htmlUEConnected):
				if (i < ue_status):
					if (not ue_queue.empty()):
						if (addOrangeBK):
							self.htmlFile.write('        <td bgcolor = "orange" >' + str(ue_queue.get()).replace('white', 'orange') + '</td>\n')
						else:
							self.htmlFile.write('        <td>' + str(ue_queue.get()) + '</td>\n')
					else:
						self.htmlFile.write('        <td>-</td>\n')
				else:
					self.htmlFile.write('        <td>-</td>\n')
				i += 1
			self.htmlFile.write('      </tr>\n')

#-----------------------------------------------------------
# ShowTestID()
#-----------------------------------------------------------
	def ShowTestID(self):
		logging.debug('\u001B[1m----------------------------------------\u001B[0m')
		logging.debug('\u001B[1mTest ID:' + self.testCase_id + '\u001B[0m')
		logging.debug('\u001B[1m' + self.desc + '\u001B[0m')
		logging.debug('\u001B[1m----------------------------------------\u001B[0m')

#-----------------------------------------------------------
# Usage()
#-----------------------------------------------------------
def Usage():
	print('------------------------------------------------------------')
	print('main.py Ver:' + Version)
	print('------------------------------------------------------------')
	print('Usage: python main.py [options]')
	print('  --help  Show this help.')
	print('  --mode=[Mode]')
	print('      TesteNB')
	print('      InitiateHtml, FinalizeHtml')
	print('      TerminateeNB, TerminateUE, TerminateHSS, TerminateMME, TerminateSPGW')
	print('      LogCollectBuild, LogCollecteNB, LogCollectHSS, LogCollectMME, LogCollectSPGW, LogCollectPing, LogCollectIperf')
	print('  --eNBRepository=[eNB\'s Repository URL]                             or --ranRepository=[OAI RAN Repository URL]')
	print('  --eNBBranch=[eNB\'s Branch Name]                                    or --ranBranch=[OAI RAN Repository Branch')
	print('  --eNBCommitID=[eNB\'s Commit Number]                                or --ranCommitID=[OAI RAN Repository Commit SHA-1')
	print('  --eNB_AllowMerge=[eNB\'s Allow Merge Request (with target branch)]  or --ranAllowMerge=true/false')
	print('  --eNBTargetBranch=[eNB\'s Target Branch in case of a Merge Request] or --ranTargetBranch=[Target Branch]')
	print('  --eNBIPAddress=[eNB\'s IP Address]')
	print('  --eNBUserName=[eNB\'s Login User Name]')
	print('  --eNBPassword=[eNB\'s Login Password]')
	print('  --eNBSourceCodePath=[eNB\'s Source Code Path]')
	print('  --EPCIPAddress=[EPC\'s IP Address]')
	print('  --EPCUserName=[EPC\'s Login User Name]')
	print('  --EPCPassword=[EPC\'s Login Password]')
	print('  --EPCSourceCodePath=[EPC\'s Source Code Path]')
	print('  --EPCType=[EPC\'s Type: OAI or ltebox]')
	print('  --ADBIPAddress=[ADB\'s IP Address]')
	print('  --ADBUserName=[ADB\'s Login User Name]')
	print('  --ADBPassword=[ADB\'s Login Password]')
	print('  --XMLTestFile=[XML Test File to be run]')
	print('------------------------------------------------------------')

def CheckClassValidity(action,id):
	if action != 'Build_eNB' and action != 'WaitEndBuild_eNB' and action != 'Initialize_eNB' and action != 'Terminate_eNB' and action != 'Initialize_UE' and action != 'Terminate_UE' and action != 'Attach_UE' and action != 'Detach_UE' and action != 'Build_OAI_UE' and action != 'Initialize_OAI_UE' and action != 'Terminate_OAI_UE' and action != 'DataDisable_UE' and action != 'DataEnable_UE' and action != 'CheckStatusUE' and action != 'Ping' and action != 'Iperf' and action != 'Reboot_UE' and action != 'Initialize_FlexranCtrl' and action != 'Terminate_FlexranCtrl' and action != 'Initialize_HSS' and action != 'Terminate_HSS' and action != 'Initialize_MME' and action != 'Terminate_MME' and action != 'Initialize_SPGW' and action != 'Terminate_SPGW' and action != 'Initialize_CatM_module' and action != 'Terminate_CatM_module' and action != 'Attach_CatM_module' and action != 'Detach_CatM_module' and action != 'Ping_CatM_module' and action != 'IdleSleep' and action != 'Perform_X2_Handover':
		logging.debug('ERROR: test-case ' + id + ' has wrong class ' + action)
		return False
	return True

def GetParametersFromXML(action):
	if action == 'Build_eNB':
		SSH.Build_eNB_args = test.findtext('Build_eNB_args')
		SSH.eNB_instance = test.findtext('eNB_instance')
		if (SSH.eNB_instance is None):
			SSH.eNB_instance = '0'
		SSH.eNB_serverId = test.findtext('eNB_serverId')
		if (SSH.eNB_serverId is None):
			SSH.eNB_serverId = '0'
		xmlBgBuildField = test.findtext('backgroundBuild')
		if (xmlBgBuildField is None):
			SSH.backgroundBuild = False
		else:
			if re.match('true', xmlBgBuildField, re.IGNORECASE):
				SSH.backgroundBuild = True
			else:
				SSH.backgroundBuild = False

	if action == 'WaitEndBuild_eNB':
		SSH.Build_eNB_args = test.findtext('Build_eNB_args')
		SSH.eNB_instance = test.findtext('eNB_instance')
		if (SSH.eNB_instance is None):
			SSH.eNB_instance = '0'
		SSH.eNB_serverId = test.findtext('eNB_serverId')
		if (SSH.eNB_serverId is None):
			SSH.eNB_serverId = '0'

	if action == 'Initialize_eNB':
		SSH.Initialize_eNB_args = test.findtext('Initialize_eNB_args')
		SSH.eNB_instance = test.findtext('eNB_instance')
		if (SSH.eNB_instance is None):
			SSH.eNB_instance = '0'
		SSH.eNB_serverId = test.findtext('eNB_serverId')
		if (SSH.eNB_serverId is None):
			SSH.eNB_serverId = '0'
		SSH.air_interface = test.findtext('air_interface')
		if (SSH.air_interface is None):
			SSH.air_interface = 'lte'
		else:
			SSH.air_interface = SSH.air_interface.lower()

	if action == 'Terminate_eNB':
		SSH.eNB_instance = test.findtext('eNB_instance')
		if (SSH.eNB_instance is None):
			SSH.eNB_instance = '0'
		SSH.eNB_serverId = test.findtext('eNB_serverId')
		if (SSH.eNB_serverId is None):
			SSH.eNB_serverId = '0'
		SSH.air_interface = test.findtext('air_interface')
		if (SSH.air_interface is None):
			SSH.air_interface = 'lte'
		else:
			SSH.air_interface = SSH.air_interface.lower()

	if action == 'Attach_UE':
		nbMaxUEtoAttach = test.findtext('nbMaxUEtoAttach')
		if (nbMaxUEtoAttach is None):
			SSH.nbMaxUEtoAttach = -1
		else:
			SSH.nbMaxUEtoAttach = int(nbMaxUEtoAttach)

	if action == 'CheckStatusUE':
		expectedNBUE = test.findtext('expectedNbOfConnectedUEs')
		if (expectedNBUE is None):
			SSH.expectedNbOfConnectedUEs = -1
		else:
			SSH.expectedNbOfConnectedUEs = int(expectedNBUE)

	if action == 'Build_OAI_UE':
		SSH.Build_OAI_UE_args = test.findtext('Build_OAI_UE_args')
		SSH.clean_repository = test.findtext('clean_repository')
		if (SSH.clean_repository == 'false'):
			SSH.clean_repository = False
		else:
			SSH.clean_repository = True

	if action == 'Initialize_OAI_UE':
		SSH.Initialize_OAI_UE_args = test.findtext('Initialize_OAI_UE_args')
		SSH.UE_instance = test.findtext('UE_instance')
		if (SSH.UE_instance is None):
			SSH.UE_instance = '0'
		SSH.air_interface = test.findtext('air_interface')
		if (SSH.air_interface is None):
			SSH.air_interface = 'lte'
		else:
			SSH.air_interface = SSH.air_interface.lower()

	if action == 'Terminate_OAI_UE':
		SSH.eNB_instance = test.findtext('UE_instance')
		if (SSH.UE_instance is None):
			SSH.UE_instance = '0'

	if action == 'Ping' or action == 'Ping_CatM_module':
		SSH.ping_args = test.findtext('ping_args')
		SSH.ping_packetloss_threshold = test.findtext('ping_packetloss_threshold')

	if action == 'Iperf':
		SSH.iperf_args = test.findtext('iperf_args')
		SSH.iperf_packetloss_threshold = test.findtext('iperf_packetloss_threshold')
		SSH.iperf_profile = test.findtext('iperf_profile')
		if (SSH.iperf_profile is None):
			SSH.iperf_profile = 'balanced'
		else:
			if SSH.iperf_profile != 'balanced' and SSH.iperf_profile != 'unbalanced' and SSH.iperf_profile != 'single-ue':
				logging.debug('ERROR: test-case has wrong profile ' + SSH.iperf_profile)
				SSH.iperf_profile = 'balanced'

	if action == 'IdleSleep':
		string_field = test.findtext('idle_sleep_time_in_sec')
		if (string_field is None):
			SSH.idle_sleep_time = 5
		else:
			SSH.idle_sleep_time = int(string_field)

	if action == 'Perform_X2_Handover':
		string_field = test.findtext('x2_ho_options')
		if (string_field is None):
			SSH.x2_ho_options = 'network'
		else:
			if string_field != 'network':
				logging.error('ERROR: test-case has wrong option ' + string_field)
				SSH.x2_ho_options = 'network'
			else:
				SSH.x2_ho_options = string_field


#check if given test is in list
#it is in list if one of the strings in 'list' is at the beginning of 'test'
def test_in_list(test, list):
	for check in list:
		check=check.replace('+','')
		if (test.startswith(check)):
			return True
	return False

def receive_signal(signum, frame):
	sys.exit(1)

#-----------------------------------------------------------
# Parameter Check
#-----------------------------------------------------------
mode = ''
SSH = SSHConnection()

argvs = sys.argv
argc = len(argvs)
cwd = os.getcwd()

while len(argvs) > 1:
	myArgv = argvs.pop(1)	# 0th is this file's name
	if re.match('^\-\-help$', myArgv, re.IGNORECASE):
		Usage()
		sys.exit(0)
	elif re.match('^\-\-mode=(.+)$', myArgv, re.IGNORECASE):
		matchReg = re.match('^\-\-mode=(.+)$', myArgv, re.IGNORECASE)
		mode = matchReg.group(1)
	elif re.match('^\-\-eNBRepository=(.+)$|^\-\-ranRepository(.+)$', myArgv, re.IGNORECASE):
		if re.match('^\-\-eNBRepository=(.+)$', myArgv, re.IGNORECASE):
			matchReg = re.match('^\-\-eNBRepository=(.+)$', myArgv, re.IGNORECASE)
		else:
			matchReg = re.match('^\-\-ranRepository=(.+)$', myArgv, re.IGNORECASE)
		SSH.ranRepository = matchReg.group(1)
	elif re.match('^\-\-eNB_AllowMerge=(.+)$|^\-\-ranAllowMerge=(.+)$', myArgv, re.IGNORECASE):
		if re.match('^\-\-eNB_AllowMerge=(.+)$', myArgv, re.IGNORECASE):
			matchReg = re.match('^\-\-eNB_AllowMerge=(.+)$', myArgv, re.IGNORECASE)
		else:
			matchReg = re.match('^\-\-ranAllowMerge=(.+)$', myArgv, re.IGNORECASE)
		doMerge = matchReg.group(1)
		if ((doMerge == 'true') or (doMerge == 'True')):
			SSH.ranAllowMerge = True
	elif re.match('^\-\-eNBBranch=(.+)$|^\-\-ranBranch=(.+)$', myArgv, re.IGNORECASE):
		if re.match('^\-\-eNBBranch=(.+)$', myArgv, re.IGNORECASE):
			matchReg = re.match('^\-\-eNBBranch=(.+)$', myArgv, re.IGNORECASE)
		else:
			matchReg = re.match('^\-\-ranBranch=(.+)$', myArgv, re.IGNORECASE)
		SSH.ranBranch = matchReg.group(1)
	elif re.match('^\-\-eNBCommitID=(.*)$|^\-\-ranCommitID=(.*)$', myArgv, re.IGNORECASE):
		if re.match('^\-\-eNBCommitID=(.*)$', myArgv, re.IGNORECASE):
			matchReg = re.match('^\-\-eNBCommitID=(.*)$', myArgv, re.IGNORECASE)
		else:
			matchReg = re.match('^\-\-ranCommitID=(.*)$', myArgv, re.IGNORECASE)
		SSH.ranCommitID = matchReg.group(1)
	elif re.match('^\-\-eNBTargetBranch=(.*)$|^\-\-ranTargetBranch=(.*)$', myArgv, re.IGNORECASE):
		if re.match('^\-\-eNBTargetBranch=(.*)$', myArgv, re.IGNORECASE):
			matchReg = re.match('^\-\-eNBTargetBranch=(.*)$', myArgv, re.IGNORECASE)
		else:
			matchReg = re.match('^\-\-ranTargetBranch=(.*)$', myArgv, re.IGNORECASE)
		SSH.ranTargetBranch = matchReg.group(1)
	elif re.match('^\-\-eNBIPAddress=(.+)$|^\-\-eNB[1-2]IPAddress=(.+)$', myArgv, re.IGNORECASE):
		if re.match('^\-\-eNBIPAddress=(.+)$', myArgv, re.IGNORECASE):
			matchReg = re.match('^\-\-eNBIPAddress=(.+)$', myArgv, re.IGNORECASE)
			SSH.eNBIPAddress = matchReg.group(1)
		elif re.match('^\-\-eNB1IPAddress=(.+)$', myArgv, re.IGNORECASE):
			matchReg = re.match('^\-\-eNB1IPAddress=(.+)$', myArgv, re.IGNORECASE)
			SSH.eNB1IPAddress = matchReg.group(1)
		elif re.match('^\-\-eNB2IPAddress=(.+)$', myArgv, re.IGNORECASE):
			matchReg = re.match('^\-\-eNB2IPAddress=(.+)$', myArgv, re.IGNORECASE)
			SSH.eNB2IPAddress = matchReg.group(1)
	elif re.match('^\-\-eNBUserName=(.+)$|^\-\-eNB[1-2]UserName=(.+)$', myArgv, re.IGNORECASE):
		if re.match('^\-\-eNBUserName=(.+)$', myArgv, re.IGNORECASE):
			matchReg = re.match('^\-\-eNBUserName=(.+)$', myArgv, re.IGNORECASE)
			SSH.eNBUserName = matchReg.group(1)
		elif re.match('^\-\-eNB1UserName=(.+)$', myArgv, re.IGNORECASE):
			matchReg = re.match('^\-\-eNB1UserName=(.+)$', myArgv, re.IGNORECASE)
			SSH.eNB1UserName = matchReg.group(1)
		elif re.match('^\-\-eNB2UserName=(.+)$', myArgv, re.IGNORECASE):
			matchReg = re.match('^\-\-eNB2UserName=(.+)$', myArgv, re.IGNORECASE)
			SSH.eNB2UserName = matchReg.group(1)
	elif re.match('^\-\-eNBPassword=(.+)$|^\-\-eNB[1-2]Password=(.+)$', myArgv, re.IGNORECASE):
		if re.match('^\-\-eNBPassword=(.+)$', myArgv, re.IGNORECASE):
			matchReg = re.match('^\-\-eNBPassword=(.+)$', myArgv, re.IGNORECASE)
			SSH.eNBPassword = matchReg.group(1)
		elif re.match('^\-\-eNB1Password=(.+)$', myArgv, re.IGNORECASE):
			matchReg = re.match('^\-\-eNB1Password=(.+)$', myArgv, re.IGNORECASE)
			SSH.eNB1Password = matchReg.group(1)
		elif re.match('^\-\-eNB2Password=(.+)$', myArgv, re.IGNORECASE):
			matchReg = re.match('^\-\-eNB2Password=(.+)$', myArgv, re.IGNORECASE)
			SSH.eNB2Password = matchReg.group(1)
	elif re.match('^\-\-eNBSourceCodePath=(.+)$|^\-\-eNB[1-2]SourceCodePath=(.+)$', myArgv, re.IGNORECASE):
		if re.match('^\-\-eNBSourceCodePath=(.+)$', myArgv, re.IGNORECASE):
			matchReg = re.match('^\-\-eNBSourceCodePath=(.+)$', myArgv, re.IGNORECASE)
			SSH.eNBSourceCodePath = matchReg.group(1)
		elif re.match('^\-\-eNB1SourceCodePath=(.+)$', myArgv, re.IGNORECASE):
			matchReg = re.match('^\-\-eNB1SourceCodePath=(.+)$', myArgv, re.IGNORECASE)
			SSH.eNB1SourceCodePath = matchReg.group(1)
		elif re.match('^\-\-eNB2SourceCodePath=(.+)$', myArgv, re.IGNORECASE):
			matchReg = re.match('^\-\-eNB2SourceCodePath=(.+)$', myArgv, re.IGNORECASE)
			SSH.eNB2SourceCodePath = matchReg.group(1)
	elif re.match('^\-\-EPCIPAddress=(.+)$', myArgv, re.IGNORECASE):
		matchReg = re.match('^\-\-EPCIPAddress=(.+)$', myArgv, re.IGNORECASE)
		SSH.EPCIPAddress = matchReg.group(1)
	elif re.match('^\-\-EPCBranch=(.+)$', myArgv, re.IGNORECASE):
		matchReg = re.match('^\-\-EPCBranch=(.+)$', myArgv, re.IGNORECASE)
		SSH.EPCBranch = matchReg.group(1)
	elif re.match('^\-\-EPCUserName=(.+)$', myArgv, re.IGNORECASE):
		matchReg = re.match('^\-\-EPCUserName=(.+)$', myArgv, re.IGNORECASE)
		SSH.EPCUserName = matchReg.group(1)
	elif re.match('^\-\-EPCPassword=(.+)$', myArgv, re.IGNORECASE):
		matchReg = re.match('^\-\-EPCPassword=(.+)$', myArgv, re.IGNORECASE)
		SSH.EPCPassword = matchReg.group(1)
	elif re.match('^\-\-EPCSourceCodePath=(.+)$', myArgv, re.IGNORECASE):
		matchReg = re.match('^\-\-EPCSourceCodePath=(.+)$', myArgv, re.IGNORECASE)
		SSH.EPCSourceCodePath = matchReg.group(1)
	elif re.match('^\-\-EPCType=(.+)$', myArgv, re.IGNORECASE):
		matchReg = re.match('^\-\-EPCType=(.+)$', myArgv, re.IGNORECASE)
		if re.match('OAI', matchReg.group(1), re.IGNORECASE) or re.match('ltebox', matchReg.group(1), re.IGNORECASE):
			SSH.EPCType = matchReg.group(1)
		else:
			sys.exit('Invalid EPC Type: ' + matchReg.group(1) + ' -- (should be OAI or ltebox)')
	elif re.match('^\-\-ADBIPAddress=(.+)$', myArgv, re.IGNORECASE):
		matchReg = re.match('^\-\-ADBIPAddress=(.+)$', myArgv, re.IGNORECASE)
		SSH.ADBIPAddress = matchReg.group(1)
	elif re.match('^\-\-ADBUserName=(.+)$', myArgv, re.IGNORECASE):
		matchReg = re.match('^\-\-ADBUserName=(.+)$', myArgv, re.IGNORECASE)
		SSH.ADBUserName = matchReg.group(1)
	elif re.match('^\-\-ADBPassword=(.+)$', myArgv, re.IGNORECASE):
		matchReg = re.match('^\-\-ADBPassword=(.+)$', myArgv, re.IGNORECASE)
		SSH.ADBPassword = matchReg.group(1)
	elif re.match('^\-\-XMLTestFile=(.+)$', myArgv, re.IGNORECASE):
		matchReg = re.match('^\-\-XMLTestFile=(.+)$', myArgv, re.IGNORECASE)
		SSH.testXMLfiles.append(matchReg.group(1))
		SSH.nbTestXMLfiles += 1
	elif re.match('^\-\-UEIPAddress=(.+)$', myArgv, re.IGNORECASE):
		matchReg = re.match('^\-\-UEIPAddress=(.+)$', myArgv, re.IGNORECASE)
		SSH.UEIPAddress = matchReg.group(1)
	elif re.match('^\-\-UEUserName=(.+)$', myArgv, re.IGNORECASE):
		matchReg = re.match('^\-\-UEUserName=(.+)$', myArgv, re.IGNORECASE)
		SSH.UEUserName = matchReg.group(1)
	elif re.match('^\-\-UEPassword=(.+)$', myArgv, re.IGNORECASE):
		matchReg = re.match('^\-\-UEPassword=(.+)$', myArgv, re.IGNORECASE)
		SSH.UEPassword = matchReg.group(1)
	elif re.match('^\-\-UESourceCodePath=(.+)$', myArgv, re.IGNORECASE):
		matchReg = re.match('^\-\-UESourceCodePath=(.+)$', myArgv, re.IGNORECASE)
		SSH.UESourceCodePath = matchReg.group(1)
	elif re.match('^\-\-finalStatus=(.+)$', myArgv, re.IGNORECASE):
		matchReg = re.match('^\-\-finalStatus=(.+)$', myArgv, re.IGNORECASE)
		finalStatus = matchReg.group(1)
		if ((finalStatus == 'true') or (finalStatus == 'True')):
			SSH.finalStatus = True
	else:
		Usage()
		sys.exit('Invalid Parameter: ' + myArgv)

if re.match('^TerminateeNB$', mode, re.IGNORECASE):
	if SSH.eNBIPAddress == '' or SSH.eNBUserName == '' or SSH.eNBPassword == '':
		Usage()
		sys.exit('Insufficient Parameter')
	SSH.eNB_serverId = '0'
	SSH.eNB_instance = '0'
	SSH.eNBSourceCodePath = '/tmp/'
	SSH.TerminateeNB()
elif re.match('^TerminateUE$', mode, re.IGNORECASE):
	if (SSH.ADBIPAddress == '' or SSH.ADBUserName == '' or SSH.ADBPassword == ''):
		Usage()
		sys.exit('Insufficient Parameter')
	signal.signal(signal.SIGUSR1, receive_signal)
	SSH.TerminateUE()
elif re.match('^TerminateOAIUE$', mode, re.IGNORECASE):
	if SSH.UEIPAddress == '' or SSH.UEUserName == '' or SSH.UEPassword == '':
		Usage()
		sys.exit('Insufficient Parameter')
	signal.signal(signal.SIGUSR1, receive_signal)
	SSH.TerminateOAIUE()
elif re.match('^TerminateHSS$', mode, re.IGNORECASE):
	if SSH.EPCIPAddress == '' or SSH.EPCUserName == '' or SSH.EPCPassword == '' or SSH.EPCType == '' or SSH.EPCSourceCodePath == '':
		Usage()
		sys.exit('Insufficient Parameter')
	SSH.TerminateHSS()
elif re.match('^TerminateMME$', mode, re.IGNORECASE):
	if SSH.EPCIPAddress == '' or SSH.EPCUserName == '' or SSH.EPCPassword == '' or SSH.EPCType == '' or SSH.EPCSourceCodePath == '':
		Usage()
		sys.exit('Insufficient Parameter')
	SSH.TerminateMME()
elif re.match('^TerminateSPGW$', mode, re.IGNORECASE):
	if SSH.EPCIPAddress == '' or SSH.EPCUserName == '' or SSH.EPCPassword == '' or SSH.EPCType == '' or SSH.EPCSourceCodePath == '':
		Usage()
		sys.exit('Insufficient Parameter')
	SSH.TerminateSPGW()
elif re.match('^LogCollectBuild$', mode, re.IGNORECASE):
	if (SSH.eNBIPAddress == '' or SSH.eNBUserName == '' or SSH.eNBPassword == '' or SSH.eNBSourceCodePath == '') and (SSH.UEIPAddress == '' or SSH.UEUserName == '' or SSH.UEPassword == '' or SSH.UESourceCodePath == ''):
		Usage()
		sys.exit('Insufficient Parameter')
	SSH.LogCollectBuild()
elif re.match('^LogCollecteNB$', mode, re.IGNORECASE):
	if SSH.eNBIPAddress == '' or SSH.eNBUserName == '' or SSH.eNBPassword == '' or SSH.eNBSourceCodePath == '':
		Usage()
		sys.exit('Insufficient Parameter')
	SSH.LogCollecteNB()
elif re.match('^LogCollectHSS$', mode, re.IGNORECASE):
	if SSH.EPCIPAddress == '' or SSH.EPCUserName == '' or SSH.EPCPassword == '' or SSH.EPCType == '' or SSH.EPCSourceCodePath == '':
		Usage()
		sys.exit('Insufficient Parameter')
	SSH.LogCollectHSS()
elif re.match('^LogCollectMME$', mode, re.IGNORECASE):
	if SSH.EPCIPAddress == '' or SSH.EPCUserName == '' or SSH.EPCPassword == '' or SSH.EPCType == '' or SSH.EPCSourceCodePath == '':
		Usage()
		sys.exit('Insufficient Parameter')
	SSH.LogCollectMME()
elif re.match('^LogCollectSPGW$', mode, re.IGNORECASE):
	if SSH.EPCIPAddress == '' or SSH.EPCUserName == '' or SSH.EPCPassword == '' or SSH.EPCType == '' or SSH.EPCSourceCodePath == '':
		Usage()
		sys.exit('Insufficient Parameter')
	SSH.LogCollectSPGW()
elif re.match('^LogCollectPing$', mode, re.IGNORECASE):
	if SSH.EPCIPAddress == '' or SSH.EPCUserName == '' or SSH.EPCPassword == '' or SSH.EPCSourceCodePath == '':
		Usage()
		sys.exit('Insufficient Parameter')
	SSH.LogCollectPing()
elif re.match('^LogCollectIperf$', mode, re.IGNORECASE):
	if SSH.EPCIPAddress == '' or SSH.EPCUserName == '' or SSH.EPCPassword == '' or SSH.EPCSourceCodePath == '':
		Usage()
		sys.exit('Insufficient Parameter')
	SSH.LogCollectIperf()
elif re.match('^LogCollectOAIUE$', mode, re.IGNORECASE):
	if SSH.UEIPAddress == '' or SSH.UEUserName == '' or SSH.UEPassword == '' or SSH.UESourceCodePath == '':
		Usage()
		sys.exit('Insufficient Parameter')
	SSH.LogCollectOAIUE()
elif re.match('^InitiateHtml$', mode, re.IGNORECASE):
	if (SSH.ADBIPAddress == '' or SSH.ADBUserName == '' or SSH.ADBPassword == ''):
		Usage()
		sys.exit('Insufficient Parameter')
	count = 0
	foundCount = 0
	while (count < SSH.nbTestXMLfiles):
		xml_test_file = cwd + "/" + SSH.testXMLfiles[count]
		if (os.path.isfile(xml_test_file)):
			try:
				xmlTree = ET.parse(xml_test_file)
			except:
				print("Error while parsing file: " + xml_test_file)
			xmlRoot = xmlTree.getroot()
			SSH.htmlTabRefs.append(xmlRoot.findtext('htmlTabRef',default='test-tab-' + str(count)))
			SSH.htmlTabNames.append(xmlRoot.findtext('htmlTabName',default='Test-' + str(count)))
			SSH.htmlTabIcons.append(xmlRoot.findtext('htmlTabIcon',default='info-sign'))
			foundCount += 1
		count += 1
	if foundCount != SSH.nbTestXMLfiles:
		SSH.nbTestXMLfiles = foundCount
	SSH.CreateHtmlHeader()
elif re.match('^FinalizeHtml$', mode, re.IGNORECASE):
	SSH.CreateHtmlFooter(SSH.finalStatus)
elif re.match('^TesteNB$', mode, re.IGNORECASE) or re.match('^TestUE$', mode, re.IGNORECASE):
	if re.match('^TesteNB$', mode, re.IGNORECASE):
		if SSH.eNBIPAddress == '' or SSH.ranRepository == '' or SSH.ranBranch == '' or SSH.eNBUserName == '' or SSH.eNBPassword == '' or SSH.eNBSourceCodePath == '' or SSH.EPCIPAddress == '' or SSH.EPCUserName == '' or SSH.EPCPassword == '' or SSH.EPCType == '' or SSH.EPCSourceCodePath == '' or SSH.ADBIPAddress == '' or SSH.ADBUserName == '' or SSH.ADBPassword == '':
			Usage()
			sys.exit('Insufficient Parameter')

		if (SSH.EPCIPAddress != '') and (SSH.EPCIPAddress != 'none'):
			SSH.copyout(SSH.EPCIPAddress, SSH.EPCUserName, SSH.EPCPassword, cwd + "/tcp_iperf_stats.awk", "/tmp")
			SSH.copyout(SSH.EPCIPAddress, SSH.EPCUserName, SSH.EPCPassword, cwd + "/active_net_interfaces.awk", "/tmp")
	else:
		if SSH.UEIPAddress == '' or SSH.ranRepository == '' or SSH.ranBranch == '' or SSH.UEUserName == '' or SSH.UEPassword == '' or SSH.UESourceCodePath == '':
			Usage()
			sys.exit('UE: Insufficient Parameter')

	#read test_case_list.xml file
	# if no parameters for XML file, use default value
	if (SSH.nbTestXMLfiles != 1):
		xml_test_file = cwd + "/test_case_list.xml"
	else:
		xml_test_file = cwd + "/" + SSH.testXMLfiles[0]

	xmlTree = ET.parse(xml_test_file)
	xmlRoot = xmlTree.getroot()

	exclusion_tests=xmlRoot.findtext('TestCaseExclusionList',default='')
	requested_tests=xmlRoot.findtext('TestCaseRequestedList',default='')
	if (SSH.nbTestXMLfiles == 1):
		SSH.htmlTabRefs.append(xmlRoot.findtext('htmlTabRef',default='test-tab-0'))
		SSH.htmlTabNames.append(xmlRoot.findtext('htmlTabName',default='Test-0'))
		repeatCount = xmlRoot.findtext('repeatCount',default='1')
		SSH.repeatCounts.append(int(repeatCount))
	all_tests=xmlRoot.findall('testCase')

	exclusion_tests=exclusion_tests.split()
	requested_tests=requested_tests.split()

	#check that exclusion tests are well formatted
	#(6 digits or less than 6 digits followed by +)
	for test in exclusion_tests:
		if     (not re.match('^[0-9]{6}$', test) and
				not re.match('^[0-9]{1,5}\+$', test)):
			logging.debug('ERROR: exclusion test is invalidly formatted: ' + test)
			sys.exit(1)
		else:
			logging.debug(test)

	#check that requested tests are well formatted
	#(6 digits or less than 6 digits followed by +)
	#be verbose
	for test in requested_tests:
		if     (re.match('^[0-9]{6}$', test) or
				re.match('^[0-9]{1,5}\+$', test)):
			logging.debug('INFO: test group/case requested: ' + test)
		else:
			logging.debug('ERROR: requested test is invalidly formatted: ' + test)
			sys.exit(1)
	if (SSH.EPCIPAddress != '') and (SSH.EPCIPAddress != 'none'):
		SSH.CheckFlexranCtrlInstallation()

	#get the list of tests to be done
	todo_tests=[]
	for test in requested_tests:
		if    (test_in_list(test, exclusion_tests)):
			logging.debug('INFO: test will be skipped: ' + test)
		else:
			#logging.debug('INFO: test will be run: ' + test)
			todo_tests.append(test)

	signal.signal(signal.SIGUSR1, receive_signal)

	SSH.CreateHtmlTabHeader()

	cnt = 0
	SSH.prematureExit = True
	while cnt < SSH.repeatCounts[0] and SSH.prematureExit:
		SSH.prematureExit = False
		for test_case_id in todo_tests:
			if SSH.prematureExit:
				break
			for test in all_tests:
				if SSH.prematureExit:
					break
				id = test.get('id')
				if test_case_id != id:
					continue
				SSH.testCase_id = id
				SSH.desc = test.findtext('desc')
				action = test.findtext('class')
				if (CheckClassValidity(action, id) == False):
					continue
				SSH.ShowTestID()
				GetParametersFromXML(action)
				if action == 'Initialize_UE' or action == 'Attach_UE' or action == 'Detach_UE' or action == 'Ping' or action == 'Iperf' or action == 'Reboot_UE' or action == 'DataDisable_UE' or action == 'DataEnable_UE' or action == 'CheckStatusUE':
					if (SSH.ADBIPAddress != 'none'):
						terminate_ue_flag = False
						SSH.GetAllUEDevices(terminate_ue_flag)
				if action == 'Build_eNB':
					SSH.BuildeNB()
				elif action == 'WaitEndBuild_eNB':
					SSH.WaitBuildeNBisFinished()
				elif action == 'Initialize_eNB':
					SSH.InitializeeNB()
				elif action == 'Terminate_eNB':
					SSH.TerminateeNB()
				elif action == 'Initialize_UE':
					SSH.InitializeUE()
				elif action == 'Terminate_UE':
					SSH.TerminateUE()
				elif action == 'Attach_UE':
					SSH.AttachUE()
				elif action == 'Detach_UE':
					SSH.DetachUE()
				elif action == 'DataDisable_UE':
					SSH.DataDisableUE()
				elif action == 'DataEnable_UE':
					SSH.DataEnableUE()
				elif action == 'CheckStatusUE':
					SSH.CheckStatusUE()
				elif action == 'Build_OAI_UE':
					SSH.BuildOAIUE()
				elif action == 'Initialize_OAI_UE':
					SSH.InitializeOAIUE()
				elif action == 'Terminate_OAI_UE':
					SSH.TerminateOAIUE()
				elif action == 'Initialize_CatM_module':
					SSH.InitializeCatM()
				elif action == 'Terminate_CatM_module':
					SSH.TerminateCatM()
				elif action == 'Attach_CatM_module':
					SSH.AttachCatM()
				elif action == 'Detach_CatM_module':
					SSH.TerminateCatM()
				elif action == 'Ping_CatM_module':
					SSH.PingCatM()
				elif action == 'Ping':
					SSH.Ping()
				elif action == 'Iperf':
					SSH.Iperf()
				elif action == 'Reboot_UE':
					SSH.RebootUE()
				elif action == 'Initialize_HSS':
					SSH.InitializeHSS()
				elif action == 'Terminate_HSS':
					SSH.TerminateHSS()
				elif action == 'Initialize_MME':
					SSH.InitializeMME()
				elif action == 'Terminate_MME':
					SSH.TerminateMME()
				elif action == 'Initialize_SPGW':
					SSH.InitializeSPGW()
				elif action == 'Terminate_SPGW':
					SSH.TerminateSPGW()
				elif action == 'Initialize_FlexranCtrl':
					SSH.InitializeFlexranCtrl()
				elif action == 'Terminate_FlexranCtrl':
					SSH.TerminateFlexranCtrl()
				elif action == 'IdleSleep':
					SSH.IdleSleep()
				elif action == 'Perform_X2_Handover':
					SSH.Perform_X2_Handover()
				else:
					sys.exit('Invalid action')
		cnt += 1
	if cnt == SSH.repeatCounts[0] and SSH.prematureExit:
		logging.debug('Testsuite failed ' + str(cnt) + ' time(s)')
		SSH.CreateHtmlTabFooter(False)
		sys.exit('Failed Scenario')
	else:
		logging.info('Testsuite passed after ' + str(cnt) + ' time(s)')
		SSH.CreateHtmlTabFooter(True)
else:
	Usage()
	sys.exit('Invalid mode')
sys.exit(0)<|MERGE_RESOLUTION|>--- conflicted
+++ resolved
@@ -540,11 +540,6 @@
 		# here add a check if git clone or git fetch went smoothly
 		self.command('git config user.email "jenkins@openairinterface.org"', '\$', 5)
 		self.command('git config user.name "OAI Jenkins"', '\$', 5)
-<<<<<<< HEAD
-		if self.clean_repository:
-			pass
-			self.command('echo ' + self.UEPassword + ' | sudo -S git clean -x -d -ff', '\$', 30)
-=======
 		self.command('ls *.txt', '\$', 5)
 		result = re.search('LAST_BUILD_INFO', str(self.ssh.before))
 		if result is not None:
@@ -575,7 +570,6 @@
 				return
 
 		self.command('echo ' + self.UEPassword + ' | sudo -S git clean -x -d -ff', '\$', 30)
->>>>>>> edb74831
 		# if the commit ID is provided use it to point to it
 		if self.ranCommitID != '':
 			self.command('git checkout -f ' + self.ranCommitID, '\$', 5)
@@ -604,12 +598,6 @@
 		self.command('mv log/* ' + 'build_log_' + self.testCase_id, '\$', 5)
 		self.command('mv compile_oai_ue.log ' + 'build_log_' + self.testCase_id, '\$', 5)
 		if buildStatus:
-<<<<<<< HEAD
-			logging.info('\u001B[1m Building OAI ' + ue_prefix + 'UE Pass\u001B[0m')
-			self.CreateHtmlTestRow(self.Build_OAI_UE_args, 'OK', ALL_PROCESSES_OK, 'OAI UE')
-		else:
-			logging.error('\u001B[1m Building OAI ' + ue_prefix + 'UE Failed\u001B[0m')
-=======
 			# Generating a BUILD INFO file
 			self.command('echo "SRC_BRANCH: ' + self.ranBranch + '" > ../LAST_BUILD_INFO.txt', '\$', 2)
 			self.command('echo "SRC_COMMIT: ' + self.ranCommitID + '" >> ../LAST_BUILD_INFO.txt', '\$', 2)
@@ -626,7 +614,6 @@
 		else:
 			self.close()
 			logging.error('\u001B[1m Building OAI UE Failed\u001B[0m')
->>>>>>> edb74831
 			self.CreateHtmlTestRow(self.Build_OAI_UE_args, 'KO', ALL_PROCESSES_OK, 'OAI UE')
 			self.CreateHtmlTabFooter(False)
 			sys.exit(1)
