#/*
# * Licensed to the OpenAirInterface (OAI) Software Alliance under one or more
# * contributor license agreements.  See the NOTICE file distributed with
# * this work for additional information regarding copyright ownership.
# * The OpenAirInterface Software Alliance licenses this file to You under
# * the OAI Public License, Version 1.1  (the "License"); you may not use this file
# * except in compliance with the License.
# * You may obtain a copy of the License at
# *
# *      http://www.openairinterface.org/?page_id=698
# *
# * Unless required by applicable law or agreed to in writing, software
# * distributed under the License is distributed on an "AS IS" BASIS,
# * WITHOUT WARRANTIES OR CONDITIONS OF ANY KIND, either express or implied.
# * See the License for the specific language governing permissions and
# * limitations under the License.
# *-------------------------------------------------------------------------------
# * For more information about the OpenAirInterface (OAI) Software Alliance:
# *      contact@openairinterface.org
# */
#---------------------------------------------------------------------
# Python for CI of OAI-eNB + COTS-UE
#
#   Required Python Version
#     Python 3.x
#
#   Required Python Package
#     pexpect
#---------------------------------------------------------------------



#-----------------------------------------------------------
# Import Components
#-----------------------------------------------------------

import helpreadme as HELP
import constants as CONST


import cls_oaicitest            #main class for OAI CI test framework
import cls_physim               #class PhySim for physical simulators build and test
import cls_cots_ue              #class CotsUe for Airplane mode control
import cls_containerize         #class Containerize for all container-based operations on RAN/UE objects
import cls_static_code_analysis #class for static code analysis
<<<<<<< HEAD
import cls_ci_ueinfra			#class defining the multi Ue infrastrucure
=======
import cls_physim1          #class PhySim for physical simulators deploy and run
>>>>>>> d81b0ce9

import sshconnection 
import epc
import ran
import html


#-----------------------------------------------------------
# Import Libs
#-----------------------------------------------------------
import sys		# arg
import re		# reg
import pexpect	# pexpect
import time		# sleep
import os
import subprocess
import xml.etree.ElementTree as ET
import logging
import datetime
import signal
from multiprocessing import Process, Lock, SimpleQueue
logging.basicConfig(
	level=logging.DEBUG,
	format="[%(asctime)s] %(name)s:%(levelname)s: %(message)s"
)




#-----------------------------------------------------------
# General Functions
#-----------------------------------------------------------



def CheckClassValidity(xml_class_list,action,id):
	if action not in xml_class_list:
		logging.debug('ERROR: test-case ' + id + ' has unlisted class ' + action + ' ##CHECK xml_class_list.yml')
		resp=False
	else:
		resp=True
	return resp


#assigning parameters to object instance attributes (even if the attributes do not exist !!)
def AssignParams(params_dict):

	for key,value in params_dict.items():
		setattr(CiTestObj, key, value)
		setattr(RAN, key, value)
		setattr(HTML, key, value)
		setattr(ldpc, key, value)



def GetParametersFromXML(action):
	if action == 'Build_eNB' or action == 'Build_Image':
		RAN.Build_eNB_args=test.findtext('Build_eNB_args')
		CONTAINERS.imageKind=test.findtext('kind')
		forced_workspace_cleanup = test.findtext('forced_workspace_cleanup')
		if (forced_workspace_cleanup is None):
			RAN.Build_eNB_forced_workspace_cleanup=False
			CONTAINERS.forcedWorkspaceCleanup=False
		else:
			if re.match('true', forced_workspace_cleanup, re.IGNORECASE):
				RAN.Build_eNB_forced_workspace_cleanup=True
				CONTAINERS.forcedWorkspaceCleanup=True
			else:
				RAN.Build_eNB_forced_workspace_cleanup=True
				CONTAINERS.forcedWorkspaceCleanup=False
		eNB_instance=test.findtext('eNB_instance')
		if (eNB_instance is None):
			RAN.eNB_instance=0
			CONTAINERS.eNB_instance=0
		else:
			RAN.eNB_instance=int(eNB_instance)
			CONTAINERS.eNB_instance=int(eNB_instance)
		eNB_serverId=test.findtext('eNB_serverId')
		if (eNB_serverId is None):
			RAN.eNB_serverId[RAN.eNB_instance]='0'
			CONTAINERS.eNB_serverId[RAN.eNB_instance]='0'
		else:
			RAN.eNB_serverId[RAN.eNB_instance]=eNB_serverId
			CONTAINERS.eNB_serverId[CONTAINERS.eNB_instance]=eNB_serverId
		xmlBgBuildField = test.findtext('backgroundBuild')
		if (xmlBgBuildField is None):
			RAN.backgroundBuild=False
		else:
			if re.match('true', xmlBgBuildField, re.IGNORECASE):
				RAN.backgroundBuild=True
			else:
				RAN.backgroundBuild=False

	elif action == 'WaitEndBuild_eNB':
		RAN.Build_eNB_args=test.findtext('Build_eNB_args')
		eNB_instance=test.findtext('eNB_instance')
		if (eNB_instance is None):
			RAN.eNB_instance=0
		else:
			RAN.eNB_instance=int(eNB_instance)
		eNB_serverId=test.findtext('eNB_serverId')
		if (eNB_serverId is None):
			RAN.eNB_serverId[RAN.eNB_instance]='0'
		else:
			RAN.eNB_serverId[RAN.eNB_instance]=eNB_serverId

	elif action == 'Initialize_eNB':
		RAN.Initialize_eNB_args=test.findtext('Initialize_eNB_args')
		eNB_instance=test.findtext('eNB_instance')
		if (eNB_instance is None):
			RAN.eNB_instance=0
		else:
			RAN.eNB_instance=int(eNB_instance)
		eNB_serverId=test.findtext('eNB_serverId')
		if (eNB_serverId is None):
			RAN.eNB_serverId[RAN.eNB_instance]='0'
		else:
			RAN.eNB_serverId[RAN.eNB_instance]=eNB_serverId
			
		#local variable air_interface
		air_interface = test.findtext('air_interface')		
		if (air_interface is None) or (air_interface.lower() not in ['nr','lte','ocp']):
			RAN.air_interface[RAN.eNB_instance] = 'lte-softmodem'
		elif (air_interface.lower() in ['nr','lte']):
			RAN.air_interface[RAN.eNB_instance] = air_interface.lower() +'-softmodem'
		else :
			RAN.air_interface[RAN.eNB_instance] = 'ocp-enb'

	elif action == 'Terminate_eNB':
		eNB_instance=test.findtext('eNB_instance')
		if (eNB_instance is None):
			RAN.eNB_instance=0
		else:
			RAN.eNB_instance=int(eNB_instance)
		eNB_serverId=test.findtext('eNB_serverId')
		if (eNB_serverId is None):
			RAN.eNB_serverId[RAN.eNB_instance]='0'
		else:
			RAN.eNB_serverId[RAN.eNB_instance]=eNB_serverId

		#local variable air_interface
		air_interface = test.findtext('air_interface')		
		if (air_interface is None) or (air_interface.lower() not in ['nr','lte','ocp']):
			RAN.air_interface[RAN.eNB_instance] = 'lte-softmodem'
		elif (air_interface.lower() in ['nr','lte']):
			RAN.air_interface[RAN.eNB_instance] = air_interface.lower() +'-softmodem'
		else :
			RAN.air_interface[RAN.eNB_instance] = 'ocp-enb'

	elif action == 'Initialize_UE':
		ue_id = test.findtext('id')
		if (ue_id is None):
			CiTestObj.ue_id = ""
		else:
			CiTestObj.ue_id = ue_id

	elif action == 'Detach_UE':
		ue_id = test.findtext('id')
		if (ue_id is None):
			CiTestObj.ue_id = ""
		else:
			CiTestObj.ue_id = ue_id

	elif action == 'Attach_UE':
		nbMaxUEtoAttach = test.findtext('nbMaxUEtoAttach')
		if (nbMaxUEtoAttach is None):
			CiTestObj.nbMaxUEtoAttach = -1
		else:
			CiTestObj.nbMaxUEtoAttach = int(nbMaxUEtoAttach)

	elif action == 'CheckStatusUE':
		expectedNBUE = test.findtext('expectedNbOfConnectedUEs')
		if (expectedNBUE is None):
			CiTestObj.expectedNbOfConnectedUEs = -1
		else:
			CiTestObj.expectedNbOfConnectedUEs = int(expectedNBUE)

	elif action == 'Build_OAI_UE':
		CiTestObj.Build_OAI_UE_args = test.findtext('Build_OAI_UE_args')
		CiTestObj.clean_repository = test.findtext('clean_repository')
		if (CiTestObj.clean_repository == 'false'):
			CiTestObj.clean_repository = False
		else:
			CiTestObj.clean_repository = True

	elif action == 'Initialize_OAI_UE':
		CiTestObj.Initialize_OAI_UE_args = test.findtext('Initialize_OAI_UE_args')
		UE_instance = test.findtext('UE_instance')
		if (UE_instance is None):
			CiTestObj.UE_instance = 0
		else:
			CiTestObj.UE_instance = UE_instance
			
		#local variable air_interface
		air_interface = test.findtext('air_interface')		
		if (air_interface is None) or (air_interface.lower() not in ['nr','lte','ocp']):
			CiTestObj.air_interface = 'lte-uesoftmodem'
		elif (air_interface.lower() in ['nr','lte']):
			CiTestObj.air_interface = air_interface.lower() +'-uesoftmodem'
		else :
			#CiTestObj.air_interface = 'ocp-enb'
			logging.error('OCP UE -- NOT SUPPORTED')

	elif action == 'Terminate_OAI_UE':
		UE_instance=test.findtext('UE_instance')
		if (UE_instance is None):
			CiTestObj.UE_instance = '0'
		else:
			CiTestObj.UE_instance = int(UE_instance)
		
		#local variable air_interface
		air_interface = test.findtext('air_interface')		
		if (air_interface is None) or (air_interface.lower() not in ['nr','lte','ocp']):
			CiTestObj.air_interface = 'lte-uesoftmodem'
		elif (air_interface.lower() in ['nr','lte']):
			CiTestObj.air_interface = air_interface.lower() +'-uesoftmodem'
		else :
			#CiTestObj.air_interface = 'ocp-enb'
			logging.error('OCP UE -- NOT SUPPORTED')

	elif (action == 'Ping') or (action == 'Ping_CatM_module'):
		CiTestObj.ping_args = test.findtext('ping_args')
		CiTestObj.ping_packetloss_threshold = test.findtext('ping_packetloss_threshold')
		ue_id = test.findtext('id')
		if (ue_id is None):
			CiTestObj.ue_id = ""
		else:
			CiTestObj.ue_id = ue_id

	elif action == 'Iperf':
		CiTestObj.iperf_args = test.findtext('iperf_args')
		ue_id = test.findtext('id')
		if (ue_id is None):
			CiTestObj.ue_id = ""
		else:
			CiTestObj.ue_id = ue_id
		CiTestObj.iperf_direction = test.findtext('direction')#used for modules only	
		CiTestObj.iperf_packetloss_threshold = test.findtext('iperf_packetloss_threshold')
		CiTestObj.iperf_profile = test.findtext('iperf_profile')
		if (CiTestObj.iperf_profile is None):
			CiTestObj.iperf_profile = 'balanced'
		else:
			if CiTestObj.iperf_profile != 'balanced' and CiTestObj.iperf_profile != 'unbalanced' and CiTestObj.iperf_profile != 'single-ue':
				logging.debug('ERROR: test-case has wrong profile ' + CiTestObj.iperf_profile)
				CiTestObj.iperf_profile = 'balanced'
		CiTestObj.iperf_options = test.findtext('iperf_options')
		if (CiTestObj.iperf_options is None):
			CiTestObj.iperf_options = 'check'
		else:
			if CiTestObj.iperf_options != 'check' and CiTestObj.iperf_options != 'sink':
				logging.debug('ERROR: test-case has wrong option ' + CiTestObj.iperf_options)
				CiTestObj.iperf_options = 'check'

	elif action == 'IdleSleep':
		string_field = test.findtext('idle_sleep_time_in_sec')
		if (string_field is None):
			CiTestObj.idle_sleep_time = 5
		else:
			CiTestObj.idle_sleep_time = int(string_field)

	elif action == 'Perform_X2_Handover':
		string_field = test.findtext('x2_ho_options')
		if (string_field is None):
			CiTestObj.x2_ho_options = 'network'
		else:
			if string_field != 'network':
				logging.error('ERROR: test-case has wrong option ' + string_field)
				CiTestObj.x2_ho_options = 'network'
			else:
				CiTestObj.x2_ho_options = string_field

	elif action == 'Build_PhySim':
		ldpc.buildargs  = test.findtext('physim_build_args')
		forced_workspace_cleanup = test.findtext('forced_workspace_cleanup')
		if (forced_workspace_cleanup is None):
			ldpc.forced_workspace_cleanup=False
		else:
			if re.match('true', forced_workspace_cleanup, re.IGNORECASE):
				ldpc.forced_workspace_cleanup=True
			else:
				ldpc.forced_workspace_cleanup=False

	elif action == 'Initialize_MME':
		string_field = test.findtext('option')
		if (string_field is not None):
			EPC.mmeConfFile = string_field

	elif action == 'Deploy_EPC':
		string_field = test.findtext('parameters')
		if (string_field is not None):
			EPC.yamlPath = string_field

	elif action == 'Deploy_Object' or action == 'Undeploy_Object':
		eNB_instance=test.findtext('eNB_instance')
		if (eNB_instance is None):
			CONTAINERS.eNB_instance=0
		else:
			CONTAINERS.eNB_instance=int(eNB_instance)
		eNB_serverId=test.findtext('eNB_serverId')
		if (eNB_serverId is None):
			CONTAINERS.eNB_serverId[CONTAINERS.eNB_instance]='0'
		else:
			CONTAINERS.eNB_serverId[CONTAINERS.eNB_instance]=eNB_serverId
		string_field = test.findtext('yaml_path')
		if (string_field is not None):
			CONTAINERS.yamlPath[CONTAINERS.eNB_instance] = string_field


	else: # ie action == 'Run_PhySim':
		ldpc.runargs = test.findtext('physim_run_args')
		

#check if given test is in list
#it is in list if one of the strings in 'list' is at the beginning of 'test'
def test_in_list(test, list):
	for check in list:
		check=check.replace('+','')
		if (test.startswith(check)):
			return True
	return False

def receive_signal(signum, frame):
	sys.exit(1)






#-----------------------------------------------------------
# MAIN PART
#-----------------------------------------------------------

#loading xml action list from yaml
import yaml
xml_class_list_file='xml_class_list.yml'
if (os.path.isfile(xml_class_list_file)):
	yaml_file=xml_class_list_file
elif (os.path.isfile('ci-scripts/'+xml_class_list_file)):
	yaml_file='ci-scripts/'+xml_class_list_file
else:
	logging.error("XML action list yaml file cannot be found")
	sys.exit("XML action list yaml file cannot be found")

with open(yaml_file,'r') as f:
    # The FullLoader parameter handles the conversion-$
    #from YAML scalar values to Python dictionary format$
    xml_class_list = yaml.load(f,Loader=yaml.FullLoader)



#loading UE infrastructure from yaml
ue_infra_file='ci_ueinfra.yaml'
if (os.path.isfile(ue_infra_file)):
	yaml_file=ue_infra_file
elif (os.path.isfile('ci-scripts/'+ue_infra_file)):
	yaml_file='ci-scripts/'+ue_infra_file
else:
	logging.error("UE infrastructure yaml file cannot be found")
	sys.exit("UE infrastructure file cannot be found")
InfraUE=cls_ci_ueinfra.InfraUE() #initialize UE infrastructure class
InfraUE.Get_UE_Infra(yaml_file) #read the UE infra, filename is hardcoded and unique for the moment but should be passed as parameter from the test suite



mode = ''

CiTestObj = cls_oaicitest.OaiCiTest()
 
SSH = sshconnection.SSHConnection()
EPC = epc.EPCManagement()
RAN = ran.RANManagement()
HTML = html.HTMLManagement()
CONTAINERS = cls_containerize.Containerize()
SCA = cls_static_code_analysis.StaticCodeAnalysis()
PHYSIM = cls_physim1.PhySim()

ldpc=cls_physim.PhySim()    #create an instance for LDPC test using GPU or CPU build


#-----------------------------------------------------------
# Parsing Command Line Arguments
#-----------------------------------------------------------

import args_parse
py_param_file_present, py_params, mode = args_parse.ArgsParse(sys.argv,CiTestObj,RAN,HTML,EPC,ldpc,CONTAINERS,HELP,SCA,PHYSIM)



#-----------------------------------------------------------
# TEMPORARY params management (UNUSED)
#-----------------------------------------------------------
#temporary solution for testing:
if py_param_file_present == True:
	AssignParams(py_params)


#-----------------------------------------------------------
# COTS UE instanciation
#-----------------------------------------------------------
#COTS_UE instanciation and ADB server init
#ue id and ue mode are retrieved from xml
COTS_UE=cls_cots_ue.CotsUe(CiTestObj.ADBIPAddress, CiTestObj.ADBUserName,CiTestObj.ADBPassword)


#-----------------------------------------------------------
# mode amd XML class (action) analysis
#-----------------------------------------------------------
cwd = os.getcwd()

if re.match('^TerminateeNB$', mode, re.IGNORECASE):
	if RAN.eNBIPAddress == '' or RAN.eNBUserName == '' or RAN.eNBPassword == '':
		HELP.GenericHelp(CONST.Version)
		sys.exit('Insufficient Parameter')
	RAN.eNB_instance=0
	RAN.eNB_serverId[0]='0'
	RAN.eNBSourceCodePath='/tmp/'
	RAN.TerminateeNB(HTML, EPC)
elif re.match('^TerminateUE$', mode, re.IGNORECASE):
	if (CiTestObj.ADBIPAddress == '' or CiTestObj.ADBUserName == '' or CiTestObj.ADBPassword == ''):
		HELP.GenericHelp(CONST.Version)
		sys.exit('Insufficient Parameter')
	signal.signal(signal.SIGUSR1, receive_signal)
	CiTestObj.TerminateUE(HTML,COTS_UE)
elif re.match('^TerminateOAIUE$', mode, re.IGNORECASE):
	if CiTestObj.UEIPAddress == '' or CiTestObj.UEUserName == '' or CiTestObj.UEPassword == '':
		HELP.GenericHelp(CONST.Version)
		sys.exit('Insufficient Parameter')
	signal.signal(signal.SIGUSR1, receive_signal)
	CiTestObj.TerminateOAIUE(HTML,RAN,COTS_UE,EPC)
elif re.match('^TerminateHSS$', mode, re.IGNORECASE):
	if EPC.IPAddress == '' or EPC.UserName == '' or EPC.Password == '' or EPC.Type == '' or EPC.SourceCodePath == '':
		HELP.GenericHelp(CONST.Version)
		sys.exit('Insufficient Parameter')
	EPC.TerminateHSS(HTML)
elif re.match('^TerminateMME$', mode, re.IGNORECASE):
	if EPC.IPAddress == '' or EPC.UserName == '' or EPC.Password == '' or EPC.Type == '' or EPC.SourceCodePath == '':
		HELP.GenericHelp(CONST.Version)
		sys.exit('Insufficient Parameter')
	EPC.TerminateMME(HTML)
elif re.match('^TerminateSPGW$', mode, re.IGNORECASE):
	if EPC.IPAddress == '' or EPC.UserName == '' or EPC.Password == '' or EPC.Type == '' or EPC.SourceCodePath== '':
		HELP.GenericHelp(CONST.Version)
		sys.exit('Insufficient Parameter')
	EPC.TerminateSPGW(HTML)
elif re.match('^LogCollectBuild$', mode, re.IGNORECASE):
	if (RAN.eNBIPAddress == '' or RAN.eNBUserName == '' or RAN.eNBPassword == '' or RAN.eNBSourceCodePath == '') and (CiTestObj.UEIPAddress == '' or CiTestObj.UEUserName == '' or CiTestObj.UEPassword == '' or CiTestObj.UESourceCodePath == ''):
		HELP.GenericHelp(CONST.Version)
		sys.exit('Insufficient Parameter')
	CiTestObj.LogCollectBuild(RAN)
elif re.match('^LogCollecteNB$', mode, re.IGNORECASE):
	if RAN.eNBIPAddress == '' or RAN.eNBUserName == '' or RAN.eNBPassword == '' or RAN.eNBSourceCodePath == '':
		HELP.GenericHelp(CONST.Version)
		sys.exit('Insufficient Parameter')
	RAN.LogCollecteNB()
elif re.match('^LogCollectHSS$', mode, re.IGNORECASE):
	if EPC.IPAddress == '' or EPC.UserName == '' or EPC.Password == '' or EPC.Type == '' or EPC.SourceCodePath == '':
		HELP.GenericHelp(CONST.Version)
		sys.exit('Insufficient Parameter')
	EPC.LogCollectHSS()
elif re.match('^LogCollectMME$', mode, re.IGNORECASE):
	if EPC.IPAddress == '' or EPC.UserName == '' or EPC.Password == '' or EPC.Type == '' or EPC.SourceCodePath == '':
		HELP.GenericHelp(CONST.Version)
		sys.exit('Insufficient Parameter')
	EPC.LogCollectMME()
elif re.match('^LogCollectSPGW$', mode, re.IGNORECASE):
	if EPC.IPAddress == '' or EPC.UserName == '' or EPC.Password == '' or EPC.Type == '' or EPC.SourceCodePath == '':
		HELP.GenericHelp(CONST.Version)
		sys.exit('Insufficient Parameter')
	EPC.LogCollectSPGW()
elif re.match('^LogCollectPing$', mode, re.IGNORECASE):
	if EPC.IPAddress == '' or EPC.UserName == '' or EPC.Password == '' or EPC.SourceCodePath == '':
		HELP.GenericHelp(CONST.Version)
		sys.exit('Insufficient Parameter')
	CiTestObj.LogCollectPing(EPC)
elif re.match('^LogCollectIperf$', mode, re.IGNORECASE):
	if EPC.IPAddress == '' or EPC.UserName == '' or EPC.Password == '' or EPC.SourceCodePath == '':
		HELP.GenericHelp(CONST.Version)
		sys.exit('Insufficient Parameter')
	CiTestObj.LogCollectIperf(EPC)
elif re.match('^LogCollectOAIUE$', mode, re.IGNORECASE):
	if CiTestObj.UEIPAddress == '' or CiTestObj.UEUserName == '' or CiTestObj.UEPassword == '' or CiTestObj.UESourceCodePath == '':
		HELP.GenericHelp(CONST.Version)
		sys.exit('Insufficient Parameter')
	CiTestObj.LogCollectOAIUE()
elif re.match('^InitiateHtml$', mode, re.IGNORECASE):
	if (CiTestObj.ADBIPAddress == '' or CiTestObj.ADBUserName == '' or CiTestObj.ADBPassword == ''):
		HELP.GenericHelp(CONST.Version)
		sys.exit('Insufficient Parameter')
	count = 0
	foundCount = 0
	while (count < HTML.nbTestXMLfiles):
		#xml_test_file = cwd + "/" + CiTestObj.testXMLfiles[count]
		xml_test_file = sys.path[0] + "/" + CiTestObj.testXMLfiles[count]
		if (os.path.isfile(xml_test_file)):
			try:
				xmlTree = ET.parse(xml_test_file)
			except:
				print("Error while parsing file: " + xml_test_file)
			xmlRoot = xmlTree.getroot()
			HTML.htmlTabRefs.append(xmlRoot.findtext('htmlTabRef',default='test-tab-' + str(count)))
			HTML.htmlTabNames.append(xmlRoot.findtext('htmlTabName',default='test-tab-' + str(count)))
			HTML.htmlTabIcons.append(xmlRoot.findtext('htmlTabIcon',default='info-sign'))
			foundCount += 1
		count += 1
	if foundCount != HTML.nbTestXMLfiles:
		HTML.nbTestXMLfiles=foundCount
	
	if (CiTestObj.ADBIPAddress != 'none'):
		terminate_ue_flag = False
		CiTestObj.GetAllUEDevices(terminate_ue_flag)
		CiTestObj.GetAllCatMDevices(terminate_ue_flag)
		HTML.SethtmlUEConnected(len(CiTestObj.UEDevices) + len(CiTestObj.CatMDevices))
		HTML.htmlNb_Smartphones=len(CiTestObj.UEDevices)
		HTML.htmlNb_CATM_Modules=len(CiTestObj.CatMDevices)
	HTML.CreateHtmlHeader(CiTestObj.ADBIPAddress)
elif re.match('^FinalizeHtml$', mode, re.IGNORECASE):
	logging.debug('\u001B[1m----------------------------------------\u001B[0m')
	logging.debug('\u001B[1m  Creating HTML footer \u001B[0m')
	logging.debug('\u001B[1m----------------------------------------\u001B[0m')

	CiTestObj.RetrieveSystemVersion('eNB',HTML,RAN)
	CiTestObj.RetrieveSystemVersion('UE',HTML,RAN)
	HTML.CreateHtmlFooter(CiTestObj.finalStatus)
elif re.match('^TesteNB$', mode, re.IGNORECASE) or re.match('^TestUE$', mode, re.IGNORECASE):
	logging.debug('\u001B[1m----------------------------------------\u001B[0m')
	logging.debug('\u001B[1m  Starting Scenario: ' + CiTestObj.testXMLfiles[0] + '\u001B[0m')
	logging.debug('\u001B[1m----------------------------------------\u001B[0m')
	if re.match('^TesteNB$', mode, re.IGNORECASE):
		if RAN.eNBIPAddress == '' or RAN.ranRepository == '' or RAN.ranBranch == '' or RAN.eNBUserName == '' or RAN.eNBPassword == '' or RAN.eNBSourceCodePath == '' or EPC.IPAddress == '' or EPC.UserName == '' or EPC.Password == '' or EPC.Type == '' or EPC.SourceCodePath == '' or CiTestObj.ADBIPAddress == '' or CiTestObj.ADBUserName == '' or CiTestObj.ADBPassword == '':
			HELP.GenericHelp(CONST.Version)
			if EPC.IPAddress == '' or EPC.UserName == '' or EPC.Password == '' or EPC.SourceCodePath == '' or EPC.Type == '':
				HELP.EPCSrvHelp(EPC.IPAddress, EPC.UserName, EPC.Password, EPC.SourceCodePath, EPC.Type)
			if RAN.ranRepository == '':
				HELP.GitSrvHelp(RAN.ranRepository, RAN.ranBranch, RAN.ranCommitID, RAN.ranAllowMerge, RAN.ranTargetBranch)
			if RAN.eNBIPAddress == ''  or RAN.eNBUserName == '' or RAN.eNBPassword == '' or RAN.eNBSourceCodePath == '':
				HELP.eNBSrvHelp(RAN.eNBIPAddress, RAN.eNBUserName, RAN.eNBPassword, RAN.eNBSourceCodePath)
			sys.exit('Insufficient Parameter')

		if (EPC.IPAddress!= '') and (EPC.IPAddress != 'none'):
			SSH.copyout(EPC.IPAddress, EPC.UserName, EPC.Password, cwd + "/tcp_iperf_stats.awk", "/tmp")
			SSH.copyout(EPC.IPAddress, EPC.UserName, EPC.Password, cwd + "/active_net_interfaces.awk", "/tmp")
	else:
		if CiTestObj.UEIPAddress == '' or CiTestObj.ranRepository == '' or CiTestObj.ranBranch == '' or CiTestObj.UEUserName == '' or CiTestObj.UEPassword == '' or CiTestObj.UESourceCodePath == '':
			HELP.GenericHelp(CONST.Version)
			sys.exit('UE: Insufficient Parameter')

	#read test_case_list.xml file
	# if no parameters for XML file, use default value
	if (HTML.nbTestXMLfiles != 1):
		xml_test_file = cwd + "/test_case_list.xml"
	else:
		xml_test_file = cwd + "/" + CiTestObj.testXMLfiles[0]

	xmlTree = ET.parse(xml_test_file)
	xmlRoot = xmlTree.getroot()

	exclusion_tests=xmlRoot.findtext('TestCaseExclusionList',default='')
	requested_tests=xmlRoot.findtext('TestCaseRequestedList',default='')
	if (HTML.nbTestXMLfiles == 1):
		HTML.htmlTabRefs.append(xmlRoot.findtext('htmlTabRef',default='test-tab-0'))
		HTML.htmlTabNames.append(xmlRoot.findtext('htmlTabName',default='Test-0'))
		repeatCount = xmlRoot.findtext('repeatCount',default='1')
		testStability = xmlRoot.findtext('TestUnstable',default='False')
		CiTestObj.repeatCounts.append(int(repeatCount))
		if testStability == 'True':
			CiTestObj.testUnstable = True
			HTML.testUnstable = True
			CiTestObj.testMinStableId = xmlRoot.findtext('TestMinId',default='999999')
			HTML.testMinStableId = CiTestObj.testMinStableId
			logging.debug('Test is tagged as Unstable -- starting from TestID ' + str(CiTestObj.testMinStableId))
	all_tests=xmlRoot.findall('testCase')

	exclusion_tests=exclusion_tests.split()
	requested_tests=requested_tests.split()

	#check that exclusion tests are well formatted
	#(6 digits or less than 6 digits followed by +)
	for test in exclusion_tests:
		if     (not re.match('^[0-9]{6}$', test) and
				not re.match('^[0-9]{1,5}\+$', test)):
			logging.debug('ERROR: exclusion test is invalidly formatted: ' + test)
			sys.exit(1)
		else:
			logging.debug(test)

	#check that requested tests are well formatted
	#(6 digits or less than 6 digits followed by +)
	#be verbose
	for test in requested_tests:
		if     (re.match('^[0-9]{6}$', test) or
				re.match('^[0-9]{1,5}\+$', test)):
			logging.debug('INFO: test group/case requested: ' + test)
		else:
			logging.debug('ERROR: requested test is invalidly formatted: ' + test)
			sys.exit(1)
	if (EPC.IPAddress != '') and (EPC.IPAddress != 'none'):
		CiTestObj.CheckFlexranCtrlInstallation(RAN,EPC,CONTAINERS)
		EPC.SetMmeIPAddress()

	#get the list of tests to be done
	todo_tests=[]
	for test in requested_tests:
		if    (test_in_list(test, exclusion_tests)):
			logging.debug('INFO: test will be skipped: ' + test)
		else:
			#logging.debug('INFO: test will be run: ' + test)
			todo_tests.append(test)

	signal.signal(signal.SIGUSR1, receive_signal)

	if (CiTestObj.ADBIPAddress != 'none'):
		terminate_ue_flag = False
		CiTestObj.GetAllUEDevices(terminate_ue_flag)
		CiTestObj.GetAllCatMDevices(terminate_ue_flag)
	else:
		CiTestObj.UEDevices.append('OAI-UE')
	HTML.SethtmlUEConnected(len(CiTestObj.UEDevices) + len(CiTestObj.CatMDevices))
	HTML.CreateHtmlTabHeader()

	CiTestObj.FailReportCnt = 0
	RAN.prematureExit=True
	HTML.startTime=int(round(time.time() * 1000))
	while CiTestObj.FailReportCnt < CiTestObj.repeatCounts[0] and RAN.prematureExit:
		RAN.prematureExit=False
		# At every iteratin of the retry loop, a separator will be added
		# pass CiTestObj.FailReportCnt as parameter of HTML.CreateHtmlRetrySeparator
		HTML.CreateHtmlRetrySeparator(CiTestObj.FailReportCnt)
		for test_case_id in todo_tests:
			if RAN.prematureExit:
				break
			for test in all_tests:
				if RAN.prematureExit:
					break
				id = test.get('id')
				if test_case_id != id:
					continue
				CiTestObj.testCase_id = id
				HTML.testCase_id=CiTestObj.testCase_id
				EPC.testCase_id=CiTestObj.testCase_id
				CiTestObj.desc = test.findtext('desc')
				HTML.desc=CiTestObj.desc
				action = test.findtext('class')
				if (CheckClassValidity(xml_class_list, action, id) == False):
					continue
				CiTestObj.ShowTestID()
				GetParametersFromXML(action)
				if action == 'Initialize_UE' or action == 'Attach_UE' or action == 'Detach_UE' or action == 'Ping' or action == 'Iperf' or action == 'Reboot_UE' or action == 'DataDisable_UE' or action == 'DataEnable_UE' or action == 'CheckStatusUE':
					if (CiTestObj.ADBIPAddress != 'none'):
						#in these cases, having no devices is critical, GetAllUEDevices function has to manage it as a critical error, reason why terminate_ue_flag is set to True
						terminate_ue_flag = True 
						# Now we stop properly the test-suite --> clean reporting
						status = CiTestObj.GetAllUEDevices(terminate_ue_flag)
						if not status:
							RAN.prematureExit = True
							break
				if action == 'Build_eNB':
					RAN.BuildeNB(HTML)
				elif action == 'WaitEndBuild_eNB':
					RAN.WaitBuildeNBisFinished(HTML)
				elif action == 'Initialize_eNB':
					check_eNB = False
					check_OAI_UE = False
					RAN.pStatus=CiTestObj.CheckProcessExist(check_eNB, check_OAI_UE,RAN,EPC)
					RAN.InitializeeNB(HTML, EPC)
				elif action == 'Terminate_eNB':
					RAN.TerminateeNB(HTML, EPC)
				elif action == 'Initialize_UE':
					CiTestObj.InitializeUE(HTML,RAN, EPC, COTS_UE, InfraUE)
				elif action == 'Terminate_UE':
					CiTestObj.TerminateUE(HTML,COTS_UE)
				elif action == 'Attach_UE':
					CiTestObj.AttachUE(HTML,RAN,EPC,COTS_UE)
				elif action == 'Detach_UE':
					CiTestObj.DetachUE(HTML,RAN,EPC,COTS_UE,InfraUE)
				elif action == 'DataDisable_UE':
					CiTestObj.DataDisableUE(HTML)
				elif action == 'DataEnable_UE':
					CiTestObj.DataEnableUE(HTML)
				elif action == 'CheckStatusUE':
					CiTestObj.CheckStatusUE(HTML,RAN,EPC,COTS_UE)
				elif action == 'Build_OAI_UE':
					CiTestObj.BuildOAIUE(HTML)
				elif action == 'Initialize_OAI_UE':
					CiTestObj.InitializeOAIUE(HTML,RAN,EPC,COTS_UE)
				elif action == 'Terminate_OAI_UE':
					CiTestObj.TerminateOAIUE(HTML,RAN,COTS_UE,EPC)
				elif action == 'Initialize_CatM_module':
					CiTestObj.InitializeCatM(HTML)
				elif action == 'Terminate_CatM_module':
					CiTestObj.TerminateCatM(HTML)
				elif action == 'Attach_CatM_module':
					CiTestObj.AttachCatM(HTML,RAN,COTS_UE,EPC)
				elif action == 'Detach_CatM_module':
					CiTestObj.TerminateCatM(HTML)
				elif action == 'Ping_CatM_module':
					CiTestObj.PingCatM(HTML,RAN,EPC,COTS_UE,EPC)
				elif action == 'Ping':
					CiTestObj.Ping(HTML,RAN,EPC,COTS_UE, InfraUE)
				elif action == 'Iperf':
					CiTestObj.Iperf(HTML,RAN,EPC,COTS_UE, InfraUE)
				elif action == 'Reboot_UE':
					CiTestObj.RebootUE(HTML,RAN,EPC)
				elif action == 'Initialize_HSS':
					EPC.InitializeHSS(HTML)
				elif action == 'Terminate_HSS':
					EPC.TerminateHSS(HTML)
				elif action == 'Initialize_MME':
					EPC.InitializeMME(HTML)
				elif action == 'Terminate_MME':
					EPC.TerminateMME(HTML)
				elif action == 'Initialize_SPGW':
					EPC.InitializeSPGW(HTML)
				elif action == 'Terminate_SPGW':
					EPC.TerminateSPGW(HTML)
				elif action == 'Deploy_EPC':
					EPC.DeployEpc(HTML)
				elif action == 'Undeploy_EPC':
					EPC.UndeployEpc(HTML)
				elif action == 'Initialize_FlexranCtrl':
					CiTestObj.InitializeFlexranCtrl(HTML,RAN,EPC)
				elif action == 'Terminate_FlexranCtrl':
					CiTestObj.TerminateFlexranCtrl(HTML,RAN,EPC)
				elif action == 'IdleSleep':
					CiTestObj.IdleSleep(HTML)
				elif action == 'Perform_X2_Handover':
					CiTestObj.Perform_X2_Handover(HTML,RAN,EPC)
				elif action == 'Build_PhySim':
					HTML=ldpc.Build_PhySim(HTML,CONST)
					if ldpc.exitStatus==1:sys.exit()
				elif action == 'Run_PhySim':
					HTML=ldpc.Run_PhySim(HTML,CONST,id)
				elif action == 'Build_Image':
					CONTAINERS.BuildImage(HTML)
				elif action == 'Deploy_Object':
					CONTAINERS.DeployObject(HTML, EPC)
				elif action == 'Undeploy_Object':
					CONTAINERS.UndeployObject(HTML, RAN)
				elif action == 'Cppcheck_Analysis':
					SCA.CppCheckAnalysis(HTML)
				elif action == 'Deploy_Run_PhySim':
					PHYSIM.Deploy_PhySim(HTML)
				else:
					sys.exit('Invalid class (action) from xml')
				if not RAN.prematureExit:
					if CiTestObj.testCase_id == CiTestObj.testMinStableId:
						logging.debug('Scenario has reached minimal stability point')
						CiTestObj.testStabilityPointReached = True
						HTML.testStabilityPointReached = True
		CiTestObj.FailReportCnt += 1
	if CiTestObj.FailReportCnt == CiTestObj.repeatCounts[0] and RAN.prematureExit:
		logging.debug('Scenario failed ' + str(CiTestObj.FailReportCnt) + ' time(s)')
		HTML.CreateHtmlTabFooter(False)
		if CiTestObj.testUnstable and (CiTestObj.testStabilityPointReached or CiTestObj.testMinStableId == '999999'):
			logging.debug('Scenario has reached minimal stability point -- Not a Failure')
		else:
			sys.exit('Failed Scenario')
	else:
		logging.info('Scenario passed after ' + str(CiTestObj.FailReportCnt) + ' time(s)')
		HTML.CreateHtmlTabFooter(True)
elif re.match('^LoadParams$', mode, re.IGNORECASE):
	pass
else:
	HELP.GenericHelp(CONST.Version)
	sys.exit('Invalid mode')
sys.exit(0)<|MERGE_RESOLUTION|>--- conflicted
+++ resolved
@@ -43,11 +43,8 @@
 import cls_cots_ue              #class CotsUe for Airplane mode control
 import cls_containerize         #class Containerize for all container-based operations on RAN/UE objects
 import cls_static_code_analysis #class for static code analysis
-<<<<<<< HEAD
 import cls_ci_ueinfra			#class defining the multi Ue infrastrucure
-=======
 import cls_physim1          #class PhySim for physical simulators deploy and run
->>>>>>> d81b0ce9
 
 import sshconnection 
 import epc
