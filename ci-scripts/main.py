--- conflicted
+++ resolved
@@ -591,16 +591,9 @@
 		self.command('echo "ulimit -c unlimited && ./ran_build/build/' + self.air_interface + '-softmodem -O ' + self.eNBSourceCodePath + '/' + ci_full_config_file + extra_options + '" > ./my-lte-softmodem-run' + str(self.eNB_instance) + '.sh ', '\$', 5)
 		self.command('chmod 775 ./my-lte-softmodem-run' + str(self.eNB_instance) + '.sh', '\$', 5)
 		self.command('echo ' + self.eNBPassword + ' | sudo -S rm -Rf enb_' + self.testCase_id + '.log', '\$', 5)
-<<<<<<< HEAD
-		#use nohup instead of daemon
-		#self.command('echo ' + self.eNBPassword + ' | sudo -S -E daemon --inherit --unsafe --name=enb' + str(self.eNB_instance) + '_daemon --chdir=' + self.eNBSourceCodePath + '/cmake_targets -o ' + self.eNBSourceCodePath + '/cmake_targets/enb_' + self.testCase_id + '.log ./my-lte-softmodem-run' + str(self.eNB_instance) + '.sh', '\$', 5)
-		self.command('echo $USER; nohup sudo ./my-lte-softmodem-run' + str(self.eNB_instance) + '.sh' + ' > ' + self.eNBSourceCodePath + '/cmake_targets/enb_' + self.testCase_id + '.log' + ' 2>&1 &', self.eNBUserName, 5)
-		if not rruCheck:
-=======
 		self.command('echo ' + self.eNBPassword + ' | sudo -S -E daemon --inherit --unsafe --name=enb' + str(self.eNB_instance) + '_daemon --chdir=' + self.eNBSourceCodePath + '/cmake_targets -o ' + self.eNBSourceCodePath + '/cmake_targets/enb_' + self.testCase_id + '.log ./my-lte-softmodem-run' + str(self.eNB_instance) + '.sh', '\$', 5)
 		result = re.search('rcc|enb|cu.band', str(config_file))
 		if result is not None:
->>>>>>> 3c85cd58
 			self.eNBLogFile = 'enb_' + self.testCase_id + '.log'
 			if extra_options != '':
 				self.eNBOptions = extra_options
@@ -825,55 +818,6 @@
 				tunnelInterfaceStatus = True
 
 		self.close()
-<<<<<<< HEAD
-		# For the moment we are always OK!!!
-		self.CreateHtmlTestRow(self.Initialize_OAI_UE_args, 'OK', ALL_PROCESSES_OK, 'OAI UE')
-		logging.debug('\u001B[1m Initialize OAI ' + UE_prefix + 'UE Completed\u001B[0m')
-
-	def InitializeOAIeNB(self):
-		if self.eNBIPAddress == '' or self.eNBUserName == '' or self.eNBPassword == '' or self.eNBSourceCodePath == '':
-			Usage()
-			sys.exit('Insufficient Parameter')
-		self.open(self.eNBIPAddress, self.eNBUserName, self.eNBPassword)
-		self.command('cd ' + self.eNBSourceCodePath, '\$', 5)
-		if self.air_interface == 'lte':
-			nodeB_prefix = 'e'
-		else:
-			nodeB_prefix = 'g'
-		# Launch eNB with the modified config file
-		self.command('source oaienv', '\$', 5)
-		self.command('cd cmake_targets/ran_build/build', '\$', 5)
-		self.eNBLogFile = 'enb_' + self.testCase_id + '.log'
-		self.command('echo "ulimit -c unlimited && ./' + self.air_interface + '-softmodem ' + self.Initialize_OAI_eNB_args + '|& tee ' + self.eNBSourceCodePath + '/cmake_targets/' + self.eNBLogFile + '" > ./my-lte-softmodem-run' + str(self.eNB_instance) + '.sh', '\$', 5)
-		self.command('chmod 775 ./my-lte-softmodem-run' + str(self.eNB_instance) + '.sh', '\$', 5)
-		self.command('echo ' + self.eNBPassword + ' | sudo -S rm -Rf ' + self.eNBSourceCodePath + '/cmake_targets/enb_' + self.testCase_id + '.log', '\$', 5)
-		#use nohup instead of daemon
-		self.command('echo $USER; nohup sudo ./my-lte-softmodem-run' + str(self.eNB_instance) + '.sh' + ' > ' + self.eNBSourceCodePath + '/cmake_targets/enb_' + self.testCase_id + '.log' + ' 2>&1 &', self.eNBUserName, 5)
-		#self.command('echo ' + self.eNBPassword + ' | sudo -S -E daemon --inherit --unsafe --name=enb' + str(self.eNB_instance) + '_daemon --chdir=' + self.eNBSourceCodePath + '/cmake_targets/ran_build/build -o ' + self.eNBSourceCodePath + '/cmake_targets/enb_' + self.testCase_id + '.log ./my-lte-softmodem-run' + str(self.eNB_instance) + '.sh', '\$', 5)
-		time.sleep(6)
-		self.command('cd ../..', '\$', 5)
-		doLoop = True
-		loopCounter = 10
-		while (doLoop):
-			loopCounter = loopCounter - 1
-			if (loopCounter == 0):
-				self.close()
-				doLoop = False
-				logging.error('\u001B[1;37;41m ' + nodeB_prefix + 'NB logging system did not show got sync! \u001B[0m')
-				self.CreateHtmlTestRow(self.Initialize_OAI_eNB_args, 'KO', ALL_PROCESSES_OK, 'OAI eNB')
-				self.CreateHtmlTabFooter(False)
-				sys.exit(1)
-			else:
-				self.command('stdbuf -o0 cat ' + self.eNBLogFile + ' | egrep --text --color=never -i "wait|sync"', '\$', 30)
-				result = re.search('got sync', str(self.ssh.before))
-				if result is None:
-					time.sleep(11)
-				else:
-					doLoop = False
-					self.CreateHtmlTestRow(self.Initialize_OAI_eNB_args, 'OK', ALL_PROCESSES_OK, 'OAI eNB')
-					logging.debug('\u001B[1m Initialize OAI ' + nodeB_prefix + 'NB Completed\u001B[0m')
-		self.close()
-=======
 		if fullSyncStatus and gotSyncStatus and tunnelInterfaceStatus:
 			self.CreateHtmlTestRow(self.Initialize_OAI_UE_args, 'OK', ALL_PROCESSES_OK, 'OAI UE')
 			logging.debug('\u001B[1m Initialize OAI UE Completed\u001B[0m')
@@ -884,7 +828,6 @@
 			self.AutoTerminateUEandeNB()
 			self.CreateHtmlTabFooter(False)
 			sys.exit(1)
->>>>>>> 3c85cd58
 
 	def checkDevTTYisUnlocked(self):
 		self.open(self.ADBIPAddress, self.ADBUserName, self.ADBPassword)
@@ -3011,13 +2954,8 @@
 					self.htmleNBFailureMsg = 'Could not copy ' + nodeB_prefix + 'NB logfile to analyze it!'
 					self.CreateHtmlTestRow('N/A', 'KO', ENB_PROCESS_NOLOGFILE_TO_ANALYZE)
 					return
-<<<<<<< HEAD
-				logging.debug('\u001B[1m Analyzing ' + nodeB_prefix + 'NB logfile \u001B[0m')
-				logStatus = self.AnalyzeLogFile_eNB(self.eNBLogFile)
-=======
-				logging.debug('\u001B[1m Analyzing eNB logfile \u001B[0m ' + fileToAnalyze)
+				logging.debug('\u001B[1m Analyzing ' + nodeB_prefix + 'NB logfile \u001B[0m ' + fileToAnalyze)
 				logStatus = self.AnalyzeLogFile_eNB(fileToAnalyze)
->>>>>>> 3c85cd58
 				if (logStatus < 0):
 					self.CreateHtmlTestRow('N/A', 'KO', logStatus)
 					self.CreateHtmlTabFooter(False)
@@ -4146,8 +4084,6 @@
 				SSH.InitializeOAIUE()
 			elif action == 'Terminate_OAI_UE':
 				SSH.TerminateOAIUE()
-			elif action == 'Initialize_OAI_eNB':
-				SSH.InitializeOAIeNB()
 			elif action == 'Initialize_CatM_module':
 				SSH.InitializeCatM()
 			elif action == 'Terminate_CatM_module':
