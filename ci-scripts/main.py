#/*
# * Licensed to the OpenAirInterface (OAI) Software Alliance under one or more
# * contributor license agreements.  See the NOTICE file distributed with
# * this work for additional information regarding copyright ownership.
# * The OpenAirInterface Software Alliance licenses this file to You under
# * the OAI Public License, Version 1.1  (the "License"); you may not use this file
# * except in compliance with the License.
# * You may obtain a copy of the License at
# *
# *      http://www.openairinterface.org/?page_id=698
# *
# * Unless required by applicable law or agreed to in writing, software
# * distributed under the License is distributed on an "AS IS" BASIS,
# * WITHOUT WARRANTIES OR CONDITIONS OF ANY KIND, either express or implied.
# * See the License for the specific language governing permissions and
# * limitations under the License.
# *-------------------------------------------------------------------------------
# * For more information about the OpenAirInterface (OAI) Software Alliance:
# *      contact@openairinterface.org
# */
#---------------------------------------------------------------------
# Python for CI of OAI-eNB + COTS-UE
#
#   Required Python Version
#     Python 3.x
#
#   Required Python Package
#     pexpect
#---------------------------------------------------------------------



#-----------------------------------------------------------
# Import Components
#-----------------------------------------------------------

import helpreadme as HELP
import constants as CONST

<<<<<<< HEAD
import cls_physim           #class PhySim for physical simulators build and test
import cls_cots_ue			#class CotsUe for Airplane mode control

=======

import cls_oaicitest		#main class for OAI CI test framework
import cls_physim           #class PhySim for physical simulators build and test
import cls_cots_ue			#class CotsUe for Airplane mode control


>>>>>>> 40141270
import sshconnection 
import epc
import ran
import html


#-----------------------------------------------------------
# Import Libs
#-----------------------------------------------------------
import sys		# arg
import re		# reg
import pexpect	# pexpect
import time		# sleep
import os
import subprocess
import xml.etree.ElementTree as ET
import logging
import datetime
import signal
from multiprocessing import Process, Lock, SimpleQueue
logging.basicConfig(
	level=logging.DEBUG,
	format="[%(asctime)s] %(name)s:%(levelname)s: %(message)s"
)


<<<<<<< HEAD

#-----------------------------------------------------------
# OaiCiTest Class Definition
#-----------------------------------------------------------
class OaiCiTest():
	
	def __init__(self):
		self.ranRepository = ''
		self.ranBranch = ''
		self.ranCommitID = ''
		self.ranAllowMerge = False
		self.ranTargetBranch = ''

		self.FailReportCnt = 0
		self.ADBIPAddress = ''
		self.ADBUserName = ''
		self.ADBPassword = ''
		self.ADBCentralized = True
		self.testCase_id = ''
		self.testXMLfiles = []
		self.desc = ''
		self.ping_args = ''
		self.ping_packetloss_threshold = ''
		self.iperf_args = ''
		self.iperf_packetloss_threshold = ''
		self.iperf_profile = ''
		self.iperf_options = ''
		self.nbMaxUEtoAttach = -1
		self.UEDevices = []
		self.UEDevicesStatus = []
		self.UEDevicesRemoteServer = []
		self.UEDevicesRemoteUser = []
		self.UEDevicesOffCmd = []
		self.UEDevicesOnCmd = []
		self.UEDevicesRebootCmd = []
		self.CatMDevices = []
		self.UEIPAddresses = []
		self.idle_sleep_time = 0
		self.x2_ho_options = 'network'
		self.x2NbENBs = 0
		self.x2ENBBsIds = []
		self.x2ENBConnectedUEs = []
		self.repeatCounts = []
		self.finalStatus = False
		self.UEIPAddress = ''
		self.UEUserName = ''
		self.UEPassword = ''
		self.UE_instance = 0
		self.UESourceCodePath = ''
		self.UELogFile = ''
		self.Build_OAI_UE_args = ''
		self.Initialize_OAI_UE_args = ''
		self.clean_repository = True
		self.air_interface=''
		self.expectedNbOfConnectedUEs = 0

	def BuildOAIUE(self):
		if self.UEIPAddress == '' or self.ranRepository == '' or self.ranBranch == '' or self.UEUserName == '' or self.UEPassword == '' or self.UESourceCodePath == '':
			HELP.GenericHelp(CONST.Version)
			sys.exit('Insufficient Parameter')
		SSH.open(self.UEIPAddress, self.UEUserName, self.UEPassword)
		result = re.search('--nrUE', self.Build_OAI_UE_args)
		if result is not None:
			self.air_interface='nr-uesoftmodem'
			ue_prefix = 'NR '
		else:
			self.air_interface='lte-uesoftmodem'
			ue_prefix = ''
		result = re.search('([a-zA-Z0-9\:\-\.\/])+\.git', self.ranRepository)
		if result is not None:
			full_ran_repo_name = self.ranRepository
		else:
			full_ran_repo_name = self.ranRepository + '.git'
		SSH.command('mkdir -p ' + self.UESourceCodePath, '\$', 5)
		SSH.command('cd ' + self.UESourceCodePath, '\$', 5)
		SSH.command('if [ ! -e .git ]; then stdbuf -o0 git clone ' + full_ran_repo_name + ' .; else stdbuf -o0 git fetch --prune; fi', '\$', 600)
		# here add a check if git clone or git fetch went smoothly
		SSH.command('git config user.email "jenkins@openairinterface.org"', '\$', 5)
		SSH.command('git config user.name "OAI Jenkins"', '\$', 5)
		if self.clean_repository:
			SSH.command('ls *.txt', '\$', 5)
			result = re.search('LAST_BUILD_INFO', SSH.getBefore())
			if result is not None:
				mismatch = False
				SSH.command('grep SRC_COMMIT LAST_BUILD_INFO.txt', '\$', 2)
				result = re.search(self.ranCommitID, SSH.getBefore())
				if result is None:
					mismatch = True
				SSH.command('grep MERGED_W_TGT_BRANCH LAST_BUILD_INFO.txt', '\$', 2)
				if self.ranAllowMerge:
					result = re.search('YES', SSH.getBefore())
					if result is None:
						mismatch = True
					SSH.command('grep TGT_BRANCH LAST_BUILD_INFO.txt', '\$', 2)
					if self.ranTargetBranch == '':
						result = re.search('develop', SSH.getBefore())
					else:
						result = re.search(self.ranTargetBranch, SSH.getBefore())
					if result is None:
						mismatch = True
				else:
					result = re.search('NO', SSH.getBefore())
					if result is None:
						mismatch = True
				if not mismatch:
					SSH.close()
					HTML.CreateHtmlTestRow(self.Build_OAI_UE_args, 'OK', CONST.ALL_PROCESSES_OK)
					return

			SSH.command('echo ' + self.UEPassword + ' | sudo -S git clean -x -d -ff', '\$', 30)

		# if the commit ID is provided use it to point to it
		if self.ranCommitID != '':
			SSH.command('git checkout -f ' + self.ranCommitID, '\$', 5)
		# if the branch is not develop, then it is a merge request and we need to do 
		# the potential merge. Note that merge conflicts should already been checked earlier
		if self.ranAllowMerge:
			if self.ranTargetBranch == '':
				if (self.ranBranch != 'develop') and (self.ranBranch != 'origin/develop'):
					SSH.command('git merge --ff origin/develop -m "Temporary merge for CI"', '\$', 5)
			else:
				logging.debug('Merging with the target branch: ' + self.ranTargetBranch)
				SSH.command('git merge --ff origin/' + self.ranTargetBranch + ' -m "Temporary merge for CI"', '\$', 5)
		SSH.command('source oaienv', '\$', 5)
		SSH.command('cd cmake_targets', '\$', 5)
		SSH.command('mkdir -p log', '\$', 5)
		SSH.command('chmod 777 log', '\$', 5)
		# no need to remove in log (git clean did the trick)
		SSH.command('stdbuf -o0 ./build_oai ' + self.Build_OAI_UE_args + ' 2>&1 | stdbuf -o0 tee compile_oai_ue.log', 'Bypassing the Tests|build have failed', 900)
		SSH.command('ls ran_build/build', '\$', 3)
		SSH.command('ls ran_build/build', '\$', 3)
		buildStatus = True
		result = re.search(self.air_interface, SSH.getBefore())
		if result is None:
			buildStatus = False
		SSH.command('mkdir -p build_log_' + self.testCase_id, '\$', 5)
		SSH.command('mv log/* ' + 'build_log_' + self.testCase_id, '\$', 5)
		SSH.command('mv compile_oai_ue.log ' + 'build_log_' + self.testCase_id, '\$', 5)
		if buildStatus:
			# Generating a BUILD INFO file
			SSH.command('echo "SRC_BRANCH: ' + self.ranBranch + '" > ../LAST_BUILD_INFO.txt', '\$', 2)
			SSH.command('echo "SRC_COMMIT: ' + self.ranCommitID + '" >> ../LAST_BUILD_INFO.txt', '\$', 2)
			if self.ranAllowMerge:
				SSH.command('echo "MERGED_W_TGT_BRANCH: YES" >> ../LAST_BUILD_INFO.txt', '\$', 2)
				if self.ranTargetBranch == '':
					SSH.command('echo "TGT_BRANCH: develop" >> ../LAST_BUILD_INFO.txt', '\$', 2)
				else:
					SSH.command('echo "TGT_BRANCH: ' + self.ranTargetBranch + '" >> ../LAST_BUILD_INFO.txt', '\$', 2)
			else:
				SSH.command('echo "MERGED_W_TGT_BRANCH: NO" >> ../LAST_BUILD_INFO.txt', '\$', 2)
			SSH.close()
			HTML.CreateHtmlTestRow(self.Build_OAI_UE_args, 'OK', CONST.ALL_PROCESSES_OK, 'OAI UE')
		else:
			SSH.close()
			logging.error('\u001B[1m Building OAI UE Failed\u001B[0m')
			HTML.CreateHtmlTestRow(self.Build_OAI_UE_args, 'KO', CONST.ALL_PROCESSES_OK, 'OAI UE')
			HTML.CreateHtmlTabFooter(False)
			sys.exit(1)
	
	def CheckFlexranCtrlInstallation(self):
		if EPC.IPAddress == '' or EPC.UserName == '' or EPC.Password == '':
			return
		SSH.open(EPC.IPAddress, EPC.UserName, EPC.Password)
		SSH.command('ls -ls /opt/flexran_rtc/*/rt_controller', '\$', 5)
		result = re.search('/opt/flexran_rtc/build/rt_controller', SSH.getBefore())
		if result is not None:
			RAN.flexranCtrlInstalled=True
			logging.debug('Flexran Controller is installed')
		SSH.close()

	def InitializeFlexranCtrl(self):
		if RAN.flexranCtrlInstalled == False:
			return
		if EPC.IPAddress == '' or EPC.UserName == '' or EPC.Password == '':
			HELP.GenericHelp(CONST.Version)
			sys.exit('Insufficient Parameter')
		SSH.open(EPC.IPAddress, EPC.UserName, EPC.Password)
		SSH.command('cd /opt/flexran_rtc', '\$', 5)
		SSH.command('echo ' + EPC.Password + ' | sudo -S rm -f log/*.log', '\$', 5)
		SSH.command('echo ' + EPC.Password + ' | sudo -S echo "build/rt_controller -c log_config/basic_log" > ./my-flexran-ctl.sh', '\$', 5)
		SSH.command('echo ' + EPC.Password + ' | sudo -S chmod 755 ./my-flexran-ctl.sh', '\$', 5)
		SSH.command('echo ' + EPC.Password + ' | sudo -S daemon --unsafe --name=flexran_rtc_daemon --chdir=/opt/flexran_rtc -o /opt/flexran_rtc/log/flexranctl_' + self.testCase_id + '.log ././my-flexran-ctl.sh', '\$', 5)
		SSH.command('ps -aux | grep --color=never rt_controller', '\$', 5)
		result = re.search('rt_controller -c ', SSH.getBefore())
		if result is not None:
			logging.debug('\u001B[1m Initialize FlexRan Controller Completed\u001B[0m')
			RAN.flexranCtrlStarted=True
		SSH.close()
		HTML.CreateHtmlTestRow('N/A', 'OK', CONST.ALL_PROCESSES_OK)
	
	def InitializeUE_common(self, device_id, idx):
		try:
			SSH.open(self.ADBIPAddress, self.ADBUserName, self.ADBPassword)
			if not self.ADBCentralized:
				# Reboot UE
				#SSH.command('ssh ' + self.UEDevicesRemoteUser[idx] + '@' + self.UEDevicesRemoteServer[idx] + ' ' + self.UEDevicesRebootCmd[idx], '\$', 60)
				# Wait
				#time.sleep(60)
				# Put in LTE-Mode only
				#SSH.command('ssh ' + self.UEDevicesRemoteUser[idx] + '@' + self.UEDevicesRemoteServer[idx] + ' \'adb -s ' + device_id + ' shell "settings put global preferred_network_mode 11"\'', '\$', 60)
				#SSH.command('ssh ' + self.UEDevicesRemoteUser[idx] + '@' + self.UEDevicesRemoteServer[idx] + ' \'adb -s ' + device_id + ' shell "settings put global preferred_network_mode1 11"\'', '\$', 60)
				#SSH.command('ssh ' + self.UEDevicesRemoteUser[idx] + '@' + self.UEDevicesRemoteServer[idx] + ' \'adb -s ' + device_id + ' shell "settings put global preferred_network_mode2 11"\'', '\$', 60)
				#SSH.command('ssh ' + self.UEDevicesRemoteUser[idx] + '@' + self.UEDevicesRemoteServer[idx] + ' \'adb -s ' + device_id + ' shell "settings put global preferred_network_mode3 11"\'', '\$', 60)
				# enable data service
				#SSH.command('ssh ' + self.UEDevicesRemoteUser[idx] + '@' + self.UEDevicesRemoteServer[idx] + ' \'adb -s ' + device_id + ' shell "svc data enable"\'', '\$', 60)
				# we need to do radio on/off cycle to make sure of above changes
				# airplane mode off // radio on
				#SSH.command('ssh ' + self.UEDevicesRemoteUser[idx] + '@' + self.UEDevicesRemoteServer[idx] + ' ' + self.UEDevicesOnCmd[idx], '\$', 60)
				#time.sleep(10)
				# airplane mode on // radio off
				#SSH.command('ssh ' + self.UEDevicesRemoteUser[idx] + '@' + self.UEDevicesRemoteServer[idx] + ' ' + self.UEDevicesOffCmd[idx], '\$', 60)

				# normal procedure without reboot
				# enable data service
				SSH.command('ssh ' + self.UEDevicesRemoteUser[idx] + '@' + self.UEDevicesRemoteServer[idx] + ' \'adb -s ' + device_id + ' shell "svc data enable"\'', '\$', 60)
				# airplane mode on // radio off
				SSH.command('ssh ' + self.UEDevicesRemoteUser[idx] + '@' + self.UEDevicesRemoteServer[idx] + ' ' + self.UEDevicesOffCmd[idx], '\$', 60)
				SSH.close()
				return
			# enable data service
			SSH.command('stdbuf -o0 adb -s ' + device_id + ' shell "svc data enable"', '\$', 60)

			# The following commands are deprecated since we no longer work on Android 7+
			# SSH.command('stdbuf -o0 adb -s ' + device_id + ' shell settings put global airplane_mode_on 1', '\$', 10)
			# SSH.command('stdbuf -o0 adb -s ' + device_id + ' shell am broadcast -a android.intent.action.AIRPLANE_MODE --ez state true', '\$', 60)
			# a dedicated script has to be installed inside the UE
			# airplane mode on means call /data/local/tmp/off
			if device_id == '84B7N16418004022':
				SSH.command('stdbuf -o0 adb -s ' + device_id + ' shell "su - root -c /data/local/tmp/off"', '\$', 60)
			else:
				SSH.command('stdbuf -o0 adb -s ' + device_id + ' shell /data/local/tmp/off', '\$', 60)
			#airplane mode off means call /data/local/tmp/on
			logging.debug('\u001B[1mUE (' + device_id + ') Initialize Completed\u001B[0m')
			SSH.close()
		except:
			os.kill(os.getppid(),signal.SIGUSR1)

	def InitializeUE(self):
		if self.ADBIPAddress == '' or self.ADBUserName == '' or self.ADBPassword == '':
			HELP.GenericHelp(CONST.Version)
			sys.exit('Insufficient Parameter')
		multi_jobs = []
		i = 0
		for device_id in self.UEDevices:
			p = Process(target = self.InitializeUE_common, args = (device_id,i,))
			p.daemon = True
			p.start()
			multi_jobs.append(p)
			i += 1
		for job in multi_jobs:
			job.join()
		HTML.CreateHtmlTestRow('N/A', 'OK', CONST.ALL_PROCESSES_OK)

	def InitializeOAIUE(self):
		if self.UEIPAddress == '' or self.UEUserName == '' or self.UEPassword == '' or self.UESourceCodePath == '':
			HELP.GenericHelp(CONST.Version)
			sys.exit('Insufficient Parameter')
		if self.air_interface == 'lte-uesoftmodem':
			result = re.search('--no-L2-connect', str(self.Initialize_OAI_UE_args))
			if result is None:
				check_eNB = True
				check_OAI_UE = False
				pStatus = self.CheckProcessExist(check_eNB, check_OAI_UE)
				if (pStatus < 0):
					HTML.CreateHtmlTestRow(self.air_interface + ' ' + self.Initialize_OAI_UE_args, 'KO', pStatus)
					HTML.CreateHtmlTabFooter(False)
					sys.exit(1)
			UE_prefix = ''
		else:
			UE_prefix = 'NR '
		SSH.open(self.UEIPAddress, self.UEUserName, self.UEPassword)
		# b2xx_fx3_utils reset procedure
		SSH.command('echo ' + self.UEPassword + ' | sudo -S uhd_find_devices', '\$', 60)
		result = re.search('type: b200', SSH.getBefore())
		if result is not None:
			logging.debug('Found a B2xx device --> resetting it')
			SSH.command('echo ' + self.UEPassword + ' | sudo -S b2xx_fx3_utils --reset-device', '\$', 10)
			# Reloading FGPA bin firmware
			SSH.command('echo ' + self.UEPassword + ' | sudo -S uhd_find_devices', '\$', 60)
		result = re.search('type: n3xx', str(SSH.getBefore()))
		if result is not None:
			logging.debug('Found a N3xx device --> resetting it')
		SSH.command('cd ' + self.UESourceCodePath, '\$', 5)
		# Initialize_OAI_UE_args usually start with -C and followed by the location in repository
		SSH.command('source oaienv', '\$', 5)
		SSH.command('cd cmake_targets/ran_build/build', '\$', 5)
		if self.air_interface == 'lte-uesoftmodem':
			result = re.search('--no-L2-connect', str(self.Initialize_OAI_UE_args))
			# We may have to regenerate the .u* files
			if result is None:
				SSH.command('ls /tmp/*.sed', '\$', 5)
				result = re.search('adapt_usim_parameters', SSH.getBefore())
				if result is not None:
					SSH.command('sed -f /tmp/adapt_usim_parameters.sed ../../../openair3/NAS/TOOLS/ue_eurecom_test_sfr.conf > ../../../openair3/NAS/TOOLS/ci-ue_eurecom_test_sfr.conf', '\$', 5)
				else:
					SSH.command('sed -e "s#93#92#" -e "s#8baf473f2f8fd09487cccbd7097c6862#fec86ba6eb707ed08905757b1bb44b8f#" -e "s#e734f8734007d6c5ce7a0508809e7e9c#C42449363BBAD02B66D16BC975D77CC1#" ../../../openair3/NAS/TOOLS/ue_eurecom_test_sfr.conf > ../../../openair3/NAS/TOOLS/ci-ue_eurecom_test_sfr.conf', '\$', 5)
				SSH.command('echo ' + self.UEPassword + ' | sudo -S rm -Rf .u*', '\$', 5)
				SSH.command('echo ' + self.UEPassword + ' | sudo -S ../../../targets/bin/conf2uedata -c ../../../openair3/NAS/TOOLS/ci-ue_eurecom_test_sfr.conf -o .', '\$', 5)
		else:
			SSH.command('if [ -e rbconfig.raw ]; then echo ' + self.UEPassword + ' | sudo -S rm rbconfig.raw; fi', '\$', 5)
			SSH.command('if [ -e reconfig.raw ]; then echo ' + self.UEPassword + ' | sudo -S rm reconfig.raw; fi', '\$', 5)
			# Copy the RAW files from gNB running directory (maybe on another machine)
			copyin_res = SSH.copyin(RAN.eNBIPAddress, RAN.eNBUserName, RAN.eNBPassword, RAN.eNBSourceCodePath + '/cmake_targets/rbconfig.raw', '.')
			if (copyin_res == 0):
				SSH.copyout(self.UEIPAddress, self.UEUserName, self.UEPassword, './rbconfig.raw', self.UESourceCodePath + '/cmake_targets/ran_build/build')
			copyin_res = SSH.copyin(RAN.eNBIPAddress, RAN.eNBUserName, RAN.eNBPassword, RAN.eNBSourceCodePath + '/cmake_targets/reconfig.raw', '.')
			if (copyin_res == 0):
				SSH.copyout(self.UEIPAddress, self.UEUserName, self.UEPassword, './reconfig.raw', self.UESourceCodePath + '/cmake_targets/ran_build/build')
		SSH.command('echo "ulimit -c unlimited && ./'+ self.air_interface +' ' + self.Initialize_OAI_UE_args + '" > ./my-lte-uesoftmodem-run' + str(self.UE_instance) + '.sh', '\$', 5)
		SSH.command('chmod 775 ./my-lte-uesoftmodem-run' + str(self.UE_instance) + '.sh', '\$', 5)
		SSH.command('echo ' + self.UEPassword + ' | sudo -S rm -Rf ' + self.UESourceCodePath + '/cmake_targets/ue_' + self.testCase_id + '.log', '\$', 5)
		self.UELogFile = 'ue_' + self.testCase_id + '.log'

		# We are now looping several times to hope we really sync w/ an eNB
		doOutterLoop = True
		outterLoopCounter = 5
		gotSyncStatus = True
		fullSyncStatus = True
		while (doOutterLoop):
			SSH.command('cd ' + self.UESourceCodePath + '/cmake_targets/ran_build/build', '\$', 5)
			SSH.command('echo ' + self.UEPassword + ' | sudo -S rm -Rf ' + self.UESourceCodePath + '/cmake_targets/ue_' + self.testCase_id + '.log', '\$', 5)
			SSH.command('echo $USER; nohup sudo -E ./my-lte-uesoftmodem-run' + str(self.UE_instance) + '.sh' + ' > ' + self.UESourceCodePath + '/cmake_targets/ue_' + self.testCase_id + '.log ' + ' 2>&1 &', self.UEUserName, 5)
			time.sleep(6)
			SSH.command('cd ../..', '\$', 5)
			doLoop = True
			loopCounter = 10
			gotSyncStatus = True
			# the 'got sync' message is for the UE threads synchronization
			while (doLoop):
				loopCounter = loopCounter - 1
				if (loopCounter == 0):
					# Here should never occur
					logging.error('"got sync" message never showed!')
					gotSyncStatus = False
					doLoop = False
					continue
				SSH.command('stdbuf -o0 cat ue_' + self.testCase_id + '.log | egrep --text --color=never -i "wait|sync"', '\$', 4)
				if self.air_interface == 'nr-uesoftmodem':
					result = re.search('Starting sync detection', SSH.getBefore())
				else:
					result = re.search('got sync', SSH.getBefore())
				if result is None:
					time.sleep(10)
				else:
					doLoop = False
					logging.debug('Found "got sync" message!')
			if gotSyncStatus == False:
				# we certainly need to stop the lte-uesoftmodem process if it is still running!
				SSH.command('ps -aux | grep --text --color=never softmodem | grep -v grep', '\$', 4)
				result = re.search('-uesoftmodem', SSH.getBefore())
				if result is not None:
					SSH.command('echo ' + self.UEPassword + ' | sudo -S killall --signal=SIGINT -r *-uesoftmodem', '\$', 4)
					time.sleep(3)
				outterLoopCounter = outterLoopCounter - 1
				if (outterLoopCounter == 0):
					doOutterLoop = False
				continue
			# We are now checking if sync w/ eNB DOES NOT OCCUR
			# Usually during the cell synchronization stage, the UE returns with No cell synchronization message
			# That is the case for LTE
			# In NR case, it's a positive message that will show if synchronization occurs
			doLoop = True
			if self.air_interface == 'nr-uesoftmodem':
				loopCounter = 10
			else:
				# We are now checking if sync w/ eNB DOES NOT OCCUR
				# Usually during the cell synchronization stage, the UE returns with No cell synchronization message
				loopCounter = 10
			while (doLoop):
				loopCounter = loopCounter - 1
				if (loopCounter == 0):
					if self.air_interface == 'nr-uesoftmodem':
						# Here we do have great chances that UE did NOT cell-sync w/ gNB
						doLoop = False
						fullSyncStatus = False
						logging.debug('Never seen the NR-Sync message (Measured Carrier Frequency) --> try again')
						time.sleep(6)
						# Stopping the NR-UE  
						SSH.command('ps -aux | grep --text --color=never softmodem | grep -v grep', '\$', 4)
						result = re.search('nr-uesoftmodem', SSH.getBefore())
						if result is not None:
							SSH.command('echo ' + self.UEPassword + ' | sudo -S killall --signal=SIGINT nr-uesoftmodem', '\$', 4)
						time.sleep(6)
					else:
						# Here we do have a great chance that the UE did cell-sync w/ eNB
						doLoop = False
						doOutterLoop = False
						fullSyncStatus = True
						continue
				SSH.command('stdbuf -o0 cat ue_' + self.testCase_id + '.log | egrep --text --color=never -i "wait|sync|Frequency"', '\$', 4)
				if self.air_interface == 'nr-uesoftmodem':
					# Positive messaging -->
					result = re.search('Measured Carrier Frequency', SSH.getBefore())
					if result is not None:
						doLoop = False
						doOutterLoop = False
						fullSyncStatus = True
					else:
						time.sleep(6)
				else:
					# Negative messaging -->
					result = re.search('No cell synchronization found', SSH.getBefore())
					if result is None:
						time.sleep(6)
					else:
						doLoop = False
						fullSyncStatus = False
						logging.debug('Found: "No cell synchronization" message! --> try again')
						time.sleep(6)
						SSH.command('ps -aux | grep --text --color=never softmodem | grep -v grep', '\$', 4)
						result = re.search('lte-uesoftmodem', SSH.getBefore())
						if result is not None:
							SSH.command('echo ' + self.UEPassword + ' | sudo -S killall --signal=SIGINT lte-uesoftmodem', '\$', 4)
			outterLoopCounter = outterLoopCounter - 1
			if (outterLoopCounter == 0):
				doOutterLoop = False

		if fullSyncStatus and gotSyncStatus:
			doInterfaceCheck = False
			if self.air_interface == 'lte-uesoftmodem':
				result = re.search('--no-L2-connect', str(self.Initialize_OAI_UE_args))
				if result is None:
					doInterfaceCheck = True
			# For the moment, only in explicit noS1 without kernel module (ie w/ tunnel interface)
			if self.air_interface == 'nr-uesoftmodem':
				result = re.search('--noS1 --nokrnmod 1', str(self.Initialize_OAI_UE_args))
				if result is not None:
					doInterfaceCheck = True
			if doInterfaceCheck:
				SSH.command('ifconfig oaitun_ue1', '\$', 4)
				SSH.command('ifconfig oaitun_ue1', '\$', 4)
				# ifconfig output is different between ubuntu 16 and ubuntu 18
				result = re.search('inet addr:1|inet 1', SSH.getBefore())
				if result is not None:
					logging.debug('\u001B[1m oaitun_ue1 interface is mounted and configured\u001B[0m')
					tunnelInterfaceStatus = True
				else:
					logging.debug(SSH.getBefore())
					logging.error('\u001B[1m oaitun_ue1 interface is either NOT mounted or NOT configured\u001B[0m')
					tunnelInterfaceStatus = False
				if RAN.eNBmbmsEnables[0]:
					SSH.command('ifconfig oaitun_uem1', '\$', 4)
					result = re.search('inet addr', SSH.getBefore())
					if result is not None:
						logging.debug('\u001B[1m oaitun_uem1 interface is mounted and configured\u001B[0m')
						tunnelInterfaceStatus = tunnelInterfaceStatus and True
					else:
						logging.error('\u001B[1m oaitun_uem1 interface is either NOT mounted or NOT configured\u001B[0m')
						tunnelInterfaceStatus = False
			else:
				tunnelInterfaceStatus = True
		else:
			tunnelInterfaceStatus = True

		SSH.close()
		if fullSyncStatus and gotSyncStatus and tunnelInterfaceStatus:
			HTML.CreateHtmlTestRow(self.air_interface + ' ' + self.Initialize_OAI_UE_args, 'OK', CONST.ALL_PROCESSES_OK, 'OAI UE')
			logging.debug('\u001B[1m Initialize OAI UE Completed\u001B[0m')
			if (self.ADBIPAddress != 'none'):
				self.UEDevices = []
				self.UEDevices.append('OAI-UE')
				self.UEDevicesStatus = []
				self.UEDevicesStatus.append(CONST.UE_STATUS_DETACHED)
		else:
			if self.air_interface == 'lte-uesoftmodem':
				if RAN.eNBmbmsEnables[0]:
					HTML.htmlUEFailureMsg='oaitun_ue1/oaitun_uem1 interfaces are either NOT mounted or NOT configured'
				else:
					HTML.htmlUEFailureMsg='oaitun_ue1 interface is either NOT mounted or NOT configured'
				HTML.CreateHtmlTestRow(self.air_interface + ' ' + self.Initialize_OAI_UE_args, 'KO', CONST.OAI_UE_PROCESS_NO_TUNNEL_INTERFACE, 'OAI UE')
			else:
				HTML.htmlUEFailureMsg='nr-uesoftmodem did NOT synced'
				HTML.CreateHtmlTestRow(self.air_interface + ' ' +  self.Initialize_OAI_UE_args, 'KO', CONST.OAI_UE_PROCESS_COULD_NOT_SYNC, 'OAI UE')
			logging.error('\033[91mInitialize OAI UE Failed! \033[0m')
			self.AutoTerminateUEandeNB()

	def checkDevTTYisUnlocked(self):
		SSH.open(self.ADBIPAddress, self.ADBUserName, self.ADBPassword)
		count = 0
		while count < 5:
			SSH.command('echo ' + self.ADBPassword + ' | sudo -S lsof | grep ttyUSB0', '\$', 10)
			result = re.search('picocom', SSH.getBefore())
			if result is None:
				count = 10
			else:
				time.sleep(5)
				count = count + 1
		SSH.close()

	def InitializeCatM(self):
		if self.ADBIPAddress == '' or self.ADBUserName == '' or self.ADBPassword == '':
			HELP.GenericHelp(CONST.Version)
			sys.exit('Insufficient Parameter')
		SSH.enablePicocomClosure()
		SSH.open(self.ADBIPAddress, self.ADBUserName, self.ADBPassword)
		# dummy call to start a sudo session. The picocom command does NOT handle well the `sudo -S`
		SSH.command('echo ' + self.ADBPassword + ' | sudo -S ls', '\$', 10)
		SSH.command('sudo picocom --baud 921600 --flow n --databits 8 /dev/ttyUSB0', 'Terminal ready', 10)
		time.sleep(1)
		# Calling twice AT to clear all buffers
		SSH.command('AT', 'OK|ERROR', 5)
		SSH.command('AT', 'OK', 5)
		# Doing a power cycle
		SSH.command('AT^RESET', 'SIMSTORE,READY', 15)
		SSH.command('AT', 'OK|ERROR', 5)
		SSH.command('AT', 'OK', 5)
		SSH.command('ATE1', 'OK', 5)
		# Disabling the Radio
		SSH.command('AT+CFUN=0', 'OK', 5)
		logging.debug('\u001B[1m Cellular Functionality disabled\u001B[0m')
		# Checking if auto-attach is enabled
		SSH.command('AT^AUTOATT?', 'OK', 5)
		result = re.search('AUTOATT: (?P<state>[0-9\-]+)', SSH.getBefore())
		if result is not None:
			if result.group('state') is not None:
				autoAttachState = int(result.group('state'))
				if autoAttachState is not None:
					if autoAttachState == 0:
						SSH.command('AT^AUTOATT=1', 'OK', 5)
					logging.debug('\u001B[1m Auto-Attach enabled\u001B[0m')
		else:
			logging.debug('\u001B[1;37;41m Could not check Auto-Attach! \u001B[0m')
		# Force closure of picocom but device might still be locked
		SSH.close()
		SSH.disablePicocomClosure()
		HTML.CreateHtmlTestRow('N/A', 'OK', CONST.ALL_PROCESSES_OK)
		self.checkDevTTYisUnlocked()

	def TerminateCatM(self):
		if self.ADBIPAddress == '' or self.ADBUserName == '' or self.ADBPassword == '':
			HELP.GenericHelp(CONST.Version)
			sys.exit('Insufficient Parameter')
		SSH.enablePicocomClosure()
		SSH.open(self.ADBIPAddress, self.ADBUserName, self.ADBPassword)
		# dummy call to start a sudo session. The picocom command does NOT handle well the `sudo -S`
		SSH.command('echo ' + self.ADBPassword + ' | sudo -S ls', '\$', 10)
		SSH.command('sudo picocom --baud 921600 --flow n --databits 8 /dev/ttyUSB0', 'Terminal ready', 10)
		time.sleep(1)
		# Calling twice AT to clear all buffers
		SSH.command('AT', 'OK|ERROR', 5)
		SSH.command('AT', 'OK', 5)
		# Disabling the Radio
		SSH.command('AT+CFUN=0', 'OK', 5)
		logging.debug('\u001B[1m Cellular Functionality disabled\u001B[0m')
		SSH.close()
		SSH.disablePicocomClosure()
		HTML.CreateHtmlTestRow('N/A', 'OK', CONST.ALL_PROCESSES_OK)
		self.checkDevTTYisUnlocked()

	def AttachCatM(self):
		if self.ADBIPAddress == '' or self.ADBUserName == '' or self.ADBPassword == '':
			HELP.GenericHelp(CONST.Version)
			sys.exit('Insufficient Parameter')
		SSH.enablePicocomClosure()
		SSH.open(self.ADBIPAddress, self.ADBUserName, self.ADBPassword)
		# dummy call to start a sudo session. The picocom command does NOT handle well the `sudo -S`
		SSH.command('echo ' + self.ADBPassword + ' | sudo -S ls', '\$', 10)
		SSH.command('sudo picocom --baud 921600 --flow n --databits 8 /dev/ttyUSB0', 'Terminal ready', 10)
		time.sleep(1)
		# Calling twice AT to clear all buffers
		SSH.command('AT', 'OK|ERROR', 5)
		SSH.command('AT', 'OK', 5)
		# Enabling the Radio
		SSH.command('AT+CFUN=1', 'SIMSTORE,READY', 5)
		logging.debug('\u001B[1m Cellular Functionality enabled\u001B[0m')
		time.sleep(4)
		# We should check if we register
		count = 0
		attach_cnt = 0
		attach_status = False
		while count < 5:
			SSH.command('AT+CEREG?', 'OK', 5)
			result = re.search('CEREG: 2,(?P<state>[0-9\-]+),', SSH.getBefore())
			if result is not None:
				mDataConnectionState = int(result.group('state'))
				if mDataConnectionState is not None:
					if mDataConnectionState == 1:
						count = 10
						attach_status = True
						result = re.search('CEREG: 2,1,"(?P<networky>[0-9A-Z]+)","(?P<networkz>[0-9A-Z]+)"', SSH.getBefore())
						if result is not None:
							networky = result.group('networky')
							networkz = result.group('networkz')
							logging.debug('\u001B[1m CAT-M module attached to eNB (' + str(networky) + '/' + str(networkz) + ')\u001B[0m')
						else:
							logging.debug('\u001B[1m CAT-M module attached to eNB\u001B[0m')
					else:
						logging.debug('+CEREG: 2,' + str(mDataConnectionState))
						attach_cnt = attach_cnt + 1
			else:
				logging.debug(SSH.getBefore())
				attach_cnt = attach_cnt + 1
			count = count + 1
			time.sleep(1)
		if attach_status:
			SSH.command('AT+CESQ', 'OK', 5)
			result = re.search('CESQ: 99,99,255,255,(?P<rsrq>[0-9]+),(?P<rsrp>[0-9]+)', SSH.getBefore())
			if result is not None:
				nRSRQ = int(result.group('rsrq'))
				nRSRP = int(result.group('rsrp'))
				if (nRSRQ is not None) and (nRSRP is not None):
					logging.debug('    RSRQ = ' + str(-20+(nRSRQ/2)) + ' dB')
					logging.debug('    RSRP = ' + str(-140+nRSRP) + ' dBm')
		SSH.close()
		SSH.disablePicocomClosure()
		html_queue = SimpleQueue()
		self.checkDevTTYisUnlocked()
		if attach_status:
			html_cell = '<pre style="background-color:white">CAT-M module Attachment Completed in ' + str(attach_cnt+4) + ' seconds'
			if (nRSRQ is not None) and (nRSRP is not None):
				html_cell += '\n   RSRQ = ' + str(-20+(nRSRQ/2)) + ' dB'
				html_cell += '\n   RSRP = ' + str(-140+nRSRP) + ' dBm</pre>'
			else:
				html_cell += '</pre>'
			html_queue.put(html_cell)
			HTML.CreateHtmlTestRowQueue('N/A', 'OK', 1, html_queue)
		else:
			logging.error('\u001B[1m CAT-M module Attachment Failed\u001B[0m')
			html_cell = '<pre style="background-color:white">CAT-M module Attachment Failed</pre>'
			html_queue.put(html_cell)
			HTML.CreateHtmlTestRowQueue('N/A', 'KO', 1, html_queue)
			self.AutoTerminateUEandeNB()

	def PingCatM(self):
		if EPC.IPAddress == '' or EPC.UserName == '' or EPC.Password == '' or EPC.SourceCodePath == '':
			HELP.GenericHelp(CONST.Version)
			sys.exit('Insufficient Parameter')
		check_eNB = True
		check_OAI_UE = False
		pStatus = self.CheckProcessExist(check_eNB, check_OAI_UE)
		if (pStatus < 0):
			HTML.CreateHtmlTestRow(self.ping_args, 'KO', pStatus)
			self.AutoTerminateUEandeNB()
			return
		try:
			statusQueue = SimpleQueue()
			lock = Lock()
			SSH.open(EPC.IPAddress, EPC.UserName, EPC.Password)
			SSH.command('cd ' + EPC.SourceCodePath, '\$', 5)
			SSH.command('cd scripts', '\$', 5)
			if re.match('OAI', EPC.Type, re.IGNORECASE):
				logging.debug('Using the OAI EPC HSS: not implemented yet')
				HTML.CreateHtmlTestRow(self.ping_args, 'KO', pStatus)
				HTML.CreateHtmlTabFooter(False)
				sys.exit(1)
			else:
				SSH.command('egrep --color=never "Allocated ipv4 addr" /opt/ltebox/var/log/xGwLog.0', '\$', 5)
				result = re.search('Allocated ipv4 addr: (?P<ipaddr>[0-9\.]+) from Pool', SSH.getBefore())
				if result is not None:
					moduleIPAddr = result.group('ipaddr')
				else:
					HTML.CreateHtmlTestRow(self.ping_args, 'KO', pStatus)
					self.AutoTerminateUEandeNB()
					return
			ping_time = re.findall("-c (\d+)",str(self.ping_args))
			device_id = 'catm'
			ping_status = SSH.command('stdbuf -o0 ping ' + self.ping_args + ' ' + str(moduleIPAddr) + ' 2>&1 | stdbuf -o0 tee ping_' + self.testCase_id + '_' + device_id + '.log', '\$', int(ping_time[0])*1.5)
			# TIMEOUT CASE
			if ping_status < 0:
				message = 'Ping with UE (' + str(moduleIPAddr) + ') crashed due to TIMEOUT!'
				logging.debug('\u001B[1;37;41m ' + message + ' \u001B[0m')
				SSH.close()
				self.ping_iperf_wrong_exit(lock, moduleIPAddr, device_id, statusQueue, message)
				return
			result = re.search(', (?P<packetloss>[0-9\.]+)% packet loss, time [0-9\.]+ms', SSH.getBefore())
			if result is None:
				message = 'Packet Loss Not Found!'
				logging.debug('\u001B[1;37;41m ' + message + ' \u001B[0m')
				SSH.close()
				self.ping_iperf_wrong_exit(lock, moduleIPAddr, device_id, statusQueue, message)
				return
			packetloss = result.group('packetloss')
			if float(packetloss) == 100:
				message = 'Packet Loss is 100%'
				logging.debug('\u001B[1;37;41m ' + message + ' \u001B[0m')
				SSH.close()
				self.ping_iperf_wrong_exit(lock, moduleIPAddr, device_id, statusQueue, message)
				return
			result = re.search('rtt min\/avg\/max\/mdev = (?P<rtt_min>[0-9\.]+)\/(?P<rtt_avg>[0-9\.]+)\/(?P<rtt_max>[0-9\.]+)\/[0-9\.]+ ms', SSH.getBefore())
			if result is None:
				message = 'Ping RTT_Min RTT_Avg RTT_Max Not Found!'
				logging.debug('\u001B[1;37;41m ' + message + ' \u001B[0m')
				SSH.close()
				self.ping_iperf_wrong_exit(lock, moduleIPAddr, device_id, statusQueue, message)
				return
			rtt_min = result.group('rtt_min')
			rtt_avg = result.group('rtt_avg')
			rtt_max = result.group('rtt_max')
			pal_msg = 'Packet Loss : ' + packetloss + '%'
			min_msg = 'RTT(Min)    : ' + rtt_min + ' ms'
			avg_msg = 'RTT(Avg)    : ' + rtt_avg + ' ms'
			max_msg = 'RTT(Max)    : ' + rtt_max + ' ms'
			lock.acquire()
			logging.debug('\u001B[1;37;44m ping result (' + moduleIPAddr + ') \u001B[0m')
			logging.debug('\u001B[1;34m    ' + pal_msg + '\u001B[0m')
			logging.debug('\u001B[1;34m    ' + min_msg + '\u001B[0m')
			logging.debug('\u001B[1;34m    ' + avg_msg + '\u001B[0m')
			logging.debug('\u001B[1;34m    ' + max_msg + '\u001B[0m')
			qMsg = pal_msg + '\n' + min_msg + '\n' + avg_msg + '\n' + max_msg
			packetLossOK = True
			if packetloss is not None:
				if float(packetloss) > float(self.ping_packetloss_threshold):
					qMsg += '\nPacket Loss too high'
					logging.debug('\u001B[1;37;41m Packet Loss too high \u001B[0m')
					packetLossOK = False
				elif float(packetloss) > 0:
					qMsg += '\nPacket Loss is not 0%'
					logging.debug('\u001B[1;30;43m Packet Loss is not 0% \u001B[0m')
			lock.release()
			SSH.close()
			html_cell = '<pre style="background-color:white">CAT-M module\nIP Address  : ' + moduleIPAddr + '\n' + qMsg + '</pre>'
			statusQueue.put(html_cell)
			if (packetLossOK):
				HTML.CreateHtmlTestRowQueue(self.ping_args, 'OK', 1, statusQueue)
			else:
				HTML.CreateHtmlTestRowQueue(self.ping_args, 'KO', 1, statusQueue)
				self.AutoTerminateUEandeNB()
		except:
			os.kill(os.getppid(),signal.SIGUSR1)

	def AttachUE_common(self, device_id, statusQueue, lock, idx):
		try:
			SSH.open(self.ADBIPAddress, self.ADBUserName, self.ADBPassword)
			if self.ADBCentralized:
				if device_id == '84B7N16418004022':
					SSH.command('stdbuf -o0 adb -s ' + device_id + ' shell "su - root -c /data/local/tmp/on"', '\$', 60)
				else:
					SSH.command('stdbuf -o0 adb -s ' + device_id + ' shell /data/local/tmp/on', '\$', 60)
			else:
				# airplane mode off // radio on
				SSH.command('ssh ' + self.UEDevicesRemoteUser[idx] + '@' + self.UEDevicesRemoteServer[idx] + ' ' + self.UEDevicesOnCmd[idx], '\$', 60)
			time.sleep(2)
			max_count = 45
			count = max_count
			while count > 0:
				if self.ADBCentralized:
					SSH.command('stdbuf -o0 adb -s ' + device_id + ' shell "dumpsys telephony.registry" | grep -m 1 mDataConnectionState', '\$', 15)
				else:
					SSH.command('ssh ' + self.UEDevicesRemoteUser[idx] + '@' + self.UEDevicesRemoteServer[idx] + ' \'adb -s ' + device_id + ' shell "dumpsys telephony.registry"\' | grep -m 1 mDataConnectionState', '\$', 60)
				result = re.search('mDataConnectionState.*=(?P<state>[0-9\-]+)', SSH.getBefore())
				if result is None:
					logging.debug('\u001B[1;37;41m mDataConnectionState Not Found! \u001B[0m')
					lock.acquire()
					statusQueue.put(-1)
					statusQueue.put(device_id)
					statusQueue.put('mDataConnectionState Not Found!')
					lock.release()
					break
				mDataConnectionState = int(result.group('state'))
				if mDataConnectionState == 2:
					logging.debug('\u001B[1mUE (' + device_id + ') Attach Completed\u001B[0m')
					lock.acquire()
					statusQueue.put(max_count - count)
					statusQueue.put(device_id)
					statusQueue.put('Attach Completed')
					lock.release()
					break
				count = count - 1
				if count == 15 or count == 30:
					logging.debug('\u001B[1;30;43m Retry UE (' + device_id + ') Flight Mode Off \u001B[0m')
					if self.ADBCentralized:
						if device_id == '84B7N16418004022':
							SSH.command('stdbuf -o0 adb -s ' + device_id + ' shell "su - root -c /data/local/tmp/off"', '\$', 60)
						else:
							SSH.command('stdbuf -o0 adb -s ' + device_id + ' shell /data/local/tmp/off', '\$', 60)
					else:
						SSH.command('ssh ' + self.UEDevicesRemoteUser[idx] + '@' + self.UEDevicesRemoteServer[idx] + ' ' + self.UEDevicesOffCmd[idx], '\$', 60)
					time.sleep(0.5)
					if self.ADBCentralized:
						if device_id == '84B7N16418004022':
							SSH.command('stdbuf -o0 adb -s ' + device_id + ' shell "su - root -c /data/local/tmp/on"', '\$', 60)
						else:
							SSH.command('stdbuf -o0 adb -s ' + device_id + ' shell /data/local/tmp/on', '\$', 60)
					else:
						SSH.command('ssh ' + self.UEDevicesRemoteUser[idx] + '@' + self.UEDevicesRemoteServer[idx] + ' ' + self.UEDevicesOnCmd[idx], '\$', 60)
					time.sleep(0.5)
				logging.debug('\u001B[1mWait UE (' + device_id + ') a second until mDataConnectionState=2 (' + str(max_count-count) + ' times)\u001B[0m')
				time.sleep(1)
			if count == 0:
				logging.debug('\u001B[1;37;41m UE (' + device_id + ') Attach Failed \u001B[0m')
				lock.acquire()
				statusQueue.put(-1)
				statusQueue.put(device_id)
				statusQueue.put('Attach Failed')
				lock.release()
			SSH.close()
		except:
			os.kill(os.getppid(),signal.SIGUSR1)

	def AttachUE(self):
		if self.ADBIPAddress == '' or self.ADBUserName == '' or self.ADBPassword == '':
			HELP.GenericHelp(CONST.Version)
			sys.exit('Insufficient Parameter')
		check_eNB = True
		check_OAI_UE = False
		pStatus = self.CheckProcessExist(check_eNB, check_OAI_UE)
		if (pStatus < 0):
			HTML.CreateHtmlTestRow('N/A', 'KO', pStatus)
			self.AutoTerminateUEandeNB()
			return
		multi_jobs = []
		status_queue = SimpleQueue()
		lock = Lock()
		nb_ue_to_connect = 0
		for device_id in self.UEDevices:
			if (self.nbMaxUEtoAttach == -1) or (nb_ue_to_connect < self.nbMaxUEtoAttach):
				self.UEDevicesStatus[nb_ue_to_connect] = CONST.UE_STATUS_ATTACHING
				p = Process(target = self.AttachUE_common, args = (device_id, status_queue, lock,nb_ue_to_connect,))
				p.daemon = True
				p.start()
				multi_jobs.append(p)
			nb_ue_to_connect = nb_ue_to_connect + 1
		for job in multi_jobs:
			job.join()

		if (status_queue.empty()):
			HTML.CreateHtmlTestRow('N/A', 'KO', CONST.ALL_PROCESSES_OK)
			self.AutoTerminateUEandeNB()
			return
		else:
			attach_status = True
			html_queue = SimpleQueue()
			while (not status_queue.empty()):
				count = status_queue.get()
				if (count < 0):
					attach_status = False
				device_id = status_queue.get()
				message = status_queue.get()
				if (count < 0):
					html_cell = '<pre style="background-color:white">UE (' + device_id + ')\n' + message + '</pre>'
				else:
					html_cell = '<pre style="background-color:white">UE (' + device_id + ')\n' + message + ' in ' + str(count + 2) + ' seconds</pre>'
				html_queue.put(html_cell)
			if (attach_status):
				cnt = 0
				while cnt < len(self.UEDevices):
					if self.UEDevicesStatus[cnt] == CONST.UE_STATUS_ATTACHING:
						self.UEDevicesStatus[cnt] = CONST.UE_STATUS_ATTACHED
					cnt += 1
				HTML.CreateHtmlTestRowQueue('N/A', 'OK', len(self.UEDevices), html_queue)
				result = re.search('T_stdout', str(RAN.Initialize_eNB_args))
				if result is not None:
					logging.debug('Waiting 5 seconds to fill up record file')
					time.sleep(5)
			else:
				HTML.CreateHtmlTestRowQueue('N/A', 'KO', len(self.UEDevices), html_queue)
				self.AutoTerminateUEandeNB()

	def DetachUE_common(self, device_id, idx):
		try:
			SSH.open(self.ADBIPAddress, self.ADBUserName, self.ADBPassword)
			if self.ADBCentralized:
				if device_id == '84B7N16418004022':
					SSH.command('stdbuf -o0 adb -s ' + device_id + ' shell "su - root -c /data/local/tmp/off"', '\$', 60)
				else:
					SSH.command('stdbuf -o0 adb -s ' + device_id + ' shell /data/local/tmp/off', '\$', 60)
			else:
				SSH.command('ssh ' + self.UEDevicesRemoteUser[idx] + '@' + self.UEDevicesRemoteServer[idx] + ' ' + self.UEDevicesOffCmd[idx], '\$', 60)
			logging.debug('\u001B[1mUE (' + device_id + ') Detach Completed\u001B[0m')
			SSH.close()
		except:
			os.kill(os.getppid(),signal.SIGUSR1)

	def DetachUE(self):
		if self.ADBIPAddress == '' or self.ADBUserName == '' or self.ADBPassword == '':
			HELP.GenericHelp(CONST.Version)
			sys.exit('Insufficient Parameter')
		check_eNB = True
		check_OAI_UE = False
		pStatus = self.CheckProcessExist(check_eNB, check_OAI_UE)
		if (pStatus < 0):
			HTML.CreateHtmlTestRow('N/A', 'KO', pStatus)
			self.AutoTerminateUEandeNB()
			return
		multi_jobs = []
		cnt = 0
		for device_id in self.UEDevices:
			self.UEDevicesStatus[cnt] = CONST.UE_STATUS_DETACHING
			p = Process(target = self.DetachUE_common, args = (device_id,cnt,))
			p.daemon = True
			p.start()
			multi_jobs.append(p)
			cnt += 1
		for job in multi_jobs:
			job.join()
		HTML.CreateHtmlTestRow('N/A', 'OK', CONST.ALL_PROCESSES_OK)
		result = re.search('T_stdout', str(RAN.Initialize_eNB_args))
		if result is not None:
			logging.debug('Waiting 5 seconds to fill up record file')
			time.sleep(5)
		cnt = 0
		while cnt < len(self.UEDevices):
			self.UEDevicesStatus[cnt] = CONST.UE_STATUS_DETACHED
			cnt += 1

	def RebootUE_common(self, device_id):
		try:
			SSH.open(self.ADBIPAddress, self.ADBUserName, self.ADBPassword)
			previousmDataConnectionStates = []
			# Save mDataConnectionState
			SSH.command('stdbuf -o0 adb -s ' + device_id + ' shell dumpsys telephony.registry | grep mDataConnectionState', '\$', 15)
			SSH.command('stdbuf -o0 adb -s ' + device_id + ' shell dumpsys telephony.registry | grep mDataConnectionState', '\$', 15)
			result = re.search('mDataConnectionState.*=(?P<state>[0-9\-]+)', SSH.getBefore())
			if result is None:
				logging.debug('\u001B[1;37;41m mDataConnectionState Not Found! \u001B[0m')
				sys.exit(1)
			previousmDataConnectionStates.append(int(result.group('state')))
			# Reboot UE
			SSH.command('stdbuf -o0 adb -s ' + device_id + ' shell reboot', '\$', 10)
			time.sleep(60)
			previousmDataConnectionState = previousmDataConnectionStates.pop(0)
			count = 180
			while count > 0:
				count = count - 1
				SSH.command('stdbuf -o0 adb -s ' + device_id + ' shell dumpsys telephony.registry | grep mDataConnectionState', '\$', 15)
				result = re.search('mDataConnectionState.*=(?P<state>[0-9\-]+)', SSH.getBefore())
				if result is None:
					mDataConnectionState = None
				else:
					mDataConnectionState = int(result.group('state'))
					logging.debug('mDataConnectionState = ' + result.group('state'))
				if mDataConnectionState is None or (previousmDataConnectionState == 2 and mDataConnectionState != 2):
					logging.debug('\u001B[1mWait UE (' + device_id + ') a second until reboot completion (' + str(180-count) + ' times)\u001B[0m')
					time.sleep(1)
				else:
					logging.debug('\u001B[1mUE (' + device_id + ') Reboot Completed\u001B[0m')
					break
			if count == 0:
				logging.debug('\u001B[1;37;41m UE (' + device_id + ') Reboot Failed \u001B[0m')
				sys.exit(1)
			SSH.close()
		except:
			os.kill(os.getppid(),signal.SIGUSR1)

	def RebootUE(self):
		if self.ADBIPAddress == '' or self.ADBUserName == '' or self.ADBPassword == '':
			HELP.GenericHelp(CONST.Version)
			sys.exit('Insufficient Parameter')
		check_eNB = True
		check_OAI_UE = False
		pStatus = self.CheckProcessExist(check_eNB, check_OAI_UE)
		if (pStatus < 0):
			HTML.CreateHtmlTestRow('N/A', 'KO', pStatus)
			HTML.CreateHtmlTabFooter(False)
			sys.exit(1)
		multi_jobs = []
		for device_id in self.UEDevices:
			p = Process(target = self.RebootUE_common, args = (device_id,))
			p.daemon = True
			p.start()
			multi_jobs.append(p)
		for job in multi_jobs:
			job.join()
		HTML.CreateHtmlTestRow('N/A', 'OK', CONST.ALL_PROCESSES_OK)

	def DataDisableUE_common(self, device_id, idx):
		try:
			SSH.open(self.ADBIPAddress, self.ADBUserName, self.ADBPassword)
			# disable data service
			if self.ADBCentralized:
				SSH.command('stdbuf -o0 adb -s ' + device_id + ' shell "svc data disable"', '\$', 60)
			else:
				SSH.command('ssh ' + self.UEDevicesRemoteUser[idx] + '@' + self.UEDevicesRemoteServer[idx] + ' \'adb -s ' + device_id + ' shell "svc data disable"\'', '\$', 60)
			logging.debug('\u001B[1mUE (' + device_id + ') Disabled Data Service\u001B[0m')
			SSH.close()
		except:
			os.kill(os.getppid(),signal.SIGUSR1)

	def DataDisableUE(self):
		if self.ADBIPAddress == '' or self.ADBUserName == '' or self.ADBPassword == '':
			HELP.GenericHelp(CONST.Version)
			sys.exit('Insufficient Parameter')
		multi_jobs = []
		i = 0
		for device_id in self.UEDevices:
			p = Process(target = self.DataDisableUE_common, args = (device_id,i,))
			p.daemon = True
			p.start()
			multi_jobs.append(p)
			i += 1
		for job in multi_jobs:
			job.join()
		HTML.CreateHtmlTestRow('N/A', 'OK', CONST.ALL_PROCESSES_OK)

	def DataEnableUE_common(self, device_id, idx):
		try:
			SSH.open(self.ADBIPAddress, self.ADBUserName, self.ADBPassword)
			# enable data service
			if self.ADBCentralized:
				SSH.command('stdbuf -o0 adb -s ' + device_id + ' shell "svc data enable"', '\$', 60)
			else:
				SSH.command('ssh ' + self.UEDevicesRemoteUser[idx] + '@' + self.UEDevicesRemoteServer[idx] + ' \'adb -s ' + device_id + ' shell "svc data enable"\'', '\$', 60)
			logging.debug('\u001B[1mUE (' + device_id + ') Enabled Data Service\u001B[0m')
			SSH.close()
		except:
			os.kill(os.getppid(),signal.SIGUSR1)

	def DataEnableUE(self):
		if self.ADBIPAddress == '' or self.ADBUserName == '' or self.ADBPassword == '':
			HELP.GenericHelp(CONST.Version)
			sys.exit('Insufficient Parameter')
		multi_jobs = []
		i = 0
		for device_id in self.UEDevices:
			p = Process(target = self.DataEnableUE_common, args = (device_id,i,))
			p.daemon = True
			p.start()
			multi_jobs.append(p)
			i += 1
		for job in multi_jobs:
			job.join()
		HTML.CreateHtmlTestRow('N/A', 'OK', CONST.ALL_PROCESSES_OK)

	def GetAllUEDevices(self, terminate_ue_flag):
		if self.ADBIPAddress == '' or self.ADBUserName == '' or self.ADBPassword == '':
			HELP.GenericHelp(CONST.Version)
			sys.exit('Insufficient Parameter')
		SSH.open(self.ADBIPAddress, self.ADBUserName, self.ADBPassword)
		if self.ADBCentralized:
			SSH.command('adb devices', '\$', 15)
			self.UEDevices = re.findall("\\\\r\\\\n([A-Za-z0-9]+)\\\\tdevice",SSH.getBefore())
			SSH.close()
		else:
			if (os.path.isfile('./phones_list.txt')):
				os.remove('./phones_list.txt')
			SSH.command('ls /etc/*/phones*.txt', '\$', 5)
			result = re.search('/etc/ci/phones_list.txt', SSH.getBefore())
			SSH.close()
			if (result is not None) and (len(self.UEDevices) == 0):
				SSH.copyin(self.ADBIPAddress, self.ADBUserName, self.ADBPassword, '/etc/ci/phones_list.txt', '.')
				if (os.path.isfile('./phones_list.txt')):
					phone_list_file = open('./phones_list.txt', 'r')
					for line in phone_list_file.readlines():
						line = line.strip()
						result = re.search('^#', line)
						if result is not None:
							continue
						comma_split = line.split(",")
						self.UEDevices.append(comma_split[0])
						self.UEDevicesRemoteServer.append(comma_split[1])
						self.UEDevicesRemoteUser.append(comma_split[2])
						self.UEDevicesOffCmd.append(comma_split[3])
						self.UEDevicesOnCmd.append(comma_split[4])
						self.UEDevicesRebootCmd.append(comma_split[5])
					phone_list_file.close()

		if terminate_ue_flag == True:
			if len(self.UEDevices) == 0:
				logging.debug('\u001B[1;37;41m UE Not Found! \u001B[0m')
				sys.exit(1)
		if len(self.UEDevicesStatus) == 0:
			cnt = 0
			while cnt < len(self.UEDevices):
				self.UEDevicesStatus.append(CONST.UE_STATUS_DETACHED)
				cnt += 1

	def GetAllCatMDevices(self, terminate_ue_flag):
		if self.ADBIPAddress == '' or self.ADBUserName == '' or self.ADBPassword == '':
			HELP.GenericHelp(CONST.Version)
			sys.exit('Insufficient Parameter')
		SSH.open(self.ADBIPAddress, self.ADBUserName, self.ADBPassword)
		if self.ADBCentralized:
			SSH.command('lsusb | egrep "Future Technology Devices International, Ltd FT2232C" | sed -e "s#:.*##" -e "s# #_#g"', '\$', 15)
			#self.CatMDevices = re.findall("\\\\r\\\\n([A-Za-z0-9_]+)",SSH.getBefore())
			self.CatMDevices = re.findall("\\\\r\\\\n([A-Za-z0-9_]+)",SSH.getBefore())
		else:
			if (os.path.isfile('./modules_list.txt')):
				os.remove('./modules_list.txt')
			SSH.command('ls /etc/*/modules*.txt', '\$', 5)
			result = re.search('/etc/ci/modules_list.txt', SSH.getBefore())
			SSH.close()
			if result is not None:
				logging.debug('Found a module list file on ADB server')
		if terminate_ue_flag == True:
			if len(self.CatMDevices) == 0:
				logging.debug('\u001B[1;37;41m CAT-M UE Not Found! \u001B[0m')
				sys.exit(1)
		SSH.close()

	def CheckUEStatus_common(self, lock, device_id, statusQueue, idx):
		try:
			SSH.open(self.ADBIPAddress, self.ADBUserName, self.ADBPassword)
			if self.ADBCentralized:
				SSH.command('stdbuf -o0 adb -s ' + device_id + ' shell "dumpsys telephony.registry"', '\$', 15)
			else:
				SSH.command('ssh ' + self.UEDevicesRemoteUser[idx] + '@' + self.UEDevicesRemoteServer[idx] + ' \'adb -s ' + device_id + ' shell "dumpsys telephony.registry"\'', '\$', 60)
			result = re.search('mServiceState=(?P<serviceState>[0-9]+)', SSH.getBefore())
			serviceState = 'Service State: UNKNOWN'
			if result is not None:
				lServiceState = int(result.group('serviceState'))
				if lServiceState == 3:
					serviceState = 'Service State: RADIO_POWERED_OFF'
				if lServiceState == 1:
					serviceState = 'Service State: OUT_OF_SERVICE'
				if lServiceState == 0:
					serviceState = 'Service State: IN_SERVICE'
				if lServiceState == 2:
					serviceState = 'Service State: EMERGENCY_ONLY'
			result = re.search('mDataConnectionState=(?P<dataConnectionState>[0-9]+)', SSH.getBefore())
			dataConnectionState = 'Data State:    UNKNOWN'
			if result is not None:
				lDataConnectionState = int(result.group('dataConnectionState'))
				if lDataConnectionState == 0:
					dataConnectionState = 'Data State:    DISCONNECTED'
				if lDataConnectionState == 1:
					dataConnectionState = 'Data State:    CONNECTING'
				if lDataConnectionState == 2:
					dataConnectionState = 'Data State:    CONNECTED'
				if lDataConnectionState == 3:
					dataConnectionState = 'Data State:    SUSPENDED'
			result = re.search('mDataConnectionReason=(?P<dataConnectionReason>[0-9a-zA-Z_]+)', SSH.getBefore())
			dataConnectionReason = 'Data Reason:   UNKNOWN'
			if result is not None:
				dataConnectionReason = 'Data Reason:   ' + result.group('dataConnectionReason')
			lock.acquire()
			logging.debug('\u001B[1;37;44m Status Check (' + str(device_id) + ') \u001B[0m')
			logging.debug('\u001B[1;34m    ' + serviceState + '\u001B[0m')
			logging.debug('\u001B[1;34m    ' + dataConnectionState + '\u001B[0m')
			logging.debug('\u001B[1;34m    ' + dataConnectionReason + '\u001B[0m')
			statusQueue.put(0)
			statusQueue.put(device_id)
			qMsg = serviceState + '\n' + dataConnectionState + '\n' + dataConnectionReason
			statusQueue.put(qMsg)
			lock.release()
			SSH.close()
		except:
			os.kill(os.getppid(),signal.SIGUSR1)

	def CheckStatusUE(self):
		if self.ADBIPAddress == '' or self.ADBUserName == '' or self.ADBPassword == '':
			HELP.GenericHelp(CONST.Version)
			sys.exit('Insufficient Parameter')
		check_eNB = True
		check_OAI_UE = False
		pStatus = self.CheckProcessExist(check_eNB, check_OAI_UE)
		if (pStatus < 0):
			HTML.CreateHtmlTestRow('N/A', 'KO', pStatus)
			HTML.CreateHtmlTabFooter(False)
			sys.exit(1)
		multi_jobs = []
		lock = Lock()
		status_queue = SimpleQueue()
		i = 0
		for device_id in self.UEDevices:
			p = Process(target = self.CheckUEStatus_common, args = (lock,device_id,status_queue,i,))
			p.daemon = True
			p.start()
			multi_jobs.append(p)
			i += 1
		for job in multi_jobs:
			job.join()
		if RAN.flexranCtrlInstalled and RAN.flexranCtrlStarted:
			SSH.open(EPC.IPAddress, EPC.UserName, EPC.Password)
			SSH.command('cd /opt/flexran_rtc', '\$', 5)
			SSH.command('curl http://localhost:9999/stats | jq \'.\' > log/check_status_' + self.testCase_id + '.log 2>&1', '\$', 5)
			SSH.command('cat log/check_status_' + self.testCase_id + '.log | jq \'.eNB_config[0].UE\' | grep -c rnti | sed -e "s#^#Nb Connected UE = #"', '\$', 5)
			result = re.search('Nb Connected UE = (?P<nb_ues>[0-9]+)', SSH.getBefore())
			passStatus = True
			if result is not None:
				nb_ues = int(result.group('nb_ues'))
				htmlOptions = 'Nb Connected UE(s) to eNB = ' + str(nb_ues)
				logging.debug('\u001B[1;37;44m ' + htmlOptions + ' \u001B[0m')
				if self.expectedNbOfConnectedUEs > -1:
					if nb_ues != self.expectedNbOfConnectedUEs:
						passStatus = False
			else:
				htmlOptions = 'N/A'
			SSH.close()
		else:
			passStatus = True
			htmlOptions = 'N/A'

		if (status_queue.empty()):
			HTML.CreateHtmlTestRow(htmlOptions, 'KO', CONST.ALL_PROCESSES_OK)
			self.AutoTerminateUEandeNB()
		else:
			check_status = True
			html_queue = SimpleQueue()
			while (not status_queue.empty()):
				count = status_queue.get()
				if (count < 0):
					check_status = False
				device_id = status_queue.get()
				message = status_queue.get()
				html_cell = '<pre style="background-color:white">UE (' + device_id + ')\n' + message + '</pre>'
				html_queue.put(html_cell)
			if check_status and passStatus:
				HTML.CreateHtmlTestRowQueue(htmlOptions, 'OK', len(self.UEDevices), html_queue)
			else:
				HTML.CreateHtmlTestRowQueue(htmlOptions, 'KO', len(self.UEDevices), html_queue)
				self.AutoTerminateUEandeNB()

	def GetAllUEIPAddresses(self):
		if self.ADBIPAddress == '' or self.ADBUserName == '' or self.ADBPassword == '':
			HELP.GenericHelp(CONST.Version)
			sys.exit('Insufficient Parameter')
		ue_ip_status = 0
		self.UEIPAddresses = []
		if (len(self.UEDevices) == 1) and (self.UEDevices[0] == 'OAI-UE'):
			if self.UEIPAddress == '' or self.UEUserName == '' or self.UEPassword == '' or self.UESourceCodePath == '':
				HELP.GenericHelp(CONST.Version)
				sys.exit('Insufficient Parameter')
			SSH.open(self.UEIPAddress, self.UEUserName, self.UEPassword)
			SSH.command('ifconfig oaitun_ue1', '\$', 4)
			result = re.search('inet addr:(?P<ueipaddress>[0-9]+\.[0-9]+\.[0-9]+\.[0-9]+)|inet (?P<ueipaddress2>[0-9]+\.[0-9]+\.[0-9]+\.[0-9]+)', SSH.getBefore())
			if result is not None:
				if result.group('ueipaddress') is not None:
					UE_IPAddress = result.group('ueipaddress')
				else:
					UE_IPAddress = result.group('ueipaddress2')
				logging.debug('\u001B[1mUE (' + self.UEDevices[0] + ') IP Address is ' + UE_IPAddress + '\u001B[0m')
				self.UEIPAddresses.append(UE_IPAddress)
			else:
				logging.debug('\u001B[1;37;41m UE IP Address Not Found! \u001B[0m')
				ue_ip_status -= 1
			SSH.close()
			return ue_ip_status
		SSH.open(self.ADBIPAddress, self.ADBUserName, self.ADBPassword)
		idx = 0
		for device_id in self.UEDevices:
			if self.UEDevicesStatus[idx] != CONST.UE_STATUS_ATTACHED:
				idx += 1
				continue
			count = 0
			while count < 4:
				if self.ADBCentralized:
					SSH.command('stdbuf -o0 adb -s ' + device_id + ' shell "ip addr show | grep rmnet"', '\$', 15)
				else:
					SSH.command('ssh ' + self.UEDevicesRemoteUser[idx] + '@' + self.UEDevicesRemoteServer[idx] + ' \'adb -s ' + device_id + ' shell "ip addr show | grep rmnet"\'', '\$', 60)
				result = re.search('inet (?P<ueipaddress>[0-9]+\.[0-9]+\.[0-9]+\.[0-9]+)\/[0-9]+[0-9a-zA-Z\.\s]+', SSH.getBefore())
				if result is None:
					logging.debug('\u001B[1;37;41m UE IP Address Not Found! \u001B[0m')
					time.sleep(1)
					count += 1
				else:
					count = 10
			if count < 9:
				ue_ip_status -= 1
				continue
			UE_IPAddress = result.group('ueipaddress')
			logging.debug('\u001B[1mUE (' + device_id + ') IP Address is ' + UE_IPAddress + '\u001B[0m')
			for ueipaddress in self.UEIPAddresses:
				if ueipaddress == UE_IPAddress:
					logging.debug('\u001B[1mUE (' + device_id + ') IP Address ' + UE_IPAddress + ': has already been allocated to another device !' + '\u001B[0m')
					ue_ip_status -= 1
					continue
			self.UEIPAddresses.append(UE_IPAddress)
			idx += 1
		SSH.close()
		return ue_ip_status

	def ping_iperf_wrong_exit(self, lock, UE_IPAddress, device_id, statusQueue, message):
		lock.acquire()
		statusQueue.put(-1)
		statusQueue.put(device_id)
		statusQueue.put(UE_IPAddress)
		statusQueue.put(message)
		lock.release()

	def Ping_common(self, lock, UE_IPAddress, device_id, statusQueue):
		try:
			# Launch ping on the EPC side (true for ltebox and old open-air-cn)
			# But for OAI-Rel14-CUPS, we launch from python executor
			launchFromEpc = True
			if re.match('OAI-Rel14-CUPS', EPC.Type, re.IGNORECASE):
				launchFromEpc = False
			ping_time = re.findall("-c (\d+)",str(self.ping_args))

			if launchFromEpc:
				SSH.open(EPC.IPAddress, EPC.UserName, EPC.Password)
				SSH.command('cd ' + EPC.SourceCodePath, '\$', 5)
				SSH.command('cd scripts', '\$', 5)
				ping_status = SSH.command('stdbuf -o0 ping ' + self.ping_args + ' ' + UE_IPAddress + ' 2>&1 | stdbuf -o0 tee ping_' + self.testCase_id + '_' + device_id + '.log', '\$', int(ping_time[0])*1.5)
			else:
				cmd = 'ping ' + self.ping_args + ' ' + UE_IPAddress + ' 2>&1 > ping_' + self.testCase_id + '_' + device_id + '.log' 
				message = cmd + '\n'
				logging.debug(cmd)
				ret = subprocess.run(cmd, shell=True)
				ping_status = ret.returncode
				SSH.copyout(EPC.IPAddress, EPC.UserName, EPC.Password, 'ping_' + self.testCase_id + '_' + device_id + '.log', EPC.SourceCodePath + '/scripts')
				SSH.open(EPC.IPAddress, EPC.UserName, EPC.Password)
				SSH.command('cat ' + EPC.SourceCodePath + '/scripts/ping_' + self.testCase_id + '_' + device_id + '.log', '\$', 5)
			# TIMEOUT CASE
			if ping_status < 0:
				message = 'Ping with UE (' + str(UE_IPAddress) + ') crashed due to TIMEOUT!'
				logging.debug('\u001B[1;37;41m ' + message + ' \u001B[0m')
				SSH.close()
				self.ping_iperf_wrong_exit(lock, UE_IPAddress, device_id, statusQueue, message)
				return
			result = re.search(', (?P<packetloss>[0-9\.]+)% packet loss, time [0-9\.]+ms', SSH.getBefore())
			if result is None:
				message = 'Packet Loss Not Found!'
				logging.debug('\u001B[1;37;41m ' + message + ' \u001B[0m')
				SSH.close()
				self.ping_iperf_wrong_exit(lock, UE_IPAddress, device_id, statusQueue, message)
				return
			packetloss = result.group('packetloss')
			if float(packetloss) == 100:
				message = 'Packet Loss is 100%'
				logging.debug('\u001B[1;37;41m ' + message + ' \u001B[0m')
				SSH.close()
				self.ping_iperf_wrong_exit(lock, UE_IPAddress, device_id, statusQueue, message)
				return
			result = re.search('rtt min\/avg\/max\/mdev = (?P<rtt_min>[0-9\.]+)\/(?P<rtt_avg>[0-9\.]+)\/(?P<rtt_max>[0-9\.]+)\/[0-9\.]+ ms', SSH.getBefore())
			if result is None:
				message = 'Ping RTT_Min RTT_Avg RTT_Max Not Found!'
				logging.debug('\u001B[1;37;41m ' + message + ' \u001B[0m')
				SSH.close()
				self.ping_iperf_wrong_exit(lock, UE_IPAddress, device_id, statusQueue, message)
				return
			rtt_min = result.group('rtt_min')
			rtt_avg = result.group('rtt_avg')
			rtt_max = result.group('rtt_max')
			pal_msg = 'Packet Loss : ' + packetloss + '%'
			min_msg = 'RTT(Min)    : ' + rtt_min + ' ms'
			avg_msg = 'RTT(Avg)    : ' + rtt_avg + ' ms'
			max_msg = 'RTT(Max)    : ' + rtt_max + ' ms'
			lock.acquire()
			logging.debug('\u001B[1;37;44m ping result (' + UE_IPAddress + ') \u001B[0m')
			logging.debug('\u001B[1;34m    ' + pal_msg + '\u001B[0m')
			logging.debug('\u001B[1;34m    ' + min_msg + '\u001B[0m')
			logging.debug('\u001B[1;34m    ' + avg_msg + '\u001B[0m')
			logging.debug('\u001B[1;34m    ' + max_msg + '\u001B[0m')
			qMsg = pal_msg + '\n' + min_msg + '\n' + avg_msg + '\n' + max_msg
			packetLossOK = True
			if packetloss is not None:
				if float(packetloss) > float(self.ping_packetloss_threshold):
					qMsg += '\nPacket Loss too high'
					logging.debug('\u001B[1;37;41m Packet Loss too high \u001B[0m')
					packetLossOK = False
				elif float(packetloss) > 0:
					qMsg += '\nPacket Loss is not 0%'
					logging.debug('\u001B[1;30;43m Packet Loss is not 0% \u001B[0m')
			if (packetLossOK):
				statusQueue.put(0)
			else:
				statusQueue.put(-1)
			statusQueue.put(device_id)
			statusQueue.put(UE_IPAddress)
			statusQueue.put(qMsg)
			lock.release()
			SSH.close()
		except:
			os.kill(os.getppid(),signal.SIGUSR1)

	def PingNoS1_wrong_exit(self, qMsg):
		html_queue = SimpleQueue()
		html_cell = '<pre style="background-color:white">OAI UE ping result\n' + qMsg + '</pre>'
		html_queue.put(html_cell)
		HTML.CreateHtmlTestRowQueue(self.ping_args, 'KO', len(self.UEDevices), html_queue)

	def PingNoS1(self):
		check_eNB = True
		check_OAI_UE = True
		pStatus = self.CheckProcessExist(check_eNB, check_OAI_UE)
		if (pStatus < 0):
			HTML.CreateHtmlTestRow(self.ping_args, 'KO', pStatus)
			self.AutoTerminateUEandeNB()
			return
		ping_from_eNB = re.search('oaitun_enb1', str(self.ping_args))
		if ping_from_eNB is not None:
			if RAN.eNBIPAddress == '' or RAN.eNBUserName == '' or RAN.eNBPassword == '':
				HELP.GenericHelp(CONST.Version)
				sys.exit('Insufficient Parameter')
		else:
			if self.UEIPAddress == '' or self.UEUserName == '' or self.UEPassword == '':
				HELP.GenericHelp(CONST.Version)
				sys.exit('Insufficient Parameter')
		try:
			if ping_from_eNB is not None:
				SSH.open(RAN.eNBIPAddress, RAN.eNBUserName, RAN.eNBPassword)
				SSH.command('cd ' + RAN.eNBSourceCodePath + '/cmake_targets/', '\$', 5)
			else:
				SSH.open(self.UEIPAddress, self.UEUserName, self.UEPassword)
				SSH.command('cd ' + self.UESourceCodePath + '/cmake_targets/', '\$', 5)
			ping_time = re.findall("-c (\d+)",str(self.ping_args))
			ping_status = SSH.command('stdbuf -o0 ping ' + self.ping_args + ' 2>&1 | stdbuf -o0 tee ping_' + self.testCase_id + '.log', '\$', int(ping_time[0])*1.5)
			# TIMEOUT CASE
			if ping_status < 0:
				message = 'Ping with OAI UE crashed due to TIMEOUT!'
				logging.debug('\u001B[1;37;41m ' + message + ' \u001B[0m')
				self.PingNoS1_wrong_exit(message)
				return
			result = re.search(', (?P<packetloss>[0-9\.]+)% packet loss, time [0-9\.]+ms', SSH.getBefore())
			if result is None:
				message = 'Packet Loss Not Found!'
				logging.debug('\u001B[1;37;41m ' + message + ' \u001B[0m')
				self.PingNoS1_wrong_exit(message)
				return
			packetloss = result.group('packetloss')
			if float(packetloss) == 100:
				message = 'Packet Loss is 100%'
				logging.debug('\u001B[1;37;41m ' + message + ' \u001B[0m')
				self.PingNoS1_wrong_exit(message)
				return
			result = re.search('rtt min\/avg\/max\/mdev = (?P<rtt_min>[0-9\.]+)\/(?P<rtt_avg>[0-9\.]+)\/(?P<rtt_max>[0-9\.]+)\/[0-9\.]+ ms', SSH.getBefore())
			if result is None:
				message = 'Ping RTT_Min RTT_Avg RTT_Max Not Found!'
				logging.debug('\u001B[1;37;41m ' + message + ' \u001B[0m')
				self.PingNoS1_wrong_exit(message)
				return
			rtt_min = result.group('rtt_min')
			rtt_avg = result.group('rtt_avg')
			rtt_max = result.group('rtt_max')
			pal_msg = 'Packet Loss : ' + packetloss + '%'
			min_msg = 'RTT(Min)    : ' + rtt_min + ' ms'
			avg_msg = 'RTT(Avg)    : ' + rtt_avg + ' ms'
			max_msg = 'RTT(Max)    : ' + rtt_max + ' ms'
			logging.debug('\u001B[1;37;44m OAI UE ping result \u001B[0m')
			logging.debug('\u001B[1;34m    ' + pal_msg + '\u001B[0m')
			logging.debug('\u001B[1;34m    ' + min_msg + '\u001B[0m')
			logging.debug('\u001B[1;34m    ' + avg_msg + '\u001B[0m')
			logging.debug('\u001B[1;34m    ' + max_msg + '\u001B[0m')
			qMsg = pal_msg + '\n' + min_msg + '\n' + avg_msg + '\n' + max_msg
			packetLossOK = True
			if packetloss is not None:
				if float(packetloss) > float(self.ping_packetloss_threshold):
					qMsg += '\nPacket Loss too high'
					logging.debug('\u001B[1;37;41m Packet Loss too high \u001B[0m')
					packetLossOK = False
				elif float(packetloss) > 0:
					qMsg += '\nPacket Loss is not 0%'
					logging.debug('\u001B[1;30;43m Packet Loss is not 0% \u001B[0m')
			SSH.close()
			html_queue = SimpleQueue()
			ip_addr = 'TBD'
			html_cell = '<pre style="background-color:white">OAI UE ping result\n' + qMsg + '</pre>'
			html_queue.put(html_cell)
			if packetLossOK:
				HTML.CreateHtmlTestRowQueue(self.ping_args, 'OK', len(self.UEDevices), html_queue)
			else:
				HTML.CreateHtmlTestRowQueue(self.ping_args, 'KO', len(self.UEDevices), html_queue)

			# copying on the EPC server for logCollection
			if ping_from_eNB is not None:
				copyin_res = SSH.copyin(RAN.eNBIPAddress, RAN.eNBUserName, RAN.eNBPassword, RAN.eNBSourceCodePath + '/cmake_targets/ping_' + self.testCase_id + '.log', '.')
			else:
				copyin_res = SSH.copyin(self.UEIPAddress, self.UEUserName, self.UEPassword, self.UESourceCodePath + '/cmake_targets/ping_' + self.testCase_id + '.log', '.')
			if (copyin_res == 0):
				SSH.copyout(EPC.IPAddress, EPC.UserName, EPC.Password, 'ping_' + self.testCase_id + '.log', EPC.SourceCodePath + '/scripts')
		except:
			os.kill(os.getppid(),signal.SIGUSR1)

	def Ping(self):
		result = re.search('noS1', str(RAN.Initialize_eNB_args))
		if result is not None:
			self.PingNoS1()
			return
		if EPC.IPAddress == '' or EPC.UserName == '' or EPC.Password == '' or EPC.SourceCodePath == '':
			HELP.GenericHelp(CONST.Version)
			sys.exit('Insufficient Parameter')
		check_eNB = True
		if (len(self.UEDevices) == 1) and (self.UEDevices[0] == 'OAI-UE'):
			check_OAI_UE = True
		else:
			check_OAI_UE = False
		pStatus = self.CheckProcessExist(check_eNB, check_OAI_UE)
		if (pStatus < 0):
			HTML.CreateHtmlTestRow(self.ping_args, 'KO', pStatus)
			self.AutoTerminateUEandeNB()
			return
		ueIpStatus = self.GetAllUEIPAddresses()
		if (ueIpStatus < 0):
			HTML.CreateHtmlTestRow(self.ping_args, 'KO', CONST.UE_IP_ADDRESS_ISSUE)
			self.AutoTerminateUEandeNB()
			return
		multi_jobs = []
		i = 0
		lock = Lock()
		status_queue = SimpleQueue()
		for UE_IPAddress in self.UEIPAddresses:
			device_id = self.UEDevices[i]
			p = Process(target = self.Ping_common, args = (lock,UE_IPAddress,device_id,status_queue,))
			p.daemon = True
			p.start()
			multi_jobs.append(p)
			i = i + 1
		for job in multi_jobs:
			job.join()

		if (status_queue.empty()):
			HTML.CreateHtmlTestRow(self.ping_args, 'KO', CONST.ALL_PROCESSES_OK)
			self.AutoTerminateUEandeNB()
		else:
			ping_status = True
			html_queue = SimpleQueue()
			while (not status_queue.empty()):
				count = status_queue.get()
				if (count < 0):
					ping_status = False
				device_id = status_queue.get()
				ip_addr = status_queue.get()
				message = status_queue.get()
				html_cell = '<pre style="background-color:white">UE (' + device_id + ')\nIP Address  : ' + ip_addr + '\n' + message + '</pre>'
				html_queue.put(html_cell)
			if (ping_status):
				HTML.CreateHtmlTestRowQueue(self.ping_args, 'OK', len(self.UEDevices), html_queue)
			else:
				HTML.CreateHtmlTestRowQueue(self.ping_args, 'KO', len(self.UEDevices), html_queue)
				self.AutoTerminateUEandeNB()

	def Iperf_ComputeTime(self):
		result = re.search('-t (?P<iperf_time>\d+)', str(self.iperf_args))
		if result is None:
			logging.debug('\u001B[1;37;41m Iperf time Not Found! \u001B[0m')
			sys.exit(1)
		return result.group('iperf_time')

	def Iperf_ComputeModifiedBW(self, idx, ue_num):
		result = re.search('-b (?P<iperf_bandwidth>[0-9\.]+)[KMG]', str(self.iperf_args))
		if result is None:
			logging.debug('\u001B[1;37;41m Iperf bandwidth Not Found! \u001B[0m')
			sys.exit(1)
		iperf_bandwidth = result.group('iperf_bandwidth')
		if self.iperf_profile == 'balanced':
			iperf_bandwidth_new = float(iperf_bandwidth)/ue_num
		if self.iperf_profile == 'single-ue':
			iperf_bandwidth_new = float(iperf_bandwidth)
		if self.iperf_profile == 'unbalanced':
			# residual is 2% of max bw
			residualBW = float(iperf_bandwidth) / 50
			if idx == 0:
				iperf_bandwidth_new = float(iperf_bandwidth) - ((ue_num - 1) * residualBW)
			else:
				iperf_bandwidth_new = residualBW
		iperf_bandwidth_str = '-b ' + iperf_bandwidth
		iperf_bandwidth_str_new = '-b ' + ('%.2f' % iperf_bandwidth_new)
		result = re.sub(iperf_bandwidth_str, iperf_bandwidth_str_new, str(self.iperf_args))
		if result is None:
			logging.debug('\u001B[1;37;41m Calculate Iperf bandwidth Failed! \u001B[0m')
			sys.exit(1)
		return result

	def Iperf_analyzeV2TCPOutput(self, lock, UE_IPAddress, device_id, statusQueue, iperf_real_options):
		SSH.command('awk -f /tmp/tcp_iperf_stats.awk ' + EPC.SourceCodePath + '/scripts/iperf_' + self.testCase_id + '_' + device_id + '.log', '\$', 5)
		result = re.search('Avg Bitrate : (?P<average>[0-9\.]+ Mbits\/sec) Max Bitrate : (?P<maximum>[0-9\.]+ Mbits\/sec) Min Bitrate : (?P<minimum>[0-9\.]+ Mbits\/sec)', SSH.getBefore())
		if result is not None:
			avgbitrate = result.group('average')
			maxbitrate = result.group('maximum')
			minbitrate = result.group('minimum')
			lock.acquire()
			logging.debug('\u001B[1;37;44m TCP iperf result (' + UE_IPAddress + ') \u001B[0m')
			msg = 'TCP Stats   :\n'
			if avgbitrate is not None:
				logging.debug('\u001B[1;34m    Avg Bitrate : ' + avgbitrate + '\u001B[0m')
				msg += 'Avg Bitrate : ' + avgbitrate + '\n'
			if maxbitrate is not None:
				logging.debug('\u001B[1;34m    Max Bitrate : ' + maxbitrate + '\u001B[0m')
				msg += 'Max Bitrate : ' + maxbitrate + '\n'
			if minbitrate is not None:
				logging.debug('\u001B[1;34m    Min Bitrate : ' + minbitrate + '\u001B[0m')
				msg += 'Min Bitrate : ' + minbitrate + '\n'
			statusQueue.put(0)
			statusQueue.put(device_id)
			statusQueue.put(UE_IPAddress)
			statusQueue.put(msg)
			lock.release()
		return 0

	def Iperf_analyzeV2Output(self, lock, UE_IPAddress, device_id, statusQueue, iperf_real_options):
		result = re.search('-u', str(iperf_real_options))
		if result is None:
			return self.Iperf_analyzeV2TCPOutput(lock, UE_IPAddress, device_id, statusQueue, iperf_real_options)

		result = re.search('Server Report:', SSH.getBefore())
		if result is None:
			result = re.search('read failed: Connection refused', SSH.getBefore())
			if result is not None:
				logging.debug('\u001B[1;37;41m Could not connect to iperf server! \u001B[0m')
			else:
				logging.debug('\u001B[1;37;41m Server Report and Connection refused Not Found! \u001B[0m')
			return -1
		# Computing the requested bandwidth in float
		result = re.search('-b (?P<iperf_bandwidth>[0-9\.]+)[KMG]', str(iperf_real_options))
		if result is not None:
			req_bandwidth = result.group('iperf_bandwidth')
			req_bw = float(req_bandwidth)
			result = re.search('-b [0-9\.]+K', str(iperf_real_options))
			if result is not None:
				req_bandwidth = '%.1f Kbits/sec' % req_bw
				req_bw = req_bw * 1000
			result = re.search('-b [0-9\.]+M', str(iperf_real_options))
			if result is not None:
				req_bandwidth = '%.1f Mbits/sec' % req_bw
				req_bw = req_bw * 1000000
			result = re.search('-b [0-9\.]+G', str(iperf_real_options))
			if result is not None:
				req_bandwidth = '%.1f Gbits/sec' % req_bw
				req_bw = req_bw * 1000000000

		result = re.search('Server Report:\\\\r\\\\n(?:|\[ *\d+\].*) (?P<bitrate>[0-9\.]+ [KMG]bits\/sec) +(?P<jitter>[0-9\.]+ ms) +(\d+\/..\d+) +(\((?P<packetloss>[0-9\.]+)%\))', SSH.getBefore())
		if result is not None:
			bitrate = result.group('bitrate')
			packetloss = result.group('packetloss')
			jitter = result.group('jitter')
			lock.acquire()
			logging.debug('\u001B[1;37;44m iperf result (' + UE_IPAddress + ') \u001B[0m')
			iperfStatus = True
			msg = 'Req Bitrate : ' + req_bandwidth + '\n'
			logging.debug('\u001B[1;34m    Req Bitrate : ' + req_bandwidth + '\u001B[0m')
			if bitrate is not None:
				msg += 'Bitrate     : ' + bitrate + '\n'
				logging.debug('\u001B[1;34m    Bitrate     : ' + bitrate + '\u001B[0m')
				result = re.search('(?P<real_bw>[0-9\.]+) [KMG]bits/sec', str(bitrate))
				if result is not None:
					actual_bw = float(str(result.group('real_bw')))
					result = re.search('[0-9\.]+ K', bitrate)
					if result is not None:
						actual_bw = actual_bw * 1000
					result = re.search('[0-9\.]+ M', bitrate)
					if result is not None:
						actual_bw = actual_bw * 1000000
					result = re.search('[0-9\.]+ G', bitrate)
					if result is not None:
						actual_bw = actual_bw * 1000000000
					br_loss = 100 * actual_bw / req_bw
					bitperf = '%.2f ' % br_loss
					msg += 'Bitrate Perf: ' + bitperf + '%\n'
					logging.debug('\u001B[1;34m    Bitrate Perf: ' + bitperf + '%\u001B[0m')
			if packetloss is not None:
				msg += 'Packet Loss : ' + packetloss + '%\n'
				logging.debug('\u001B[1;34m    Packet Loss : ' + packetloss + '%\u001B[0m')
				if float(packetloss) > float(self.iperf_packetloss_threshold):
					msg += 'Packet Loss too high!\n'
					logging.debug('\u001B[1;37;41m Packet Loss too high \u001B[0m')
					iperfStatus = False
			if jitter is not None:
				msg += 'Jitter      : ' + jitter + '\n'
				logging.debug('\u001B[1;34m    Jitter      : ' + jitter + '\u001B[0m')
			if (iperfStatus):
				statusQueue.put(0)
			else:
				statusQueue.put(-1)
			statusQueue.put(device_id)
			statusQueue.put(UE_IPAddress)
			statusQueue.put(msg)
			lock.release()
			return 0
		else:
			return -2

	def Iperf_analyzeV2Server(self, lock, UE_IPAddress, device_id, statusQueue, iperf_real_options):
		if (not os.path.isfile('iperf_server_' + self.testCase_id + '_' + device_id + '.log')):
			self.ping_iperf_wrong_exit(lock, UE_IPAddress, device_id, statusQueue, 'Could not analyze from server log')
			return
		# Computing the requested bandwidth in float
		result = re.search('-b (?P<iperf_bandwidth>[0-9\.]+)[KMG]', str(iperf_real_options))
		if result is None:
			logging.debug('Iperf bandwidth Not Found!')
			self.ping_iperf_wrong_exit(lock, UE_IPAddress, device_id, statusQueue, 'Could not compute Iperf bandwidth!')
			return
		else:
			req_bandwidth = result.group('iperf_bandwidth')
			req_bw = float(req_bandwidth)
			result = re.search('-b [0-9\.]+K', str(iperf_real_options))
			if result is not None:
				req_bandwidth = '%.1f Kbits/sec' % req_bw
				req_bw = req_bw * 1000
			result = re.search('-b [0-9\.]+M', str(iperf_real_options))
			if result is not None:
				req_bandwidth = '%.1f Mbits/sec' % req_bw
				req_bw = req_bw * 1000000
			result = re.search('-b [0-9\.]+G', str(iperf_real_options))
			if result is not None:
				req_bandwidth = '%.1f Gbits/sec' % req_bw
				req_bw = req_bw * 1000000000

		server_file = open('iperf_server_' + self.testCase_id + '_' + device_id + '.log', 'r')
		br_sum = 0.0
		ji_sum = 0.0
		pl_sum = 0
		ps_sum = 0
		row_idx = 0
		for line in server_file.readlines():
			result = re.search('(?P<bitrate>[0-9\.]+ [KMG]bits\/sec) +(?P<jitter>[0-9\.]+ ms) +(?P<lostPack>[0-9]+)/ +(?P<sentPack>[0-9]+)', str(line))
			if result is not None:
				bitrate = result.group('bitrate')
				jitter = result.group('jitter')
				packetlost = result.group('lostPack')
				packetsent = result.group('sentPack')
				br = bitrate.split(' ')
				ji = jitter.split(' ')
				row_idx = row_idx + 1
				curr_br = float(br[0])
				pl_sum = pl_sum + int(packetlost)
				ps_sum = ps_sum + int(packetsent)
				if (br[1] == 'Kbits/sec'):
					curr_br = curr_br * 1000
				if (br[1] == 'Mbits/sec'):
					curr_br = curr_br * 1000 * 1000
				br_sum = curr_br + br_sum
				ji_sum = float(ji[0]) + ji_sum
		if (row_idx > 0):
			br_sum = br_sum / row_idx
			ji_sum = ji_sum / row_idx
			br_loss = 100 * br_sum / req_bw
			if (br_sum > 1000):
				br_sum = br_sum / 1000
				if (br_sum > 1000):
					br_sum = br_sum / 1000
					bitrate = '%.2f Mbits/sec' % br_sum
				else:
					bitrate = '%.2f Kbits/sec' % br_sum
			else:
				bitrate = '%.2f bits/sec' % br_sum
			bitperf = '%.2f ' % br_loss
			bitperf += '%'
			jitter = '%.2f ms' % (ji_sum)
			if (ps_sum > 0):
				pl = float(100 * pl_sum / ps_sum)
				packetloss = '%2.1f ' % (pl)
				packetloss += '%'
			else:
				packetloss = 'unknown'
			lock.acquire()
			if (br_loss < 90):
				statusQueue.put(1)
			else:
				statusQueue.put(0)
			statusQueue.put(device_id)
			statusQueue.put(UE_IPAddress)
			req_msg = 'Req Bitrate : ' + req_bandwidth
			bir_msg = 'Bitrate     : ' + bitrate
			brl_msg = 'Bitrate Perf: ' + bitperf
			jit_msg = 'Jitter      : ' + jitter
			pal_msg = 'Packet Loss : ' + packetloss
			statusQueue.put(req_msg + '\n' + bir_msg + '\n' + brl_msg + '\n' + jit_msg + '\n' + pal_msg + '\n')
			logging.debug('\u001B[1;37;45m iperf result (' + UE_IPAddress + ') \u001B[0m')
			logging.debug('\u001B[1;35m    ' + req_msg + '\u001B[0m')
			logging.debug('\u001B[1;35m    ' + bir_msg + '\u001B[0m')
			logging.debug('\u001B[1;35m    ' + brl_msg + '\u001B[0m')
			logging.debug('\u001B[1;35m    ' + jit_msg + '\u001B[0m')
			logging.debug('\u001B[1;35m    ' + pal_msg + '\u001B[0m')
			lock.release()
		else:
			self.ping_iperf_wrong_exit(lock, UE_IPAddress, device_id, statusQueue, 'Could not analyze from server log')

		server_file.close()


	def Iperf_analyzeV3Output(self, lock, UE_IPAddress, device_id, statusQueue):
		result = re.search('(?P<bitrate>[0-9\.]+ [KMG]bits\/sec) +(?:|[0-9\.]+ ms +\d+\/\d+ \((?P<packetloss>[0-9\.]+)%\)) +(?:|receiver)\\\\r\\\\n(?:|\[ *\d+\] Sent \d+ datagrams)\\\\r\\\\niperf Done\.', SSH.getBefore())
		if result is None:
			result = re.search('(?P<error>iperf: error - [a-zA-Z0-9 :]+)', SSH.getBefore())
			lock.acquire()
			statusQueue.put(-1)
			statusQueue.put(device_id)
			statusQueue.put(UE_IPAddress)
			if result is not None:
				logging.debug('\u001B[1;37;41m ' + result.group('error') + ' \u001B[0m')
				statusQueue.put(result.group('error'))
			else:
				logging.debug('\u001B[1;37;41m Bitrate and/or Packet Loss Not Found! \u001B[0m')
				statusQueue.put('Bitrate and/or Packet Loss Not Found!')
			lock.release()

		bitrate = result.group('bitrate')
		packetloss = result.group('packetloss')
		lock.acquire()
		logging.debug('\u001B[1;37;44m iperf result (' + UE_IPAddress + ') \u001B[0m')
		logging.debug('\u001B[1;34m    Bitrate     : ' + bitrate + '\u001B[0m')
		msg = 'Bitrate     : ' + bitrate + '\n'
		iperfStatus = True
		if packetloss is not None:
			logging.debug('\u001B[1;34m    Packet Loss : ' + packetloss + '%\u001B[0m')
			msg += 'Packet Loss : ' + packetloss + '%\n'
			if float(packetloss) > float(self.iperf_packetloss_threshold):
				logging.debug('\u001B[1;37;41m Packet Loss too high \u001B[0m')
				msg += 'Packet Loss too high!\n'
				iperfStatus = False
		if (iperfStatus):
			statusQueue.put(0)
		else:
			statusQueue.put(-1)
		statusQueue.put(device_id)
		statusQueue.put(UE_IPAddress)
		statusQueue.put(msg)
		lock.release()

	def Iperf_UL_common(self, lock, UE_IPAddress, device_id, idx, ue_num, statusQueue):
		udpIperf = True
		result = re.search('-u', str(self.iperf_args))
		if result is None:
			udpIperf = False
		ipnumbers = UE_IPAddress.split('.')
		if (len(ipnumbers) == 4):
			ipnumbers[3] = '1'
		EPC_Iperf_UE_IPAddress = ipnumbers[0] + '.' + ipnumbers[1] + '.' + ipnumbers[2] + '.' + ipnumbers[3]

		# Launch iperf server on EPC side (true for ltebox and old open-air-cn0
		# But for OAI-Rel14-CUPS, we launch from python executor and we are using its IP address as iperf client address
		launchFromEpc = True
		if re.match('OAI-Rel14-CUPS', EPC.Type, re.IGNORECASE):
			launchFromEpc = False
			cmd = 'hostname -I'
			ret = subprocess.run(cmd, shell=True, stdout=subprocess.PIPE, encoding='utf-8')
			if ret.stdout is not None:
				EPC_Iperf_UE_IPAddress = ret.stdout.strip()
		port = 5001 + idx
		if launchFromEpc:
			SSH.open(EPC.IPAddress, EPC.UserName, EPC.Password)
			SSH.command('cd ' + EPC.SourceCodePath + '/scripts', '\$', 5)
			SSH.command('rm -f iperf_server_' + self.testCase_id + '_' + device_id + '.log', '\$', 5)
			if udpIperf:
				SSH.command('echo $USER; nohup iperf -u -s -i 1 -p ' + str(port) + ' > iperf_server_' + self.testCase_id + '_' + device_id + '.log &', EPC.UserName, 5)
			else:
				SSH.command('echo $USER; nohup iperf -s -i 1 -p ' + str(port) + ' > iperf_server_' + self.testCase_id + '_' + device_id + '.log &', EPC.UserName, 5)
			SSH.close()
		else:
			if self.ueIperfVersion == self.dummyIperfVersion:
				prefix = ''
			else:
				prefix = ''
				if self.ueIperfVersion == '2.0.5':
					prefix = '/opt/iperf-2.0.5/bin/'
			if udpIperf:
				cmd = 'nohup ' + prefix + 'iperf -u -s -i 1 -p ' + str(port) + ' > iperf_server_' + self.testCase_id + '_' + device_id + '.log 2>&1 &'
			else:
				cmd = 'nohup ' + prefix + 'iperf -s -i 1 -p ' + str(port) + ' > iperf_server_' + self.testCase_id + '_' + device_id + '.log 2>&1 &'
			logging.debug(cmd)
			subprocess.run(cmd, shell=True, stdout=subprocess.PIPE, encoding='utf-8')
		time.sleep(0.5)

		# Launch iperf client on UE
		if (device_id == 'OAI-UE'):
			SSH.open(self.UEIPAddress, self.UEUserName, self.UEPassword)
			SSH.command('cd ' + self.UESourceCodePath + '/cmake_targets', '\$', 5)
		else:
			SSH.open(self.ADBIPAddress, self.ADBUserName, self.ADBPassword)
			SSH.command('cd ' + EPC.SourceCodePath+ '/scripts', '\$', 5)
		iperf_time = self.Iperf_ComputeTime()
		time.sleep(0.5)

		if udpIperf:
			modified_options = self.Iperf_ComputeModifiedBW(idx, ue_num)
		else:
			modified_options = str(self.iperf_args)
		modified_options = modified_options.replace('-R','')
		time.sleep(0.5)

		SSH.command('rm -f iperf_' + self.testCase_id + '_' + device_id + '.log', '\$', 5)
		if (device_id == 'OAI-UE'):
			iperf_status = SSH.command('iperf -c ' + EPC_Iperf_UE_IPAddress + ' ' + modified_options + ' -p ' + str(port) + ' -B ' + UE_IPAddress + ' 2>&1 | stdbuf -o0 tee iperf_' + self.testCase_id + '_' + device_id + '.log', '\$', int(iperf_time)*5.0)
		else:
			if self.ADBCentralized:
				iperf_status = SSH.command('stdbuf -o0 adb -s ' + device_id + ' shell "/data/local/tmp/iperf -c ' + EPC_Iperf_UE_IPAddress + ' ' + modified_options + ' -p ' + str(port) + '" 2>&1 | stdbuf -o0 tee iperf_' + self.testCase_id + '_' + device_id + '.log', '\$', int(iperf_time)*5.0)
			else:
				iperf_status = SSH.command('ssh ' + self.UEDevicesRemoteUser[idx] + '@' + self.UEDevicesRemoteServer[idx] + ' \'adb -s ' + device_id + ' shell "/data/local/tmp/iperf -c ' + EPC_Iperf_UE_IPAddress + ' ' + modified_options + ' -p ' + str(port) + '"\' 2>&1 > iperf_' + self.testCase_id + '_' + device_id + '.log', '\$', int(iperf_time)*5.0)
				SSH.command('fromdos -o iperf_' + self.testCase_id + '_' + device_id + '.log', '\$', 5)
				SSH.command('cat iperf_' + self.testCase_id + '_' + device_id + '.log', '\$', 5)
		# TIMEOUT Case
		if iperf_status < 0:
			SSH.close()
			message = 'iperf on UE (' + str(UE_IPAddress) + ') crashed due to TIMEOUT !'
			logging.debug('\u001B[1;37;41m ' + message + ' \u001B[0m')
			SSH.close()
			self.ping_iperf_wrong_exit(lock, UE_IPAddress, device_id, statusQueue, message)
			return
		clientStatus = self.Iperf_analyzeV2Output(lock, UE_IPAddress, device_id, statusQueue, modified_options)
		SSH.close()

		# Kill iperf server on EPC side
		if launchFromEpc:
			SSH.open(EPC.IPAddress, EPC.UserName, EPC.Password)
			SSH.command('killall --signal SIGKILL iperf', EPC.UserName, 5)
			SSH.close()
		else:
			cmd = 'killall --signal SIGKILL iperf'
			logging.debug(cmd)
			subprocess.run(cmd, shell=True)
			time.sleep(1)
			SSH.copyout(EPC.IPAddress, EPC.UserName, EPC.Password, 'iperf_server_' + self.testCase_id + '_' + device_id + '.log', EPC.SourceCodePath + '/scripts')
		# in case of failure, retrieve server log
		if (clientStatus == -1) or (clientStatus == -2):
			if launchFromEpc:
				time.sleep(1)
				if (os.path.isfile('iperf_server_' + self.testCase_id + '_' + device_id + '.log')):
					os.remove('iperf_server_' + self.testCase_id + '_' + device_id + '.log')
				SSH.copyin(EPC.IPAddress, EPC.UserName, EPC.Password, EPC.SourceCodePath+ '/scripts/iperf_server_' + self.testCase_id + '_' + device_id + '.log', '.')
			self.Iperf_analyzeV2Server(lock, UE_IPAddress, device_id, statusQueue, modified_options)
		# in case of OAI-UE 
		if (device_id == 'OAI-UE'):
			SSH.copyin(self.UEIPAddress, self.UEUserName, self.UEPassword, self.UESourceCodePath + '/cmake_targets/iperf_' + self.testCase_id + '_' + device_id + '.log', '.')
			SSH.copyout(EPC.IPAddress, EPC.UserName, EPC.Password, 'iperf_' + self.testCase_id + '_' + device_id + '.log', EPC.SourceCodePath + '/scripts')

	def Iperf_common(self, lock, UE_IPAddress, device_id, idx, ue_num, statusQueue):
		try:
			# Single-UE profile -- iperf only on one UE
			if self.iperf_profile == 'single-ue' and idx != 0:
				return
			useIperf3 = False
			udpIperf = True

			self.ueIperfVersion = '2.0.5'
			if (device_id != 'OAI-UE'):
				SSH.open(self.ADBIPAddress, self.ADBUserName, self.ADBPassword)
				# if by chance ADB server and EPC are on the same remote host, at least log collection will take care of it
				SSH.command('if [ ! -d ' + EPC.SourceCodePath + '/scripts ]; then mkdir -p ' + EPC.SourceCodePath + '/scripts ; fi', '\$', 5)
				SSH.command('cd ' + EPC.SourceCodePath + '/scripts', '\$', 5)
				# Checking if iperf / iperf3 are installed
				if self.ADBCentralized:
					SSH.command('adb -s ' + device_id + ' shell "ls /data/local/tmp"', '\$', 5)
				else:
					SSH.command('ssh ' + self.UEDevicesRemoteUser[idx] + '@' + self.UEDevicesRemoteServer[idx] + ' \'adb -s ' + device_id + ' shell "ls /data/local/tmp"\'', '\$', 60)
				result = re.search('iperf3', SSH.getBefore())
				if result is None:
					result = re.search('iperf', SSH.getBefore())
					if result is None:
						message = 'Neither iperf nor iperf3 installed on UE!'
						logging.debug('\u001B[1;37;41m ' + message + ' \u001B[0m')
						SSH.close()
						self.ping_iperf_wrong_exit(lock, UE_IPAddress, device_id, statusQueue, message)
						return
					else:
						if self.ADBCentralized:
							SSH.command('adb -s ' + device_id + ' shell "/data/local/tmp/iperf --version"', '\$', 5)
						else:
							SSH.command('ssh ' + self.UEDevicesRemoteUser[idx] + '@' + self.UEDevicesRemoteServer[idx] + ' \'adb -s ' + device_id + ' shell "/data/local/tmp/iperf --version"\'', '\$', 60)
						result = re.search('iperf version 2.0.5', SSH.getBefore())
						if result is not None:
							self.ueIperfVersion = '2.0.5'
						result = re.search('iperf version 2.0.10', SSH.getBefore())
						if result is not None:
							self.ueIperfVersion = '2.0.10'
				else:
					useIperf3 = True
				SSH.close()
			else:
				SSH.open(self.UEIPAddress, self.UEUserName, self.UEPassword)
				SSH.command('iperf --version', '\$', 5)
				result = re.search('iperf version 2.0.5', SSH.getBefore())
				if result is not None:
					self.ueIperfVersion = '2.0.5'
				result = re.search('iperf version 2.0.10', SSH.getBefore())
				if result is not None:
					self.ueIperfVersion = '2.0.10'
				SSH.close()
			# in case of iperf, UL has its own function
			if (not useIperf3):
				result = re.search('-R', str(self.iperf_args))
				if result is not None:
					self.Iperf_UL_common(lock, UE_IPAddress, device_id, idx, ue_num, statusQueue)
					return

			# Launch the IPERF server on the UE side for DL
			if (device_id == 'OAI-UE'):
				SSH.open(self.UEIPAddress, self.UEUserName, self.UEPassword)
				SSH.command('cd ' + self.UESourceCodePath + '/cmake_targets', '\$', 5)
				SSH.command('rm -f iperf_server_' + self.testCase_id + '_' + device_id + '.log', '\$', 5)
				result = re.search('-u', str(self.iperf_args))
				if result is None:
					SSH.command('echo $USER; nohup iperf -B ' + UE_IPAddress + ' -s -i 1 > iperf_server_' + self.testCase_id + '_' + device_id + '.log &', self.UEUserName, 5)
					udpIperf = False
				else:
					SSH.command('echo $USER; nohup iperf -B ' + UE_IPAddress + ' -u -s -i 1 > iperf_server_' + self.testCase_id + '_' + device_id + '.log &', self.UEUserName, 5)
			else:
				SSH.open(self.ADBIPAddress, self.ADBUserName, self.ADBPassword)
				SSH.command('cd ' + EPC.SourceCodePath + '/scripts', '\$', 5)
				if self.ADBCentralized:
					if (useIperf3):
						SSH.command('stdbuf -o0 adb -s ' + device_id + ' shell /data/local/tmp/iperf3 -s &', '\$', 5)
					else:
						SSH.command('rm -f iperf_server_' + self.testCase_id + '_' + device_id + '.log', '\$', 5)
						result = re.search('-u', str(self.iperf_args))
						if result is None:
							SSH.command('echo $USER; nohup adb -s ' + device_id + ' shell "/data/local/tmp/iperf -s -i 1" > iperf_server_' + self.testCase_id + '_' + device_id + '.log &', self.ADBUserName, 5)
							udpIperf = False
						else:
							SSH.command('echo $USER; nohup adb -s ' + device_id + ' shell "/data/local/tmp/iperf -u -s -i 1" > iperf_server_' + self.testCase_id + '_' + device_id + '.log &', self.ADBUserName, 5)
				else:
					SSH.command('rm -f iperf_server_' + self.testCase_id + '_' + device_id + '.log', '\$', 5)
					SSH.command('echo $USER; nohup ssh ' + self.UEDevicesRemoteUser[idx] + '@' + self.UEDevicesRemoteServer[idx] + ' \'adb -s ' + device_id + ' shell "/data/local/tmp/iperf -u -s -i 1" \' 2>&1 > iperf_server_' + self.testCase_id + '_' + device_id + '.log &', self.ADBUserName, 60)

			time.sleep(0.5)
			SSH.close()

			# Launch the IPERF client on the EPC side for DL (true for ltebox and old open-air-cn
			# But for OAI-Rel14-CUPS, we launch from python executor
			launchFromEpc = True
			if re.match('OAI-Rel14-CUPS', EPC.Type, re.IGNORECASE):
				launchFromEpc = False
			if launchFromEpc:
				SSH.open(EPC.IPAddress, EPC.UserName, EPC.Password)
				SSH.command('cd ' + EPC.SourceCodePath + '/scripts', '\$', 5)
			iperf_time = self.Iperf_ComputeTime()
			time.sleep(0.5)

			if udpIperf:
				modified_options = self.Iperf_ComputeModifiedBW(idx, ue_num)
			else:
				modified_options = str(self.iperf_args)
			time.sleep(0.5)
=======


#-----------------------------------------------------------
# General Functions
#-----------------------------------------------------------
>>>>>>> 40141270


<<<<<<< HEAD
				clientStatus = 0
				self.Iperf_analyzeV3Output(lock, UE_IPAddress, device_id, statusQueue)
			else:
				if launchFromEpc:
					iperf_status = SSH.command('stdbuf -o0 iperf -c ' + UE_IPAddress + ' ' + modified_options + ' 2>&1 | stdbuf -o0 tee iperf_' + self.testCase_id + '_' + device_id + '.log', '\$', int(iperf_time)*5.0)
				else:
					if self.ueIperfVersion == self.dummyIperfVersion:
						prefix = ''
					else:
						prefix = ''
						if self.ueIperfVersion == '2.0.5':
							prefix = '/opt/iperf-2.0.5/bin/'
					cmd = prefix + 'iperf -c ' + UE_IPAddress + ' ' + modified_options + ' 2>&1 > iperf_' + self.testCase_id + '_' + device_id + '.log'
					message = cmd + '\n'
					logging.debug(cmd)
					ret = subprocess.run(cmd, shell=True)
					iperf_status = ret.returncode
					SSH.copyout(EPC.IPAddress, EPC.UserName, EPC.Password, 'iperf_' + self.testCase_id + '_' + device_id + '.log', EPC.SourceCodePath + '/scripts')
					SSH.open(EPC.IPAddress, EPC.UserName, EPC.Password)
					SSH.command('cat ' + EPC.SourceCodePath + '/scripts/iperf_' + self.testCase_id + '_' + device_id + '.log', '\$', 5)
				if iperf_status < 0:
					if launchFromEpc:
						SSH.close()
					message = 'iperf on UE (' + str(UE_IPAddress) + ') crashed due to TIMEOUT !'
					logging.debug('\u001B[1;37;41m ' + message + ' \u001B[0m')
					self.ping_iperf_wrong_exit(lock, UE_IPAddress, device_id, statusQueue, message)
					return
				clientStatus = self.Iperf_analyzeV2Output(lock, UE_IPAddress, device_id, statusQueue, modified_options)
			SSH.close()

			# Kill the IPERF server that runs in background
			if (device_id == 'OAI-UE'):
				SSH.open(self.UEIPAddress, self.UEUserName, self.UEPassword)
				SSH.command('killall iperf', '\$', 5)
			else:
				SSH.open(self.ADBIPAddress, self.ADBUserName, self.ADBPassword)
				if self.ADBCentralized:
					SSH.command('stdbuf -o0 adb -s ' + device_id + ' shell ps | grep --color=never iperf | grep -v grep', '\$', 5)
				else:
					SSH.command('ssh ' + self.UEDevicesRemoteUser[idx] + '@' + self.UEDevicesRemoteServer[idx] + ' \'adb -s ' + device_id + ' shell "ps" | grep --color=never iperf | grep -v grep\'', '\$', 60)
				result = re.search('shell +(?P<pid>\d+)', SSH.getBefore())
				if result is not None:
					pid_iperf = result.group('pid')
					if self.ADBCentralized:
						SSH.command('stdbuf -o0 adb -s ' + device_id + ' shell kill -KILL ' + pid_iperf, '\$', 5)
					else:
						SSH.command('ssh ' + self.UEDevicesRemoteUser[idx] + '@' + self.UEDevicesRemoteServer[idx] + ' \'adb -s ' + device_id + ' shell "kill -KILL ' + pid_iperf + '"\'', '\$', 60)
			SSH.close()
			# if the client report is absent, try to analyze the server log file
			if (clientStatus == -1):
				time.sleep(1)
				if (os.path.isfile('iperf_server_' + self.testCase_id + '_' + device_id + '.log')):
					os.remove('iperf_server_' + self.testCase_id + '_' + device_id + '.log')
				if (device_id == 'OAI-UE'):
					SSH.copyin(self.UEIPAddress, self.UEUserName, self.UEPassword, self.UESourceCodePath + '/cmake_targets/iperf_server_' + self.testCase_id + '_' + device_id + '.log', '.')
				else:
					SSH.copyin(self.ADBIPAddress, self.ADBUserName, self.ADBPassword, EPC.SourceCodePath + '/scripts/iperf_server_' + self.testCase_id + '_' + device_id + '.log', '.')
				# fromdos has to be called on the python executor not on ADB server
				cmd = 'fromdos -o iperf_server_' + self.testCase_id + '_' + device_id + '.log'
				subprocess.run(cmd, shell=True)
				self.Iperf_analyzeV2Server(lock, UE_IPAddress, device_id, statusQueue, modified_options)

			# in case of OAI UE: 
			if (device_id == 'OAI-UE'):
				if (os.path.isfile('iperf_server_' + self.testCase_id + '_' + device_id + '.log')):
					if not launchFromEpc:
						SSH.copyout(EPC.IPAddress, EPC.UserName, EPC.Password, 'iperf_server_' + self.testCase_id + '_' + device_id + '.log', EPC.SourceCodePath + '/scripts')
				else:
					SSH.copyin(self.UEIPAddress, self.UEUserName, self.UEPassword, self.UESourceCodePath + '/cmake_targets/iperf_server_' + self.testCase_id + '_' + device_id + '.log', '.')
					SSH.copyout(EPC.IPAddress, EPC.UserName, EPC.Password, 'iperf_server_' + self.testCase_id + '_' + device_id + '.log', EPC.SourceCodePath + '/scripts')
		except:
			os.kill(os.getppid(),signal.SIGUSR1)

	def IperfNoS1(self):
		if RAN.eNBIPAddress == '' or RAN.eNBUserName == '' or RAN.eNBPassword == '' or self.UEIPAddress == '' or self.UEUserName == '' or self.UEPassword == '':
			HELP.GenericHelp(CONST.Version)
			sys.exit('Insufficient Parameter')
		check_eNB = True
		check_OAI_UE = True
		pStatus = self.CheckProcessExist(check_eNB, check_OAI_UE)
		if (pStatus < 0):
			HTML.CreateHtmlTestRow(self.iperf_args, 'KO', pStatus)
			self.AutoTerminateUEandeNB()
			return
		server_on_enb = re.search('-R', str(self.iperf_args))
		if server_on_enb is not None:
			iServerIPAddr = RAN.eNBIPAddress
			iServerUser = RAN.eNBUserName
			iServerPasswd = RAN.eNBPassword
			iClientIPAddr = self.UEIPAddress
			iClientUser = self.UEUserName
			iClientPasswd = self.UEPassword
		else:
			iServerIPAddr = self.UEIPAddress
			iServerUser = self.UEUserName
			iServerPasswd = self.UEPassword
			iClientIPAddr = RAN.eNBIPAddress
			iClientUser = RAN.eNBUserName
			iClientPasswd = RAN.eNBPassword
		if self.iperf_options != 'sink':
			# Starting the iperf server
			SSH.open(iServerIPAddr, iServerUser, iServerPasswd)
			# args SHALL be "-c client -u any"
			# -c 10.0.1.2 -u -b 1M -t 30 -i 1 -fm -B 10.0.1.1
			# -B 10.0.1.1 -u -s -i 1 -fm
			server_options = re.sub('-u.*$', '-u -s -i 1 -fm', str(self.iperf_args))
			server_options = server_options.replace('-c','-B')
			SSH.command('rm -f /tmp/tmp_iperf_server_' + self.testCase_id + '.log', '\$', 5)
			SSH.command('echo $USER; nohup iperf ' + server_options + ' > /tmp/tmp_iperf_server_' + self.testCase_id + '.log 2>&1 &', iServerUser, 5)
			time.sleep(0.5)
			SSH.close()

		# Starting the iperf client
		modified_options = self.Iperf_ComputeModifiedBW(0, 1)
		modified_options = modified_options.replace('-R','')
		iperf_time = self.Iperf_ComputeTime()
		SSH.open(iClientIPAddr, iClientUser, iClientPasswd)
		SSH.command('rm -f /tmp/tmp_iperf_' + self.testCase_id + '.log', '\$', 5)
		iperf_status = SSH.command('stdbuf -o0 iperf ' + modified_options + ' 2>&1 | stdbuf -o0 tee /tmp/tmp_iperf_' + self.testCase_id + '.log', '\$', int(iperf_time)*5.0)
		status_queue = SimpleQueue()
		lock = Lock()
		if iperf_status < 0:
			message = 'iperf on OAI UE crashed due to TIMEOUT !'
			logging.debug('\u001B[1;37;41m ' + message + ' \u001B[0m')
			clientStatus = -2
		else:
			if self.iperf_options == 'sink':
				clientStatus = 0
				status_queue.put(0)
				status_queue.put('OAI-UE')
				status_queue.put('10.0.1.2')
				status_queue.put('Sink Test : no check')
			else:
				clientStatus = self.Iperf_analyzeV2Output(lock, '10.0.1.2', 'OAI-UE', status_queue, modified_options)
		SSH.close()

		# Stopping the iperf server
		if self.iperf_options != 'sink':
			SSH.open(iServerIPAddr, iServerUser, iServerPasswd)
			SSH.command('killall --signal SIGKILL iperf', '\$', 5)
			time.sleep(0.5)
			SSH.close()

		if (clientStatus == -1):
			if (os.path.isfile('iperf_server_' + self.testCase_id + '.log')):
				os.remove('iperf_server_' + self.testCase_id + '.log')
			SSH.copyin(iServerIPAddr, iServerUser, iServerPasswd, '/tmp/tmp_iperf_server_' + self.testCase_id + '.log', 'iperf_server_' + self.testCase_id + '_OAI-UE.log')
			self.Iperf_analyzeV2Server(lock, '10.0.1.2', 'OAI-UE', status_queue, modified_options)

		# copying on the EPC server for logCollection
		if (clientStatus == -1):
			copyin_res = SSH.copyin(iServerIPAddr, iServerUser, iServerPasswd, '/tmp/tmp_iperf_server_' + self.testCase_id + '.log', 'iperf_server_' + self.testCase_id + '_OAI-UE.log')
			if (copyin_res == 0):
				SSH.copyout(EPC.IPAddress, EPC.UserName, EPC.Password, 'iperf_server_' + self.testCase_id + '_OAI-UE.log', EPC.SourceCodePath + '/scripts')
		copyin_res = SSH.copyin(iClientIPAddr, iClientUser, iClientPasswd, '/tmp/tmp_iperf_' + self.testCase_id + '.log', 'iperf_' + self.testCase_id + '_OAI-UE.log')
		if (copyin_res == 0):
			SSH.copyout(EPC.IPAddress, EPC.UserName, EPC.Password, 'iperf_' + self.testCase_id + '_OAI-UE.log', EPC.SourceCodePath + '/scripts')
		iperf_noperf = False
		if status_queue.empty():
			iperf_status = False
		else:
			iperf_status = True
		html_queue = SimpleQueue()
		while (not status_queue.empty()):
			count = status_queue.get()
			if (count < 0):
				iperf_status = False
			if (count > 0):
				iperf_noperf = True
			device_id = status_queue.get()
			ip_addr = status_queue.get()
			message = status_queue.get()
			html_cell = '<pre style="background-color:white">UE (' + device_id + ')\nIP Address  : ' + ip_addr + '\n' + message + '</pre>'
			html_queue.put(html_cell)
		if (iperf_noperf and iperf_status):
			HTML.CreateHtmlTestRowQueue(self.iperf_args, 'PERF NOT MET', len(self.UEDevices), html_queue)
		elif (iperf_status):
			HTML.CreateHtmlTestRowQueue(self.iperf_args, 'OK', len(self.UEDevices), html_queue)
		else:
			HTML.CreateHtmlTestRowQueue(self.iperf_args, 'KO', len(self.UEDevices), html_queue)
			self.AutoTerminateUEandeNB()

	def Iperf(self):
		result = re.search('noS1', str(RAN.Initialize_eNB_args))
		if result is not None:
			self.IperfNoS1()
			return
		if EPC.IPAddress == '' or EPC.UserName == '' or EPC.Password == '' or EPC.SourceCodePath == '' or self.ADBIPAddress == '' or self.ADBUserName == '' or self.ADBPassword == '':
			HELP.GenericHelp(CONST.Version)
			sys.exit('Insufficient Parameter')
		check_eNB = True
		if (len(self.UEDevices) == 1) and (self.UEDevices[0] == 'OAI-UE'):
			check_OAI_UE = True
		else:
			check_OAI_UE = False
		pStatus = self.CheckProcessExist(check_eNB, check_OAI_UE)
		if (pStatus < 0):
			HTML.CreateHtmlTestRow(self.iperf_args, 'KO', pStatus)
			self.AutoTerminateUEandeNB()
			return
		ueIpStatus = self.GetAllUEIPAddresses()
		if (ueIpStatus < 0):
			logging.debug('going here')
			HTML.CreateHtmlTestRow(self.iperf_args, 'KO', CONST.UE_IP_ADDRESS_ISSUE)
			self.AutoTerminateUEandeNB()
			return

		self.dummyIperfVersion = '2.0.10'
		#cmd = 'iperf --version'
		#logging.debug(cmd + '\n')
		#iperfStdout = subprocess.check_output(cmd, shell=True, universal_newlines=True)
		#result = re.search('iperf version 2.0.5', str(iperfStdout.strip()))
		#if result is not None:
		#	dummyIperfVersion = '2.0.5'
		#result = re.search('iperf version 2.0.10', str(iperfStdout.strip()))
		#if result is not None:
		#	dummyIperfVersion = '2.0.10'

		multi_jobs = []
		i = 0
		ue_num = len(self.UEIPAddresses)
		lock = Lock()
		status_queue = SimpleQueue()
		for UE_IPAddress in self.UEIPAddresses:
			device_id = self.UEDevices[i]
			p = Process(target = self.Iperf_common, args = (lock,UE_IPAddress,device_id,i,ue_num,status_queue,))
			p.daemon = True
			p.start()
			multi_jobs.append(p)
			i = i + 1
		for job in multi_jobs:
			job.join()

		if (status_queue.empty()):
			HTML.CreateHtmlTestRow(self.iperf_args, 'KO', CONST.ALL_PROCESSES_OK)
			self.AutoTerminateUEandeNB()
		else:
			iperf_status = True
			iperf_noperf = False
			html_queue = SimpleQueue()
			while (not status_queue.empty()):
				count = status_queue.get()
				if (count < 0):
					iperf_status = False
				if (count > 0):
					iperf_noperf = True
				device_id = status_queue.get()
				ip_addr = status_queue.get()
				message = status_queue.get()
				html_cell = '<pre style="background-color:white">UE (' + device_id + ')\nIP Address  : ' + ip_addr + '\n' + message + '</pre>'
				html_queue.put(html_cell)
			if (iperf_noperf and iperf_status):
				HTML.CreateHtmlTestRowQueue(self.iperf_args, 'PERF NOT MET', len(self.UEDevices), html_queue)
			elif (iperf_status):
				HTML.CreateHtmlTestRowQueue(self.iperf_args, 'OK', len(self.UEDevices), html_queue)
			else:
				HTML.CreateHtmlTestRowQueue(self.iperf_args, 'KO', len(self.UEDevices), html_queue)
				self.AutoTerminateUEandeNB()

	def CheckProcessExist(self, check_eNB, check_OAI_UE):
		multi_jobs = []
		status_queue = SimpleQueue()
		# in noS1 config, no need to check status from EPC
		# in gNB also currently no need to check
		result = re.search('noS1|band78', str(RAN.Initialize_eNB_args))
		if result is None:
			p = Process(target = EPC.CheckHSSProcess, args = (status_queue,))
			p.daemon = True
			p.start()
			multi_jobs.append(p)
			p = Process(target = EPC.CheckMMEProcess, args = (status_queue,))
			p.daemon = True
			p.start()
			multi_jobs.append(p)
			p = Process(target = EPC.CheckSPGWProcess, args = (status_queue,))
			p.daemon = True
			p.start()
			multi_jobs.append(p)
		else:
			if (check_eNB == False) and (check_OAI_UE == False):
				return 0
		if check_eNB:
			p = Process(target = RAN.CheckeNBProcess, args = (status_queue,))
			p.daemon = True
			p.start()
			multi_jobs.append(p)
		if check_OAI_UE:
			p = Process(target = self.CheckOAIUEProcess, args = (status_queue,))
			p.daemon = True
			p.start()
			multi_jobs.append(p)
		for job in multi_jobs:
			job.join()

		if (status_queue.empty()):
			return -15
		else:
			result = 0
			while (not status_queue.empty()):
				status = status_queue.get()
				if (status < 0):
					result = status
			if result == CONST.ENB_PROCESS_FAILED:
				fileCheck = re.search('enb_', str(RAN.eNBLogFiles[0]))
				if fileCheck is not None:
					SSH.copyin(RAN.eNBIPAddress, RAN.eNBUserName, RAN.eNBPassword, RAN.eNBSourceCodePath + '/cmake_targets/' + RAN.eNBLogFiles[0], '.')
					logStatus = RAN.AnalyzeLogFile_eNB(RAN.eNBLogFiles[0])
					if logStatus < 0:
						result = logStatus
					RAN.eNBLogFiles[0]=''
				if RAN.flexranCtrlInstalled and RAN.flexranCtrlStarted:
					self.TerminateFlexranCtrl()
			return result

	def CheckOAIUEProcessExist(self, initialize_OAI_UE_flag):
		multi_jobs = []
		status_queue = SimpleQueue()
		if initialize_OAI_UE_flag == False:
			p = Process(target = self.CheckOAIUEProcess, args = (status_queue,))
			p.daemon = True
			p.start()
			multi_jobs.append(p)
		for job in multi_jobs:
			job.join()

		if (status_queue.empty()):
			return -15
		else:
			result = 0
			while (not status_queue.empty()):
				status = status_queue.get()
				if (status < 0):
					result = status
			if result == CONST.OAI_UE_PROCESS_FAILED:
				fileCheck = re.search('ue_', str(self.UELogFile))
				if fileCheck is not None:
					SSH.copyin(self.UEIPAddress, self.UEUserName, self.UEPassword, self.UESourceCodePath + '/cmake_targets/' + self.UELogFile, '.')
					logStatus = self.AnalyzeLogFile_UE(self.UELogFile)
					if logStatus < 0:
						result = logStatus
			return result

	def CheckOAIUEProcess(self, status_queue):
		try:
			SSH.open(self.UEIPAddress, self.UEUserName, self.UEPassword)
			SSH.command('stdbuf -o0 ps -aux | grep --color=never ' + self.air_interface + ' | grep -v grep', '\$', 5)
			result = re.search(self.air_interface, SSH.getBefore())
			if result is None:
				logging.debug('\u001B[1;37;41m OAI UE Process Not Found! \u001B[0m')
				status_queue.put(CONST.OAI_UE_PROCESS_FAILED)
			else:
				status_queue.put(CONST.OAI_UE_PROCESS_OK)
			SSH.close()
		except:
			os.kill(os.getppid(),signal.SIGUSR1)


	def AnalyzeLogFile_UE(self, UElogFile):
		if (not os.path.isfile('./' + UElogFile)):
			return -1
		ue_log_file = open('./' + UElogFile, 'r')
		exitSignalReceived = False
		foundAssertion = False
		msgAssertion = ''
		msgLine = 0
		foundSegFault = False
		foundRealTimeIssue = False
		uciStatMsgCount = 0
		pdcpDataReqFailedCount = 0
		badDciCount = 0
		f1aRetransmissionCount = 0
		fatalErrorCount = 0
		macBsrTimerExpiredCount = 0
		rrcConnectionRecfgComplete = 0
		no_cell_sync_found = False
		mib_found = False
		frequency_found = False
		plmn_found = False
		nrUEFlag = False
		nrDecodeMib = 0
		nrFoundDCI = 0
		nrCRCOK = 0
		mbms_messages = 0
		HTML.htmlUEFailureMsg=''
		global_status = CONST.ALL_PROCESSES_OK
		for line in ue_log_file.readlines():
			result = re.search('nr_synchro_time', str(line))
			if result is not None:
				nrUEFlag = True
			if nrUEFlag:
				result = re.search('decode mib', str(line))
				if result is not None:
					nrDecodeMib += 1
				result = re.search('found 1 DCIs', str(line))
				if result is not None:
					nrFoundDCI += 1
				result = re.search('CRC OK', str(line))
				if result is not None:
					nrCRCOK += 1
			result = re.search('Exiting OAI softmodem', str(line))
			if result is not None:
				exitSignalReceived = True
			result = re.search('System error|[Ss]egmentation [Ff]ault|======= Backtrace: =========|======= Memory map: ========', str(line))
			if result is not None and not exitSignalReceived:
				foundSegFault = True
			result = re.search('[Cc]ore [dD]ump', str(line))
			if result is not None and not exitSignalReceived:
				foundSegFault = True
			result = re.search('./lte-uesoftmodem', str(line))
			if result is not None and not exitSignalReceived:
				foundSegFault = True
			result = re.search('[Aa]ssertion', str(line))
			if result is not None and not exitSignalReceived:
				foundAssertion = True
			result = re.search('LLL', str(line))
			if result is not None and not exitSignalReceived:
				foundRealTimeIssue = True
			if foundAssertion and (msgLine < 3):
				msgLine += 1
				msgAssertion += str(line)
			result = re.search('uci->stat', str(line))
			if result is not None and not exitSignalReceived:
				uciStatMsgCount += 1
			result = re.search('PDCP data request failed', str(line))
			if result is not None and not exitSignalReceived:
				pdcpDataReqFailedCount += 1
			result = re.search('bad DCI 1', str(line))
			if result is not None and not exitSignalReceived:
				badDciCount += 1
			result = re.search('Format1A Retransmission but TBS are different', str(line))
			if result is not None and not exitSignalReceived:
				f1aRetransmissionCount += 1
			result = re.search('FATAL ERROR', str(line))
			if result is not None and not exitSignalReceived:
				fatalErrorCount += 1
			result = re.search('MAC BSR Triggered ReTxBSR Timer expiry', str(line))
			if result is not None and not exitSignalReceived:
				macBsrTimerExpiredCount += 1
			result = re.search('Generating RRCConnectionReconfigurationComplete', str(line))
			if result is not None:
				rrcConnectionRecfgComplete += 1
			# No cell synchronization found, abandoning
			result = re.search('No cell synchronization found, abandoning', str(line))
			if result is not None:
				no_cell_sync_found = True
			if RAN.eNBmbmsEnables[0]:
				result = re.search('TRIED TO PUSH MBMS DATA', str(line))
				if result is not None:
					mbms_messages += 1
			result = re.search("MIB Information => ([a-zA-Z]{1,10}), ([a-zA-Z]{1,10}), NidCell (?P<nidcell>\d{1,3}), N_RB_DL (?P<n_rb_dl>\d{1,3}), PHICH DURATION (?P<phich_duration>\d), PHICH RESOURCE (?P<phich_resource>.{1,4}), TX_ANT (?P<tx_ant>\d)", str(line))
			if result is not None and (not mib_found):
				try:
					mibMsg = "MIB Information: " + result.group(1) + ', ' + result.group(2)
					HTML.htmlUEFailureMsg=HTML.htmlUEFailureMsg + mibMsg + '\n'
					logging.debug('\033[94m' + mibMsg + '\033[0m')
					mibMsg = "    nidcell = " + result.group('nidcell')
					HTML.htmlUEFailureMsg=HTML.htmlUEFailureMsg + mibMsg
					logging.debug('\033[94m' + mibMsg + '\033[0m')
					mibMsg = "    n_rb_dl = " + result.group('n_rb_dl')
					HTML.htmlUEFailureMsg=HTML.htmlUEFailureMsg + mibMsg + '\n'
					logging.debug('\033[94m' + mibMsg + '\033[0m')
					mibMsg = "    phich_duration = " + result.group('phich_duration')
					HTML.htmlUEFailureMsg=HTML.htmlUEFailureMsg + mibMsg
					logging.debug('\033[94m' + mibMsg + '\033[0m')
					mibMsg = "    phich_resource = " + result.group('phich_resource')
					HTML.htmlUEFailureMsg=HTML.htmlUEFailureMsg + mibMsg + '\n'
					logging.debug('\033[94m' + mibMsg + '\033[0m')
					mibMsg = "    tx_ant = " + result.group('tx_ant')
					HTML.htmlUEFailureMsg=HTML.htmlUEFailureMsg + mibMsg + '\n'
					logging.debug('\033[94m' + mibMsg + '\033[0m')
					mib_found = True
				except Exception as e:
					logging.error('\033[91m' + "MIB marker was not found" + '\033[0m')
			result = re.search("Measured Carrier Frequency (?P<measured_carrier_frequency>\d{1,15}) Hz", str(line))
			if result is not None and (not frequency_found):
				try:
					mibMsg = "Measured Carrier Frequency = " + result.group('measured_carrier_frequency') + ' Hz'
					HTML.htmlUEFailureMsg=HTML.htmlUEFailureMsg + mibMsg + '\n'
					logging.debug('\033[94m' + mibMsg + '\033[0m')
					frequency_found = True
				except Exception as e:
					logging.error('\033[91m' + "Measured Carrier Frequency not found" + '\033[0m')
			result = re.search("PLMN MCC (?P<mcc>\d{1,3}), MNC (?P<mnc>\d{1,3}), TAC", str(line))
			if result is not None and (not plmn_found):
				try:
					mibMsg = 'PLMN MCC = ' + result.group('mcc') + ' MNC = ' + result.group('mnc')
					HTML.htmlUEFailureMsg=HTML.htmlUEFailureMsg + mibMsg + '\n'
					logging.debug('\033[94m' + mibMsg + '\033[0m')
					plmn_found = True
				except Exception as e:
					logging.error('\033[91m' + "PLMN not found" + '\033[0m')
			result = re.search("Found (?P<operator>[\w,\s]{1,15}) \(name from internal table\)", str(line))
			if result is not None:
				try:
					mibMsg = "The operator is: " + result.group('operator')
					HTML.htmlUEFailureMsg=HTML.htmlUEFailureMsg + mibMsg + '\n'
					logging.debug('\033[94m' + mibMsg + '\033[0m')
				except Exception as e:
					logging.error('\033[91m' + "Operator name not found" + '\033[0m')
			result = re.search("SIB5 InterFreqCarrierFreq element (.{1,4})/(.{1,4})", str(line))
			if result is not None:
				try:
					mibMsg = "SIB5 InterFreqCarrierFreq element " + result.group(1) + '/' + result.group(2)
					HTML.htmlUEFailureMsg=HTML.htmlUEFailureMsg + mibMsg + ' -> '
					logging.debug('\033[94m' + mibMsg + '\033[0m')
				except Exception as e:
					logging.error('\033[91m' + "SIB5 InterFreqCarrierFreq element not found" + '\033[0m')
			result = re.search("DL Carrier Frequency/ARFCN : \-*(?P<carrier_frequency>\d{1,15}/\d{1,4})", str(line))
			if result is not None:
				try:
					freq = result.group('carrier_frequency')
					new_freq = re.sub('/[0-9]+','',freq)
					float_freq = float(new_freq) / 1000000
					HTML.htmlUEFailureMsg=HTML.htmlUEFailureMsg + 'DL Freq: ' + ('%.1f' % float_freq) + ' MHz'
					logging.debug('\033[94m' + "    DL Carrier Frequency is: " + str(freq) + '\033[0m')
				except Exception as e:
					logging.error('\033[91m' + "    DL Carrier Frequency not found" + '\033[0m')
			result = re.search("AllowedMeasBandwidth : (?P<allowed_bandwidth>\d{1,7})", str(line))
			if result is not None:
				try:
					prb = result.group('allowed_bandwidth')
					HTML.htmlUEFailureMsg=HTML.htmlUEFailureMsg + ' -- PRB: ' + prb + '\n'
					logging.debug('\033[94m' + "    AllowedMeasBandwidth: " + prb + '\033[0m')
				except Exception as e:
					logging.error('\033[91m' + "    AllowedMeasBandwidth not found" + '\033[0m')
		ue_log_file.close()
		if rrcConnectionRecfgComplete > 0:
			statMsg = 'UE connected to eNB (' + str(rrcConnectionRecfgComplete) + ' RRCConnectionReconfigurationComplete message(s) generated)'
			logging.debug('\033[94m' + statMsg + '\033[0m')
			HTML.htmlUEFailureMsg=HTML.htmlUEFailureMsg + statMsg + '\n'
		if nrUEFlag:
			if nrDecodeMib > 0:
				statMsg = 'UE showed ' + str(nrDecodeMib) + ' MIB decode message(s)'
				logging.debug('\u001B[1;30;43m ' + statMsg + ' \u001B[0m')
				HTML.htmlUEFailureMsg=HTML.htmlUEFailureMsg + statMsg + '\n'
			if nrFoundDCI > 0:
				statMsg = 'UE showed ' + str(nrFoundDCI) + ' DCI found message(s)'
				logging.debug('\u001B[1;30;43m ' + statMsg + ' \u001B[0m')
				HTML.htmlUEFailureMsg=HTML.htmlUEFailureMsg + statMsg + '\n'
			if nrCRCOK > 0:
				statMsg = 'UE showed ' + str(nrCRCOK) + ' PDSCH decoding message(s)'
				logging.debug('\u001B[1;30;43m ' + statMsg + ' \u001B[0m')
				HTML.htmlUEFailureMsg=HTML.htmlUEFailureMsg + statMsg + '\n'
			if not frequency_found:
				statMsg = 'NR-UE could NOT synch!'
				logging.error('\u001B[1;30;43m ' + statMsg + ' \u001B[0m')
				HTML.htmlUEFailureMsg=HTML.htmlUEFailureMsg + statMsg + '\n'
		if uciStatMsgCount > 0:
			statMsg = 'UE showed ' + str(uciStatMsgCount) + ' "uci->stat" message(s)'
			logging.debug('\u001B[1;30;43m ' + statMsg + ' \u001B[0m')
			HTML.htmlUEFailureMsg=HTML.htmlUEFailureMsg + statMsg + '\n'
		if pdcpDataReqFailedCount > 0:
			statMsg = 'UE showed ' + str(pdcpDataReqFailedCount) + ' "PDCP data request failed" message(s)'
			logging.debug('\u001B[1;30;43m ' + statMsg + ' \u001B[0m')
			HTML.htmlUEFailureMsg=HTML.htmlUEFailureMsg + statMsg + '\n'
		if badDciCount > 0:
			statMsg = 'UE showed ' + str(badDciCount) + ' "bad DCI 1(A)" message(s)'
			logging.debug('\u001B[1;30;43m ' + statMsg + ' \u001B[0m')
			HTML.htmlUEFailureMsg=HTML.htmlUEFailureMsg + statMsg + '\n'
		if f1aRetransmissionCount > 0:
			statMsg = 'UE showed ' + str(f1aRetransmissionCount) + ' "Format1A Retransmission but TBS are different" message(s)'
			logging.debug('\u001B[1;30;43m ' + statMsg + ' \u001B[0m')
			HTML.htmlUEFailureMsg=HTML.htmlUEFailureMsg + statMsg + '\n'
		if fatalErrorCount > 0:
			statMsg = 'UE showed ' + str(fatalErrorCount) + ' "FATAL ERROR:" message(s)'
			logging.debug('\u001B[1;30;43m ' + statMsg + ' \u001B[0m')
			HTML.htmlUEFailureMsg=HTML.htmlUEFailureMsg + statMsg + '\n'
		if macBsrTimerExpiredCount > 0:
			statMsg = 'UE showed ' + str(fatalErrorCount) + ' "MAC BSR Triggered ReTxBSR Timer expiry" message(s)'
			logging.debug('\u001B[1;30;43m ' + statMsg + ' \u001B[0m')
			HTML.htmlUEFailureMsg=HTML.htmlUEFailureMsg + statMsg + '\n'
		if RAN.eNBmbmsEnables[0]:
			if mbms_messages > 0:
				statMsg = 'UE showed ' + str(mbms_messages) + ' "TRIED TO PUSH MBMS DATA" message(s)'
				logging.debug('\u001B[1;30;43m ' + statMsg + ' \u001B[0m')
			else:
				statMsg = 'UE did NOT SHOW "TRIED TO PUSH MBMS DATA" message(s)'
				logging.debug('\u001B[1;30;41m ' + statMsg + ' \u001B[0m')
				global_status = CONST.OAI_UE_PROCESS_NO_MBMS_MSGS
			HTML.htmlUEFailureMsg=HTML.htmlUEFailureMsg + statMsg + '\n'
		if foundSegFault:
			logging.debug('\u001B[1;37;41m UE ended with a Segmentation Fault! \u001B[0m')
			if not nrUEFlag:
				global_status = CONST.OAI_UE_PROCESS_SEG_FAULT
			else:
				if not frequency_found:
					global_status = CONST.OAI_UE_PROCESS_SEG_FAULT
		if foundAssertion:
			logging.debug('\u001B[1;30;43m UE showed an assertion! \u001B[0m')
			HTML.htmlUEFailureMsg=HTML.htmlUEFailureMsg + 'UE showed an assertion!\n'
			if not nrUEFlag:
				if not mib_found or not frequency_found:
					global_status = CONST.OAI_UE_PROCESS_ASSERTION
			else:
				if not frequency_found:
					global_status = CONST.OAI_UE_PROCESS_ASSERTION
		if foundRealTimeIssue:
			logging.debug('\u001B[1;37;41m UE faced real time issues! \u001B[0m')
			HTML.htmlUEFailureMsg=HTML.htmlUEFailureMsg + 'UE faced real time issues!\n'
		if nrUEFlag:
			if not frequency_found:
				global_status = CONST.OAI_UE_PROCESS_COULD_NOT_SYNC
		else:
			if no_cell_sync_found and not mib_found:
				logging.debug('\u001B[1;37;41m UE could not synchronize ! \u001B[0m')
				HTML.htmlUEFailureMsg=HTML.htmlUEFailureMsg + 'UE could not synchronize!\n'
				global_status = CONST.OAI_UE_PROCESS_COULD_NOT_SYNC
		return global_status


	def TerminateFlexranCtrl(self):
		if RAN.flexranCtrlInstalled == False or RAN.flexranCtrlStarted == False:
			return
		if EPC.IPAddress == '' or EPC.UserName == '' or EPC.Password == '':
			HELP.GenericHelp(CONST.Version)
			sys.exit('Insufficient Parameter')
		SSH.open(EPC.IPAddress, EPC.UserName, EPC.Password)
		SSH.command('echo ' + EPC.Password + ' | sudo -S daemon --name=flexran_rtc_daemon --stop', '\$', 5)
		time.sleep(1)
		SSH.command('echo ' + EPC.Password + ' | sudo -S killall --signal SIGKILL rt_controller', '\$', 5)
		time.sleep(1)
		SSH.close()
		RAN.flexranCtrlStarted=False
		HTML.CreateHtmlTestRow('N/A', 'OK', CONST.ALL_PROCESSES_OK)

	def TerminateUE_common(self, device_id, idx):
		try:
			SSH.open(self.ADBIPAddress, self.ADBUserName, self.ADBPassword)
			# back in airplane mode on (ie radio off)
			if self.ADBCentralized:
				if device_id == '84B7N16418004022':
					SSH.command('stdbuf -o0 adb -s ' + device_id + ' shell "su - root -c /data/local/tmp/off"', '\$', 60)
				else:
					SSH.command('stdbuf -o0 adb -s ' + device_id + ' shell /data/local/tmp/off', '\$', 60)
			else:
				SSH.command('ssh ' + self.UEDevicesRemoteUser[idx] + '@' + self.UEDevicesRemoteServer[idx] + ' ' + self.UEDevicesOffCmd[idx], '\$', 60)
			logging.debug('\u001B[1mUE (' + device_id + ') Detach Completed\u001B[0m')
=======

def CheckClassValidity(xml_class_list,action,id):
	if action not in xml_class_list:
		logging.debug('ERROR: test-case ' + id + ' has unlisted class ' + action + ' ##CHECK xml_class_list.yml')
		resp=False
	else:
		resp=True
	return resp


#assigning parameters to object instance attributes (even if the attributes do not exist !!)
def AssignParams(params_dict):
>>>>>>> 40141270

	for key,value in params_dict.items():
		setattr(CiTestObj, key, value)
		setattr(RAN, key, value)
		setattr(HTML, key, value)
		setattr(ldpc, key, value)

<<<<<<< HEAD
	def TerminateUE(self):
		terminate_ue_flag = False
		self.GetAllUEDevices(terminate_ue_flag)
		multi_jobs = []
		i = 0
		for device_id in self.UEDevices:
			p = Process(target= self.TerminateUE_common, args = (device_id,i,))
			p.daemon = True
			p.start()
			multi_jobs.append(p)
			i += 1
		for job in multi_jobs:
			job.join()
		HTML.CreateHtmlTestRow('N/A', 'OK', CONST.ALL_PROCESSES_OK)

	def TerminateOAIUE(self):
		SSH.open(self.UEIPAddress, self.UEUserName, self.UEPassword)
		SSH.command('cd ' + self.UESourceCodePath + '/cmake_targets', '\$', 5)
		SSH.command('ps -aux | grep --color=never softmodem | grep -v grep', '\$', 5)
		result = re.search('-uesoftmodem', SSH.getBefore())
		if result is not None:
			SSH.command('echo ' + self.UEPassword + ' | sudo -S killall --signal SIGINT -r .*-uesoftmodem || true', '\$', 5)
			time.sleep(10)
			SSH.command('ps -aux | grep --color=never softmodem | grep -v grep', '\$', 5)
			result = re.search('-uesoftmodem', SSH.getBefore())
			if result is not None:
				SSH.command('echo ' + self.UEPassword + ' | sudo -S killall --signal SIGKILL -r .*-uesoftmodem || true', '\$', 5)
				time.sleep(5)
		SSH.command('rm -f my-lte-uesoftmodem-run' + str(self.UE_instance) + '.sh', '\$', 5)
		SSH.close()
		result = re.search('ue_', str(self.UELogFile))
		if result is not None:
			copyin_res = SSH.copyin(self.UEIPAddress, self.UEUserName, self.UEPassword, self.UESourceCodePath + '/cmake_targets/' + self.UELogFile, '.')
			if (copyin_res == -1):
				logging.debug('\u001B[1;37;41m Could not copy UE logfile to analyze it! \u001B[0m')
				HTML.htmlUEFailureMsg='Could not copy UE logfile to analyze it!'
				HTML.CreateHtmlTestRow('N/A', 'KO', CONST.OAI_UE_PROCESS_NOLOGFILE_TO_ANALYZE, 'UE')
				self.UELogFile = ''
				return
			logging.debug('\u001B[1m Analyzing UE logfile \u001B[0m')
			logStatus = self.AnalyzeLogFile_UE(self.UELogFile)
			result = re.search('--no-L2-connect', str(self.Initialize_OAI_UE_args))
			if result is not None:
				ueAction = 'Sniffing'
			else:
				ueAction = 'Connection'
			if (logStatus < 0):
				logging.debug('\u001B[1m' + ueAction + ' Failed \u001B[0m')
				HTML.htmlUEFailureMsg='<b>' + ueAction + ' Failed</b>\n' + HTML.htmlUEFailureMsg
				HTML.CreateHtmlTestRow('N/A', 'KO', logStatus, 'UE')
				if self.air_interface == 'lte-uesoftmodem':
					# In case of sniffing on commercial eNBs we have random results
					# Not an error then
					if (logStatus != CONST.OAI_UE_PROCESS_COULD_NOT_SYNC) or (ueAction != 'Sniffing'):
						self.Initialize_OAI_UE_args = ''
						self.AutoTerminateUEandeNB()
				else:
					if (logStatus == CONST.OAI_UE_PROCESS_COULD_NOT_SYNC):
						self.Initialize_OAI_UE_args = ''
						self.AutoTerminateUEandeNB()
			else:
				logging.debug('\u001B[1m' + ueAction + ' Completed \u001B[0m')
				HTML.htmlUEFailureMsg='<b>' + ueAction + ' Completed</b>\n' + HTML.htmlUEFailureMsg
				HTML.CreateHtmlTestRow('N/A', 'OK', CONST.ALL_PROCESSES_OK)
			self.UELogFile = ''
		else:
			HTML.CreateHtmlTestRow('N/A', 'OK', CONST.ALL_PROCESSES_OK)

	def AutoTerminateUEandeNB(self):
		if (self.ADBIPAddress != 'none'):
			self.testCase_id = 'AUTO-KILL-UE'
			HTML.testCase_id=self.testCase_id
			self.desc = 'Automatic Termination of UE'
			HTML.desc='Automatic Termination of UE'
			self.ShowTestID()
			self.TerminateUE()
		if (self.Initialize_OAI_UE_args != ''):
			self.testCase_id = 'AUTO-KILL-OAI-UE'
			HTML.testCase_id=self.testCase_id
			self.desc = 'Automatic Termination of OAI-UE'
			HTML.desc='Automatic Termination of OAI-UE'
			self.ShowTestID()
			self.TerminateOAIUE()
		if (RAN.Initialize_eNB_args != ''):
			self.testCase_id = 'AUTO-KILL-eNB'
			HTML.testCase_id=self.testCase_id
			self.desc = 'Automatic Termination of eNB'
			HTML.desc='Automatic Termination of eNB'
			self.ShowTestID()
			RAN.eNB_instance=0
			RAN.TerminateeNB()
		if RAN.flexranCtrlInstalled and RAN.flexranCtrlStarted:
			self.testCase_id = 'AUTO-KILL-flexran-ctl'
			HTML.testCase_id=self.testCase_id
			self.desc = 'Automatic Termination of FlexRan CTL'
			HTML.desc='Automatic Termination of FlexRan CTL'
			self.ShowTestID()
			self.TerminateFlexranCtrl()
		RAN.prematureExit=True

	def IdleSleep(self):
		time.sleep(self.idle_sleep_time)
		HTML.CreateHtmlTestRow(str(self.idle_sleep_time) + ' sec', 'OK', CONST.ALL_PROCESSES_OK)

	def X2_Status(self, idx, fileName):
		cmd = "curl --silent http://" + EPC.IPAddress + ":9999/stats | jq '.' > " + fileName
		message = cmd + '\n'
		logging.debug(cmd)
		subprocess.run(cmd, shell=True)
		if idx == 0:
			cmd = "jq '.mac_stats | length' " + fileName
			strNbEnbs = subprocess.check_output(cmd, shell=True, universal_newlines=True)
			self.x2NbENBs = int(strNbEnbs.strip())
		cnt = 0
		while cnt < self.x2NbENBs:
			cmd = "jq '.mac_stats[" + str(cnt) + "].bs_id' " + fileName
			bs_id = subprocess.check_output(cmd, shell=True, universal_newlines=True)
			self.x2ENBBsIds[idx].append(bs_id.strip())
			cmd = "jq '.mac_stats[" + str(cnt) + "].ue_mac_stats | length' " + fileName
			stNbUEs = subprocess.check_output(cmd, shell=True, universal_newlines=True)
			nbUEs = int(stNbUEs.strip())
			ueIdx = 0
			self.x2ENBConnectedUEs[idx].append([])
			while ueIdx < nbUEs:
				cmd = "jq '.mac_stats[" + str(cnt) + "].ue_mac_stats[" + str(ueIdx) + "].rnti' " + fileName
				rnti = subprocess.check_output(cmd, shell=True, universal_newlines=True)
				self.x2ENBConnectedUEs[idx][cnt].append(rnti.strip())
				ueIdx += 1
			cnt += 1

		msg = "FlexRan Controller is connected to " + str(self.x2NbENBs) + " eNB(s)"
		logging.debug(msg)
		message += msg + '\n'
		cnt = 0
		while cnt < self.x2NbENBs:
			msg = "   -- eNB: " + str(self.x2ENBBsIds[idx][cnt]) + " is connected to " + str(len(self.x2ENBConnectedUEs[idx][cnt])) + " UE(s)"
			logging.debug(msg)
			message += msg + '\n'
			ueIdx = 0
			while ueIdx < len(self.x2ENBConnectedUEs[idx][cnt]):
				msg = "      -- UE rnti: " + str(self.x2ENBConnectedUEs[idx][cnt][ueIdx])
				logging.debug(msg)
				message += msg + '\n'
				ueIdx += 1
			cnt += 1
		return message

	def Perform_X2_Handover(self):
		html_queue = SimpleQueue()
		fullMessage = '<pre style="background-color:white">'
		msg = 'Doing X2 Handover w/ option ' + self.x2_ho_options
		logging.debug(msg)
		fullMessage += msg + '\n'
		if self.x2_ho_options == 'network':
			if RAN.flexranCtrlInstalled and RAN.flexranCtrlStarted:
				self.x2ENBBsIds = []
				self.x2ENBConnectedUEs = []
				self.x2ENBBsIds.append([])
				self.x2ENBBsIds.append([])
				self.x2ENBConnectedUEs.append([])
				self.x2ENBConnectedUEs.append([])
				fullMessage += self.X2_Status(0, self.testCase_id + '_pre_ho.json') 

				msg = "Activating the X2 Net control on each eNB"
				logging.debug(msg)
				fullMessage += msg + '\n'
				eNB_cnt = self.x2NbENBs
				cnt = 0
				while cnt < eNB_cnt:
					cmd = "curl -XPOST http://" + EPC.IPAddress + ":9999/rrc/x2_ho_net_control/enb/" + str(self.x2ENBBsIds[0][cnt]) + "/1"
					logging.debug(cmd)
					fullMessage += cmd + '\n'
					subprocess.run(cmd, shell=True)
					cnt += 1
				# Waiting for the activation to be active
				time.sleep(10)
				msg = "Switching UE(s) from eNB to eNB"
				logging.debug(msg)
				fullMessage += msg + '\n'
				cnt = 0
				while cnt < eNB_cnt:
					ueIdx = 0
					while ueIdx < len(self.x2ENBConnectedUEs[0][cnt]):
						cmd = "curl -XPOST http://" + EPC.IPAddress() + ":9999/rrc/ho/senb/" + str(self.x2ENBBsIds[0][cnt]) + "/ue/" + str(self.x2ENBConnectedUEs[0][cnt][ueIdx]) + "/tenb/" + str(self.x2ENBBsIds[0][eNB_cnt - cnt - 1])
						logging.debug(cmd)
						fullMessage += cmd + '\n'
						subprocess.run(cmd, shell=True)
						ueIdx += 1
					cnt += 1
				time.sleep(10)
				# check
				logging.debug("Checking the Status after X2 Handover")
				fullMessage += self.X2_Status(1, self.testCase_id + '_post_ho.json') 
				cnt = 0
				x2Status = True
				while cnt < eNB_cnt:
					if len(self.x2ENBConnectedUEs[0][cnt]) == len(self.x2ENBConnectedUEs[1][cnt]):
						x2Status = False
					cnt += 1
				if x2Status:
					msg = "X2 Handover was successful"
					logging.debug(msg)
					fullMessage += msg + '</pre>'
					html_queue.put(fullMessage)
					HTML.CreateHtmlTestRowQueue('N/A', 'OK', len(self.UEDevices), html_queue)
				else:
					msg = "X2 Handover FAILED"
					logging.error(msg)
					fullMessage += msg + '</pre>'
					html_queue.put(fullMessage)
					HTML.CreateHtmlTestRowQueue('N/A', 'OK', len(self.UEDevices), html_queue)
			else:
				HTML.CreateHtmlTestRow('Cannot perform requested X2 Handover', 'KO', CONST.ALL_PROCESSES_OK)

	def LogCollectBuild(self):
		if (RAN.eNBIPAddress != '' and RAN.eNBUserName != '' and RAN.eNBPassword != ''):
			IPAddress = RAN.eNBIPAddress
			UserName = RAN.eNBUserName
			Password = RAN.eNBPassword
			SourceCodePath = RAN.eNBSourceCodePath
		elif (self.UEIPAddress != '' and self.UEUserName != '' and self.UEPassword != ''):
			IPAddress = self.UEIPAddress
			UserName = self.UEUserName
			Password = self.UEPassword
			SourceCodePath = self.UESourceCodePath
		else:
			sys.exit('Insufficient Parameter')
		SSH.open(IPAddress, UserName, Password)
		SSH.command('cd ' + SourceCodePath, '\$', 5)
		SSH.command('cd cmake_targets', '\$', 5)
		SSH.command('rm -f build.log.zip', '\$', 5)
		SSH.command('zip build.log.zip build_log_*/*', '\$', 60)
		SSH.close()
	def LogCollectPing(self):
		SSH.open(EPC.IPAddress, EPC.UserName, EPC.Password)
		SSH.command('cd ' + EPC.SourceCodePath, '\$', 5)
		SSH.command('cd scripts', '\$', 5)
		SSH.command('rm -f ping.log.zip', '\$', 5)
		SSH.command('zip ping.log.zip ping*.log', '\$', 60)
		SSH.command('rm ping*.log', '\$', 5)
		SSH.close()

	def LogCollectIperf(self):
		SSH.open(EPC.IPAddress, EPC.UserName, EPC.Password)
		SSH.command('cd ' + EPC.SourceCodePath, '\$', 5)
		SSH.command('cd scripts', '\$', 5)
		SSH.command('rm -f iperf.log.zip', '\$', 5)
		SSH.command('zip iperf.log.zip iperf*.log', '\$', 60)
		SSH.command('rm iperf*.log', '\$', 5)
		SSH.close()
	
	def LogCollectOAIUE(self):
		SSH.open(self.UEIPAddress, self.UEUserName, self.UEPassword)
		SSH.command('cd ' + self.UESourceCodePath, '\$', 5)
		SSH.command('cd cmake_targets', '\$', 5)
		SSH.command('echo ' + self.UEPassword + ' | sudo -S rm -f ue.log.zip', '\$', 5)
		SSH.command('echo ' + self.UEPassword + ' | sudo -S zip ue.log.zip ue*.log core* ue_*record.raw ue_*.pcap ue_*txt', '\$', 60)
		SSH.command('echo ' + self.UEPassword + ' | sudo -S rm ue*.log core* ue_*record.raw ue_*.pcap ue_*txt', '\$', 5)
		SSH.close()

	def RetrieveSystemVersion(self, machine):
		if RAN.eNBIPAddress == 'none' or self.UEIPAddress == 'none':
			HTML.OsVersion[0]='Ubuntu 16.04.5 LTS'
			HTML.KernelVersion[0]='4.15.0-45-generic'
			HTML.UhdVersion[0]='3.13.0.1-0'
			HTML.UsrpBoard[0]='B210'
			HTML.CpuNb[0]='4'
			HTML.CpuModel[0]='Intel(R) Core(TM) i5-6200U'
			HTML.CpuMHz[0]='2399.996 MHz'
			return 0
		if machine == 'eNB':
			if RAN.eNBIPAddress != '' and RAN.eNBUserName != '' and RAN.eNBPassword != '':
				IPAddress = RAN.eNBIPAddress
				UserName = RAN.eNBUserName
				Password = RAN.eNBPassword
				idx = 0
			else:
				return -1
		if machine == 'UE':
			if self.UEIPAddress != '' and self.UEUserName != '' and self.UEPassword != '':
				IPAddress = self.UEIPAddress
				UserName = self.UEUserName
				Password = self.UEPassword
				idx = 1
			else:
				return -1

		SSH.open(IPAddress, UserName, Password)
		SSH.command('lsb_release -a', '\$', 5)
		result = re.search('Description:\\\\t(?P<os_type>[a-zA-Z0-9\-\_\.\ ]+)', SSH.getBefore())
		if result is not None:
			OsVersion = result.group('os_type')
			logging.debug('OS is: ' + OsVersion)
			HTML.OsVersion[idx]=OsVersion
		else:
			SSH.command('hostnamectl', '\$', 5)
			result = re.search('Operating System: (?P<os_type>[a-zA-Z0-9\-\_\.\ ]+)', SSH.getBefore())
			if result is not None:
				OsVersion = result.group('os_type')
				if OsVersion == 'CentOS Linux 7 ':
					SSH.command('cat /etc/redhat-release', '\$', 5)
					result = re.search('CentOS Linux release (?P<os_version>[0-9\.]+)', SSH.getBefore())
					if result is not None:
						OsVersion = OsVersion.replace('7 ', result.group('os_version'))
				logging.debug('OS is: ' + OsVersion)
				HTML.OsVersion[idx]=OsVersion
		SSH.command('uname -r', '\$', 5)
		result = re.search('uname -r\\\\r\\\\n(?P<kernel_version>[a-zA-Z0-9\-\_\.]+)', SSH.getBefore())
		if result is not None:
			KernelVersion = result.group('kernel_version')
			logging.debug('Kernel Version is: ' + KernelVersion)
			HTML.KernelVersion[idx]=KernelVersion
		SSH.command('dpkg --list | egrep --color=never libuhd003', '\$', 5)
		result = re.search('libuhd003:amd64 *(?P<uhd_version>[0-9\.]+)', SSH.getBefore())
		if result is not None:
			UhdVersion = result.group('uhd_version')
			logging.debug('UHD Version is: ' + UhdVersion)
			HTML.UhdVersion[idx]=UhdVersion
		else:
			SSH.command('uhd_config_info --version', '\$', 5)
			result = re.search('UHD (?P<uhd_version>[a-zA-Z0-9\.\-]+)', SSH.getBefore())
			if result is not None:
				UhdVersion = result.group('uhd_version')
				logging.debug('UHD Version is: ' + UhdVersion)
				HTML.UhdVersion[idx]=UhdVersion
		SSH.command('echo ' + Password + ' | sudo -S uhd_find_devices', '\$', 60)
		usrp_boards = re.findall('product: ([0-9A-Za-z]+)\\\\r\\\\n', SSH.getBefore())
		count = 0
		for board in usrp_boards:
			if count == 0:
				UsrpBoard = board
			else:
				UsrpBoard += ',' + board
			count += 1
		if count > 0:
			logging.debug('USRP Board(s) : ' + UsrpBoard)
			HTML.UsrpBoard[idx]=UsrpBoard
		SSH.command('lscpu', '\$', 5)
		result = re.search('CPU\(s\): *(?P<nb_cpus>[0-9]+).*Model name: *(?P<model>[a-zA-Z0-9\-\_\.\ \(\)]+).*CPU MHz: *(?P<cpu_mhz>[0-9\.]+)', SSH.getBefore())
		if result is not None:
			CpuNb = result.group('nb_cpus')
			logging.debug('nb_cpus: ' + CpuNb)
			HTML.CpuNb[idx]=CpuNb
			CpuModel = result.group('model')
			logging.debug('model: ' + CpuModel)
			HTML.CpuModel[idx]=CpuModel
			CpuMHz = result.group('cpu_mhz') + ' MHz'
			logging.debug('cpu_mhz: ' + CpuMHz)
			HTML.CpuMHz[idx]=CpuMHz
		SSH.close()

	def ShowTestID(self):
		logging.debug('\u001B[1m----------------------------------------\u001B[0m')
		logging.debug('\u001B[1mTest ID:' + self.testCase_id + '\u001B[0m')
		logging.debug('\u001B[1m' + self.desc + '\u001B[0m')
		logging.debug('\u001B[1m----------------------------------------\u001B[0m')



#-----------------------------------------------------------
# General Functions
#-----------------------------------------------------------



def CheckClassValidity(xml_class_list,action,id):
	if action not in xml_class_list:
		logging.debug('ERROR: test-case ' + id + ' has unlisted class ' + action + ' ##CHECK xml_class_list.yml')
		resp=False
	else:
		resp=True
	return resp


#assigning parameters to object instance attributes (even if the attributes do not exist !!)
def AssignParams(params_dict):

	for key,value in params_dict.items():
		setattr(CiTestObj, key, value)
		setattr(RAN, key, value)
		setattr(HTML, key, value)
		setattr(ldpc, key, value)


=======

>>>>>>> 40141270

def GetParametersFromXML(action):
	if action == 'Build_eNB':
		RAN.Build_eNB_args=test.findtext('Build_eNB_args')
		forced_workspace_cleanup = test.findtext('forced_workspace_cleanup')
		if (forced_workspace_cleanup is None):
			RAN.Build_eNB_forced_workspace_cleanup=False
		else:
			if re.match('true', forced_workspace_cleanup, re.IGNORECASE):
				RAN.Build_eNB_forced_workspace_cleanup=True
			else:
				RAN.Build_eNB_forced_workspace_cleanup=False
		eNB_instance=test.findtext('eNB_instance')
		if (eNB_instance is None):
			RAN.eNB_instance=0
		else:
			RAN.eNB_instance=int(eNB_instance)
		RAN.eNB_serverId=test.findtext('eNB_serverId')
		if (RAN.eNB_serverId is None):
			RAN.eNB_serverId='0'
		xmlBgBuildField = test.findtext('backgroundBuild')
		if (xmlBgBuildField is None):
			RAN.backgroundBuild=False
		else:
			if re.match('true', xmlBgBuildField, re.IGNORECASE):
				RAN.backgroundBuild=True
			else:
				RAN.backgroundBuild=False

<<<<<<< HEAD
	if action == 'WaitEndBuild_eNB':
=======
	elif action == 'WaitEndBuild_eNB':
>>>>>>> 40141270
		RAN.Build_eNB_args=test.findtext('Build_eNB_args')
		eNB_instance=test.findtext('eNB_instance')
		if (eNB_instance is None):
			RAN.eNB_instance=0
		else:
			RAN.eNB_instance=int(eNB_instance)
		RAN.eNB_serverId=test.findtext('eNB_serverId')
		if (RAN.eNB_serverId is None):
			RAN.eNB_serverId='0'

<<<<<<< HEAD
	if action == 'Initialize_eNB':
=======
	elif action == 'Initialize_eNB':
>>>>>>> 40141270
		RAN.Initialize_eNB_args=test.findtext('Initialize_eNB_args')
		eNB_instance=test.findtext('eNB_instance')
		if (eNB_instance is None):
			RAN.eNB_instance=0
		else:
			RAN.eNB_instance=int(eNB_instance)
		RAN.eNB_serverId=test.findtext('eNB_serverId')
		if (RAN.eNB_serverId is None):
			RAN.eNB_serverId='0'
			
		#local variable air_interface
		air_interface = test.findtext('air_interface')		
		if (air_interface is None) or (air_interface.lower() not in ['nr','lte','ocp']):
			RAN.air_interface[RAN.eNB_instance] = 'lte-softmodem'
		elif (air_interface.lower() in ['nr','lte']):
			RAN.air_interface[RAN.eNB_instance] = air_interface.lower() +'-softmodem'
		else :
			RAN.air_interface[RAN.eNB_instance] = 'ocp-enb'

<<<<<<< HEAD
	if action == 'Terminate_eNB':
=======
	elif action == 'Terminate_eNB':
>>>>>>> 40141270
		eNB_instance=test.findtext('eNB_instance')
		if (eNB_instance is None):
			RAN.eNB_instance=0
		else:
			RAN.eNB_instance=int(eNB_instance)
		RAN.eNB_serverId=test.findtext('eNB_serverId')
		if (RAN.eNB_serverId is None):
			RAN.eNB_serverId='0'
			
		#local variable air_interface
		air_interface = test.findtext('air_interface')		
		if (air_interface is None) or (air_interface.lower() not in ['nr','lte','ocp']):
			RAN.air_interface[RAN.eNB_instance] = 'lte-softmodem'
		elif (air_interface.lower() in ['nr','lte']):
			RAN.air_interface[RAN.eNB_instance] = air_interface.lower() +'-softmodem'
		else :
			RAN.air_interface[RAN.eNB_instance] = 'ocp-enb'

<<<<<<< HEAD
	if action == 'Attach_UE':
=======
	elif action == 'Attach_UE':
>>>>>>> 40141270
		nbMaxUEtoAttach = test.findtext('nbMaxUEtoAttach')
		if (nbMaxUEtoAttach is None):
			CiTestObj.nbMaxUEtoAttach = -1
		else:
			CiTestObj.nbMaxUEtoAttach = int(nbMaxUEtoAttach)

	elif action == 'CheckStatusUE':
		expectedNBUE = test.findtext('expectedNbOfConnectedUEs')
		if (expectedNBUE is None):
			CiTestObj.expectedNbOfConnectedUEs = -1
		else:
			CiTestObj.expectedNbOfConnectedUEs = int(expectedNBUE)

	elif action == 'Build_OAI_UE':
		CiTestObj.Build_OAI_UE_args = test.findtext('Build_OAI_UE_args')
		CiTestObj.clean_repository = test.findtext('clean_repository')
		if (CiTestObj.clean_repository == 'false'):
			CiTestObj.clean_repository = False
		else:
			CiTestObj.clean_repository = True

	elif action == 'Initialize_OAI_UE':
		CiTestObj.Initialize_OAI_UE_args = test.findtext('Initialize_OAI_UE_args')
		UE_instance = test.findtext('UE_instance')
		if (UE_instance is None):
			CiTestObj.UE_instance = 0
<<<<<<< HEAD
		else:
			CiTestObj.UE_instance = UE_instance
			
		#local variable air_interface
		air_interface = test.findtext('air_interface')		
		if (air_interface is None) or (air_interface.lower() not in ['nr','lte','ocp']):
			CiTestObj.air_interface = 'lte-uesoftmodem'
		elif (air_interface.lower() in ['nr','lte']):
			CiTestObj.air_interface = air_interface.lower() +'-uesoftmodem'
		else :
			#CiTestObj.air_interface = 'ocp-enb'
			logging.error('OCP UE -- NOT SUPPORTED')

	if action == 'Terminate_OAI_UE':
		UE_instance=test.findtext('UE_instance')
		if (UE_instance is None):
			CiTestObj.UE_instance = '0'
		else:
=======
		else:
			CiTestObj.UE_instance = UE_instance
			
		#local variable air_interface
		air_interface = test.findtext('air_interface')		
		if (air_interface is None) or (air_interface.lower() not in ['nr','lte','ocp']):
			CiTestObj.air_interface = 'lte-uesoftmodem'
		elif (air_interface.lower() in ['nr','lte']):
			CiTestObj.air_interface = air_interface.lower() +'-uesoftmodem'
		else :
			#CiTestObj.air_interface = 'ocp-enb'
			logging.error('OCP UE -- NOT SUPPORTED')

	elif action == 'Terminate_OAI_UE':
		UE_instance=test.findtext('UE_instance')
		if (UE_instance is None):
			CiTestObj.UE_instance = '0'
		else:
>>>>>>> 40141270
			CiTestObj.UE_instance = int(UE_instance)
		
		#local variable air_interface
		air_interface = test.findtext('air_interface')		
		if (air_interface is None) or (air_interface.lower() not in ['nr','lte','ocp']):
			CiTestObj.air_interface = 'lte-uesoftmodem'
		elif (air_interface.lower() in ['nr','lte']):
			CiTestObj.air_interface = air_interface.lower() +'-uesoftmodem'
		else :
			#CiTestObj.air_interface = 'ocp-enb'
			logging.error('OCP UE -- NOT SUPPORTED')

<<<<<<< HEAD
	if action == 'Ping' or action == 'Ping_CatM_module':
=======
	elif (action == 'Ping') or (action == 'Ping_CatM_module'):
>>>>>>> 40141270
		CiTestObj.ping_args = test.findtext('ping_args')
		CiTestObj.ping_packetloss_threshold = test.findtext('ping_packetloss_threshold')

	elif action == 'Iperf':
		CiTestObj.iperf_args = test.findtext('iperf_args')
		CiTestObj.iperf_packetloss_threshold = test.findtext('iperf_packetloss_threshold')
		CiTestObj.iperf_profile = test.findtext('iperf_profile')
		if (CiTestObj.iperf_profile is None):
			CiTestObj.iperf_profile = 'balanced'
		else:
			if CiTestObj.iperf_profile != 'balanced' and CiTestObj.iperf_profile != 'unbalanced' and CiTestObj.iperf_profile != 'single-ue':
				logging.debug('ERROR: test-case has wrong profile ' + CiTestObj.iperf_profile)
				CiTestObj.iperf_profile = 'balanced'
		CiTestObj.iperf_options = test.findtext('iperf_options')
		if (CiTestObj.iperf_options is None):
			CiTestObj.iperf_options = 'check'
		else:
			if CiTestObj.iperf_options != 'check' and CiTestObj.iperf_options != 'sink':
				logging.debug('ERROR: test-case has wrong option ' + CiTestObj.iperf_options)
				CiTestObj.iperf_options = 'check'

	elif action == 'IdleSleep':
		string_field = test.findtext('idle_sleep_time_in_sec')
		if (string_field is None):
			CiTestObj.idle_sleep_time = 5
		else:
			CiTestObj.idle_sleep_time = int(string_field)

	elif action == 'Perform_X2_Handover':
		string_field = test.findtext('x2_ho_options')
		if (string_field is None):
			CiTestObj.x2_ho_options = 'network'
		else:
			if string_field != 'network':
				logging.error('ERROR: test-case has wrong option ' + string_field)
				CiTestObj.x2_ho_options = 'network'
			else:
				CiTestObj.x2_ho_options = string_field

<<<<<<< HEAD
	if action == 'Build_PhySim':
=======
	elif action == 'Build_PhySim':
>>>>>>> 40141270
		ldpc.buildargs  = test.findtext('physim_build_args')
		forced_workspace_cleanup = test.findtext('forced_workspace_cleanup')
		if (forced_workspace_cleanup is None):
			ldpc.forced_workspace_cleanup=False
		else:
			if re.match('true', forced_workspace_cleanup, re.IGNORECASE):
				ldpc.forced_workspace_cleanup=True
			else:
				ldpc.forced_workspace_cleanup=False

<<<<<<< HEAD
	if action == 'Run_PhySim':
		ldpc.runargs = test.findtext('physim_run_args')
		
	if action == 'COTS_UE_Airplane':
		COTS_UE.runargs = test.findtext('cots_ue_airplane_args')
=======
	elif action == 'Initialize_MME':
		string_field = test.findtext('option')
		if (string_field is not None):
			EPC.mmeConfFile = string_field

	else: # ie action == 'Run_PhySim':
		ldpc.runargs = test.findtext('physim_run_args')
		
>>>>>>> 40141270

#check if given test is in list
#it is in list if one of the strings in 'list' is at the beginning of 'test'
def test_in_list(test, list):
	for check in list:
		check=check.replace('+','')
		if (test.startswith(check)):
			return True
	return False

def receive_signal(signum, frame):
	sys.exit(1)






#-----------------------------------------------------------
# MAIN PART
#-----------------------------------------------------------

#loading xml action list from yaml
import yaml
<<<<<<< HEAD
xml_class_list_file=''
if (os.path.isfile('xml_class_list.yml')):
	xml_class_list_file='xml_class_list.yml'
if (os.path.isfile('ci-scripts/xml_class_list.yml')):
	xml_class_list_file='ci-scripts/xml_class_list.yml'
with open(xml_class_list_file,'r') as file:
    # The FullLoader parameter handles the conversion from YAML
    # scalar values to Python the dictionary format
    xml_class_list = yaml.load(file,Loader=yaml.FullLoader)

mode = ''

CiTestObj = OaiCiTest()
=======
xml_class_list_file='xml_class_list.yml'
if (os.path.isfile(xml_class_list_file)):
	yaml_file=xml_class_list_file
elif (os.path.isfile('ci-scripts/'+xml_class_list_file)):
	yaml_file='ci-scripts/'+xml_class_list_file
else:
	logging.error("XML action list yaml file cannot be found")
	sys.exit("XML action list yaml file cannot be found")

with open(yaml_file,'r') as f:
    # The FullLoader parameter handles the conversion-$
    #from YAML scalar values to Python dictionary format$
    xml_class_list = yaml.load(f,Loader=yaml.FullLoader)



mode = ''

CiTestObj = cls_oaicitest.OaiCiTest()
>>>>>>> 40141270
 
SSH = sshconnection.SSHConnection()
EPC = epc.EPCManagement()
RAN = ran.RANManagement()
HTML = html.HTMLManagement()

EPC.htmlObj=HTML
RAN.htmlObj=HTML
RAN.epcObj=EPC


ldpc=cls_physim.PhySim()    #create an instance for LDPC test using GPU or CPU build
<<<<<<< HEAD



#-----------------------------------------------------------
# Parsing Command Line Arguments
#-----------------------------------------------------------

import args_parse
py_param_file_present, py_params, mode = args_parse.ArgsParse(sys.argv,CiTestObj,RAN,HTML,EPC,ldpc,HELP)



#-----------------------------------------------------------
# TEMPORARY params management
=======



#-----------------------------------------------------------
# Parsing Command Line Arguments
#-----------------------------------------------------------

import args_parse
py_param_file_present, py_params, mode = args_parse.ArgsParse(sys.argv,CiTestObj,RAN,HTML,EPC,ldpc,HELP)



#-----------------------------------------------------------
# TEMPORARY params management (UNUSED)
>>>>>>> 40141270
#-----------------------------------------------------------
#temporary solution for testing:
if py_param_file_present == True:
	AssignParams(py_params)

<<<<<<< HEAD
#for debug
#print(RAN.__dict__) 
#print(CiTestObj.__dict__) 
#print(HTML.__dict__) 
#print(ldpc.__dict__) 
#for debug

=======
>>>>>>> 40141270

#-----------------------------------------------------------
# COTS UE instanciation
#-----------------------------------------------------------
<<<<<<< HEAD
#COTS_UE instanciation can only be done here for the moment, due to code architecture
COTS_UE=cls_cots_ue.CotsUe('oppo', CiTestObj.UEIPAddress, CiTestObj.UEUserName,CiTestObj.UEPassword)


#-----------------------------------------------------------
# XML class (action) analysis
=======
#COTS_UE instanciation and ADB server init
#ue id and ue mode are retrieved from xml
COTS_UE=cls_cots_ue.CotsUe(CiTestObj.ADBIPAddress, CiTestObj.ADBUserName,CiTestObj.ADBPassword)


#-----------------------------------------------------------
# mode amd XML class (action) analysis
>>>>>>> 40141270
#-----------------------------------------------------------
cwd = os.getcwd()

if re.match('^TerminateeNB$', mode, re.IGNORECASE):
	if RAN.eNBIPAddress == '' or RAN.eNBUserName == '' or RAN.eNBPassword == '':
		HELP.GenericHelp(CONST.Version)
		sys.exit('Insufficient Parameter')
	RAN.eNB_serverId='0'
	RAN.eNB_instance=0
	RAN.eNBSourceCodePath='/tmp/'
	RAN.TerminateeNB()
elif re.match('^TerminateUE$', mode, re.IGNORECASE):
	if (CiTestObj.ADBIPAddress == '' or CiTestObj.ADBUserName == '' or CiTestObj.ADBPassword == ''):
		HELP.GenericHelp(CONST.Version)
		sys.exit('Insufficient Parameter')
	signal.signal(signal.SIGUSR1, receive_signal)
	CiTestObj.TerminateUE(HTML,COTS_UE)
elif re.match('^TerminateOAIUE$', mode, re.IGNORECASE):
	if CiTestObj.UEIPAddress == '' or CiTestObj.UEUserName == '' or CiTestObj.UEPassword == '':
		HELP.GenericHelp(CONST.Version)
		sys.exit('Insufficient Parameter')
	signal.signal(signal.SIGUSR1, receive_signal)
	CiTestObj.TerminateOAIUE(HTML,RAN,COTS_UE)
elif re.match('^TerminateHSS$', mode, re.IGNORECASE):
	if EPC.IPAddress == '' or EPC.UserName == '' or EPC.Password == '' or EPC.Type == '' or EPC.SourceCodePath == '':
		HELP.GenericHelp(CONST.Version)
		sys.exit('Insufficient Parameter')
	EPC.TerminateHSS()
elif re.match('^TerminateMME$', mode, re.IGNORECASE):
	if EPC.IPAddress == '' or EPC.UserName == '' or EPC.Password == '' or EPC.Type == '' or EPC.SourceCodePath == '':
		HELP.GenericHelp(CONST.Version)
		sys.exit('Insufficient Parameter')
	EPC.TerminateMME()
elif re.match('^TerminateSPGW$', mode, re.IGNORECASE):
	if EPC.IPAddress == '' or EPC.UserName == '' or EPC.Password == '' or EPC.Type == '' or EPC.SourceCodePath== '':
		HELP.GenericHelp(CONST.Version)
		sys.exit('Insufficient Parameter')
	EPC.TerminateSPGW()
elif re.match('^LogCollectBuild$', mode, re.IGNORECASE):
	if (RAN.eNBIPAddress == '' or RAN.eNBUserName == '' or RAN.eNBPassword == '' or RAN.eNBSourceCodePath == '') and (CiTestObj.UEIPAddress == '' or CiTestObj.UEUserName == '' or CiTestObj.UEPassword == '' or CiTestObj.UESourceCodePath == ''):
		HELP.GenericHelp(CONST.Version)
		sys.exit('Insufficient Parameter')
	CiTestObj.LogCollectBuild(RAN)
elif re.match('^LogCollecteNB$', mode, re.IGNORECASE):
	if RAN.eNBIPAddress == '' or RAN.eNBUserName == '' or RAN.eNBPassword == '' or RAN.eNBSourceCodePath == '':
		HELP.GenericHelp(CONST.Version)
		sys.exit('Insufficient Parameter')
	RAN.LogCollecteNB()
elif re.match('^LogCollectHSS$', mode, re.IGNORECASE):
	if EPC.IPAddress == '' or EPC.UserName == '' or EPC.Password == '' or EPC.Type == '' or EPC.SourceCodePath == '':
		HELP.GenericHelp(CONST.Version)
		sys.exit('Insufficient Parameter')
	EPC.LogCollectHSS()
elif re.match('^LogCollectMME$', mode, re.IGNORECASE):
	if EPC.IPAddress == '' or EPC.UserName == '' or EPC.Password == '' or EPC.Type == '' or EPC.SourceCodePath == '':
		HELP.GenericHelp(CONST.Version)
		sys.exit('Insufficient Parameter')
	EPC.LogCollectMME()
elif re.match('^LogCollectSPGW$', mode, re.IGNORECASE):
	if EPC.IPAddress == '' or EPC.UserName == '' or EPC.Password == '' or EPC.Type == '' or EPC.SourceCodePath == '':
		HELP.GenericHelp(CONST.Version)
		sys.exit('Insufficient Parameter')
	EPC.LogCollectSPGW()
elif re.match('^LogCollectPing$', mode, re.IGNORECASE):
	if EPC.IPAddress == '' or EPC.UserName == '' or EPC.Password == '' or EPC.SourceCodePath == '':
		HELP.GenericHelp(CONST.Version)
		sys.exit('Insufficient Parameter')
	CiTestObj.LogCollectPing(EPC)
elif re.match('^LogCollectIperf$', mode, re.IGNORECASE):
	if EPC.IPAddress == '' or EPC.UserName == '' or EPC.Password == '' or EPC.SourceCodePath == '':
		HELP.GenericHelp(CONST.Version)
		sys.exit('Insufficient Parameter')
	CiTestObj.LogCollectIperf(EPC)
elif re.match('^LogCollectOAIUE$', mode, re.IGNORECASE):
	if CiTestObj.UEIPAddress == '' or CiTestObj.UEUserName == '' or CiTestObj.UEPassword == '' or CiTestObj.UESourceCodePath == '':
		HELP.GenericHelp(CONST.Version)
		sys.exit('Insufficient Parameter')
	CiTestObj.LogCollectOAIUE()
elif re.match('^InitiateHtml$', mode, re.IGNORECASE):
	if (CiTestObj.ADBIPAddress == '' or CiTestObj.ADBUserName == '' or CiTestObj.ADBPassword == ''):
		HELP.GenericHelp(CONST.Version)
		sys.exit('Insufficient Parameter')
	count = 0
	foundCount = 0
	while (count < HTML.nbTestXMLfiles):
		#xml_test_file = cwd + "/" + CiTestObj.testXMLfiles[count]
		xml_test_file = sys.path[0] + "/" + CiTestObj.testXMLfiles[count]
		if (os.path.isfile(xml_test_file)):
			try:
				xmlTree = ET.parse(xml_test_file)
			except:
				print("Error while parsing file: " + xml_test_file)
			xmlRoot = xmlTree.getroot()
			HTML.htmlTabRefs.append(xmlRoot.findtext('htmlTabRef',default='test-tab-' + str(count)))
			HTML.htmlTabNames.append(xmlRoot.findtext('htmlTabName',default='test-tab-' + str(count)))
			HTML.htmlTabIcons.append(xmlRoot.findtext('htmlTabIcon',default='info-sign'))
			foundCount += 1
		count += 1
	if foundCount != HTML.nbTestXMLfiles:
		HTML.nbTestXMLfiles=foundCount
	
	if (CiTestObj.ADBIPAddress != 'none'):
		terminate_ue_flag = False
		CiTestObj.GetAllUEDevices(terminate_ue_flag)
		CiTestObj.GetAllCatMDevices(terminate_ue_flag)
		HTML.SethtmlUEConnected(len(CiTestObj.UEDevices) + len(CiTestObj.CatMDevices))
		HTML.htmlNb_Smartphones=len(CiTestObj.UEDevices)
		HTML.htmlNb_CATM_Modules=len(CiTestObj.CatMDevices)
	HTML.CreateHtmlHeader(CiTestObj.ADBIPAddress)
elif re.match('^FinalizeHtml$', mode, re.IGNORECASE):
	logging.debug('\u001B[1m----------------------------------------\u001B[0m')
	logging.debug('\u001B[1m  Creating HTML footer \u001B[0m')
	logging.debug('\u001B[1m----------------------------------------\u001B[0m')

	CiTestObj.RetrieveSystemVersion('eNB',HTML,RAN)
	CiTestObj.RetrieveSystemVersion('UE',HTML,RAN)
	HTML.CreateHtmlFooter(CiTestObj.finalStatus)
elif re.match('^TesteNB$', mode, re.IGNORECASE) or re.match('^TestUE$', mode, re.IGNORECASE):
	logging.debug('\u001B[1m----------------------------------------\u001B[0m')
	logging.debug('\u001B[1m  Starting Scenario \u001B[0m')
	logging.debug('\u001B[1m----------------------------------------\u001B[0m')
	if re.match('^TesteNB$', mode, re.IGNORECASE):
		if RAN.eNBIPAddress == '' or RAN.ranRepository == '' or RAN.ranBranch == '' or RAN.eNBUserName == '' or RAN.eNBPassword == '' or RAN.eNBSourceCodePath == '' or EPC.IPAddress == '' or EPC.UserName == '' or EPC.Password == '' or EPC.Type == '' or EPC.SourceCodePath == '' or CiTestObj.ADBIPAddress == '' or CiTestObj.ADBUserName == '' or CiTestObj.ADBPassword == '':
			HELP.GenericHelp(CONST.Version)
			if EPC.IPAddress == '' or EPC.UserName == '' or EPC.Password == '' or EPC.SourceCodePath == '' or EPC.Type == '':
				HELP.EPCSrvHelp(EPC.IPAddress, EPC.UserName, EPC.Password, EPC.SourceCodePath, EPC.Type)
			if RAN.ranRepository == '':
				HELP.GitSrvHelp(RAN.ranRepository, RAN.ranBranch, RAN.ranCommitID, RAN.ranAllowMerge, RAN.ranTargetBranch)
			if RAN.eNBIPAddress == ''  or RAN.eNBUserName == '' or RAN.eNBPassword == '' or RAN.eNBSourceCodePath == '':
				HELP.eNBSrvHelp(RAN.eNBIPAddress, RAN.eNBUserName, RAN.eNBPassword, RAN.eNBSourceCodePath)
			sys.exit('Insufficient Parameter')

		if (EPC.IPAddress!= '') and (EPC.IPAddress != 'none'):
			SSH.copyout(EPC.IPAddress, EPC.UserName, EPC.Password, cwd + "/tcp_iperf_stats.awk", "/tmp")
			SSH.copyout(EPC.IPAddress, EPC.UserName, EPC.Password, cwd + "/active_net_interfaces.awk", "/tmp")
	else:
		if CiTestObj.UEIPAddress == '' or CiTestObj.ranRepository == '' or CiTestObj.ranBranch == '' or CiTestObj.UEUserName == '' or CiTestObj.UEPassword == '' or CiTestObj.UESourceCodePath == '':
			HELP.GenericHelp(CONST.Version)
			sys.exit('UE: Insufficient Parameter')

	#read test_case_list.xml file
	# if no parameters for XML file, use default value
	if (HTML.nbTestXMLfiles != 1):
		xml_test_file = cwd + "/test_case_list.xml"
	else:
		xml_test_file = cwd + "/" + CiTestObj.testXMLfiles[0]

	xmlTree = ET.parse(xml_test_file)
	xmlRoot = xmlTree.getroot()

	exclusion_tests=xmlRoot.findtext('TestCaseExclusionList',default='')
	requested_tests=xmlRoot.findtext('TestCaseRequestedList',default='')
	if (HTML.nbTestXMLfiles == 1):
		HTML.htmlTabRefs.append(xmlRoot.findtext('htmlTabRef',default='test-tab-0'))
		HTML.htmlTabNames.append(xmlRoot.findtext('htmlTabName',default='Test-0'))
		repeatCount = xmlRoot.findtext('repeatCount',default='1')
		testStability = xmlRoot.findtext('TestUnstable',default='False')
		CiTestObj.repeatCounts.append(int(repeatCount))
		if testStability == 'True':
			CiTestObj.testUnstable = True
			HTML.testUnstable = True
			CiTestObj.testMinStableId = xmlRoot.findtext('TestMinId',default='999999')
			HTML.testMinStableId = CiTestObj.testMinStableId
			logging.debug('Test is tagged as Unstable -- starting from TestID ' + str(CiTestObj.testMinStableId))
	all_tests=xmlRoot.findall('testCase')

	exclusion_tests=exclusion_tests.split()
	requested_tests=requested_tests.split()

	#check that exclusion tests are well formatted
	#(6 digits or less than 6 digits followed by +)
	for test in exclusion_tests:
		if     (not re.match('^[0-9]{6}$', test) and
				not re.match('^[0-9]{1,5}\+$', test)):
			logging.debug('ERROR: exclusion test is invalidly formatted: ' + test)
			sys.exit(1)
		else:
			logging.debug(test)

	#check that requested tests are well formatted
	#(6 digits or less than 6 digits followed by +)
	#be verbose
	for test in requested_tests:
		if     (re.match('^[0-9]{6}$', test) or
				re.match('^[0-9]{1,5}\+$', test)):
			logging.debug('INFO: test group/case requested: ' + test)
		else:
			logging.debug('ERROR: requested test is invalidly formatted: ' + test)
			sys.exit(1)
	if (EPC.IPAddress != '') and (EPC.IPAddress != 'none'):
<<<<<<< HEAD
		CiTestObj.CheckFlexranCtrlInstallation()
=======
		CiTestObj.CheckFlexranCtrlInstallation(RAN,EPC)
>>>>>>> 40141270
		EPC.SetMmeIPAddress()

	#get the list of tests to be done
	todo_tests=[]
	for test in requested_tests:
		if    (test_in_list(test, exclusion_tests)):
			logging.debug('INFO: test will be skipped: ' + test)
		else:
			#logging.debug('INFO: test will be run: ' + test)
			todo_tests.append(test)

	signal.signal(signal.SIGUSR1, receive_signal)

	if (CiTestObj.ADBIPAddress != 'none'):
		terminate_ue_flag = False
		CiTestObj.GetAllUEDevices(terminate_ue_flag)
		CiTestObj.GetAllCatMDevices(terminate_ue_flag)
	else:
		CiTestObj.UEDevices.append('OAI-UE')
	HTML.SethtmlUEConnected(len(CiTestObj.UEDevices) + len(CiTestObj.CatMDevices))
	HTML.CreateHtmlTabHeader()

	CiTestObj.FailReportCnt = 0
	RAN.prematureExit=True
	HTML.startTime=int(round(time.time() * 1000))
	while CiTestObj.FailReportCnt < CiTestObj.repeatCounts[0] and RAN.prematureExit:
		RAN.prematureExit=False
		# At every iteratin of the retry loop, a separator will be added
		# pass CiTestObj.FailReportCnt as parameter of HTML.CreateHtmlRetrySeparator
		HTML.CreateHtmlRetrySeparator(CiTestObj.FailReportCnt)
		for test_case_id in todo_tests:
			if RAN.prematureExit:
				break
			for test in all_tests:
				if RAN.prematureExit:
					break
				id = test.get('id')
				if test_case_id != id:
					continue
				CiTestObj.testCase_id = id
				HTML.testCase_id=CiTestObj.testCase_id
				EPC.testCase_id=CiTestObj.testCase_id
				CiTestObj.desc = test.findtext('desc')
				HTML.desc=CiTestObj.desc
				action = test.findtext('class')
				if (CheckClassValidity(xml_class_list, action, id) == False):
					continue
				CiTestObj.ShowTestID()
				GetParametersFromXML(action)
				if action == 'Initialize_UE' or action == 'Attach_UE' or action == 'Detach_UE' or action == 'Ping' or action == 'Iperf' or action == 'Reboot_UE' or action == 'DataDisable_UE' or action == 'DataEnable_UE' or action == 'CheckStatusUE':
					if (CiTestObj.ADBIPAddress != 'none'):
						#in these cases, having no devices is critical, GetAllUEDevices function has to manage it as a critical error, reason why terminate_ue_flag is set to True
						terminate_ue_flag = True 
						# Now we stop properly the test-suite --> clean reporting
						status = CiTestObj.GetAllUEDevices(terminate_ue_flag)
						if not status:
							RAN.prematureExit = True
							break
				if action == 'Build_eNB':
					RAN.BuildeNB()
				elif action == 'WaitEndBuild_eNB':
					RAN.WaitBuildeNBisFinished()
				elif action == 'Initialize_eNB':
					check_eNB = False
					check_OAI_UE = False
<<<<<<< HEAD
					RAN.pStatus=CiTestObj.CheckProcessExist(check_eNB, check_OAI_UE)
=======
					RAN.pStatus=CiTestObj.CheckProcessExist(check_eNB, check_OAI_UE,RAN,EPC)
>>>>>>> 40141270

					RAN.InitializeeNB()
				elif action == 'Terminate_eNB':
					RAN.TerminateeNB()
				elif action == 'Initialize_UE':
					CiTestObj.InitializeUE(HTML,COTS_UE)
				elif action == 'Terminate_UE':
					CiTestObj.TerminateUE(HTML,COTS_UE)
				elif action == 'Attach_UE':
					CiTestObj.AttachUE(HTML,RAN,EPC,COTS_UE)
				elif action == 'Detach_UE':
					CiTestObj.DetachUE(HTML,RAN,EPC,COTS_UE)
				elif action == 'DataDisable_UE':
					CiTestObj.DataDisableUE(HTML)
				elif action == 'DataEnable_UE':
					CiTestObj.DataEnableUE(HTML)
				elif action == 'CheckStatusUE':
					CiTestObj.CheckStatusUE(HTML,RAN,EPC,COTS_UE)
				elif action == 'Build_OAI_UE':
					CiTestObj.BuildOAIUE(HTML)
				elif action == 'Initialize_OAI_UE':
					CiTestObj.InitializeOAIUE(HTML,RAN,EPC,COTS_UE)
				elif action == 'Terminate_OAI_UE':
					CiTestObj.TerminateOAIUE(HTML,RAN,COTS_UE)
				elif action == 'Initialize_CatM_module':
					CiTestObj.InitializeCatM(HTML)
				elif action == 'Terminate_CatM_module':
					CiTestObj.TerminateCatM(HTML)
				elif action == 'Attach_CatM_module':
					CiTestObj.AttachCatM(HTML,RAN,COTS_UE)
				elif action == 'Detach_CatM_module':
					CiTestObj.TerminateCatM(HTML)
				elif action == 'Ping_CatM_module':
					CiTestObj.PingCatM(HTML,RAN,EPC,COTS_UE)
				elif action == 'Ping':
					CiTestObj.Ping(HTML,RAN,EPC,COTS_UE)
				elif action == 'Iperf':
					CiTestObj.Iperf(HTML,RAN,EPC,COTS_UE)
				elif action == 'Reboot_UE':
					CiTestObj.RebootUE(HTML,RAN,EPC)
				elif action == 'Initialize_HSS':
					EPC.InitializeHSS()
				elif action == 'Terminate_HSS':
					EPC.TerminateHSS()
				elif action == 'Initialize_MME':
					EPC.InitializeMME()
				elif action == 'Terminate_MME':
					EPC.TerminateMME()
				elif action == 'Initialize_SPGW':
					EPC.InitializeSPGW()
				elif action == 'Terminate_SPGW':
					EPC.TerminateSPGW()
				elif action == 'Initialize_FlexranCtrl':
					CiTestObj.InitializeFlexranCtrl(HTML,RAN,EPC)
				elif action == 'Terminate_FlexranCtrl':
					CiTestObj.TerminateFlexranCtrl(HTML,RAN,EPC)
				elif action == 'IdleSleep':
					CiTestObj.IdleSleep(HTML)
				elif action == 'Perform_X2_Handover':
<<<<<<< HEAD
					CiTestObj.Perform_X2_Handover()
=======
					CiTestObj.Perform_X2_Handover(HTML,RAN,EPC)
>>>>>>> 40141270
				elif action == 'Build_PhySim':
					HTML=ldpc.Build_PhySim(HTML,CONST)
					if ldpc.exitStatus==1:sys.exit()
				elif action == 'Run_PhySim':
					HTML=ldpc.Run_PhySim(HTML,CONST,id)
<<<<<<< HEAD
				elif action == 'COTS_UE_Airplane':
					COTS_UE.Set_Airplane(COTS_UE.runargs)
				else:
					sys.exit('Invalid class (action) from xml')
=======
				else:
					sys.exit('Invalid class (action) from xml')
				if not RAN.prematureExit:
					if CiTestObj.testCase_id == CiTestObj.testMinStableId:
						logging.debug('Scenario has reached minimal stability point')
						CiTestObj.testStabilityPointReached = True
						HTML.testStabilityPointReached = True
>>>>>>> 40141270
		CiTestObj.FailReportCnt += 1
	if CiTestObj.FailReportCnt == CiTestObj.repeatCounts[0] and RAN.prematureExit:
		logging.debug('Testsuite failed ' + str(CiTestObj.FailReportCnt) + ' time(s)')
		HTML.CreateHtmlTabFooter(False)
		if CiTestObj.testUnstable and (CiTestObj.testStabilityPointReached or CiTestObj.testMinStableId == '999999'):
			logging.debug('Scenario has reached minimal stability point -- Not a Failure')
		else:
			sys.exit('Failed Scenario')
	else:
		logging.info('Testsuite passed after ' + str(CiTestObj.FailReportCnt) + ' time(s)')
		HTML.CreateHtmlTabFooter(True)
elif re.match('^LoadParams$', mode, re.IGNORECASE):
	pass
else:
	HELP.GenericHelp(CONST.Version)
	sys.exit('Invalid mode')
sys.exit(0)<|MERGE_RESOLUTION|>--- conflicted
+++ resolved
@@ -37,18 +37,12 @@
 import helpreadme as HELP
 import constants as CONST
 
-<<<<<<< HEAD
-import cls_physim           #class PhySim for physical simulators build and test
-import cls_cots_ue			#class CotsUe for Airplane mode control
-
-=======
 
 import cls_oaicitest		#main class for OAI CI test framework
 import cls_physim           #class PhySim for physical simulators build and test
 import cls_cots_ue			#class CotsUe for Airplane mode control
 
 
->>>>>>> 40141270
 import sshconnection 
 import epc
 import ran
@@ -75,2647 +69,13 @@
 )
 
 
-<<<<<<< HEAD
-
-#-----------------------------------------------------------
-# OaiCiTest Class Definition
-#-----------------------------------------------------------
-class OaiCiTest():
-	
-	def __init__(self):
-		self.ranRepository = ''
-		self.ranBranch = ''
-		self.ranCommitID = ''
-		self.ranAllowMerge = False
-		self.ranTargetBranch = ''
-
-		self.FailReportCnt = 0
-		self.ADBIPAddress = ''
-		self.ADBUserName = ''
-		self.ADBPassword = ''
-		self.ADBCentralized = True
-		self.testCase_id = ''
-		self.testXMLfiles = []
-		self.desc = ''
-		self.ping_args = ''
-		self.ping_packetloss_threshold = ''
-		self.iperf_args = ''
-		self.iperf_packetloss_threshold = ''
-		self.iperf_profile = ''
-		self.iperf_options = ''
-		self.nbMaxUEtoAttach = -1
-		self.UEDevices = []
-		self.UEDevicesStatus = []
-		self.UEDevicesRemoteServer = []
-		self.UEDevicesRemoteUser = []
-		self.UEDevicesOffCmd = []
-		self.UEDevicesOnCmd = []
-		self.UEDevicesRebootCmd = []
-		self.CatMDevices = []
-		self.UEIPAddresses = []
-		self.idle_sleep_time = 0
-		self.x2_ho_options = 'network'
-		self.x2NbENBs = 0
-		self.x2ENBBsIds = []
-		self.x2ENBConnectedUEs = []
-		self.repeatCounts = []
-		self.finalStatus = False
-		self.UEIPAddress = ''
-		self.UEUserName = ''
-		self.UEPassword = ''
-		self.UE_instance = 0
-		self.UESourceCodePath = ''
-		self.UELogFile = ''
-		self.Build_OAI_UE_args = ''
-		self.Initialize_OAI_UE_args = ''
-		self.clean_repository = True
-		self.air_interface=''
-		self.expectedNbOfConnectedUEs = 0
-
-	def BuildOAIUE(self):
-		if self.UEIPAddress == '' or self.ranRepository == '' or self.ranBranch == '' or self.UEUserName == '' or self.UEPassword == '' or self.UESourceCodePath == '':
-			HELP.GenericHelp(CONST.Version)
-			sys.exit('Insufficient Parameter')
-		SSH.open(self.UEIPAddress, self.UEUserName, self.UEPassword)
-		result = re.search('--nrUE', self.Build_OAI_UE_args)
-		if result is not None:
-			self.air_interface='nr-uesoftmodem'
-			ue_prefix = 'NR '
-		else:
-			self.air_interface='lte-uesoftmodem'
-			ue_prefix = ''
-		result = re.search('([a-zA-Z0-9\:\-\.\/])+\.git', self.ranRepository)
-		if result is not None:
-			full_ran_repo_name = self.ranRepository
-		else:
-			full_ran_repo_name = self.ranRepository + '.git'
-		SSH.command('mkdir -p ' + self.UESourceCodePath, '\$', 5)
-		SSH.command('cd ' + self.UESourceCodePath, '\$', 5)
-		SSH.command('if [ ! -e .git ]; then stdbuf -o0 git clone ' + full_ran_repo_name + ' .; else stdbuf -o0 git fetch --prune; fi', '\$', 600)
-		# here add a check if git clone or git fetch went smoothly
-		SSH.command('git config user.email "jenkins@openairinterface.org"', '\$', 5)
-		SSH.command('git config user.name "OAI Jenkins"', '\$', 5)
-		if self.clean_repository:
-			SSH.command('ls *.txt', '\$', 5)
-			result = re.search('LAST_BUILD_INFO', SSH.getBefore())
-			if result is not None:
-				mismatch = False
-				SSH.command('grep SRC_COMMIT LAST_BUILD_INFO.txt', '\$', 2)
-				result = re.search(self.ranCommitID, SSH.getBefore())
-				if result is None:
-					mismatch = True
-				SSH.command('grep MERGED_W_TGT_BRANCH LAST_BUILD_INFO.txt', '\$', 2)
-				if self.ranAllowMerge:
-					result = re.search('YES', SSH.getBefore())
-					if result is None:
-						mismatch = True
-					SSH.command('grep TGT_BRANCH LAST_BUILD_INFO.txt', '\$', 2)
-					if self.ranTargetBranch == '':
-						result = re.search('develop', SSH.getBefore())
-					else:
-						result = re.search(self.ranTargetBranch, SSH.getBefore())
-					if result is None:
-						mismatch = True
-				else:
-					result = re.search('NO', SSH.getBefore())
-					if result is None:
-						mismatch = True
-				if not mismatch:
-					SSH.close()
-					HTML.CreateHtmlTestRow(self.Build_OAI_UE_args, 'OK', CONST.ALL_PROCESSES_OK)
-					return
-
-			SSH.command('echo ' + self.UEPassword + ' | sudo -S git clean -x -d -ff', '\$', 30)
-
-		# if the commit ID is provided use it to point to it
-		if self.ranCommitID != '':
-			SSH.command('git checkout -f ' + self.ranCommitID, '\$', 5)
-		# if the branch is not develop, then it is a merge request and we need to do 
-		# the potential merge. Note that merge conflicts should already been checked earlier
-		if self.ranAllowMerge:
-			if self.ranTargetBranch == '':
-				if (self.ranBranch != 'develop') and (self.ranBranch != 'origin/develop'):
-					SSH.command('git merge --ff origin/develop -m "Temporary merge for CI"', '\$', 5)
-			else:
-				logging.debug('Merging with the target branch: ' + self.ranTargetBranch)
-				SSH.command('git merge --ff origin/' + self.ranTargetBranch + ' -m "Temporary merge for CI"', '\$', 5)
-		SSH.command('source oaienv', '\$', 5)
-		SSH.command('cd cmake_targets', '\$', 5)
-		SSH.command('mkdir -p log', '\$', 5)
-		SSH.command('chmod 777 log', '\$', 5)
-		# no need to remove in log (git clean did the trick)
-		SSH.command('stdbuf -o0 ./build_oai ' + self.Build_OAI_UE_args + ' 2>&1 | stdbuf -o0 tee compile_oai_ue.log', 'Bypassing the Tests|build have failed', 900)
-		SSH.command('ls ran_build/build', '\$', 3)
-		SSH.command('ls ran_build/build', '\$', 3)
-		buildStatus = True
-		result = re.search(self.air_interface, SSH.getBefore())
-		if result is None:
-			buildStatus = False
-		SSH.command('mkdir -p build_log_' + self.testCase_id, '\$', 5)
-		SSH.command('mv log/* ' + 'build_log_' + self.testCase_id, '\$', 5)
-		SSH.command('mv compile_oai_ue.log ' + 'build_log_' + self.testCase_id, '\$', 5)
-		if buildStatus:
-			# Generating a BUILD INFO file
-			SSH.command('echo "SRC_BRANCH: ' + self.ranBranch + '" > ../LAST_BUILD_INFO.txt', '\$', 2)
-			SSH.command('echo "SRC_COMMIT: ' + self.ranCommitID + '" >> ../LAST_BUILD_INFO.txt', '\$', 2)
-			if self.ranAllowMerge:
-				SSH.command('echo "MERGED_W_TGT_BRANCH: YES" >> ../LAST_BUILD_INFO.txt', '\$', 2)
-				if self.ranTargetBranch == '':
-					SSH.command('echo "TGT_BRANCH: develop" >> ../LAST_BUILD_INFO.txt', '\$', 2)
-				else:
-					SSH.command('echo "TGT_BRANCH: ' + self.ranTargetBranch + '" >> ../LAST_BUILD_INFO.txt', '\$', 2)
-			else:
-				SSH.command('echo "MERGED_W_TGT_BRANCH: NO" >> ../LAST_BUILD_INFO.txt', '\$', 2)
-			SSH.close()
-			HTML.CreateHtmlTestRow(self.Build_OAI_UE_args, 'OK', CONST.ALL_PROCESSES_OK, 'OAI UE')
-		else:
-			SSH.close()
-			logging.error('\u001B[1m Building OAI UE Failed\u001B[0m')
-			HTML.CreateHtmlTestRow(self.Build_OAI_UE_args, 'KO', CONST.ALL_PROCESSES_OK, 'OAI UE')
-			HTML.CreateHtmlTabFooter(False)
-			sys.exit(1)
-	
-	def CheckFlexranCtrlInstallation(self):
-		if EPC.IPAddress == '' or EPC.UserName == '' or EPC.Password == '':
-			return
-		SSH.open(EPC.IPAddress, EPC.UserName, EPC.Password)
-		SSH.command('ls -ls /opt/flexran_rtc/*/rt_controller', '\$', 5)
-		result = re.search('/opt/flexran_rtc/build/rt_controller', SSH.getBefore())
-		if result is not None:
-			RAN.flexranCtrlInstalled=True
-			logging.debug('Flexran Controller is installed')
-		SSH.close()
-
-	def InitializeFlexranCtrl(self):
-		if RAN.flexranCtrlInstalled == False:
-			return
-		if EPC.IPAddress == '' or EPC.UserName == '' or EPC.Password == '':
-			HELP.GenericHelp(CONST.Version)
-			sys.exit('Insufficient Parameter')
-		SSH.open(EPC.IPAddress, EPC.UserName, EPC.Password)
-		SSH.command('cd /opt/flexran_rtc', '\$', 5)
-		SSH.command('echo ' + EPC.Password + ' | sudo -S rm -f log/*.log', '\$', 5)
-		SSH.command('echo ' + EPC.Password + ' | sudo -S echo "build/rt_controller -c log_config/basic_log" > ./my-flexran-ctl.sh', '\$', 5)
-		SSH.command('echo ' + EPC.Password + ' | sudo -S chmod 755 ./my-flexran-ctl.sh', '\$', 5)
-		SSH.command('echo ' + EPC.Password + ' | sudo -S daemon --unsafe --name=flexran_rtc_daemon --chdir=/opt/flexran_rtc -o /opt/flexran_rtc/log/flexranctl_' + self.testCase_id + '.log ././my-flexran-ctl.sh', '\$', 5)
-		SSH.command('ps -aux | grep --color=never rt_controller', '\$', 5)
-		result = re.search('rt_controller -c ', SSH.getBefore())
-		if result is not None:
-			logging.debug('\u001B[1m Initialize FlexRan Controller Completed\u001B[0m')
-			RAN.flexranCtrlStarted=True
-		SSH.close()
-		HTML.CreateHtmlTestRow('N/A', 'OK', CONST.ALL_PROCESSES_OK)
-	
-	def InitializeUE_common(self, device_id, idx):
-		try:
-			SSH.open(self.ADBIPAddress, self.ADBUserName, self.ADBPassword)
-			if not self.ADBCentralized:
-				# Reboot UE
-				#SSH.command('ssh ' + self.UEDevicesRemoteUser[idx] + '@' + self.UEDevicesRemoteServer[idx] + ' ' + self.UEDevicesRebootCmd[idx], '\$', 60)
-				# Wait
-				#time.sleep(60)
-				# Put in LTE-Mode only
-				#SSH.command('ssh ' + self.UEDevicesRemoteUser[idx] + '@' + self.UEDevicesRemoteServer[idx] + ' \'adb -s ' + device_id + ' shell "settings put global preferred_network_mode 11"\'', '\$', 60)
-				#SSH.command('ssh ' + self.UEDevicesRemoteUser[idx] + '@' + self.UEDevicesRemoteServer[idx] + ' \'adb -s ' + device_id + ' shell "settings put global preferred_network_mode1 11"\'', '\$', 60)
-				#SSH.command('ssh ' + self.UEDevicesRemoteUser[idx] + '@' + self.UEDevicesRemoteServer[idx] + ' \'adb -s ' + device_id + ' shell "settings put global preferred_network_mode2 11"\'', '\$', 60)
-				#SSH.command('ssh ' + self.UEDevicesRemoteUser[idx] + '@' + self.UEDevicesRemoteServer[idx] + ' \'adb -s ' + device_id + ' shell "settings put global preferred_network_mode3 11"\'', '\$', 60)
-				# enable data service
-				#SSH.command('ssh ' + self.UEDevicesRemoteUser[idx] + '@' + self.UEDevicesRemoteServer[idx] + ' \'adb -s ' + device_id + ' shell "svc data enable"\'', '\$', 60)
-				# we need to do radio on/off cycle to make sure of above changes
-				# airplane mode off // radio on
-				#SSH.command('ssh ' + self.UEDevicesRemoteUser[idx] + '@' + self.UEDevicesRemoteServer[idx] + ' ' + self.UEDevicesOnCmd[idx], '\$', 60)
-				#time.sleep(10)
-				# airplane mode on // radio off
-				#SSH.command('ssh ' + self.UEDevicesRemoteUser[idx] + '@' + self.UEDevicesRemoteServer[idx] + ' ' + self.UEDevicesOffCmd[idx], '\$', 60)
-
-				# normal procedure without reboot
-				# enable data service
-				SSH.command('ssh ' + self.UEDevicesRemoteUser[idx] + '@' + self.UEDevicesRemoteServer[idx] + ' \'adb -s ' + device_id + ' shell "svc data enable"\'', '\$', 60)
-				# airplane mode on // radio off
-				SSH.command('ssh ' + self.UEDevicesRemoteUser[idx] + '@' + self.UEDevicesRemoteServer[idx] + ' ' + self.UEDevicesOffCmd[idx], '\$', 60)
-				SSH.close()
-				return
-			# enable data service
-			SSH.command('stdbuf -o0 adb -s ' + device_id + ' shell "svc data enable"', '\$', 60)
-
-			# The following commands are deprecated since we no longer work on Android 7+
-			# SSH.command('stdbuf -o0 adb -s ' + device_id + ' shell settings put global airplane_mode_on 1', '\$', 10)
-			# SSH.command('stdbuf -o0 adb -s ' + device_id + ' shell am broadcast -a android.intent.action.AIRPLANE_MODE --ez state true', '\$', 60)
-			# a dedicated script has to be installed inside the UE
-			# airplane mode on means call /data/local/tmp/off
-			if device_id == '84B7N16418004022':
-				SSH.command('stdbuf -o0 adb -s ' + device_id + ' shell "su - root -c /data/local/tmp/off"', '\$', 60)
-			else:
-				SSH.command('stdbuf -o0 adb -s ' + device_id + ' shell /data/local/tmp/off', '\$', 60)
-			#airplane mode off means call /data/local/tmp/on
-			logging.debug('\u001B[1mUE (' + device_id + ') Initialize Completed\u001B[0m')
-			SSH.close()
-		except:
-			os.kill(os.getppid(),signal.SIGUSR1)
-
-	def InitializeUE(self):
-		if self.ADBIPAddress == '' or self.ADBUserName == '' or self.ADBPassword == '':
-			HELP.GenericHelp(CONST.Version)
-			sys.exit('Insufficient Parameter')
-		multi_jobs = []
-		i = 0
-		for device_id in self.UEDevices:
-			p = Process(target = self.InitializeUE_common, args = (device_id,i,))
-			p.daemon = True
-			p.start()
-			multi_jobs.append(p)
-			i += 1
-		for job in multi_jobs:
-			job.join()
-		HTML.CreateHtmlTestRow('N/A', 'OK', CONST.ALL_PROCESSES_OK)
-
-	def InitializeOAIUE(self):
-		if self.UEIPAddress == '' or self.UEUserName == '' or self.UEPassword == '' or self.UESourceCodePath == '':
-			HELP.GenericHelp(CONST.Version)
-			sys.exit('Insufficient Parameter')
-		if self.air_interface == 'lte-uesoftmodem':
-			result = re.search('--no-L2-connect', str(self.Initialize_OAI_UE_args))
-			if result is None:
-				check_eNB = True
-				check_OAI_UE = False
-				pStatus = self.CheckProcessExist(check_eNB, check_OAI_UE)
-				if (pStatus < 0):
-					HTML.CreateHtmlTestRow(self.air_interface + ' ' + self.Initialize_OAI_UE_args, 'KO', pStatus)
-					HTML.CreateHtmlTabFooter(False)
-					sys.exit(1)
-			UE_prefix = ''
-		else:
-			UE_prefix = 'NR '
-		SSH.open(self.UEIPAddress, self.UEUserName, self.UEPassword)
-		# b2xx_fx3_utils reset procedure
-		SSH.command('echo ' + self.UEPassword + ' | sudo -S uhd_find_devices', '\$', 60)
-		result = re.search('type: b200', SSH.getBefore())
-		if result is not None:
-			logging.debug('Found a B2xx device --> resetting it')
-			SSH.command('echo ' + self.UEPassword + ' | sudo -S b2xx_fx3_utils --reset-device', '\$', 10)
-			# Reloading FGPA bin firmware
-			SSH.command('echo ' + self.UEPassword + ' | sudo -S uhd_find_devices', '\$', 60)
-		result = re.search('type: n3xx', str(SSH.getBefore()))
-		if result is not None:
-			logging.debug('Found a N3xx device --> resetting it')
-		SSH.command('cd ' + self.UESourceCodePath, '\$', 5)
-		# Initialize_OAI_UE_args usually start with -C and followed by the location in repository
-		SSH.command('source oaienv', '\$', 5)
-		SSH.command('cd cmake_targets/ran_build/build', '\$', 5)
-		if self.air_interface == 'lte-uesoftmodem':
-			result = re.search('--no-L2-connect', str(self.Initialize_OAI_UE_args))
-			# We may have to regenerate the .u* files
-			if result is None:
-				SSH.command('ls /tmp/*.sed', '\$', 5)
-				result = re.search('adapt_usim_parameters', SSH.getBefore())
-				if result is not None:
-					SSH.command('sed -f /tmp/adapt_usim_parameters.sed ../../../openair3/NAS/TOOLS/ue_eurecom_test_sfr.conf > ../../../openair3/NAS/TOOLS/ci-ue_eurecom_test_sfr.conf', '\$', 5)
-				else:
-					SSH.command('sed -e "s#93#92#" -e "s#8baf473f2f8fd09487cccbd7097c6862#fec86ba6eb707ed08905757b1bb44b8f#" -e "s#e734f8734007d6c5ce7a0508809e7e9c#C42449363BBAD02B66D16BC975D77CC1#" ../../../openair3/NAS/TOOLS/ue_eurecom_test_sfr.conf > ../../../openair3/NAS/TOOLS/ci-ue_eurecom_test_sfr.conf', '\$', 5)
-				SSH.command('echo ' + self.UEPassword + ' | sudo -S rm -Rf .u*', '\$', 5)
-				SSH.command('echo ' + self.UEPassword + ' | sudo -S ../../../targets/bin/conf2uedata -c ../../../openair3/NAS/TOOLS/ci-ue_eurecom_test_sfr.conf -o .', '\$', 5)
-		else:
-			SSH.command('if [ -e rbconfig.raw ]; then echo ' + self.UEPassword + ' | sudo -S rm rbconfig.raw; fi', '\$', 5)
-			SSH.command('if [ -e reconfig.raw ]; then echo ' + self.UEPassword + ' | sudo -S rm reconfig.raw; fi', '\$', 5)
-			# Copy the RAW files from gNB running directory (maybe on another machine)
-			copyin_res = SSH.copyin(RAN.eNBIPAddress, RAN.eNBUserName, RAN.eNBPassword, RAN.eNBSourceCodePath + '/cmake_targets/rbconfig.raw', '.')
-			if (copyin_res == 0):
-				SSH.copyout(self.UEIPAddress, self.UEUserName, self.UEPassword, './rbconfig.raw', self.UESourceCodePath + '/cmake_targets/ran_build/build')
-			copyin_res = SSH.copyin(RAN.eNBIPAddress, RAN.eNBUserName, RAN.eNBPassword, RAN.eNBSourceCodePath + '/cmake_targets/reconfig.raw', '.')
-			if (copyin_res == 0):
-				SSH.copyout(self.UEIPAddress, self.UEUserName, self.UEPassword, './reconfig.raw', self.UESourceCodePath + '/cmake_targets/ran_build/build')
-		SSH.command('echo "ulimit -c unlimited && ./'+ self.air_interface +' ' + self.Initialize_OAI_UE_args + '" > ./my-lte-uesoftmodem-run' + str(self.UE_instance) + '.sh', '\$', 5)
-		SSH.command('chmod 775 ./my-lte-uesoftmodem-run' + str(self.UE_instance) + '.sh', '\$', 5)
-		SSH.command('echo ' + self.UEPassword + ' | sudo -S rm -Rf ' + self.UESourceCodePath + '/cmake_targets/ue_' + self.testCase_id + '.log', '\$', 5)
-		self.UELogFile = 'ue_' + self.testCase_id + '.log'
-
-		# We are now looping several times to hope we really sync w/ an eNB
-		doOutterLoop = True
-		outterLoopCounter = 5
-		gotSyncStatus = True
-		fullSyncStatus = True
-		while (doOutterLoop):
-			SSH.command('cd ' + self.UESourceCodePath + '/cmake_targets/ran_build/build', '\$', 5)
-			SSH.command('echo ' + self.UEPassword + ' | sudo -S rm -Rf ' + self.UESourceCodePath + '/cmake_targets/ue_' + self.testCase_id + '.log', '\$', 5)
-			SSH.command('echo $USER; nohup sudo -E ./my-lte-uesoftmodem-run' + str(self.UE_instance) + '.sh' + ' > ' + self.UESourceCodePath + '/cmake_targets/ue_' + self.testCase_id + '.log ' + ' 2>&1 &', self.UEUserName, 5)
-			time.sleep(6)
-			SSH.command('cd ../..', '\$', 5)
-			doLoop = True
-			loopCounter = 10
-			gotSyncStatus = True
-			# the 'got sync' message is for the UE threads synchronization
-			while (doLoop):
-				loopCounter = loopCounter - 1
-				if (loopCounter == 0):
-					# Here should never occur
-					logging.error('"got sync" message never showed!')
-					gotSyncStatus = False
-					doLoop = False
-					continue
-				SSH.command('stdbuf -o0 cat ue_' + self.testCase_id + '.log | egrep --text --color=never -i "wait|sync"', '\$', 4)
-				if self.air_interface == 'nr-uesoftmodem':
-					result = re.search('Starting sync detection', SSH.getBefore())
-				else:
-					result = re.search('got sync', SSH.getBefore())
-				if result is None:
-					time.sleep(10)
-				else:
-					doLoop = False
-					logging.debug('Found "got sync" message!')
-			if gotSyncStatus == False:
-				# we certainly need to stop the lte-uesoftmodem process if it is still running!
-				SSH.command('ps -aux | grep --text --color=never softmodem | grep -v grep', '\$', 4)
-				result = re.search('-uesoftmodem', SSH.getBefore())
-				if result is not None:
-					SSH.command('echo ' + self.UEPassword + ' | sudo -S killall --signal=SIGINT -r *-uesoftmodem', '\$', 4)
-					time.sleep(3)
-				outterLoopCounter = outterLoopCounter - 1
-				if (outterLoopCounter == 0):
-					doOutterLoop = False
-				continue
-			# We are now checking if sync w/ eNB DOES NOT OCCUR
-			# Usually during the cell synchronization stage, the UE returns with No cell synchronization message
-			# That is the case for LTE
-			# In NR case, it's a positive message that will show if synchronization occurs
-			doLoop = True
-			if self.air_interface == 'nr-uesoftmodem':
-				loopCounter = 10
-			else:
-				# We are now checking if sync w/ eNB DOES NOT OCCUR
-				# Usually during the cell synchronization stage, the UE returns with No cell synchronization message
-				loopCounter = 10
-			while (doLoop):
-				loopCounter = loopCounter - 1
-				if (loopCounter == 0):
-					if self.air_interface == 'nr-uesoftmodem':
-						# Here we do have great chances that UE did NOT cell-sync w/ gNB
-						doLoop = False
-						fullSyncStatus = False
-						logging.debug('Never seen the NR-Sync message (Measured Carrier Frequency) --> try again')
-						time.sleep(6)
-						# Stopping the NR-UE  
-						SSH.command('ps -aux | grep --text --color=never softmodem | grep -v grep', '\$', 4)
-						result = re.search('nr-uesoftmodem', SSH.getBefore())
-						if result is not None:
-							SSH.command('echo ' + self.UEPassword + ' | sudo -S killall --signal=SIGINT nr-uesoftmodem', '\$', 4)
-						time.sleep(6)
-					else:
-						# Here we do have a great chance that the UE did cell-sync w/ eNB
-						doLoop = False
-						doOutterLoop = False
-						fullSyncStatus = True
-						continue
-				SSH.command('stdbuf -o0 cat ue_' + self.testCase_id + '.log | egrep --text --color=never -i "wait|sync|Frequency"', '\$', 4)
-				if self.air_interface == 'nr-uesoftmodem':
-					# Positive messaging -->
-					result = re.search('Measured Carrier Frequency', SSH.getBefore())
-					if result is not None:
-						doLoop = False
-						doOutterLoop = False
-						fullSyncStatus = True
-					else:
-						time.sleep(6)
-				else:
-					# Negative messaging -->
-					result = re.search('No cell synchronization found', SSH.getBefore())
-					if result is None:
-						time.sleep(6)
-					else:
-						doLoop = False
-						fullSyncStatus = False
-						logging.debug('Found: "No cell synchronization" message! --> try again')
-						time.sleep(6)
-						SSH.command('ps -aux | grep --text --color=never softmodem | grep -v grep', '\$', 4)
-						result = re.search('lte-uesoftmodem', SSH.getBefore())
-						if result is not None:
-							SSH.command('echo ' + self.UEPassword + ' | sudo -S killall --signal=SIGINT lte-uesoftmodem', '\$', 4)
-			outterLoopCounter = outterLoopCounter - 1
-			if (outterLoopCounter == 0):
-				doOutterLoop = False
-
-		if fullSyncStatus and gotSyncStatus:
-			doInterfaceCheck = False
-			if self.air_interface == 'lte-uesoftmodem':
-				result = re.search('--no-L2-connect', str(self.Initialize_OAI_UE_args))
-				if result is None:
-					doInterfaceCheck = True
-			# For the moment, only in explicit noS1 without kernel module (ie w/ tunnel interface)
-			if self.air_interface == 'nr-uesoftmodem':
-				result = re.search('--noS1 --nokrnmod 1', str(self.Initialize_OAI_UE_args))
-				if result is not None:
-					doInterfaceCheck = True
-			if doInterfaceCheck:
-				SSH.command('ifconfig oaitun_ue1', '\$', 4)
-				SSH.command('ifconfig oaitun_ue1', '\$', 4)
-				# ifconfig output is different between ubuntu 16 and ubuntu 18
-				result = re.search('inet addr:1|inet 1', SSH.getBefore())
-				if result is not None:
-					logging.debug('\u001B[1m oaitun_ue1 interface is mounted and configured\u001B[0m')
-					tunnelInterfaceStatus = True
-				else:
-					logging.debug(SSH.getBefore())
-					logging.error('\u001B[1m oaitun_ue1 interface is either NOT mounted or NOT configured\u001B[0m')
-					tunnelInterfaceStatus = False
-				if RAN.eNBmbmsEnables[0]:
-					SSH.command('ifconfig oaitun_uem1', '\$', 4)
-					result = re.search('inet addr', SSH.getBefore())
-					if result is not None:
-						logging.debug('\u001B[1m oaitun_uem1 interface is mounted and configured\u001B[0m')
-						tunnelInterfaceStatus = tunnelInterfaceStatus and True
-					else:
-						logging.error('\u001B[1m oaitun_uem1 interface is either NOT mounted or NOT configured\u001B[0m')
-						tunnelInterfaceStatus = False
-			else:
-				tunnelInterfaceStatus = True
-		else:
-			tunnelInterfaceStatus = True
-
-		SSH.close()
-		if fullSyncStatus and gotSyncStatus and tunnelInterfaceStatus:
-			HTML.CreateHtmlTestRow(self.air_interface + ' ' + self.Initialize_OAI_UE_args, 'OK', CONST.ALL_PROCESSES_OK, 'OAI UE')
-			logging.debug('\u001B[1m Initialize OAI UE Completed\u001B[0m')
-			if (self.ADBIPAddress != 'none'):
-				self.UEDevices = []
-				self.UEDevices.append('OAI-UE')
-				self.UEDevicesStatus = []
-				self.UEDevicesStatus.append(CONST.UE_STATUS_DETACHED)
-		else:
-			if self.air_interface == 'lte-uesoftmodem':
-				if RAN.eNBmbmsEnables[0]:
-					HTML.htmlUEFailureMsg='oaitun_ue1/oaitun_uem1 interfaces are either NOT mounted or NOT configured'
-				else:
-					HTML.htmlUEFailureMsg='oaitun_ue1 interface is either NOT mounted or NOT configured'
-				HTML.CreateHtmlTestRow(self.air_interface + ' ' + self.Initialize_OAI_UE_args, 'KO', CONST.OAI_UE_PROCESS_NO_TUNNEL_INTERFACE, 'OAI UE')
-			else:
-				HTML.htmlUEFailureMsg='nr-uesoftmodem did NOT synced'
-				HTML.CreateHtmlTestRow(self.air_interface + ' ' +  self.Initialize_OAI_UE_args, 'KO', CONST.OAI_UE_PROCESS_COULD_NOT_SYNC, 'OAI UE')
-			logging.error('\033[91mInitialize OAI UE Failed! \033[0m')
-			self.AutoTerminateUEandeNB()
-
-	def checkDevTTYisUnlocked(self):
-		SSH.open(self.ADBIPAddress, self.ADBUserName, self.ADBPassword)
-		count = 0
-		while count < 5:
-			SSH.command('echo ' + self.ADBPassword + ' | sudo -S lsof | grep ttyUSB0', '\$', 10)
-			result = re.search('picocom', SSH.getBefore())
-			if result is None:
-				count = 10
-			else:
-				time.sleep(5)
-				count = count + 1
-		SSH.close()
-
-	def InitializeCatM(self):
-		if self.ADBIPAddress == '' or self.ADBUserName == '' or self.ADBPassword == '':
-			HELP.GenericHelp(CONST.Version)
-			sys.exit('Insufficient Parameter')
-		SSH.enablePicocomClosure()
-		SSH.open(self.ADBIPAddress, self.ADBUserName, self.ADBPassword)
-		# dummy call to start a sudo session. The picocom command does NOT handle well the `sudo -S`
-		SSH.command('echo ' + self.ADBPassword + ' | sudo -S ls', '\$', 10)
-		SSH.command('sudo picocom --baud 921600 --flow n --databits 8 /dev/ttyUSB0', 'Terminal ready', 10)
-		time.sleep(1)
-		# Calling twice AT to clear all buffers
-		SSH.command('AT', 'OK|ERROR', 5)
-		SSH.command('AT', 'OK', 5)
-		# Doing a power cycle
-		SSH.command('AT^RESET', 'SIMSTORE,READY', 15)
-		SSH.command('AT', 'OK|ERROR', 5)
-		SSH.command('AT', 'OK', 5)
-		SSH.command('ATE1', 'OK', 5)
-		# Disabling the Radio
-		SSH.command('AT+CFUN=0', 'OK', 5)
-		logging.debug('\u001B[1m Cellular Functionality disabled\u001B[0m')
-		# Checking if auto-attach is enabled
-		SSH.command('AT^AUTOATT?', 'OK', 5)
-		result = re.search('AUTOATT: (?P<state>[0-9\-]+)', SSH.getBefore())
-		if result is not None:
-			if result.group('state') is not None:
-				autoAttachState = int(result.group('state'))
-				if autoAttachState is not None:
-					if autoAttachState == 0:
-						SSH.command('AT^AUTOATT=1', 'OK', 5)
-					logging.debug('\u001B[1m Auto-Attach enabled\u001B[0m')
-		else:
-			logging.debug('\u001B[1;37;41m Could not check Auto-Attach! \u001B[0m')
-		# Force closure of picocom but device might still be locked
-		SSH.close()
-		SSH.disablePicocomClosure()
-		HTML.CreateHtmlTestRow('N/A', 'OK', CONST.ALL_PROCESSES_OK)
-		self.checkDevTTYisUnlocked()
-
-	def TerminateCatM(self):
-		if self.ADBIPAddress == '' or self.ADBUserName == '' or self.ADBPassword == '':
-			HELP.GenericHelp(CONST.Version)
-			sys.exit('Insufficient Parameter')
-		SSH.enablePicocomClosure()
-		SSH.open(self.ADBIPAddress, self.ADBUserName, self.ADBPassword)
-		# dummy call to start a sudo session. The picocom command does NOT handle well the `sudo -S`
-		SSH.command('echo ' + self.ADBPassword + ' | sudo -S ls', '\$', 10)
-		SSH.command('sudo picocom --baud 921600 --flow n --databits 8 /dev/ttyUSB0', 'Terminal ready', 10)
-		time.sleep(1)
-		# Calling twice AT to clear all buffers
-		SSH.command('AT', 'OK|ERROR', 5)
-		SSH.command('AT', 'OK', 5)
-		# Disabling the Radio
-		SSH.command('AT+CFUN=0', 'OK', 5)
-		logging.debug('\u001B[1m Cellular Functionality disabled\u001B[0m')
-		SSH.close()
-		SSH.disablePicocomClosure()
-		HTML.CreateHtmlTestRow('N/A', 'OK', CONST.ALL_PROCESSES_OK)
-		self.checkDevTTYisUnlocked()
-
-	def AttachCatM(self):
-		if self.ADBIPAddress == '' or self.ADBUserName == '' or self.ADBPassword == '':
-			HELP.GenericHelp(CONST.Version)
-			sys.exit('Insufficient Parameter')
-		SSH.enablePicocomClosure()
-		SSH.open(self.ADBIPAddress, self.ADBUserName, self.ADBPassword)
-		# dummy call to start a sudo session. The picocom command does NOT handle well the `sudo -S`
-		SSH.command('echo ' + self.ADBPassword + ' | sudo -S ls', '\$', 10)
-		SSH.command('sudo picocom --baud 921600 --flow n --databits 8 /dev/ttyUSB0', 'Terminal ready', 10)
-		time.sleep(1)
-		# Calling twice AT to clear all buffers
-		SSH.command('AT', 'OK|ERROR', 5)
-		SSH.command('AT', 'OK', 5)
-		# Enabling the Radio
-		SSH.command('AT+CFUN=1', 'SIMSTORE,READY', 5)
-		logging.debug('\u001B[1m Cellular Functionality enabled\u001B[0m')
-		time.sleep(4)
-		# We should check if we register
-		count = 0
-		attach_cnt = 0
-		attach_status = False
-		while count < 5:
-			SSH.command('AT+CEREG?', 'OK', 5)
-			result = re.search('CEREG: 2,(?P<state>[0-9\-]+),', SSH.getBefore())
-			if result is not None:
-				mDataConnectionState = int(result.group('state'))
-				if mDataConnectionState is not None:
-					if mDataConnectionState == 1:
-						count = 10
-						attach_status = True
-						result = re.search('CEREG: 2,1,"(?P<networky>[0-9A-Z]+)","(?P<networkz>[0-9A-Z]+)"', SSH.getBefore())
-						if result is not None:
-							networky = result.group('networky')
-							networkz = result.group('networkz')
-							logging.debug('\u001B[1m CAT-M module attached to eNB (' + str(networky) + '/' + str(networkz) + ')\u001B[0m')
-						else:
-							logging.debug('\u001B[1m CAT-M module attached to eNB\u001B[0m')
-					else:
-						logging.debug('+CEREG: 2,' + str(mDataConnectionState))
-						attach_cnt = attach_cnt + 1
-			else:
-				logging.debug(SSH.getBefore())
-				attach_cnt = attach_cnt + 1
-			count = count + 1
-			time.sleep(1)
-		if attach_status:
-			SSH.command('AT+CESQ', 'OK', 5)
-			result = re.search('CESQ: 99,99,255,255,(?P<rsrq>[0-9]+),(?P<rsrp>[0-9]+)', SSH.getBefore())
-			if result is not None:
-				nRSRQ = int(result.group('rsrq'))
-				nRSRP = int(result.group('rsrp'))
-				if (nRSRQ is not None) and (nRSRP is not None):
-					logging.debug('    RSRQ = ' + str(-20+(nRSRQ/2)) + ' dB')
-					logging.debug('    RSRP = ' + str(-140+nRSRP) + ' dBm')
-		SSH.close()
-		SSH.disablePicocomClosure()
-		html_queue = SimpleQueue()
-		self.checkDevTTYisUnlocked()
-		if attach_status:
-			html_cell = '<pre style="background-color:white">CAT-M module Attachment Completed in ' + str(attach_cnt+4) + ' seconds'
-			if (nRSRQ is not None) and (nRSRP is not None):
-				html_cell += '\n   RSRQ = ' + str(-20+(nRSRQ/2)) + ' dB'
-				html_cell += '\n   RSRP = ' + str(-140+nRSRP) + ' dBm</pre>'
-			else:
-				html_cell += '</pre>'
-			html_queue.put(html_cell)
-			HTML.CreateHtmlTestRowQueue('N/A', 'OK', 1, html_queue)
-		else:
-			logging.error('\u001B[1m CAT-M module Attachment Failed\u001B[0m')
-			html_cell = '<pre style="background-color:white">CAT-M module Attachment Failed</pre>'
-			html_queue.put(html_cell)
-			HTML.CreateHtmlTestRowQueue('N/A', 'KO', 1, html_queue)
-			self.AutoTerminateUEandeNB()
-
-	def PingCatM(self):
-		if EPC.IPAddress == '' or EPC.UserName == '' or EPC.Password == '' or EPC.SourceCodePath == '':
-			HELP.GenericHelp(CONST.Version)
-			sys.exit('Insufficient Parameter')
-		check_eNB = True
-		check_OAI_UE = False
-		pStatus = self.CheckProcessExist(check_eNB, check_OAI_UE)
-		if (pStatus < 0):
-			HTML.CreateHtmlTestRow(self.ping_args, 'KO', pStatus)
-			self.AutoTerminateUEandeNB()
-			return
-		try:
-			statusQueue = SimpleQueue()
-			lock = Lock()
-			SSH.open(EPC.IPAddress, EPC.UserName, EPC.Password)
-			SSH.command('cd ' + EPC.SourceCodePath, '\$', 5)
-			SSH.command('cd scripts', '\$', 5)
-			if re.match('OAI', EPC.Type, re.IGNORECASE):
-				logging.debug('Using the OAI EPC HSS: not implemented yet')
-				HTML.CreateHtmlTestRow(self.ping_args, 'KO', pStatus)
-				HTML.CreateHtmlTabFooter(False)
-				sys.exit(1)
-			else:
-				SSH.command('egrep --color=never "Allocated ipv4 addr" /opt/ltebox/var/log/xGwLog.0', '\$', 5)
-				result = re.search('Allocated ipv4 addr: (?P<ipaddr>[0-9\.]+) from Pool', SSH.getBefore())
-				if result is not None:
-					moduleIPAddr = result.group('ipaddr')
-				else:
-					HTML.CreateHtmlTestRow(self.ping_args, 'KO', pStatus)
-					self.AutoTerminateUEandeNB()
-					return
-			ping_time = re.findall("-c (\d+)",str(self.ping_args))
-			device_id = 'catm'
-			ping_status = SSH.command('stdbuf -o0 ping ' + self.ping_args + ' ' + str(moduleIPAddr) + ' 2>&1 | stdbuf -o0 tee ping_' + self.testCase_id + '_' + device_id + '.log', '\$', int(ping_time[0])*1.5)
-			# TIMEOUT CASE
-			if ping_status < 0:
-				message = 'Ping with UE (' + str(moduleIPAddr) + ') crashed due to TIMEOUT!'
-				logging.debug('\u001B[1;37;41m ' + message + ' \u001B[0m')
-				SSH.close()
-				self.ping_iperf_wrong_exit(lock, moduleIPAddr, device_id, statusQueue, message)
-				return
-			result = re.search(', (?P<packetloss>[0-9\.]+)% packet loss, time [0-9\.]+ms', SSH.getBefore())
-			if result is None:
-				message = 'Packet Loss Not Found!'
-				logging.debug('\u001B[1;37;41m ' + message + ' \u001B[0m')
-				SSH.close()
-				self.ping_iperf_wrong_exit(lock, moduleIPAddr, device_id, statusQueue, message)
-				return
-			packetloss = result.group('packetloss')
-			if float(packetloss) == 100:
-				message = 'Packet Loss is 100%'
-				logging.debug('\u001B[1;37;41m ' + message + ' \u001B[0m')
-				SSH.close()
-				self.ping_iperf_wrong_exit(lock, moduleIPAddr, device_id, statusQueue, message)
-				return
-			result = re.search('rtt min\/avg\/max\/mdev = (?P<rtt_min>[0-9\.]+)\/(?P<rtt_avg>[0-9\.]+)\/(?P<rtt_max>[0-9\.]+)\/[0-9\.]+ ms', SSH.getBefore())
-			if result is None:
-				message = 'Ping RTT_Min RTT_Avg RTT_Max Not Found!'
-				logging.debug('\u001B[1;37;41m ' + message + ' \u001B[0m')
-				SSH.close()
-				self.ping_iperf_wrong_exit(lock, moduleIPAddr, device_id, statusQueue, message)
-				return
-			rtt_min = result.group('rtt_min')
-			rtt_avg = result.group('rtt_avg')
-			rtt_max = result.group('rtt_max')
-			pal_msg = 'Packet Loss : ' + packetloss + '%'
-			min_msg = 'RTT(Min)    : ' + rtt_min + ' ms'
-			avg_msg = 'RTT(Avg)    : ' + rtt_avg + ' ms'
-			max_msg = 'RTT(Max)    : ' + rtt_max + ' ms'
-			lock.acquire()
-			logging.debug('\u001B[1;37;44m ping result (' + moduleIPAddr + ') \u001B[0m')
-			logging.debug('\u001B[1;34m    ' + pal_msg + '\u001B[0m')
-			logging.debug('\u001B[1;34m    ' + min_msg + '\u001B[0m')
-			logging.debug('\u001B[1;34m    ' + avg_msg + '\u001B[0m')
-			logging.debug('\u001B[1;34m    ' + max_msg + '\u001B[0m')
-			qMsg = pal_msg + '\n' + min_msg + '\n' + avg_msg + '\n' + max_msg
-			packetLossOK = True
-			if packetloss is not None:
-				if float(packetloss) > float(self.ping_packetloss_threshold):
-					qMsg += '\nPacket Loss too high'
-					logging.debug('\u001B[1;37;41m Packet Loss too high \u001B[0m')
-					packetLossOK = False
-				elif float(packetloss) > 0:
-					qMsg += '\nPacket Loss is not 0%'
-					logging.debug('\u001B[1;30;43m Packet Loss is not 0% \u001B[0m')
-			lock.release()
-			SSH.close()
-			html_cell = '<pre style="background-color:white">CAT-M module\nIP Address  : ' + moduleIPAddr + '\n' + qMsg + '</pre>'
-			statusQueue.put(html_cell)
-			if (packetLossOK):
-				HTML.CreateHtmlTestRowQueue(self.ping_args, 'OK', 1, statusQueue)
-			else:
-				HTML.CreateHtmlTestRowQueue(self.ping_args, 'KO', 1, statusQueue)
-				self.AutoTerminateUEandeNB()
-		except:
-			os.kill(os.getppid(),signal.SIGUSR1)
-
-	def AttachUE_common(self, device_id, statusQueue, lock, idx):
-		try:
-			SSH.open(self.ADBIPAddress, self.ADBUserName, self.ADBPassword)
-			if self.ADBCentralized:
-				if device_id == '84B7N16418004022':
-					SSH.command('stdbuf -o0 adb -s ' + device_id + ' shell "su - root -c /data/local/tmp/on"', '\$', 60)
-				else:
-					SSH.command('stdbuf -o0 adb -s ' + device_id + ' shell /data/local/tmp/on', '\$', 60)
-			else:
-				# airplane mode off // radio on
-				SSH.command('ssh ' + self.UEDevicesRemoteUser[idx] + '@' + self.UEDevicesRemoteServer[idx] + ' ' + self.UEDevicesOnCmd[idx], '\$', 60)
-			time.sleep(2)
-			max_count = 45
-			count = max_count
-			while count > 0:
-				if self.ADBCentralized:
-					SSH.command('stdbuf -o0 adb -s ' + device_id + ' shell "dumpsys telephony.registry" | grep -m 1 mDataConnectionState', '\$', 15)
-				else:
-					SSH.command('ssh ' + self.UEDevicesRemoteUser[idx] + '@' + self.UEDevicesRemoteServer[idx] + ' \'adb -s ' + device_id + ' shell "dumpsys telephony.registry"\' | grep -m 1 mDataConnectionState', '\$', 60)
-				result = re.search('mDataConnectionState.*=(?P<state>[0-9\-]+)', SSH.getBefore())
-				if result is None:
-					logging.debug('\u001B[1;37;41m mDataConnectionState Not Found! \u001B[0m')
-					lock.acquire()
-					statusQueue.put(-1)
-					statusQueue.put(device_id)
-					statusQueue.put('mDataConnectionState Not Found!')
-					lock.release()
-					break
-				mDataConnectionState = int(result.group('state'))
-				if mDataConnectionState == 2:
-					logging.debug('\u001B[1mUE (' + device_id + ') Attach Completed\u001B[0m')
-					lock.acquire()
-					statusQueue.put(max_count - count)
-					statusQueue.put(device_id)
-					statusQueue.put('Attach Completed')
-					lock.release()
-					break
-				count = count - 1
-				if count == 15 or count == 30:
-					logging.debug('\u001B[1;30;43m Retry UE (' + device_id + ') Flight Mode Off \u001B[0m')
-					if self.ADBCentralized:
-						if device_id == '84B7N16418004022':
-							SSH.command('stdbuf -o0 adb -s ' + device_id + ' shell "su - root -c /data/local/tmp/off"', '\$', 60)
-						else:
-							SSH.command('stdbuf -o0 adb -s ' + device_id + ' shell /data/local/tmp/off', '\$', 60)
-					else:
-						SSH.command('ssh ' + self.UEDevicesRemoteUser[idx] + '@' + self.UEDevicesRemoteServer[idx] + ' ' + self.UEDevicesOffCmd[idx], '\$', 60)
-					time.sleep(0.5)
-					if self.ADBCentralized:
-						if device_id == '84B7N16418004022':
-							SSH.command('stdbuf -o0 adb -s ' + device_id + ' shell "su - root -c /data/local/tmp/on"', '\$', 60)
-						else:
-							SSH.command('stdbuf -o0 adb -s ' + device_id + ' shell /data/local/tmp/on', '\$', 60)
-					else:
-						SSH.command('ssh ' + self.UEDevicesRemoteUser[idx] + '@' + self.UEDevicesRemoteServer[idx] + ' ' + self.UEDevicesOnCmd[idx], '\$', 60)
-					time.sleep(0.5)
-				logging.debug('\u001B[1mWait UE (' + device_id + ') a second until mDataConnectionState=2 (' + str(max_count-count) + ' times)\u001B[0m')
-				time.sleep(1)
-			if count == 0:
-				logging.debug('\u001B[1;37;41m UE (' + device_id + ') Attach Failed \u001B[0m')
-				lock.acquire()
-				statusQueue.put(-1)
-				statusQueue.put(device_id)
-				statusQueue.put('Attach Failed')
-				lock.release()
-			SSH.close()
-		except:
-			os.kill(os.getppid(),signal.SIGUSR1)
-
-	def AttachUE(self):
-		if self.ADBIPAddress == '' or self.ADBUserName == '' or self.ADBPassword == '':
-			HELP.GenericHelp(CONST.Version)
-			sys.exit('Insufficient Parameter')
-		check_eNB = True
-		check_OAI_UE = False
-		pStatus = self.CheckProcessExist(check_eNB, check_OAI_UE)
-		if (pStatus < 0):
-			HTML.CreateHtmlTestRow('N/A', 'KO', pStatus)
-			self.AutoTerminateUEandeNB()
-			return
-		multi_jobs = []
-		status_queue = SimpleQueue()
-		lock = Lock()
-		nb_ue_to_connect = 0
-		for device_id in self.UEDevices:
-			if (self.nbMaxUEtoAttach == -1) or (nb_ue_to_connect < self.nbMaxUEtoAttach):
-				self.UEDevicesStatus[nb_ue_to_connect] = CONST.UE_STATUS_ATTACHING
-				p = Process(target = self.AttachUE_common, args = (device_id, status_queue, lock,nb_ue_to_connect,))
-				p.daemon = True
-				p.start()
-				multi_jobs.append(p)
-			nb_ue_to_connect = nb_ue_to_connect + 1
-		for job in multi_jobs:
-			job.join()
-
-		if (status_queue.empty()):
-			HTML.CreateHtmlTestRow('N/A', 'KO', CONST.ALL_PROCESSES_OK)
-			self.AutoTerminateUEandeNB()
-			return
-		else:
-			attach_status = True
-			html_queue = SimpleQueue()
-			while (not status_queue.empty()):
-				count = status_queue.get()
-				if (count < 0):
-					attach_status = False
-				device_id = status_queue.get()
-				message = status_queue.get()
-				if (count < 0):
-					html_cell = '<pre style="background-color:white">UE (' + device_id + ')\n' + message + '</pre>'
-				else:
-					html_cell = '<pre style="background-color:white">UE (' + device_id + ')\n' + message + ' in ' + str(count + 2) + ' seconds</pre>'
-				html_queue.put(html_cell)
-			if (attach_status):
-				cnt = 0
-				while cnt < len(self.UEDevices):
-					if self.UEDevicesStatus[cnt] == CONST.UE_STATUS_ATTACHING:
-						self.UEDevicesStatus[cnt] = CONST.UE_STATUS_ATTACHED
-					cnt += 1
-				HTML.CreateHtmlTestRowQueue('N/A', 'OK', len(self.UEDevices), html_queue)
-				result = re.search('T_stdout', str(RAN.Initialize_eNB_args))
-				if result is not None:
-					logging.debug('Waiting 5 seconds to fill up record file')
-					time.sleep(5)
-			else:
-				HTML.CreateHtmlTestRowQueue('N/A', 'KO', len(self.UEDevices), html_queue)
-				self.AutoTerminateUEandeNB()
-
-	def DetachUE_common(self, device_id, idx):
-		try:
-			SSH.open(self.ADBIPAddress, self.ADBUserName, self.ADBPassword)
-			if self.ADBCentralized:
-				if device_id == '84B7N16418004022':
-					SSH.command('stdbuf -o0 adb -s ' + device_id + ' shell "su - root -c /data/local/tmp/off"', '\$', 60)
-				else:
-					SSH.command('stdbuf -o0 adb -s ' + device_id + ' shell /data/local/tmp/off', '\$', 60)
-			else:
-				SSH.command('ssh ' + self.UEDevicesRemoteUser[idx] + '@' + self.UEDevicesRemoteServer[idx] + ' ' + self.UEDevicesOffCmd[idx], '\$', 60)
-			logging.debug('\u001B[1mUE (' + device_id + ') Detach Completed\u001B[0m')
-			SSH.close()
-		except:
-			os.kill(os.getppid(),signal.SIGUSR1)
-
-	def DetachUE(self):
-		if self.ADBIPAddress == '' or self.ADBUserName == '' or self.ADBPassword == '':
-			HELP.GenericHelp(CONST.Version)
-			sys.exit('Insufficient Parameter')
-		check_eNB = True
-		check_OAI_UE = False
-		pStatus = self.CheckProcessExist(check_eNB, check_OAI_UE)
-		if (pStatus < 0):
-			HTML.CreateHtmlTestRow('N/A', 'KO', pStatus)
-			self.AutoTerminateUEandeNB()
-			return
-		multi_jobs = []
-		cnt = 0
-		for device_id in self.UEDevices:
-			self.UEDevicesStatus[cnt] = CONST.UE_STATUS_DETACHING
-			p = Process(target = self.DetachUE_common, args = (device_id,cnt,))
-			p.daemon = True
-			p.start()
-			multi_jobs.append(p)
-			cnt += 1
-		for job in multi_jobs:
-			job.join()
-		HTML.CreateHtmlTestRow('N/A', 'OK', CONST.ALL_PROCESSES_OK)
-		result = re.search('T_stdout', str(RAN.Initialize_eNB_args))
-		if result is not None:
-			logging.debug('Waiting 5 seconds to fill up record file')
-			time.sleep(5)
-		cnt = 0
-		while cnt < len(self.UEDevices):
-			self.UEDevicesStatus[cnt] = CONST.UE_STATUS_DETACHED
-			cnt += 1
-
-	def RebootUE_common(self, device_id):
-		try:
-			SSH.open(self.ADBIPAddress, self.ADBUserName, self.ADBPassword)
-			previousmDataConnectionStates = []
-			# Save mDataConnectionState
-			SSH.command('stdbuf -o0 adb -s ' + device_id + ' shell dumpsys telephony.registry | grep mDataConnectionState', '\$', 15)
-			SSH.command('stdbuf -o0 adb -s ' + device_id + ' shell dumpsys telephony.registry | grep mDataConnectionState', '\$', 15)
-			result = re.search('mDataConnectionState.*=(?P<state>[0-9\-]+)', SSH.getBefore())
-			if result is None:
-				logging.debug('\u001B[1;37;41m mDataConnectionState Not Found! \u001B[0m')
-				sys.exit(1)
-			previousmDataConnectionStates.append(int(result.group('state')))
-			# Reboot UE
-			SSH.command('stdbuf -o0 adb -s ' + device_id + ' shell reboot', '\$', 10)
-			time.sleep(60)
-			previousmDataConnectionState = previousmDataConnectionStates.pop(0)
-			count = 180
-			while count > 0:
-				count = count - 1
-				SSH.command('stdbuf -o0 adb -s ' + device_id + ' shell dumpsys telephony.registry | grep mDataConnectionState', '\$', 15)
-				result = re.search('mDataConnectionState.*=(?P<state>[0-9\-]+)', SSH.getBefore())
-				if result is None:
-					mDataConnectionState = None
-				else:
-					mDataConnectionState = int(result.group('state'))
-					logging.debug('mDataConnectionState = ' + result.group('state'))
-				if mDataConnectionState is None or (previousmDataConnectionState == 2 and mDataConnectionState != 2):
-					logging.debug('\u001B[1mWait UE (' + device_id + ') a second until reboot completion (' + str(180-count) + ' times)\u001B[0m')
-					time.sleep(1)
-				else:
-					logging.debug('\u001B[1mUE (' + device_id + ') Reboot Completed\u001B[0m')
-					break
-			if count == 0:
-				logging.debug('\u001B[1;37;41m UE (' + device_id + ') Reboot Failed \u001B[0m')
-				sys.exit(1)
-			SSH.close()
-		except:
-			os.kill(os.getppid(),signal.SIGUSR1)
-
-	def RebootUE(self):
-		if self.ADBIPAddress == '' or self.ADBUserName == '' or self.ADBPassword == '':
-			HELP.GenericHelp(CONST.Version)
-			sys.exit('Insufficient Parameter')
-		check_eNB = True
-		check_OAI_UE = False
-		pStatus = self.CheckProcessExist(check_eNB, check_OAI_UE)
-		if (pStatus < 0):
-			HTML.CreateHtmlTestRow('N/A', 'KO', pStatus)
-			HTML.CreateHtmlTabFooter(False)
-			sys.exit(1)
-		multi_jobs = []
-		for device_id in self.UEDevices:
-			p = Process(target = self.RebootUE_common, args = (device_id,))
-			p.daemon = True
-			p.start()
-			multi_jobs.append(p)
-		for job in multi_jobs:
-			job.join()
-		HTML.CreateHtmlTestRow('N/A', 'OK', CONST.ALL_PROCESSES_OK)
-
-	def DataDisableUE_common(self, device_id, idx):
-		try:
-			SSH.open(self.ADBIPAddress, self.ADBUserName, self.ADBPassword)
-			# disable data service
-			if self.ADBCentralized:
-				SSH.command('stdbuf -o0 adb -s ' + device_id + ' shell "svc data disable"', '\$', 60)
-			else:
-				SSH.command('ssh ' + self.UEDevicesRemoteUser[idx] + '@' + self.UEDevicesRemoteServer[idx] + ' \'adb -s ' + device_id + ' shell "svc data disable"\'', '\$', 60)
-			logging.debug('\u001B[1mUE (' + device_id + ') Disabled Data Service\u001B[0m')
-			SSH.close()
-		except:
-			os.kill(os.getppid(),signal.SIGUSR1)
-
-	def DataDisableUE(self):
-		if self.ADBIPAddress == '' or self.ADBUserName == '' or self.ADBPassword == '':
-			HELP.GenericHelp(CONST.Version)
-			sys.exit('Insufficient Parameter')
-		multi_jobs = []
-		i = 0
-		for device_id in self.UEDevices:
-			p = Process(target = self.DataDisableUE_common, args = (device_id,i,))
-			p.daemon = True
-			p.start()
-			multi_jobs.append(p)
-			i += 1
-		for job in multi_jobs:
-			job.join()
-		HTML.CreateHtmlTestRow('N/A', 'OK', CONST.ALL_PROCESSES_OK)
-
-	def DataEnableUE_common(self, device_id, idx):
-		try:
-			SSH.open(self.ADBIPAddress, self.ADBUserName, self.ADBPassword)
-			# enable data service
-			if self.ADBCentralized:
-				SSH.command('stdbuf -o0 adb -s ' + device_id + ' shell "svc data enable"', '\$', 60)
-			else:
-				SSH.command('ssh ' + self.UEDevicesRemoteUser[idx] + '@' + self.UEDevicesRemoteServer[idx] + ' \'adb -s ' + device_id + ' shell "svc data enable"\'', '\$', 60)
-			logging.debug('\u001B[1mUE (' + device_id + ') Enabled Data Service\u001B[0m')
-			SSH.close()
-		except:
-			os.kill(os.getppid(),signal.SIGUSR1)
-
-	def DataEnableUE(self):
-		if self.ADBIPAddress == '' or self.ADBUserName == '' or self.ADBPassword == '':
-			HELP.GenericHelp(CONST.Version)
-			sys.exit('Insufficient Parameter')
-		multi_jobs = []
-		i = 0
-		for device_id in self.UEDevices:
-			p = Process(target = self.DataEnableUE_common, args = (device_id,i,))
-			p.daemon = True
-			p.start()
-			multi_jobs.append(p)
-			i += 1
-		for job in multi_jobs:
-			job.join()
-		HTML.CreateHtmlTestRow('N/A', 'OK', CONST.ALL_PROCESSES_OK)
-
-	def GetAllUEDevices(self, terminate_ue_flag):
-		if self.ADBIPAddress == '' or self.ADBUserName == '' or self.ADBPassword == '':
-			HELP.GenericHelp(CONST.Version)
-			sys.exit('Insufficient Parameter')
-		SSH.open(self.ADBIPAddress, self.ADBUserName, self.ADBPassword)
-		if self.ADBCentralized:
-			SSH.command('adb devices', '\$', 15)
-			self.UEDevices = re.findall("\\\\r\\\\n([A-Za-z0-9]+)\\\\tdevice",SSH.getBefore())
-			SSH.close()
-		else:
-			if (os.path.isfile('./phones_list.txt')):
-				os.remove('./phones_list.txt')
-			SSH.command('ls /etc/*/phones*.txt', '\$', 5)
-			result = re.search('/etc/ci/phones_list.txt', SSH.getBefore())
-			SSH.close()
-			if (result is not None) and (len(self.UEDevices) == 0):
-				SSH.copyin(self.ADBIPAddress, self.ADBUserName, self.ADBPassword, '/etc/ci/phones_list.txt', '.')
-				if (os.path.isfile('./phones_list.txt')):
-					phone_list_file = open('./phones_list.txt', 'r')
-					for line in phone_list_file.readlines():
-						line = line.strip()
-						result = re.search('^#', line)
-						if result is not None:
-							continue
-						comma_split = line.split(",")
-						self.UEDevices.append(comma_split[0])
-						self.UEDevicesRemoteServer.append(comma_split[1])
-						self.UEDevicesRemoteUser.append(comma_split[2])
-						self.UEDevicesOffCmd.append(comma_split[3])
-						self.UEDevicesOnCmd.append(comma_split[4])
-						self.UEDevicesRebootCmd.append(comma_split[5])
-					phone_list_file.close()
-
-		if terminate_ue_flag == True:
-			if len(self.UEDevices) == 0:
-				logging.debug('\u001B[1;37;41m UE Not Found! \u001B[0m')
-				sys.exit(1)
-		if len(self.UEDevicesStatus) == 0:
-			cnt = 0
-			while cnt < len(self.UEDevices):
-				self.UEDevicesStatus.append(CONST.UE_STATUS_DETACHED)
-				cnt += 1
-
-	def GetAllCatMDevices(self, terminate_ue_flag):
-		if self.ADBIPAddress == '' or self.ADBUserName == '' or self.ADBPassword == '':
-			HELP.GenericHelp(CONST.Version)
-			sys.exit('Insufficient Parameter')
-		SSH.open(self.ADBIPAddress, self.ADBUserName, self.ADBPassword)
-		if self.ADBCentralized:
-			SSH.command('lsusb | egrep "Future Technology Devices International, Ltd FT2232C" | sed -e "s#:.*##" -e "s# #_#g"', '\$', 15)
-			#self.CatMDevices = re.findall("\\\\r\\\\n([A-Za-z0-9_]+)",SSH.getBefore())
-			self.CatMDevices = re.findall("\\\\r\\\\n([A-Za-z0-9_]+)",SSH.getBefore())
-		else:
-			if (os.path.isfile('./modules_list.txt')):
-				os.remove('./modules_list.txt')
-			SSH.command('ls /etc/*/modules*.txt', '\$', 5)
-			result = re.search('/etc/ci/modules_list.txt', SSH.getBefore())
-			SSH.close()
-			if result is not None:
-				logging.debug('Found a module list file on ADB server')
-		if terminate_ue_flag == True:
-			if len(self.CatMDevices) == 0:
-				logging.debug('\u001B[1;37;41m CAT-M UE Not Found! \u001B[0m')
-				sys.exit(1)
-		SSH.close()
-
-	def CheckUEStatus_common(self, lock, device_id, statusQueue, idx):
-		try:
-			SSH.open(self.ADBIPAddress, self.ADBUserName, self.ADBPassword)
-			if self.ADBCentralized:
-				SSH.command('stdbuf -o0 adb -s ' + device_id + ' shell "dumpsys telephony.registry"', '\$', 15)
-			else:
-				SSH.command('ssh ' + self.UEDevicesRemoteUser[idx] + '@' + self.UEDevicesRemoteServer[idx] + ' \'adb -s ' + device_id + ' shell "dumpsys telephony.registry"\'', '\$', 60)
-			result = re.search('mServiceState=(?P<serviceState>[0-9]+)', SSH.getBefore())
-			serviceState = 'Service State: UNKNOWN'
-			if result is not None:
-				lServiceState = int(result.group('serviceState'))
-				if lServiceState == 3:
-					serviceState = 'Service State: RADIO_POWERED_OFF'
-				if lServiceState == 1:
-					serviceState = 'Service State: OUT_OF_SERVICE'
-				if lServiceState == 0:
-					serviceState = 'Service State: IN_SERVICE'
-				if lServiceState == 2:
-					serviceState = 'Service State: EMERGENCY_ONLY'
-			result = re.search('mDataConnectionState=(?P<dataConnectionState>[0-9]+)', SSH.getBefore())
-			dataConnectionState = 'Data State:    UNKNOWN'
-			if result is not None:
-				lDataConnectionState = int(result.group('dataConnectionState'))
-				if lDataConnectionState == 0:
-					dataConnectionState = 'Data State:    DISCONNECTED'
-				if lDataConnectionState == 1:
-					dataConnectionState = 'Data State:    CONNECTING'
-				if lDataConnectionState == 2:
-					dataConnectionState = 'Data State:    CONNECTED'
-				if lDataConnectionState == 3:
-					dataConnectionState = 'Data State:    SUSPENDED'
-			result = re.search('mDataConnectionReason=(?P<dataConnectionReason>[0-9a-zA-Z_]+)', SSH.getBefore())
-			dataConnectionReason = 'Data Reason:   UNKNOWN'
-			if result is not None:
-				dataConnectionReason = 'Data Reason:   ' + result.group('dataConnectionReason')
-			lock.acquire()
-			logging.debug('\u001B[1;37;44m Status Check (' + str(device_id) + ') \u001B[0m')
-			logging.debug('\u001B[1;34m    ' + serviceState + '\u001B[0m')
-			logging.debug('\u001B[1;34m    ' + dataConnectionState + '\u001B[0m')
-			logging.debug('\u001B[1;34m    ' + dataConnectionReason + '\u001B[0m')
-			statusQueue.put(0)
-			statusQueue.put(device_id)
-			qMsg = serviceState + '\n' + dataConnectionState + '\n' + dataConnectionReason
-			statusQueue.put(qMsg)
-			lock.release()
-			SSH.close()
-		except:
-			os.kill(os.getppid(),signal.SIGUSR1)
-
-	def CheckStatusUE(self):
-		if self.ADBIPAddress == '' or self.ADBUserName == '' or self.ADBPassword == '':
-			HELP.GenericHelp(CONST.Version)
-			sys.exit('Insufficient Parameter')
-		check_eNB = True
-		check_OAI_UE = False
-		pStatus = self.CheckProcessExist(check_eNB, check_OAI_UE)
-		if (pStatus < 0):
-			HTML.CreateHtmlTestRow('N/A', 'KO', pStatus)
-			HTML.CreateHtmlTabFooter(False)
-			sys.exit(1)
-		multi_jobs = []
-		lock = Lock()
-		status_queue = SimpleQueue()
-		i = 0
-		for device_id in self.UEDevices:
-			p = Process(target = self.CheckUEStatus_common, args = (lock,device_id,status_queue,i,))
-			p.daemon = True
-			p.start()
-			multi_jobs.append(p)
-			i += 1
-		for job in multi_jobs:
-			job.join()
-		if RAN.flexranCtrlInstalled and RAN.flexranCtrlStarted:
-			SSH.open(EPC.IPAddress, EPC.UserName, EPC.Password)
-			SSH.command('cd /opt/flexran_rtc', '\$', 5)
-			SSH.command('curl http://localhost:9999/stats | jq \'.\' > log/check_status_' + self.testCase_id + '.log 2>&1', '\$', 5)
-			SSH.command('cat log/check_status_' + self.testCase_id + '.log | jq \'.eNB_config[0].UE\' | grep -c rnti | sed -e "s#^#Nb Connected UE = #"', '\$', 5)
-			result = re.search('Nb Connected UE = (?P<nb_ues>[0-9]+)', SSH.getBefore())
-			passStatus = True
-			if result is not None:
-				nb_ues = int(result.group('nb_ues'))
-				htmlOptions = 'Nb Connected UE(s) to eNB = ' + str(nb_ues)
-				logging.debug('\u001B[1;37;44m ' + htmlOptions + ' \u001B[0m')
-				if self.expectedNbOfConnectedUEs > -1:
-					if nb_ues != self.expectedNbOfConnectedUEs:
-						passStatus = False
-			else:
-				htmlOptions = 'N/A'
-			SSH.close()
-		else:
-			passStatus = True
-			htmlOptions = 'N/A'
-
-		if (status_queue.empty()):
-			HTML.CreateHtmlTestRow(htmlOptions, 'KO', CONST.ALL_PROCESSES_OK)
-			self.AutoTerminateUEandeNB()
-		else:
-			check_status = True
-			html_queue = SimpleQueue()
-			while (not status_queue.empty()):
-				count = status_queue.get()
-				if (count < 0):
-					check_status = False
-				device_id = status_queue.get()
-				message = status_queue.get()
-				html_cell = '<pre style="background-color:white">UE (' + device_id + ')\n' + message + '</pre>'
-				html_queue.put(html_cell)
-			if check_status and passStatus:
-				HTML.CreateHtmlTestRowQueue(htmlOptions, 'OK', len(self.UEDevices), html_queue)
-			else:
-				HTML.CreateHtmlTestRowQueue(htmlOptions, 'KO', len(self.UEDevices), html_queue)
-				self.AutoTerminateUEandeNB()
-
-	def GetAllUEIPAddresses(self):
-		if self.ADBIPAddress == '' or self.ADBUserName == '' or self.ADBPassword == '':
-			HELP.GenericHelp(CONST.Version)
-			sys.exit('Insufficient Parameter')
-		ue_ip_status = 0
-		self.UEIPAddresses = []
-		if (len(self.UEDevices) == 1) and (self.UEDevices[0] == 'OAI-UE'):
-			if self.UEIPAddress == '' or self.UEUserName == '' or self.UEPassword == '' or self.UESourceCodePath == '':
-				HELP.GenericHelp(CONST.Version)
-				sys.exit('Insufficient Parameter')
-			SSH.open(self.UEIPAddress, self.UEUserName, self.UEPassword)
-			SSH.command('ifconfig oaitun_ue1', '\$', 4)
-			result = re.search('inet addr:(?P<ueipaddress>[0-9]+\.[0-9]+\.[0-9]+\.[0-9]+)|inet (?P<ueipaddress2>[0-9]+\.[0-9]+\.[0-9]+\.[0-9]+)', SSH.getBefore())
-			if result is not None:
-				if result.group('ueipaddress') is not None:
-					UE_IPAddress = result.group('ueipaddress')
-				else:
-					UE_IPAddress = result.group('ueipaddress2')
-				logging.debug('\u001B[1mUE (' + self.UEDevices[0] + ') IP Address is ' + UE_IPAddress + '\u001B[0m')
-				self.UEIPAddresses.append(UE_IPAddress)
-			else:
-				logging.debug('\u001B[1;37;41m UE IP Address Not Found! \u001B[0m')
-				ue_ip_status -= 1
-			SSH.close()
-			return ue_ip_status
-		SSH.open(self.ADBIPAddress, self.ADBUserName, self.ADBPassword)
-		idx = 0
-		for device_id in self.UEDevices:
-			if self.UEDevicesStatus[idx] != CONST.UE_STATUS_ATTACHED:
-				idx += 1
-				continue
-			count = 0
-			while count < 4:
-				if self.ADBCentralized:
-					SSH.command('stdbuf -o0 adb -s ' + device_id + ' shell "ip addr show | grep rmnet"', '\$', 15)
-				else:
-					SSH.command('ssh ' + self.UEDevicesRemoteUser[idx] + '@' + self.UEDevicesRemoteServer[idx] + ' \'adb -s ' + device_id + ' shell "ip addr show | grep rmnet"\'', '\$', 60)
-				result = re.search('inet (?P<ueipaddress>[0-9]+\.[0-9]+\.[0-9]+\.[0-9]+)\/[0-9]+[0-9a-zA-Z\.\s]+', SSH.getBefore())
-				if result is None:
-					logging.debug('\u001B[1;37;41m UE IP Address Not Found! \u001B[0m')
-					time.sleep(1)
-					count += 1
-				else:
-					count = 10
-			if count < 9:
-				ue_ip_status -= 1
-				continue
-			UE_IPAddress = result.group('ueipaddress')
-			logging.debug('\u001B[1mUE (' + device_id + ') IP Address is ' + UE_IPAddress + '\u001B[0m')
-			for ueipaddress in self.UEIPAddresses:
-				if ueipaddress == UE_IPAddress:
-					logging.debug('\u001B[1mUE (' + device_id + ') IP Address ' + UE_IPAddress + ': has already been allocated to another device !' + '\u001B[0m')
-					ue_ip_status -= 1
-					continue
-			self.UEIPAddresses.append(UE_IPAddress)
-			idx += 1
-		SSH.close()
-		return ue_ip_status
-
-	def ping_iperf_wrong_exit(self, lock, UE_IPAddress, device_id, statusQueue, message):
-		lock.acquire()
-		statusQueue.put(-1)
-		statusQueue.put(device_id)
-		statusQueue.put(UE_IPAddress)
-		statusQueue.put(message)
-		lock.release()
-
-	def Ping_common(self, lock, UE_IPAddress, device_id, statusQueue):
-		try:
-			# Launch ping on the EPC side (true for ltebox and old open-air-cn)
-			# But for OAI-Rel14-CUPS, we launch from python executor
-			launchFromEpc = True
-			if re.match('OAI-Rel14-CUPS', EPC.Type, re.IGNORECASE):
-				launchFromEpc = False
-			ping_time = re.findall("-c (\d+)",str(self.ping_args))
-
-			if launchFromEpc:
-				SSH.open(EPC.IPAddress, EPC.UserName, EPC.Password)
-				SSH.command('cd ' + EPC.SourceCodePath, '\$', 5)
-				SSH.command('cd scripts', '\$', 5)
-				ping_status = SSH.command('stdbuf -o0 ping ' + self.ping_args + ' ' + UE_IPAddress + ' 2>&1 | stdbuf -o0 tee ping_' + self.testCase_id + '_' + device_id + '.log', '\$', int(ping_time[0])*1.5)
-			else:
-				cmd = 'ping ' + self.ping_args + ' ' + UE_IPAddress + ' 2>&1 > ping_' + self.testCase_id + '_' + device_id + '.log' 
-				message = cmd + '\n'
-				logging.debug(cmd)
-				ret = subprocess.run(cmd, shell=True)
-				ping_status = ret.returncode
-				SSH.copyout(EPC.IPAddress, EPC.UserName, EPC.Password, 'ping_' + self.testCase_id + '_' + device_id + '.log', EPC.SourceCodePath + '/scripts')
-				SSH.open(EPC.IPAddress, EPC.UserName, EPC.Password)
-				SSH.command('cat ' + EPC.SourceCodePath + '/scripts/ping_' + self.testCase_id + '_' + device_id + '.log', '\$', 5)
-			# TIMEOUT CASE
-			if ping_status < 0:
-				message = 'Ping with UE (' + str(UE_IPAddress) + ') crashed due to TIMEOUT!'
-				logging.debug('\u001B[1;37;41m ' + message + ' \u001B[0m')
-				SSH.close()
-				self.ping_iperf_wrong_exit(lock, UE_IPAddress, device_id, statusQueue, message)
-				return
-			result = re.search(', (?P<packetloss>[0-9\.]+)% packet loss, time [0-9\.]+ms', SSH.getBefore())
-			if result is None:
-				message = 'Packet Loss Not Found!'
-				logging.debug('\u001B[1;37;41m ' + message + ' \u001B[0m')
-				SSH.close()
-				self.ping_iperf_wrong_exit(lock, UE_IPAddress, device_id, statusQueue, message)
-				return
-			packetloss = result.group('packetloss')
-			if float(packetloss) == 100:
-				message = 'Packet Loss is 100%'
-				logging.debug('\u001B[1;37;41m ' + message + ' \u001B[0m')
-				SSH.close()
-				self.ping_iperf_wrong_exit(lock, UE_IPAddress, device_id, statusQueue, message)
-				return
-			result = re.search('rtt min\/avg\/max\/mdev = (?P<rtt_min>[0-9\.]+)\/(?P<rtt_avg>[0-9\.]+)\/(?P<rtt_max>[0-9\.]+)\/[0-9\.]+ ms', SSH.getBefore())
-			if result is None:
-				message = 'Ping RTT_Min RTT_Avg RTT_Max Not Found!'
-				logging.debug('\u001B[1;37;41m ' + message + ' \u001B[0m')
-				SSH.close()
-				self.ping_iperf_wrong_exit(lock, UE_IPAddress, device_id, statusQueue, message)
-				return
-			rtt_min = result.group('rtt_min')
-			rtt_avg = result.group('rtt_avg')
-			rtt_max = result.group('rtt_max')
-			pal_msg = 'Packet Loss : ' + packetloss + '%'
-			min_msg = 'RTT(Min)    : ' + rtt_min + ' ms'
-			avg_msg = 'RTT(Avg)    : ' + rtt_avg + ' ms'
-			max_msg = 'RTT(Max)    : ' + rtt_max + ' ms'
-			lock.acquire()
-			logging.debug('\u001B[1;37;44m ping result (' + UE_IPAddress + ') \u001B[0m')
-			logging.debug('\u001B[1;34m    ' + pal_msg + '\u001B[0m')
-			logging.debug('\u001B[1;34m    ' + min_msg + '\u001B[0m')
-			logging.debug('\u001B[1;34m    ' + avg_msg + '\u001B[0m')
-			logging.debug('\u001B[1;34m    ' + max_msg + '\u001B[0m')
-			qMsg = pal_msg + '\n' + min_msg + '\n' + avg_msg + '\n' + max_msg
-			packetLossOK = True
-			if packetloss is not None:
-				if float(packetloss) > float(self.ping_packetloss_threshold):
-					qMsg += '\nPacket Loss too high'
-					logging.debug('\u001B[1;37;41m Packet Loss too high \u001B[0m')
-					packetLossOK = False
-				elif float(packetloss) > 0:
-					qMsg += '\nPacket Loss is not 0%'
-					logging.debug('\u001B[1;30;43m Packet Loss is not 0% \u001B[0m')
-			if (packetLossOK):
-				statusQueue.put(0)
-			else:
-				statusQueue.put(-1)
-			statusQueue.put(device_id)
-			statusQueue.put(UE_IPAddress)
-			statusQueue.put(qMsg)
-			lock.release()
-			SSH.close()
-		except:
-			os.kill(os.getppid(),signal.SIGUSR1)
-
-	def PingNoS1_wrong_exit(self, qMsg):
-		html_queue = SimpleQueue()
-		html_cell = '<pre style="background-color:white">OAI UE ping result\n' + qMsg + '</pre>'
-		html_queue.put(html_cell)
-		HTML.CreateHtmlTestRowQueue(self.ping_args, 'KO', len(self.UEDevices), html_queue)
-
-	def PingNoS1(self):
-		check_eNB = True
-		check_OAI_UE = True
-		pStatus = self.CheckProcessExist(check_eNB, check_OAI_UE)
-		if (pStatus < 0):
-			HTML.CreateHtmlTestRow(self.ping_args, 'KO', pStatus)
-			self.AutoTerminateUEandeNB()
-			return
-		ping_from_eNB = re.search('oaitun_enb1', str(self.ping_args))
-		if ping_from_eNB is not None:
-			if RAN.eNBIPAddress == '' or RAN.eNBUserName == '' or RAN.eNBPassword == '':
-				HELP.GenericHelp(CONST.Version)
-				sys.exit('Insufficient Parameter')
-		else:
-			if self.UEIPAddress == '' or self.UEUserName == '' or self.UEPassword == '':
-				HELP.GenericHelp(CONST.Version)
-				sys.exit('Insufficient Parameter')
-		try:
-			if ping_from_eNB is not None:
-				SSH.open(RAN.eNBIPAddress, RAN.eNBUserName, RAN.eNBPassword)
-				SSH.command('cd ' + RAN.eNBSourceCodePath + '/cmake_targets/', '\$', 5)
-			else:
-				SSH.open(self.UEIPAddress, self.UEUserName, self.UEPassword)
-				SSH.command('cd ' + self.UESourceCodePath + '/cmake_targets/', '\$', 5)
-			ping_time = re.findall("-c (\d+)",str(self.ping_args))
-			ping_status = SSH.command('stdbuf -o0 ping ' + self.ping_args + ' 2>&1 | stdbuf -o0 tee ping_' + self.testCase_id + '.log', '\$', int(ping_time[0])*1.5)
-			# TIMEOUT CASE
-			if ping_status < 0:
-				message = 'Ping with OAI UE crashed due to TIMEOUT!'
-				logging.debug('\u001B[1;37;41m ' + message + ' \u001B[0m')
-				self.PingNoS1_wrong_exit(message)
-				return
-			result = re.search(', (?P<packetloss>[0-9\.]+)% packet loss, time [0-9\.]+ms', SSH.getBefore())
-			if result is None:
-				message = 'Packet Loss Not Found!'
-				logging.debug('\u001B[1;37;41m ' + message + ' \u001B[0m')
-				self.PingNoS1_wrong_exit(message)
-				return
-			packetloss = result.group('packetloss')
-			if float(packetloss) == 100:
-				message = 'Packet Loss is 100%'
-				logging.debug('\u001B[1;37;41m ' + message + ' \u001B[0m')
-				self.PingNoS1_wrong_exit(message)
-				return
-			result = re.search('rtt min\/avg\/max\/mdev = (?P<rtt_min>[0-9\.]+)\/(?P<rtt_avg>[0-9\.]+)\/(?P<rtt_max>[0-9\.]+)\/[0-9\.]+ ms', SSH.getBefore())
-			if result is None:
-				message = 'Ping RTT_Min RTT_Avg RTT_Max Not Found!'
-				logging.debug('\u001B[1;37;41m ' + message + ' \u001B[0m')
-				self.PingNoS1_wrong_exit(message)
-				return
-			rtt_min = result.group('rtt_min')
-			rtt_avg = result.group('rtt_avg')
-			rtt_max = result.group('rtt_max')
-			pal_msg = 'Packet Loss : ' + packetloss + '%'
-			min_msg = 'RTT(Min)    : ' + rtt_min + ' ms'
-			avg_msg = 'RTT(Avg)    : ' + rtt_avg + ' ms'
-			max_msg = 'RTT(Max)    : ' + rtt_max + ' ms'
-			logging.debug('\u001B[1;37;44m OAI UE ping result \u001B[0m')
-			logging.debug('\u001B[1;34m    ' + pal_msg + '\u001B[0m')
-			logging.debug('\u001B[1;34m    ' + min_msg + '\u001B[0m')
-			logging.debug('\u001B[1;34m    ' + avg_msg + '\u001B[0m')
-			logging.debug('\u001B[1;34m    ' + max_msg + '\u001B[0m')
-			qMsg = pal_msg + '\n' + min_msg + '\n' + avg_msg + '\n' + max_msg
-			packetLossOK = True
-			if packetloss is not None:
-				if float(packetloss) > float(self.ping_packetloss_threshold):
-					qMsg += '\nPacket Loss too high'
-					logging.debug('\u001B[1;37;41m Packet Loss too high \u001B[0m')
-					packetLossOK = False
-				elif float(packetloss) > 0:
-					qMsg += '\nPacket Loss is not 0%'
-					logging.debug('\u001B[1;30;43m Packet Loss is not 0% \u001B[0m')
-			SSH.close()
-			html_queue = SimpleQueue()
-			ip_addr = 'TBD'
-			html_cell = '<pre style="background-color:white">OAI UE ping result\n' + qMsg + '</pre>'
-			html_queue.put(html_cell)
-			if packetLossOK:
-				HTML.CreateHtmlTestRowQueue(self.ping_args, 'OK', len(self.UEDevices), html_queue)
-			else:
-				HTML.CreateHtmlTestRowQueue(self.ping_args, 'KO', len(self.UEDevices), html_queue)
-
-			# copying on the EPC server for logCollection
-			if ping_from_eNB is not None:
-				copyin_res = SSH.copyin(RAN.eNBIPAddress, RAN.eNBUserName, RAN.eNBPassword, RAN.eNBSourceCodePath + '/cmake_targets/ping_' + self.testCase_id + '.log', '.')
-			else:
-				copyin_res = SSH.copyin(self.UEIPAddress, self.UEUserName, self.UEPassword, self.UESourceCodePath + '/cmake_targets/ping_' + self.testCase_id + '.log', '.')
-			if (copyin_res == 0):
-				SSH.copyout(EPC.IPAddress, EPC.UserName, EPC.Password, 'ping_' + self.testCase_id + '.log', EPC.SourceCodePath + '/scripts')
-		except:
-			os.kill(os.getppid(),signal.SIGUSR1)
-
-	def Ping(self):
-		result = re.search('noS1', str(RAN.Initialize_eNB_args))
-		if result is not None:
-			self.PingNoS1()
-			return
-		if EPC.IPAddress == '' or EPC.UserName == '' or EPC.Password == '' or EPC.SourceCodePath == '':
-			HELP.GenericHelp(CONST.Version)
-			sys.exit('Insufficient Parameter')
-		check_eNB = True
-		if (len(self.UEDevices) == 1) and (self.UEDevices[0] == 'OAI-UE'):
-			check_OAI_UE = True
-		else:
-			check_OAI_UE = False
-		pStatus = self.CheckProcessExist(check_eNB, check_OAI_UE)
-		if (pStatus < 0):
-			HTML.CreateHtmlTestRow(self.ping_args, 'KO', pStatus)
-			self.AutoTerminateUEandeNB()
-			return
-		ueIpStatus = self.GetAllUEIPAddresses()
-		if (ueIpStatus < 0):
-			HTML.CreateHtmlTestRow(self.ping_args, 'KO', CONST.UE_IP_ADDRESS_ISSUE)
-			self.AutoTerminateUEandeNB()
-			return
-		multi_jobs = []
-		i = 0
-		lock = Lock()
-		status_queue = SimpleQueue()
-		for UE_IPAddress in self.UEIPAddresses:
-			device_id = self.UEDevices[i]
-			p = Process(target = self.Ping_common, args = (lock,UE_IPAddress,device_id,status_queue,))
-			p.daemon = True
-			p.start()
-			multi_jobs.append(p)
-			i = i + 1
-		for job in multi_jobs:
-			job.join()
-
-		if (status_queue.empty()):
-			HTML.CreateHtmlTestRow(self.ping_args, 'KO', CONST.ALL_PROCESSES_OK)
-			self.AutoTerminateUEandeNB()
-		else:
-			ping_status = True
-			html_queue = SimpleQueue()
-			while (not status_queue.empty()):
-				count = status_queue.get()
-				if (count < 0):
-					ping_status = False
-				device_id = status_queue.get()
-				ip_addr = status_queue.get()
-				message = status_queue.get()
-				html_cell = '<pre style="background-color:white">UE (' + device_id + ')\nIP Address  : ' + ip_addr + '\n' + message + '</pre>'
-				html_queue.put(html_cell)
-			if (ping_status):
-				HTML.CreateHtmlTestRowQueue(self.ping_args, 'OK', len(self.UEDevices), html_queue)
-			else:
-				HTML.CreateHtmlTestRowQueue(self.ping_args, 'KO', len(self.UEDevices), html_queue)
-				self.AutoTerminateUEandeNB()
-
-	def Iperf_ComputeTime(self):
-		result = re.search('-t (?P<iperf_time>\d+)', str(self.iperf_args))
-		if result is None:
-			logging.debug('\u001B[1;37;41m Iperf time Not Found! \u001B[0m')
-			sys.exit(1)
-		return result.group('iperf_time')
-
-	def Iperf_ComputeModifiedBW(self, idx, ue_num):
-		result = re.search('-b (?P<iperf_bandwidth>[0-9\.]+)[KMG]', str(self.iperf_args))
-		if result is None:
-			logging.debug('\u001B[1;37;41m Iperf bandwidth Not Found! \u001B[0m')
-			sys.exit(1)
-		iperf_bandwidth = result.group('iperf_bandwidth')
-		if self.iperf_profile == 'balanced':
-			iperf_bandwidth_new = float(iperf_bandwidth)/ue_num
-		if self.iperf_profile == 'single-ue':
-			iperf_bandwidth_new = float(iperf_bandwidth)
-		if self.iperf_profile == 'unbalanced':
-			# residual is 2% of max bw
-			residualBW = float(iperf_bandwidth) / 50
-			if idx == 0:
-				iperf_bandwidth_new = float(iperf_bandwidth) - ((ue_num - 1) * residualBW)
-			else:
-				iperf_bandwidth_new = residualBW
-		iperf_bandwidth_str = '-b ' + iperf_bandwidth
-		iperf_bandwidth_str_new = '-b ' + ('%.2f' % iperf_bandwidth_new)
-		result = re.sub(iperf_bandwidth_str, iperf_bandwidth_str_new, str(self.iperf_args))
-		if result is None:
-			logging.debug('\u001B[1;37;41m Calculate Iperf bandwidth Failed! \u001B[0m')
-			sys.exit(1)
-		return result
-
-	def Iperf_analyzeV2TCPOutput(self, lock, UE_IPAddress, device_id, statusQueue, iperf_real_options):
-		SSH.command('awk -f /tmp/tcp_iperf_stats.awk ' + EPC.SourceCodePath + '/scripts/iperf_' + self.testCase_id + '_' + device_id + '.log', '\$', 5)
-		result = re.search('Avg Bitrate : (?P<average>[0-9\.]+ Mbits\/sec) Max Bitrate : (?P<maximum>[0-9\.]+ Mbits\/sec) Min Bitrate : (?P<minimum>[0-9\.]+ Mbits\/sec)', SSH.getBefore())
-		if result is not None:
-			avgbitrate = result.group('average')
-			maxbitrate = result.group('maximum')
-			minbitrate = result.group('minimum')
-			lock.acquire()
-			logging.debug('\u001B[1;37;44m TCP iperf result (' + UE_IPAddress + ') \u001B[0m')
-			msg = 'TCP Stats   :\n'
-			if avgbitrate is not None:
-				logging.debug('\u001B[1;34m    Avg Bitrate : ' + avgbitrate + '\u001B[0m')
-				msg += 'Avg Bitrate : ' + avgbitrate + '\n'
-			if maxbitrate is not None:
-				logging.debug('\u001B[1;34m    Max Bitrate : ' + maxbitrate + '\u001B[0m')
-				msg += 'Max Bitrate : ' + maxbitrate + '\n'
-			if minbitrate is not None:
-				logging.debug('\u001B[1;34m    Min Bitrate : ' + minbitrate + '\u001B[0m')
-				msg += 'Min Bitrate : ' + minbitrate + '\n'
-			statusQueue.put(0)
-			statusQueue.put(device_id)
-			statusQueue.put(UE_IPAddress)
-			statusQueue.put(msg)
-			lock.release()
-		return 0
-
-	def Iperf_analyzeV2Output(self, lock, UE_IPAddress, device_id, statusQueue, iperf_real_options):
-		result = re.search('-u', str(iperf_real_options))
-		if result is None:
-			return self.Iperf_analyzeV2TCPOutput(lock, UE_IPAddress, device_id, statusQueue, iperf_real_options)
-
-		result = re.search('Server Report:', SSH.getBefore())
-		if result is None:
-			result = re.search('read failed: Connection refused', SSH.getBefore())
-			if result is not None:
-				logging.debug('\u001B[1;37;41m Could not connect to iperf server! \u001B[0m')
-			else:
-				logging.debug('\u001B[1;37;41m Server Report and Connection refused Not Found! \u001B[0m')
-			return -1
-		# Computing the requested bandwidth in float
-		result = re.search('-b (?P<iperf_bandwidth>[0-9\.]+)[KMG]', str(iperf_real_options))
-		if result is not None:
-			req_bandwidth = result.group('iperf_bandwidth')
-			req_bw = float(req_bandwidth)
-			result = re.search('-b [0-9\.]+K', str(iperf_real_options))
-			if result is not None:
-				req_bandwidth = '%.1f Kbits/sec' % req_bw
-				req_bw = req_bw * 1000
-			result = re.search('-b [0-9\.]+M', str(iperf_real_options))
-			if result is not None:
-				req_bandwidth = '%.1f Mbits/sec' % req_bw
-				req_bw = req_bw * 1000000
-			result = re.search('-b [0-9\.]+G', str(iperf_real_options))
-			if result is not None:
-				req_bandwidth = '%.1f Gbits/sec' % req_bw
-				req_bw = req_bw * 1000000000
-
-		result = re.search('Server Report:\\\\r\\\\n(?:|\[ *\d+\].*) (?P<bitrate>[0-9\.]+ [KMG]bits\/sec) +(?P<jitter>[0-9\.]+ ms) +(\d+\/..\d+) +(\((?P<packetloss>[0-9\.]+)%\))', SSH.getBefore())
-		if result is not None:
-			bitrate = result.group('bitrate')
-			packetloss = result.group('packetloss')
-			jitter = result.group('jitter')
-			lock.acquire()
-			logging.debug('\u001B[1;37;44m iperf result (' + UE_IPAddress + ') \u001B[0m')
-			iperfStatus = True
-			msg = 'Req Bitrate : ' + req_bandwidth + '\n'
-			logging.debug('\u001B[1;34m    Req Bitrate : ' + req_bandwidth + '\u001B[0m')
-			if bitrate is not None:
-				msg += 'Bitrate     : ' + bitrate + '\n'
-				logging.debug('\u001B[1;34m    Bitrate     : ' + bitrate + '\u001B[0m')
-				result = re.search('(?P<real_bw>[0-9\.]+) [KMG]bits/sec', str(bitrate))
-				if result is not None:
-					actual_bw = float(str(result.group('real_bw')))
-					result = re.search('[0-9\.]+ K', bitrate)
-					if result is not None:
-						actual_bw = actual_bw * 1000
-					result = re.search('[0-9\.]+ M', bitrate)
-					if result is not None:
-						actual_bw = actual_bw * 1000000
-					result = re.search('[0-9\.]+ G', bitrate)
-					if result is not None:
-						actual_bw = actual_bw * 1000000000
-					br_loss = 100 * actual_bw / req_bw
-					bitperf = '%.2f ' % br_loss
-					msg += 'Bitrate Perf: ' + bitperf + '%\n'
-					logging.debug('\u001B[1;34m    Bitrate Perf: ' + bitperf + '%\u001B[0m')
-			if packetloss is not None:
-				msg += 'Packet Loss : ' + packetloss + '%\n'
-				logging.debug('\u001B[1;34m    Packet Loss : ' + packetloss + '%\u001B[0m')
-				if float(packetloss) > float(self.iperf_packetloss_threshold):
-					msg += 'Packet Loss too high!\n'
-					logging.debug('\u001B[1;37;41m Packet Loss too high \u001B[0m')
-					iperfStatus = False
-			if jitter is not None:
-				msg += 'Jitter      : ' + jitter + '\n'
-				logging.debug('\u001B[1;34m    Jitter      : ' + jitter + '\u001B[0m')
-			if (iperfStatus):
-				statusQueue.put(0)
-			else:
-				statusQueue.put(-1)
-			statusQueue.put(device_id)
-			statusQueue.put(UE_IPAddress)
-			statusQueue.put(msg)
-			lock.release()
-			return 0
-		else:
-			return -2
-
-	def Iperf_analyzeV2Server(self, lock, UE_IPAddress, device_id, statusQueue, iperf_real_options):
-		if (not os.path.isfile('iperf_server_' + self.testCase_id + '_' + device_id + '.log')):
-			self.ping_iperf_wrong_exit(lock, UE_IPAddress, device_id, statusQueue, 'Could not analyze from server log')
-			return
-		# Computing the requested bandwidth in float
-		result = re.search('-b (?P<iperf_bandwidth>[0-9\.]+)[KMG]', str(iperf_real_options))
-		if result is None:
-			logging.debug('Iperf bandwidth Not Found!')
-			self.ping_iperf_wrong_exit(lock, UE_IPAddress, device_id, statusQueue, 'Could not compute Iperf bandwidth!')
-			return
-		else:
-			req_bandwidth = result.group('iperf_bandwidth')
-			req_bw = float(req_bandwidth)
-			result = re.search('-b [0-9\.]+K', str(iperf_real_options))
-			if result is not None:
-				req_bandwidth = '%.1f Kbits/sec' % req_bw
-				req_bw = req_bw * 1000
-			result = re.search('-b [0-9\.]+M', str(iperf_real_options))
-			if result is not None:
-				req_bandwidth = '%.1f Mbits/sec' % req_bw
-				req_bw = req_bw * 1000000
-			result = re.search('-b [0-9\.]+G', str(iperf_real_options))
-			if result is not None:
-				req_bandwidth = '%.1f Gbits/sec' % req_bw
-				req_bw = req_bw * 1000000000
-
-		server_file = open('iperf_server_' + self.testCase_id + '_' + device_id + '.log', 'r')
-		br_sum = 0.0
-		ji_sum = 0.0
-		pl_sum = 0
-		ps_sum = 0
-		row_idx = 0
-		for line in server_file.readlines():
-			result = re.search('(?P<bitrate>[0-9\.]+ [KMG]bits\/sec) +(?P<jitter>[0-9\.]+ ms) +(?P<lostPack>[0-9]+)/ +(?P<sentPack>[0-9]+)', str(line))
-			if result is not None:
-				bitrate = result.group('bitrate')
-				jitter = result.group('jitter')
-				packetlost = result.group('lostPack')
-				packetsent = result.group('sentPack')
-				br = bitrate.split(' ')
-				ji = jitter.split(' ')
-				row_idx = row_idx + 1
-				curr_br = float(br[0])
-				pl_sum = pl_sum + int(packetlost)
-				ps_sum = ps_sum + int(packetsent)
-				if (br[1] == 'Kbits/sec'):
-					curr_br = curr_br * 1000
-				if (br[1] == 'Mbits/sec'):
-					curr_br = curr_br * 1000 * 1000
-				br_sum = curr_br + br_sum
-				ji_sum = float(ji[0]) + ji_sum
-		if (row_idx > 0):
-			br_sum = br_sum / row_idx
-			ji_sum = ji_sum / row_idx
-			br_loss = 100 * br_sum / req_bw
-			if (br_sum > 1000):
-				br_sum = br_sum / 1000
-				if (br_sum > 1000):
-					br_sum = br_sum / 1000
-					bitrate = '%.2f Mbits/sec' % br_sum
-				else:
-					bitrate = '%.2f Kbits/sec' % br_sum
-			else:
-				bitrate = '%.2f bits/sec' % br_sum
-			bitperf = '%.2f ' % br_loss
-			bitperf += '%'
-			jitter = '%.2f ms' % (ji_sum)
-			if (ps_sum > 0):
-				pl = float(100 * pl_sum / ps_sum)
-				packetloss = '%2.1f ' % (pl)
-				packetloss += '%'
-			else:
-				packetloss = 'unknown'
-			lock.acquire()
-			if (br_loss < 90):
-				statusQueue.put(1)
-			else:
-				statusQueue.put(0)
-			statusQueue.put(device_id)
-			statusQueue.put(UE_IPAddress)
-			req_msg = 'Req Bitrate : ' + req_bandwidth
-			bir_msg = 'Bitrate     : ' + bitrate
-			brl_msg = 'Bitrate Perf: ' + bitperf
-			jit_msg = 'Jitter      : ' + jitter
-			pal_msg = 'Packet Loss : ' + packetloss
-			statusQueue.put(req_msg + '\n' + bir_msg + '\n' + brl_msg + '\n' + jit_msg + '\n' + pal_msg + '\n')
-			logging.debug('\u001B[1;37;45m iperf result (' + UE_IPAddress + ') \u001B[0m')
-			logging.debug('\u001B[1;35m    ' + req_msg + '\u001B[0m')
-			logging.debug('\u001B[1;35m    ' + bir_msg + '\u001B[0m')
-			logging.debug('\u001B[1;35m    ' + brl_msg + '\u001B[0m')
-			logging.debug('\u001B[1;35m    ' + jit_msg + '\u001B[0m')
-			logging.debug('\u001B[1;35m    ' + pal_msg + '\u001B[0m')
-			lock.release()
-		else:
-			self.ping_iperf_wrong_exit(lock, UE_IPAddress, device_id, statusQueue, 'Could not analyze from server log')
-
-		server_file.close()
-
-
-	def Iperf_analyzeV3Output(self, lock, UE_IPAddress, device_id, statusQueue):
-		result = re.search('(?P<bitrate>[0-9\.]+ [KMG]bits\/sec) +(?:|[0-9\.]+ ms +\d+\/\d+ \((?P<packetloss>[0-9\.]+)%\)) +(?:|receiver)\\\\r\\\\n(?:|\[ *\d+\] Sent \d+ datagrams)\\\\r\\\\niperf Done\.', SSH.getBefore())
-		if result is None:
-			result = re.search('(?P<error>iperf: error - [a-zA-Z0-9 :]+)', SSH.getBefore())
-			lock.acquire()
-			statusQueue.put(-1)
-			statusQueue.put(device_id)
-			statusQueue.put(UE_IPAddress)
-			if result is not None:
-				logging.debug('\u001B[1;37;41m ' + result.group('error') + ' \u001B[0m')
-				statusQueue.put(result.group('error'))
-			else:
-				logging.debug('\u001B[1;37;41m Bitrate and/or Packet Loss Not Found! \u001B[0m')
-				statusQueue.put('Bitrate and/or Packet Loss Not Found!')
-			lock.release()
-
-		bitrate = result.group('bitrate')
-		packetloss = result.group('packetloss')
-		lock.acquire()
-		logging.debug('\u001B[1;37;44m iperf result (' + UE_IPAddress + ') \u001B[0m')
-		logging.debug('\u001B[1;34m    Bitrate     : ' + bitrate + '\u001B[0m')
-		msg = 'Bitrate     : ' + bitrate + '\n'
-		iperfStatus = True
-		if packetloss is not None:
-			logging.debug('\u001B[1;34m    Packet Loss : ' + packetloss + '%\u001B[0m')
-			msg += 'Packet Loss : ' + packetloss + '%\n'
-			if float(packetloss) > float(self.iperf_packetloss_threshold):
-				logging.debug('\u001B[1;37;41m Packet Loss too high \u001B[0m')
-				msg += 'Packet Loss too high!\n'
-				iperfStatus = False
-		if (iperfStatus):
-			statusQueue.put(0)
-		else:
-			statusQueue.put(-1)
-		statusQueue.put(device_id)
-		statusQueue.put(UE_IPAddress)
-		statusQueue.put(msg)
-		lock.release()
-
-	def Iperf_UL_common(self, lock, UE_IPAddress, device_id, idx, ue_num, statusQueue):
-		udpIperf = True
-		result = re.search('-u', str(self.iperf_args))
-		if result is None:
-			udpIperf = False
-		ipnumbers = UE_IPAddress.split('.')
-		if (len(ipnumbers) == 4):
-			ipnumbers[3] = '1'
-		EPC_Iperf_UE_IPAddress = ipnumbers[0] + '.' + ipnumbers[1] + '.' + ipnumbers[2] + '.' + ipnumbers[3]
-
-		# Launch iperf server on EPC side (true for ltebox and old open-air-cn0
-		# But for OAI-Rel14-CUPS, we launch from python executor and we are using its IP address as iperf client address
-		launchFromEpc = True
-		if re.match('OAI-Rel14-CUPS', EPC.Type, re.IGNORECASE):
-			launchFromEpc = False
-			cmd = 'hostname -I'
-			ret = subprocess.run(cmd, shell=True, stdout=subprocess.PIPE, encoding='utf-8')
-			if ret.stdout is not None:
-				EPC_Iperf_UE_IPAddress = ret.stdout.strip()
-		port = 5001 + idx
-		if launchFromEpc:
-			SSH.open(EPC.IPAddress, EPC.UserName, EPC.Password)
-			SSH.command('cd ' + EPC.SourceCodePath + '/scripts', '\$', 5)
-			SSH.command('rm -f iperf_server_' + self.testCase_id + '_' + device_id + '.log', '\$', 5)
-			if udpIperf:
-				SSH.command('echo $USER; nohup iperf -u -s -i 1 -p ' + str(port) + ' > iperf_server_' + self.testCase_id + '_' + device_id + '.log &', EPC.UserName, 5)
-			else:
-				SSH.command('echo $USER; nohup iperf -s -i 1 -p ' + str(port) + ' > iperf_server_' + self.testCase_id + '_' + device_id + '.log &', EPC.UserName, 5)
-			SSH.close()
-		else:
-			if self.ueIperfVersion == self.dummyIperfVersion:
-				prefix = ''
-			else:
-				prefix = ''
-				if self.ueIperfVersion == '2.0.5':
-					prefix = '/opt/iperf-2.0.5/bin/'
-			if udpIperf:
-				cmd = 'nohup ' + prefix + 'iperf -u -s -i 1 -p ' + str(port) + ' > iperf_server_' + self.testCase_id + '_' + device_id + '.log 2>&1 &'
-			else:
-				cmd = 'nohup ' + prefix + 'iperf -s -i 1 -p ' + str(port) + ' > iperf_server_' + self.testCase_id + '_' + device_id + '.log 2>&1 &'
-			logging.debug(cmd)
-			subprocess.run(cmd, shell=True, stdout=subprocess.PIPE, encoding='utf-8')
-		time.sleep(0.5)
-
-		# Launch iperf client on UE
-		if (device_id == 'OAI-UE'):
-			SSH.open(self.UEIPAddress, self.UEUserName, self.UEPassword)
-			SSH.command('cd ' + self.UESourceCodePath + '/cmake_targets', '\$', 5)
-		else:
-			SSH.open(self.ADBIPAddress, self.ADBUserName, self.ADBPassword)
-			SSH.command('cd ' + EPC.SourceCodePath+ '/scripts', '\$', 5)
-		iperf_time = self.Iperf_ComputeTime()
-		time.sleep(0.5)
-
-		if udpIperf:
-			modified_options = self.Iperf_ComputeModifiedBW(idx, ue_num)
-		else:
-			modified_options = str(self.iperf_args)
-		modified_options = modified_options.replace('-R','')
-		time.sleep(0.5)
-
-		SSH.command('rm -f iperf_' + self.testCase_id + '_' + device_id + '.log', '\$', 5)
-		if (device_id == 'OAI-UE'):
-			iperf_status = SSH.command('iperf -c ' + EPC_Iperf_UE_IPAddress + ' ' + modified_options + ' -p ' + str(port) + ' -B ' + UE_IPAddress + ' 2>&1 | stdbuf -o0 tee iperf_' + self.testCase_id + '_' + device_id + '.log', '\$', int(iperf_time)*5.0)
-		else:
-			if self.ADBCentralized:
-				iperf_status = SSH.command('stdbuf -o0 adb -s ' + device_id + ' shell "/data/local/tmp/iperf -c ' + EPC_Iperf_UE_IPAddress + ' ' + modified_options + ' -p ' + str(port) + '" 2>&1 | stdbuf -o0 tee iperf_' + self.testCase_id + '_' + device_id + '.log', '\$', int(iperf_time)*5.0)
-			else:
-				iperf_status = SSH.command('ssh ' + self.UEDevicesRemoteUser[idx] + '@' + self.UEDevicesRemoteServer[idx] + ' \'adb -s ' + device_id + ' shell "/data/local/tmp/iperf -c ' + EPC_Iperf_UE_IPAddress + ' ' + modified_options + ' -p ' + str(port) + '"\' 2>&1 > iperf_' + self.testCase_id + '_' + device_id + '.log', '\$', int(iperf_time)*5.0)
-				SSH.command('fromdos -o iperf_' + self.testCase_id + '_' + device_id + '.log', '\$', 5)
-				SSH.command('cat iperf_' + self.testCase_id + '_' + device_id + '.log', '\$', 5)
-		# TIMEOUT Case
-		if iperf_status < 0:
-			SSH.close()
-			message = 'iperf on UE (' + str(UE_IPAddress) + ') crashed due to TIMEOUT !'
-			logging.debug('\u001B[1;37;41m ' + message + ' \u001B[0m')
-			SSH.close()
-			self.ping_iperf_wrong_exit(lock, UE_IPAddress, device_id, statusQueue, message)
-			return
-		clientStatus = self.Iperf_analyzeV2Output(lock, UE_IPAddress, device_id, statusQueue, modified_options)
-		SSH.close()
-
-		# Kill iperf server on EPC side
-		if launchFromEpc:
-			SSH.open(EPC.IPAddress, EPC.UserName, EPC.Password)
-			SSH.command('killall --signal SIGKILL iperf', EPC.UserName, 5)
-			SSH.close()
-		else:
-			cmd = 'killall --signal SIGKILL iperf'
-			logging.debug(cmd)
-			subprocess.run(cmd, shell=True)
-			time.sleep(1)
-			SSH.copyout(EPC.IPAddress, EPC.UserName, EPC.Password, 'iperf_server_' + self.testCase_id + '_' + device_id + '.log', EPC.SourceCodePath + '/scripts')
-		# in case of failure, retrieve server log
-		if (clientStatus == -1) or (clientStatus == -2):
-			if launchFromEpc:
-				time.sleep(1)
-				if (os.path.isfile('iperf_server_' + self.testCase_id + '_' + device_id + '.log')):
-					os.remove('iperf_server_' + self.testCase_id + '_' + device_id + '.log')
-				SSH.copyin(EPC.IPAddress, EPC.UserName, EPC.Password, EPC.SourceCodePath+ '/scripts/iperf_server_' + self.testCase_id + '_' + device_id + '.log', '.')
-			self.Iperf_analyzeV2Server(lock, UE_IPAddress, device_id, statusQueue, modified_options)
-		# in case of OAI-UE 
-		if (device_id == 'OAI-UE'):
-			SSH.copyin(self.UEIPAddress, self.UEUserName, self.UEPassword, self.UESourceCodePath + '/cmake_targets/iperf_' + self.testCase_id + '_' + device_id + '.log', '.')
-			SSH.copyout(EPC.IPAddress, EPC.UserName, EPC.Password, 'iperf_' + self.testCase_id + '_' + device_id + '.log', EPC.SourceCodePath + '/scripts')
-
-	def Iperf_common(self, lock, UE_IPAddress, device_id, idx, ue_num, statusQueue):
-		try:
-			# Single-UE profile -- iperf only on one UE
-			if self.iperf_profile == 'single-ue' and idx != 0:
-				return
-			useIperf3 = False
-			udpIperf = True
-
-			self.ueIperfVersion = '2.0.5'
-			if (device_id != 'OAI-UE'):
-				SSH.open(self.ADBIPAddress, self.ADBUserName, self.ADBPassword)
-				# if by chance ADB server and EPC are on the same remote host, at least log collection will take care of it
-				SSH.command('if [ ! -d ' + EPC.SourceCodePath + '/scripts ]; then mkdir -p ' + EPC.SourceCodePath + '/scripts ; fi', '\$', 5)
-				SSH.command('cd ' + EPC.SourceCodePath + '/scripts', '\$', 5)
-				# Checking if iperf / iperf3 are installed
-				if self.ADBCentralized:
-					SSH.command('adb -s ' + device_id + ' shell "ls /data/local/tmp"', '\$', 5)
-				else:
-					SSH.command('ssh ' + self.UEDevicesRemoteUser[idx] + '@' + self.UEDevicesRemoteServer[idx] + ' \'adb -s ' + device_id + ' shell "ls /data/local/tmp"\'', '\$', 60)
-				result = re.search('iperf3', SSH.getBefore())
-				if result is None:
-					result = re.search('iperf', SSH.getBefore())
-					if result is None:
-						message = 'Neither iperf nor iperf3 installed on UE!'
-						logging.debug('\u001B[1;37;41m ' + message + ' \u001B[0m')
-						SSH.close()
-						self.ping_iperf_wrong_exit(lock, UE_IPAddress, device_id, statusQueue, message)
-						return
-					else:
-						if self.ADBCentralized:
-							SSH.command('adb -s ' + device_id + ' shell "/data/local/tmp/iperf --version"', '\$', 5)
-						else:
-							SSH.command('ssh ' + self.UEDevicesRemoteUser[idx] + '@' + self.UEDevicesRemoteServer[idx] + ' \'adb -s ' + device_id + ' shell "/data/local/tmp/iperf --version"\'', '\$', 60)
-						result = re.search('iperf version 2.0.5', SSH.getBefore())
-						if result is not None:
-							self.ueIperfVersion = '2.0.5'
-						result = re.search('iperf version 2.0.10', SSH.getBefore())
-						if result is not None:
-							self.ueIperfVersion = '2.0.10'
-				else:
-					useIperf3 = True
-				SSH.close()
-			else:
-				SSH.open(self.UEIPAddress, self.UEUserName, self.UEPassword)
-				SSH.command('iperf --version', '\$', 5)
-				result = re.search('iperf version 2.0.5', SSH.getBefore())
-				if result is not None:
-					self.ueIperfVersion = '2.0.5'
-				result = re.search('iperf version 2.0.10', SSH.getBefore())
-				if result is not None:
-					self.ueIperfVersion = '2.0.10'
-				SSH.close()
-			# in case of iperf, UL has its own function
-			if (not useIperf3):
-				result = re.search('-R', str(self.iperf_args))
-				if result is not None:
-					self.Iperf_UL_common(lock, UE_IPAddress, device_id, idx, ue_num, statusQueue)
-					return
-
-			# Launch the IPERF server on the UE side for DL
-			if (device_id == 'OAI-UE'):
-				SSH.open(self.UEIPAddress, self.UEUserName, self.UEPassword)
-				SSH.command('cd ' + self.UESourceCodePath + '/cmake_targets', '\$', 5)
-				SSH.command('rm -f iperf_server_' + self.testCase_id + '_' + device_id + '.log', '\$', 5)
-				result = re.search('-u', str(self.iperf_args))
-				if result is None:
-					SSH.command('echo $USER; nohup iperf -B ' + UE_IPAddress + ' -s -i 1 > iperf_server_' + self.testCase_id + '_' + device_id + '.log &', self.UEUserName, 5)
-					udpIperf = False
-				else:
-					SSH.command('echo $USER; nohup iperf -B ' + UE_IPAddress + ' -u -s -i 1 > iperf_server_' + self.testCase_id + '_' + device_id + '.log &', self.UEUserName, 5)
-			else:
-				SSH.open(self.ADBIPAddress, self.ADBUserName, self.ADBPassword)
-				SSH.command('cd ' + EPC.SourceCodePath + '/scripts', '\$', 5)
-				if self.ADBCentralized:
-					if (useIperf3):
-						SSH.command('stdbuf -o0 adb -s ' + device_id + ' shell /data/local/tmp/iperf3 -s &', '\$', 5)
-					else:
-						SSH.command('rm -f iperf_server_' + self.testCase_id + '_' + device_id + '.log', '\$', 5)
-						result = re.search('-u', str(self.iperf_args))
-						if result is None:
-							SSH.command('echo $USER; nohup adb -s ' + device_id + ' shell "/data/local/tmp/iperf -s -i 1" > iperf_server_' + self.testCase_id + '_' + device_id + '.log &', self.ADBUserName, 5)
-							udpIperf = False
-						else:
-							SSH.command('echo $USER; nohup adb -s ' + device_id + ' shell "/data/local/tmp/iperf -u -s -i 1" > iperf_server_' + self.testCase_id + '_' + device_id + '.log &', self.ADBUserName, 5)
-				else:
-					SSH.command('rm -f iperf_server_' + self.testCase_id + '_' + device_id + '.log', '\$', 5)
-					SSH.command('echo $USER; nohup ssh ' + self.UEDevicesRemoteUser[idx] + '@' + self.UEDevicesRemoteServer[idx] + ' \'adb -s ' + device_id + ' shell "/data/local/tmp/iperf -u -s -i 1" \' 2>&1 > iperf_server_' + self.testCase_id + '_' + device_id + '.log &', self.ADBUserName, 60)
-
-			time.sleep(0.5)
-			SSH.close()
-
-			# Launch the IPERF client on the EPC side for DL (true for ltebox and old open-air-cn
-			# But for OAI-Rel14-CUPS, we launch from python executor
-			launchFromEpc = True
-			if re.match('OAI-Rel14-CUPS', EPC.Type, re.IGNORECASE):
-				launchFromEpc = False
-			if launchFromEpc:
-				SSH.open(EPC.IPAddress, EPC.UserName, EPC.Password)
-				SSH.command('cd ' + EPC.SourceCodePath + '/scripts', '\$', 5)
-			iperf_time = self.Iperf_ComputeTime()
-			time.sleep(0.5)
-
-			if udpIperf:
-				modified_options = self.Iperf_ComputeModifiedBW(idx, ue_num)
-			else:
-				modified_options = str(self.iperf_args)
-			time.sleep(0.5)
-=======
 
 
 #-----------------------------------------------------------
 # General Functions
 #-----------------------------------------------------------
->>>>>>> 40141270
-
-
-<<<<<<< HEAD
-				clientStatus = 0
-				self.Iperf_analyzeV3Output(lock, UE_IPAddress, device_id, statusQueue)
-			else:
-				if launchFromEpc:
-					iperf_status = SSH.command('stdbuf -o0 iperf -c ' + UE_IPAddress + ' ' + modified_options + ' 2>&1 | stdbuf -o0 tee iperf_' + self.testCase_id + '_' + device_id + '.log', '\$', int(iperf_time)*5.0)
-				else:
-					if self.ueIperfVersion == self.dummyIperfVersion:
-						prefix = ''
-					else:
-						prefix = ''
-						if self.ueIperfVersion == '2.0.5':
-							prefix = '/opt/iperf-2.0.5/bin/'
-					cmd = prefix + 'iperf -c ' + UE_IPAddress + ' ' + modified_options + ' 2>&1 > iperf_' + self.testCase_id + '_' + device_id + '.log'
-					message = cmd + '\n'
-					logging.debug(cmd)
-					ret = subprocess.run(cmd, shell=True)
-					iperf_status = ret.returncode
-					SSH.copyout(EPC.IPAddress, EPC.UserName, EPC.Password, 'iperf_' + self.testCase_id + '_' + device_id + '.log', EPC.SourceCodePath + '/scripts')
-					SSH.open(EPC.IPAddress, EPC.UserName, EPC.Password)
-					SSH.command('cat ' + EPC.SourceCodePath + '/scripts/iperf_' + self.testCase_id + '_' + device_id + '.log', '\$', 5)
-				if iperf_status < 0:
-					if launchFromEpc:
-						SSH.close()
-					message = 'iperf on UE (' + str(UE_IPAddress) + ') crashed due to TIMEOUT !'
-					logging.debug('\u001B[1;37;41m ' + message + ' \u001B[0m')
-					self.ping_iperf_wrong_exit(lock, UE_IPAddress, device_id, statusQueue, message)
-					return
-				clientStatus = self.Iperf_analyzeV2Output(lock, UE_IPAddress, device_id, statusQueue, modified_options)
-			SSH.close()
-
-			# Kill the IPERF server that runs in background
-			if (device_id == 'OAI-UE'):
-				SSH.open(self.UEIPAddress, self.UEUserName, self.UEPassword)
-				SSH.command('killall iperf', '\$', 5)
-			else:
-				SSH.open(self.ADBIPAddress, self.ADBUserName, self.ADBPassword)
-				if self.ADBCentralized:
-					SSH.command('stdbuf -o0 adb -s ' + device_id + ' shell ps | grep --color=never iperf | grep -v grep', '\$', 5)
-				else:
-					SSH.command('ssh ' + self.UEDevicesRemoteUser[idx] + '@' + self.UEDevicesRemoteServer[idx] + ' \'adb -s ' + device_id + ' shell "ps" | grep --color=never iperf | grep -v grep\'', '\$', 60)
-				result = re.search('shell +(?P<pid>\d+)', SSH.getBefore())
-				if result is not None:
-					pid_iperf = result.group('pid')
-					if self.ADBCentralized:
-						SSH.command('stdbuf -o0 adb -s ' + device_id + ' shell kill -KILL ' + pid_iperf, '\$', 5)
-					else:
-						SSH.command('ssh ' + self.UEDevicesRemoteUser[idx] + '@' + self.UEDevicesRemoteServer[idx] + ' \'adb -s ' + device_id + ' shell "kill -KILL ' + pid_iperf + '"\'', '\$', 60)
-			SSH.close()
-			# if the client report is absent, try to analyze the server log file
-			if (clientStatus == -1):
-				time.sleep(1)
-				if (os.path.isfile('iperf_server_' + self.testCase_id + '_' + device_id + '.log')):
-					os.remove('iperf_server_' + self.testCase_id + '_' + device_id + '.log')
-				if (device_id == 'OAI-UE'):
-					SSH.copyin(self.UEIPAddress, self.UEUserName, self.UEPassword, self.UESourceCodePath + '/cmake_targets/iperf_server_' + self.testCase_id + '_' + device_id + '.log', '.')
-				else:
-					SSH.copyin(self.ADBIPAddress, self.ADBUserName, self.ADBPassword, EPC.SourceCodePath + '/scripts/iperf_server_' + self.testCase_id + '_' + device_id + '.log', '.')
-				# fromdos has to be called on the python executor not on ADB server
-				cmd = 'fromdos -o iperf_server_' + self.testCase_id + '_' + device_id + '.log'
-				subprocess.run(cmd, shell=True)
-				self.Iperf_analyzeV2Server(lock, UE_IPAddress, device_id, statusQueue, modified_options)
-
-			# in case of OAI UE: 
-			if (device_id == 'OAI-UE'):
-				if (os.path.isfile('iperf_server_' + self.testCase_id + '_' + device_id + '.log')):
-					if not launchFromEpc:
-						SSH.copyout(EPC.IPAddress, EPC.UserName, EPC.Password, 'iperf_server_' + self.testCase_id + '_' + device_id + '.log', EPC.SourceCodePath + '/scripts')
-				else:
-					SSH.copyin(self.UEIPAddress, self.UEUserName, self.UEPassword, self.UESourceCodePath + '/cmake_targets/iperf_server_' + self.testCase_id + '_' + device_id + '.log', '.')
-					SSH.copyout(EPC.IPAddress, EPC.UserName, EPC.Password, 'iperf_server_' + self.testCase_id + '_' + device_id + '.log', EPC.SourceCodePath + '/scripts')
-		except:
-			os.kill(os.getppid(),signal.SIGUSR1)
-
-	def IperfNoS1(self):
-		if RAN.eNBIPAddress == '' or RAN.eNBUserName == '' or RAN.eNBPassword == '' or self.UEIPAddress == '' or self.UEUserName == '' or self.UEPassword == '':
-			HELP.GenericHelp(CONST.Version)
-			sys.exit('Insufficient Parameter')
-		check_eNB = True
-		check_OAI_UE = True
-		pStatus = self.CheckProcessExist(check_eNB, check_OAI_UE)
-		if (pStatus < 0):
-			HTML.CreateHtmlTestRow(self.iperf_args, 'KO', pStatus)
-			self.AutoTerminateUEandeNB()
-			return
-		server_on_enb = re.search('-R', str(self.iperf_args))
-		if server_on_enb is not None:
-			iServerIPAddr = RAN.eNBIPAddress
-			iServerUser = RAN.eNBUserName
-			iServerPasswd = RAN.eNBPassword
-			iClientIPAddr = self.UEIPAddress
-			iClientUser = self.UEUserName
-			iClientPasswd = self.UEPassword
-		else:
-			iServerIPAddr = self.UEIPAddress
-			iServerUser = self.UEUserName
-			iServerPasswd = self.UEPassword
-			iClientIPAddr = RAN.eNBIPAddress
-			iClientUser = RAN.eNBUserName
-			iClientPasswd = RAN.eNBPassword
-		if self.iperf_options != 'sink':
-			# Starting the iperf server
-			SSH.open(iServerIPAddr, iServerUser, iServerPasswd)
-			# args SHALL be "-c client -u any"
-			# -c 10.0.1.2 -u -b 1M -t 30 -i 1 -fm -B 10.0.1.1
-			# -B 10.0.1.1 -u -s -i 1 -fm
-			server_options = re.sub('-u.*$', '-u -s -i 1 -fm', str(self.iperf_args))
-			server_options = server_options.replace('-c','-B')
-			SSH.command('rm -f /tmp/tmp_iperf_server_' + self.testCase_id + '.log', '\$', 5)
-			SSH.command('echo $USER; nohup iperf ' + server_options + ' > /tmp/tmp_iperf_server_' + self.testCase_id + '.log 2>&1 &', iServerUser, 5)
-			time.sleep(0.5)
-			SSH.close()
-
-		# Starting the iperf client
-		modified_options = self.Iperf_ComputeModifiedBW(0, 1)
-		modified_options = modified_options.replace('-R','')
-		iperf_time = self.Iperf_ComputeTime()
-		SSH.open(iClientIPAddr, iClientUser, iClientPasswd)
-		SSH.command('rm -f /tmp/tmp_iperf_' + self.testCase_id + '.log', '\$', 5)
-		iperf_status = SSH.command('stdbuf -o0 iperf ' + modified_options + ' 2>&1 | stdbuf -o0 tee /tmp/tmp_iperf_' + self.testCase_id + '.log', '\$', int(iperf_time)*5.0)
-		status_queue = SimpleQueue()
-		lock = Lock()
-		if iperf_status < 0:
-			message = 'iperf on OAI UE crashed due to TIMEOUT !'
-			logging.debug('\u001B[1;37;41m ' + message + ' \u001B[0m')
-			clientStatus = -2
-		else:
-			if self.iperf_options == 'sink':
-				clientStatus = 0
-				status_queue.put(0)
-				status_queue.put('OAI-UE')
-				status_queue.put('10.0.1.2')
-				status_queue.put('Sink Test : no check')
-			else:
-				clientStatus = self.Iperf_analyzeV2Output(lock, '10.0.1.2', 'OAI-UE', status_queue, modified_options)
-		SSH.close()
-
-		# Stopping the iperf server
-		if self.iperf_options != 'sink':
-			SSH.open(iServerIPAddr, iServerUser, iServerPasswd)
-			SSH.command('killall --signal SIGKILL iperf', '\$', 5)
-			time.sleep(0.5)
-			SSH.close()
-
-		if (clientStatus == -1):
-			if (os.path.isfile('iperf_server_' + self.testCase_id + '.log')):
-				os.remove('iperf_server_' + self.testCase_id + '.log')
-			SSH.copyin(iServerIPAddr, iServerUser, iServerPasswd, '/tmp/tmp_iperf_server_' + self.testCase_id + '.log', 'iperf_server_' + self.testCase_id + '_OAI-UE.log')
-			self.Iperf_analyzeV2Server(lock, '10.0.1.2', 'OAI-UE', status_queue, modified_options)
-
-		# copying on the EPC server for logCollection
-		if (clientStatus == -1):
-			copyin_res = SSH.copyin(iServerIPAddr, iServerUser, iServerPasswd, '/tmp/tmp_iperf_server_' + self.testCase_id + '.log', 'iperf_server_' + self.testCase_id + '_OAI-UE.log')
-			if (copyin_res == 0):
-				SSH.copyout(EPC.IPAddress, EPC.UserName, EPC.Password, 'iperf_server_' + self.testCase_id + '_OAI-UE.log', EPC.SourceCodePath + '/scripts')
-		copyin_res = SSH.copyin(iClientIPAddr, iClientUser, iClientPasswd, '/tmp/tmp_iperf_' + self.testCase_id + '.log', 'iperf_' + self.testCase_id + '_OAI-UE.log')
-		if (copyin_res == 0):
-			SSH.copyout(EPC.IPAddress, EPC.UserName, EPC.Password, 'iperf_' + self.testCase_id + '_OAI-UE.log', EPC.SourceCodePath + '/scripts')
-		iperf_noperf = False
-		if status_queue.empty():
-			iperf_status = False
-		else:
-			iperf_status = True
-		html_queue = SimpleQueue()
-		while (not status_queue.empty()):
-			count = status_queue.get()
-			if (count < 0):
-				iperf_status = False
-			if (count > 0):
-				iperf_noperf = True
-			device_id = status_queue.get()
-			ip_addr = status_queue.get()
-			message = status_queue.get()
-			html_cell = '<pre style="background-color:white">UE (' + device_id + ')\nIP Address  : ' + ip_addr + '\n' + message + '</pre>'
-			html_queue.put(html_cell)
-		if (iperf_noperf and iperf_status):
-			HTML.CreateHtmlTestRowQueue(self.iperf_args, 'PERF NOT MET', len(self.UEDevices), html_queue)
-		elif (iperf_status):
-			HTML.CreateHtmlTestRowQueue(self.iperf_args, 'OK', len(self.UEDevices), html_queue)
-		else:
-			HTML.CreateHtmlTestRowQueue(self.iperf_args, 'KO', len(self.UEDevices), html_queue)
-			self.AutoTerminateUEandeNB()
-
-	def Iperf(self):
-		result = re.search('noS1', str(RAN.Initialize_eNB_args))
-		if result is not None:
-			self.IperfNoS1()
-			return
-		if EPC.IPAddress == '' or EPC.UserName == '' or EPC.Password == '' or EPC.SourceCodePath == '' or self.ADBIPAddress == '' or self.ADBUserName == '' or self.ADBPassword == '':
-			HELP.GenericHelp(CONST.Version)
-			sys.exit('Insufficient Parameter')
-		check_eNB = True
-		if (len(self.UEDevices) == 1) and (self.UEDevices[0] == 'OAI-UE'):
-			check_OAI_UE = True
-		else:
-			check_OAI_UE = False
-		pStatus = self.CheckProcessExist(check_eNB, check_OAI_UE)
-		if (pStatus < 0):
-			HTML.CreateHtmlTestRow(self.iperf_args, 'KO', pStatus)
-			self.AutoTerminateUEandeNB()
-			return
-		ueIpStatus = self.GetAllUEIPAddresses()
-		if (ueIpStatus < 0):
-			logging.debug('going here')
-			HTML.CreateHtmlTestRow(self.iperf_args, 'KO', CONST.UE_IP_ADDRESS_ISSUE)
-			self.AutoTerminateUEandeNB()
-			return
-
-		self.dummyIperfVersion = '2.0.10'
-		#cmd = 'iperf --version'
-		#logging.debug(cmd + '\n')
-		#iperfStdout = subprocess.check_output(cmd, shell=True, universal_newlines=True)
-		#result = re.search('iperf version 2.0.5', str(iperfStdout.strip()))
-		#if result is not None:
-		#	dummyIperfVersion = '2.0.5'
-		#result = re.search('iperf version 2.0.10', str(iperfStdout.strip()))
-		#if result is not None:
-		#	dummyIperfVersion = '2.0.10'
-
-		multi_jobs = []
-		i = 0
-		ue_num = len(self.UEIPAddresses)
-		lock = Lock()
-		status_queue = SimpleQueue()
-		for UE_IPAddress in self.UEIPAddresses:
-			device_id = self.UEDevices[i]
-			p = Process(target = self.Iperf_common, args = (lock,UE_IPAddress,device_id,i,ue_num,status_queue,))
-			p.daemon = True
-			p.start()
-			multi_jobs.append(p)
-			i = i + 1
-		for job in multi_jobs:
-			job.join()
-
-		if (status_queue.empty()):
-			HTML.CreateHtmlTestRow(self.iperf_args, 'KO', CONST.ALL_PROCESSES_OK)
-			self.AutoTerminateUEandeNB()
-		else:
-			iperf_status = True
-			iperf_noperf = False
-			html_queue = SimpleQueue()
-			while (not status_queue.empty()):
-				count = status_queue.get()
-				if (count < 0):
-					iperf_status = False
-				if (count > 0):
-					iperf_noperf = True
-				device_id = status_queue.get()
-				ip_addr = status_queue.get()
-				message = status_queue.get()
-				html_cell = '<pre style="background-color:white">UE (' + device_id + ')\nIP Address  : ' + ip_addr + '\n' + message + '</pre>'
-				html_queue.put(html_cell)
-			if (iperf_noperf and iperf_status):
-				HTML.CreateHtmlTestRowQueue(self.iperf_args, 'PERF NOT MET', len(self.UEDevices), html_queue)
-			elif (iperf_status):
-				HTML.CreateHtmlTestRowQueue(self.iperf_args, 'OK', len(self.UEDevices), html_queue)
-			else:
-				HTML.CreateHtmlTestRowQueue(self.iperf_args, 'KO', len(self.UEDevices), html_queue)
-				self.AutoTerminateUEandeNB()
-
-	def CheckProcessExist(self, check_eNB, check_OAI_UE):
-		multi_jobs = []
-		status_queue = SimpleQueue()
-		# in noS1 config, no need to check status from EPC
-		# in gNB also currently no need to check
-		result = re.search('noS1|band78', str(RAN.Initialize_eNB_args))
-		if result is None:
-			p = Process(target = EPC.CheckHSSProcess, args = (status_queue,))
-			p.daemon = True
-			p.start()
-			multi_jobs.append(p)
-			p = Process(target = EPC.CheckMMEProcess, args = (status_queue,))
-			p.daemon = True
-			p.start()
-			multi_jobs.append(p)
-			p = Process(target = EPC.CheckSPGWProcess, args = (status_queue,))
-			p.daemon = True
-			p.start()
-			multi_jobs.append(p)
-		else:
-			if (check_eNB == False) and (check_OAI_UE == False):
-				return 0
-		if check_eNB:
-			p = Process(target = RAN.CheckeNBProcess, args = (status_queue,))
-			p.daemon = True
-			p.start()
-			multi_jobs.append(p)
-		if check_OAI_UE:
-			p = Process(target = self.CheckOAIUEProcess, args = (status_queue,))
-			p.daemon = True
-			p.start()
-			multi_jobs.append(p)
-		for job in multi_jobs:
-			job.join()
-
-		if (status_queue.empty()):
-			return -15
-		else:
-			result = 0
-			while (not status_queue.empty()):
-				status = status_queue.get()
-				if (status < 0):
-					result = status
-			if result == CONST.ENB_PROCESS_FAILED:
-				fileCheck = re.search('enb_', str(RAN.eNBLogFiles[0]))
-				if fileCheck is not None:
-					SSH.copyin(RAN.eNBIPAddress, RAN.eNBUserName, RAN.eNBPassword, RAN.eNBSourceCodePath + '/cmake_targets/' + RAN.eNBLogFiles[0], '.')
-					logStatus = RAN.AnalyzeLogFile_eNB(RAN.eNBLogFiles[0])
-					if logStatus < 0:
-						result = logStatus
-					RAN.eNBLogFiles[0]=''
-				if RAN.flexranCtrlInstalled and RAN.flexranCtrlStarted:
-					self.TerminateFlexranCtrl()
-			return result
-
-	def CheckOAIUEProcessExist(self, initialize_OAI_UE_flag):
-		multi_jobs = []
-		status_queue = SimpleQueue()
-		if initialize_OAI_UE_flag == False:
-			p = Process(target = self.CheckOAIUEProcess, args = (status_queue,))
-			p.daemon = True
-			p.start()
-			multi_jobs.append(p)
-		for job in multi_jobs:
-			job.join()
-
-		if (status_queue.empty()):
-			return -15
-		else:
-			result = 0
-			while (not status_queue.empty()):
-				status = status_queue.get()
-				if (status < 0):
-					result = status
-			if result == CONST.OAI_UE_PROCESS_FAILED:
-				fileCheck = re.search('ue_', str(self.UELogFile))
-				if fileCheck is not None:
-					SSH.copyin(self.UEIPAddress, self.UEUserName, self.UEPassword, self.UESourceCodePath + '/cmake_targets/' + self.UELogFile, '.')
-					logStatus = self.AnalyzeLogFile_UE(self.UELogFile)
-					if logStatus < 0:
-						result = logStatus
-			return result
-
-	def CheckOAIUEProcess(self, status_queue):
-		try:
-			SSH.open(self.UEIPAddress, self.UEUserName, self.UEPassword)
-			SSH.command('stdbuf -o0 ps -aux | grep --color=never ' + self.air_interface + ' | grep -v grep', '\$', 5)
-			result = re.search(self.air_interface, SSH.getBefore())
-			if result is None:
-				logging.debug('\u001B[1;37;41m OAI UE Process Not Found! \u001B[0m')
-				status_queue.put(CONST.OAI_UE_PROCESS_FAILED)
-			else:
-				status_queue.put(CONST.OAI_UE_PROCESS_OK)
-			SSH.close()
-		except:
-			os.kill(os.getppid(),signal.SIGUSR1)
-
-
-	def AnalyzeLogFile_UE(self, UElogFile):
-		if (not os.path.isfile('./' + UElogFile)):
-			return -1
-		ue_log_file = open('./' + UElogFile, 'r')
-		exitSignalReceived = False
-		foundAssertion = False
-		msgAssertion = ''
-		msgLine = 0
-		foundSegFault = False
-		foundRealTimeIssue = False
-		uciStatMsgCount = 0
-		pdcpDataReqFailedCount = 0
-		badDciCount = 0
-		f1aRetransmissionCount = 0
-		fatalErrorCount = 0
-		macBsrTimerExpiredCount = 0
-		rrcConnectionRecfgComplete = 0
-		no_cell_sync_found = False
-		mib_found = False
-		frequency_found = False
-		plmn_found = False
-		nrUEFlag = False
-		nrDecodeMib = 0
-		nrFoundDCI = 0
-		nrCRCOK = 0
-		mbms_messages = 0
-		HTML.htmlUEFailureMsg=''
-		global_status = CONST.ALL_PROCESSES_OK
-		for line in ue_log_file.readlines():
-			result = re.search('nr_synchro_time', str(line))
-			if result is not None:
-				nrUEFlag = True
-			if nrUEFlag:
-				result = re.search('decode mib', str(line))
-				if result is not None:
-					nrDecodeMib += 1
-				result = re.search('found 1 DCIs', str(line))
-				if result is not None:
-					nrFoundDCI += 1
-				result = re.search('CRC OK', str(line))
-				if result is not None:
-					nrCRCOK += 1
-			result = re.search('Exiting OAI softmodem', str(line))
-			if result is not None:
-				exitSignalReceived = True
-			result = re.search('System error|[Ss]egmentation [Ff]ault|======= Backtrace: =========|======= Memory map: ========', str(line))
-			if result is not None and not exitSignalReceived:
-				foundSegFault = True
-			result = re.search('[Cc]ore [dD]ump', str(line))
-			if result is not None and not exitSignalReceived:
-				foundSegFault = True
-			result = re.search('./lte-uesoftmodem', str(line))
-			if result is not None and not exitSignalReceived:
-				foundSegFault = True
-			result = re.search('[Aa]ssertion', str(line))
-			if result is not None and not exitSignalReceived:
-				foundAssertion = True
-			result = re.search('LLL', str(line))
-			if result is not None and not exitSignalReceived:
-				foundRealTimeIssue = True
-			if foundAssertion and (msgLine < 3):
-				msgLine += 1
-				msgAssertion += str(line)
-			result = re.search('uci->stat', str(line))
-			if result is not None and not exitSignalReceived:
-				uciStatMsgCount += 1
-			result = re.search('PDCP data request failed', str(line))
-			if result is not None and not exitSignalReceived:
-				pdcpDataReqFailedCount += 1
-			result = re.search('bad DCI 1', str(line))
-			if result is not None and not exitSignalReceived:
-				badDciCount += 1
-			result = re.search('Format1A Retransmission but TBS are different', str(line))
-			if result is not None and not exitSignalReceived:
-				f1aRetransmissionCount += 1
-			result = re.search('FATAL ERROR', str(line))
-			if result is not None and not exitSignalReceived:
-				fatalErrorCount += 1
-			result = re.search('MAC BSR Triggered ReTxBSR Timer expiry', str(line))
-			if result is not None and not exitSignalReceived:
-				macBsrTimerExpiredCount += 1
-			result = re.search('Generating RRCConnectionReconfigurationComplete', str(line))
-			if result is not None:
-				rrcConnectionRecfgComplete += 1
-			# No cell synchronization found, abandoning
-			result = re.search('No cell synchronization found, abandoning', str(line))
-			if result is not None:
-				no_cell_sync_found = True
-			if RAN.eNBmbmsEnables[0]:
-				result = re.search('TRIED TO PUSH MBMS DATA', str(line))
-				if result is not None:
-					mbms_messages += 1
-			result = re.search("MIB Information => ([a-zA-Z]{1,10}), ([a-zA-Z]{1,10}), NidCell (?P<nidcell>\d{1,3}), N_RB_DL (?P<n_rb_dl>\d{1,3}), PHICH DURATION (?P<phich_duration>\d), PHICH RESOURCE (?P<phich_resource>.{1,4}), TX_ANT (?P<tx_ant>\d)", str(line))
-			if result is not None and (not mib_found):
-				try:
-					mibMsg = "MIB Information: " + result.group(1) + ', ' + result.group(2)
-					HTML.htmlUEFailureMsg=HTML.htmlUEFailureMsg + mibMsg + '\n'
-					logging.debug('\033[94m' + mibMsg + '\033[0m')
-					mibMsg = "    nidcell = " + result.group('nidcell')
-					HTML.htmlUEFailureMsg=HTML.htmlUEFailureMsg + mibMsg
-					logging.debug('\033[94m' + mibMsg + '\033[0m')
-					mibMsg = "    n_rb_dl = " + result.group('n_rb_dl')
-					HTML.htmlUEFailureMsg=HTML.htmlUEFailureMsg + mibMsg + '\n'
-					logging.debug('\033[94m' + mibMsg + '\033[0m')
-					mibMsg = "    phich_duration = " + result.group('phich_duration')
-					HTML.htmlUEFailureMsg=HTML.htmlUEFailureMsg + mibMsg
-					logging.debug('\033[94m' + mibMsg + '\033[0m')
-					mibMsg = "    phich_resource = " + result.group('phich_resource')
-					HTML.htmlUEFailureMsg=HTML.htmlUEFailureMsg + mibMsg + '\n'
-					logging.debug('\033[94m' + mibMsg + '\033[0m')
-					mibMsg = "    tx_ant = " + result.group('tx_ant')
-					HTML.htmlUEFailureMsg=HTML.htmlUEFailureMsg + mibMsg + '\n'
-					logging.debug('\033[94m' + mibMsg + '\033[0m')
-					mib_found = True
-				except Exception as e:
-					logging.error('\033[91m' + "MIB marker was not found" + '\033[0m')
-			result = re.search("Measured Carrier Frequency (?P<measured_carrier_frequency>\d{1,15}) Hz", str(line))
-			if result is not None and (not frequency_found):
-				try:
-					mibMsg = "Measured Carrier Frequency = " + result.group('measured_carrier_frequency') + ' Hz'
-					HTML.htmlUEFailureMsg=HTML.htmlUEFailureMsg + mibMsg + '\n'
-					logging.debug('\033[94m' + mibMsg + '\033[0m')
-					frequency_found = True
-				except Exception as e:
-					logging.error('\033[91m' + "Measured Carrier Frequency not found" + '\033[0m')
-			result = re.search("PLMN MCC (?P<mcc>\d{1,3}), MNC (?P<mnc>\d{1,3}), TAC", str(line))
-			if result is not None and (not plmn_found):
-				try:
-					mibMsg = 'PLMN MCC = ' + result.group('mcc') + ' MNC = ' + result.group('mnc')
-					HTML.htmlUEFailureMsg=HTML.htmlUEFailureMsg + mibMsg + '\n'
-					logging.debug('\033[94m' + mibMsg + '\033[0m')
-					plmn_found = True
-				except Exception as e:
-					logging.error('\033[91m' + "PLMN not found" + '\033[0m')
-			result = re.search("Found (?P<operator>[\w,\s]{1,15}) \(name from internal table\)", str(line))
-			if result is not None:
-				try:
-					mibMsg = "The operator is: " + result.group('operator')
-					HTML.htmlUEFailureMsg=HTML.htmlUEFailureMsg + mibMsg + '\n'
-					logging.debug('\033[94m' + mibMsg + '\033[0m')
-				except Exception as e:
-					logging.error('\033[91m' + "Operator name not found" + '\033[0m')
-			result = re.search("SIB5 InterFreqCarrierFreq element (.{1,4})/(.{1,4})", str(line))
-			if result is not None:
-				try:
-					mibMsg = "SIB5 InterFreqCarrierFreq element " + result.group(1) + '/' + result.group(2)
-					HTML.htmlUEFailureMsg=HTML.htmlUEFailureMsg + mibMsg + ' -> '
-					logging.debug('\033[94m' + mibMsg + '\033[0m')
-				except Exception as e:
-					logging.error('\033[91m' + "SIB5 InterFreqCarrierFreq element not found" + '\033[0m')
-			result = re.search("DL Carrier Frequency/ARFCN : \-*(?P<carrier_frequency>\d{1,15}/\d{1,4})", str(line))
-			if result is not None:
-				try:
-					freq = result.group('carrier_frequency')
-					new_freq = re.sub('/[0-9]+','',freq)
-					float_freq = float(new_freq) / 1000000
-					HTML.htmlUEFailureMsg=HTML.htmlUEFailureMsg + 'DL Freq: ' + ('%.1f' % float_freq) + ' MHz'
-					logging.debug('\033[94m' + "    DL Carrier Frequency is: " + str(freq) + '\033[0m')
-				except Exception as e:
-					logging.error('\033[91m' + "    DL Carrier Frequency not found" + '\033[0m')
-			result = re.search("AllowedMeasBandwidth : (?P<allowed_bandwidth>\d{1,7})", str(line))
-			if result is not None:
-				try:
-					prb = result.group('allowed_bandwidth')
-					HTML.htmlUEFailureMsg=HTML.htmlUEFailureMsg + ' -- PRB: ' + prb + '\n'
-					logging.debug('\033[94m' + "    AllowedMeasBandwidth: " + prb + '\033[0m')
-				except Exception as e:
-					logging.error('\033[91m' + "    AllowedMeasBandwidth not found" + '\033[0m')
-		ue_log_file.close()
-		if rrcConnectionRecfgComplete > 0:
-			statMsg = 'UE connected to eNB (' + str(rrcConnectionRecfgComplete) + ' RRCConnectionReconfigurationComplete message(s) generated)'
-			logging.debug('\033[94m' + statMsg + '\033[0m')
-			HTML.htmlUEFailureMsg=HTML.htmlUEFailureMsg + statMsg + '\n'
-		if nrUEFlag:
-			if nrDecodeMib > 0:
-				statMsg = 'UE showed ' + str(nrDecodeMib) + ' MIB decode message(s)'
-				logging.debug('\u001B[1;30;43m ' + statMsg + ' \u001B[0m')
-				HTML.htmlUEFailureMsg=HTML.htmlUEFailureMsg + statMsg + '\n'
-			if nrFoundDCI > 0:
-				statMsg = 'UE showed ' + str(nrFoundDCI) + ' DCI found message(s)'
-				logging.debug('\u001B[1;30;43m ' + statMsg + ' \u001B[0m')
-				HTML.htmlUEFailureMsg=HTML.htmlUEFailureMsg + statMsg + '\n'
-			if nrCRCOK > 0:
-				statMsg = 'UE showed ' + str(nrCRCOK) + ' PDSCH decoding message(s)'
-				logging.debug('\u001B[1;30;43m ' + statMsg + ' \u001B[0m')
-				HTML.htmlUEFailureMsg=HTML.htmlUEFailureMsg + statMsg + '\n'
-			if not frequency_found:
-				statMsg = 'NR-UE could NOT synch!'
-				logging.error('\u001B[1;30;43m ' + statMsg + ' \u001B[0m')
-				HTML.htmlUEFailureMsg=HTML.htmlUEFailureMsg + statMsg + '\n'
-		if uciStatMsgCount > 0:
-			statMsg = 'UE showed ' + str(uciStatMsgCount) + ' "uci->stat" message(s)'
-			logging.debug('\u001B[1;30;43m ' + statMsg + ' \u001B[0m')
-			HTML.htmlUEFailureMsg=HTML.htmlUEFailureMsg + statMsg + '\n'
-		if pdcpDataReqFailedCount > 0:
-			statMsg = 'UE showed ' + str(pdcpDataReqFailedCount) + ' "PDCP data request failed" message(s)'
-			logging.debug('\u001B[1;30;43m ' + statMsg + ' \u001B[0m')
-			HTML.htmlUEFailureMsg=HTML.htmlUEFailureMsg + statMsg + '\n'
-		if badDciCount > 0:
-			statMsg = 'UE showed ' + str(badDciCount) + ' "bad DCI 1(A)" message(s)'
-			logging.debug('\u001B[1;30;43m ' + statMsg + ' \u001B[0m')
-			HTML.htmlUEFailureMsg=HTML.htmlUEFailureMsg + statMsg + '\n'
-		if f1aRetransmissionCount > 0:
-			statMsg = 'UE showed ' + str(f1aRetransmissionCount) + ' "Format1A Retransmission but TBS are different" message(s)'
-			logging.debug('\u001B[1;30;43m ' + statMsg + ' \u001B[0m')
-			HTML.htmlUEFailureMsg=HTML.htmlUEFailureMsg + statMsg + '\n'
-		if fatalErrorCount > 0:
-			statMsg = 'UE showed ' + str(fatalErrorCount) + ' "FATAL ERROR:" message(s)'
-			logging.debug('\u001B[1;30;43m ' + statMsg + ' \u001B[0m')
-			HTML.htmlUEFailureMsg=HTML.htmlUEFailureMsg + statMsg + '\n'
-		if macBsrTimerExpiredCount > 0:
-			statMsg = 'UE showed ' + str(fatalErrorCount) + ' "MAC BSR Triggered ReTxBSR Timer expiry" message(s)'
-			logging.debug('\u001B[1;30;43m ' + statMsg + ' \u001B[0m')
-			HTML.htmlUEFailureMsg=HTML.htmlUEFailureMsg + statMsg + '\n'
-		if RAN.eNBmbmsEnables[0]:
-			if mbms_messages > 0:
-				statMsg = 'UE showed ' + str(mbms_messages) + ' "TRIED TO PUSH MBMS DATA" message(s)'
-				logging.debug('\u001B[1;30;43m ' + statMsg + ' \u001B[0m')
-			else:
-				statMsg = 'UE did NOT SHOW "TRIED TO PUSH MBMS DATA" message(s)'
-				logging.debug('\u001B[1;30;41m ' + statMsg + ' \u001B[0m')
-				global_status = CONST.OAI_UE_PROCESS_NO_MBMS_MSGS
-			HTML.htmlUEFailureMsg=HTML.htmlUEFailureMsg + statMsg + '\n'
-		if foundSegFault:
-			logging.debug('\u001B[1;37;41m UE ended with a Segmentation Fault! \u001B[0m')
-			if not nrUEFlag:
-				global_status = CONST.OAI_UE_PROCESS_SEG_FAULT
-			else:
-				if not frequency_found:
-					global_status = CONST.OAI_UE_PROCESS_SEG_FAULT
-		if foundAssertion:
-			logging.debug('\u001B[1;30;43m UE showed an assertion! \u001B[0m')
-			HTML.htmlUEFailureMsg=HTML.htmlUEFailureMsg + 'UE showed an assertion!\n'
-			if not nrUEFlag:
-				if not mib_found or not frequency_found:
-					global_status = CONST.OAI_UE_PROCESS_ASSERTION
-			else:
-				if not frequency_found:
-					global_status = CONST.OAI_UE_PROCESS_ASSERTION
-		if foundRealTimeIssue:
-			logging.debug('\u001B[1;37;41m UE faced real time issues! \u001B[0m')
-			HTML.htmlUEFailureMsg=HTML.htmlUEFailureMsg + 'UE faced real time issues!\n'
-		if nrUEFlag:
-			if not frequency_found:
-				global_status = CONST.OAI_UE_PROCESS_COULD_NOT_SYNC
-		else:
-			if no_cell_sync_found and not mib_found:
-				logging.debug('\u001B[1;37;41m UE could not synchronize ! \u001B[0m')
-				HTML.htmlUEFailureMsg=HTML.htmlUEFailureMsg + 'UE could not synchronize!\n'
-				global_status = CONST.OAI_UE_PROCESS_COULD_NOT_SYNC
-		return global_status
-
-
-	def TerminateFlexranCtrl(self):
-		if RAN.flexranCtrlInstalled == False or RAN.flexranCtrlStarted == False:
-			return
-		if EPC.IPAddress == '' or EPC.UserName == '' or EPC.Password == '':
-			HELP.GenericHelp(CONST.Version)
-			sys.exit('Insufficient Parameter')
-		SSH.open(EPC.IPAddress, EPC.UserName, EPC.Password)
-		SSH.command('echo ' + EPC.Password + ' | sudo -S daemon --name=flexran_rtc_daemon --stop', '\$', 5)
-		time.sleep(1)
-		SSH.command('echo ' + EPC.Password + ' | sudo -S killall --signal SIGKILL rt_controller', '\$', 5)
-		time.sleep(1)
-		SSH.close()
-		RAN.flexranCtrlStarted=False
-		HTML.CreateHtmlTestRow('N/A', 'OK', CONST.ALL_PROCESSES_OK)
-
-	def TerminateUE_common(self, device_id, idx):
-		try:
-			SSH.open(self.ADBIPAddress, self.ADBUserName, self.ADBPassword)
-			# back in airplane mode on (ie radio off)
-			if self.ADBCentralized:
-				if device_id == '84B7N16418004022':
-					SSH.command('stdbuf -o0 adb -s ' + device_id + ' shell "su - root -c /data/local/tmp/off"', '\$', 60)
-				else:
-					SSH.command('stdbuf -o0 adb -s ' + device_id + ' shell /data/local/tmp/off', '\$', 60)
-			else:
-				SSH.command('ssh ' + self.UEDevicesRemoteUser[idx] + '@' + self.UEDevicesRemoteServer[idx] + ' ' + self.UEDevicesOffCmd[idx], '\$', 60)
-			logging.debug('\u001B[1mUE (' + device_id + ') Detach Completed\u001B[0m')
-=======
+
+
 
 def CheckClassValidity(xml_class_list,action,id):
 	if action not in xml_class_list:
@@ -2728,7 +88,6 @@
 
 #assigning parameters to object instance attributes (even if the attributes do not exist !!)
 def AssignParams(params_dict):
->>>>>>> 40141270
 
 	for key,value in params_dict.items():
 		setattr(CiTestObj, key, value)
@@ -2736,394 +95,6 @@
 		setattr(HTML, key, value)
 		setattr(ldpc, key, value)
 
-<<<<<<< HEAD
-	def TerminateUE(self):
-		terminate_ue_flag = False
-		self.GetAllUEDevices(terminate_ue_flag)
-		multi_jobs = []
-		i = 0
-		for device_id in self.UEDevices:
-			p = Process(target= self.TerminateUE_common, args = (device_id,i,))
-			p.daemon = True
-			p.start()
-			multi_jobs.append(p)
-			i += 1
-		for job in multi_jobs:
-			job.join()
-		HTML.CreateHtmlTestRow('N/A', 'OK', CONST.ALL_PROCESSES_OK)
-
-	def TerminateOAIUE(self):
-		SSH.open(self.UEIPAddress, self.UEUserName, self.UEPassword)
-		SSH.command('cd ' + self.UESourceCodePath + '/cmake_targets', '\$', 5)
-		SSH.command('ps -aux | grep --color=never softmodem | grep -v grep', '\$', 5)
-		result = re.search('-uesoftmodem', SSH.getBefore())
-		if result is not None:
-			SSH.command('echo ' + self.UEPassword + ' | sudo -S killall --signal SIGINT -r .*-uesoftmodem || true', '\$', 5)
-			time.sleep(10)
-			SSH.command('ps -aux | grep --color=never softmodem | grep -v grep', '\$', 5)
-			result = re.search('-uesoftmodem', SSH.getBefore())
-			if result is not None:
-				SSH.command('echo ' + self.UEPassword + ' | sudo -S killall --signal SIGKILL -r .*-uesoftmodem || true', '\$', 5)
-				time.sleep(5)
-		SSH.command('rm -f my-lte-uesoftmodem-run' + str(self.UE_instance) + '.sh', '\$', 5)
-		SSH.close()
-		result = re.search('ue_', str(self.UELogFile))
-		if result is not None:
-			copyin_res = SSH.copyin(self.UEIPAddress, self.UEUserName, self.UEPassword, self.UESourceCodePath + '/cmake_targets/' + self.UELogFile, '.')
-			if (copyin_res == -1):
-				logging.debug('\u001B[1;37;41m Could not copy UE logfile to analyze it! \u001B[0m')
-				HTML.htmlUEFailureMsg='Could not copy UE logfile to analyze it!'
-				HTML.CreateHtmlTestRow('N/A', 'KO', CONST.OAI_UE_PROCESS_NOLOGFILE_TO_ANALYZE, 'UE')
-				self.UELogFile = ''
-				return
-			logging.debug('\u001B[1m Analyzing UE logfile \u001B[0m')
-			logStatus = self.AnalyzeLogFile_UE(self.UELogFile)
-			result = re.search('--no-L2-connect', str(self.Initialize_OAI_UE_args))
-			if result is not None:
-				ueAction = 'Sniffing'
-			else:
-				ueAction = 'Connection'
-			if (logStatus < 0):
-				logging.debug('\u001B[1m' + ueAction + ' Failed \u001B[0m')
-				HTML.htmlUEFailureMsg='<b>' + ueAction + ' Failed</b>\n' + HTML.htmlUEFailureMsg
-				HTML.CreateHtmlTestRow('N/A', 'KO', logStatus, 'UE')
-				if self.air_interface == 'lte-uesoftmodem':
-					# In case of sniffing on commercial eNBs we have random results
-					# Not an error then
-					if (logStatus != CONST.OAI_UE_PROCESS_COULD_NOT_SYNC) or (ueAction != 'Sniffing'):
-						self.Initialize_OAI_UE_args = ''
-						self.AutoTerminateUEandeNB()
-				else:
-					if (logStatus == CONST.OAI_UE_PROCESS_COULD_NOT_SYNC):
-						self.Initialize_OAI_UE_args = ''
-						self.AutoTerminateUEandeNB()
-			else:
-				logging.debug('\u001B[1m' + ueAction + ' Completed \u001B[0m')
-				HTML.htmlUEFailureMsg='<b>' + ueAction + ' Completed</b>\n' + HTML.htmlUEFailureMsg
-				HTML.CreateHtmlTestRow('N/A', 'OK', CONST.ALL_PROCESSES_OK)
-			self.UELogFile = ''
-		else:
-			HTML.CreateHtmlTestRow('N/A', 'OK', CONST.ALL_PROCESSES_OK)
-
-	def AutoTerminateUEandeNB(self):
-		if (self.ADBIPAddress != 'none'):
-			self.testCase_id = 'AUTO-KILL-UE'
-			HTML.testCase_id=self.testCase_id
-			self.desc = 'Automatic Termination of UE'
-			HTML.desc='Automatic Termination of UE'
-			self.ShowTestID()
-			self.TerminateUE()
-		if (self.Initialize_OAI_UE_args != ''):
-			self.testCase_id = 'AUTO-KILL-OAI-UE'
-			HTML.testCase_id=self.testCase_id
-			self.desc = 'Automatic Termination of OAI-UE'
-			HTML.desc='Automatic Termination of OAI-UE'
-			self.ShowTestID()
-			self.TerminateOAIUE()
-		if (RAN.Initialize_eNB_args != ''):
-			self.testCase_id = 'AUTO-KILL-eNB'
-			HTML.testCase_id=self.testCase_id
-			self.desc = 'Automatic Termination of eNB'
-			HTML.desc='Automatic Termination of eNB'
-			self.ShowTestID()
-			RAN.eNB_instance=0
-			RAN.TerminateeNB()
-		if RAN.flexranCtrlInstalled and RAN.flexranCtrlStarted:
-			self.testCase_id = 'AUTO-KILL-flexran-ctl'
-			HTML.testCase_id=self.testCase_id
-			self.desc = 'Automatic Termination of FlexRan CTL'
-			HTML.desc='Automatic Termination of FlexRan CTL'
-			self.ShowTestID()
-			self.TerminateFlexranCtrl()
-		RAN.prematureExit=True
-
-	def IdleSleep(self):
-		time.sleep(self.idle_sleep_time)
-		HTML.CreateHtmlTestRow(str(self.idle_sleep_time) + ' sec', 'OK', CONST.ALL_PROCESSES_OK)
-
-	def X2_Status(self, idx, fileName):
-		cmd = "curl --silent http://" + EPC.IPAddress + ":9999/stats | jq '.' > " + fileName
-		message = cmd + '\n'
-		logging.debug(cmd)
-		subprocess.run(cmd, shell=True)
-		if idx == 0:
-			cmd = "jq '.mac_stats | length' " + fileName
-			strNbEnbs = subprocess.check_output(cmd, shell=True, universal_newlines=True)
-			self.x2NbENBs = int(strNbEnbs.strip())
-		cnt = 0
-		while cnt < self.x2NbENBs:
-			cmd = "jq '.mac_stats[" + str(cnt) + "].bs_id' " + fileName
-			bs_id = subprocess.check_output(cmd, shell=True, universal_newlines=True)
-			self.x2ENBBsIds[idx].append(bs_id.strip())
-			cmd = "jq '.mac_stats[" + str(cnt) + "].ue_mac_stats | length' " + fileName
-			stNbUEs = subprocess.check_output(cmd, shell=True, universal_newlines=True)
-			nbUEs = int(stNbUEs.strip())
-			ueIdx = 0
-			self.x2ENBConnectedUEs[idx].append([])
-			while ueIdx < nbUEs:
-				cmd = "jq '.mac_stats[" + str(cnt) + "].ue_mac_stats[" + str(ueIdx) + "].rnti' " + fileName
-				rnti = subprocess.check_output(cmd, shell=True, universal_newlines=True)
-				self.x2ENBConnectedUEs[idx][cnt].append(rnti.strip())
-				ueIdx += 1
-			cnt += 1
-
-		msg = "FlexRan Controller is connected to " + str(self.x2NbENBs) + " eNB(s)"
-		logging.debug(msg)
-		message += msg + '\n'
-		cnt = 0
-		while cnt < self.x2NbENBs:
-			msg = "   -- eNB: " + str(self.x2ENBBsIds[idx][cnt]) + " is connected to " + str(len(self.x2ENBConnectedUEs[idx][cnt])) + " UE(s)"
-			logging.debug(msg)
-			message += msg + '\n'
-			ueIdx = 0
-			while ueIdx < len(self.x2ENBConnectedUEs[idx][cnt]):
-				msg = "      -- UE rnti: " + str(self.x2ENBConnectedUEs[idx][cnt][ueIdx])
-				logging.debug(msg)
-				message += msg + '\n'
-				ueIdx += 1
-			cnt += 1
-		return message
-
-	def Perform_X2_Handover(self):
-		html_queue = SimpleQueue()
-		fullMessage = '<pre style="background-color:white">'
-		msg = 'Doing X2 Handover w/ option ' + self.x2_ho_options
-		logging.debug(msg)
-		fullMessage += msg + '\n'
-		if self.x2_ho_options == 'network':
-			if RAN.flexranCtrlInstalled and RAN.flexranCtrlStarted:
-				self.x2ENBBsIds = []
-				self.x2ENBConnectedUEs = []
-				self.x2ENBBsIds.append([])
-				self.x2ENBBsIds.append([])
-				self.x2ENBConnectedUEs.append([])
-				self.x2ENBConnectedUEs.append([])
-				fullMessage += self.X2_Status(0, self.testCase_id + '_pre_ho.json') 
-
-				msg = "Activating the X2 Net control on each eNB"
-				logging.debug(msg)
-				fullMessage += msg + '\n'
-				eNB_cnt = self.x2NbENBs
-				cnt = 0
-				while cnt < eNB_cnt:
-					cmd = "curl -XPOST http://" + EPC.IPAddress + ":9999/rrc/x2_ho_net_control/enb/" + str(self.x2ENBBsIds[0][cnt]) + "/1"
-					logging.debug(cmd)
-					fullMessage += cmd + '\n'
-					subprocess.run(cmd, shell=True)
-					cnt += 1
-				# Waiting for the activation to be active
-				time.sleep(10)
-				msg = "Switching UE(s) from eNB to eNB"
-				logging.debug(msg)
-				fullMessage += msg + '\n'
-				cnt = 0
-				while cnt < eNB_cnt:
-					ueIdx = 0
-					while ueIdx < len(self.x2ENBConnectedUEs[0][cnt]):
-						cmd = "curl -XPOST http://" + EPC.IPAddress() + ":9999/rrc/ho/senb/" + str(self.x2ENBBsIds[0][cnt]) + "/ue/" + str(self.x2ENBConnectedUEs[0][cnt][ueIdx]) + "/tenb/" + str(self.x2ENBBsIds[0][eNB_cnt - cnt - 1])
-						logging.debug(cmd)
-						fullMessage += cmd + '\n'
-						subprocess.run(cmd, shell=True)
-						ueIdx += 1
-					cnt += 1
-				time.sleep(10)
-				# check
-				logging.debug("Checking the Status after X2 Handover")
-				fullMessage += self.X2_Status(1, self.testCase_id + '_post_ho.json') 
-				cnt = 0
-				x2Status = True
-				while cnt < eNB_cnt:
-					if len(self.x2ENBConnectedUEs[0][cnt]) == len(self.x2ENBConnectedUEs[1][cnt]):
-						x2Status = False
-					cnt += 1
-				if x2Status:
-					msg = "X2 Handover was successful"
-					logging.debug(msg)
-					fullMessage += msg + '</pre>'
-					html_queue.put(fullMessage)
-					HTML.CreateHtmlTestRowQueue('N/A', 'OK', len(self.UEDevices), html_queue)
-				else:
-					msg = "X2 Handover FAILED"
-					logging.error(msg)
-					fullMessage += msg + '</pre>'
-					html_queue.put(fullMessage)
-					HTML.CreateHtmlTestRowQueue('N/A', 'OK', len(self.UEDevices), html_queue)
-			else:
-				HTML.CreateHtmlTestRow('Cannot perform requested X2 Handover', 'KO', CONST.ALL_PROCESSES_OK)
-
-	def LogCollectBuild(self):
-		if (RAN.eNBIPAddress != '' and RAN.eNBUserName != '' and RAN.eNBPassword != ''):
-			IPAddress = RAN.eNBIPAddress
-			UserName = RAN.eNBUserName
-			Password = RAN.eNBPassword
-			SourceCodePath = RAN.eNBSourceCodePath
-		elif (self.UEIPAddress != '' and self.UEUserName != '' and self.UEPassword != ''):
-			IPAddress = self.UEIPAddress
-			UserName = self.UEUserName
-			Password = self.UEPassword
-			SourceCodePath = self.UESourceCodePath
-		else:
-			sys.exit('Insufficient Parameter')
-		SSH.open(IPAddress, UserName, Password)
-		SSH.command('cd ' + SourceCodePath, '\$', 5)
-		SSH.command('cd cmake_targets', '\$', 5)
-		SSH.command('rm -f build.log.zip', '\$', 5)
-		SSH.command('zip build.log.zip build_log_*/*', '\$', 60)
-		SSH.close()
-	def LogCollectPing(self):
-		SSH.open(EPC.IPAddress, EPC.UserName, EPC.Password)
-		SSH.command('cd ' + EPC.SourceCodePath, '\$', 5)
-		SSH.command('cd scripts', '\$', 5)
-		SSH.command('rm -f ping.log.zip', '\$', 5)
-		SSH.command('zip ping.log.zip ping*.log', '\$', 60)
-		SSH.command('rm ping*.log', '\$', 5)
-		SSH.close()
-
-	def LogCollectIperf(self):
-		SSH.open(EPC.IPAddress, EPC.UserName, EPC.Password)
-		SSH.command('cd ' + EPC.SourceCodePath, '\$', 5)
-		SSH.command('cd scripts', '\$', 5)
-		SSH.command('rm -f iperf.log.zip', '\$', 5)
-		SSH.command('zip iperf.log.zip iperf*.log', '\$', 60)
-		SSH.command('rm iperf*.log', '\$', 5)
-		SSH.close()
-	
-	def LogCollectOAIUE(self):
-		SSH.open(self.UEIPAddress, self.UEUserName, self.UEPassword)
-		SSH.command('cd ' + self.UESourceCodePath, '\$', 5)
-		SSH.command('cd cmake_targets', '\$', 5)
-		SSH.command('echo ' + self.UEPassword + ' | sudo -S rm -f ue.log.zip', '\$', 5)
-		SSH.command('echo ' + self.UEPassword + ' | sudo -S zip ue.log.zip ue*.log core* ue_*record.raw ue_*.pcap ue_*txt', '\$', 60)
-		SSH.command('echo ' + self.UEPassword + ' | sudo -S rm ue*.log core* ue_*record.raw ue_*.pcap ue_*txt', '\$', 5)
-		SSH.close()
-
-	def RetrieveSystemVersion(self, machine):
-		if RAN.eNBIPAddress == 'none' or self.UEIPAddress == 'none':
-			HTML.OsVersion[0]='Ubuntu 16.04.5 LTS'
-			HTML.KernelVersion[0]='4.15.0-45-generic'
-			HTML.UhdVersion[0]='3.13.0.1-0'
-			HTML.UsrpBoard[0]='B210'
-			HTML.CpuNb[0]='4'
-			HTML.CpuModel[0]='Intel(R) Core(TM) i5-6200U'
-			HTML.CpuMHz[0]='2399.996 MHz'
-			return 0
-		if machine == 'eNB':
-			if RAN.eNBIPAddress != '' and RAN.eNBUserName != '' and RAN.eNBPassword != '':
-				IPAddress = RAN.eNBIPAddress
-				UserName = RAN.eNBUserName
-				Password = RAN.eNBPassword
-				idx = 0
-			else:
-				return -1
-		if machine == 'UE':
-			if self.UEIPAddress != '' and self.UEUserName != '' and self.UEPassword != '':
-				IPAddress = self.UEIPAddress
-				UserName = self.UEUserName
-				Password = self.UEPassword
-				idx = 1
-			else:
-				return -1
-
-		SSH.open(IPAddress, UserName, Password)
-		SSH.command('lsb_release -a', '\$', 5)
-		result = re.search('Description:\\\\t(?P<os_type>[a-zA-Z0-9\-\_\.\ ]+)', SSH.getBefore())
-		if result is not None:
-			OsVersion = result.group('os_type')
-			logging.debug('OS is: ' + OsVersion)
-			HTML.OsVersion[idx]=OsVersion
-		else:
-			SSH.command('hostnamectl', '\$', 5)
-			result = re.search('Operating System: (?P<os_type>[a-zA-Z0-9\-\_\.\ ]+)', SSH.getBefore())
-			if result is not None:
-				OsVersion = result.group('os_type')
-				if OsVersion == 'CentOS Linux 7 ':
-					SSH.command('cat /etc/redhat-release', '\$', 5)
-					result = re.search('CentOS Linux release (?P<os_version>[0-9\.]+)', SSH.getBefore())
-					if result is not None:
-						OsVersion = OsVersion.replace('7 ', result.group('os_version'))
-				logging.debug('OS is: ' + OsVersion)
-				HTML.OsVersion[idx]=OsVersion
-		SSH.command('uname -r', '\$', 5)
-		result = re.search('uname -r\\\\r\\\\n(?P<kernel_version>[a-zA-Z0-9\-\_\.]+)', SSH.getBefore())
-		if result is not None:
-			KernelVersion = result.group('kernel_version')
-			logging.debug('Kernel Version is: ' + KernelVersion)
-			HTML.KernelVersion[idx]=KernelVersion
-		SSH.command('dpkg --list | egrep --color=never libuhd003', '\$', 5)
-		result = re.search('libuhd003:amd64 *(?P<uhd_version>[0-9\.]+)', SSH.getBefore())
-		if result is not None:
-			UhdVersion = result.group('uhd_version')
-			logging.debug('UHD Version is: ' + UhdVersion)
-			HTML.UhdVersion[idx]=UhdVersion
-		else:
-			SSH.command('uhd_config_info --version', '\$', 5)
-			result = re.search('UHD (?P<uhd_version>[a-zA-Z0-9\.\-]+)', SSH.getBefore())
-			if result is not None:
-				UhdVersion = result.group('uhd_version')
-				logging.debug('UHD Version is: ' + UhdVersion)
-				HTML.UhdVersion[idx]=UhdVersion
-		SSH.command('echo ' + Password + ' | sudo -S uhd_find_devices', '\$', 60)
-		usrp_boards = re.findall('product: ([0-9A-Za-z]+)\\\\r\\\\n', SSH.getBefore())
-		count = 0
-		for board in usrp_boards:
-			if count == 0:
-				UsrpBoard = board
-			else:
-				UsrpBoard += ',' + board
-			count += 1
-		if count > 0:
-			logging.debug('USRP Board(s) : ' + UsrpBoard)
-			HTML.UsrpBoard[idx]=UsrpBoard
-		SSH.command('lscpu', '\$', 5)
-		result = re.search('CPU\(s\): *(?P<nb_cpus>[0-9]+).*Model name: *(?P<model>[a-zA-Z0-9\-\_\.\ \(\)]+).*CPU MHz: *(?P<cpu_mhz>[0-9\.]+)', SSH.getBefore())
-		if result is not None:
-			CpuNb = result.group('nb_cpus')
-			logging.debug('nb_cpus: ' + CpuNb)
-			HTML.CpuNb[idx]=CpuNb
-			CpuModel = result.group('model')
-			logging.debug('model: ' + CpuModel)
-			HTML.CpuModel[idx]=CpuModel
-			CpuMHz = result.group('cpu_mhz') + ' MHz'
-			logging.debug('cpu_mhz: ' + CpuMHz)
-			HTML.CpuMHz[idx]=CpuMHz
-		SSH.close()
-
-	def ShowTestID(self):
-		logging.debug('\u001B[1m----------------------------------------\u001B[0m')
-		logging.debug('\u001B[1mTest ID:' + self.testCase_id + '\u001B[0m')
-		logging.debug('\u001B[1m' + self.desc + '\u001B[0m')
-		logging.debug('\u001B[1m----------------------------------------\u001B[0m')
-
-
-
-#-----------------------------------------------------------
-# General Functions
-#-----------------------------------------------------------
-
-
-
-def CheckClassValidity(xml_class_list,action,id):
-	if action not in xml_class_list:
-		logging.debug('ERROR: test-case ' + id + ' has unlisted class ' + action + ' ##CHECK xml_class_list.yml')
-		resp=False
-	else:
-		resp=True
-	return resp
-
-
-#assigning parameters to object instance attributes (even if the attributes do not exist !!)
-def AssignParams(params_dict):
-
-	for key,value in params_dict.items():
-		setattr(CiTestObj, key, value)
-		setattr(RAN, key, value)
-		setattr(HTML, key, value)
-		setattr(ldpc, key, value)
-
-
-=======
-
->>>>>>> 40141270
 
 def GetParametersFromXML(action):
 	if action == 'Build_eNB':
@@ -3153,11 +124,7 @@
 			else:
 				RAN.backgroundBuild=False
 
-<<<<<<< HEAD
-	if action == 'WaitEndBuild_eNB':
-=======
 	elif action == 'WaitEndBuild_eNB':
->>>>>>> 40141270
 		RAN.Build_eNB_args=test.findtext('Build_eNB_args')
 		eNB_instance=test.findtext('eNB_instance')
 		if (eNB_instance is None):
@@ -3168,11 +135,7 @@
 		if (RAN.eNB_serverId is None):
 			RAN.eNB_serverId='0'
 
-<<<<<<< HEAD
-	if action == 'Initialize_eNB':
-=======
 	elif action == 'Initialize_eNB':
->>>>>>> 40141270
 		RAN.Initialize_eNB_args=test.findtext('Initialize_eNB_args')
 		eNB_instance=test.findtext('eNB_instance')
 		if (eNB_instance is None):
@@ -3192,11 +155,7 @@
 		else :
 			RAN.air_interface[RAN.eNB_instance] = 'ocp-enb'
 
-<<<<<<< HEAD
-	if action == 'Terminate_eNB':
-=======
 	elif action == 'Terminate_eNB':
->>>>>>> 40141270
 		eNB_instance=test.findtext('eNB_instance')
 		if (eNB_instance is None):
 			RAN.eNB_instance=0
@@ -3215,11 +174,7 @@
 		else :
 			RAN.air_interface[RAN.eNB_instance] = 'ocp-enb'
 
-<<<<<<< HEAD
-	if action == 'Attach_UE':
-=======
 	elif action == 'Attach_UE':
->>>>>>> 40141270
 		nbMaxUEtoAttach = test.findtext('nbMaxUEtoAttach')
 		if (nbMaxUEtoAttach is None):
 			CiTestObj.nbMaxUEtoAttach = -1
@@ -3246,7 +201,6 @@
 		UE_instance = test.findtext('UE_instance')
 		if (UE_instance is None):
 			CiTestObj.UE_instance = 0
-<<<<<<< HEAD
 		else:
 			CiTestObj.UE_instance = UE_instance
 			
@@ -3260,31 +214,11 @@
 			#CiTestObj.air_interface = 'ocp-enb'
 			logging.error('OCP UE -- NOT SUPPORTED')
 
-	if action == 'Terminate_OAI_UE':
-		UE_instance=test.findtext('UE_instance')
-		if (UE_instance is None):
-			CiTestObj.UE_instance = '0'
-		else:
-=======
-		else:
-			CiTestObj.UE_instance = UE_instance
-			
-		#local variable air_interface
-		air_interface = test.findtext('air_interface')		
-		if (air_interface is None) or (air_interface.lower() not in ['nr','lte','ocp']):
-			CiTestObj.air_interface = 'lte-uesoftmodem'
-		elif (air_interface.lower() in ['nr','lte']):
-			CiTestObj.air_interface = air_interface.lower() +'-uesoftmodem'
-		else :
-			#CiTestObj.air_interface = 'ocp-enb'
-			logging.error('OCP UE -- NOT SUPPORTED')
-
 	elif action == 'Terminate_OAI_UE':
 		UE_instance=test.findtext('UE_instance')
 		if (UE_instance is None):
 			CiTestObj.UE_instance = '0'
 		else:
->>>>>>> 40141270
 			CiTestObj.UE_instance = int(UE_instance)
 		
 		#local variable air_interface
@@ -3297,11 +231,7 @@
 			#CiTestObj.air_interface = 'ocp-enb'
 			logging.error('OCP UE -- NOT SUPPORTED')
 
-<<<<<<< HEAD
-	if action == 'Ping' or action == 'Ping_CatM_module':
-=======
 	elif (action == 'Ping') or (action == 'Ping_CatM_module'):
->>>>>>> 40141270
 		CiTestObj.ping_args = test.findtext('ping_args')
 		CiTestObj.ping_packetloss_threshold = test.findtext('ping_packetloss_threshold')
 
@@ -3341,11 +271,7 @@
 			else:
 				CiTestObj.x2_ho_options = string_field
 
-<<<<<<< HEAD
-	if action == 'Build_PhySim':
-=======
 	elif action == 'Build_PhySim':
->>>>>>> 40141270
 		ldpc.buildargs  = test.findtext('physim_build_args')
 		forced_workspace_cleanup = test.findtext('forced_workspace_cleanup')
 		if (forced_workspace_cleanup is None):
@@ -3356,13 +282,6 @@
 			else:
 				ldpc.forced_workspace_cleanup=False
 
-<<<<<<< HEAD
-	if action == 'Run_PhySim':
-		ldpc.runargs = test.findtext('physim_run_args')
-		
-	if action == 'COTS_UE_Airplane':
-		COTS_UE.runargs = test.findtext('cots_ue_airplane_args')
-=======
 	elif action == 'Initialize_MME':
 		string_field = test.findtext('option')
 		if (string_field is not None):
@@ -3371,7 +290,6 @@
 	else: # ie action == 'Run_PhySim':
 		ldpc.runargs = test.findtext('physim_run_args')
 		
->>>>>>> 40141270
 
 #check if given test is in list
 #it is in list if one of the strings in 'list' is at the beginning of 'test'
@@ -3396,21 +314,6 @@
 
 #loading xml action list from yaml
 import yaml
-<<<<<<< HEAD
-xml_class_list_file=''
-if (os.path.isfile('xml_class_list.yml')):
-	xml_class_list_file='xml_class_list.yml'
-if (os.path.isfile('ci-scripts/xml_class_list.yml')):
-	xml_class_list_file='ci-scripts/xml_class_list.yml'
-with open(xml_class_list_file,'r') as file:
-    # The FullLoader parameter handles the conversion from YAML
-    # scalar values to Python the dictionary format
-    xml_class_list = yaml.load(file,Loader=yaml.FullLoader)
-
-mode = ''
-
-CiTestObj = OaiCiTest()
-=======
 xml_class_list_file='xml_class_list.yml'
 if (os.path.isfile(xml_class_list_file)):
 	yaml_file=xml_class_list_file
@@ -3430,7 +333,6 @@
 mode = ''
 
 CiTestObj = cls_oaicitest.OaiCiTest()
->>>>>>> 40141270
  
 SSH = sshconnection.SSHConnection()
 EPC = epc.EPCManagement()
@@ -3443,7 +345,6 @@
 
 
 ldpc=cls_physim.PhySim()    #create an instance for LDPC test using GPU or CPU build
-<<<<<<< HEAD
 
 
 
@@ -3457,50 +358,16 @@
 
 
 #-----------------------------------------------------------
-# TEMPORARY params management
-=======
-
-
-
-#-----------------------------------------------------------
-# Parsing Command Line Arguments
-#-----------------------------------------------------------
-
-import args_parse
-py_param_file_present, py_params, mode = args_parse.ArgsParse(sys.argv,CiTestObj,RAN,HTML,EPC,ldpc,HELP)
-
-
-
-#-----------------------------------------------------------
 # TEMPORARY params management (UNUSED)
->>>>>>> 40141270
 #-----------------------------------------------------------
 #temporary solution for testing:
 if py_param_file_present == True:
 	AssignParams(py_params)
 
-<<<<<<< HEAD
-#for debug
-#print(RAN.__dict__) 
-#print(CiTestObj.__dict__) 
-#print(HTML.__dict__) 
-#print(ldpc.__dict__) 
-#for debug
-
-=======
->>>>>>> 40141270
 
 #-----------------------------------------------------------
 # COTS UE instanciation
 #-----------------------------------------------------------
-<<<<<<< HEAD
-#COTS_UE instanciation can only be done here for the moment, due to code architecture
-COTS_UE=cls_cots_ue.CotsUe('oppo', CiTestObj.UEIPAddress, CiTestObj.UEUserName,CiTestObj.UEPassword)
-
-
-#-----------------------------------------------------------
-# XML class (action) analysis
-=======
 #COTS_UE instanciation and ADB server init
 #ue id and ue mode are retrieved from xml
 COTS_UE=cls_cots_ue.CotsUe(CiTestObj.ADBIPAddress, CiTestObj.ADBUserName,CiTestObj.ADBPassword)
@@ -3508,7 +375,6 @@
 
 #-----------------------------------------------------------
 # mode amd XML class (action) analysis
->>>>>>> 40141270
 #-----------------------------------------------------------
 cwd = os.getcwd()
 
@@ -3699,11 +565,7 @@
 			logging.debug('ERROR: requested test is invalidly formatted: ' + test)
 			sys.exit(1)
 	if (EPC.IPAddress != '') and (EPC.IPAddress != 'none'):
-<<<<<<< HEAD
-		CiTestObj.CheckFlexranCtrlInstallation()
-=======
 		CiTestObj.CheckFlexranCtrlInstallation(RAN,EPC)
->>>>>>> 40141270
 		EPC.SetMmeIPAddress()
 
 	#get the list of tests to be done
@@ -3769,11 +631,7 @@
 				elif action == 'Initialize_eNB':
 					check_eNB = False
 					check_OAI_UE = False
-<<<<<<< HEAD
-					RAN.pStatus=CiTestObj.CheckProcessExist(check_eNB, check_OAI_UE)
-=======
 					RAN.pStatus=CiTestObj.CheckProcessExist(check_eNB, check_OAI_UE,RAN,EPC)
->>>>>>> 40141270
 
 					RAN.InitializeeNB()
 				elif action == 'Terminate_eNB':
@@ -3833,22 +691,12 @@
 				elif action == 'IdleSleep':
 					CiTestObj.IdleSleep(HTML)
 				elif action == 'Perform_X2_Handover':
-<<<<<<< HEAD
-					CiTestObj.Perform_X2_Handover()
-=======
 					CiTestObj.Perform_X2_Handover(HTML,RAN,EPC)
->>>>>>> 40141270
 				elif action == 'Build_PhySim':
 					HTML=ldpc.Build_PhySim(HTML,CONST)
 					if ldpc.exitStatus==1:sys.exit()
 				elif action == 'Run_PhySim':
 					HTML=ldpc.Run_PhySim(HTML,CONST,id)
-<<<<<<< HEAD
-				elif action == 'COTS_UE_Airplane':
-					COTS_UE.Set_Airplane(COTS_UE.runargs)
-				else:
-					sys.exit('Invalid class (action) from xml')
-=======
 				else:
 					sys.exit('Invalid class (action) from xml')
 				if not RAN.prematureExit:
@@ -3856,7 +704,6 @@
 						logging.debug('Scenario has reached minimal stability point')
 						CiTestObj.testStabilityPointReached = True
 						HTML.testStabilityPointReached = True
->>>>>>> 40141270
 		CiTestObj.FailReportCnt += 1
 	if CiTestObj.FailReportCnt == CiTestObj.repeatCounts[0] and RAN.prematureExit:
 		logging.debug('Testsuite failed ' + str(CiTestObj.FailReportCnt) + ' time(s)')
