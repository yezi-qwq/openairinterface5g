--- conflicted
+++ resolved
@@ -877,12 +877,8 @@
 			self.eNBOptions[int(self.eNB_instance)] = extra_options
 		time.sleep(6)
 		doLoop = True
-<<<<<<< HEAD
 		loopCounter = 20
-=======
-		loopCounter = 10
 		enbDidSync = False
->>>>>>> c256932f
 		while (doLoop):
 			loopCounter = loopCounter - 1
 			if (loopCounter == 0):
@@ -1136,15 +1132,6 @@
 					logging.debug('\u001B[1m oaitun_ue1 interface is mounted and configured\u001B[0m')
 					tunnelInterfaceStatus = True
 				else:
-<<<<<<< HEAD
-					self.command('ifconfig oaitun_ue1', '\$', 4)
-					result = re.search('inet addr:1|inet 1', str(self.ssh.before))
-					if result is not None:
-						logging.debug('\u001B[1m oaitun_ue1 interface is mounted and configured\u001B[0m')
-						tunnelInterfaceStatus = True
-					else:
-						logging.error('\u001B[1m oaitun_ue1 interface is either NOT mounted or NOT configured\u001B[0m')
-=======
 					logging.debug(str(self.ssh.before))
 					logging.error('\u001B[1m oaitun_ue1 interface is either NOT mounted or NOT configured\u001B[0m')
 					tunnelInterfaceStatus = False
@@ -1156,7 +1143,6 @@
 						tunnelInterfaceStatus = tunnelInterfaceStatus and True
 					else:
 						logging.error('\u001B[1m oaitun_uem1 interface is either NOT mounted or NOT configured\u001B[0m')
->>>>>>> c256932f
 						tunnelInterfaceStatus = False
 			else:
 				tunnelInterfaceStatus = True
@@ -1173,20 +1159,15 @@
 				self.UEDevicesStatus = []
 				self.UEDevicesStatus.append(UE_STATUS_DETACHED)
 		else:
-<<<<<<< HEAD
 			if self.air_interface == 'lte':
-				self.htmlUEFailureMsg = 'oaitun_ue1 interface is either NOT mounted or NOT configured'
+				if self.eNBmbmsEnables[0]:
+					self.htmlUEFailureMsg = 'oaitun_ue1/oaitun_uem1 interfaces are either NOT mounted or NOT configured'
+				else:
+					self.htmlUEFailureMsg = 'oaitun_ue1 interface is either NOT mounted or NOT configured'
 				self.CreateHtmlTestRow(self.Initialize_OAI_UE_args, 'KO', OAI_UE_PROCESS_NO_TUNNEL_INTERFACE, 'OAI UE')
 			else:
 				self.htmlUEFailureMsg = 'nr-uesoftmodem did NOT synced'
 				self.CreateHtmlTestRow(self.Initialize_OAI_UE_args, 'KO', OAI_UE_PROCESS_COULD_NOT_SYNC, 'OAI UE')
-=======
-			if self.eNBmbmsEnables[0]:
-				self.htmlUEFailureMsg = 'oaitun_ue1/oaitun_uem1 interfaces are either NOT mounted or NOT configured'
-			else:
-				self.htmlUEFailureMsg = 'oaitun_ue1 interface is either NOT mounted or NOT configured'
-			self.CreateHtmlTestRow(self.Initialize_OAI_UE_args, 'KO', OAI_UE_PROCESS_NO_TUNNEL_INTERFACE, 'OAI UE')
->>>>>>> c256932f
 			logging.error('\033[91mInitialize OAI UE Failed! \033[0m')
 			self.AutoTerminateUEandeNB()
 
@@ -3343,14 +3324,11 @@
 		mib_found = False
 		frequency_found = False
 		plmn_found = False
-<<<<<<< HEAD
 		nrUEFlag = False
 		nrDecodeMib = 0
 		nrFoundDCI = 0
 		nrCRCOK = 0
-=======
 		mbms_messages = 0
->>>>>>> c256932f
 		self.htmlUEFailureMsg = ''
 		for line in ue_log_file.readlines():
 			result = re.search('nr_synchro_time', str(line))
