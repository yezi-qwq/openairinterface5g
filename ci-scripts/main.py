--- conflicted
+++ resolved
@@ -350,7 +350,6 @@
 		self.command('mkdir -p log', '\$', 5)
 		self.command('chmod 777 log', '\$', 5)
 		# no need to remove in log (git clean did the trick)
-<<<<<<< HEAD
 		self.command('stdbuf -o0 ./build_oai ' + self.Build_eNB_args + ' 2>&1 | stdbuf -o0 tee compile_oai_enb.log', 'Bypassing the Tests|build have failed', 600)
 		self.command('ls ran_build/build', '\$', 3)
 		self.command('ls ran_build/build', '\$', 3)
@@ -358,9 +357,6 @@
 		result = re.search(self.air_interface + '-softmodem', str(self.ssh.before))
 		if result is None:
 			buildStatus = False
-=======
-		self.command('stdbuf -o0 ./build_oai ' + self.Build_eNB_args + ' 2>&1 | stdbuf -o0 tee -a compile_oai_enb.log', 'Bypassing the Tests|build have failed', 600)
->>>>>>> 590d2af5
 		self.command('mkdir -p build_log_' + self.testCase_id, '\$', 5)
 		self.command('mv log/* ' + 'build_log_' + self.testCase_id, '\$', 5)
 		self.command('mv compile_oai_enb.log ' + 'build_log_' + self.testCase_id, '\$', 5)
@@ -765,7 +761,6 @@
 					time.sleep(10)
 				else:
 					doLoop = False
-<<<<<<< HEAD
 					logging.debug('Found "got sync" message!')
 			if gotSyncStatus == False:
 				# we certainly need to stop the lte-uesoftmodem process if it is still running!
@@ -778,10 +773,61 @@
 			if self.air_interface == 'nr':
 				fullSyncStatus = True
 				doOutterLoop = False
-=======
-					self.CreateHtmlTestRow(self.Initialize_OAI_UE_args, 'OK', ALL_PROCESSES_OK, 'OAI UE')
-					logging.debug('\u001B[1m Initialize OAI ' + UE_prefix + 'UE Completed\u001B[0m')
+			else:
+				# We are now checking if sync w/ eNB DOES NOT OCCUR
+				# Usually during the cell synchronization stage, the UE returns with No cell synchronization message
+				doLoop = True
+				loopCounter = 10
+				while (doLoop):
+					loopCounter = loopCounter - 1
+					if (loopCounter == 0):
+						# Here we do have a great chance that the UE did cell-sync w/ eNB
+						doLoop = False
+						doOutterLoop = False
+						fullSyncStatus = True
+						continue
+					self.command('stdbuf -o0 cat ue_' + self.testCase_id + '.log | egrep --text --color=never -i "wait|sync"', '\$', 4)
+					result = re.search('No cell synchronization found', str(self.ssh.before))
+					if result is None:
+						time.sleep(6)
+					else:
+						doLoop = False
+						fullSyncStatus = False
+						logging.debug('Found: "No cell synchronization" message! --> try again')
+						time.sleep(6)
+						self.command('ps -aux | grep --text --color=never softmodem | grep -v grep', '\$', 4)
+						result = re.search('lte-uesoftmodem', str(self.ssh.before))
+						if result is not None:
+							self.command('echo ' + self.UEPassword + ' | sudo -S killall --signal=SIGINT lte-uesoftmodem', '\$', 4)
+				outterLoopCounter = outterLoopCounter - 1
+				if (outterLoopCounter == 0):
+					doOutterLoop = False
+
+		if fullSyncStatus and gotSyncStatus and self.air_interface == 'lte':
+			result = re.search('--no-L2-connect', str(self.Initialize_OAI_UE_args))
+			if result is None:
+				self.command('ifconfig oaitun_ue1', '\$', 4)
+				result = re.search('inet addr', str(self.ssh.before))
+				if result is not None:
+					logging.debug('\u001B[1m oaitun_ue1 interface is mounted and configured\u001B[0m')
+					tunnelInterfaceStatus = True
+				else:
+					logging.error('\u001B[1m oaitun_ue1 interface is either NOT mounted or NOT configured\u001B[0m')
+					tunnelInterfaceStatus = False
+			else:
+				tunnelInterfaceStatus = True
+
 		self.close()
+		if fullSyncStatus and gotSyncStatus and tunnelInterfaceStatus:
+			self.CreateHtmlTestRow(self.Initialize_OAI_UE_args, 'OK', ALL_PROCESSES_OK, 'OAI UE')
+			logging.debug('\u001B[1m Initialize OAI UE Completed\u001B[0m')
+		else:
+			self.htmlUEFailureMsg = 'oaitun_ue1 interface is either NOT mounted or NOT configured'
+			self.CreateHtmlTestRow(self.Initialize_OAI_UE_args, 'KO', OAI_UE_PROCESS_NO_TUNNEL_INTERFACE, 'OAI UE')
+			logging.error('\033[91mInitialize OAI UE Failed! \033[0m')
+			self.AutoTerminateUEandeNB()
+			self.CreateHtmlTabFooter(False)
+			sys.exit(1)
 
 	def InitializeOAIeNB(self):
 		if self.eNBIPAddress == '' or self.eNBUserName == '' or self.eNBPassword == '' or self.eNBSourceCodePath == '':
@@ -861,62 +907,6 @@
 				#	if (copyin_res == 0):
 				#		self.copyout(self.eNBIPAddress, self.eNBUserName, self.eNBPassword, pcap_log_file, self.eNBSourceCodePath + '/cmake_targets/.')
 				sys.exit(1)
->>>>>>> 590d2af5
-			else:
-				# We are now checking if sync w/ eNB DOES NOT OCCUR
-				# Usually during the cell synchronization stage, the UE returns with No cell synchronization message
-				doLoop = True
-				loopCounter = 10
-				while (doLoop):
-					loopCounter = loopCounter - 1
-					if (loopCounter == 0):
-						# Here we do have a great chance that the UE did cell-sync w/ eNB
-						doLoop = False
-						doOutterLoop = False
-						fullSyncStatus = True
-						continue
-					self.command('stdbuf -o0 cat ue_' + self.testCase_id + '.log | egrep --text --color=never -i "wait|sync"', '\$', 4)
-					result = re.search('No cell synchronization found', str(self.ssh.before))
-					if result is None:
-						time.sleep(6)
-					else:
-						doLoop = False
-						fullSyncStatus = False
-						logging.debug('Found: "No cell synchronization" message! --> try again')
-						time.sleep(6)
-						self.command('ps -aux | grep --text --color=never softmodem | grep -v grep', '\$', 4)
-						result = re.search('lte-uesoftmodem', str(self.ssh.before))
-						if result is not None:
-							self.command('echo ' + self.UEPassword + ' | sudo -S killall --signal=SIGINT lte-uesoftmodem', '\$', 4)
-				outterLoopCounter = outterLoopCounter - 1
-				if (outterLoopCounter == 0):
-					doOutterLoop = False
-
-		if fullSyncStatus and gotSyncStatus and self.air_interface == 'lte':
-			result = re.search('--no-L2-connect', str(self.Initialize_OAI_UE_args))
-			if result is None:
-				self.command('ifconfig oaitun_ue1', '\$', 4)
-				result = re.search('inet addr', str(self.ssh.before))
-				if result is not None:
-					logging.debug('\u001B[1m oaitun_ue1 interface is mounted and configured\u001B[0m')
-					tunnelInterfaceStatus = True
-				else:
-					logging.error('\u001B[1m oaitun_ue1 interface is either NOT mounted or NOT configured\u001B[0m')
-					tunnelInterfaceStatus = False
-			else:
-				tunnelInterfaceStatus = True
-
-		self.close()
-		if fullSyncStatus and gotSyncStatus and tunnelInterfaceStatus:
-			self.CreateHtmlTestRow(self.Initialize_OAI_UE_args, 'OK', ALL_PROCESSES_OK, 'OAI UE')
-			logging.debug('\u001B[1m Initialize OAI UE Completed\u001B[0m')
-		else:
-			self.htmlUEFailureMsg = 'oaitun_ue1 interface is either NOT mounted or NOT configured'
-			self.CreateHtmlTestRow(self.Initialize_OAI_UE_args, 'KO', OAI_UE_PROCESS_NO_TUNNEL_INTERFACE, 'OAI UE')
-			logging.error('\033[91mInitialize OAI UE Failed! \033[0m')
-			self.AutoTerminateUEandeNB()
-			self.CreateHtmlTabFooter(False)
-			sys.exit(1)
 
 	def checkDevTTYisUnlocked(self):
 		self.open(self.ADBIPAddress, self.ADBUserName, self.ADBPassword)
@@ -2825,12 +2815,7 @@
 		no_cell_sync_found = False
 		mib_found = False
 		frequency_found = False
-<<<<<<< HEAD
 		plmn_found = False
-		self.htmlUEFailureMsg = ''
-		for line in ue_log_file.readlines():
-			result = re.search('Exiting OAI softmodem', str(line))
-=======
 		nrUEFlag = False
 		nrDecodeMib = 0
 		nrFoundDCI = 0
@@ -2850,8 +2835,7 @@
 				result = re.search('CRC OK', str(line))
 				if result is not None:
 					nrCRCOK += 1
-			result = re.search('[Ss]egmentation [Ff]ault', str(line))
->>>>>>> 590d2af5
+			result = re.search('Exiting OAI softmodem', str(line))
 			if result is not None:
 				exitSignalReceived = True
 			result = re.search('System error|[Ss]egmentation [Ff]ault|======= Backtrace: =========|======= Memory map: ========', str(line))
@@ -2965,12 +2949,10 @@
 				except Exception as e:
 					logging.error('\033[91m' + "    AllowedMeasBandwidth not found" + '\033[0m')
 		ue_log_file.close()
-<<<<<<< HEAD
 		if rrcConnectionRecfgComplete > 0:
 			statMsg = 'UE connected to eNB (' + str(rrcConnectionRecfgComplete) + ' RRCConnectionReconfigurationComplete message(s) generated)'
 			logging.debug('\033[94m' + statMsg + '\033[0m')
 			self.htmlUEFailureMsg += statMsg + '\n'
-=======
 		if nrUEFlag:
 			if nrDecodeMib > 0:
 				statMsg = 'UE showed ' + str(nrDecodeMib) + ' MIB decode message(s)'
@@ -2984,7 +2966,6 @@
 				statMsg = 'UE showed ' + str(nrCRCOK) + ' PDSCH decoding message(s)'
 				logging.debug('\u001B[1;30;43m ' + statMsg + ' \u001B[0m')
 				self.htmlUEFailureMsg += statMsg + '\n'
->>>>>>> 590d2af5
 		if uciStatMsgCount > 0:
 			statMsg = 'UE showed ' + str(uciStatMsgCount) + ' "uci->stat" message(s)'
 			logging.debug('\u001B[1;30;43m ' + statMsg + ' \u001B[0m')
