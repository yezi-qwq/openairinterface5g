--- conflicted
+++ resolved
@@ -398,10 +398,7 @@
 					self.close()
 					self.CreateHtmlTestRow(self.Build_eNB_args, 'OK', ALL_PROCESSES_OK)
 					return
-<<<<<<< HEAD
-=======
-				
->>>>>>> 23a804ec
+
 		self.command('echo ' + lPassWord + ' | sudo -S git clean -x -d -ff', '\$', 30)
 		# if the commit ID is provided use it to point to it
 		if self.ranCommitID != '':
@@ -3318,7 +3315,6 @@
 				logging.debug('\u001B[1m' + ueAction + ' Failed \u001B[0m')
 				self.htmlUEFailureMsg = '<b>' + ueAction + ' Failed</b>\n' + self.htmlUEFailureMsg
 				self.CreateHtmlTestRow('N/A', 'KO', logStatus, 'UE')
-<<<<<<< HEAD
 				# for NR-UE at the moment keep running 
 				if self.air_interface == 'lte':
 					# In case of sniffing on commercial eNBs we have random results
@@ -3326,15 +3322,6 @@
 					if (logStatus != OAI_UE_PROCESS_COULD_NOT_SYNC) or (ueAction != 'Sniffing'):
 						self.Initialize_OAI_UE_args = ''
 						self.AutoTerminateUEandeNB()
-					self.CreateHtmlTabFooter(False)
-					sys.exit(1)
-=======
-				# In case of sniffing on commercial eNBs we have random results
-				# Not an error then
-				if (logStatus != OAI_UE_PROCESS_COULD_NOT_SYNC) or (ueAction != 'Sniffing'):
-					self.Initialize_OAI_UE_args = ''
-					self.AutoTerminateUEandeNB()
->>>>>>> 23a804ec
 			else:
 				logging.debug('\u001B[1m' + ueAction + ' Completed \u001B[0m')
 				self.htmlUEFailureMsg = '<b>' + ueAction + ' Completed</b>\n' + self.htmlUEFailureMsg
@@ -4350,91 +4337,6 @@
 
 	SSH.CreateHtmlTabHeader()
 
-<<<<<<< HEAD
-	for test_case_id in todo_tests:
-		for test in all_tests:
-			id = test.get('id')
-			if test_case_id != id:
-				continue
-			SSH.testCase_id = id
-			SSH.desc = test.findtext('desc')
-			action = test.findtext('class')
-			mode = test.findtext('mode')
-			if (CheckClassValidity(action, id) == False):
-				continue
-			SSH.ShowTestID()
-			GetParametersFromXML(action)
-			if action == 'Initialize_UE' or action == 'Attach_UE' or action == 'Detach_UE' or action == 'Ping' or action == 'Iperf' or action == 'Reboot_UE' or action == 'DataDisable_UE' or action == 'DataEnable_UE' or action == 'CheckStatusUE':
-				if (SSH.ADBIPAddress != 'none'):
-					terminate_ue_flag = False
-					SSH.GetAllUEDevices(terminate_ue_flag)
-			if action == 'Build_eNB':
-				SSH.BuildeNB()
-			elif action == 'WaitEndBuild_eNB':
-				SSH.WaitBuildeNBisFinished()
-			elif action == 'Initialize_eNB':
-				SSH.InitializeeNB()
-			elif action == 'Terminate_eNB':
-				SSH.TerminateeNB()
-			elif action == 'Initialize_UE':
-				SSH.InitializeUE()
-			elif action == 'Terminate_UE':
-				SSH.TerminateUE()
-			elif action == 'Attach_UE':
-				SSH.AttachUE()
-			elif action == 'Detach_UE':
-				SSH.DetachUE()
-			elif action == 'DataDisable_UE':
-				SSH.DataDisableUE()
-			elif action == 'DataEnable_UE':
-				SSH.DataEnableUE()
-			elif action == 'CheckStatusUE':
-				SSH.CheckStatusUE()
-			elif action == 'Build_OAI_UE':
-				SSH.BuildOAIUE()
-			elif action == 'Initialize_OAI_UE':
-				SSH.InitializeOAIUE()
-			elif action == 'Terminate_OAI_UE':
-				SSH.TerminateOAIUE()
-			elif action == 'Initialize_CatM_module':
-				SSH.InitializeCatM()
-			elif action == 'Terminate_CatM_module':
-				SSH.TerminateCatM()
-			elif action == 'Attach_CatM_module':
-				SSH.AttachCatM()
-			elif action == 'Detach_CatM_module':
-				SSH.TerminateCatM()
-			elif action == 'Ping_CatM_module':
-				SSH.PingCatM()
-			elif action == 'Ping':
-				SSH.Ping()
-			elif action == 'Iperf':
-				SSH.Iperf()
-			elif action == 'Reboot_UE':
-				SSH.RebootUE()
-			elif action == 'Initialize_HSS':
-				SSH.InitializeHSS()
-			elif action == 'Terminate_HSS':
-				SSH.TerminateHSS()
-			elif action == 'Initialize_MME':
-				SSH.InitializeMME()
-			elif action == 'Terminate_MME':
-				SSH.TerminateMME()
-			elif action == 'Initialize_SPGW':
-				SSH.InitializeSPGW()
-			elif action == 'Terminate_SPGW':
-				SSH.TerminateSPGW()
-			elif action == 'Initialize_FlexranCtrl':
-				SSH.InitializeFlexranCtrl()
-			elif action == 'Terminate_FlexranCtrl':
-				SSH.TerminateFlexranCtrl()
-			elif action == 'IdleSleep':
-				SSH.IdleSleep()
-			else:
-				sys.exit('Invalid action')
-
-	SSH.CreateHtmlTabFooter(True)
-=======
 	cnt = 0
 	SSH.prematureExit = True
 	while cnt < SSH.repeatCounts[0] and SSH.prematureExit:
@@ -4531,7 +4433,6 @@
 	else:
 		logging.info('Testsuite passed after ' + str(cnt) + ' time(s)')
 		SSH.CreateHtmlTabFooter(True)
->>>>>>> 23a804ec
 else:
 	Usage()
 	sys.exit('Invalid mode')
