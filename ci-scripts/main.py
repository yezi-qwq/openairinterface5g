<<<<<<< HEAD
#/*
=======
# /*
>>>>>>> 71191fb9
# * Licensed to the OpenAirInterface (OAI) Software Alliance under one or more
# * contributor license agreements.  See the NOTICE file distributed with
# * this work for additional information regarding copyright ownership.
# * The OpenAirInterface Software Alliance licenses this file to You under
# * the OAI Public License, Version 1.1  (the "License"); you may not use this file
# * except in compliance with the License.
# * You may obtain a copy of the License at
# *
# *      http://www.openairinterface.org/?page_id=698
# *
# * Unless required by applicable law or agreed to in writing, software
# * distributed under the License is distributed on an "AS IS" BASIS,
# * WITHOUT WARRANTIES OR CONDITIONS OF ANY KIND, either express or implied.
# * See the License for the specific language governing permissions and
# * limitations under the License.
# *-------------------------------------------------------------------------------
# * For more information about the OpenAirInterface (OAI) Software Alliance:
# *      contact@openairinterface.org
# */
#---------------------------------------------------------------------
# Python for CI of OAI-eNB + COTS-UE
#
#   Required Python Version
#     Python 3.x
#
#   Required Python Package
#     pexpect
#---------------------------------------------------------------------

#-----------------------------------------------------------
# Version
#-----------------------------------------------------------
Version = '0.1'

#-----------------------------------------------------------
# Constants
#-----------------------------------------------------------
ALL_PROCESSES_OK = 0
ENB_PROCESS_FAILED = -1
ENB_PROCESS_OK = +1
ENB_PROCESS_SEG_FAULT = -11
ENB_PROCESS_ASSERTION = -12
ENB_PROCESS_REALTIME_ISSUE = -13
ENB_PROCESS_NOLOGFILE_TO_ANALYZE = -14
HSS_PROCESS_FAILED = -2
HSS_PROCESS_OK = +2
MME_PROCESS_FAILED = -3
MME_PROCESS_OK = +3
SPGW_PROCESS_FAILED = -4
SPGW_PROCESS_OK = +4
UE_IP_ADDRESS_ISSUE = -5
OAI_UE_PROCESS_NOLOGFILE_TO_ANALYZE = -20
OAI_UE_PROCESS_COULD_NOT_SYNC = -21
OAI_UE_PROCESS_ASSERTION = -22
OAI_UE_PROCESS_FAILED = -6
OAI_UE_PROCESS_OK = +6

#-----------------------------------------------------------
# Import
#-----------------------------------------------------------
import sys		# arg
import re		# reg
import pexpect		# pexpect
import time		# sleep
import os
import subprocess
import xml.etree.ElementTree as ET
import logging
import datetime
import signal
from multiprocessing import Process, Lock, SimpleQueue
logging.basicConfig(
	level=logging.DEBUG,
	format="[%(asctime)s] %(name)s:%(levelname)s: %(message)s"
)

#-----------------------------------------------------------
# Class Declaration
#-----------------------------------------------------------
class SSHConnection():
	def __init__(self):
		self.eNBIPAddress = ''
		self.eNBRepository = ''
		self.eNBBranch = ''
		self.eNB_AllowMerge = False
		self.eNBCommitID = ''
		self.eNBTargetBranch = ''
		self.eNBUserName = ''
		self.eNBPassword = ''
		self.eNBSourceCodePath = ''
		self.EPCIPAddress = ''
		self.EPCUserName = ''
		self.EPCPassword = ''
		self.EPCSourceCodePath = ''
		self.EPCType = ''
		self.EPC_PcapFileName = ''
		self.ADBIPAddress = ''
		self.ADBUserName = ''
		self.ADBPassword = ''
		self.testCase_id = ''
		self.testXMLfiles = []
		self.nbTestXMLfiles = 0
		self.desc = ''
		self.Build_eNB_args = ''
		self.Initialize_eNB_args = ''
		self.air_interface = 'lte'
		self.eNBLogFile = ''
		self.eNB_instance = ''
		self.eNBOptions = ''
		self.rruOptions = ''
		self.rruLogFile = ''
		self.ping_args = ''
		self.ping_packetloss_threshold = ''
		self.iperf_args = ''
		self.iperf_packetloss_threshold = ''
		self.iperf_profile = ''
		self.nbMaxUEtoAttach = -1
		self.UEDevices = []
		self.CatMDevices = []
		self.UEIPAddresses = []
		self.htmlFile = ''
		self.htmlHeaderCreated = False
		self.htmlFooterCreated = False
		self.htmlUEConnected = -1
		self.htmleNBFailureMsg = ''
		self.htmlUEFailureMsg = ''
		self.picocom_closure = False
		self.idle_sleep_time = 0
		self.htmlTabRefs = []
		self.htmlTabNames = []
		self.htmlTabIcons = []
		self.finalStatus = False
		self.OsVersion = ''
		self.KernelVersion = ''
		self.UhdVersion = ''
		self.UsrpBoard = ''
		self.CpuNb = ''
		self.CpuModel = ''
		self.CpuMHz = ''
		self.UEIPAddress = ''
		self.UEUserName = ''
		self.UEPassword = ''
		self.UE_instance = ''
		self.UESourceCodePath = ''
		self.UELogFile = ''
		self.Build_OAI_UE_args = ''
		self.Initialize_OAI_UE_args = ''
<<<<<<< HEAD
		self.Initialize_OAI_eNB_args = ''
		self.clean_repository = True
=======
		self.flexranCtrlInstalled = False
		self.flexranCtrlStarted = False
		self.expectedNbOfConnectedUEs = 0
>>>>>>> 71191fb9

	def open(self, ipaddress, username, password):
		count = 0
		connect_status = False
		while count < 4:
			self.ssh = pexpect.spawn('ssh', [username + '@' + ipaddress], timeout = 5)
			self.sshresponse = self.ssh.expect(['Are you sure you want to continue connecting (yes/no)?', 'password:', 'Last login', pexpect.EOF, pexpect.TIMEOUT])
			if self.sshresponse == 0:
				self.ssh.sendline('yes')
				self.ssh.expect('password:')
				self.ssh.sendline(password)
				self.sshresponse = self.ssh.expect(['\$', 'Permission denied', 'password:', pexpect.EOF, pexpect.TIMEOUT])
				if self.sshresponse == 0:
					count = 10
					connect_status = True
				else:
					logging.debug('self.sshresponse = ' + str(self.sshresponse))
			elif self.sshresponse == 1:
				self.ssh.sendline(password)
				self.sshresponse = self.ssh.expect(['\$', 'Permission denied', 'password:', pexpect.EOF, pexpect.TIMEOUT])
				if self.sshresponse == 0:
					count = 10
					connect_status = True
				else:
					logging.debug('self.sshresponse = ' + str(self.sshresponse))
			elif self.sshresponse == 2:
				# Checking if we are really on the remote client defined by its IP address
				self.command('stdbuf -o0 ifconfig | egrep --color=never "inet addr:"', '\$', 5)
				result = re.search(str(ipaddress), str(self.ssh.before))
				if result is None:
					self.close()
				else:
					count = 10
					connect_status = True
			else:
				# debug output
				logging.debug(str(self.ssh.before))
				logging.debug('self.sshresponse = ' + str(self.sshresponse))
			# adding a tempo when failure
			if not connect_status:
				time.sleep(1)
			count += 1
		if connect_status:
			pass
		else:
			sys.exit('SSH Connection Failed')

	def command(self, commandline, expectedline, timeout):
		logging.debug(commandline)
		self.ssh.timeout = timeout
		self.ssh.sendline(commandline)
		self.sshresponse = self.ssh.expect([expectedline, pexpect.EOF, pexpect.TIMEOUT])
		if self.sshresponse == 0:
			return 0
		elif self.sshresponse == 1:
			logging.debug('\u001B[1;37;41m Unexpected EOF \u001B[0m')
			logging.debug('Expected Line : ' + expectedline)
			sys.exit(self.sshresponse)
		elif self.sshresponse == 2:
			logging.debug('\u001B[1;37;41m Unexpected TIMEOUT \u001B[0m')
			logging.debug('Expected Line : ' + expectedline)
			result = re.search('ping |iperf |picocom', str(commandline))
			if result is None:
				logging.debug(str(self.ssh.before))
				sys.exit(self.sshresponse)
			else:
				return -1
		else:
			logging.debug('\u001B[1;37;41m Unexpected Others \u001B[0m')
			logging.debug('Expected Line : ' + expectedline)
			sys.exit(self.sshresponse)

	def close(self):
		self.ssh.timeout = 5
		self.ssh.sendline('exit')
		self.sshresponse = self.ssh.expect([pexpect.EOF, pexpect.TIMEOUT])
		if self.sshresponse == 0:
			pass
		elif self.sshresponse == 1:
			if not self.picocom_closure:
				logging.debug('\u001B[1;37;41m Unexpected TIMEOUT during closing\u001B[0m')
		else:
			logging.debug('\u001B[1;37;41m Unexpected Others during closing\u001B[0m')

	def copyin(self, ipaddress, username, password, source, destination):
		count = 0
		copy_status = False
		logging.debug('scp '+ username + '@' + ipaddress + ':' + source + ' ' + destination)
		while count < 10:
			scp_spawn = pexpect.spawn('scp '+ username + '@' + ipaddress + ':' + source + ' ' + destination, timeout = 100)
			scp_response = scp_spawn.expect(['Are you sure you want to continue connecting (yes/no)?', 'password:', pexpect.EOF, pexpect.TIMEOUT])
			if scp_response == 0:
				scp_spawn.sendline('yes')
				scp_spawn.expect('password:')
				scp_spawn.sendline(password)
				scp_response = scp_spawn.expect(['\$', 'Permission denied', 'password:', pexpect.EOF, pexpect.TIMEOUT])
				if scp_response == 0:
					count = 10
					copy_status = True
				else:
					logging.debug('1 - scp_response = ' + str(scp_response))
			elif scp_response == 1:
				scp_spawn.sendline(password)
				scp_response = scp_spawn.expect(['\$', 'Permission denied', 'password:', pexpect.EOF, pexpect.TIMEOUT])
				if scp_response == 0 or scp_response == 3:
					count = 10
					copy_status = True
				else:
					logging.debug('2 - scp_response = ' + str(scp_response))
			elif scp_response == 2:
				count = 10
				copy_status = True
			else:
				logging.debug('3 - scp_response = ' + str(scp_response))
			# adding a tempo when failure
			if not copy_status:
				time.sleep(1)
			count += 1
		if copy_status:
			return 0
		else:
			return -1

	def copyout(self, ipaddress, username, password, source, destination):
		count = 0
		copy_status = False
		logging.debug('scp ' + source + ' ' + username + '@' + ipaddress + ':' + destination)
		while count < 4:
			scp_spawn = pexpect.spawn('scp ' + source + ' ' + username + '@' + ipaddress + ':' + destination, timeout = 100)
			scp_response = scp_spawn.expect(['Are you sure you want to continue connecting (yes/no)?', 'password:', pexpect.EOF, pexpect.TIMEOUT])
			if scp_response == 0:
				scp_spawn.sendline('yes')
				scp_spawn.expect('password:')
				scp_spawn.sendline(password)
				scp_response = scp_spawn.expect(['\$', 'Permission denied', 'password:', pexpect.EOF, pexpect.TIMEOUT])
				if scp_response == 0:
					count = 10
					copy_status = True
				else:
					logging.debug('1 - scp_response = ' + str(scp_response))
			elif scp_response == 1:
				scp_spawn.sendline(password)
				scp_response = scp_spawn.expect(['\$', 'Permission denied', 'password:', pexpect.EOF, pexpect.TIMEOUT])
				if scp_response == 0 or scp_response == 3:
					count = 10
					copy_status = True
				else:
					logging.debug('2 - scp_response = ' + str(scp_response))
			elif scp_response == 2:
				count = 10
				copy_status = True
			else:
				logging.debug('3 - scp_response = ' + str(scp_response))
			# adding a tempo when failure
			if not copy_status:
				time.sleep(1)
			count += 1
		if copy_status:
			pass
		else:
			sys.exit('SCP failed')

	def BuildeNB(self):
		if self.eNBIPAddress == '' or self.eNBRepository == '' or self.eNBBranch == '' or self.eNBUserName == '' or self.eNBPassword == '' or self.eNBSourceCodePath == '':
			Usage()
			sys.exit('Insufficient Parameter')
		self.open(self.eNBIPAddress, self.eNBUserName, self.eNBPassword)
		self.command('mkdir -p ' + self.eNBSourceCodePath, '\$', 5)
		self.command('cd ' + self.eNBSourceCodePath, '\$', 5)
		self.command('if [ ! -e .git ]; then stdbuf -o0 git clone ' + self.eNBRepository + ' .; else stdbuf -o0 git fetch; fi', '\$', 600)
		# Raphael: here add a check if git clone or git fetch went smoothly
		self.command('git config user.email "jenkins@openairinterface.org"', '\$', 5)
		self.command('git config user.name "OAI Jenkins"', '\$', 5)
		self.command('echo ' + self.eNBPassword + ' | sudo -S git clean -x -d -ff', '\$', 30)
		# if the commit ID is provided use it to point to it
		if self.eNBCommitID != '':
			self.command('git checkout -f ' + self.eNBCommitID, '\$', 5)
		# if the branch is not develop, then it is a merge request and we need to do 
		# the potential merge. Note that merge conflicts should already been checked earlier
		if (self.eNB_AllowMerge):
			if self.eNBTargetBranch == '':
				if (self.eNBBranch != 'develop') and (self.eNBBranch != 'origin/develop'):
					self.command('git merge --ff origin/develop -m "Temporary merge for CI"', '\$', 5)
			else:
				logging.debug('Merging with the target branch: ' + self.eNBTargetBranch)
				self.command('git merge --ff origin/' + self.eNBTargetBranch + ' -m "Temporary merge for CI"', '\$', 5)
		self.command('source oaienv', '\$', 5)
		self.command('cd cmake_targets', '\$', 5)
		self.command('mkdir -p log', '\$', 5)
		self.command('chmod 777 log', '\$', 5)
		# no need to remove in log (git clean did the trick)
		self.command('stdbuf -o0 ./build_oai ' + self.Build_eNB_args + ' 2>&1 | stdbuf -o0 tee compile_oai_enb.log', 'Bypassing the Tests|build have failed', 600)
		self.command('ls lte_build_oai/build', '\$', 3)
		self.command('ls lte_build_oai/build', '\$', 3)
		buildStatus = True
		result = re.search('lte-softmodem', str(self.ssh.before))
		if result is None:
			buildStatus = False
		self.command('mkdir -p build_log_' + self.testCase_id, '\$', 5)
		self.command('mv log/* ' + 'build_log_' + self.testCase_id, '\$', 5)
		self.command('mv compile_oai_enb.log ' + 'build_log_' + self.testCase_id, '\$', 5)
		self.close()
		if buildStatus:
			self.CreateHtmlTestRow(self.Build_eNB_args, 'OK', ALL_PROCESSES_OK)
		else:
			logging.error('\u001B[1m Building OAI eNB Failed\u001B[0m')
			self.CreateHtmlTestRow(self.Build_eNB_args, 'KO', ALL_PROCESSES_OK)
			self.CreateHtmlTabFooter(False)
			sys.exit(1)

	def BuildOAIUE(self):
		if self.UEIPAddress == '' or self.eNBRepository == '' or self.eNBBranch == '' or self.UEUserName == '' or self.UEPassword == '' or self.UESourceCodePath == '':
			Usage()
			sys.exit('Insufficient Parameter')
		self.open(self.UEIPAddress, self.UEUserName, self.UEPassword)
		self.command('mkdir -p ' + self.UESourceCodePath, '\$', 5)
		self.command('cd ' + self.UESourceCodePath, '\$', 5)
		self.command('if [ ! -e .git ]; then stdbuf -o0 git clone ' + self.eNBRepository + ' .; else stdbuf -o0 git fetch; fi', '\$', 600)
		# here add a check if git clone or git fetch went smoothly
		self.command('git config user.email "jenkins@openairinterface.org"', '\$', 5)
		self.command('git config user.name "OAI Jenkins"', '\$', 5)
		if self.clean_repository:
			pass
			self.command('echo ' + self.UEPassword + ' | sudo -S git clean -x -d -ff', '\$', 30)
		# if the commit ID is provided use it to point to it
		if self.eNBCommitID != '':
			self.command('git checkout -f ' + self.eNBCommitID, '\$', 5)
		# if the branch is not develop, then it is a merge request and we need to do 
		# the potential merge. Note that merge conflicts should already been checked earlier
		if (self.eNB_AllowMerge):
			if self.eNBTargetBranch == '':
				if (self.eNBBranch != 'develop') and (self.eNBBranch != 'origin/develop'):
					self.command('git merge --ff origin/develop -m "Temporary merge for CI"', '\$', 5)
			else:
				logging.debug('Merging with the target branch: ' + self.eNBTargetBranch)
				self.command('git merge --ff origin/' + self.eNBTargetBranch + ' -m "Temporary merge for CI"', '\$', 5)
		self.command('source oaienv', '\$', 5)
		self.command('cd cmake_targets', '\$', 5)
		self.command('mkdir -p log', '\$', 5)
		self.command('chmod 777 log', '\$', 5)
		# no need to remove in log (git clean did the trick)
		self.command('stdbuf -o0 ./build_oai ' + self.Build_OAI_UE_args + ' 2>&1 | stdbuf -o0 tee compile_oai_ue.log', 'Bypassing the Tests|build have failed', 600)
		self.command('ls lte_build_oai/build', '\$', 3)
		self.command('ls lte_build_oai/build', '\$', 3)
		buildStatus = True
		result = re.search('lte-uesoftmodem', str(self.ssh.before))
		if result is None:
			buildStatus = False
		self.command('mkdir -p build_log_' + self.testCase_id, '\$', 5)
		self.command('mv log/* ' + 'build_log_' + self.testCase_id, '\$', 5)
		self.command('mv compile_oai_ue.log ' + 'build_log_' + self.testCase_id, '\$', 5)
		self.close()
		if buildStatus:
			self.CreateHtmlTestRow(self.Build_OAI_UE_args, 'OK', ALL_PROCESSES_OK, 'OAI UE')
		else:
			logging.error('\u001B[1m Building OAI UE Failed\u001B[0m')
			self.CreateHtmlTestRow(self.Build_OAI_UE_args, 'KO', ALL_PROCESSES_OK, 'OAI UE')
			self.CreateHtmlTabFooter(False)
			sys.exit(1)

	def InitializeHSS(self):
		if self.EPCIPAddress == '' or self.EPCUserName == '' or self.EPCPassword == '' or self.EPCSourceCodePath == '' or self.EPCType == '':
			Usage()
			sys.exit('Insufficient Parameter')
		self.open(self.EPCIPAddress, self.EPCUserName, self.EPCPassword)
		if re.match('OAI', self.EPCType, re.IGNORECASE):
			logging.debug('Using the OAI EPC HSS')
			self.command('cd ' + self.EPCSourceCodePath, '\$', 5)
			self.command('source oaienv', '\$', 5)
			self.command('cd scripts', '\$', 5)
			self.command('echo ' + self.EPCPassword + ' | sudo -S ./run_hss 2>&1 | stdbuf -o0 awk \'{ print strftime("[%Y/%m/%d %H:%M:%S] ",systime()) $0 }\' | stdbuf -o0 tee -a hss_' + self.testCase_id + '.log &', 'Core state: 2 -> 3', 35)
		else:
			logging.debug('Using the ltebox simulated HSS')
			self.command('if [ -d ' + self.EPCSourceCodePath + '/scripts ]; then echo ' + self.eNBPassword + ' | sudo -S rm -Rf ' + self.EPCSourceCodePath + '/scripts ; fi', '\$', 5)
			self.command('mkdir -p ' + self.EPCSourceCodePath + '/scripts', '\$', 5)
			self.command('cd /opt/hss_sim0609', '\$', 5)
			self.command('echo ' + self.EPCPassword + ' | sudo -S rm -f hss.log daemon.log', '\$', 5)
			self.command('echo ' + self.EPCPassword + ' | sudo -S echo "Starting sudo session" && sudo daemon --unsafe --name=simulated_hss --chdir=/opt/hss_sim0609 ./starthss_real  ', '\$', 5)
		self.close()
		self.CreateHtmlTestRow(self.EPCType, 'OK', ALL_PROCESSES_OK)

	def InitializeMME(self):
		if self.EPCIPAddress == '' or self.EPCUserName == '' or self.EPCPassword == '' or self.EPCSourceCodePath == '' or self.EPCType == '':
			Usage()
			sys.exit('Insufficient Parameter')
		self.open(self.EPCIPAddress, self.EPCUserName, self.EPCPassword)
		if re.match('OAI', self.EPCType, re.IGNORECASE):
			self.command('cd ' + self.EPCSourceCodePath, '\$', 5)
			self.command('source oaienv', '\$', 5)
			self.command('cd scripts', '\$', 5)
			self.command('stdbuf -o0 hostname', '\$', 5)
			result = re.search('hostname\\\\r\\\\n(?P<host_name>[a-zA-Z0-9\-\_]+)\\\\r\\\\n', str(self.ssh.before))
			if result is None:
				logging.debug('\u001B[1;37;41m Hostname Not Found! \u001B[0m')
				sys.exit(1)
			host_name = result.group('host_name')
			self.command('echo ' + self.EPCPassword + ' | sudo -S ./run_mme 2>&1 | stdbuf -o0 tee -a mme_' + self.testCase_id + '.log &', 'MME app initialization complete', 100)
		else:
			self.command('cd /opt/ltebox/tools', '\$', 5)
			self.command('echo ' + self.EPCPassword + ' | sudo -S ./start_mme', '\$', 5)
		self.close()
		self.CreateHtmlTestRow(self.EPCType, 'OK', ALL_PROCESSES_OK)

	def InitializeSPGW(self):
		if self.EPCIPAddress == '' or self.EPCUserName == '' or self.EPCPassword == '' or self.EPCSourceCodePath == '' or self.EPCType == '':
			Usage()
			sys.exit('Insufficient Parameter')
		self.open(self.EPCIPAddress, self.EPCUserName, self.EPCPassword)
		if re.match('OAI', self.EPCType, re.IGNORECASE):
			self.command('cd ' + self.EPCSourceCodePath, '\$', 5)
			self.command('source oaienv', '\$', 5)
			self.command('cd scripts', '\$', 5)
			self.command('echo ' + self.EPCPassword + ' | sudo -S ./run_spgw 2>&1 | stdbuf -o0 tee -a spgw_' + self.testCase_id + '.log &', 'Initializing SPGW-APP task interface: DONE', 30)
		else:
			self.command('cd /opt/ltebox/tools', '\$', 5)
			self.command('echo ' + self.EPCPassword + ' | sudo -S ./start_xGw', '\$', 5)
		self.close()
		self.CreateHtmlTestRow(self.EPCType, 'OK', ALL_PROCESSES_OK)

	def CheckFlexranCtrlInstallation(self):
		if self.EPCIPAddress == '' or self.EPCUserName == '' or self.EPCPassword == '':
			return
		self.open(self.EPCIPAddress, self.EPCUserName, self.EPCPassword)
		self.command('ls -ls /opt/flexran_rtc/*/rt_controller', '\$', 5)
		result = re.search('/opt/flexran_rtc/build/rt_controller', str(self.ssh.before))
		if result is not None:
			self.flexranCtrlInstalled = True
			logging.debug('Flexran Controller is installed')
		self.close()

	def InitializeFlexranCtrl(self):
		if self.flexranCtrlInstalled == False:
			return
		if self.EPCIPAddress == '' or self.EPCUserName == '' or self.EPCPassword == '':
			Usage()
			sys.exit('Insufficient Parameter')
		self.open(self.EPCIPAddress, self.EPCUserName, self.EPCPassword)
		self.command('cd /opt/flexran_rtc', '\$', 5)
		self.command('echo ' + self.EPCPassword + ' | sudo -S rm -f log/*.log', '\$', 5)
		self.command('echo ' + self.EPCPassword + ' | sudo -S echo "build/rt_controller -c log_config/basic_log" > ./my-flexran-ctl.sh', '\$', 5)
		self.command('echo ' + self.EPCPassword + ' | sudo -S chmod 755 ./my-flexran-ctl.sh', '\$', 5)
		self.command('echo ' + self.EPCPassword + ' | sudo -S daemon --unsafe --name=flexran_rtc_daemon --chdir=/opt/flexran_rtc -o /opt/flexran_rtc/log/flexranctl_' + self.testCase_id + '.log ././my-flexran-ctl.sh', '\$', 5)
		self.command('ps -aux | grep --color=never rt_controller', '\$', 5)
		result = re.search('rt_controller -c ', str(self.ssh.before))
		if result is not None:
			logging.debug('\u001B[1m Initialize FlexRan Controller Completed\u001B[0m')
			self.flexranCtrlStarted = True
		self.close()
		self.CreateHtmlTestRow('N/A', 'OK', ALL_PROCESSES_OK)

	def InitializeeNB(self):
		if self.eNBIPAddress == '' or self.eNBUserName == '' or self.eNBPassword == '' or self.eNBSourceCodePath == '':
			Usage()
			sys.exit('Insufficient Parameter')
		check_eNB = False
		check_OAI_UE = False
		pStatus = self.CheckProcessExist(check_eNB, check_OAI_UE)
		if (pStatus < 0):
			self.CreateHtmlTestRow(self.Initialize_eNB_args, 'KO', pStatus)
			self.CreateHtmlTabFooter(False)
			sys.exit(1)
		# If tracer options is on, running tshark on EPC side and capture traffic b/ EPC and eNB
		result = re.search('T_stdout', str(self.Initialize_eNB_args))
		if result is not None:
			self.open(self.EPCIPAddress, self.EPCUserName, self.EPCPassword)
			self.command('ip addr show | awk -f /tmp/active_net_interfaces.awk | egrep -v "lo|tun"', '\$', 5)
			result = re.search('interfaceToUse=(?P<eth_interface>[a-zA-Z0-9\-\_]+)done', str(self.ssh.before))
			if result is not None:
				eth_interface = result.group('eth_interface')
				logging.debug('\u001B[1m Launching tshark on interface ' + eth_interface + '\u001B[0m')
				self.EPC_PcapFileName = 'enb_' + self.testCase_id + '_s1log.pcap'
				self.command('echo ' + self.EPCPassword + ' | sudo -S rm -f /tmp/' + self.EPC_PcapFileName, '\$', 5)
				self.command('echo $USER; nohup sudo tshark -f "host ' + self.eNBIPAddress +'" -i ' + eth_interface + ' -w /tmp/' + self.EPC_PcapFileName + ' > /tmp/tshark.log 2>&1 &', self.EPCUserName, 5)
			self.close()
		self.open(self.eNBIPAddress, self.eNBUserName, self.eNBPassword)
		self.command('cd ' + self.eNBSourceCodePath, '\$', 5)
		# Initialize_eNB_args usually start with -O and followed by the location in repository
		full_config_file = self.Initialize_eNB_args.replace('-O ','')
		extra_options = ''
		extIdx = full_config_file.find('.conf')
		if (extIdx > 0):
			extra_options = full_config_file[extIdx + 5:]
			# if tracer options is on, compiling and running T Tracer
			result = re.search('T_stdout', str(extra_options))
			if result is not None:
				logging.debug('\u001B[1m Compiling and launching T Tracer\u001B[0m')
				self.command('cd common/utils/T/tracer', '\$', 5)
				self.command('make', '\$', 10)
				self.command('echo $USER; nohup ./record -d ../T_messages.txt -o ' + self.eNBSourceCodePath + '/cmake_targets/enb_' + self.testCase_id + '_record.raw -ON -off VCD -off HEAVY -off LEGACY_GROUP_TRACE -off LEGACY_GROUP_DEBUG > ' + self.eNBSourceCodePath + '/cmake_targets/enb_' + self.testCase_id + '_record.log 2>&1 &', self.eNBUserName, 5)
				self.command('cd ' + self.eNBSourceCodePath, '\$', 5)
			full_config_file = full_config_file[:extIdx + 5]
			config_path, config_file = os.path.split(full_config_file)
		else:
			sys.exit('Insufficient Parameter')
		ci_full_config_file = config_path + '/ci-' + config_file
		rruCheck = False
		result = re.search('rru|du', str(config_file))
		if result is not None:
			rruCheck = True
		# do not reset board twice in IF4.5 case
		result = re.search('rru|enb|du', str(config_file))
		if result is not None:
			self.command('echo ' + self.eNBPassword + ' | sudo -S uhd_find_devices', '\$', 30)
			result = re.search('type: b200', str(self.ssh.before))
			if result is not None:
				logging.debug('Found a B2xx device --> resetting it')
				self.command('echo ' + self.eNBPassword + ' | sudo -S b2xx_fx3_utils --reset-device', '\$', 10)
				# Reloading FGPA bin firmware
				self.command('echo ' + self.eNBPassword + ' | sudo -S uhd_find_devices', '\$', 30)
		# Make a copy and adapt to EPC / eNB IP addresses
		self.command('cp ' + full_config_file + ' ' + ci_full_config_file, '\$', 5)
		self.command('sed -i -e \'s/CI_MME_IP_ADDR/' + self.EPCIPAddress + '/\' ' + ci_full_config_file, '\$', 2);
		self.command('sed -i -e \'s/CI_ENB_IP_ADDR/' + self.eNBIPAddress + '/\' ' + ci_full_config_file, '\$', 2);
		if self.flexranCtrlInstalled and self.flexranCtrlStarted:
			self.command('sed -i -e \'s/FLEXRAN_ENABLED.*;/FLEXRAN_ENABLED        = "yes";/\' ' + ci_full_config_file, '\$', 2);
		else:
			self.command('sed -i -e \'s/FLEXRAN_ENABLED.*;/FLEXRAN_ENABLED        = "no";/\' ' + ci_full_config_file, '\$', 2);
		# Launch eNB with the modified config file
		self.command('source oaienv', '\$', 5)
		self.command('cd cmake_targets', '\$', 5)
		self.command('echo "ulimit -c unlimited && ./ran_build/build/' + self.air_interface + '-softmodem -O ' + self.eNBSourceCodePath + '/' + ci_full_config_file + extra_options + '" > ./my-lte-softmodem-run' + str(self.eNB_instance) + '.sh ', '\$', 5)
		self.command('chmod 775 ./my-lte-softmodem-run' + str(self.eNB_instance) + '.sh', '\$', 5)
		self.command('echo ' + self.eNBPassword + ' | sudo -S rm -Rf enb_' + self.testCase_id + '.log', '\$', 5)
		#use nohup instead of daemon
		#self.command('echo ' + self.eNBPassword + ' | sudo -S -E daemon --inherit --unsafe --name=enb' + str(self.eNB_instance) + '_daemon --chdir=' + self.eNBSourceCodePath + '/cmake_targets -o ' + self.eNBSourceCodePath + '/cmake_targets/enb_' + self.testCase_id + '.log ./my-lte-softmodem-run' + str(self.eNB_instance) + '.sh', '\$', 5)
		self.command('echo $USER; nohup sudo ./my-lte-softmodem-run' + str(self.eNB_instance) + '.sh' + ' > ' + self.eNBSourceCodePath + '/cmake_targets/enb_' + self.testCase_id + '.log' + ' 2>&1 &', self.eNBUserName, 5)
		if not rruCheck:
			self.eNBLogFile = 'enb_' + self.testCase_id + '.log'
			if extra_options != '':
				self.eNBOptions = extra_options
		result = re.search('rru|du', str(config_file))
		if result is not None:
			self.rruLogFile = 'enb_' + self.testCase_id + '.log'
		time.sleep(6)
		doLoop = True
		loopCounter = 10
		while (doLoop):
			loopCounter = loopCounter - 1
			if (loopCounter == 0):
				# In case of T tracer recording, we may need to kill it
				result = re.search('T_stdout', str(self.Initialize_eNB_args))
				if result is not None:
					self.command('killall --signal SIGKILL record', '\$', 5)
				self.close()
				doLoop = False
				logging.error('\u001B[1;37;41m eNB logging system did not show got sync! \u001B[0m')
				self.CreateHtmlTestRow('-O ' + config_file + extra_options, 'KO', ALL_PROCESSES_OK)
				self.CreateHtmlTabFooter(False)
				# In case of T tracer recording, we need to kill tshark on EPC side
				result = re.search('T_stdout', str(self.Initialize_eNB_args))
				if result is not None:
					self.open(self.EPCIPAddress, self.EPCUserName, self.EPCPassword)
					logging.debug('\u001B[1m Stopping tshark \u001B[0m')
					self.command('echo ' + self.EPCPassword + ' | sudo -S killall --signal SIGKILL tshark', '\$', 5)
					if self.EPC_PcapFileName != '':
						time.sleep(0.5)
						self.command('echo ' + self.EPCPassword + ' | sudo -S chmod 666 /tmp/' + self.EPC_PcapFileName, '\$', 5)
					self.close()
					time.sleep(1)
					if self.EPC_PcapFileName != '':
						copyin_res = self.copyin(self.EPCIPAddress, self.EPCUserName, self.EPCPassword, '/tmp/' + self.EPC_PcapFileName, '.')
						if (copyin_res == 0):
							self.copyout(self.eNBIPAddress, self.eNBUserName, self.eNBPassword, self.EPC_PcapFileName, self.eNBSourceCodePath + '/cmake_targets/.')
				sys.exit(1)
			else:
				self.command('stdbuf -o0 cat enb_' + self.testCase_id + '.log | egrep --text --color=never -i "wait|sync|Starting"', '\$', 4)
				if rruCheck:
					result = re.search('wait RUs', str(self.ssh.before))
				else:
					result = re.search('got sync|Starting F1AP at CU', str(self.ssh.before))
				if result is None:
					time.sleep(6)
				else:
					doLoop = False
					if rruCheck and extra_options != '':
						self.rruOptions = extra_options
					self.CreateHtmlTestRow('-O ' + config_file + extra_options, 'OK', ALL_PROCESSES_OK)
					logging.debug('\u001B[1m Initialize eNB Completed\u001B[0m')
					time.sleep(10)

		self.close()

	def InitializeUE_common(self, device_id):
		logging.debug('send adb commands')
		try:
			self.open(self.ADBIPAddress, self.ADBUserName, self.ADBPassword)
			# enable data service
			self.command('stdbuf -o0 adb -s ' + device_id + ' shell svc data enable', '\$', 60)

			# The following commands are deprecated since we no longer work on Android 7+
			# self.command('stdbuf -o0 adb -s ' + device_id + ' shell settings put global airplane_mode_on 1', '\$', 10)
			# self.command('stdbuf -o0 adb -s ' + device_id + ' shell am broadcast -a android.intent.action.AIRPLANE_MODE --ez state true', '\$', 60)
			# a dedicated script has to be installed inside the UE
			# airplane mode on means call /data/local/tmp/off
			self.command('stdbuf -o0 adb -s ' + device_id + ' shell /data/local/tmp/off', '\$', 60)
			#airplane mode off means call /data/local/tmp/on
			logging.debug('\u001B[1mUE (' + device_id + ') Initialize Completed\u001B[0m')
			self.close()
		except:
			os.kill(os.getppid(),signal.SIGUSR1)

	def InitializeUE(self):
		if self.ADBIPAddress == '' or self.ADBUserName == '' or self.ADBPassword == '':
			Usage()
			sys.exit('Insufficient Parameter')
		multi_jobs = []
		for device_id in self.UEDevices:
			p = Process(target = self.InitializeUE_common, args = (device_id,))
			p.daemon = True
			p.start()
			multi_jobs.append(p)
		for job in multi_jobs:
			job.join()
		self.CreateHtmlTestRow('N/A', 'OK', ALL_PROCESSES_OK)

	def InitializeOAIUE(self):
		if self.UEIPAddress == '' or self.UEUserName == '' or self.UEPassword == '' or self.UESourceCodePath == '':
			Usage()
			sys.exit('Insufficient Parameter')
		result = re.search('--no-L2-connect', str(self.Initialize_OAI_UE_args))
		if result is None:
			check_eNB = True
			check_OAI_UE = False
			pStatus = self.CheckProcessExist(check_eNB, check_OAI_UE)
			if (pStatus < 0):
				self.CreateHtmlTestRow(self.Initialize_OAI_UE_args, 'KO', pStatus)
				self.CreateHtmlTabFooter(False)
				sys.exit(1)
		self.open(self.UEIPAddress, self.UEUserName, self.UEPassword)
		# b2xx_fx3_utils reset procedure
		self.command('echo ' + self.UEPassword + ' | sudo -S uhd_find_devices', '\$', 30)
		result = re.search('type: b200', str(self.ssh.before))
		if result is not None:
			logging.debug('Found a B2xx device --> resetting it')
			self.command('echo ' + self.UEPassword + ' | sudo -S b2xx_fx3_utils --reset-device', '\$', 10)
			# Reloading FGPA bin firmware
			self.command('echo ' + self.UEPassword + ' | sudo -S uhd_find_devices', '\$', 30)
		result = re.search('type: n3xx', str(self.ssh.before))
		if result is not None:
			logging.debug('Found a N3xx device --> resetting it')
		self.command('cd ' + self.UESourceCodePath, '\$', 5)
		# Initialize_OAI_UE_args usually start with -C and followed by the location in repository
		self.command('source oaienv', '\$', 5)
		self.command('cd cmake_targets/ran_build/build', '\$', 5)
		self.command('echo "ulimit -c unlimited && ./'+ self.air_interface +'-uesoftmodem ' + self.Initialize_OAI_UE_args + '" > ./my-lte-uesoftmodem-run' + str(self.UE_instance) + '.sh', '\$', 5)
		self.command('chmod 775 ./my-lte-uesoftmodem-run' + str(self.UE_instance) + '.sh', '\$', 5)
		self.command('echo ' + self.UEPassword + ' | sudo -S rm -Rf ' + self.UESourceCodePath + '/cmake_targets/ue_' + self.testCase_id + '.log', '\$', 5)
		self.UELogFile = 'ue_' + self.testCase_id + '.log'

		# We are now looping several times to hope we really sync w/ an eNB
		doOutterLoop = True
		outterLoopCounter = 5
		gotSyncStatus = True
		fullSyncStatus = True
		while (doOutterLoop):
			self.command('cd ' + self.UESourceCodePath + '/cmake_targets/ran_build/build', '\$', 5)
			self.command('echo ' + self.UEPassword + ' | sudo -S rm -Rf ' + self.UESourceCodePath + '/cmake_targets/ue_' + self.testCase_id + '.log', '\$', 5)
			#use nohup instead of daemon
			#self.command('echo ' + self.UEPassword + ' | sudo -S -E daemon --inherit --unsafe --name=ue' + str(self.UE_instance) + '_daemon --chdir=' + self.UESourceCodePath + '/cmake_targets/lte_build_oai/build -o ' + self.UESourceCodePath + '/cmake_targets/ue_' + self.testCase_id + '.log ./my-lte-uesoftmodem-run' + str(self.UE_instance) + '.sh', '\$', 5)
			self.command('echo $USER; nohup sudo ./my-lte-uesoftmodem-run' + str(self.UE_instance) + '.sh' + ' > ' + self.UESourceCodePath + '/cmake_targets/ue_' + self.testCase_id + '.log ' + ' 2>&1 &', self.UEUserName, 5)
			time.sleep(6)
			self.command('cd ../..', '\$', 5)
			doLoop = True
			loopCounter = 10
			gotSyncStatus = True
			# the 'got sync' message is for the UE threads synchronization
			while (doLoop):
				loopCounter = loopCounter - 1
				if (loopCounter == 0):
					# Here should never occur
					logging.error('"got sync" message never showed!')
					gotSyncStatus = False
					doLoop = False
					continue
				self.command('stdbuf -o0 cat ue_' + self.testCase_id + '.log | egrep --text --color=never -i "wait|sync"', '\$', 4)
				if self.air_interface == 'nr':
					result = re.search('Starting sync detection', str(self.ssh.before))
				else:
					result = re.search('got sync', str(self.ssh.before))
				if result is None:
					time.sleep(10)
				else:
					doLoop = False
					logging.debug('Found "got sync" message!')
			if gotSyncStatus == False:
				# we certainly need to stop the lte-uesoftmodem process if it is still running!
				self.command('ps -aux | grep --text --color=never softmodem | grep -v grep', '\$', 4)
				result = re.search('-uesoftmodem', str(self.ssh.before))
				if result is not None:
					self.command('echo ' + self.UEPassword + ' | sudo -S killall --signal=SIGINT -r *-uesoftmodem', '\$', 4)
					time.sleep(3)
				continue
			if self.air_interface == 'nr':
				fullSyncStatus = True
				doOutterLoop = False
			else:
				# We are now checking if sync w/ eNB DOES NOT OCCUR
				# Usually during the cell synchronization stage, the UE returns with No cell synchronization message
				doLoop = True
				loopCounter = 10
				while (doLoop):
					loopCounter = loopCounter - 1
					if (loopCounter == 0):
						# Here we do have a great chance that the UE did cell-sync w/ eNB
						doLoop = False
						doOutterLoop = False
						fullSyncStatus = True
						continue
					self.command('stdbuf -o0 cat ue_' + self.testCase_id + '.log | egrep --text --color=never -i "wait|sync"', '\$', 4)
					result = re.search('No cell synchronization found', str(self.ssh.before))
					if result is None:
						time.sleep(6)
					else:
						doLoop = False
						fullSyncStatus = False
						logging.debug('Found: "No cell synchronization" message! --> try again')
						time.sleep(6)
						self.command('ps -aux | grep --text --color=never softmodem | grep -v grep', '\$', 4)
						result = re.search('lte-uesoftmodem', str(self.ssh.before))
						if result is not None:
							self.command('echo ' + self.UEPassword + ' | sudo -S killall --signal=SIGINT lte-uesoftmodem', '\$', 4)
				outterLoopCounter = outterLoopCounter - 1
				if (outterLoopCounter == 0):
					doOutterLoop = False

		if fullSyncStatus and gotSyncStatus and self.air_interface == 'lte':
			result = re.search('--no-L2-connect', str(self.Initialize_OAI_UE_args))
			if result is None:
				self.command('ifconfig oaitun_ue1', '\$', 4)
				result = re.search('inet addr', str(self.ssh.before))
				if result is not None:
					logging.debug('\u001B[1m oaitun_ue1 interface is mounted and configured\u001B[0m')
				else:
					logging.error('\u001B[1m oaitun_ue1 interface is either NOT mounted or NOT configured\u001B[0m')

		self.close()
		# For the moment we are always OK!!!
		self.CreateHtmlTestRow(self.Initialize_OAI_UE_args, 'OK', ALL_PROCESSES_OK, 'OAI UE')
		logging.debug('\u001B[1m Initialize OAI UE Completed\u001B[0m')

	def InitializeOAIeNB(self):
		if self.eNBIPAddress == '' or self.eNBUserName == '' or self.eNBPassword == '' or self.eNBSourceCodePath == '':
			Usage()
			sys.exit('Insufficient Parameter')
		self.open(self.eNBIPAddress, self.eNBUserName, self.eNBPassword)
		self.command('cd ' + self.eNBSourceCodePath, '\$', 5)
		# Launch eNB with the modified config file
		self.command('source oaienv', '\$', 5)
		self.command('cd cmake_targets/ran_build/build', '\$', 5)
		self.eNBLogFile = 'enb_' + self.testCase_id + '.log'
		self.command('echo "ulimit -c unlimited && ./' + self.air_interface + '-softmodem ' + self.Initialize_OAI_eNB_args + '|& tee ' + self.eNBSourceCodePath + '/cmake_targets/' + self.eNBLogFile + '" > ./my-lte-softmodem-run' + str(self.eNB_instance) + '.sh', '\$', 5)
		self.command('chmod 775 ./my-lte-softmodem-run' + str(self.eNB_instance) + '.sh', '\$', 5)
		self.command('echo ' + self.eNBPassword + ' | sudo -S rm -Rf ' + self.eNBSourceCodePath + '/cmake_targets/enb_' + self.testCase_id + '.log', '\$', 5)
		#use nohup instead of daemon
		self.command('echo $USER; nohup sudo ./my-lte-softmodem-run' + str(self.eNB_instance) + '.sh' + ' > ' + self.eNBSourceCodePath + '/cmake_targets/enb_' + self.testCase_id + '.log' + ' 2>&1 &', self.eNBUserName, 5)
		#self.command('echo ' + self.eNBPassword + ' | sudo -S -E daemon --inherit --unsafe --name=enb' + str(self.eNB_instance) + '_daemon --chdir=' + self.eNBSourceCodePath + '/cmake_targets/ran_build/build -o ' + self.eNBSourceCodePath + '/cmake_targets/enb_' + self.testCase_id + '.log ./my-lte-softmodem-run' + str(self.eNB_instance) + '.sh', '\$', 5)
		time.sleep(6)
		self.command('cd ../..', '\$', 5)
		doLoop = True
		loopCounter = 10
		while (doLoop):
			loopCounter = loopCounter - 1
			if (loopCounter == 0):
				self.close()
				doLoop = False
				logging.error('\u001B[1;37;41m eNB logging system did not show got sync! \u001B[0m')
				self.CreateHtmlTestRow(self.Initialize_OAI_eNB_args, 'KO', ALL_PROCESSES_OK, 'OAI eNB')
				self.CreateHtmlTabFooter(False)
				sys.exit(1)
			else:
				self.command('stdbuf -o0 cat ' + self.eNBLogFile + ' | egrep --text --color=never -i "wait|sync"', '\$', 30)
				result = re.search('got sync', str(self.ssh.before))
				if result is None:
					time.sleep(11)
				else:
					doLoop = False
					self.CreateHtmlTestRow(self.Initialize_OAI_eNB_args, 'OK', ALL_PROCESSES_OK, 'OAI eNB')
					logging.debug('\u001B[1m Initialize OAI eNB Completed\u001B[0m')
		self.close()

	def checkDevTTYisUnlocked(self):
		self.open(self.ADBIPAddress, self.ADBUserName, self.ADBPassword)
		count = 0
		while count < 5:
			self.command('echo ' + self.ADBPassword + ' | sudo -S lsof | grep ttyUSB0', '\$', 10)
			result = re.search('picocom', str(self.ssh.before))
			if result is None:
				count = 10
			else:
				time.sleep(5)
				count = count + 1
		self.close()

	def InitializeCatM(self):
		if self.ADBIPAddress == '' or self.ADBUserName == '' or self.ADBPassword == '':
			Usage()
			sys.exit('Insufficient Parameter')
		self.picocom_closure = True
		self.open(self.ADBIPAddress, self.ADBUserName, self.ADBPassword)
		# dummy call to start a sudo session. The picocom command does NOT handle well the `sudo -S`
		self.command('echo ' + self.ADBPassword + ' | sudo -S ls', '\$', 10)
		self.command('sudo picocom --baud 921600 --flow n --databits 8 /dev/ttyUSB0', 'Terminal ready', 10)
		time.sleep(1)
		# Calling twice AT to clear all buffers
		self.command('AT', 'OK|ERROR', 5)
		self.command('AT', 'OK', 5)
		# Disabling the Radio
		self.command('AT+CFUN=0', 'OK', 5)
		logging.debug('\u001B[1m Cellular Functionality disabled\u001B[0m')
		# Checking if auto-attach is enabled
		self.command('AT^AUTOATT?', 'OK', 5)
		result = re.search('AUTOATT: (?P<state>[0-9\-]+)', str(self.ssh.before))
		if result is not None:
			if result.group('state') is not None:
				autoAttachState = int(result.group('state'))
				if autoAttachState is not None:
					if autoAttachState == 0:
						self.command('AT^AUTOATT=1', 'OK', 5)
					logging.debug('\u001B[1m Auto-Attach enabled\u001B[0m')
		else:
			logging.debug('\u001B[1;37;41m Could not check Auto-Attach! \u001B[0m')
		# Force closure of picocom but device might still be locked
		self.close()
		self.picocom_closure = False
		self.CreateHtmlTestRow('N/A', 'OK', ALL_PROCESSES_OK)
		self.checkDevTTYisUnlocked()

	def TerminateCatM(self):
		if self.ADBIPAddress == '' or self.ADBUserName == '' or self.ADBPassword == '':
			Usage()
			sys.exit('Insufficient Parameter')
		self.picocom_closure = True
		self.open(self.ADBIPAddress, self.ADBUserName, self.ADBPassword)
		# dummy call to start a sudo session. The picocom command does NOT handle well the `sudo -S`
		self.command('echo ' + self.ADBPassword + ' | sudo -S ls', '\$', 10)
		self.command('sudo picocom --baud 921600 --flow n --databits 8 /dev/ttyUSB0', 'Terminal ready', 10)
		time.sleep(1)
		# Calling twice AT to clear all buffers
		self.command('AT', 'OK|ERROR', 5)
		self.command('AT', 'OK', 5)
		# Disabling the Radio
		self.command('AT+CFUN=0', 'OK', 5)
		logging.debug('\u001B[1m Cellular Functionality disabled\u001B[0m')
		self.close()
		self.picocom_closure = False
		self.CreateHtmlTestRow('N/A', 'OK', ALL_PROCESSES_OK)
		self.checkDevTTYisUnlocked()

	def AttachCatM(self):
		if self.ADBIPAddress == '' or self.ADBUserName == '' or self.ADBPassword == '':
			Usage()
			sys.exit('Insufficient Parameter')
		self.picocom_closure = True
		self.open(self.ADBIPAddress, self.ADBUserName, self.ADBPassword)
		# dummy call to start a sudo session. The picocom command does NOT handle well the `sudo -S`
		self.command('echo ' + self.ADBPassword + ' | sudo -S ls', '\$', 10)
		self.command('sudo picocom --baud 921600 --flow n --databits 8 /dev/ttyUSB0', 'Terminal ready', 10)
		time.sleep(1)
		# Calling twice AT to clear all buffers
		self.command('AT', 'OK|ERROR', 5)
		self.command('AT', 'OK', 5)
		# Enabling the Radio
		self.command('AT+CFUN=1', 'SIMSTORE,READY', 5)
		logging.debug('\u001B[1m Cellular Functionality enabled\u001B[0m')
		time.sleep(4)
		# We should check if we register
		count = 0
		attach_cnt = 0
		attach_status = False
		while count < 5:
			self.command('AT+CEREG?', 'OK', 5)
			result = re.search('CEREG: 2,(?P<state>[0-9\-]+),', str(self.ssh.before))
			if result is not None:
				mDataConnectionState = int(result.group('state'))
				if mDataConnectionState is not None:
					if mDataConnectionState == 1:
						count = 10
						attach_status = True
						result = re.search('CEREG: 2,1,"(?P<networky>[0-9A-Z]+)","(?P<networkz>[0-9A-Z]+)"', str(self.ssh.before))
						if result is not None:
							networky = result.group('networky')
							networkz = result.group('networkz')
							logging.debug('\u001B[1m CAT-M module attached to eNB (' + str(networky) + '/' + str(networkz) + ')\u001B[0m')
						else:
							logging.debug('\u001B[1m CAT-M module attached to eNB\u001B[0m')
					else:
						logging.debug('+CEREG: 2,' + str(mDataConnectionState))
						attach_cnt = attach_cnt + 1
			else:
				logging.debug(str(self.ssh.before))
				attach_cnt = attach_cnt + 1
			count = count + 1
			time.sleep(1)
		if attach_status:
			self.command('AT+CESQ', 'OK', 5)
			result = re.search('CESQ: 99,99,255,255,(?P<rsrq>[0-9]+),(?P<rsrp>[0-9]+)', str(self.ssh.before))
			if result is not None:
				nRSRQ = int(result.group('rsrq'))
				nRSRP = int(result.group('rsrp'))
				if (nRSRQ is not None) and (nRSRP is not None):
					logging.debug('    RSRQ = ' + str(-20+(nRSRQ/2)) + ' dB')
					logging.debug('    RSRP = ' + str(-140+nRSRP) + ' dBm')
		self.close()
		self.picocom_closure = False
		html_queue = SimpleQueue()
		self.checkDevTTYisUnlocked()
		if attach_status:
			html_cell = '<pre style="background-color:white">CAT-M module\nAttachment Completed in ' + str(attach_cnt+4) + ' seconds'
			if (nRSRQ is not None) and (nRSRP is not None):
				html_cell += '\n   RSRQ = ' + str(-20+(nRSRQ/2)) + ' dB'
				html_cell += '\n   RSRP = ' + str(-140+nRSRP) + ' dBm</pre>'
			else:
				html_cell += '</pre>'
			html_queue.put(html_cell)
			self.CreateHtmlTestRowQueue('N/A', 'OK', 1, html_queue)
		else:
			html_cell = '<pre style="background-color:white">CAT-M module\nAttachment Failed</pre>'
			html_queue.put(html_cell)
			self.CreateHtmlTestRowQueue('N/A', 'KO', 1, html_queue)

	def PingCatM(self):
		if self.EPCIPAddress == '' or self.EPCUserName == '' or self.EPCPassword == '' or self.EPCSourceCodePath == '':
			Usage()
			sys.exit('Insufficient Parameter')
		check_eNB = True
		check_OAI_UE = False
		pStatus = self.CheckProcessExist(check_eNB, check_OAI_UE)
		if (pStatus < 0):
			self.CreateHtmlTestRow(self.ping_args, 'KO', pStatus)
			self.CreateHtmlTabFooter(False)
			sys.exit(1)
		try:
			statusQueue = SimpleQueue()
			lock = Lock()
			self.open(self.EPCIPAddress, self.EPCUserName, self.EPCPassword)
			self.command('cd ' + self.EPCSourceCodePath, '\$', 5)
			self.command('cd scripts', '\$', 5)
			if re.match('OAI', self.EPCType, re.IGNORECASE):
				logging.debug('Using the OAI EPC HSS: not implemented yet')
				self.CreateHtmlTestRow(self.ping_args, 'KO', pStatus)
				self.CreateHtmlTabFooter(False)
				sys.exit(1)
			else:
				self.command('egrep --color=never "Allocated ipv4 addr" /opt/ltebox/var/log/xGwLog.0', '\$', 5)
				result = re.search('Allocated ipv4 addr: (?P<ipaddr>[0-9\.]+) from Pool', str(self.ssh.before))
				if result is not None:
					moduleIPAddr = result.group('ipaddr')
				else:
					return
			ping_time = re.findall("-c (\d+)",str(self.ping_args))
			device_id = 'catm'
			ping_status = self.command('stdbuf -o0 ping ' + self.ping_args + ' ' + str(moduleIPAddr) + ' 2>&1 | stdbuf -o0 tee ping_' + self.testCase_id + '_' + device_id + '.log', '\$', int(ping_time[0])*1.5)
			# TIMEOUT CASE
			if ping_status < 0:
				message = 'Ping with UE (' + str(moduleIPAddr) + ') crashed due to TIMEOUT!'
				logging.debug('\u001B[1;37;41m ' + message + ' \u001B[0m')
				self.close()
				self.ping_iperf_wrong_exit(lock, moduleIPAddr, device_id, statusQueue, message)
				return
			result = re.search(', (?P<packetloss>[0-9\.]+)% packet loss, time [0-9\.]+ms', str(self.ssh.before))
			if result is None:
				message = 'Packet Loss Not Found!'
				logging.debug('\u001B[1;37;41m ' + message + ' \u001B[0m')
				self.close()
				self.ping_iperf_wrong_exit(lock, moduleIPAddr, device_id, statusQueue, message)
				return
			packetloss = result.group('packetloss')
			if float(packetloss) == 100:
				message = 'Packet Loss is 100%'
				logging.debug('\u001B[1;37;41m ' + message + ' \u001B[0m')
				self.close()
				self.ping_iperf_wrong_exit(lock, moduleIPAddr, device_id, statusQueue, message)
				return
			result = re.search('rtt min\/avg\/max\/mdev = (?P<rtt_min>[0-9\.]+)\/(?P<rtt_avg>[0-9\.]+)\/(?P<rtt_max>[0-9\.]+)\/[0-9\.]+ ms', str(self.ssh.before))
			if result is None:
				message = 'Ping RTT_Min RTT_Avg RTT_Max Not Found!'
				logging.debug('\u001B[1;37;41m ' + message + ' \u001B[0m')
				self.close()
				self.ping_iperf_wrong_exit(lock, moduleIPAddr, device_id, statusQueue, message)
				return
			rtt_min = result.group('rtt_min')
			rtt_avg = result.group('rtt_avg')
			rtt_max = result.group('rtt_max')
			pal_msg = 'Packet Loss : ' + packetloss + '%'
			min_msg = 'RTT(Min)    : ' + rtt_min + ' ms'
			avg_msg = 'RTT(Avg)    : ' + rtt_avg + ' ms'
			max_msg = 'RTT(Max)    : ' + rtt_max + ' ms'
			lock.acquire()
			logging.debug('\u001B[1;37;44m ping result (' + moduleIPAddr + ') \u001B[0m')
			logging.debug('\u001B[1;34m    ' + pal_msg + '\u001B[0m')
			logging.debug('\u001B[1;34m    ' + min_msg + '\u001B[0m')
			logging.debug('\u001B[1;34m    ' + avg_msg + '\u001B[0m')
			logging.debug('\u001B[1;34m    ' + max_msg + '\u001B[0m')
			qMsg = pal_msg + '\n' + min_msg + '\n' + avg_msg + '\n' + max_msg
			packetLossOK = True
			if packetloss is not None:
				if float(packetloss) > float(self.ping_packetloss_threshold):
					qMsg += '\nPacket Loss too high'
					logging.debug('\u001B[1;37;41m Packet Loss too high \u001B[0m')
					packetLossOK = False
				elif float(packetloss) > 0:
					qMsg += '\nPacket Loss is not 0%'
					logging.debug('\u001B[1;30;43m Packet Loss is not 0% \u001B[0m')
			lock.release()
			self.close()
			html_cell = '<pre style="background-color:white">CAT-M module\nIP Address  : ' + moduleIPAddr + '\n' + qMsg + '</pre>'
			statusQueue.put(html_cell)
			if (packetLossOK):
				self.CreateHtmlTestRowQueue(self.ping_args, 'OK', 1, statusQueue)
			else:
				self.CreateHtmlTestRowQueue(self.ping_args, 'KO', 1, statusQueue)
				self.AutoTerminateUEandeNB()
				self.CreateHtmlTabFooter(False)
				sys.exit(1)
		except:
			os.kill(os.getppid(),signal.SIGUSR1)

	def AttachUE_common(self, device_id, statusQueue, lock):
		try:
			self.open(self.ADBIPAddress, self.ADBUserName, self.ADBPassword)
			self.command('stdbuf -o0 adb -s ' + device_id + ' shell /data/local/tmp/on', '\$', 60)
			time.sleep(2)
			max_count = 45
			count = max_count
			while count > 0:
				self.command('stdbuf -o0 adb -s ' + device_id + ' shell dumpsys telephony.registry | grep mDataConnectionState', '\$', 15)
				result = re.search('mDataConnectionState.*=(?P<state>[0-9\-]+)', str(self.ssh.before))
				if result is None:
					logging.debug('\u001B[1;37;41m mDataConnectionState Not Found! \u001B[0m')
					lock.acquire()
					statusQueue.put(-1)
					statusQueue.put(device_id)
					statusQueue.put('mDataConnectionState Not Found!')
					lock.release()
					break
				mDataConnectionState = int(result.group('state'))
				if mDataConnectionState == 2:
					logging.debug('\u001B[1mUE (' + device_id + ') Attach Completed\u001B[0m')
					lock.acquire()
					statusQueue.put(max_count - count)
					statusQueue.put(device_id)
					statusQueue.put('Attach Completed')
					lock.release()
					break
				count = count - 1
				if count == 15 or count == 30:
					logging.debug('\u001B[1;30;43m Retry UE (' + device_id + ') Flight Mode Off \u001B[0m')
					self.command('stdbuf -o0 adb -s ' + device_id + ' shell /data/local/tmp/off', '\$', 60)
					time.sleep(0.5)
					self.command('stdbuf -o0 adb -s ' + device_id + ' shell /data/local/tmp/on', '\$', 60)
					time.sleep(0.5)
				logging.debug('\u001B[1mWait UE (' + device_id + ') a second until mDataConnectionState=2 (' + str(max_count-count) + ' times)\u001B[0m')
				time.sleep(1)
			if count == 0:
				logging.debug('\u001B[1;37;41m UE (' + device_id + ') Attach Failed \u001B[0m')
				lock.acquire()
				statusQueue.put(-1)
				statusQueue.put(device_id)
				statusQueue.put('Attach Failed')
				lock.release()
			self.close()
		except:
			os.kill(os.getppid(),signal.SIGUSR1)

	def AttachUE(self):
		if self.ADBIPAddress == '' or self.ADBUserName == '' or self.ADBPassword == '':
			Usage()
			sys.exit('Insufficient Parameter')
		check_eNB = True
		check_OAI_UE = False
		pStatus = self.CheckProcessExist(check_eNB, check_OAI_UE)
		if (pStatus < 0):
			self.CreateHtmlTestRow('N/A', 'KO', pStatus)
			self.AutoTerminateUEandeNB()
			self.CreateHtmlTabFooter(False)
			sys.exit(1)
		multi_jobs = []
		status_queue = SimpleQueue()
		lock = Lock()
		nb_ue_to_connect = 0
		for device_id in self.UEDevices:
			if (self.nbMaxUEtoAttach == -1) or (nb_ue_to_connect < self.nbMaxUEtoAttach):
				p = Process(target = self.AttachUE_common, args = (device_id, status_queue, lock,))
				p.daemon = True
				p.start()
				multi_jobs.append(p)
			nb_ue_to_connect = nb_ue_to_connect + 1
		for job in multi_jobs:
			job.join()

		if (status_queue.empty()):
			self.CreateHtmlTestRow('N/A', 'KO', ALL_PROCESSES_OK)
			self.CreateHtmlTabFooter(False)
			self.AutoTerminateUEandeNB()
			sys.exit(1)
		else:
			attach_status = True
			html_queue = SimpleQueue()
			while (not status_queue.empty()):
				count = status_queue.get()
				if (count < 0):
					attach_status = False
				device_id = status_queue.get()
				message = status_queue.get()
				if (count < 0):
					html_cell = '<pre style="background-color:white">UE (' + device_id + ')\n' + message + '</pre>'
				else:
					html_cell = '<pre style="background-color:white">UE (' + device_id + ')\n' + message + ' in ' + str(count + 2) + ' seconds</pre>'
				html_queue.put(html_cell)
			if (attach_status):
				self.CreateHtmlTestRowQueue('N/A', 'OK', len(self.UEDevices), html_queue)
				result = re.search('T_stdout', str(self.Initialize_eNB_args))
				if result is not None:
					logging.debug('Waiting 5 seconds to fill up record file')
					time.sleep(5)
			else:
				self.CreateHtmlTestRowQueue('N/A', 'KO', len(self.UEDevices), html_queue)
				self.AutoTerminateUEandeNB()
				self.CreateHtmlTabFooter(False)
				sys.exit(1)

	def DetachUE_common(self, device_id):
		try:
			self.open(self.ADBIPAddress, self.ADBUserName, self.ADBPassword)
			self.command('stdbuf -o0 adb -s ' + device_id + ' shell /data/local/tmp/off', '\$', 60)
			logging.debug('\u001B[1mUE (' + device_id + ') Detach Completed\u001B[0m')
			self.close()
		except:
			os.kill(os.getppid(),signal.SIGUSR1)

	def DetachUE(self):
		if self.ADBIPAddress == '' or self.ADBUserName == '' or self.ADBPassword == '':
			Usage()
			sys.exit('Insufficient Parameter')
		check_eNB = True
		check_OAI_UE = False
		pStatus = self.CheckProcessExist(check_eNB, check_OAI_UE)
		if (pStatus < 0):
			self.CreateHtmlTestRow('N/A', 'KO', pStatus)
			self.AutoTerminateUEandeNB()
			self.CreateHtmlTabFooter(False)
			sys.exit(1)
		multi_jobs = []
		for device_id in self.UEDevices:
			p = Process(target = self.DetachUE_common, args = (device_id,))
			p.daemon = True
			p.start()
			multi_jobs.append(p)
		for job in multi_jobs:
			job.join()
		self.CreateHtmlTestRow('N/A', 'OK', ALL_PROCESSES_OK)
		result = re.search('T_stdout', str(self.Initialize_eNB_args))
		if result is not None:
			logging.debug('Waiting 5 seconds to fill up record file')
			time.sleep(5)

	def RebootUE_common(self, device_id):
		try:
			self.open(self.ADBIPAddress, self.ADBUserName, self.ADBPassword)
			previousmDataConnectionStates = []
			# Save mDataConnectionState
			self.command('stdbuf -o0 adb -s ' + device_id + ' shell dumpsys telephony.registry | grep mDataConnectionState', '\$', 15)
			self.command('stdbuf -o0 adb -s ' + device_id + ' shell dumpsys telephony.registry | grep mDataConnectionState', '\$', 15)
			result = re.search('mDataConnectionState.*=(?P<state>[0-9\-]+)', str(self.ssh.before))
			if result is None:
				logging.debug('\u001B[1;37;41m mDataConnectionState Not Found! \u001B[0m')
				sys.exit(1)
			previousmDataConnectionStates.append(int(result.group('state')))
			# Reboot UE
			self.command('stdbuf -o0 adb -s ' + device_id + ' shell reboot', '\$', 10)
			time.sleep(60)
			previousmDataConnectionState = previousmDataConnectionStates.pop(0)
			count = 180
			while count > 0:
				count = count - 1
				self.command('stdbuf -o0 adb -s ' + device_id + ' shell dumpsys telephony.registry | grep mDataConnectionState', '\$', 15)
				result = re.search('mDataConnectionState.*=(?P<state>[0-9\-]+)', str(self.ssh.before))
				if result is None:
					mDataConnectionState = None
				else:
					mDataConnectionState = int(result.group('state'))
					logging.debug('mDataConnectionState = ' + result.group('state'))
				if mDataConnectionState is None or (previousmDataConnectionState == 2 and mDataConnectionState != 2):
					logging.debug('\u001B[1mWait UE (' + device_id + ') a second until reboot completion (' + str(180-count) + ' times)\u001B[0m')
					time.sleep(1)
				else:
					logging.debug('\u001B[1mUE (' + device_id + ') Reboot Completed\u001B[0m')
					break
			if count == 0:
				logging.debug('\u001B[1;37;41m UE (' + device_id + ') Reboot Failed \u001B[0m')
				sys.exit(1)
			self.close()
		except:
			os.kill(os.getppid(),signal.SIGUSR1)

	def RebootUE(self):
		if self.ADBIPAddress == '' or self.ADBUserName == '' or self.ADBPassword == '':
			Usage()
			sys.exit('Insufficient Parameter')
		check_eNB = True
		check_OAI_UE = False
		pStatus = self.CheckProcessExist(check_eNB, check_OAI_UE)
		if (pStatus < 0):
			self.CreateHtmlTestRow('N/A', 'KO', pStatus)
			self.CreateHtmlTabFooter(False)
			sys.exit(1)
		multi_jobs = []
		for device_id in self.UEDevices:
			p = Process(target = self.RebootUE_common, args = (device_id,))
			p.daemon = True
			p.start()
			multi_jobs.append(p)
		for job in multi_jobs:
			job.join()
		self.CreateHtmlTestRow('N/A', 'OK', ALL_PROCESSES_OK)

	def DataDisableUE_common(self, device_id):
		try:
			self.open(self.ADBIPAddress, self.ADBUserName, self.ADBPassword)
			# enable data service
			self.command('stdbuf -o0 adb -s ' + device_id + ' shell svc data disable', '\$', 60)
			logging.debug('\u001B[1mUE (' + device_id + ') Disabled Data Service\u001B[0m')
			self.close()
		except:
			os.kill(os.getppid(),signal.SIGUSR1)

	def DataDisableUE(self):
		if self.ADBIPAddress == '' or self.ADBUserName == '' or self.ADBPassword == '':
			Usage()
			sys.exit('Insufficient Parameter')
		multi_jobs = []
		for device_id in self.UEDevices:
			p = Process(target = self.DataDisableUE_common, args = (device_id,))
			p.daemon = True
			p.start()
			multi_jobs.append(p)
		for job in multi_jobs:
			job.join()
		self.CreateHtmlTestRow('N/A', 'OK', ALL_PROCESSES_OK)

	def DataEnableUE_common(self, device_id):
		try:
			self.open(self.ADBIPAddress, self.ADBUserName, self.ADBPassword)
			# enable data service
			self.command('stdbuf -o0 adb -s ' + device_id + ' shell svc data enable', '\$', 60)
			logging.debug('\u001B[1mUE (' + device_id + ') Enabled Data Service\u001B[0m')
			self.close()
		except:
			os.kill(os.getppid(),signal.SIGUSR1)

	def DataEnableUE(self):
		if self.ADBIPAddress == '' or self.ADBUserName == '' or self.ADBPassword == '':
			Usage()
			sys.exit('Insufficient Parameter')
		multi_jobs = []
		for device_id in self.UEDevices:
			p = Process(target = self.DataEnableUE_common, args = (device_id,))
			p.daemon = True
			p.start()
			multi_jobs.append(p)
		for job in multi_jobs:
			job.join()
		self.CreateHtmlTestRow('N/A', 'OK', ALL_PROCESSES_OK)

	def GetAllUEDevices(self, terminate_ue_flag):
		if self.ADBIPAddress == '' or self.ADBUserName == '' or self.ADBPassword == '':
			Usage()
			sys.exit('Insufficient Parameter')
		self.open(self.ADBIPAddress, self.ADBUserName, self.ADBPassword)
		self.command('adb devices', '\$', 15)
		self.UEDevices = re.findall("\\\\r\\\\n([A-Za-z0-9]+)\\\\tdevice",str(self.ssh.before))
		if terminate_ue_flag == False:
			if len(self.UEDevices) == 0:
				logging.debug('\u001B[1;37;41m UE Not Found! \u001B[0m')
				sys.exit(1)
		self.close()

	def GetAllCatMDevices(self, terminate_ue_flag):
		if self.ADBIPAddress == '' or self.ADBUserName == '' or self.ADBPassword == '':
			Usage()
			sys.exit('Insufficient Parameter')
		self.open(self.ADBIPAddress, self.ADBUserName, self.ADBPassword)
		self.command('lsusb | egrep "Future Technology Devices International, Ltd FT2232C" | sed -e "s#:.*##" -e "s# #_#g"', '\$', 15)
		self.CatMDevices = re.findall("\\\\r\\\\n([A-Za-z0-9_]+)",str(self.ssh.before))
		if terminate_ue_flag == False:
			if len(self.CatMDevices) == 0:
				logging.debug('\u001B[1;37;41m CAT-M UE Not Found! \u001B[0m')
				sys.exit(1)
		self.close()

	def CheckUEStatus_common(self, lock, device_id, statusQueue):
		try:
			self.open(self.ADBIPAddress, self.ADBUserName, self.ADBPassword)
			self.command('stdbuf -o0 adb -s ' + device_id + ' shell dumpsys telephony.registry', '\$', 15)
			result = re.search('mServiceState=(?P<serviceState>[0-9]+)', str(self.ssh.before))
			serviceState = 'Service State: UNKNOWN'
			if result is not None:
				lServiceState = int(result.group('serviceState'))
				if lServiceState == 3:
					serviceState = 'Service State: RADIO_POWERED_OFF'
				if lServiceState == 1:
					serviceState = 'Service State: OUT_OF_SERVICE'
				if lServiceState == 0:
					serviceState = 'Service State: IN_SERVICE'
				if lServiceState == 2:
					serviceState = 'Service State: EMERGENCY_ONLY'
			result = re.search('mDataConnectionState=(?P<dataConnectionState>[0-9]+)', str(self.ssh.before))
			dataConnectionState = 'Data State:    UNKNOWN'
			if result is not None:
				lDataConnectionState = int(result.group('dataConnectionState'))
				if lDataConnectionState == 0:
					dataConnectionState = 'Data State:    DISCONNECTED'
				if lDataConnectionState == 1:
					dataConnectionState = 'Data State:    CONNECTING'
				if lDataConnectionState == 2:
					dataConnectionState = 'Data State:    CONNECTED'
				if lDataConnectionState == 3:
					dataConnectionState = 'Data State:    SUSPENDED'
			result = re.search('mDataConnectionReason=(?P<dataConnectionReason>[0-9a-zA-Z_]+)', str(self.ssh.before))
			dataConnectionReason = 'Data Reason:   UNKNOWN'
			if result is not None:
				dataConnectionReason = 'Data Reason:   ' + result.group('dataConnectionReason')
			lock.acquire()
			logging.debug('\u001B[1;37;44m Status Check (' + str(device_id) + ') \u001B[0m')
			logging.debug('\u001B[1;34m    ' + serviceState + '\u001B[0m')
			logging.debug('\u001B[1;34m    ' + dataConnectionState + '\u001B[0m')
			logging.debug('\u001B[1;34m    ' + dataConnectionReason + '\u001B[0m')
			statusQueue.put(0)
			statusQueue.put(device_id)
			qMsg = serviceState + '\n' + dataConnectionState + '\n' + dataConnectionReason
			statusQueue.put(qMsg)
			lock.release()
			self.close()
		except:
			os.kill(os.getppid(),signal.SIGUSR1)

	def CheckStatusUE(self):
		if self.ADBIPAddress == '' or self.ADBUserName == '' or self.ADBPassword == '':
			Usage()
			sys.exit('Insufficient Parameter')
		check_eNB = True
		check_OAI_UE = False
		pStatus = self.CheckProcessExist(check_eNB, check_OAI_UE)
		if (pStatus < 0):
			self.CreateHtmlTestRow('N/A', 'KO', pStatus)
			self.CreateHtmlTabFooter(False)
			sys.exit(1)
		multi_jobs = []
		lock = Lock()
		status_queue = SimpleQueue()
		for device_id in self.UEDevices:
			p = Process(target = self.CheckUEStatus_common, args = (lock,device_id,status_queue,))
			p.daemon = True
			p.start()
			multi_jobs.append(p)
		for job in multi_jobs:
			job.join()
		if self.flexranCtrlInstalled and self.flexranCtrlStarted:
			self.open(self.EPCIPAddress, self.EPCUserName, self.EPCPassword)
			self.command('cd /opt/flexran_rtc', '\$', 5)
			self.command('curl http://localhost:9999/stats | jq \'.\' > log/check_status_' + self.testCase_id + '.log 2>&1', '\$', 5)
			self.command('cat log/check_status_' + self.testCase_id + '.log | jq \'.eNB_config[0].UE\' | grep -c rnti | sed -e "s#^#Nb Connected UE = #"', '\$', 5)
			result = re.search('Nb Connected UE = (?P<nb_ues>[0-9]+)', str(self.ssh.before))
			passStatus = True
			if result is not None:
				nb_ues = int(result.group('nb_ues'))
				htmlOptions = 'Nb Connected UE(s) to eNB = ' + str(nb_ues)
				logging.debug('\u001B[1;37;44m ' + htmlOptions + ' \u001B[0m')
				if self.expectedNbOfConnectedUEs > -1:
					if nb_ues != self.expectedNbOfConnectedUEs:
						passStatus = False
			else:
				htmlOptions = 'N/A'
			self.close()
		else:
			passStatus = True
			htmlOptions = 'N/A'

		if (status_queue.empty()):
			self.CreateHtmlTestRow(htmlOptions, 'KO', ALL_PROCESSES_OK)
			self.AutoTerminateUEandeNB()
			self.CreateHtmlTabFooter(False)
			sys.exit(1)
		else:
			check_status = True
			html_queue = SimpleQueue()
			while (not status_queue.empty()):
				count = status_queue.get()
				if (count < 0):
					check_status = False
				device_id = status_queue.get()
				message = status_queue.get()
				html_cell = '<pre style="background-color:white">UE (' + device_id + ')\n' + message + '</pre>'
				html_queue.put(html_cell)
			if check_status and passStatus:
				self.CreateHtmlTestRowQueue(htmlOptions, 'OK', len(self.UEDevices), html_queue)
			else:
				self.CreateHtmlTestRowQueue(htmlOptions, 'KO', len(self.UEDevices), html_queue)
				self.AutoTerminateUEandeNB()
				self.CreateHtmlTabFooter(False)
				sys.exit(1)

	def GetAllUEIPAddresses(self):
		if self.ADBIPAddress == '' or self.ADBUserName == '' or self.ADBPassword == '':
			Usage()
			sys.exit('Insufficient Parameter')
		ue_ip_status = 0
		self.UEIPAddresses = []
		if (len(self.UEDevices) == 1) and (self.UEDevices[0] == 'OAI-UE'):
			if self.UEIPAddress == '' or self.UEUserName == '' or self.UEPassword == '' or self.UESourceCodePath == '':
				Usage()
				sys.exit('Insufficient Parameter')
			self.open(self.UEIPAddress, self.UEUserName, self.UEPassword)
			self.command('ifconfig oaitun_ue1', '\$', 4)
			result = re.search('inet addr:(?P<ueipaddress>[0-9]+\.[0-9]+\.[0-9]+\.[0-9]+)', str(self.ssh.before))
			UE_IPAddress = result.group('ueipaddress')
			logging.debug('\u001B[1mUE (' + self.UEDevices[0] + ') IP Address is ' + UE_IPAddress + '\u001B[0m')
			self.UEIPAddresses.append(UE_IPAddress)
			self.close()
			return ue_ip_status
		self.open(self.ADBIPAddress, self.ADBUserName, self.ADBPassword)
		for device_id in self.UEDevices:
			count = 0
			while count < 4:
				self.command('stdbuf -o0 adb -s ' + device_id + ' shell ip addr show | grep rmnet', '\$', 15)
				result = re.search('inet (?P<ueipaddress>[0-9]+\.[0-9]+\.[0-9]+\.[0-9]+)\/[0-9]+[0-9a-zA-Z\.\s]+', str(self.ssh.before))
				if result is None:
					logging.debug('\u001B[1;37;41m UE IP Address Not Found! \u001B[0m')
					time.sleep(1)
					count += 1
				else:
					count = 10
			if count < 9:
				ue_ip_status -= 1
				continue
			UE_IPAddress = result.group('ueipaddress')
			logging.debug('\u001B[1mUE (' + device_id + ') IP Address is ' + UE_IPAddress + '\u001B[0m')
			for ueipaddress in self.UEIPAddresses:
				if ueipaddress == UE_IPAddress:
					logging.debug('\u001B[1mUE (' + device_id + ') IP Address ' + UE_IPAddress + ': has already been allocated to another device !' + '\u001B[0m')
					ue_ip_status -= 1
					continue
			self.UEIPAddresses.append(UE_IPAddress)
		self.close()
		return ue_ip_status

	def ping_iperf_wrong_exit(self, lock, UE_IPAddress, device_id, statusQueue, message):
		lock.acquire()
		statusQueue.put(-1)
		statusQueue.put(device_id)
		statusQueue.put(UE_IPAddress)
		statusQueue.put(message)
		lock.release()

	def Ping_common(self, lock, UE_IPAddress, device_id, statusQueue):
		try:
			self.open(self.EPCIPAddress, self.EPCUserName, self.EPCPassword)
			self.command('cd ' + self.EPCSourceCodePath, '\$', 5)
			self.command('cd scripts', '\$', 5)
			ping_time = re.findall("-c (\d+)",str(self.ping_args))
			ping_status = self.command('stdbuf -o0 ping ' + self.ping_args + ' ' + UE_IPAddress + ' 2>&1 | stdbuf -o0 tee ping_' + self.testCase_id + '_' + device_id + '.log', '\$', int(ping_time[0])*1.5)
			# TIMEOUT CASE
			if ping_status < 0:
				message = 'Ping with UE (' + str(UE_IPAddress) + ') crashed due to TIMEOUT!'
				logging.debug('\u001B[1;37;41m ' + message + ' \u001B[0m')
				self.close()
				self.ping_iperf_wrong_exit(lock, UE_IPAddress, device_id, statusQueue, message)
				return
			result = re.search(', (?P<packetloss>[0-9\.]+)% packet loss, time [0-9\.]+ms', str(self.ssh.before))
			if result is None:
				message = 'Packet Loss Not Found!'
				logging.debug('\u001B[1;37;41m ' + message + ' \u001B[0m')
				self.close()
				self.ping_iperf_wrong_exit(lock, UE_IPAddress, device_id, statusQueue, message)
				return
			packetloss = result.group('packetloss')
			if float(packetloss) == 100:
				message = 'Packet Loss is 100%'
				logging.debug('\u001B[1;37;41m ' + message + ' \u001B[0m')
				self.close()
				self.ping_iperf_wrong_exit(lock, UE_IPAddress, device_id, statusQueue, message)
				return
			result = re.search('rtt min\/avg\/max\/mdev = (?P<rtt_min>[0-9\.]+)\/(?P<rtt_avg>[0-9\.]+)\/(?P<rtt_max>[0-9\.]+)\/[0-9\.]+ ms', str(self.ssh.before))
			if result is None:
				message = 'Ping RTT_Min RTT_Avg RTT_Max Not Found!'
				logging.debug('\u001B[1;37;41m ' + message + ' \u001B[0m')
				self.close()
				self.ping_iperf_wrong_exit(lock, UE_IPAddress, device_id, statusQueue, message)
				return
			rtt_min = result.group('rtt_min')
			rtt_avg = result.group('rtt_avg')
			rtt_max = result.group('rtt_max')
			pal_msg = 'Packet Loss : ' + packetloss + '%'
			min_msg = 'RTT(Min)    : ' + rtt_min + ' ms'
			avg_msg = 'RTT(Avg)    : ' + rtt_avg + ' ms'
			max_msg = 'RTT(Max)    : ' + rtt_max + ' ms'
			lock.acquire()
			logging.debug('\u001B[1;37;44m ping result (' + UE_IPAddress + ') \u001B[0m')
			logging.debug('\u001B[1;34m    ' + pal_msg + '\u001B[0m')
			logging.debug('\u001B[1;34m    ' + min_msg + '\u001B[0m')
			logging.debug('\u001B[1;34m    ' + avg_msg + '\u001B[0m')
			logging.debug('\u001B[1;34m    ' + max_msg + '\u001B[0m')
			qMsg = pal_msg + '\n' + min_msg + '\n' + avg_msg + '\n' + max_msg
			packetLossOK = True
			if packetloss is not None:
				if float(packetloss) > float(self.ping_packetloss_threshold):
					qMsg += '\nPacket Loss too high'
					logging.debug('\u001B[1;37;41m Packet Loss too high \u001B[0m')
					packetLossOK = False
				elif float(packetloss) > 0:
					qMsg += '\nPacket Loss is not 0%'
					logging.debug('\u001B[1;30;43m Packet Loss is not 0% \u001B[0m')
			if (packetLossOK):
				statusQueue.put(0)
			else:
				statusQueue.put(-1)
			statusQueue.put(device_id)
			statusQueue.put(UE_IPAddress)
			statusQueue.put(qMsg)
			lock.release()
			self.close()
		except:
			os.kill(os.getppid(),signal.SIGUSR1)

	def PingNoS1_wrong_exit(self, qMsg):
		html_queue = SimpleQueue()
		html_cell = '<pre style="background-color:white">OAI UE ping result\n' + qMsg + '</pre>'
		html_queue.put(html_cell)
		self.CreateHtmlTestRowQueue(self.ping_args, 'KO', len(self.UEDevices), html_queue)

	def PingNoS1(self):
		check_eNB = True
		check_OAI_UE = True
		pStatus = self.CheckProcessExist(check_eNB, check_OAI_UE)
		if (pStatus < 0):
			self.CreateHtmlTestRow(self.ping_args, 'KO', pStatus)
			self.AutoTerminateUEandeNB()
			self.CreateHtmlTabFooter(False)
			sys.exit(1)
		ping_from_eNB = re.search('oaitun_enb1', str(self.ping_args))
		if ping_from_eNB is not None:
			if self.eNBIPAddress == '' or self.eNBUserName == '' or self.eNBPassword == '':
				Usage()
				sys.exit('Insufficient Parameter')
		else:
			if self.UEIPAddress == '' or self.UEUserName == '' or self.UEPassword == '':
				Usage()
				sys.exit('Insufficient Parameter')
		try:
			if ping_from_eNB is not None:
				self.open(self.eNBIPAddress, self.eNBUserName, self.eNBPassword)
				self.command('cd ' + self.eNBSourceCodePath + '/cmake_targets/', '\$', 5)
			else:
				self.open(self.UEIPAddress, self.UEUserName, self.UEPassword)
				self.command('cd ' + self.UESourceCodePath + '/cmake_targets/', '\$', 5)
			self.command('cd cmake_targets', '\$', 5)
			ping_time = re.findall("-c (\d+)",str(self.ping_args))
			ping_status = self.command('stdbuf -o0 ping ' + self.ping_args + ' 2>&1 | stdbuf -o0 tee ping_' + self.testCase_id + '.log', '\$', int(ping_time[0])*1.5)
			# TIMEOUT CASE
			if ping_status < 0:
				message = 'Ping with OAI UE crashed due to TIMEOUT!'
				logging.debug('\u001B[1;37;41m ' + message + ' \u001B[0m')
				self.PingNoS1_wrong_exit(message)
				return
			result = re.search(', (?P<packetloss>[0-9\.]+)% packet loss, time [0-9\.]+ms', str(self.ssh.before))
			if result is None:
				message = 'Packet Loss Not Found!'
				logging.debug('\u001B[1;37;41m ' + message + ' \u001B[0m')
				self.PingNoS1_wrong_exit(message)
				return
			packetloss = result.group('packetloss')
			if float(packetloss) == 100:
				message = 'Packet Loss is 100%'
				logging.debug('\u001B[1;37;41m ' + message + ' \u001B[0m')
				self.PingNoS1_wrong_exit(message)
				return
			result = re.search('rtt min\/avg\/max\/mdev = (?P<rtt_min>[0-9\.]+)\/(?P<rtt_avg>[0-9\.]+)\/(?P<rtt_max>[0-9\.]+)\/[0-9\.]+ ms', str(self.ssh.before))
			if result is None:
				message = 'Ping RTT_Min RTT_Avg RTT_Max Not Found!'
				logging.debug('\u001B[1;37;41m ' + message + ' \u001B[0m')
				self.PingNoS1_wrong_exit(message)
				return
			rtt_min = result.group('rtt_min')
			rtt_avg = result.group('rtt_avg')
			rtt_max = result.group('rtt_max')
			pal_msg = 'Packet Loss : ' + packetloss + '%'
			min_msg = 'RTT(Min)    : ' + rtt_min + ' ms'
			avg_msg = 'RTT(Avg)    : ' + rtt_avg + ' ms'
			max_msg = 'RTT(Max)    : ' + rtt_max + ' ms'
			logging.debug('\u001B[1;37;44m OAI UE ping result \u001B[0m')
			logging.debug('\u001B[1;34m    ' + pal_msg + '\u001B[0m')
			logging.debug('\u001B[1;34m    ' + min_msg + '\u001B[0m')
			logging.debug('\u001B[1;34m    ' + avg_msg + '\u001B[0m')
			logging.debug('\u001B[1;34m    ' + max_msg + '\u001B[0m')
			qMsg = pal_msg + '\n' + min_msg + '\n' + avg_msg + '\n' + max_msg
			packetLossOK = True
			if packetloss is not None:
				if float(packetloss) > float(self.ping_packetloss_threshold):
					qMsg += '\nPacket Loss too high'
					logging.debug('\u001B[1;37;41m Packet Loss too high \u001B[0m')
					packetLossOK = False
				elif float(packetloss) > 0:
					qMsg += '\nPacket Loss is not 0%'
					logging.debug('\u001B[1;30;43m Packet Loss is not 0% \u001B[0m')
			self.close()
			html_queue = SimpleQueue()
			ip_addr = 'TBD'
			html_cell = '<pre style="background-color:white">OAI UE ping result\n' + qMsg + '</pre>'
			html_queue.put(html_cell)
			if packetLossOK:
				self.CreateHtmlTestRowQueue(self.ping_args, 'OK', len(self.UEDevices), html_queue)
			else:
				self.CreateHtmlTestRowQueue(self.ping_args, 'KO', len(self.UEDevices), html_queue)

			# copying on the EPC server for logCollection
			if ping_from_eNB is not None:
				copyin_res = self.copyin(self.eNBIPAddress, self.eNBUserName, self.eNBPassword, self.eNBSourceCodePath + '/cmake_targets/ping_' + self.testCase_id + '.log', '.')
			else:
				copyin_res = self.copyin(self.UEIPAddress, self.UEUserName, self.UEPassword, self.UESourceCodePath + '/cmake_targets/ping_' + self.testCase_id + '.log', '.')
			if (copyin_res == 0):
				self.copyout(self.EPCIPAddress, self.EPCUserName, self.EPCPassword, 'ping_' + self.testCase_id + '.log', self.EPCSourceCodePath + '/scripts')
		except:
			os.kill(os.getppid(),signal.SIGUSR1)

	def Ping(self):
		result = re.search('noS1', str(self.Initialize_eNB_args))
		if result is not None:
			self.PingNoS1()
			return
		if self.EPCIPAddress == '' or self.EPCUserName == '' or self.EPCPassword == '' or self.EPCSourceCodePath == '':
			Usage()
			sys.exit('Insufficient Parameter')
		check_eNB = True
		if (len(self.UEDevices) == 1) and (self.UEDevices[0] == 'OAI-UE'):
			check_OAI_UE = True
		else:
			check_OAI_UE = False
		pStatus = self.CheckProcessExist(check_eNB, check_OAI_UE)
		if (pStatus < 0):
			self.CreateHtmlTestRow(self.ping_args, 'KO', pStatus)
			self.AutoTerminateUEandeNB()
			self.CreateHtmlTabFooter(False)
			sys.exit(1)
		ueIpStatus = self.GetAllUEIPAddresses()
		if (ueIpStatus < 0):
			self.CreateHtmlTestRow(self.ping_args, 'KO', UE_IP_ADDRESS_ISSUE)
			self.AutoTerminateUEandeNB()
			self.CreateHtmlTabFooter(False)
			sys.exit(1)
		multi_jobs = []
		i = 0
		lock = Lock()
		status_queue = SimpleQueue()
		for UE_IPAddress in self.UEIPAddresses:
			device_id = self.UEDevices[i]
			p = Process(target = self.Ping_common, args = (lock,UE_IPAddress,device_id,status_queue,))
			p.daemon = True
			p.start()
			multi_jobs.append(p)
			i = i + 1
		for job in multi_jobs:
			job.join()

		if (status_queue.empty()):
			self.CreateHtmlTestRow(self.ping_args, 'KO', ALL_PROCESSES_OK)
			self.AutoTerminateUEandeNB()
			self.CreateHtmlTabFooter(False)
			sys.exit(1)
		else:
			ping_status = True
			html_queue = SimpleQueue()
			while (not status_queue.empty()):
				count = status_queue.get()
				if (count < 0):
					ping_status = False
				device_id = status_queue.get()
				ip_addr = status_queue.get()
				message = status_queue.get()
				html_cell = '<pre style="background-color:white">UE (' + device_id + ')\nIP Address  : ' + ip_addr + '\n' + message + '</pre>'
				html_queue.put(html_cell)
			if (ping_status):
				self.CreateHtmlTestRowQueue(self.ping_args, 'OK', len(self.UEDevices), html_queue)
			else:
				self.CreateHtmlTestRowQueue(self.ping_args, 'KO', len(self.UEDevices), html_queue)
				self.AutoTerminateUEandeNB()
				self.CreateHtmlTabFooter(False)
				sys.exit(1)

	def Iperf_ComputeTime(self):
		result = re.search('-t (?P<iperf_time>\d+)', str(self.iperf_args))
		if result is None:
			logging.debug('\u001B[1;37;41m Iperf time Not Found! \u001B[0m')
			sys.exit(1)
		return result.group('iperf_time')

	def Iperf_ComputeModifiedBW(self, idx, ue_num):
		result = re.search('-b (?P<iperf_bandwidth>[0-9\.]+)[KMG]', str(self.iperf_args))
		if result is None:
			logging.debug('\u001B[1;37;41m Iperf bandwidth Not Found! \u001B[0m')
			sys.exit(1)
		iperf_bandwidth = result.group('iperf_bandwidth')
		if self.iperf_profile == 'balanced':
			iperf_bandwidth_new = float(iperf_bandwidth)/ue_num
		if self.iperf_profile == 'single-ue':
			iperf_bandwidth_new = float(iperf_bandwidth)
		if self.iperf_profile == 'unbalanced':
			# residual is 2% of max bw
			residualBW = float(iperf_bandwidth) / 50
			if idx == 0:
				iperf_bandwidth_new = float(iperf_bandwidth) - ((ue_num - 1) * residualBW)
			else:
				iperf_bandwidth_new = residualBW
		iperf_bandwidth_str = '-b ' + iperf_bandwidth
		iperf_bandwidth_str_new = '-b ' + ('%.2f' % iperf_bandwidth_new)
		result = re.sub(iperf_bandwidth_str, iperf_bandwidth_str_new, str(self.iperf_args))
		if result is None:
			logging.debug('\u001B[1;37;41m Calculate Iperf bandwidth Failed! \u001B[0m')
			sys.exit(1)
		return result

	def Iperf_analyzeV2TCPOutput(self, lock, UE_IPAddress, device_id, statusQueue, iperf_real_options):
		self.command('awk -f /tmp/tcp_iperf_stats.awk /tmp/CI-eNB/scripts/iperf_' + self.testCase_id + '_' + device_id + '.log', '\$', 5)
		result = re.search('Avg Bitrate : (?P<average>[0-9\.]+ Mbits\/sec) Max Bitrate : (?P<maximum>[0-9\.]+ Mbits\/sec) Min Bitrate : (?P<minimum>[0-9\.]+ Mbits\/sec)', str(self.ssh.before))
		if result is not None:
			avgbitrate = result.group('average')
			maxbitrate = result.group('maximum')
			minbitrate = result.group('minimum')
			lock.acquire()
			logging.debug('\u001B[1;37;44m TCP iperf result (' + UE_IPAddress + ') \u001B[0m')
			msg = 'TCP Stats   :\n'
			if avgbitrate is not None:
				logging.debug('\u001B[1;34m    Avg Bitrate : ' + avgbitrate + '\u001B[0m')
				msg += 'Avg Bitrate : ' + avgbitrate + '\n'
			if maxbitrate is not None:
				logging.debug('\u001B[1;34m    Max Bitrate : ' + maxbitrate + '\u001B[0m')
				msg += 'Max Bitrate : ' + maxbitrate + '\n'
			if minbitrate is not None:
				logging.debug('\u001B[1;34m    Min Bitrate : ' + minbitrate + '\u001B[0m')
				msg += 'Min Bitrate : ' + minbitrate + '\n'
			statusQueue.put(0)
			statusQueue.put(device_id)
			statusQueue.put(UE_IPAddress)
			statusQueue.put(msg)
			lock.release()
		return 0

	def Iperf_analyzeV2Output(self, lock, UE_IPAddress, device_id, statusQueue, iperf_real_options):
		result = re.search('-u', str(iperf_real_options))
		if result is None:
			return self.Iperf_analyzeV2TCPOutput(lock, UE_IPAddress, device_id, statusQueue, iperf_real_options)

		result = re.search('Server Report:', str(self.ssh.before))
		if result is None:
			result = re.search('read failed: Connection refused', str(self.ssh.before))
			if result is not None:
				logging.debug('\u001B[1;37;41m Could not connect to iperf server! \u001B[0m')
			else:
				logging.debug('\u001B[1;37;41m Server Report and Connection refused Not Found! \u001B[0m')
			return -1
		# Computing the requested bandwidth in float
		result = re.search('-b (?P<iperf_bandwidth>[0-9\.]+)[KMG]', str(iperf_real_options))
		if result is not None:
			req_bandwidth = result.group('iperf_bandwidth')
			req_bw = float(req_bandwidth)
			result = re.search('-b [0-9\.]+K', str(iperf_real_options))
			if result is not None:
				req_bandwidth = '%.1f Kbits/sec' % req_bw
				req_bw = req_bw * 1000
			result = re.search('-b [0-9\.]+M', str(iperf_real_options))
			if result is not None:
				req_bandwidth = '%.1f Mbits/sec' % req_bw
				req_bw = req_bw * 1000000
			result = re.search('-b [0-9\.]+G', str(iperf_real_options))
			if result is not None:
				req_bandwidth = '%.1f Gbits/sec' % req_bw
				req_bw = req_bw * 1000000000

		result = re.search('Server Report:\\\\r\\\\n(?:|\[ *\d+\].*) (?P<bitrate>[0-9\.]+ [KMG]bits\/sec) +(?P<jitter>[0-9\.]+ ms) +(\d+\/..\d+) (\((?P<packetloss>[0-9\.]+)%\))', str(self.ssh.before))
		if result is not None:
			bitrate = result.group('bitrate')
			packetloss = result.group('packetloss')
			jitter = result.group('jitter')
			lock.acquire()
			logging.debug('\u001B[1;37;44m iperf result (' + UE_IPAddress + ') \u001B[0m')
			iperfStatus = True
			msg = 'Req Bitrate : ' + req_bandwidth + '\n'
			logging.debug('\u001B[1;34m    Req Bitrate : ' + req_bandwidth + '\u001B[0m')
			if bitrate is not None:
				msg += 'Bitrate     : ' + bitrate + '\n'
				logging.debug('\u001B[1;34m    Bitrate     : ' + bitrate + '\u001B[0m')
				result = re.search('(?P<real_bw>[0-9\.]+) [KMG]bits/sec', str(bitrate))
				if result is not None:
					actual_bw = float(str(result.group('real_bw')))
					result = re.search('[0-9\.]+ K', bitrate)
					if result is not None:
						actual_bw = actual_bw * 1000
					result = re.search('[0-9\.]+ M', bitrate)
					if result is not None:
						actual_bw = actual_bw * 1000000
					result = re.search('[0-9\.]+ G', bitrate)
					if result is not None:
						actual_bw = actual_bw * 1000000000
					br_loss = 100 * actual_bw / req_bw
					bitperf = '%.2f ' % br_loss
					msg += 'Bitrate Perf: ' + bitperf + '%\n'
					logging.debug('\u001B[1;34m    Bitrate Perf: ' + bitperf + '%\u001B[0m')
			if packetloss is not None:
				msg += 'Packet Loss : ' + packetloss + '%\n'
				logging.debug('\u001B[1;34m    Packet Loss : ' + packetloss + '%\u001B[0m')
				if float(packetloss) > float(self.iperf_packetloss_threshold):
					msg += 'Packet Loss too high!\n'
					logging.debug('\u001B[1;37;41m Packet Loss too high \u001B[0m')
					iperfStatus = False
			if jitter is not None:
				msg += 'Jitter      : ' + jitter + '\n'
				logging.debug('\u001B[1;34m    Jitter      : ' + jitter + '\u001B[0m')
			if (iperfStatus):
				statusQueue.put(0)
			else:
				statusQueue.put(-1)
			statusQueue.put(device_id)
			statusQueue.put(UE_IPAddress)
			statusQueue.put(msg)
			lock.release()
			return 0

	def Iperf_analyzeV2Server(self, lock, UE_IPAddress, device_id, statusQueue, iperf_real_options):
		if (not os.path.isfile('iperf_server_' + self.testCase_id + '_' + device_id + '.log')):
			self.ping_iperf_wrong_exit(lock, UE_IPAddress, device_id, statusQueue, 'Could not analyze from server log')
			return
		# Computing the requested bandwidth in float
		result = re.search('-b (?P<iperf_bandwidth>[0-9\.]+)[KMG]', str(iperf_real_options))
		if result is None:
			logging.debug('Iperf bandwidth Not Found!')
			self.ping_iperf_wrong_exit(lock, UE_IPAddress, device_id, statusQueue, 'Could not compute Iperf bandwidth!')
			return
		else:
			req_bandwidth = result.group('iperf_bandwidth')
			req_bw = float(req_bandwidth)
			result = re.search('-b [0-9\.]+K', str(iperf_real_options))
			if result is not None:
				req_bandwidth = '%.1f Kbits/sec' % req_bw
				req_bw = req_bw * 1000
			result = re.search('-b [0-9\.]+M', str(iperf_real_options))
			if result is not None:
				req_bandwidth = '%.1f Mbits/sec' % req_bw
				req_bw = req_bw * 1000000
			result = re.search('-b [0-9\.]+G', str(iperf_real_options))
			if result is not None:
				req_bandwidth = '%.1f Gbits/sec' % req_bw
				req_bw = req_bw * 1000000000

		server_file = open('iperf_server_' + self.testCase_id + '_' + device_id + '.log', 'r')
		br_sum = 0.0
		ji_sum = 0.0
		pl_sum = 0
		ps_sum = 0
		row_idx = 0
		for line in server_file.readlines():
			result = re.search('(?P<bitrate>[0-9\.]+ [KMG]bits\/sec) +(?P<jitter>[0-9\.]+ ms) +(?P<lostPack>[0-9]+)/ +(?P<sentPack>[0-9]+)', str(line))
			if result is not None:
				bitrate = result.group('bitrate')
				jitter = result.group('jitter')
				packetlost = result.group('lostPack')
				packetsent = result.group('sentPack')
				br = bitrate.split(' ')
				ji = jitter.split(' ')
				row_idx = row_idx + 1
				curr_br = float(br[0])
				pl_sum = pl_sum + int(packetlost)
				ps_sum = ps_sum + int(packetsent)
				if (br[1] == 'Kbits/sec'):
					curr_br = curr_br * 1000
				if (br[1] == 'Mbits/sec'):
					curr_br = curr_br * 1000 * 1000
				br_sum = curr_br + br_sum
				ji_sum = float(ji[0]) + ji_sum
		if (row_idx > 0):
			br_sum = br_sum / row_idx
			ji_sum = ji_sum / row_idx
			br_loss = 100 * br_sum / req_bw
			if (br_sum > 1000):
				br_sum = br_sum / 1000
				if (br_sum > 1000):
					br_sum = br_sum / 1000
					bitrate = '%.2f Mbits/sec' % br_sum
				else:
					bitrate = '%.2f Kbits/sec' % br_sum
			else:
				bitrate = '%.2f bits/sec' % br_sum
			bitperf = '%.2f ' % br_loss
			bitperf += '%'
			jitter = '%.2f ms' % (ji_sum)
			if (ps_sum > 0):
				pl = float(100 * pl_sum / ps_sum)
				packetloss = '%2.1f ' % (pl)
				packetloss += '%'
			else:
				packetloss = 'unknown'
			lock.acquire()
			if (br_loss < 90):
				statusQueue.put(1)
			else:
				statusQueue.put(0)
			statusQueue.put(device_id)
			statusQueue.put(UE_IPAddress)
			req_msg = 'Req Bitrate : ' + req_bandwidth
			bir_msg = 'Bitrate     : ' + bitrate
			brl_msg = 'Bitrate Perf: ' + bitperf
			jit_msg = 'Jitter      : ' + jitter
			pal_msg = 'Packet Loss : ' + packetloss
			statusQueue.put(req_msg + '\n' + bir_msg + '\n' + brl_msg + '\n' + jit_msg + '\n' + pal_msg + '\n')
			logging.debug('\u001B[1;37;45m iperf result (' + UE_IPAddress + ') \u001B[0m')
			logging.debug('\u001B[1;35m    ' + req_msg + '\u001B[0m')
			logging.debug('\u001B[1;35m    ' + bir_msg + '\u001B[0m')
			logging.debug('\u001B[1;35m    ' + brl_msg + '\u001B[0m')
			logging.debug('\u001B[1;35m    ' + jit_msg + '\u001B[0m')
			logging.debug('\u001B[1;35m    ' + pal_msg + '\u001B[0m')
			lock.release()
		else:
			self.ping_iperf_wrong_exit(lock, UE_IPAddress, device_id, statusQueue, 'Could not analyze from server log')

		server_file.close()


	def Iperf_analyzeV3Output(self, lock, UE_IPAddress, device_id, statusQueue):
		result = re.search('(?P<bitrate>[0-9\.]+ [KMG]bits\/sec) +(?:|[0-9\.]+ ms +\d+\/\d+ \((?P<packetloss>[0-9\.]+)%\)) +(?:|receiver)\\\\r\\\\n(?:|\[ *\d+\] Sent \d+ datagrams)\\\\r\\\\niperf Done\.', str(self.ssh.before))
		if result is None:
			result = re.search('(?P<error>iperf: error - [a-zA-Z0-9 :]+)', str(self.ssh.before))
			lock.acquire()
			statusQueue.put(-1)
			statusQueue.put(device_id)
			statusQueue.put(UE_IPAddress)
			if result is not None:
				logging.debug('\u001B[1;37;41m ' + result.group('error') + ' \u001B[0m')
				statusQueue.put(result.group('error'))
			else:
				logging.debug('\u001B[1;37;41m Bitrate and/or Packet Loss Not Found! \u001B[0m')
				statusQueue.put('Bitrate and/or Packet Loss Not Found!')
			lock.release()

		bitrate = result.group('bitrate')
		packetloss = result.group('packetloss')
		lock.acquire()
		logging.debug('\u001B[1;37;44m iperf result (' + UE_IPAddress + ') \u001B[0m')
		logging.debug('\u001B[1;34m    Bitrate     : ' + bitrate + '\u001B[0m')
		msg = 'Bitrate     : ' + bitrate + '\n'
		iperfStatus = True
		if packetloss is not None:
			logging.debug('\u001B[1;34m    Packet Loss : ' + packetloss + '%\u001B[0m')
			msg += 'Packet Loss : ' + packetloss + '%\n'
			if float(packetloss) > float(self.iperf_packetloss_threshold):
				logging.debug('\u001B[1;37;41m Packet Loss too high \u001B[0m')
				msg += 'Packet Loss too high!\n'
				iperfStatus = False
		if (iperfStatus):
			statusQueue.put(0)
		else:
			statusQueue.put(-1)
		statusQueue.put(device_id)
		statusQueue.put(UE_IPAddress)
		statusQueue.put(msg)
		lock.release()

	def Iperf_UL_common(self, lock, UE_IPAddress, device_id, idx, ue_num, statusQueue):
		udpIperf = True
		result = re.search('-u', str(self.iperf_args))
		if result is None:
			udpIperf = False
		ipnumbers = UE_IPAddress.split('.')
		if (len(ipnumbers) == 4):
			ipnumbers[3] = '1'
		EPC_Iperf_UE_IPAddress = ipnumbers[0] + '.' + ipnumbers[1] + '.' + ipnumbers[2] + '.' + ipnumbers[3]

		# Launch iperf server on EPC side
		self.open(self.EPCIPAddress, self.EPCUserName, self.EPCPassword)
		self.command('cd ' + self.EPCSourceCodePath + '/scripts', '\$', 5)
		self.command('rm -f iperf_server_' + self.testCase_id + '_' + device_id + '.log', '\$', 5)
		port = 5001 + idx
		if udpIperf:
			self.command('echo $USER; nohup iperf -u -s -i 1 -p ' + str(port) + ' > iperf_server_' + self.testCase_id + '_' + device_id + '.log &', self.EPCUserName, 5)
		else:
			self.command('echo $USER; nohup iperf -s -i 1 -p ' + str(port) + ' > iperf_server_' + self.testCase_id + '_' + device_id + '.log &', self.EPCUserName, 5)
		time.sleep(0.5)
		self.close()

		# Launch iperf client on UE
		if (device_id == 'OAI-UE'):
			self.open(self.UEIPAddress, self.UEUserName, self.UEPassword)
			self.command('cd ' + self.UESourceCodePath + '/cmake_targets', '\$', 5)
		else:
			self.open(self.ADBIPAddress, self.ADBUserName, self.ADBPassword)
			self.command('cd ' + self.EPCSourceCodePath + '/scripts', '\$', 5)
		iperf_time = self.Iperf_ComputeTime()
		time.sleep(0.5)

		if udpIperf:
			modified_options = self.Iperf_ComputeModifiedBW(idx, ue_num)
		else:
			modified_options = str(self.iperf_args)
		modified_options = modified_options.replace('-R','')
		time.sleep(0.5)

		self.command('rm -f iperf_' + self.testCase_id + '_' + device_id + '.log', '\$', 5)
		if (device_id == 'OAI-UE'):
			iperf_status = self.command('iperf -c ' + EPC_Iperf_UE_IPAddress + ' ' + modified_options + ' -p ' + str(port) + ' -B ' + UE_IPAddress + ' 2>&1 | stdbuf -o0 tee iperf_' + self.testCase_id + '_' + device_id + '.log', '\$', int(iperf_time)*5.0)
		else:
			iperf_status = self.command('stdbuf -o0 adb -s ' + device_id + ' shell "/data/local/tmp/iperf -c ' + EPC_Iperf_UE_IPAddress + ' ' + modified_options + ' -p ' + str(port) + '" 2>&1 | stdbuf -o0 tee iperf_' + self.testCase_id + '_' + device_id + '.log', '\$', int(iperf_time)*5.0)
		# TIMEOUT Case
		if iperf_status < 0:
			self.close()
			message = 'iperf on UE (' + str(UE_IPAddress) + ') crashed due to TIMEOUT !'
			logging.debug('\u001B[1;37;41m ' + message + ' \u001B[0m')
			self.close()
			self.ping_iperf_wrong_exit(lock, UE_IPAddress, device_id, statusQueue, message)
			return
		clientStatus = self.Iperf_analyzeV2Output(lock, UE_IPAddress, device_id, statusQueue, modified_options)
		self.close()

		# Kill iperf server on EPC side
		self.open(self.EPCIPAddress, self.EPCUserName, self.EPCPassword)
		self.command('killall --signal SIGKILL iperf', self.EPCUserName, 5)
		self.close()
		# in case of failure, retrieve server log
		if (clientStatus == -1):
			time.sleep(1)
			if (os.path.isfile('iperf_server_' + self.testCase_id + '_' + device_id + '.log')):
				os.remove('iperf_server_' + self.testCase_id + '_' + device_id + '.log')
			self.copyin(self.EPCIPAddress, self.EPCUserName, self.EPCPassword, self.EPCSourceCodePath + '/scripts/iperf_server_' + self.testCase_id + '_' + device_id + '.log', '.')
			self.Iperf_analyzeV2Server(lock, UE_IPAddress, device_id, statusQueue, modified_options)
		# in case of OAI-UE 
		if (device_id == 'OAI-UE'):
			self.copyin(self.UEIPAddress, self.UEUserName, self.UEPassword, self.UESourceCodePath + '/cmake_targets/iperf_' + self.testCase_id + '_' + device_id + '.log', '.')
			self.copyout(self.EPCIPAddress, self.EPCUserName, self.EPCPassword, 'iperf_' + self.testCase_id + '_' + device_id + '.log', self.EPCSourceCodePath + '/scripts')

	def Iperf_common(self, lock, UE_IPAddress, device_id, idx, ue_num, statusQueue):
		try:
			# Single-UE profile -- iperf only on one UE
			if self.iperf_profile == 'single-ue' and idx != 0:
				return
			useIperf3 = False
			udpIperf = True
			if (device_id != 'OAI-UE'):
				self.open(self.ADBIPAddress, self.ADBUserName, self.ADBPassword)
				# if by chance ADB server and EPC are on the same remote host, at least log collection will take care of it
				self.command('if [ ! -d ' + self.EPCSourceCodePath + '/scripts ]; then mkdir -p ' + self.EPCSourceCodePath + '/scripts ; fi', '\$', 5)
				self.command('cd ' + self.EPCSourceCodePath + '/scripts', '\$', 5)
				# Checking if iperf / iperf3 are installed
				self.command('adb -s ' + device_id + ' shell "ls /data/local/tmp"', '\$', 5)
				result = re.search('iperf3', str(self.ssh.before))
				if result is None:
					result = re.search('iperf', str(self.ssh.before))
					if result is None:
						message = 'Neither iperf nor iperf3 installed on UE!'
						logging.debug('\u001B[1;37;41m ' + message + ' \u001B[0m')
						self.close()
						self.ping_iperf_wrong_exit(lock, UE_IPAddress, device_id, statusQueue, message)
						return
				else:
					useIperf3 = True
				self.close()
			# in case of iperf, UL has its own function
			if (not useIperf3):
				result = re.search('-R', str(self.iperf_args))
				if result is not None:
					self.Iperf_UL_common(lock, UE_IPAddress, device_id, idx, ue_num, statusQueue)
					return

			# Launch the IPERF server on the UE side for DL
			if (device_id == 'OAI-UE'):
				self.open(self.UEIPAddress, self.UEUserName, self.UEPassword)
				self.command('cd ' + self.UESourceCodePath + '/cmake_targets', '\$', 5)
				self.command('rm -f iperf_server_' + self.testCase_id + '_' + device_id + '.log', '\$', 5)
				result = re.search('-u', str(self.iperf_args))
				if result is None:
					self.command('echo $USER; nohup iperf -B ' + UE_IPAddress + ' -s -i 1 > iperf_server_' + self.testCase_id + '_' + device_id + '.log &', self.UEUserName, 5)
					udpIperf = False
				else:
					self.command('echo $USER; nohup iperf -B ' + UE_IPAddress + ' -u -s -i 1 > iperf_server_' + self.testCase_id + '_' + device_id + '.log &', self.UEUserName, 5)
			else:
				self.open(self.ADBIPAddress, self.ADBUserName, self.ADBPassword)
				self.command('cd ' + self.EPCSourceCodePath + '/scripts', '\$', 5)
				if (useIperf3):
					self.command('stdbuf -o0 adb -s ' + device_id + ' shell /data/local/tmp/iperf3 -s &', '\$', 5)
				else:
					self.command('rm -f iperf_server_' + self.testCase_id + '_' + device_id + '.log', '\$', 5)
					result = re.search('-u', str(self.iperf_args))
					if result is None:
						self.command('echo $USER; nohup adb -s ' + device_id + ' shell "/data/local/tmp/iperf -s -i 1" > iperf_server_' + self.testCase_id + '_' + device_id + '.log &', self.ADBUserName, 5)
						udpIperf = False
					else:
						self.command('echo $USER; nohup adb -s ' + device_id + ' shell "/data/local/tmp/iperf -u -s -i 1" > iperf_server_' + self.testCase_id + '_' + device_id + '.log &', self.ADBUserName, 5)
			time.sleep(0.5)
			self.close()

			# Launch the IPERF client on the EPC side for DL
			self.open(self.EPCIPAddress, self.EPCUserName, self.EPCPassword)
			self.command('cd ' + self.EPCSourceCodePath + '/scripts', '\$', 5)
			iperf_time = self.Iperf_ComputeTime()
			time.sleep(0.5)

			if udpIperf:
				modified_options = self.Iperf_ComputeModifiedBW(idx, ue_num)
			else:
				modified_options = str(self.iperf_args)
			time.sleep(0.5)

			self.command('rm -f iperf_' + self.testCase_id + '_' + device_id + '.log', '\$', 5)
			if (useIperf3):
				self.command('stdbuf -o0 iperf3 -c ' + UE_IPAddress + ' ' + modified_options + ' 2>&1 | stdbuf -o0 tee iperf_' + self.testCase_id + '_' + device_id + '.log', '\$', int(iperf_time)*5.0)

				clientStatus = 0
				self.Iperf_analyzeV3Output(lock, UE_IPAddress, device_id, statusQueue)
			else:
				iperf_status = self.command('stdbuf -o0 iperf -c ' + UE_IPAddress + ' ' + modified_options + ' 2>&1 | stdbuf -o0 tee iperf_' + self.testCase_id + '_' + device_id + '.log', '\$', int(iperf_time)*5.0)
				if iperf_status < 0:
					self.close()
					message = 'iperf on UE (' + str(UE_IPAddress) + ') crashed due to TIMEOUT !'
					logging.debug('\u001B[1;37;41m ' + message + ' \u001B[0m')
					self.ping_iperf_wrong_exit(lock, UE_IPAddress, device_id, statusQueue, message)
					return
				clientStatus = self.Iperf_analyzeV2Output(lock, UE_IPAddress, device_id, statusQueue, modified_options)
			self.close()

			# Kill the IPERF server that runs in background
			if (device_id == 'OAI-UE'):
				self.open(self.UEIPAddress, self.UEUserName, self.UEPassword)
				self.command('killall iperf', '\$', 5)
			else:
				self.open(self.ADBIPAddress, self.ADBUserName, self.ADBPassword)
				self.command('stdbuf -o0 adb -s ' + device_id + ' shell ps | grep --color=never iperf | grep -v grep', '\$', 5)
				result = re.search('shell +(?P<pid>\d+)', str(self.ssh.before))
				if result is not None:
					pid_iperf = result.group('pid')
					self.command('stdbuf -o0 adb -s ' + device_id + ' shell kill -KILL ' + pid_iperf, '\$', 5)
			self.close()
			# if the client report is absent, try to analyze the server log file
			if (clientStatus == -1):
				time.sleep(1)
				if (os.path.isfile('iperf_server_' + self.testCase_id + '_' + device_id + '.log')):
					os.remove('iperf_server_' + self.testCase_id + '_' + device_id + '.log')
				if (device_id == 'OAI-UE'):
					self.copyin(self.UEIPAddress, self.UEUserName, self.UEPassword, self.UESourceCodePath + '/cmake_targets/iperf_server_' + self.testCase_id + '_' + device_id + '.log', '.')
				else:
					self.copyin(self.ADBIPAddress, self.ADBUserName, self.ADBPassword, self.EPCSourceCodePath + '/scripts/iperf_server_' + self.testCase_id + '_' + device_id + '.log', '.')
				self.Iperf_analyzeV2Server(lock, UE_IPAddress, device_id, statusQueue, modified_options)

			# in case of OAI UE: 
			if (device_id == 'OAI-UE'):
				if (os.path.isfile('iperf_server_' + self.testCase_id + '_' + device_id + '.log')):
					pass
				else:
					self.copyin(self.UEIPAddress, self.UEUserName, self.UEPassword, self.UESourceCodePath + '/cmake_targets/iperf_server_' + self.testCase_id + '_' + device_id + '.log', '.')
					self.copyout(self.EPCIPAddress, self.EPCUserName, self.EPCPassword, 'iperf_server_' + self.testCase_id + '_' + device_id + '.log', self.EPCSourceCodePath + '/scripts')
		except:
			os.kill(os.getppid(),signal.SIGUSR1)

	def IperfNoS1(self):
		check_eNB = True
		check_OAI_UE = True
		pStatus = self.CheckProcessExist(check_eNB, check_OAI_UE)
		if (pStatus < 0):
			self.CreateHtmlTestRow(self.iperf_args, 'KO', pStatus)
			self.AutoTerminateUEandeNB()
			self.CreateHtmlTabFooter(False)
			sys.exit(1)
		if self.eNBIPAddress == '' or self.eNBUserName == '' or self.eNBPassword == '' or self.UEIPAddress == '' or self.UEUserName == '' or self.UEPassword == '':
			Usage()
			sys.exit('Insufficient Parameter')
		server_on_enb = re.search('-R', str(self.iperf_args))
		if server_on_enb is not None:
			iServerIPAddr = self.eNBIPAddress
			iServerUser = self.eNBUserName
			iServerPasswd = self.eNBPassword
			iClientIPAddr = self.UEIPAddress
			iClientUser = self.UEUserName
			iClientPasswd = self.UEPassword
		else:
			iServerIPAddr = self.UEIPAddress
			iServerUser = self.UEUserName
			iServerPasswd = self.UEPassword
			iClientIPAddr = self.eNBIPAddress
			iClientUser = self.eNBUserName
			iClientPasswd = self.eNBPassword
		# Starting the iperf server
		self.open(iServerIPAddr, iServerUser, iServerPasswd)
		# args SHALL be "-c client -u any"
		# -c 10.0.1.2 -u -b 1M -t 30 -i 1 -fm -B 10.0.1.1
		# -B 10.0.1.1 -u -s -i 1 -fm
		server_options = re.sub('-u.*$', '-u -s -i 1 -fm', str(self.iperf_args))
		server_options = server_options.replace('-c','-B')
		self.command('rm -f /tmp/tmp_iperf_server_' + self.testCase_id + '.log', '\$', 5)
		self.command('echo $USER; nohup iperf ' + server_options + ' > /tmp/tmp_iperf_server_' + self.testCase_id + '.log 2>&1 &', iServerUser, 5)
		time.sleep(0.5)
		self.close()

		# Starting the iperf client
		modified_options = self.Iperf_ComputeModifiedBW(0, 1)
		modified_options = modified_options.replace('-R','')
		iperf_time = self.Iperf_ComputeTime()
		self.open(iClientIPAddr, iClientUser, iClientPasswd)
		self.command('rm -f /tmp/tmp_iperf_' + self.testCase_id + '.log', '\$', 5)
		iperf_status = self.command('stdbuf -o0 iperf ' + modified_options + ' 2>&1 | stdbuf -o0 tee /tmp/tmp_iperf_' + self.testCase_id + '.log', '\$', int(iperf_time)*5.0)
		status_queue = SimpleQueue()
		lock = Lock()
		if iperf_status < 0:
			message = 'iperf on OAI UE crashed due to TIMEOUT !'
			logging.debug('\u001B[1;37;41m ' + message + ' \u001B[0m')
			clientStatus = -2
		else:
			clientStatus = self.Iperf_analyzeV2Output(lock, '10.0.1.2', 'OAI-UE', status_queue, modified_options)
		self.close()

		# Stopping the iperf server
		self.open(iServerIPAddr, iServerUser, iServerPasswd)
		self.command('killall --signal SIGKILL iperf', '\$', 5)
		time.sleep(0.5)
		self.close()
		if (clientStatus == -1):
			if (os.path.isfile('iperf_server_' + self.testCase_id + '.log')):
				os.remove('iperf_server_' + self.testCase_id + '.log')
			self.copyin(iServerIPAddr, iServerUser, iServerPasswd, '/tmp/tmp_iperf_server_' + self.testCase_id + '.log', 'iperf_server_' + self.testCase_id + '_OAI-UE.log')
			self.Iperf_analyzeV2Server(lock, '10.0.1.2', 'OAI-UE', status_queue, modified_options)

		# copying on the EPC server for logCollection
		copyin_res = self.copyin(iServerIPAddr, iServerUser, iServerPasswd, '/tmp/tmp_iperf_server_' + self.testCase_id + '.log', 'iperf_server_' + self.testCase_id + '_OAI-UE.log')
		if (copyin_res == 0):
			self.copyout(self.EPCIPAddress, self.EPCUserName, self.EPCPassword, 'iperf_server_' + self.testCase_id + '_OAI-UE.log', self.EPCSourceCodePath + '/scripts')
		copyin_res = self.copyin(iClientIPAddr, iClientUser, iClientPasswd, '/tmp/tmp_iperf_' + self.testCase_id + '.log', 'iperf_' + self.testCase_id + '_OAI-UE.log')
		if (copyin_res == 0):
			self.copyout(self.EPCIPAddress, self.EPCUserName, self.EPCPassword, 'iperf_' + self.testCase_id + '_OAI-UE.log', self.EPCSourceCodePath + '/scripts')
		iperf_noperf = False
		if status_queue.empty():
			iperf_status = False
		else:
			iperf_status = True
		html_queue = SimpleQueue()
		while (not status_queue.empty()):
			count = status_queue.get()
			if (count < 0):
				iperf_status = False
			if (count > 0):
				iperf_noperf = True
			device_id = status_queue.get()
			ip_addr = status_queue.get()
			message = status_queue.get()
			html_cell = '<pre style="background-color:white">UE (' + device_id + ')\nIP Address  : ' + ip_addr + '\n' + message + '</pre>'
			html_queue.put(html_cell)
		if (iperf_noperf and iperf_status):
			self.CreateHtmlTestRowQueue(self.iperf_args, 'PERF NOT MET', len(self.UEDevices), html_queue)
		elif (iperf_status):
			self.CreateHtmlTestRowQueue(self.iperf_args, 'OK', len(self.UEDevices), html_queue)
		else:
			self.CreateHtmlTestRowQueue(self.iperf_args, 'KO', len(self.UEDevices), html_queue)
			self.AutoTerminateUEandeNB()
			self.CreateHtmlTabFooter(False)
			sys.exit(1)

	def Iperf(self):
		result = re.search('noS1', str(self.Initialize_eNB_args))
		if result is not None:
			self.IperfNoS1()
			return
		if self.EPCIPAddress == '' or self.EPCUserName == '' or self.EPCPassword == '' or self.EPCSourceCodePath == '' or self.ADBIPAddress == '' or self.ADBUserName == '' or self.ADBPassword == '':
			Usage()
			sys.exit('Insufficient Parameter')
		check_eNB = True
		if (len(self.UEDevices) == 1) and (self.UEDevices[0] == 'OAI-UE'):
			check_OAI_UE = True
		else:
			check_OAI_UE = False
		pStatus = self.CheckProcessExist(check_eNB, check_OAI_UE)
		if (pStatus < 0):
			self.CreateHtmlTestRow(self.iperf_args, 'KO', pStatus)
			self.AutoTerminateUEandeNB()
			self.CreateHtmlTabFooter(False)
			sys.exit(1)
		ueIpStatus = self.GetAllUEIPAddresses()
		if (ueIpStatus < 0):
			self.CreateHtmlTestRow(self.iperf_args, 'KO', UE_IP_ADDRESS_ISSUE)
			self.AutoTerminateUEandeNB()
			self.CreateHtmlTabFooter(False)
			sys.exit(1)
		multi_jobs = []
		i = 0
		ue_num = len(self.UEIPAddresses)
		lock = Lock()
		status_queue = SimpleQueue()
		for UE_IPAddress in self.UEIPAddresses:
			device_id = self.UEDevices[i]
			p = Process(target = SSH.Iperf_common, args = (lock,UE_IPAddress,device_id,i,ue_num,status_queue,))
			p.daemon = True
			p.start()
			multi_jobs.append(p)
			i = i + 1
		for job in multi_jobs:
			job.join()

		if (status_queue.empty()):
			self.CreateHtmlTestRow(self.iperf_args, 'KO', ALL_PROCESSES_OK)
			self.AutoTerminateUEandeNB()
			self.CreateHtmlTabFooter(False)
			sys.exit(1)
		else:
			iperf_status = True
			iperf_noperf = False
			html_queue = SimpleQueue()
			while (not status_queue.empty()):
				count = status_queue.get()
				if (count < 0):
					iperf_status = False
				if (count > 0):
					iperf_noperf = True
				device_id = status_queue.get()
				ip_addr = status_queue.get()
				message = status_queue.get()
				html_cell = '<pre style="background-color:white">UE (' + device_id + ')\nIP Address  : ' + ip_addr + '\n' + message + '</pre>'
				html_queue.put(html_cell)
			if (iperf_noperf and iperf_status):
				self.CreateHtmlTestRowQueue(self.iperf_args, 'PERF NOT MET', len(self.UEDevices), html_queue)
			elif (iperf_status):
				self.CreateHtmlTestRowQueue(self.iperf_args, 'OK', len(self.UEDevices), html_queue)
			else:
				self.CreateHtmlTestRowQueue(self.iperf_args, 'KO', len(self.UEDevices), html_queue)
				self.AutoTerminateUEandeNB()
				self.CreateHtmlTabFooter(False)
				sys.exit(1)

	def CheckProcessExist(self, check_eNB, check_OAI_UE):
		multi_jobs = []
		status_queue = SimpleQueue()
		# in noS1 config, no need to check status from EPC
		result = re.search('noS1', str(self.Initialize_eNB_args))
		if result is None:
			p = Process(target = SSH.CheckHSSProcess, args = (status_queue,))
			p.daemon = True
			p.start()
			multi_jobs.append(p)
			p = Process(target = SSH.CheckMMEProcess, args = (status_queue,))
			p.daemon = True
			p.start()
			multi_jobs.append(p)
			p = Process(target = SSH.CheckSPGWProcess, args = (status_queue,))
			p.daemon = True
			p.start()
			multi_jobs.append(p)
		else:
			if (check_eNB == False) and (check_OAI_UE == False):
				return 0
		if check_eNB:
			p = Process(target = SSH.CheckeNBProcess, args = (status_queue,))
			p.daemon = True
			p.start()
			multi_jobs.append(p)
		if check_OAI_UE:
			p = Process(target = SSH.CheckOAIUEProcess, args = (status_queue,))
			p.daemon = True
			p.start()
			multi_jobs.append(p)
		for job in multi_jobs:
			job.join()

		if (status_queue.empty()):
			return -15
		else:
			result = 0
			while (not status_queue.empty()):
				status = status_queue.get()
				if (status < 0):
					result = status
			if result == ENB_PROCESS_FAILED:
				fileCheck = re.search('enb_', str(self.eNBLogFile))
				if fileCheck is not None:
					self.copyin(self.eNBIPAddress, self.eNBUserName, self.eNBPassword, self.eNBSourceCodePath + '/cmake_targets/' + self.eNBLogFile, '.')
					logStatus = self.AnalyzeLogFile_eNB(self.eNBLogFile)
					if logStatus < 0:
						result = logStatus
					self.eNBLogFile = ''
				if self.flexranCtrlInstalled and self.flexranCtrlStarted:
					self.TerminateFlexranCtrl()
			return result

	def CheckOAIUEProcessExist(self, initialize_OAI_UE_flag):
		multi_jobs = []
		status_queue = SimpleQueue()
		if initialize_OAI_UE_flag == False:
			p = Process(target = SSH.CheckOAIUEProcess, args = (status_queue,))
			p.daemon = True
			p.start()
			multi_jobs.append(p)
		for job in multi_jobs:
			job.join()

		if (status_queue.empty()):
			return -15
		else:
			result = 0
			while (not status_queue.empty()):
				status = status_queue.get()
				if (status < 0):
					result = status
			if result == OAI_UE_PROCESS_FAILED:
				fileCheck = re.search('ue_', str(self.UELogFile))
				if fileCheck is not None:
					self.copyin(self.UEIPAddress, self.UEUserName, self.UEPassword, self.UESourceCodePath + '/cmake_targets/' + self.UELogFile, '.')
					logStatus = self.AnalyzeLogFile_UE(self.UELogFile)
					if logStatus < 0:
						result = logStatus
			return result

	def CheckOAIUEProcess(self, status_queue):
		try:
			self.open(self.UEIPAddress, self.UEUserName, self.UEPassword)
			self.command('stdbuf -o0 ps -aux | grep --color=never ' + self.air_interface + '-uesoftmodem | grep -v grep', '\$', 5)
			result = re.search(self.air_interface + '-uesoftmodem', str(self.ssh.before))
			if result is None:
				logging.debug('\u001B[1;37;41m OAI UE Process Not Found! \u001B[0m')
				status_queue.put(OAI_UE_PROCESS_FAILED)
			else:
				status_queue.put(OAI_UE_PROCESS_OK)
			self.close()
		except:
			os.kill(os.getppid(),signal.SIGUSR1)

	def CheckeNBProcess(self, status_queue):
		try:
			self.open(self.eNBIPAddress, self.eNBUserName, self.eNBPassword)
			self.command('stdbuf -o0 ps -aux | grep --color=never ' + self.air_interface + '-softmodem | grep -v grep', '\$', 5)
			result = re.search(self.air_interface + '-softmodem', str(self.ssh.before))
			if result is None:
				logging.debug('\u001B[1;37;41m eNB Process Not Found! \u001B[0m')
				status_queue.put(ENB_PROCESS_FAILED)
			else:
				status_queue.put(ENB_PROCESS_OK)
			self.close()
		except:
			os.kill(os.getppid(),signal.SIGUSR1)

	def CheckHSSProcess(self, status_queue):
		try:
			self.open(self.EPCIPAddress, self.EPCUserName, self.EPCPassword)
			self.command('stdbuf -o0 ps -aux | grep --color=never hss | grep -v grep', '\$', 5)
			if re.match('OAI', self.EPCType, re.IGNORECASE):
				result = re.search('\/bin\/bash .\/run_', str(self.ssh.before))
			else:
				result = re.search('hss_sim s6as diam_hss', str(self.ssh.before))
			if result is None:
				logging.debug('\u001B[1;37;41m HSS Process Not Found! \u001B[0m')
				status_queue.put(HSS_PROCESS_FAILED)
			else:
				status_queue.put(HSS_PROCESS_OK)
			self.close()
		except:
			os.kill(os.getppid(),signal.SIGUSR1)

	def CheckMMEProcess(self, status_queue):
		try:
			self.open(self.EPCIPAddress, self.EPCUserName, self.EPCPassword)
			self.command('stdbuf -o0 ps -aux | grep --color=never mme | grep -v grep', '\$', 5)
			if re.match('OAI', self.EPCType, re.IGNORECASE):
				result = re.search('\/bin\/bash .\/run_', str(self.ssh.before))
			else:
				result = re.search('mme', str(self.ssh.before))
			if result is None:
				logging.debug('\u001B[1;37;41m MME Process Not Found! \u001B[0m')
				status_queue.put(MME_PROCESS_FAILED)
			else:
				status_queue.put(MME_PROCESS_OK)
			self.close()
		except:
			os.kill(os.getppid(),signal.SIGUSR1)

	def CheckSPGWProcess(self, status_queue):
		try:
			self.open(self.EPCIPAddress, self.EPCUserName, self.EPCPassword)
			if re.match('OAI', self.EPCType, re.IGNORECASE):
				self.command('stdbuf -o0 ps -aux | grep --color=never spgw | grep -v grep', '\$', 5)
				result = re.search('\/bin\/bash .\/run_', str(self.ssh.before))
			else:
				self.command('stdbuf -o0 ps -aux | grep --color=never xGw | grep -v grep', '\$', 5)
				result = re.search('xGw', str(self.ssh.before))
			if result is None:
				logging.debug('\u001B[1;37;41m SPGW Process Not Found! \u001B[0m')
				status_queue.put(SPGW_PROCESS_FAILED)
			else:
				status_queue.put(SPGW_PROCESS_OK)
			self.close()
		except:
			os.kill(os.getppid(),signal.SIGUSR1)

	def AnalyzeLogFile_eNB(self, eNBlogFile):
		if (not os.path.isfile('./' + eNBlogFile)):
			return -1
		enb_log_file = open('./' + eNBlogFile, 'r')
		exitSignalReceived = False
		foundAssertion = False
		msgAssertion = ''
		msgLine = 0
		foundSegFault = False
		foundRealTimeIssue = False
		rrcSetupComplete = 0
		rrcReleaseRequest = 0
		rrcReconfigRequest = 0
		rrcReconfigComplete = 0
		rrcReestablishRequest = 0
		rrcReestablishComplete = 0
		rrcReestablishReject = 0
		rlcDiscardBuffer = 0
		rachCanceledProcedure = 0
		uciStatMsgCount = 0
		pdcpFailure = 0
		ulschFailure = 0
		cdrxActivationMessageCount = 0
		self.htmleNBFailureMsg = ''
		for line in enb_log_file.readlines():
			if self.rruOptions != '':
				res1 = re.search('max_rxgain (?P<requested_option>[0-9]+)', self.rruOptions)
				res2 = re.search('max_rxgain (?P<applied_option>[0-9]+)',  str(line))
				if res1 is not None and res2 is not None:
					requested_option = int(res1.group('requested_option'))
					applied_option = int(res2.group('applied_option'))
					if requested_option == applied_option:
						self.htmleNBFailureMsg += '<span class="glyphicon glyphicon-ok-circle"></span> Command line option(s) correctly applied <span class="glyphicon glyphicon-arrow-right"></span> ' + self.rruOptions + '\n\n'
					else:
						self.htmleNBFailureMsg += '<span class="glyphicon glyphicon-ban-circle"></span> Command line option(s) NOT applied <span class="glyphicon glyphicon-arrow-right"></span> ' + self.rruOptions + '\n\n'
			result = re.search('Exiting OAI softmodem', str(line))
			if result is not None:
				exitSignalReceived = True
			result = re.search('[Ss]egmentation [Ff]ault', str(line))
			if result is not None and not exitSignalReceived:
				foundSegFault = True
			result = re.search('[Cc]ore [dD]ump', str(line))
			if result is not None and not exitSignalReceived:
				foundSegFault = True
			result = re.search('[Aa]ssertion', str(line))
			if result is not None and not exitSignalReceived:
				foundAssertion = True
			result = re.search('LLL', str(line))
			if result is not None and not exitSignalReceived:
				foundRealTimeIssue = True
			if foundAssertion and (msgLine < 3):
				msgLine += 1
				msgAssertion += str(line)
			result = re.search('LTE_RRCConnectionSetupComplete from UE', str(line))
			if result is not None:
				rrcSetupComplete += 1
			result = re.search('Generate LTE_RRCConnectionRelease|Generate RRCConnectionRelease', str(line))
			if result is not None:
				rrcReleaseRequest += 1
			result = re.search('Generate LTE_RRCConnectionReconfiguration', str(line))
			if result is not None:
				rrcReconfigRequest += 1
			result = re.search('LTE_RRCConnectionReconfigurationComplete from UE rnti', str(line))
			if result is not None:
				rrcReconfigComplete += 1
			result = re.search('LTE_RRCConnectionReestablishmentRequest', str(line))
			if result is not None:
				rrcReestablishRequest += 1
			result = re.search('LTE_RRCConnectionReestablishmentComplete', str(line))
			if result is not None:
				rrcReestablishComplete += 1
			result = re.search('LTE_RRCConnectionReestablishmentReject', str(line))
			if result is not None:
				rrcReestablishReject += 1
			result = re.search('CDRX configuration activated after RRC Connection', str(line))
			if result is not None:
				cdrxActivationMessageCount += 1
			result = re.search('uci->stat', str(line))
			if result is not None:
				uciStatMsgCount += 1
			result = re.search('PDCP.*Out of Resources.*reason', str(line))
			if result is not None:
				pdcpFailure += 1
			result = re.search('ULSCH in error in round', str(line))
			if result is not None:
				ulschFailure += 1
			result = re.search('BAD all_segments_received', str(line))
			if result is not None:
				rlcDiscardBuffer += 1
			result = re.search('Canceled RA procedure for UE rnti', str(line))
			if result is not None:
				rachCanceledProcedure += 1
		enb_log_file.close()
		logging.debug('   File analysis completed')
		if uciStatMsgCount > 0:
			statMsg = 'eNB showed ' + str(uciStatMsgCount) + ' "uci->stat" message(s)'
			logging.debug('\u001B[1;30;43m ' + statMsg + ' \u001B[0m')
			self.htmleNBFailureMsg += statMsg + '\n'
		if pdcpFailure > 0:
			statMsg = 'eNB showed ' + str(pdcpFailure) + ' "PDCP Out of Resources" message(s)'
			logging.debug('\u001B[1;30;43m ' + statMsg + ' \u001B[0m')
			self.htmleNBFailureMsg += statMsg + '\n'
		if ulschFailure > 0:
			statMsg = 'eNB showed ' + str(ulschFailure) + ' "ULSCH in error in round" message(s)'
			logging.debug('\u001B[1;30;43m ' + statMsg + ' \u001B[0m')
			self.htmleNBFailureMsg += statMsg + '\n'
		if rrcSetupComplete > 0:
			rrcMsg = 'eNB completed ' + str(rrcSetupComplete) + ' RRC Connection Setup(s)'
			logging.debug('\u001B[1;30;43m ' + rrcMsg + ' \u001B[0m')
			self.htmleNBFailureMsg += rrcMsg + '\n'
		if rrcReleaseRequest > 0:
			rrcMsg = 'eNB requested ' + str(rrcReleaseRequest) + ' RRC Connection Release(s)'
			logging.debug('\u001B[1;30;43m ' + rrcMsg + ' \u001B[0m')
			self.htmleNBFailureMsg += rrcMsg + '\n'
		if rrcReconfigRequest > 0 or rrcReconfigComplete > 0:
			rrcMsg = 'eNB requested ' + str(rrcReconfigRequest) + ' RRC Connection Reconfiguration(s)'
			logging.debug('\u001B[1;30;43m ' + rrcMsg + ' \u001B[0m')
			self.htmleNBFailureMsg += rrcMsg + '\n'
			rrcMsg = ' -- ' + str(rrcReconfigComplete) + ' were completed'
			logging.debug('\u001B[1;30;43m ' + rrcMsg + ' \u001B[0m')
			self.htmleNBFailureMsg += rrcMsg + '\n'
		if rrcReestablishRequest > 0 or rrcReestablishComplete > 0 or rrcReestablishReject > 0:
			rrcMsg = 'eNB requested ' + str(rrcReestablishRequest) + ' RRC Connection Reestablishment(s)'
			logging.debug('\u001B[1;30;43m ' + rrcMsg + ' \u001B[0m')
			self.htmleNBFailureMsg += rrcMsg + '\n'
			rrcMsg = ' -- ' + str(rrcReestablishComplete) + ' were completed'
			logging.debug('\u001B[1;30;43m ' + rrcMsg + ' \u001B[0m')
			self.htmleNBFailureMsg += rrcMsg + '\n'
			rrcMsg = ' -- ' + str(rrcReestablishReject) + ' were rejected'
			logging.debug('\u001B[1;30;43m ' + rrcMsg + ' \u001B[0m')
			self.htmleNBFailureMsg += rrcMsg + '\n'
		if cdrxActivationMessageCount > 0:
			rrcMsg = 'eNB activated the CDRX Configuration for ' + str(cdrxActivationMessageCount) + ' time(s)'
			logging.debug('\u001B[1;30;43m ' + rrcMsg + ' \u001B[0m')
			self.htmleNBFailureMsg += rrcMsg + '\n'
		if rachCanceledProcedure > 0:
			rachMsg = 'eNB cancelled ' + str(rachCanceledProcedure) + ' RA procedure(s)'
			logging.debug('\u001B[1;30;43m ' + rachMsg + ' \u001B[0m')
			self.htmleNBFailureMsg += rachMsg + '\n'
		if foundSegFault:
			logging.debug('\u001B[1;37;41m eNB ended with a Segmentation Fault! \u001B[0m')
			return ENB_PROCESS_SEG_FAULT
		if foundAssertion:
			logging.debug('\u001B[1;37;41m eNB ended with an assertion! \u001B[0m')
			self.htmleNBFailureMsg += msgAssertion
			return ENB_PROCESS_ASSERTION
		if foundRealTimeIssue:
			logging.debug('\u001B[1;37;41m eNB faced real time issues! \u001B[0m')
			self.htmleNBFailureMsg += 'eNB faced real time issues!\n'
			#return ENB_PROCESS_REALTIME_ISSUE
		if rlcDiscardBuffer > 0:
			rlcMsg = 'eNB RLC discarded ' + str(rlcDiscardBuffer) + ' buffer(s)'
			logging.debug('\u001B[1;37;41m ' + rlcMsg + ' \u001B[0m')
			self.htmleNBFailureMsg += rlcMsg + '\n'
			return ENB_PROCESS_REALTIME_ISSUE
		return 0

	def AnalyzeLogFile_UE(self, UElogFile):
		if (not os.path.isfile('./' + UElogFile)):
			return -1
		ue_log_file = open('./' + UElogFile, 'r')
		exitSignalReceived = False
		foundAssertion = False
		msgAssertion = ''
		msgLine = 0
		foundSegFault = False
		foundRealTimeIssue = False
		uciStatMsgCount = 0
		pdcpDataReqFailedCount = 0
		badDciCount = 0
		rrcConnectionRecfgComplete = 0
		no_cell_sync_found = False
		mib_found = False
		frequency_found = False
		plmn_found = False
		self.htmlUEFailureMsg = ''
		for line in ue_log_file.readlines():
			result = re.search('Exiting OAI softmodem', str(line))
			if result is not None:
				exitSignalReceived = True
			result = re.search('System error|[Ss]egmentation [Ff]ault|======= Backtrace: =========|======= Memory map: ========', str(line))
			if result is not None and not exitSignalReceived:
				foundSegFault = True
			result = re.search('[Cc]ore [dD]ump', str(line))
			if result is not None and not exitSignalReceived:
				foundSegFault = True
			result = re.search('[Aa]ssertion', str(line))
			if result is not None and not exitSignalReceived:
				foundAssertion = True
			result = re.search('LLL', str(line))
			if result is not None and not exitSignalReceived:
				foundRealTimeIssue = True
			if foundAssertion and (msgLine < 3):
				msgLine += 1
				msgAssertion += str(line)
			result = re.search('uci->stat', str(line))
			if result is not None and not exitSignalReceived:
				uciStatMsgCount += 1
			result = re.search('PDCP data request failed', str(line))
			if result is not None and not exitSignalReceived:
				pdcpDataReqFailedCount += 1
			result = re.search('bad DCI 1A', str(line))
			if result is not None and not exitSignalReceived:
				badDciCount += 1
			result = re.search('Generating RRCConnectionReconfigurationComplete', str(line))
			if result is not None:
				rrcConnectionRecfgComplete += 1
			# No cell synchronization found, abandoning
			result = re.search('No cell synchronization found, abandoning', str(line))
			if result is not None:
				no_cell_sync_found = True
			result = re.search("MIB Information => ([a-zA-Z]{1,10}), ([a-zA-Z]{1,10}), NidCell (?P<nidcell>\d{1,3}), N_RB_DL (?P<n_rb_dl>\d{1,3}), PHICH DURATION (?P<phich_duration>\d), PHICH RESOURCE (?P<phich_resource>.{1,4}), TX_ANT (?P<tx_ant>\d)", str(line))
			if result is not None and (not mib_found):
				try:
					mibMsg = "MIB Information: " + result.group(1) + ', ' + result.group(2)
					self.htmlUEFailureMsg += mibMsg + '\n'
					logging.debug('\033[94m' + mibMsg + '\033[0m')
					mibMsg = "    nidcell = " + result.group('nidcell')
					self.htmlUEFailureMsg += mibMsg
					logging.debug('\033[94m' + mibMsg + '\033[0m')
					mibMsg = "    n_rb_dl = " + result.group('n_rb_dl')
					self.htmlUEFailureMsg += mibMsg + '\n'
					logging.debug('\033[94m' + mibMsg + '\033[0m')
					mibMsg = "    phich_duration = " + result.group('phich_duration')
					self.htmlUEFailureMsg += mibMsg
					logging.debug('\033[94m' + mibMsg + '\033[0m')
					mibMsg = "    phich_resource = " + result.group('phich_resource')
					self.htmlUEFailureMsg += mibMsg + '\n'
					logging.debug('\033[94m' + mibMsg + '\033[0m')
					mibMsg = "    tx_ant = " + result.group('tx_ant')
					self.htmlUEFailureMsg += mibMsg + '\n'
					logging.debug('\033[94m' + mibMsg + '\033[0m')
					mib_found = True
				except Exception as e:
					logging.error('\033[91m' + "MIB marker was not found" + '\033[0m')
			result = re.search("Measured Carrier Frequency (?P<measured_carrier_frequency>\d{1,15}) Hz", str(line))
			if result is not None and (not frequency_found):
				try:
					mibMsg = "Measured Carrier Frequency = " + result.group('measured_carrier_frequency') + ' Hz'
					self.htmlUEFailureMsg += mibMsg + '\n'
					logging.debug('\033[94m' + mibMsg + '\033[0m')
					frequency_found = True
				except Exception as e:
					logging.error('\033[91m' + "Measured Carrier Frequency not found" + '\033[0m')
			result = re.search("PLMN MCC (?P<mcc>\d{1,3}), MNC (?P<mnc>\d{1,3}), TAC", str(line))
			if result is not None and (not plmn_found):
				try:
					mibMsg = 'PLMN MCC = ' + result.group('mcc') + ' MNC = ' + result.group('mnc')
					self.htmlUEFailureMsg += mibMsg + '\n'
					logging.debug('\033[94m' + mibMsg + '\033[0m')
					plmn_found = True
				except Exception as e:
					logging.error('\033[91m' + "PLMN not found" + '\033[0m')
			result = re.search("Found (?P<operator>[\w,\s]{1,15}) \(name from internal table\)", str(line))
			if result is not None:
				try:
					mibMsg = "The operator is: " + result.group('operator')
					self.htmlUEFailureMsg += mibMsg + '\n'
					logging.debug('\033[94m' + mibMsg + '\033[0m')
				except Exception as e:
					logging.error('\033[91m' + "Operator name not found" + '\033[0m')
			result = re.search("SIB5 InterFreqCarrierFreq element (.{1,4})/(.{1,4})", str(line))
			if result is not None:
				try:
					mibMsg = "SIB5 InterFreqCarrierFreq element " + result.group(1) + '/' + result.group(2)
					self.htmlUEFailureMsg += mibMsg + ' -> '
					logging.debug('\033[94m' + mibMsg + '\033[0m')
				except Exception as e:
					logging.error('\033[91m' + "SIB5 InterFreqCarrierFreq element not found" + '\033[0m')
			result = re.search("DL Carrier Frequency/ARFCN : (?P<carrier_frequency>\d{1,15}/\d{1,4})", str(line))
			if result is not None:
				try:
					freq = result.group('carrier_frequency')
					new_freq = re.sub('/[0-9]+','',freq)
					float_freq = float(new_freq) / 1000000
					self.htmlUEFailureMsg += 'DL Freq: ' + ('%.1f' % float_freq) + ' MHz'
					logging.debug('\033[94m' + "    DL Carrier Frequency is: " + freq + '\033[0m')
				except Exception as e:
					logging.error('\033[91m' + "    DL Carrier Frequency not found" + '\033[0m')
			result = re.search("AllowedMeasBandwidth : (?P<allowed_bandwidth>\d{1,7})", str(line))
			if result is not None:
				try:
					prb = result.group('allowed_bandwidth')
					self.htmlUEFailureMsg += ' -- PRB: ' + prb + '\n'
					logging.debug('\033[94m' + "    AllowedMeasBandwidth: " + prb + '\033[0m')
				except Exception as e:
					logging.error('\033[91m' + "    AllowedMeasBandwidth not found" + '\033[0m')
		ue_log_file.close()
		if rrcConnectionRecfgComplete > 0:
			statMsg = 'UE connected to eNB (' + str(rrcConnectionRecfgComplete) + ' RRCConnectionReconfigurationComplete message(s) generated)'
			logging.debug('\033[94m' + statMsg + '\033[0m')
			self.htmlUEFailureMsg += statMsg + '\n'
		if uciStatMsgCount > 0:
			statMsg = 'UE showed ' + str(uciStatMsgCount) + ' "uci->stat" message(s)'
			logging.debug('\u001B[1;30;43m ' + statMsg + ' \u001B[0m')
			self.htmlUEFailureMsg += statMsg + '\n'
		if pdcpDataReqFailedCount > 0:
			statMsg = 'UE showed ' + str(pdcpDataReqFailedCount) + ' "PDCP data request failed" message(s)'
			logging.debug('\u001B[1;30;43m ' + statMsg + ' \u001B[0m')
			self.htmlUEFailureMsg += statMsg + '\n'
		if badDciCount > 0:
			statMsg = 'UE showed ' + str(badDciCount) + ' "bad DCI 1A" message(s)'
			logging.debug('\u001B[1;30;43m ' + statMsg + ' \u001B[0m')
			self.htmlUEFailureMsg += statMsg + '\n'
		if foundSegFault:
			logging.debug('\u001B[1;37;41m UE ended with a Segmentation Fault! \u001B[0m')
			return ENB_PROCESS_SEG_FAULT
		if foundAssertion:
			logging.debug('\u001B[1;30;43m UE showed an assertion! \u001B[0m')
			self.htmlUEFailureMsg += 'UE showed an assertion!\n'
			if not mib_found or not frequency_found:
				return OAI_UE_PROCESS_ASSERTION
		if foundRealTimeIssue:
			logging.debug('\u001B[1;37;41m UE faced real time issues! \u001B[0m')
			self.htmlUEFailureMsg += 'UE faced real time issues!\n'
			#return ENB_PROCESS_REALTIME_ISSUE
		if no_cell_sync_found and not mib_found:
			logging.debug('\u001B[1;37;41m UE could not synchronize ! \u001B[0m')
			self.htmlUEFailureMsg += 'UE could not synchronize!\n'
			return OAI_UE_PROCESS_COULD_NOT_SYNC
		return 0

	def TerminateeNB(self):
		self.open(self.eNBIPAddress, self.eNBUserName, self.eNBPassword)
		self.command('cd ' + self.eNBSourceCodePath + '/cmake_targets', '\$', 5)
		self.command('stdbuf -o0  ps -aux | grep --color=never softmodem | grep -v grep', '\$', 5)
		result = re.search('-softmodem', str(self.ssh.before))
		if result is not None:
			self.command('echo ' + self.eNBPassword + ' | sudo -S daemon --name=enb' + str(self.eNB_instance) + '_daemon --stop', '\$', 5)
			self.command('echo ' + self.eNBPassword + ' | sudo -S killall --signal SIGINT -r .*-softmodem || true', '\$', 5)
			time.sleep(5)
			self.command('stdbuf -o0  ps -aux | grep --color=never softmodem | grep -v grep', '\$', 5)
			result = re.search('-softmodem', str(self.ssh.before))
			if result is not None:
				self.command('echo ' + self.eNBPassword + ' | sudo -S killall --signal SIGKILL -r .*-softmodem || true', '\$', 5)
		self.command('rm -f my-lte-softmodem-run' + str(self.eNB_instance) + '.sh', '\$', 5)
		self.close()
		# If tracer options is on, stopping tshark on EPC side
		result = re.search('T_stdout', str(self.Initialize_eNB_args))
		if result is not None:
			self.open(self.EPCIPAddress, self.EPCUserName, self.EPCPassword)
			logging.debug('\u001B[1m Stopping tshark \u001B[0m')
			self.command('echo ' + self.EPCPassword + ' | sudo -S killall --signal SIGKILL tshark', '\$', 5)
			time.sleep(1)
			if self.EPC_PcapFileName != '':
				self.command('echo ' + self.EPCPassword + ' | sudo -S chmod 666 /tmp/' + self.EPC_PcapFileName, '\$', 5)
				self.copyin(self.EPCIPAddress, self.EPCUserName, self.EPCPassword, '/tmp/' + self.EPC_PcapFileName, '.')
				self.copyout(self.eNBIPAddress, self.eNBUserName, self.eNBPassword, self.EPC_PcapFileName, self.eNBSourceCodePath + '/cmake_targets/.')
			self.close()
			logging.debug('\u001B[1m Replaying RAW record file\u001B[0m')
			self.open(self.eNBIPAddress, self.eNBUserName, self.eNBPassword)
			self.command('cd ' + self.eNBSourceCodePath + '/common/utils/T/tracer/', '\$', 5)
			raw_record_file = self.eNBLogFile.replace('.log', '_record.raw')
			replay_log_file = self.eNBLogFile.replace('.log', '_replay.log')
			extracted_txt_file = self.eNBLogFile.replace('.log', '_extracted_messages.txt')
			extracted_log_file = self.eNBLogFile.replace('.log', '_extracted_messages.log')
			self.command('./extract_config -i ' + self.eNBSourceCodePath + '/cmake_targets/' + raw_record_file + ' > ' + self.eNBSourceCodePath + '/cmake_targets/' + extracted_txt_file, '\$', 5)
			self.command('echo $USER; nohup ./replay -i ' + self.eNBSourceCodePath + '/cmake_targets/' + raw_record_file + ' > ' + self.eNBSourceCodePath + '/cmake_targets/' + replay_log_file + ' 2>&1 &', self.eNBUserName, 5)
			self.command('./textlog -d ' +  self.eNBSourceCodePath + '/cmake_targets/' + extracted_txt_file + ' -no-gui -ON -full > ' + self.eNBSourceCodePath + '/cmake_targets/' + extracted_log_file, '\$', 5)
			self.close()
			self.copyin(self.eNBIPAddress, self.eNBUserName, self.eNBPassword, self.eNBSourceCodePath + '/cmake_targets/' + extracted_log_file, '.')
			logging.debug('\u001B[1m Analyzing eNB replay logfile \u001B[0m')
			logStatus = self.AnalyzeLogFile_eNB(extracted_log_file)
			self.CreateHtmlTestRow('N/A', 'OK', ALL_PROCESSES_OK)
			self.eNBLogFile = ''
		else:
			result = re.search('enb_', str(self.eNBLogFile))
			analyzeFile = False
			if result is not None:
				analyzeFile = True
				fileToAnalyze = str(self.eNBLogFile)
				self.eNBLogFile = ''
			else:
				result = re.search('enb_', str(self.rruLogFile))
				if result is not None:
					analyzeFile = True
					fileToAnalyze = str(self.rruLogFile)
					self.rruLogFile = ''
			if analyzeFile:
				copyin_res = self.copyin(self.eNBIPAddress, self.eNBUserName, self.eNBPassword, self.eNBSourceCodePath + '/cmake_targets/' + fileToAnalyze, '.')
				if (copyin_res == -1):
					logging.debug('\u001B[1;37;41m Could not copy eNB logfile to analyze it! \u001B[0m')
					self.htmleNBFailureMsg = 'Could not copy eNB logfile to analyze it!'
					self.CreateHtmlTestRow('N/A', 'KO', ENB_PROCESS_NOLOGFILE_TO_ANALYZE)
					return
				logging.debug('\u001B[1m Analyzing eNB logfile \u001B[0m')
				logStatus = self.AnalyzeLogFile_eNB(fileToAnalyze)
				if (logStatus < 0):
					self.CreateHtmlTestRow('N/A', 'KO', logStatus)
					self.CreateHtmlTabFooter(False)
					sys.exit(1)
				else:
					self.CreateHtmlTestRow('N/A', 'OK', ALL_PROCESSES_OK)
			else:
				self.CreateHtmlTestRow('N/A', 'OK', ALL_PROCESSES_OK)

	def TerminateHSS(self):
		self.open(self.EPCIPAddress, self.EPCUserName, self.EPCPassword)
		if re.match('OAI', self.EPCType, re.IGNORECASE):
			self.command('echo ' + self.EPCPassword + ' | sudo -S killall --signal SIGINT run_hss oai_hss || true', '\$', 5)
			time.sleep(2)
			self.command('stdbuf -o0  ps -aux | grep hss | grep -v grep', '\$', 5)
			result = re.search('\/bin\/bash .\/run_', str(self.ssh.before))
			if result is not None:
				self.command('echo ' + self.EPCPassword + ' | sudo -S killall --signal SIGKILL run_hss oai_hss || true', '\$', 5)
		else:
			self.command('cd ' + self.EPCSourceCodePath, '\$', 5)
			self.command('cd scripts', '\$', 5)
			self.command('echo ' + self.EPCPassword + ' | sudo -S daemon --name=simulated_hss --stop', '\$', 5)
			time.sleep(1)
			self.command('echo ' + self.EPCPassword + ' | sudo -S killall --signal SIGKILL hss_sim', '\$', 5)
		self.close()
		self.CreateHtmlTestRow('N/A', 'OK', ALL_PROCESSES_OK)

	def TerminateMME(self):
		self.open(self.EPCIPAddress, self.EPCUserName, self.EPCPassword)
		if re.match('OAI', self.EPCType, re.IGNORECASE):
			self.command('echo ' + self.EPCPassword + ' | sudo -S killall --signal SIGINT run_mme mme || true', '\$', 5)
			time.sleep(2)
			self.command('stdbuf -o0 ps -aux | grep mme | grep -v grep', '\$', 5)
			result = re.search('\/bin\/bash .\/run_', str(self.ssh.before))
			if result is not None:
				self.command('echo ' + self.EPCPassword + ' | sudo -S killall --signal SIGKILL run_mme mme || true', '\$', 5)
		else:
			self.command('cd /opt/ltebox/tools', '\$', 5)
			self.command('echo ' + self.EPCPassword + ' | sudo -S ./stop_mme', '\$', 5)
		self.close()
		self.CreateHtmlTestRow('N/A', 'OK', ALL_PROCESSES_OK)

	def TerminateSPGW(self):
		self.open(self.EPCIPAddress, self.EPCUserName, self.EPCPassword)
		if re.match('OAI', self.EPCType, re.IGNORECASE):
			self.command('echo ' + self.EPCPassword + ' | sudo -S killall --signal SIGINT run_spgw spgw || true', '\$', 5)
			time.sleep(2)
			self.command('stdbuf -o0 ps -aux | grep spgw | grep -v grep', '\$', 5)
			result = re.search('\/bin\/bash .\/run_', str(self.ssh.before))
			if result is not None:
				self.command('echo ' + self.EPCPassword + ' | sudo -S killall --signal SIGKILL run_spgw spgw || true', '\$', 5)
		else:
			self.command('cd /opt/ltebox/tools', '\$', 5)
			self.command('echo ' + self.EPCPassword + ' | sudo -S ./stop_xGw', '\$', 5)
		self.close()
		self.CreateHtmlTestRow('N/A', 'OK', ALL_PROCESSES_OK)

	def TerminateFlexranCtrl(self):
		if self.flexranCtrlInstalled == False or self.flexranCtrlStarted == False:
			return
		if self.EPCIPAddress == '' or self.EPCUserName == '' or self.EPCPassword == '':
			Usage()
			sys.exit('Insufficient Parameter')
		self.open(self.EPCIPAddress, self.EPCUserName, self.EPCPassword)
		self.command('echo ' + self.EPCPassword + ' | sudo -S daemon --name=flexran_rtc_daemon --stop', '\$', 5)
		time.sleep(1)
		self.command('echo ' + self.EPCPassword + ' | sudo -S killall --signal SIGKILL rt_controller', '\$', 5)
		time.sleep(1)
		self.close()
		self.flexranCtrlStarted = False
		self.CreateHtmlTestRow('N/A', 'OK', ALL_PROCESSES_OK)

	def TerminateUE_common(self, device_id):
		try:
			self.open(self.ADBIPAddress, self.ADBUserName, self.ADBPassword)
			# back in airplane mode on (ie radio off)
			self.command('stdbuf -o0 adb -s ' + device_id + ' shell /data/local/tmp/off', '\$', 60)
			logging.debug('\u001B[1mUE (' + device_id + ') Detach Completed\u001B[0m')

			self.command('stdbuf -o0 adb -s ' + device_id + ' shell ps | grep --color=never iperf | grep -v grep', '\$', 5)
			result = re.search('shell +(?P<pid>\d+)', str(self.ssh.before))
			if result is not None:
				pid_iperf = result.group('pid')
				self.command('stdbuf -o0 adb -s ' + device_id + ' shell kill -KILL ' + pid_iperf, '\$', 5)
			self.close()
		except:
			os.kill(os.getppid(),signal.SIGUSR1)

	def TerminateUE(self):
		terminate_ue_flag = True
		self.GetAllUEDevices(terminate_ue_flag)
		multi_jobs = []
		for device_id in self.UEDevices:
			p = Process(target= SSH.TerminateUE_common, args = (device_id,))
			p.daemon = True
			p.start()
			multi_jobs.append(p)
		for job in multi_jobs:
			job.join()
		self.CreateHtmlTestRow('N/A', 'OK', ALL_PROCESSES_OK)

	def TerminateOAIUE(self):
		self.open(self.UEIPAddress, self.UEUserName, self.UEPassword)
		self.command('cd ' + self.UESourceCodePath + '/cmake_targets', '\$', 5)
		self.command('ps -aux | grep --color=never softmodem | grep -v grep', '\$', 5)
		result = re.search('-uesoftmodem', str(self.ssh.before))
		if result is not None:
			self.command('echo ' + self.UEPassword + ' | sudo -S killall --signal SIGINT -r .*-uesoftmodem || true', '\$', 5)
			time.sleep(5)
			self.command('ps -aux | grep --color=never softmodem | grep -v grep', '\$', 5)
			result = re.search('-uesoftmodem', str(self.ssh.before))
			if result is not None:
				self.command('echo ' + self.UEPassword + ' | sudo -S killall --signal SIGKILL -r .*-uesoftmodem || true', '\$', 5)
				time.sleep(5)
		self.command('rm -f my-lte-uesoftmodem-run' + str(self.UE_instance) + '.sh', '\$', 5)
		self.close()
		result = re.search('ue_', str(self.UELogFile))
		if result is not None:
			copyin_res = self.copyin(self.UEIPAddress, self.UEUserName, self.UEPassword, self.UESourceCodePath + '/cmake_targets/' + self.UELogFile, '.')
			if (copyin_res == -1):
				logging.debug('\u001B[1;37;41m Could not copy UE logfile to analyze it! \u001B[0m')
				self.htmlUEFailureMsg = 'Could not copy UE logfile to analyze it!'
				self.CreateHtmlTestRow('N/A', 'KO', OAI_UE_PROCESS_NOLOGFILE_TO_ANALYZE, 'UE')
				self.UELogFile = ''
				return
			logging.debug('\u001B[1m Analyzing UE logfile \u001B[0m')
			logStatus = self.AnalyzeLogFile_UE(self.UELogFile)
			result = re.search('--no-L2-connect', str(self.Initialize_OAI_UE_args))
			if result is not None:
				ueAction = 'Sniffing'
			else:
				ueAction = 'Connection'
			if (logStatus < 0):
				logging.debug('\u001B[1m' + ueAction + ' Failed \u001B[0m')
				self.htmlUEFailureMsg = '<b>' + ueAction + ' Failed</b>\n' + self.htmlUEFailureMsg
				self.CreateHtmlTestRow('N/A', 'KO', logStatus, 'UE')
				# In case of sniffing on commercial eNBs we have random results
				# Not an error then
				if (logStatus != OAI_UE_PROCESS_COULD_NOT_SYNC) or (ueAction != 'Sniffing'):
					self.Initialize_OAI_UE_args = ''
					self.AutoTerminateUEandeNB()
					self.CreateHtmlTabFooter(False)
					sys.exit(1)
			else:
				logging.debug('\u001B[1m' + ueAction + ' Completed \u001B[0m')
				self.htmlUEFailureMsg = '<b>' + ueAction + ' Completed</b>\n' + self.htmlUEFailureMsg
				self.CreateHtmlTestRow('N/A', 'OK', ALL_PROCESSES_OK)
			self.UELogFile = ''
		else:
			self.htmlUEFailureMsg = 'No Log File to analyze!'
			self.CreateHtmlTestRow('N/A', 'OK', ALL_PROCESSES_OK)

	def AutoTerminateUEandeNB(self):
		if (self.ADBIPAddress != 'none'):
			self.testCase_id = 'AUTO-KILL-UE'
			self.desc = 'Automatic Termination of UE'
			self.ShowTestID()
			self.TerminateUE()
		if (self.Initialize_OAI_UE_args != ''):
			self.testCase_id = 'AUTO-KILL-UE'
			self.desc = 'Automatic Termination of UE'
			self.ShowTestID()
			self.TerminateOAIUE()
		if (self.Initialize_eNB_args != ''):
			self.testCase_id = 'AUTO-KILL-eNB'
			self.desc = 'Automatic Termination of eNB'
			self.ShowTestID()
			self.eNB_instance = '0'
			self.TerminateeNB()

	def IdleSleep(self):
		time.sleep(self.idle_sleep_time)
		self.CreateHtmlTestRow(str(self.idle_sleep_time) + ' sec', 'OK', ALL_PROCESSES_OK)

	def LogCollectBuild(self):
		if (self.eNBIPAddress != '' and self.eNBUserName != '' and self.eNBPassword != ''):
			IPAddress = self.eNBIPAddress
			UserName = self.eNBUserName
			Password = self.eNBPassword
			SourceCodePath = self.eNBSourceCodePath
		elif (self.UEIPAddress != '' and self.UEUserName != '' and self.UEPassword != ''):
			IPAddress = self.UEIPAddress
			UserName = self.UEUserName
			Password = self.UEPassword
			SourceCodePath = self.UESourceCodePath
		else:
			sys.exit('Insufficient Parameter')
		self.open(IPAddress, UserName, Password)
		self.command('cd ' + SourceCodePath, '\$', 5)
		self.command('cd cmake_targets', '\$', 5)
		self.command('rm -f build.log.zip', '\$', 5)
		self.command('zip build.log.zip build_log_*/*', '\$', 60)
		self.command('echo ' + Password + ' | sudo -S rm -rf build_log_*', '\$', 5)
		self.close()

	def LogCollecteNB(self):
		self.open(self.eNBIPAddress, self.eNBUserName, self.eNBPassword)
		self.command('cd ' + self.eNBSourceCodePath, '\$', 5)
		self.command('cd cmake_targets', '\$', 5)
		self.command('echo ' + self.eNBPassword + ' | sudo -S rm -f enb.log.zip', '\$', 5)
		self.command('echo ' + self.eNBPassword + ' | sudo -S zip enb.log.zip enb*.log core* enb_*record.raw enb_*.pcap enb_*txt', '\$', 60)
		self.command('echo ' + self.eNBPassword + ' | sudo -S rm enb*.log core* enb_*record.raw enb_*.pcap enb_*txt', '\$', 5)
		self.close()

	def LogCollectPing(self):
		self.open(self.EPCIPAddress, self.EPCUserName, self.EPCPassword)
		self.command('cd ' + self.EPCSourceCodePath, '\$', 5)
		self.command('cd scripts', '\$', 5)
		self.command('rm -f ping.log.zip', '\$', 5)
		self.command('zip ping.log.zip ping*.log', '\$', 60)
		self.command('rm ping*.log', '\$', 5)
		self.close()

	def LogCollectIperf(self):
		self.open(self.EPCIPAddress, self.EPCUserName, self.EPCPassword)
		self.command('cd ' + self.EPCSourceCodePath, '\$', 5)
		self.command('cd scripts', '\$', 5)
		self.command('rm -f iperf.log.zip', '\$', 5)
		self.command('zip iperf.log.zip iperf*.log', '\$', 60)
		self.command('rm iperf*.log', '\$', 5)
		self.close()

	def LogCollectHSS(self):
		self.open(self.EPCIPAddress, self.EPCUserName, self.EPCPassword)
		self.command('cd ' + self.EPCSourceCodePath, '\$', 5)
		self.command('cd scripts', '\$', 5)
		self.command('rm -f hss.log.zip', '\$', 5)
		if re.match('OAI', self.EPCType, re.IGNORECASE):
			self.command('zip hss.log.zip hss*.log', '\$', 60)
			self.command('rm hss*.log', '\$', 5)
		else:
			self.command('cp /opt/hss_sim0609/hss.log .', '\$', 60)
			self.command('zip hss.log.zip hss.log', '\$', 60)
		self.close()

	def LogCollectMME(self):
		self.open(self.EPCIPAddress, self.EPCUserName, self.EPCPassword)
		self.command('cd ' + self.EPCSourceCodePath, '\$', 5)
		self.command('cd scripts', '\$', 5)
		self.command('rm -f mme.log.zip', '\$', 5)
		if re.match('OAI', self.EPCType, re.IGNORECASE):
			self.command('zip mme.log.zip mme*.log', '\$', 60)
			self.command('rm mme*.log', '\$', 5)
		else:
			self.command('cp /opt/ltebox/var/log/*Log.0 .', '\$', 5)
			self.command('zip mme.log.zip mmeLog.0 s1apcLog.0 s1apsLog.0 s11cLog.0 libLog.0 s1apCodecLog.0', '\$', 60)
		self.close()

	def LogCollectSPGW(self):
		self.open(self.EPCIPAddress, self.EPCUserName, self.EPCPassword)
		self.command('cd ' + self.EPCSourceCodePath, '\$', 5)
		self.command('cd scripts', '\$', 5)
		self.command('rm -f spgw.log.zip', '\$', 5)
		if re.match('OAI', self.EPCType, re.IGNORECASE):
			self.command('zip spgw.log.zip spgw*.log', '\$', 60)
			self.command('rm spgw*.log', '\$', 5)
		else:
			self.command('cp /opt/ltebox/var/log/xGwLog.0 .', '\$', 5)
			self.command('zip spgw.log.zip xGwLog.0', '\$', 60)
		self.close()

	def LogCollectOAIUE(self):
		self.open(self.UEIPAddress, self.UEUserName, self.UEPassword)
		self.command('cd ' + self.UESourceCodePath, '\$', 5)
		self.command('cd cmake_targets', '\$', 5)
		self.command('echo ' + self.UEPassword + ' | sudo -S rm -f ue.log.zip', '\$', 5)
		self.command('echo ' + self.UEPassword + ' | sudo -S zip ue.log.zip ue*.log core* ue_*record.raw ue_*.pcap ue_*txt', '\$', 60)
		self.command('echo ' + self.UEPassword + ' | sudo -S rm ue*.log core* ue_*record.raw ue_*.pcap ue_*txt', '\$', 5)
		self.close()

	def RetrieveSystemVersion(self, machine):
		if self.eNBIPAddress == 'none' or self.UEIPAddress == 'none':
			self.OsVersion = 'Ubuntu 16.04.5 LTS'
			self.KernelVersion = '4.15.0-45-generic'
			self.UhdVersion = '3.13.0.1-0'
			self.UsrpBoard = 'B210'
			self.CpuNb = '4'
			self.CpuModel = 'Intel(R) Core(TM) i5-6200U'
			self.CpuMHz = '2399.996 MHz'
			return 0
		if machine == 'eNB':
			if self.eNBIPAddress != '' and self.eNBUserName != '' and self.eNBPassword != '':
				IPAddress = self.eNBIPAddress
				UserName = self.eNBUserName
				Password = self.eNBPassword
			else:
				return -1
		if machine == 'UE':
			if self.UEIPAddress != '' and self.UEUserName != '' and self.UEPassword != '':
				IPAddress = self.UEIPAddress
				UserName = self.UEUserName
				Password = self.UEPassword
			else:
				return -1

		self.open(IPAddress, UserName, Password)
		self.command('lsb_release -a', '\$', 5)
		result = re.search('Description:\\\\t(?P<os_type>[a-zA-Z0-9\-\_\.\ ]+)', str(self.ssh.before))
		if result is not None:
			self.OsVersion = result.group('os_type')
			logging.debug('OS is: ' + self.OsVersion)
		self.command('uname -r', '\$', 5)
		result = re.search('uname -r\\\\r\\\\n(?P<kernel_version>[a-zA-Z0-9\-\_\.]+)', str(self.ssh.before))
		if result is not None:
			self.KernelVersion = result.group('kernel_version')
			logging.debug('Kernel Version is: ' + self.KernelVersion)
		self.command('dpkg --list | egrep --color=never libuhd003', '\$', 5)
		result = re.search('libuhd003:amd64 *(?P<uhd_version>[0-9\.]+)', str(self.ssh.before))
		if result is not None:
			self.UhdVersion = result.group('uhd_version')
			logging.debug('UHD Version is: ' + self.UhdVersion)
		self.command('echo ' + Password + ' | sudo -S uhd_find_devices', '\$', 15)
		result = re.search('product: (?P<usrp_board>[0-9A-Za-z]+)\\\\r\\\\n', str(self.ssh.before))
		if result is not None:
			self.UsrpBoard = result.group('usrp_board')
			logging.debug('USRP Board  is: ' + self.UsrpBoard)
		self.command('lscpu', '\$', 5)
		result = re.search('CPU\(s\): *(?P<nb_cpus>[0-9]+).*Model name: *(?P<model>[a-zA-Z0-9\-\_\.\ \(\)]+).*CPU MHz: *(?P<cpu_mhz>[0-9\.]+)', str(self.ssh.before))
		if result is not None:
			self.CpuNb = result.group('nb_cpus')
			logging.debug('nb_cpus: ' + self.CpuNb)
			self.CpuModel = result.group('model')
			logging.debug('model: ' + self.CpuModel)
			self.CpuMHz = result.group('cpu_mhz') + ' MHz'
			logging.debug('cpu_mhz: ' + self.CpuMHz)
		self.close()

#-----------------------------------------------------------
# HTML Reporting....
#-----------------------------------------------------------
	def CreateHtmlHeader(self):
		if (not self.htmlHeaderCreated):
			logging.debug('\u001B[1m----------------------------------------\u001B[0m')
			logging.debug('\u001B[1m  Creating HTML header \u001B[0m')
			logging.debug('\u001B[1m----------------------------------------\u001B[0m')
			self.htmlFile = open('test_results.html', 'w')
			self.htmlFile.write('<!DOCTYPE html>\n')
			self.htmlFile.write('<html class="no-js" lang="en-US">\n')
			self.htmlFile.write('<head>\n')
			self.htmlFile.write('  <meta name="viewport" content="width=device-width, initial-scale=1">\n')
			self.htmlFile.write('  <link rel="stylesheet" href="https://maxcdn.bootstrapcdn.com/bootstrap/3.3.7/css/bootstrap.min.css">\n')
			self.htmlFile.write('  <script src="https://ajax.googleapis.com/ajax/libs/jquery/3.3.1/jquery.min.js"></script>\n')
			self.htmlFile.write('  <script src="https://maxcdn.bootstrapcdn.com/bootstrap/3.3.7/js/bootstrap.min.js"></script>\n')
			self.htmlFile.write('  <title>Test Results for TEMPLATE_JOB_NAME job build #TEMPLATE_BUILD_ID</title>\n')
			self.htmlFile.write('</head>\n')
			self.htmlFile.write('<body><div class="container">\n')
			self.htmlFile.write('  <br>\n')
			self.htmlFile.write('  <table style="border-collapse: collapse; border: none;">\n')
			self.htmlFile.write('    <tr style="border-collapse: collapse; border: none;">\n')
			self.htmlFile.write('      <td style="border-collapse: collapse; border: none;">\n')
			self.htmlFile.write('        <a href="http://www.openairinterface.org/">\n')
			self.htmlFile.write('           <img src="http://www.openairinterface.org/wp-content/uploads/2016/03/cropped-oai_final_logo2.png" alt="" border="none" height=50 width=150>\n')
			self.htmlFile.write('           </img>\n')
			self.htmlFile.write('        </a>\n')
			self.htmlFile.write('      </td>\n')
			self.htmlFile.write('      <td style="border-collapse: collapse; border: none; vertical-align: center;">\n')
			self.htmlFile.write('        <b><font size = "6">Job Summary -- Job: TEMPLATE_JOB_NAME -- Build-ID: TEMPLATE_BUILD_ID</font></b>\n')
			self.htmlFile.write('      </td>\n')
			self.htmlFile.write('    </tr>\n')
			self.htmlFile.write('  </table>\n')
			self.htmlFile.write('  <br>\n')
			self.htmlFile.write('  <div class="alert alert-info"><strong> <span class="glyphicon glyphicon-dashboard"></span> TEMPLATE_STAGE_NAME</strong></div>\n')
			self.htmlFile.write('  <table border = "1">\n')
			self.htmlFile.write('     <tr>\n')
			self.htmlFile.write('       <td bgcolor = "lightcyan" > <span class="glyphicon glyphicon-time"></span> Build Start Time (UTC) </td>\n')
			self.htmlFile.write('       <td>TEMPLATE_BUILD_TIME</td>\n')
			self.htmlFile.write('     </tr>\n')
			self.htmlFile.write('     <tr>\n')
			self.htmlFile.write('       <td bgcolor = "lightcyan" > <span class="glyphicon glyphicon-cloud-upload"></span> GIT Repository </td>\n')
			self.htmlFile.write('       <td><a href="' + self.eNBRepository + '">' + self.eNBRepository + '</a></td>\n')
			self.htmlFile.write('     </tr>\n')
			self.htmlFile.write('     <tr>\n')
			self.htmlFile.write('       <td bgcolor = "lightcyan" > <span class="glyphicon glyphicon-wrench"></span> Job Trigger </td>\n')
			if (self.eNB_AllowMerge):
				self.htmlFile.write('       <td>Merge-Request</td>\n')
			else:
				self.htmlFile.write('       <td>Push to Branch</td>\n')
			self.htmlFile.write('     </tr>\n')
			self.htmlFile.write('     <tr>\n')
			if (self.eNB_AllowMerge):
				self.htmlFile.write('       <td bgcolor = "lightcyan" > <span class="glyphicon glyphicon-log-out"></span> Source Branch </td>\n')
			else:
				self.htmlFile.write('       <td bgcolor = "lightcyan" > <span class="glyphicon glyphicon-tree-deciduous"></span> Branch</td>\n')
			self.htmlFile.write('       <td>' + self.eNBBranch + '</td>\n')
			self.htmlFile.write('     </tr>\n')
			self.htmlFile.write('     <tr>\n')
			if (self.eNB_AllowMerge):
				self.htmlFile.write('       <td bgcolor = "lightcyan" > <span class="glyphicon glyphicon-tag"></span> Source Commit ID </td>\n')
			else:
				self.htmlFile.write('       <td bgcolor = "lightcyan" > <span class="glyphicon glyphicon-tag"></span> Commit ID </td>\n')
			self.htmlFile.write('       <td>' + self.eNBCommitID + '</td>\n')
			self.htmlFile.write('     </tr>\n')
			if self.eNB_AllowMerge != '':
				commit_message = subprocess.check_output("git log -n1 --pretty=format:\"%s\" " + self.eNBCommitID, shell=True, universal_newlines=True)
				commit_message = commit_message.strip()
				self.htmlFile.write('     <tr>\n')
				if (self.eNB_AllowMerge):
					self.htmlFile.write('       <td bgcolor = "lightcyan" > <span class="glyphicon glyphicon-comment"></span> Source Commit Message </td>\n')
				else:
					self.htmlFile.write('       <td bgcolor = "lightcyan" > <span class="glyphicon glyphicon-comment"></span> Commit Message </td>\n')
				self.htmlFile.write('       <td>' + commit_message + '</td>\n')
				self.htmlFile.write('     </tr>\n')
			if (self.eNB_AllowMerge):
				self.htmlFile.write('     <tr>\n')
				self.htmlFile.write('       <td bgcolor = "lightcyan" > <span class="glyphicon glyphicon-log-in"></span> Target Branch </td>\n')
				if (self.eNBTargetBranch == ''):
					self.htmlFile.write('       <td>develop</td>\n')
				else:
					self.htmlFile.write('       <td>' + self.eNBTargetBranch + '</td>\n')
				self.htmlFile.write('     </tr>\n')
			self.htmlFile.write('  </table>\n')

			if (self.ADBIPAddress != 'none'):
				terminate_ue_flag = True
				self.GetAllUEDevices(terminate_ue_flag)
				self.GetAllCatMDevices(terminate_ue_flag)
				self.htmlUEConnected = len(self.UEDevices)
				self.htmlFile.write('  <h2><span class="glyphicon glyphicon-phone"></span> <span class="glyphicon glyphicon-menu-right"></span> ' + str(len(self.UEDevices)) + ' UE(s) is(are) connected to ADB bench server</h2>\n')
				self.htmlFile.write('  <h2><span class="glyphicon glyphicon-phone"></span> <span class="glyphicon glyphicon-menu-right"></span> ' + str(len(self.CatMDevices)) + ' CAT-M UE(s) is(are) connected to bench server</h2>\n')
			else:
				self.UEDevices.append('OAI-UE')
				self.htmlUEConnected = len(self.UEDevices)
				self.htmlFile.write('  <h2><span class="glyphicon glyphicon-phone"></span> <span class="glyphicon glyphicon-menu-right"></span> ' + str(len(self.UEDevices)) + ' OAI UE(s) is(are) connected to CI bench</h2>\n')
			self.htmlFile.write('  <br>\n')
			self.htmlFile.write('  <ul class="nav nav-pills">\n')
			count = 0
			while (count < self.nbTestXMLfiles):
				pillMsg = '    <li><a data-toggle="pill" href="#'
				pillMsg += self.htmlTabRefs[count]
				pillMsg += '">'
				pillMsg += self.htmlTabNames[count]
				pillMsg += ' <span class="glyphicon glyphicon-'
				pillMsg += self.htmlTabIcons[count]
				pillMsg += '"></span></a></li>\n'
				self.htmlFile.write(pillMsg)
				count += 1
			self.htmlFile.write('  </ul>\n')
			self.htmlFile.write('  <div class="tab-content">\n')
			self.htmlFile.close()

	def CreateHtmlTabHeader(self):
		if (not self.htmlHeaderCreated):
			if (not os.path.isfile('test_results.html')):
				self.CreateHtmlHeader()
			self.htmlFile = open('test_results.html', 'a')
			if (self.nbTestXMLfiles == 1):
				self.htmlFile.write('  <div id="' + self.htmlTabRefs[0] + '" class="tab-pane fade">\n')
				self.htmlFile.write('  <h3>Test Summary for <span class="glyphicon glyphicon-file"></span> ' + self.testXMLfiles[0] + '</h3>\n')
			else:
				self.htmlFile.write('  <div id="build-tab" class="tab-pane fade">\n')
			self.htmlFile.write('  <table class="table" border = "1">\n')
			self.htmlFile.write('      <tr bgcolor = "#33CCFF" >\n')
			self.htmlFile.write('        <th>Test Id</th>\n')
			self.htmlFile.write('        <th>Test Desc</th>\n')
			self.htmlFile.write('        <th>Test Options</th>\n')
			self.htmlFile.write('        <th>Test Status</th>\n')
			if (self.htmlUEConnected == -1):
				terminate_ue_flag = True
				if (self.ADBIPAddress != 'none'):
					self.GetAllUEDevices(terminate_ue_flag)
					self.GetAllCatMDevices(terminate_ue_flag)
				else:
					self.UEDevices.append('OAI-UE')
				self.htmlUEConnected = len(self.UEDevices)

			i = 0
			while (i < self.htmlUEConnected):
				self.htmlFile.write('        <th>UE' + str(i) + ' Status</th>\n')
				i += 1
			self.htmlFile.write('      </tr>\n')
		self.htmlHeaderCreated = True

	def CreateHtmlTabFooter(self, passStatus):
		if ((not self.htmlFooterCreated) and (self.htmlHeaderCreated)):
			self.htmlFile.write('      <tr>\n')
			self.htmlFile.write('        <th bgcolor = "#33CCFF" colspan=2>Final Tab Status</th>\n')
			if passStatus:
				self.htmlFile.write('        <th bgcolor = "green" colspan=' + str(2 + self.htmlUEConnected) + '><font color="white">PASS <span class="glyphicon glyphicon-ok"></span> </font></th>\n')
			else:
				self.htmlFile.write('        <th bgcolor = "red" colspan=' + str(2 + self.htmlUEConnected) + '><font color="white">FAIL <span class="glyphicon glyphicon-remove"></span> </font></th>\n')
			self.htmlFile.write('      </tr>\n')
			self.htmlFile.write('  </table>\n')
			self.htmlFile.write('  </div>\n')
		self.htmlFooterCreated = False

	def CreateHtmlFooter(self, passStatus):
		if (os.path.isfile('test_results.html')):
			logging.debug('\u001B[1m----------------------------------------\u001B[0m')
			logging.debug('\u001B[1m  Creating HTML footer \u001B[0m')
			logging.debug('\u001B[1m----------------------------------------\u001B[0m')

			self.htmlFile = open('test_results.html', 'a')
			self.htmlFile.write('</div>\n')
			self.htmlFile.write('  <p></p>\n')
			self.htmlFile.write('  <table class="table table-condensed">\n')

			machines = [ 'eNB', 'UE' ]
			for machine in machines:
				res = self.RetrieveSystemVersion(machine)
				if res == -1:
					continue
				self.htmlFile.write('      <tr>\n')
				self.htmlFile.write('        <th colspan=8>' + str(machine) + ' Server Characteristics</th>\n')
				self.htmlFile.write('      </tr>\n')
				self.htmlFile.write('      <tr>\n')
				self.htmlFile.write('        <td>OS Version</td>\n')
				self.htmlFile.write('        <td><span class="label label-default">' + self.OsVersion + '</span></td>\n')
				self.htmlFile.write('        <td>Kernel Version</td>\n')
				self.htmlFile.write('        <td><span class="label label-default">' + self.KernelVersion + '</span></td>\n')
				self.htmlFile.write('        <td>UHD Version</td>\n')
				self.htmlFile.write('        <td><span class="label label-default">' + self.UhdVersion + '</span></td>\n')
				self.htmlFile.write('        <td>USRP Board</td>\n')
				self.htmlFile.write('        <td><span class="label label-default">' + self.UsrpBoard + '</span></td>\n')
				self.htmlFile.write('      </tr>\n')
				self.htmlFile.write('      <tr>\n')
				self.htmlFile.write('        <td>Nb CPUs</td>\n')
				self.htmlFile.write('        <td><span class="label label-default">' + self.CpuNb + '</span></td>\n')
				self.htmlFile.write('        <td>CPU Model Name</td>\n')
				self.htmlFile.write('        <td><span class="label label-default">' + self.CpuModel + '</span></td>\n')
				self.htmlFile.write('        <td>CPU Frequency</td>\n')
				self.htmlFile.write('        <td><span class="label label-default">' + self.CpuMHz + '</span></td>\n')
				self.htmlFile.write('        <td></td>\n')
				self.htmlFile.write('        <td></td>\n')
				self.htmlFile.write('      </tr>\n')
			self.htmlFile.write('      <tr>\n')
			self.htmlFile.write('        <th colspan=5 bgcolor = "#33CCFF">Final Status</th>\n')
			if passStatus:
				self.htmlFile.write('        <th colspan=3 bgcolor="green"><font color="white">PASS <span class="glyphicon glyphicon-ok"></span></font></th>\n')
			else:
				self.htmlFile.write('        <th colspan=3 bgcolor="red"><font color="white">FAIL <span class="glyphicon glyphicon-remove"></span> </font></th>\n')
			self.htmlFile.write('      </tr>\n')
			self.htmlFile.write('  </table>\n')
			self.htmlFile.write('  <p></p>\n')
			self.htmlFile.write('  <div class="well well-lg">End of Test Report -- Copyright <span class="glyphicon glyphicon-copyright-mark"></span> 2018 <a href="http://www.openairinterface.org/">OpenAirInterface</a>. All Rights Reserved.</div>\n')
			self.htmlFile.write('</div></body>\n')
			self.htmlFile.write('</html>\n')
			self.htmlFile.close()

	def CreateHtmlTestRow(self, options, status, processesStatus, machine='eNB'):
		if ((not self.htmlFooterCreated) and (self.htmlHeaderCreated)):
			self.htmlFile.write('      <tr>\n')
			self.htmlFile.write('        <td bgcolor = "lightcyan" >' + self.testCase_id  + '</td>\n')
			self.htmlFile.write('        <td>' + self.desc  + '</td>\n')
			self.htmlFile.write('        <td>' + str(options)  + '</td>\n')
			if (str(status) == 'OK'):
				self.htmlFile.write('        <td bgcolor = "lightgreen" >' + str(status)  + '</td>\n')
			elif (str(status) == 'KO'):
				if (processesStatus == 0):
					self.htmlFile.write('        <td bgcolor = "lightcoral" >' + str(status)  + '</td>\n')
				elif (processesStatus == ENB_PROCESS_FAILED):
					self.htmlFile.write('        <td bgcolor = "lightcoral" >KO - eNB process not found</td>\n')
				elif (processesStatus == OAI_UE_PROCESS_FAILED):
					self.htmlFile.write('        <td bgcolor = "lightcoral" >KO - OAI UE process not found</td>\n')
				elif (processesStatus == ENB_PROCESS_SEG_FAULT):
					self.htmlFile.write('        <td bgcolor = "lightcoral" >KO - ' + machine + ' process ended in Segmentation Fault</td>\n')
				elif (processesStatus == ENB_PROCESS_ASSERTION) or (processesStatus == OAI_UE_PROCESS_ASSERTION):
					self.htmlFile.write('        <td bgcolor = "lightcoral" >KO - ' + machine + ' process ended in Assertion</td>\n')
				elif (processesStatus == ENB_PROCESS_REALTIME_ISSUE):
					self.htmlFile.write('        <td bgcolor = "lightcoral" >KO - ' + machine + ' process faced Real Time issue(s)</td>\n')
				elif (processesStatus == ENB_PROCESS_NOLOGFILE_TO_ANALYZE) or (processesStatus == OAI_UE_PROCESS_NOLOGFILE_TO_ANALYZE):
					self.htmlFile.write('        <td bgcolor = "orange" >OK?</td>\n')
				elif (processesStatus == OAI_UE_PROCESS_COULD_NOT_SYNC):
					self.htmlFile.write('        <td bgcolor = "lightcoral" >KO - UE could not sync</td>\n')
				elif (processesStatus == HSS_PROCESS_FAILED):
					self.htmlFile.write('        <td bgcolor = "lightcoral" >KO - HSS process not found</td>\n')
				elif (processesStatus == MME_PROCESS_FAILED):
					self.htmlFile.write('        <td bgcolor = "lightcoral" >KO - MME process not found</td>\n')
				elif (processesStatus == SPGW_PROCESS_FAILED):
					self.htmlFile.write('        <td bgcolor = "lightcoral" >KO - SPGW process not found</td>\n')
				elif (processesStatus == UE_IP_ADDRESS_ISSUE):
					self.htmlFile.write('        <td bgcolor = "lightcoral" >KO - Could not retrieve UE IP address</td>\n')
				else:
					self.htmlFile.write('        <td bgcolor = "lightcoral" >' + str(status)  + '</td>\n')
			else:
				self.htmlFile.write('        <td bgcolor = "orange" >' + str(status)  + '</td>\n')
			if (len(str(self.htmleNBFailureMsg)) > 2):
				cellBgColor = 'white'
				result = re.search('ended with|faced real time issues', self.htmleNBFailureMsg)
				if result is not None:
					cellBgColor = 'red'
				else:
					result = re.search('showed|Reestablishment|Could not copy eNB logfile', self.htmleNBFailureMsg)
					if result is not None:
						cellBgColor = 'orange'
				self.htmlFile.write('        <td bgcolor = "' + cellBgColor + '" colspan=' + str(self.htmlUEConnected) + '><pre style="background-color:' + cellBgColor + '">' + self.htmleNBFailureMsg + '</pre></td>\n')
				self.htmleNBFailureMsg = ''
			elif (len(str(self.htmlUEFailureMsg)) > 2):
				cellBgColor = 'white'
				result = re.search('ended with|faced real time issues', self.htmlUEFailureMsg)
				if result is not None:
					cellBgColor = 'red'
				else:
					result = re.search('showed|Could not copy UE logfile|No Log File to analyze', self.htmlUEFailureMsg)
					if result is not None:
						cellBgColor = 'orange'
				self.htmlFile.write('        <td bgcolor = "' + cellBgColor + '" colspan=' + str(self.htmlUEConnected) + '><pre style="background-color:' + cellBgColor + '">' + self.htmlUEFailureMsg + '</pre></td>\n')
				self.htmlUEFailureMsg = ''
			else:
				i = 0
				while (i < self.htmlUEConnected):
					self.htmlFile.write('        <td>-</td>\n')
					i += 1
			self.htmlFile.write('      </tr>\n')

	def CreateHtmlTestRowQueue(self, options, status, ue_status, ue_queue):
		if ((not self.htmlFooterCreated) and (self.htmlHeaderCreated)):
			addOrangeBK = False
			self.htmlFile.write('      <tr>\n')
			self.htmlFile.write('        <td bgcolor = "lightcyan" >' + self.testCase_id  + '</td>\n')
			self.htmlFile.write('        <td>' + self.desc  + '</td>\n')
			self.htmlFile.write('        <td>' + str(options)  + '</td>\n')
			if (str(status) == 'OK'):
				self.htmlFile.write('        <td bgcolor = "lightgreen" >' + str(status)  + '</td>\n')
			elif (str(status) == 'KO'):
				self.htmlFile.write('        <td bgcolor = "lightcoral" >' + str(status)  + '</td>\n')
			else:
				addOrangeBK = True
				self.htmlFile.write('        <td bgcolor = "orange" >' + str(status)  + '</td>\n')
			i = 0
			while (i < self.htmlUEConnected):
				if (i < ue_status):
					if (not ue_queue.empty()):
						if (addOrangeBK):
							self.htmlFile.write('        <td bgcolor = "orange" >' + str(ue_queue.get()).replace('white', 'orange') + '</td>\n')
						else:
							self.htmlFile.write('        <td>' + str(ue_queue.get()) + '</td>\n')
					else:
						self.htmlFile.write('        <td>-</td>\n')
				else:
					self.htmlFile.write('        <td>-</td>\n')
				i += 1
			self.htmlFile.write('      </tr>\n')

#-----------------------------------------------------------
# ShowTestID()
#-----------------------------------------------------------
	def ShowTestID(self):
		logging.debug('\u001B[1m----------------------------------------\u001B[0m')
		logging.debug('\u001B[1mTest ID:' + self.testCase_id + '\u001B[0m')
		logging.debug('\u001B[1m' + self.desc + '\u001B[0m')
		logging.debug('\u001B[1m----------------------------------------\u001B[0m')

#-----------------------------------------------------------
# Usage()
#-----------------------------------------------------------
def Usage():
	print('------------------------------------------------------------')
	print('main.py Ver:' + Version)
	print('------------------------------------------------------------')
	print('Usage: python main.py [options]')
	print('  --help  Show this help.')
	print('  --mode=[Mode]')
	print('      TesteNB')
	print('      InitiateHtml, FinalizeHtml')
	print('      TerminateeNB, TerminateUE, TerminateHSS, TerminateMME, TerminateSPGW')
	print('      LogCollectBuild, LogCollecteNB, LogCollectHSS, LogCollectMME, LogCollectSPGW, LogCollectPing, LogCollectIperf')
	print('  --eNBIPAddress=[eNB\'s IP Address]')
	print('  --eNBRepository=[eNB\'s Repository URL]')
	print('  --eNBBranch=[eNB\'s Branch Name]')
	print('  --eNBCommitID=[eNB\'s Commit Number]')
	print('  --eNB_AllowMerge=[eNB\'s Allow Merge Request (with target branch)]')
	print('  --eNBTargetBranch=[eNB\'s Target Branch in case of a Merge Request]')
	print('  --eNBUserName=[eNB\'s Login User Name]')
	print('  --eNBPassword=[eNB\'s Login Password]')
	print('  --eNBSourceCodePath=[eNB\'s Source Code Path]')
	print('  --EPCIPAddress=[EPC\'s IP Address]')
	print('  --EPCUserName=[EPC\'s Login User Name]')
	print('  --EPCPassword=[EPC\'s Login Password]')
	print('  --EPCSourceCodePath=[EPC\'s Source Code Path]')
	print('  --EPCType=[EPC\'s Type: OAI or ltebox]')
	print('  --ADBIPAddress=[ADB\'s IP Address]')
	print('  --ADBUserName=[ADB\'s Login User Name]')
	print('  --ADBPassword=[ADB\'s Login Password]')
	print('  --XMLTestFile=[XML Test File to be run]')
	print('------------------------------------------------------------')

def CheckClassValidity(action,id):
<<<<<<< HEAD
	if action != 'Build_eNB' and action != 'Initialize_eNB' and action != 'Terminate_eNB' and action != 'Initialize_UE' and action != 'Terminate_UE' and action != 'Attach_UE' and action != 'Detach_UE' and action != 'Build_OAI_UE' and action != 'Initialize_OAI_UE' and action != 'Terminate_OAI_UE' and action != 'Initialize_OAI_eNB' and action != 'Ping' and action != 'Iperf' and action != 'Reboot_UE' and action != 'Initialize_HSS' and action != 'Terminate_HSS' and action != 'Initialize_MME' and action != 'Terminate_MME' and action != 'Initialize_SPGW' and action != 'Terminate_SPGW'  and action != 'Initialize_CatM_module' and action != 'Terminate_CatM_module' and action != 'Attach_CatM_module' and action != 'Detach_CatM_module' and action != 'Ping_CatM_module' and action != 'IdleSleep':
=======
	if action != 'Build_eNB' and action != 'Initialize_eNB' and action != 'Terminate_eNB' and action != 'Initialize_UE' and action != 'Terminate_UE' and action != 'Attach_UE' and action != 'Detach_UE' and action != 'Build_OAI_UE' and action != 'Initialize_OAI_UE' and action != 'Terminate_OAI_UE' and action != 'DataDisable_UE' and action != 'DataEnable_UE' and action != 'CheckStatusUE' and action != 'Ping' and action != 'Iperf' and action != 'Reboot_UE' and action != 'Initialize_FlexranCtrl' and action != 'Terminate_FlexranCtrl' and action != 'Initialize_HSS' and action != 'Terminate_HSS' and action != 'Initialize_MME' and action != 'Terminate_MME' and action != 'Initialize_SPGW' and action != 'Terminate_SPGW' and action != 'Initialize_CatM_module' and action != 'Terminate_CatM_module' and action != 'Attach_CatM_module' and action != 'Detach_CatM_module' and action != 'Ping_CatM_module' and action != 'IdleSleep':
>>>>>>> 71191fb9
		logging.debug('ERROR: test-case ' + id + ' has wrong class ' + action)
		return False
	return True

def GetParametersFromXML(action):
	if action == 'Build_eNB':
		SSH.Build_eNB_args = test.findtext('Build_eNB_args')

	if action == 'Initialize_eNB':
		SSH.Initialize_eNB_args = test.findtext('Initialize_eNB_args')
		SSH.eNB_instance = test.findtext('eNB_instance')
		if (SSH.eNB_instance is None):
			SSH.eNB_instance = '0'
		SSH.air_interface = test.findtext('air_interface')
		if (SSH.air_interface is None):
			SSH.air_interface = 'lte'
		else:
			SSH.air_interface = SSH.air_interface.lower()

	if action == 'Terminate_eNB':
		SSH.eNB_instance = test.findtext('eNB_instance')
		if (SSH.eNB_instance is None):
			SSH.eNB_instance = '0'
		SSH.air_interface = test.findtext('air_interface')
		if (SSH.air_interface is None):
			SSH.air_interface = 'lte'
		else:
			SSH.air_interface = SSH.air_interface.lower()

	if action == 'Attach_UE':
		nbMaxUEtoAttach = test.findtext('nbMaxUEtoAttach')
		if (nbMaxUEtoAttach is None):
			SSH.nbMaxUEtoAttach = -1
		else:
			SSH.nbMaxUEtoAttach = int(nbMaxUEtoAttach)

	if action == 'CheckStatusUE':
		expectedNBUE = test.findtext('expectedNbOfConnectedUEs')
		if (expectedNBUE is None):
			SSH.expectedNbOfConnectedUEs = -1
		else:
			SSH.expectedNbOfConnectedUEs = int(expectedNBUE)

	if action == 'Build_OAI_UE':
		SSH.Build_OAI_UE_args = test.findtext('Build_OAI_UE_args')
		SSH.clean_repository = test.findtext('clean_repository')
		if (SSH.clean_repository == 'false'):
			SSH.clean_repository = False
		else:
			SSH.clean_repository = True

	if action == 'Initialize_OAI_UE':
		SSH.Initialize_OAI_UE_args = test.findtext('Initialize_OAI_UE_args')
		SSH.UE_instance = test.findtext('UE_instance')
		if (SSH.UE_instance is None):
			SSH.UE_instance = '0'
		SSH.air_interface = test.findtext('air_interface')
		if (SSH.air_interface is None):
			SSH.air_interface = 'lte'
		else:
			SSH.air_interface = SSH.air_interface.lower()
	
	if action == 'Initialize_OAI_eNB':
		SSH.Initialize_OAI_eNB_args = test.findtext('Initialize_OAI_eNB_args')
		SSH.UE_instance = test.findtext('eNB_instance')
		if (SSH.eNB_instance is None):
			SSH.eNB_instance = '0'
		SSH.air_interface = test.findtext('air_interface')
		if (SSH.air_interface is None):
			SSH.air_interface = 'lte'
		else:
			SSH.air_interface = SSH.air_interface.lower()

	if action == 'Terminate_OAI_UE':
		SSH.eNB_instance = test.findtext('UE_instance')
		if (SSH.UE_instance is None):
			SSH.UE_instance = '0'

	if action == 'Ping' or action == 'Ping_CatM_module':
		SSH.ping_args = test.findtext('ping_args')
		SSH.ping_packetloss_threshold = test.findtext('ping_packetloss_threshold')

	if action == 'Iperf':
		SSH.iperf_args = test.findtext('iperf_args')
		SSH.iperf_packetloss_threshold = test.findtext('iperf_packetloss_threshold')
		SSH.iperf_profile = test.findtext('iperf_profile')
		if (SSH.iperf_profile is None):
			SSH.iperf_profile = 'balanced'
		else:
			if SSH.iperf_profile != 'balanced' and SSH.iperf_profile != 'unbalanced' and SSH.iperf_profile != 'single-ue':
				logging.debug('ERROR: test-case has wrong profile ' + SSH.iperf_profile)
				SSH.iperf_profile = 'balanced'

	if action == 'IdleSleep':
		string_field = test.findtext('idle_sleep_time_in_sec')
		if (string_field is None):
			SSH.idle_sleep_time = 5
		else:
			SSH.idle_sleep_time = int(string_field)

#check if given test is in list
#it is in list if one of the strings in 'list' is at the beginning of 'test'
def test_in_list(test, list):
	for check in list:
		check=check.replace('+','')
		if (test.startswith(check)):
			return True
	return False

def receive_signal(signum, frame):
	sys.exit(1)

#-----------------------------------------------------------
# Parameter Check
#-----------------------------------------------------------
mode = ''
SSH = SSHConnection()

argvs = sys.argv
argc = len(argvs)
cwd = os.getcwd()

while len(argvs) > 1:
	myArgv = argvs.pop(1)	# 0th is this file's name
	if re.match('^\-\-help$', myArgv, re.IGNORECASE):
		Usage()
		sys.exit(0)
	elif re.match('^\-\-mode=(.+)$', myArgv, re.IGNORECASE):
		matchReg = re.match('^\-\-mode=(.+)$', myArgv, re.IGNORECASE)
		mode = matchReg.group(1)
	elif re.match('^\-\-eNBIPAddress=(.+)$', myArgv, re.IGNORECASE):
		matchReg = re.match('^\-\-eNBIPAddress=(.+)$', myArgv, re.IGNORECASE)
		SSH.eNBIPAddress = matchReg.group(1)
	elif re.match('^\-\-eNBRepository=(.+)$', myArgv, re.IGNORECASE):
		matchReg = re.match('^\-\-eNBRepository=(.+)$', myArgv, re.IGNORECASE)
		SSH.eNBRepository = matchReg.group(1)
	elif re.match('^\-\-eNB_AllowMerge=(.+)$', myArgv, re.IGNORECASE):
		matchReg = re.match('^\-\-eNB_AllowMerge=(.+)$', myArgv, re.IGNORECASE)
		doMerge = matchReg.group(1)
		if ((doMerge == 'true') or (doMerge == 'True')):
			SSH.eNB_AllowMerge = True
	elif re.match('^\-\-eNBBranch=(.+)$', myArgv, re.IGNORECASE):
		matchReg = re.match('^\-\-eNBBranch=(.+)$', myArgv, re.IGNORECASE)
		SSH.eNBBranch = matchReg.group(1)
	elif re.match('^\-\-eNBCommitID=(.*)$', myArgv, re.IGNORECASE):
		matchReg = re.match('^\-\-eNBCommitID=(.*)$', myArgv, re.IGNORECASE)
		SSH.eNBCommitID = matchReg.group(1)
	elif re.match('^\-\-eNBTargetBranch=(.*)$', myArgv, re.IGNORECASE):
		matchReg = re.match('^\-\-eNBTargetBranch=(.*)$', myArgv, re.IGNORECASE)
		SSH.eNBTargetBranch = matchReg.group(1)
	elif re.match('^\-\-eNBUserName=(.+)$', myArgv, re.IGNORECASE):
		matchReg = re.match('^\-\-eNBUserName=(.+)$', myArgv, re.IGNORECASE)
		SSH.eNBUserName = matchReg.group(1)
	elif re.match('^\-\-eNBPassword=(.+)$', myArgv, re.IGNORECASE):
		matchReg = re.match('^\-\-eNBPassword=(.+)$', myArgv, re.IGNORECASE)
		SSH.eNBPassword = matchReg.group(1)
	elif re.match('^\-\-eNBSourceCodePath=(.+)$', myArgv, re.IGNORECASE):
		matchReg = re.match('^\-\-eNBSourceCodePath=(.+)$', myArgv, re.IGNORECASE)
		SSH.eNBSourceCodePath = matchReg.group(1)
	elif re.match('^\-\-EPCIPAddress=(.+)$', myArgv, re.IGNORECASE):
		matchReg = re.match('^\-\-EPCIPAddress=(.+)$', myArgv, re.IGNORECASE)
		SSH.EPCIPAddress = matchReg.group(1)
	elif re.match('^\-\-EPCBranch=(.+)$', myArgv, re.IGNORECASE):
		matchReg = re.match('^\-\-EPCBranch=(.+)$', myArgv, re.IGNORECASE)
		SSH.EPCBranch = matchReg.group(1)
	elif re.match('^\-\-EPCUserName=(.+)$', myArgv, re.IGNORECASE):
		matchReg = re.match('^\-\-EPCUserName=(.+)$', myArgv, re.IGNORECASE)
		SSH.EPCUserName = matchReg.group(1)
	elif re.match('^\-\-EPCPassword=(.+)$', myArgv, re.IGNORECASE):
		matchReg = re.match('^\-\-EPCPassword=(.+)$', myArgv, re.IGNORECASE)
		SSH.EPCPassword = matchReg.group(1)
	elif re.match('^\-\-EPCSourceCodePath=(.+)$', myArgv, re.IGNORECASE):
		matchReg = re.match('^\-\-EPCSourceCodePath=(.+)$', myArgv, re.IGNORECASE)
		SSH.EPCSourceCodePath = matchReg.group(1)
	elif re.match('^\-\-EPCType=(.+)$', myArgv, re.IGNORECASE):
		matchReg = re.match('^\-\-EPCType=(.+)$', myArgv, re.IGNORECASE)
		if re.match('OAI', matchReg.group(1), re.IGNORECASE) or re.match('ltebox', matchReg.group(1), re.IGNORECASE):
			SSH.EPCType = matchReg.group(1)
		else:
			sys.exit('Invalid EPC Type: ' + matchReg.group(1) + ' -- (should be OAI or ltebox)')
	elif re.match('^\-\-ADBIPAddress=(.+)$', myArgv, re.IGNORECASE):
		matchReg = re.match('^\-\-ADBIPAddress=(.+)$', myArgv, re.IGNORECASE)
		SSH.ADBIPAddress = matchReg.group(1)
	elif re.match('^\-\-ADBUserName=(.+)$', myArgv, re.IGNORECASE):
		matchReg = re.match('^\-\-ADBUserName=(.+)$', myArgv, re.IGNORECASE)
		SSH.ADBUserName = matchReg.group(1)
	elif re.match('^\-\-ADBPassword=(.+)$', myArgv, re.IGNORECASE):
		matchReg = re.match('^\-\-ADBPassword=(.+)$', myArgv, re.IGNORECASE)
		SSH.ADBPassword = matchReg.group(1)
	elif re.match('^\-\-XMLTestFile=(.+)$', myArgv, re.IGNORECASE):
		matchReg = re.match('^\-\-XMLTestFile=(.+)$', myArgv, re.IGNORECASE)
		SSH.testXMLfiles.append(matchReg.group(1))
		SSH.nbTestXMLfiles += 1
	elif re.match('^\-\-UEIPAddress=(.+)$', myArgv, re.IGNORECASE):
		matchReg = re.match('^\-\-UEIPAddress=(.+)$', myArgv, re.IGNORECASE)
		SSH.UEIPAddress = matchReg.group(1)
	elif re.match('^\-\-UEUserName=(.+)$', myArgv, re.IGNORECASE):
		matchReg = re.match('^\-\-UEUserName=(.+)$', myArgv, re.IGNORECASE)
		SSH.UEUserName = matchReg.group(1)
	elif re.match('^\-\-UEPassword=(.+)$', myArgv, re.IGNORECASE):
		matchReg = re.match('^\-\-UEPassword=(.+)$', myArgv, re.IGNORECASE)
		SSH.UEPassword = matchReg.group(1)
	elif re.match('^\-\-UESourceCodePath=(.+)$', myArgv, re.IGNORECASE):
		matchReg = re.match('^\-\-UESourceCodePath=(.+)$', myArgv, re.IGNORECASE)
		SSH.UESourceCodePath = matchReg.group(1)
	elif re.match('^\-\-finalStatus=(.+)$', myArgv, re.IGNORECASE):
		matchReg = re.match('^\-\-finalStatus=(.+)$', myArgv, re.IGNORECASE)
		finalStatus = matchReg.group(1)
		if ((finalStatus == 'true') or (finalStatus == 'True')):
			SSH.finalStatus = True
	else:
		Usage()
		sys.exit('Invalid Parameter: ' + myArgv)

if re.match('^TerminateeNB$', mode, re.IGNORECASE):
	if SSH.eNBIPAddress == '' or SSH.eNBUserName == '' or SSH.eNBPassword == '':
		Usage()
		sys.exit('Insufficient Parameter')
	SSH.TerminateeNB()
elif re.match('^TerminateUE$', mode, re.IGNORECASE):
	if (SSH.ADBIPAddress == '' or SSH.ADBUserName == '' or SSH.ADBPassword == ''):
		Usage()
		sys.exit('Insufficient Parameter')
	signal.signal(signal.SIGUSR1, receive_signal)
	SSH.TerminateUE()
elif re.match('^TerminateOAIUE$', mode, re.IGNORECASE):
	if SSH.UEIPAddress == '' or SSH.UEUserName == '' or SSH.UEPassword == '':
		Usage()
		sys.exit('Insufficient Parameter')
	signal.signal(signal.SIGUSR1, receive_signal)
	SSH.TerminateOAIUE()
elif re.match('^TerminateHSS$', mode, re.IGNORECASE):
	if SSH.EPCIPAddress == '' or SSH.EPCUserName == '' or SSH.EPCPassword == '' or SSH.EPCType == '' or SSH.EPCSourceCodePath == '':
		Usage()
		sys.exit('Insufficient Parameter')
	SSH.TerminateHSS()
elif re.match('^TerminateMME$', mode, re.IGNORECASE):
	if SSH.EPCIPAddress == '' or SSH.EPCUserName == '' or SSH.EPCPassword == '' or SSH.EPCType == '' or SSH.EPCSourceCodePath == '':
		Usage()
		sys.exit('Insufficient Parameter')
	SSH.TerminateMME()
elif re.match('^TerminateSPGW$', mode, re.IGNORECASE):
	if SSH.EPCIPAddress == '' or SSH.EPCUserName == '' or SSH.EPCPassword == '' or SSH.EPCType == '' or SSH.EPCSourceCodePath == '':
		Usage()
		sys.exit('Insufficient Parameter')
	SSH.TerminateSPGW()
elif re.match('^LogCollectBuild$', mode, re.IGNORECASE):
	if (SSH.eNBIPAddress == '' or SSH.eNBUserName == '' or SSH.eNBPassword == '' or SSH.eNBSourceCodePath == '') and (SSH.UEIPAddress == '' or SSH.UEUserName == '' or SSH.UEPassword == '' or SSH.UESourceCodePath == ''):
		Usage()
		sys.exit('Insufficient Parameter')
	SSH.LogCollectBuild()
elif re.match('^LogCollecteNB$', mode, re.IGNORECASE):
	if SSH.eNBIPAddress == '' or SSH.eNBUserName == '' or SSH.eNBPassword == '' or SSH.eNBSourceCodePath == '':
		Usage()
		sys.exit('Insufficient Parameter')
	SSH.LogCollecteNB()
elif re.match('^LogCollectHSS$', mode, re.IGNORECASE):
	if SSH.EPCIPAddress == '' or SSH.EPCUserName == '' or SSH.EPCPassword == '' or SSH.EPCType == '' or SSH.EPCSourceCodePath == '':
		Usage()
		sys.exit('Insufficient Parameter')
	SSH.LogCollectHSS()
elif re.match('^LogCollectMME$', mode, re.IGNORECASE):
	if SSH.EPCIPAddress == '' or SSH.EPCUserName == '' or SSH.EPCPassword == '' or SSH.EPCType == '' or SSH.EPCSourceCodePath == '':
		Usage()
		sys.exit('Insufficient Parameter')
	SSH.LogCollectMME()
elif re.match('^LogCollectSPGW$', mode, re.IGNORECASE):
	if SSH.EPCIPAddress == '' or SSH.EPCUserName == '' or SSH.EPCPassword == '' or SSH.EPCType == '' or SSH.EPCSourceCodePath == '':
		Usage()
		sys.exit('Insufficient Parameter')
	SSH.LogCollectSPGW()
elif re.match('^LogCollectPing$', mode, re.IGNORECASE):
	if SSH.EPCIPAddress == '' or SSH.EPCUserName == '' or SSH.EPCPassword == '' or SSH.EPCSourceCodePath == '':
		Usage()
		sys.exit('Insufficient Parameter')
	SSH.LogCollectPing()
elif re.match('^LogCollectIperf$', mode, re.IGNORECASE):
	if SSH.EPCIPAddress == '' or SSH.EPCUserName == '' or SSH.EPCPassword == '' or SSH.EPCSourceCodePath == '':
		Usage()
		sys.exit('Insufficient Parameter')
	SSH.LogCollectIperf()
elif re.match('^LogCollectOAIUE$', mode, re.IGNORECASE):
	if SSH.UEIPAddress == '' or SSH.UEUserName == '' or SSH.UEPassword == '' or SSH.UESourceCodePath == '':
		Usage()
		sys.exit('Insufficient Parameter')
	SSH.LogCollectOAIUE()
elif re.match('^InitiateHtml$', mode, re.IGNORECASE):
	if (SSH.ADBIPAddress == '' or SSH.ADBUserName == '' or SSH.ADBPassword == ''):
		Usage()
		sys.exit('Insufficient Parameter')
	count = 0
	foundCount = 0
	while (count < SSH.nbTestXMLfiles):
		xml_test_file = cwd + "/" + SSH.testXMLfiles[count]
		if (os.path.isfile(xml_test_file)):
			try:
				xmlTree = ET.parse(xml_test_file)
			except:
				print("Error while parsing file: " + xml_test_file)
			xmlRoot = xmlTree.getroot()
			SSH.htmlTabRefs.append(xmlRoot.findtext('htmlTabRef',default='test-tab-' + str(count)))
			SSH.htmlTabNames.append(xmlRoot.findtext('htmlTabName',default='Test-' + str(count)))
			SSH.htmlTabIcons.append(xmlRoot.findtext('htmlTabIcon',default='info-sign'))
			foundCount += 1
		count += 1
	if foundCount != SSH.nbTestXMLfiles:
		SSH.nbTestXMLfiles = foundCount
	SSH.CreateHtmlHeader()
elif re.match('^FinalizeHtml$', mode, re.IGNORECASE):
	SSH.CreateHtmlFooter(SSH.finalStatus)
elif re.match('^TesteNB$', mode, re.IGNORECASE) or re.match('^TestUE$', mode, re.IGNORECASE):
	if re.match('^TesteNB$', mode, re.IGNORECASE):
		if SSH.eNBIPAddress == '' or SSH.eNBRepository == '' or SSH.eNBBranch == '' or SSH.eNBUserName == '' or SSH.eNBPassword == '' or SSH.eNBSourceCodePath == '' or SSH.EPCIPAddress == '' or SSH.EPCUserName == '' or SSH.EPCPassword == '' or SSH.EPCType == '' or SSH.EPCSourceCodePath == '' or SSH.ADBIPAddress == '' or SSH.ADBUserName == '' or SSH.ADBPassword == '':
			Usage()
			sys.exit('Insufficient Parameter')
		if (SSH.eNBIPAddress == '' or SSH.eNBUserName == '' or SSH.eNBPassword == '') and (SSH.UEIPAddress == '' or SSH.UEUserName == '' or SSH.UEPassword == ''):
			Usage()
			sys.exit('Insufficient Parameter')
		elif SSH.ADBIPAddress == 'none' and SSH.EPCIPAddress == 'none':
			pass
		elif SSH.EPCIPAddress == '' or SSH.EPCUserName == '' or SSH.EPCPassword == '' or SSH.EPCType == '' or SSH.EPCSourceCodePath == '' or SSH.ADBIPAddress == '' or SSH.ADBUserName == '' or SSH.ADBPassword == '':
			Usage()
			sys.exit('Insufficient Parameter')
		if (SSH.EPCIPAddress != ''):
			SSH.copyout(SSH.EPCIPAddress, SSH.EPCUserName, SSH.EPCPassword, cwd + "/tcp_iperf_stats.awk", "/tmp")
			SSH.copyout(SSH.EPCIPAddress, SSH.EPCUserName, SSH.EPCPassword, cwd + "/active_net_interfaces.awk", "/tmp")
	else:
		if SSH.UEIPAddress == '' or SSH.eNBRepository == '' or SSH.eNBBranch == '' or SSH.UEUserName == '' or SSH.UEPassword == '' or SSH.UESourceCodePath == '':
			Usage()
			sys.exit('UE: Insufficient Parameter')

	#read test_case_list.xml file
	# if no parameters for XML file, use default value
	if (SSH.nbTestXMLfiles != 1):
		xml_test_file = cwd + "/test_case_list.xml"
	else:
		xml_test_file = cwd + "/" + SSH.testXMLfiles[0]

	xmlTree = ET.parse(xml_test_file)
	xmlRoot = xmlTree.getroot()

	exclusion_tests=xmlRoot.findtext('TestCaseExclusionList',default='')
	requested_tests=xmlRoot.findtext('TestCaseRequestedList',default='')
	if (SSH.nbTestXMLfiles == 1):
		SSH.htmlTabRefs.append(xmlRoot.findtext('htmlTabRef',default='test-tab-0'))
	all_tests=xmlRoot.findall('testCase')

	exclusion_tests=exclusion_tests.split()
	requested_tests=requested_tests.split()

	#check that exclusion tests are well formatted
	#(6 digits or less than 6 digits followed by +)
	for test in exclusion_tests:
		if     (not re.match('^[0-9]{6}$', test) and
				not re.match('^[0-9]{1,5}\+$', test)):
			logging.debug('ERROR: exclusion test is invalidly formatted: ' + test)
			sys.exit(1)
		else:
			logging.debug(test)

	#check that requested tests are well formatted
	#(6 digits or less than 6 digits followed by +)
	#be verbose
	for test in requested_tests:
		if     (re.match('^[0-9]{6}$', test) or
				re.match('^[0-9]{1,5}\+$', test)):
			logging.debug('INFO: test group/case requested: ' + test)
		else:
			logging.debug('ERROR: requested test is invalidly formatted: ' + test)
			sys.exit(1)
	SSH.CheckFlexranCtrlInstallation()

	#get the list of tests to be done
	todo_tests=[]
	for test in requested_tests:
		if    (test_in_list(test, exclusion_tests)):
			logging.debug('INFO: test will be skipped: ' + test)
		else:
			#logging.debug('INFO: test will be run: ' + test)
			todo_tests.append(test)

	signal.signal(signal.SIGUSR1, receive_signal)

	SSH.CreateHtmlTabHeader()

	for test_case_id in todo_tests:
		for test in all_tests:
			id = test.get('id')
			if test_case_id != id:
				continue
			SSH.testCase_id = id
			SSH.desc = test.findtext('desc')
			action = test.findtext('class')
			mode = test.findtext('mode')
			if (CheckClassValidity(action, id) == False):
				continue
			SSH.ShowTestID()
			GetParametersFromXML(action)
			if action == 'Initialize_UE' or action == 'Attach_UE' or action == 'Detach_UE' or action == 'Ping' or action == 'Iperf' or action == 'Reboot_UE' or action == 'DataDisable_UE' or action == 'DataEnable_UE' or action == 'CheckStatusUE':
				if (SSH.ADBIPAddress != 'none'):
					terminate_ue_flag = False
					SSH.GetAllUEDevices(terminate_ue_flag)
			if action == 'Build_eNB':
				SSH.BuildeNB()
			elif action == 'Initialize_eNB':
				SSH.InitializeeNB()
			elif action == 'Terminate_eNB':
				SSH.TerminateeNB()
			elif action == 'Initialize_UE':
				SSH.InitializeUE()
			elif action == 'Terminate_UE':
				SSH.TerminateUE()
			elif action == 'Attach_UE':
				SSH.AttachUE()
			elif action == 'Detach_UE':
				SSH.DetachUE()
			elif action == 'DataDisable_UE':
				SSH.DataDisableUE()
			elif action == 'DataEnable_UE':
				SSH.DataEnableUE()
			elif action == 'CheckStatusUE':
				SSH.CheckStatusUE()
			elif action == 'Build_OAI_UE':
				SSH.BuildOAIUE()
			elif action == 'Initialize_OAI_UE':
				SSH.InitializeOAIUE()
			elif action == 'Terminate_OAI_UE':
				SSH.TerminateOAIUE()
			elif action == 'Initialize_OAI_eNB':
				SSH.InitializeOAIeNB()
			elif action == 'Initialize_CatM_module':
				SSH.InitializeCatM()
			elif action == 'Terminate_CatM_module':
				SSH.TerminateCatM()
			elif action == 'Attach_CatM_module':
				SSH.AttachCatM()
			elif action == 'Detach_CatM_module':
				SSH.TerminateCatM()
			elif action == 'Ping_CatM_module':
				SSH.PingCatM()
			elif action == 'Ping':
				SSH.Ping()
			elif action == 'Iperf':
				SSH.Iperf()
			elif action == 'Reboot_UE':
				SSH.RebootUE()
			elif action == 'Initialize_HSS':
				SSH.InitializeHSS()
			elif action == 'Terminate_HSS':
				SSH.TerminateHSS()
			elif action == 'Initialize_MME':
				SSH.InitializeMME()
			elif action == 'Terminate_MME':
				SSH.TerminateMME()
			elif action == 'Initialize_SPGW':
				SSH.InitializeSPGW()
			elif action == 'Terminate_SPGW':
				SSH.TerminateSPGW()
			elif action == 'Initialize_FlexranCtrl':
				SSH.InitializeFlexranCtrl()
			elif action == 'Terminate_FlexranCtrl':
				SSH.TerminateFlexranCtrl()
			elif action == 'IdleSleep':
				SSH.IdleSleep()
			else:
				sys.exit('Invalid action')

	SSH.CreateHtmlTabFooter(True)
else:
	Usage()
	sys.exit('Invalid mode')
sys.exit(0)<|MERGE_RESOLUTION|>--- conflicted
+++ resolved
@@ -1,8 +1,4 @@
-<<<<<<< HEAD
 #/*
-=======
-# /*
->>>>>>> 71191fb9
 # * Licensed to the OpenAirInterface (OAI) Software Alliance under one or more
 # * contributor license agreements.  See the NOTICE file distributed with
 # * this work for additional information regarding copyright ownership.
@@ -150,14 +146,11 @@
 		self.UELogFile = ''
 		self.Build_OAI_UE_args = ''
 		self.Initialize_OAI_UE_args = ''
-<<<<<<< HEAD
 		self.Initialize_OAI_eNB_args = ''
 		self.clean_repository = True
-=======
 		self.flexranCtrlInstalled = False
 		self.flexranCtrlStarted = False
 		self.expectedNbOfConnectedUEs = 0
->>>>>>> 71191fb9
 
 	def open(self, ipaddress, username, password):
 		count = 0
@@ -3612,11 +3605,7 @@
 	print('------------------------------------------------------------')
 
 def CheckClassValidity(action,id):
-<<<<<<< HEAD
-	if action != 'Build_eNB' and action != 'Initialize_eNB' and action != 'Terminate_eNB' and action != 'Initialize_UE' and action != 'Terminate_UE' and action != 'Attach_UE' and action != 'Detach_UE' and action != 'Build_OAI_UE' and action != 'Initialize_OAI_UE' and action != 'Terminate_OAI_UE' and action != 'Initialize_OAI_eNB' and action != 'Ping' and action != 'Iperf' and action != 'Reboot_UE' and action != 'Initialize_HSS' and action != 'Terminate_HSS' and action != 'Initialize_MME' and action != 'Terminate_MME' and action != 'Initialize_SPGW' and action != 'Terminate_SPGW'  and action != 'Initialize_CatM_module' and action != 'Terminate_CatM_module' and action != 'Attach_CatM_module' and action != 'Detach_CatM_module' and action != 'Ping_CatM_module' and action != 'IdleSleep':
-=======
-	if action != 'Build_eNB' and action != 'Initialize_eNB' and action != 'Terminate_eNB' and action != 'Initialize_UE' and action != 'Terminate_UE' and action != 'Attach_UE' and action != 'Detach_UE' and action != 'Build_OAI_UE' and action != 'Initialize_OAI_UE' and action != 'Terminate_OAI_UE' and action != 'DataDisable_UE' and action != 'DataEnable_UE' and action != 'CheckStatusUE' and action != 'Ping' and action != 'Iperf' and action != 'Reboot_UE' and action != 'Initialize_FlexranCtrl' and action != 'Terminate_FlexranCtrl' and action != 'Initialize_HSS' and action != 'Terminate_HSS' and action != 'Initialize_MME' and action != 'Terminate_MME' and action != 'Initialize_SPGW' and action != 'Terminate_SPGW' and action != 'Initialize_CatM_module' and action != 'Terminate_CatM_module' and action != 'Attach_CatM_module' and action != 'Detach_CatM_module' and action != 'Ping_CatM_module' and action != 'IdleSleep':
->>>>>>> 71191fb9
+	if action != 'Build_eNB' and action != 'Initialize_eNB' and action != 'Terminate_eNB' and action != 'Initialize_UE' and action != 'Terminate_UE' and action != 'Attach_UE' and action != 'Detach_UE' and action != 'Build_OAI_UE' and action != 'Initialize_OAI_UE' and action != 'Terminate_OAI_UE' and action != 'Initialize_OAI_eNB' and action != 'DataDisable_UE' and action != 'DataEnable_UE' and action != 'CheckStatusUE' and action != 'Ping' and action != 'Iperf' and action != 'Reboot_UE' and action != 'Initialize_FlexranCtrl' and action != 'Terminate_FlexranCtrl' and action != 'Initialize_HSS' and action != 'Terminate_HSS' and action != 'Initialize_MME' and action != 'Terminate_MME' and action != 'Initialize_SPGW' and action != 'Terminate_SPGW' and action != 'Initialize_CatM_module' and action != 'Terminate_CatM_module' and action != 'Attach_CatM_module' and action != 'Detach_CatM_module' and action != 'Ping_CatM_module' and action != 'IdleSleep':
 		logging.debug('ERROR: test-case ' + id + ' has wrong class ' + action)
 		return False
 	return True
