--- conflicted
+++ resolved
@@ -138,19 +138,9 @@
 		self.UESourceCodePath = ''
 		self.Build_OAI_UE_args = ''
 		self.Initialize_OAI_UE_args = ''
-		self.eNBOsVersion = ''
-<<<<<<< HEAD
-		self.eNBKernelVersion = ''
-		self.eNBUhdVersion = ''
-		self.eNBUsrpBoard = ''
-		self.eNBCpuNb = ''
-		self.eNBCpuModel = ''
-		self.eNBCpuMHz = ''
 		self.flexranCtrlInstalled = False
 		self.flexranCtrlStarted = False
 		self.expectedNbOfConnectedUEs = 0
-=======
->>>>>>> 118418cd
 
 	def open(self, ipaddress, username, password):
 		count = 0
@@ -3146,11 +3136,7 @@
 	print('------------------------------------------------------------')
 
 def CheckClassValidity(action,id):
-<<<<<<< HEAD
-	if action != 'Build_eNB' and action != 'Initialize_eNB' and action != 'Terminate_eNB' and action != 'Initialize_UE' and action != 'Terminate_UE' and action != 'Attach_UE' and action != 'Detach_UE' and action != 'DataDisable_UE' and action != 'DataEnable_UE' and action != 'CheckStatusUE' and action != 'Ping' and action != 'Iperf' and action != 'Reboot_UE' and action != 'Initialize_FlexranCtrl' and action != 'Terminate_FlexranCtrl' and action != 'Initialize_HSS' and action != 'Terminate_HSS' and action != 'Initialize_MME' and action != 'Terminate_MME' and action != 'Initialize_SPGW' and action != 'Terminate_SPGW'  and action != 'Initialize_CatM_module' and action != 'Terminate_CatM_module' and action != 'Attach_CatM_module' and action != 'Detach_CatM_module' and action != 'Ping_CatM_module' and action != 'IdleSleep':
-=======
-	if action != 'Build_eNB' and action != 'Initialize_eNB' and action != 'Terminate_eNB' and action != 'Initialize_UE' and action != 'Terminate_UE' and action != 'Attach_UE' and action != 'Detach_UE' and action != 'Build_OAI_UE' and action != 'Initialize_OAI_UE' and action != 'Terminate_OAI_UE' and action != 'Ping' and action != 'Iperf' and action != 'Reboot_UE' and action != 'Initialize_HSS' and action != 'Terminate_HSS' and action != 'Initialize_MME' and action != 'Terminate_MME' and action != 'Initialize_SPGW' and action != 'Terminate_SPGW'  and action != 'Initialize_CatM_module' and action != 'Terminate_CatM_module' and action != 'Attach_CatM_module' and action != 'Detach_CatM_module' and action != 'Ping_CatM_module' and action != 'IdleSleep':
->>>>>>> 118418cd
+	if action != 'Build_eNB' and action != 'Initialize_eNB' and action != 'Terminate_eNB' and action != 'Initialize_UE' and action != 'Terminate_UE' and action != 'Attach_UE' and action != 'Detach_UE' and action != 'Build_OAI_UE' and action != 'Initialize_OAI_UE' and action != 'Terminate_OAI_UE' and action != 'DataDisable_UE' and action != 'DataEnable_UE' and action != 'CheckStatusUE' and action != 'Ping' and action != 'Iperf' and action != 'Reboot_UE' and action != 'Initialize_FlexranCtrl' and action != 'Terminate_FlexranCtrl' and action != 'Initialize_HSS' and action != 'Terminate_HSS' and action != 'Initialize_MME' and action != 'Terminate_MME' and action != 'Initialize_SPGW' and action != 'Terminate_SPGW' and action != 'Initialize_CatM_module' and action != 'Terminate_CatM_module' and action != 'Attach_CatM_module' and action != 'Detach_CatM_module' and action != 'Ping_CatM_module' and action != 'IdleSleep':
 		logging.debug('ERROR: test-case ' + id + ' has wrong class ' + action)
 		return False
 	return True
@@ -3177,14 +3163,13 @@
 		else:
 			SSH.nbMaxUEtoAttach = int(nbMaxUEtoAttach)
 
-<<<<<<< HEAD
 	if action == 'CheckStatusUE':
 		expectedNBUE = test.findtext('expectedNbOfConnectedUEs')
 		if (expectedNBUE is None):
 			SSH.expectedNbOfConnectedUEs = -1
 		else:
 			SSH.expectedNbOfConnectedUEs = int(expectedNBUE)
-=======
+
 	if action == 'Build_OAI_UE':
 		SSH.Build_OAI_UE_args = test.findtext('Build_OAI_UE_args')
 
@@ -3198,7 +3183,6 @@
 		SSH.eNB_instance = test.findtext('UE_instance')
 		if (SSH.UE_instance is None):
 			SSH.UE_instance = '0'
->>>>>>> 118418cd
 
 	if action == 'Ping' or action == 'Ping_CatM_module':
 		SSH.ping_args = test.findtext('ping_args')
@@ -3527,21 +3511,18 @@
 				SSH.AttachUE()
 			elif action == 'Detach_UE':
 				SSH.DetachUE()
-<<<<<<< HEAD
 			elif action == 'DataDisable_UE':
 				SSH.DataDisableUE()
 			elif action == 'DataEnable_UE':
 				SSH.DataEnableUE()
 			elif action == 'CheckStatusUE':
 				SSH.CheckStatusUE()
-=======
 			elif action == 'Build_OAI_UE':
 				SSH.BuildOAIUE()
 			elif action == 'Initialize_OAI_UE':
 				SSH.InitializeOAIUE()
 			elif action == 'Terminate_OAI_UE':
 				SSH.TerminateOAIUE()
->>>>>>> 118418cd
 			elif action == 'Initialize_CatM_module':
 				SSH.InitializeCatM()
 			elif action == 'Terminate_CatM_module':
