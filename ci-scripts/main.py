--- conflicted
+++ resolved
@@ -38,17 +38,10 @@
 import constants as CONST
 
 
-<<<<<<< HEAD
-import cls_oaicitest		#main class for OAI CI test framework
-import cls_physim           #class PhySim for physical simulators build and test
-import cls_cots_ue			#class CotsUe for Airplane mode control
-import cls_containerize     #class Containerize for all container-based operations on RAN/UE objects
-=======
 import cls_oaicitest            #main class for OAI CI test framework
 import cls_physim               #class PhySim for physical simulators build and test
 import cls_cots_ue              #class CotsUe for Airplane mode control
 import cls_containerize         #class Containerize for all container-based operations on RAN/UE objects
->>>>>>> f21ac1a8
 import cls_static_code_analysis #class for static code analysis
 
 
