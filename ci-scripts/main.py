--- conflicted
+++ resolved
@@ -3250,13 +3250,6 @@
 		if result is not None:
 			self.UhdVersion = result.group('uhd_version')
 			logging.debug('UHD Version is: ' + self.UhdVersion)
-<<<<<<< HEAD
-		self.command('echo ' + Password + ' | sudo -S uhd_find_devices', '\$', 15)
-		result = re.search('product: (?P<usrp_board>[0-9A-Za-z]+)\\\\r\\\\n', str(self.ssh.before))
-		if result is not None:
-			self.UsrpBoard = result.group('usrp_board')
-			logging.debug('USRP Board  is: ' + self.UsrpBoard)
-=======
 		else:
 			self.command('uhd_config_info --version', '\$', 5)
 			result = re.search('UHD (?P<uhd_version>[a-zA-Z0-9\.\-]+)', str(self.ssh.before))
@@ -3274,7 +3267,6 @@
 			count += 1
 		if count > 0:
 			logging.debug('USRP Board(s) : ' + self.UsrpBoard)
->>>>>>> 08e91003
 		self.command('lscpu', '\$', 5)
 		result = re.search('CPU\(s\): *(?P<nb_cpus>[0-9]+).*Model name: *(?P<model>[a-zA-Z0-9\-\_\.\ \(\)]+).*CPU MHz: *(?P<cpu_mhz>[0-9\.]+)', str(self.ssh.before))
 		if result is not None:
@@ -3454,7 +3446,6 @@
 			self.htmlFile.write('</div>\n')
 			self.htmlFile.write('  <p></p>\n')
 			self.htmlFile.write('  <table class="table table-condensed">\n')
-<<<<<<< HEAD
 
 			machines = [ 'eNB', 'UE' ]
 			for machine in machines:
@@ -3484,31 +3475,7 @@
 				self.htmlFile.write('        <td></td>\n')
 				self.htmlFile.write('        <td></td>\n')
 				self.htmlFile.write('      </tr>\n')
-=======
-			self.htmlFile.write('      <tr>\n')
-			self.htmlFile.write('        <th colspan=6>eNB Server Characteristics</th>\n')
-			self.htmlFile.write('      </tr>\n')
-			self.htmlFile.write('      <tr>\n')
-			self.htmlFile.write('        <td>OS Version</td>\n')
-			self.htmlFile.write('        <td><span class="label label-default">' + self.OsVersion + '</span></td>\n')
-			self.htmlFile.write('        <td>Kernel Version</td>\n')
-			self.htmlFile.write('        <td><span class="label label-default">' + self.KernelVersion + '</span></td>\n')
-			self.htmlFile.write('        <td>UHD Version</td>\n')
-			self.htmlFile.write('        <td><span class="label label-default">' + self.UhdVersion + '</span></td>\n')
-			self.htmlFile.write('        <td>USRP Board(s)</td>\n')
-			self.htmlFile.write('        <td><span class="label label-default">' + self.UsrpBoard + '</span></td>\n')
-			self.htmlFile.write('      </tr>\n')
-			self.htmlFile.write('      <tr>\n')
-			self.htmlFile.write('        <td>Nb CPUs</td>\n')
-			self.htmlFile.write('        <td><span class="label label-default">' + self.CpuNb + '</span></td>\n')
-			self.htmlFile.write('        <td>CPU Model Name</td>\n')
-			self.htmlFile.write('        <td><span class="label label-default">' + self.CpuModel + '</span></td>\n')
-			self.htmlFile.write('        <td>CPU Frequency</td>\n')
-			self.htmlFile.write('        <td><span class="label label-default">' + self.CpuMHz + '</span></td>\n')
-			self.htmlFile.write('        <td></td>\n')
-			self.htmlFile.write('        <td></td>\n')
-			self.htmlFile.write('      </tr>\n')
->>>>>>> 08e91003
+
 			self.htmlFile.write('      <tr>\n')
 			self.htmlFile.write('        <th colspan=5 bgcolor = "#33CCFF">Final Status</th>\n')
 			if passStatus:
