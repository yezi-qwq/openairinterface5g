--- conflicted
+++ resolved
@@ -121,10 +121,10 @@
 		self.htmlTabNames = []
 		self.htmlTabIcons = []
 		self.finalStatus = False
-<<<<<<< HEAD
 		self.OsVersion = ''
 		self.KernelVersion = ''
 		self.UhdVersion = ''
+		self.UsrpBoard = ''
 		self.CpuNb = ''
 		self.CpuModel = ''
 		self.CpuMHz = ''
@@ -140,16 +140,13 @@
 		#self.UECpuMHz = ''
 		self.Build_OAI_UE_args = ''
 		self.Initialize_OAI_UE_args = ''
-
-=======
 		self.eNBOsVersion = ''
-		self.eNBKernelVersion = ''
-		self.eNBUhdVersion = ''
-		self.eNBUsrpBoard = ''
-		self.eNBCpuNb = ''
-		self.eNBCpuModel = ''
-		self.eNBCpuMHz = ''
->>>>>>> b56aef4f
+		#self.eNBKernelVersion = ''
+		#self.eNBUsrpBoard = ''
+		#self.eNBUhdVersion = ''
+		#self.eNBCpuNb = ''
+		#self.eNBCpuModel = ''
+		#self.eNBCpuMHz = ''
 
 	def open(self, ipaddress, username, password):
 		count = 0
@@ -2508,22 +2505,13 @@
 
 	def RetrieveSystemVersion(self):
 		if self.eNBIPAddress == 'none':
-<<<<<<< HEAD
 			self.OsVersion = 'Ubuntu 16.04.5 LTS'
 			self.KernelVersion = '4.15.0-45-generic'
 			self.UhdVersion = '3.13.0.1-0'
+			self.UsrpBoard = 'B210'
 			self.CpuNb = '4'
 			self.CpuModel = 'Intel(R) Core(TM) i5-6200U'
 			self.CpuMHz = '2399.996 MHz'
-=======
-			self.eNBOsVersion = 'Ubuntu 16.04.5 LTS'
-			self.eNBKernelVersion = '4.15.0-45-generic'
-			self.eNBUhdVersion = '3.13.0.1-0'
-			self.eNBUsrpBoard = 'B210'
-			self.eNBCpuNb = '4'
-			self.eNBCpuModel = 'Intel(R) Core(TM) i5-6200U'
-			self.eNBCpuMHz = '2399.996 MHz'
->>>>>>> b56aef4f
 			return
 		machine = None
 		if self.eNBIPAddress != '' and self.eNBUserName != '' and self.eNBPassword != '':
@@ -2553,18 +2541,13 @@
 		self.command('dpkg --list | egrep --color=never libuhd003', '\$', 5)
 		result = re.search('libuhd003:amd64 *(?P<uhd_version>[0-9\.]+)', str(self.ssh.before))
 		if result is not None:
-<<<<<<< HEAD
 			self.UhdVersion = result.group('uhd_version')
 			logging.debug('UHD Version is: ' + self.UhdVersion)
-=======
-			self.eNBUhdVersion = result.group('uhd_version')
-			logging.debug('UHD Version is: ' + self.eNBUhdVersion)
 		self.command('echo ' + self.eNBPassword + ' | sudo -S uhd_find_devices', '\$', 5)
 		result = re.search('product: (?P<usrp_board>[0-9A-Za-z]+)\\\\r\\\\n', str(self.ssh.before))
 		if result is not None:
-			self.eNBUsrpBoard = result.group('usrp_board')
-			logging.debug('USRP Board  is: ' + self.eNBUsrpBoard)
->>>>>>> b56aef4f
+			self.UsrpBoard = result.group('usrp_board')
+			logging.debug('USRP Board  is: ' + self.UsrpBoard)
 		self.command('lscpu', '\$', 5)
 		result = re.search('CPU\(s\): *(?P<nb_cpus>[0-9]+).*Model name: *(?P<model>[a-zA-Z0-9\-\_\.\ \(\)]+).*CPU MHz: *(?P<cpu_mhz>[0-9\.]+)', str(self.ssh.before))
 		if result is not None:
@@ -2741,13 +2724,9 @@
 			self.htmlFile.write('        <td>Kernel Version</td>\n')
 			self.htmlFile.write('        <td><span class="label label-default">' + self.KernelVersion + '</span></td>\n')
 			self.htmlFile.write('        <td>UHD Version</td>\n')
-<<<<<<< HEAD
 			self.htmlFile.write('        <td><span class="label label-default">' + self.UhdVersion + '</span></td>\n')
-=======
-			self.htmlFile.write('        <td><span class="label label-default">' + self.eNBUhdVersion + '</span></td>\n')
 			self.htmlFile.write('        <td>USRP Board</td>\n')
-			self.htmlFile.write('        <td><span class="label label-default">' + self.eNBUsrpBoard + '</span></td>\n')
->>>>>>> b56aef4f
+			self.htmlFile.write('        <td><span class="label label-default">' + self.UsrpBoard + '</span></td>\n')
 			self.htmlFile.write('      </tr>\n')
 			self.htmlFile.write('      <tr>\n')
 			self.htmlFile.write('        <td>Nb CPUs</td>\n')
@@ -2755,13 +2734,9 @@
 			self.htmlFile.write('        <td>CPU Model Name</td>\n')
 			self.htmlFile.write('        <td><span class="label label-default">' + self.CpuModel + '</span></td>\n')
 			self.htmlFile.write('        <td>CPU Frequency</td>\n')
-<<<<<<< HEAD
 			self.htmlFile.write('        <td><span class="label label-default">' + self.CpuMHz + '</span></td>\n')
-=======
-			self.htmlFile.write('        <td><span class="label label-default">' + self.eNBCpuMHz + '</span></td>\n')
 			self.htmlFile.write('        <td></td>\n')
 			self.htmlFile.write('        <td></td>\n')
->>>>>>> b56aef4f
 			self.htmlFile.write('      </tr>\n')
 			self.htmlFile.write('      <tr>\n')
 			self.htmlFile.write('        <th colspan=5 bgcolor = "#33CCFF">Final Status</th>\n')
@@ -2902,11 +2877,7 @@
 	print('------------------------------------------------------------')
 
 def CheckClassValidity(action,id):
-<<<<<<< HEAD
-	if action != 'Build_eNB' and action != 'Initialize_eNB' and action != 'Terminate_eNB' and action != 'Initialize_UE' and action != 'Terminate_UE' and action != 'Attach_UE' and action != 'Detach_UE' and action != 'Build_OAI_UE' and action != 'Initialize_OAI_UE' and action != 'Terminate_OAI_UE' and action != 'Ping' and action != 'Iperf' and action != 'Reboot_UE' and action != 'Initialize_HSS' and action != 'Terminate_HSS' and action != 'Initialize_MME' and action != 'Terminate_MME' and action != 'Initialize_SPGW' and action != 'Terminate_SPGW'  and action != 'Initialize_CatM_module' and action != 'Terminate_CatM_module' and action != 'Attach_CatM_module' and action != 'Detach_CatM_module' and action != 'IdleSleep':
-=======
-	if action != 'Build_eNB' and action != 'Initialize_eNB' and action != 'Terminate_eNB' and action != 'Initialize_UE' and action != 'Terminate_UE' and action != 'Attach_UE' and action != 'Detach_UE' and action != 'Ping' and action != 'Iperf' and action != 'Reboot_UE' and action != 'Initialize_HSS' and action != 'Terminate_HSS' and action != 'Initialize_MME' and action != 'Terminate_MME' and action != 'Initialize_SPGW' and action != 'Terminate_SPGW'  and action != 'Initialize_CatM_module' and action != 'Terminate_CatM_module' and action != 'Attach_CatM_module' and action != 'Detach_CatM_module' and action != 'Ping_CatM_module' and action != 'IdleSleep':
->>>>>>> b56aef4f
+	if action != 'Build_eNB' and action != 'Initialize_eNB' and action != 'Terminate_eNB' and action != 'Initialize_UE' and action != 'Terminate_UE' and action != 'Attach_UE' and action != 'Detach_UE' and action != 'Build_OAI_UE' and action != 'Initialize_OAI_UE' and action != 'Terminate_OAI_UE' and action != 'Ping' and action != 'Iperf' and action != 'Reboot_UE' and action != 'Initialize_HSS' and action != 'Terminate_HSS' and action != 'Initialize_MME' and action != 'Terminate_MME' and action != 'Initialize_SPGW' and action != 'Terminate_SPGW'  and action != 'Initialize_CatM_module' and action != 'Terminate_CatM_module' and action != 'Attach_CatM_module' and action != 'Detach_CatM_module' and action != 'Ping_CatM_module' and action != 'IdleSleep':
 		logging.debug('ERROR: test-case ' + id + ' has wrong class ' + action)
 		return False
 	return True
@@ -2933,7 +2904,6 @@
 		else:
 			SSH.nbMaxUEtoAttach = int(nbMaxUEtoAttach)
 
-<<<<<<< HEAD
 	if action == 'Build_OAI_UE':
 		SSH.Build_OAI_UE_args = test.findtext('Build_OAI_UE_args')
 
@@ -2948,10 +2918,7 @@
 		if (SSH.UE_instance is None):
 			SSH.UE_instance = '0'
 
-	if action == 'Ping':
-=======
 	if action == 'Ping' or action == 'Ping_CatM_module':
->>>>>>> b56aef4f
 		SSH.ping_args = test.findtext('ping_args')
 		SSH.ping_packetloss_threshold = test.findtext('ping_packetloss_threshold')
 
