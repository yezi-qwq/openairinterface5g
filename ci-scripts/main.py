--- conflicted
+++ resolved
@@ -1,8 +1,4 @@
-<<<<<<< HEAD
-
-=======
 #/*
->>>>>>> 979fa3a6
 # * Licensed to the OpenAirInterface (OAI) Software Alliance under one or more
 # * contributor license agreements.  See the NOTICE file distributed with
 # * this work for additional information regarding copyright ownership.
@@ -219,29 +215,25 @@
 		if lIpAddr == '' or lUserName == '' or lPassWord == '' or lSourcePath == '':
 			Usage()
 			sys.exit('Insufficient Parameter')
-<<<<<<< HEAD
 		SSH.open(lIpAddr, lUserName, lPassWord)
-		SSH.command('mkdir -p ' + lSourcePath, '\$', 5)
-		SSH.command('cd ' + lSourcePath, '\$', 5)
-		SSH.command('if [ ! -e .git ]; then stdbuf -o0 git clone ' + self.ranRepository + ' .; else stdbuf -o0 git fetch --prune; fi', '\$', 600)
-=======
-		self.open(lIpAddr, lUserName, lPassWord)
+		# Check if we build an 5G-NR gNB or an LTE eNB
 		result = re.search('--gNB', self.Build_eNB_args)
 		if result is not None:
 			self.air_interface = 'nr'
 		else:
 			self.air_interface = 'lte'
+		# Worakround for some servers, we need to erase completely the workspace
 		if self.Build_eNB_forced_workspace_cleanup:
-			self.command('echo ' + lPassWord + ' | sudo -S rm -Rf ' + lSourcePath, '\$', 15)
+			SSH.command('echo ' + lPassWord + ' | sudo -S rm -Rf ' + lSourcePath, '\$', 15)
+		# on RedHat/CentOS .git extension is mandatory
 		result = re.search('([a-zA-Z0-9\:\-\.\/])+\.git', self.ranRepository)
 		if result is not None:
 			full_ran_repo_name = self.ranRepository
 		else:
 			full_ran_repo_name = self.ranRepository + '.git'
-		self.command('mkdir -p ' + lSourcePath, '\$', 5)
-		self.command('cd ' + lSourcePath, '\$', 5)
-		self.command('if [ ! -e .git ]; then stdbuf -o0 git clone ' + full_ran_repo_name + ' .; else stdbuf -o0 git fetch --prune; fi', '\$', 600)
->>>>>>> 979fa3a6
+		SSH.command('mkdir -p ' + lSourcePath, '\$', 5)
+		SSH.command('cd ' + lSourcePath, '\$', 5)
+		SSH.command('if [ ! -e .git ]; then stdbuf -o0 git clone ' + full_ran_repo_name + ' .; else stdbuf -o0 git fetch --prune; fi', '\$', 600)
 		# Raphael: here add a check if git clone or git fetch went smoothly
 		SSH.command('git config user.email "jenkins@openairinterface.org"', '\$', 5)
 		SSH.command('git config user.name "OAI Jenkins"', '\$', 5)
@@ -275,13 +267,8 @@
 					SSH.close()
 					self.CreateHtmlTestRow(self.Build_eNB_args, 'OK', ALL_PROCESSES_OK)
 					return
-<<<<<<< HEAD
-				
+
 		SSH.command('echo ' + lPassWord + ' | sudo -S git clean -x -d -ff', '\$', 30)
-=======
-
-		self.command('echo ' + lPassWord + ' | sudo -S git clean -x -d -ff', '\$', 30)
->>>>>>> 979fa3a6
 		# if the commit ID is provided use it to point to it
 		if self.ranCommitID != '':
 			SSH.command('git checkout -f ' + self.ranCommitID, '\$', 5)
@@ -343,23 +330,15 @@
 		self.checkBuildeNB(lIpAddr, lUserName, lPassWord, lSourcePath, self.backgroundBuildTestId[int(self.eNB_instance)])
 
 	def checkBuildeNB(self, lIpAddr, lUserName, lPassWord, lSourcePath, testcaseId):
-<<<<<<< HEAD
 		SSH.command('cd ' + lSourcePath + '/cmake_targets', '\$', 3)
-		SSH.command('ls lte_build_oai/build', '\$', 3)
-		SSH.command('ls lte_build_oai/build', '\$', 3)
-		buildStatus = True
-		result = re.search('lte-softmodem', SSH.getBefore())
-=======
-		self.command('cd ' + lSourcePath + '/cmake_targets', '\$', 3)
-		self.command('ls ran_build/build', '\$', 3)
-		self.command('ls ran_build/build', '\$', 3)
+		SSH.command('ls ran_build/build', '\$', 3)
+		SSH.command('ls ran_build/build', '\$', 3)
 		if self.air_interface == 'nr':
 			nodeB_prefix = 'g'
 		else:
 			nodeB_prefix = 'e'
 		buildStatus = True
-		result = re.search(self.air_interface + '-softmodem', str(self.ssh.before))
->>>>>>> 979fa3a6
+		result = re.search(self.air_interface + '-softmodem', SSH.getBefore())
 		if result is None:
 			buildStatus = False
 		else:
@@ -409,46 +388,7 @@
 		if self.UEIPAddress == '' or self.ranRepository == '' or self.ranBranch == '' or self.UEUserName == '' or self.UEPassword == '' or self.UESourceCodePath == '':
 			Usage()
 			sys.exit('Insufficient Parameter')
-<<<<<<< HEAD
 		SSH.open(self.UEIPAddress, self.UEUserName, self.UEPassword)
-		SSH.command('mkdir -p ' + self.UESourceCodePath, '\$', 5)
-		SSH.command('cd ' + self.UESourceCodePath, '\$', 5)
-		SSH.command('if [ ! -e .git ]; then stdbuf -o0 git clone ' + self.ranRepository + ' .; else stdbuf -o0 git fetch --prune; fi', '\$', 600)
-		# here add a check if git clone or git fetch went smoothly
-		SSH.command('git config user.email "jenkins@openairinterface.org"', '\$', 5)
-		SSH.command('git config user.name "OAI Jenkins"', '\$', 5)
-		SSH.command('ls *.txt', '\$', 5)
-		result = re.search('LAST_BUILD_INFO', SSH.getBefore())
-		if result is not None:
-			mismatch = False
-			SSH.command('grep SRC_COMMIT LAST_BUILD_INFO.txt', '\$', 2)
-			result = re.search(self.ranCommitID, SSH.getBefore())
-			if result is None:
-				mismatch = True
-			SSH.command('grep MERGED_W_TGT_BRANCH LAST_BUILD_INFO.txt', '\$', 2)
-			if (self.ranAllowMerge):
-				result = re.search('YES', SSH.getBefore())
-				if result is None:
-					mismatch = True
-				SSH.command('grep TGT_BRANCH LAST_BUILD_INFO.txt', '\$', 2)
-				if self.ranTargetBranch == '':
-					result = re.search('develop', SSH.getBefore())
-				else:
-					result = re.search(self.ranTargetBranch, SSH.getBefore())
-				if result is None:
-					mismatch = True
-			else:
-				result = re.search('NO', SSH.getBefore())
-				if result is None:
-					mismatch = True
-			if not mismatch:
-				SSH.close()
-				self.CreateHtmlTestRow(self.Build_eNB_args, 'OK', ALL_PROCESSES_OK)
-				return
-
-		SSH.command('echo ' + self.UEPassword + ' | sudo -S git clean -x -d -ff', '\$', 30)
-=======
-		self.open(self.UEIPAddress, self.UEUserName, self.UEPassword)
 		result = re.search('--nrUE', self.Build_OAI_UE_args)
 		if result is not None:
 			self.air_interface = 'nr'
@@ -461,45 +401,44 @@
 			full_ran_repo_name = self.ranRepository
 		else:
 			full_ran_repo_name = self.ranRepository + '.git'
-		self.command('mkdir -p ' + self.UESourceCodePath, '\$', 5)
-		self.command('cd ' + self.UESourceCodePath, '\$', 5)
-		self.command('if [ ! -e .git ]; then stdbuf -o0 git clone ' + full_ran_repo_name + ' .; else stdbuf -o0 git fetch --prune; fi', '\$', 600)
+		SSH.command('mkdir -p ' + self.UESourceCodePath, '\$', 5)
+		SSH.command('cd ' + self.UESourceCodePath, '\$', 5)
+		SSH.command('if [ ! -e .git ]; then stdbuf -o0 git clone ' + full_ran_repo_name + ' .; else stdbuf -o0 git fetch --prune; fi', '\$', 600)
 		# here add a check if git clone or git fetch went smoothly
-		self.command('git config user.email "jenkins@openairinterface.org"', '\$', 5)
-		self.command('git config user.name "OAI Jenkins"', '\$', 5)
+		SSH.command('git config user.email "jenkins@openairinterface.org"', '\$', 5)
+		SSH.command('git config user.name "OAI Jenkins"', '\$', 5)
 		if self.clean_repository:
-			self.command('ls *.txt', '\$', 5)
-			result = re.search('LAST_BUILD_INFO', str(self.ssh.before))
+			SSH.command('ls *.txt', '\$', 5)
+			result = re.search('LAST_BUILD_INFO', SSH.getBefore())
 			if result is not None:
 				mismatch = False
-				self.command('grep SRC_COMMIT LAST_BUILD_INFO.txt', '\$', 2)
-				result = re.search(self.ranCommitID, str(self.ssh.before))
+				SSH.command('grep SRC_COMMIT LAST_BUILD_INFO.txt', '\$', 2)
+				result = re.search(self.ranCommitID, SSH.getBefore())
 				if result is None:
 					mismatch = True
-				self.command('grep MERGED_W_TGT_BRANCH LAST_BUILD_INFO.txt', '\$', 2)
+				SSH.command('grep MERGED_W_TGT_BRANCH LAST_BUILD_INFO.txt', '\$', 2)
 				if (self.ranAllowMerge):
-					result = re.search('YES', str(self.ssh.before))
+					result = re.search('YES', SSH.getBefore())
 					if result is None:
 						mismatch = True
-					self.command('grep TGT_BRANCH LAST_BUILD_INFO.txt', '\$', 2)
+					SSH.command('grep TGT_BRANCH LAST_BUILD_INFO.txt', '\$', 2)
 					if self.ranTargetBranch == '':
-						result = re.search('develop', str(self.ssh.before))
+						result = re.search('develop', SSH.getBefore())
 					else:
-						result = re.search(self.ranTargetBranch, str(self.ssh.before))
+						result = re.search(self.ranTargetBranch, SSH.getBefore())
 					if result is None:
 						mismatch = True
 				else:
-					result = re.search('NO', str(self.ssh.before))
+					result = re.search('NO', SSH.getBefore())
 					if result is None:
 						mismatch = True
 				if not mismatch:
-					self.close()
+					SSH.close()
 					self.CreateHtmlTestRow(self.Build_eNB_args, 'OK', ALL_PROCESSES_OK)
 					return
 
-			self.command('echo ' + self.UEPassword + ' | sudo -S git clean -x -d -ff', '\$', 30)
-
->>>>>>> 979fa3a6
+			SSH.command('echo ' + self.UEPassword + ' | sudo -S git clean -x -d -ff', '\$', 30)
+
 		# if the commit ID is provided use it to point to it
 		if self.ranCommitID != '':
 			SSH.command('git checkout -f ' + self.ranCommitID, '\$', 5)
@@ -517,19 +456,11 @@
 		SSH.command('mkdir -p log', '\$', 5)
 		SSH.command('chmod 777 log', '\$', 5)
 		# no need to remove in log (git clean did the trick)
-<<<<<<< HEAD
 		SSH.command('stdbuf -o0 ./build_oai ' + self.Build_OAI_UE_args + ' 2>&1 | stdbuf -o0 tee compile_oai_ue.log', 'Bypassing the Tests|build have failed', 600)
-		SSH.command('ls lte_build_oai/build', '\$', 3)
-		SSH.command('ls lte_build_oai/build', '\$', 3)
+		SSH.command('ls ran_build/build', '\$', 3)
+		SSH.command('ls ran_build/build', '\$', 3)
 		buildStatus = True
-		result = re.search('lte-uesoftmodem', SSH.getBefore())
-=======
-		self.command('stdbuf -o0 ./build_oai ' + self.Build_OAI_UE_args + ' 2>&1 | stdbuf -o0 tee compile_oai_ue.log', 'Bypassing the Tests|build have failed', 600)
-		self.command('ls ran_build/build', '\$', 3)
-		self.command('ls ran_build/build', '\$', 3)
-		buildStatus = True
-		result = re.search(self.air_interface + '-uesoftmodem', str(self.ssh.before))
->>>>>>> 979fa3a6
+		result = re.search(self.air_interface + '-uesoftmodem', SSH.getBefore())
 		if result is None:
 			buildStatus = False
 		SSH.command('mkdir -p build_log_' + self.testCase_id, '\$', 5)
@@ -749,22 +680,13 @@
 		# do not reset board twice in IF4.5 case
 		result = re.search('^rru|^enb|^du.band', str(config_file))
 		if result is not None:
-<<<<<<< HEAD
 			SSH.command('echo ' + lPassWord + ' | sudo -S uhd_find_devices', '\$', 60)
 			result = re.search('type: b200', SSH.getBefore())
-=======
-			self.command('echo ' + lPassWord + ' | sudo -S uhd_find_devices', '\$', 30)
-			result = re.search('type: b200', str(self.ssh.before))
->>>>>>> 979fa3a6
 			if result is not None:
 				logging.debug('Found a B2xx device --> resetting it')
 				SSH.command('echo ' + lPassWord + ' | sudo -S b2xx_fx3_utils --reset-device', '\$', 10)
 				# Reloading FGPA bin firmware
-<<<<<<< HEAD
 				SSH.command('echo ' + lPassWord + ' | sudo -S uhd_find_devices', '\$', 60)
-=======
-				self.command('echo ' + lPassWord + ' | sudo -S uhd_find_devices', '\$', 30)
->>>>>>> 979fa3a6
 		# Make a copy and adapt to EPC / eNB IP addresses
 		SSH.command('cp ' + full_config_file + ' ' + ci_full_config_file, '\$', 5)
 		SSH.command('sed -i -e \'s/CI_MME_IP_ADDR/' + EPC.EPCIPAddress + '/\' ' + ci_full_config_file, '\$', 2);
@@ -778,7 +700,7 @@
 			SSH.command('sed -i -e \'s/FLEXRAN_ENABLED.*;/FLEXRAN_ENABLED        = "no";/\' ' + ci_full_config_file, '\$', 2);
 		self.eNBmbmsEnables[int(self.eNB_instance)] = False
 		SSH.command('grep enable_enb_m2 ' + ci_full_config_file, '\$', 2);
-		result = re.search('yes', str(self.ssh.before))
+		result = re.search('yes', SSH.getBefore())
 		if result is not None:
 			self.eNBmbmsEnables[int(self.eNB_instance)] = True
 			logging.debug('\u001B[1m MBMS is enabled on this eNB\u001B[0m')
@@ -788,27 +710,17 @@
 			eNBinNoS1 = True
 			logging.debug('\u001B[1m eNB is in noS1 configuration \u001B[0m')
 		# Launch eNB with the modified config file
-<<<<<<< HEAD
 		SSH.command('source oaienv', '\$', 5)
 		SSH.command('cd cmake_targets', '\$', 5)
-		SSH.command('echo "ulimit -c unlimited && ./lte_build_oai/build/lte-softmodem -O ' + lSourcePath + '/' + ci_full_config_file + extra_options + '" > ./my-lte-softmodem-run' + str(self.eNB_instance) + '.sh', '\$', 5)
-		SSH.command('sed -i -e \'s/CI_RCC_IP_ADDR/' + self.eNBIPAddress + '/\'  ./my-lte-softmodem-run' + str(self.eNB_instance) + '.sh', '\$', 5)
+		SSH.command('echo "ulimit -c unlimited && ./ran_build/build/' + self.air_interface + '-softmodem -O ' + lSourcePath + '/' + ci_full_config_file + extra_options + '" > ./my-lte-softmodem-run' + str(self.eNB_instance) + '.sh', '\$', 5)
 		SSH.command('chmod 775 ./my-lte-softmodem-run' + str(self.eNB_instance) + '.sh', '\$', 5)
 		SSH.command('echo ' + lPassWord + ' | sudo -S rm -Rf enb_' + self.testCase_id + '.log', '\$', 5)
-		SSH.command('echo ' + lPassWord + ' | sudo -S -E daemon --inherit --unsafe --name=enb' + str(self.eNB_instance) + '_daemon --chdir=' + lSourcePath + '/cmake_targets -o ' + lSourcePath + '/cmake_targets/enb_' + self.testCase_id + '.log ./my-lte-softmodem-run' + str(self.eNB_instance) + '.sh', '\$', 5)
-=======
-		self.command('source oaienv', '\$', 5)
-		self.command('cd cmake_targets', '\$', 5)
-		self.command('echo "ulimit -c unlimited && ./ran_build/build/' + self.air_interface + '-softmodem -O ' + lSourcePath + '/' + ci_full_config_file + extra_options + '" > ./my-lte-softmodem-run' + str(self.eNB_instance) + '.sh', '\$', 5)
-		self.command('chmod 775 ./my-lte-softmodem-run' + str(self.eNB_instance) + '.sh', '\$', 5)
-		self.command('echo ' + lPassWord + ' | sudo -S rm -Rf enb_' + self.testCase_id + '.log', '\$', 5)
-		self.command('hostnamectl','\$', 5)
-		result = re.search('CentOS Linux 7', str(self.ssh.before))
+		SSH.command('hostnamectl','\$', 5)
+		result = re.search('CentOS Linux 7', SSH.getBefore())
 		if result is not None:
-			self.command('echo $USER; nohup sudo ./my-lte-softmodem-run' + str(self.eNB_instance) + '.sh > ' + lSourcePath + '/cmake_targets/enb_' + self.testCase_id + '.log 2>&1 &', lUserName, 10)
-		else:
-			self.command('echo ' + lPassWord + ' | sudo -S -E daemon --inherit --unsafe --name=enb' + str(self.eNB_instance) + '_daemon --chdir=' + lSourcePath + '/cmake_targets -o ' + lSourcePath + '/cmake_targets/enb_' + self.testCase_id + '.log ./my-lte-softmodem-run' + str(self.eNB_instance) + '.sh', '\$', 5)
->>>>>>> 979fa3a6
+			SSH.command('echo $USER; nohup sudo ./my-lte-softmodem-run' + str(self.eNB_instance) + '.sh > ' + lSourcePath + '/cmake_targets/enb_' + self.testCase_id + '.log 2>&1 &', lUserName, 10)
+		else:
+			SSH.command('echo ' + lPassWord + ' | sudo -S -E daemon --inherit --unsafe --name=enb' + str(self.eNB_instance) + '_daemon --chdir=' + lSourcePath + '/cmake_targets -o ' + lSourcePath + '/cmake_targets/enb_' + self.testCase_id + '.log ./my-lte-softmodem-run' + str(self.eNB_instance) + '.sh', '\$', 5)
 		self.eNBLogFiles[int(self.eNB_instance)] = 'enb_' + self.testCase_id + '.log'
 		if extra_options != '':
 			self.eNBOptions[int(self.eNB_instance)] = extra_options
@@ -858,16 +770,16 @@
 					time.sleep(10)
 
 		if enbDidSync and eNBinNoS1:
-			self.command('ifconfig oaitun_enb1', '\$', 4)
-			self.command('ifconfig oaitun_enb1', '\$', 4)
-			result = re.search('inet addr:1|inet 1', str(self.ssh.before))
+			SSH.command('ifconfig oaitun_enb1', '\$', 4)
+			SSH.command('ifconfig oaitun_enb1', '\$', 4)
+			result = re.search('inet addr:1|inet 1', SSH.getBefore())
 			if result is not None:
 				logging.debug('\u001B[1m oaitun_enb1 interface is mounted and configured\u001B[0m')
 			else:
 				logging.error('\u001B[1m oaitun_enb1 interface is either NOT mounted or NOT configured\u001B[0m')
 			if self.eNBmbmsEnables[int(self.eNB_instance)]:
-				self.command('ifconfig oaitun_enm1', '\$', 4)
-				result = re.search('inet addr', str(self.ssh.before))
+				SSH.command('ifconfig oaitun_enm1', '\$', 4)
+				result = re.search('inet addr', SSH.getBefore())
 				if result is not None:
 					logging.debug('\u001B[1m oaitun_enm1 interface is mounted and configured\u001B[0m')
 				else:
@@ -946,21 +858,6 @@
 		if self.UEIPAddress == '' or self.UEUserName == '' or self.UEPassword == '' or self.UESourceCodePath == '':
 			Usage()
 			sys.exit('Insufficient Parameter')
-<<<<<<< HEAD
-		result = re.search('--no-L2-connect', str(self.Initialize_OAI_UE_args))
-		if result is None:
-			check_eNB = True
-			check_OAI_UE = False
-			pStatus = self.CheckProcessExist(check_eNB, check_OAI_UE)
-			if (pStatus < 0):
-				self.CreateHtmlTestRow(self.Initialize_OAI_UE_args, 'KO', pStatus)
-				self.CreateHtmlTabFooter(False)
-				sys.exit(1)
-		SSH.open(self.UEIPAddress, self.UEUserName, self.UEPassword)
-		# b2xx_fx3_utils reset procedure
-		SSH.command('echo ' + self.UEPassword + ' | sudo -S uhd_find_devices', '\$', 60)
-		result = re.search('type: b200', SSH.getBefore())
-=======
 		if self.air_interface == 'lte':
 			result = re.search('--no-L2-connect', str(self.Initialize_OAI_UE_args))
 			if result is None:
@@ -974,61 +871,37 @@
 			UE_prefix = ''
 		else:
 			UE_prefix = 'NR '
-		self.open(self.UEIPAddress, self.UEUserName, self.UEPassword)
+		SSH.open(self.UEIPAddress, self.UEUserName, self.UEPassword)
 		# b2xx_fx3_utils reset procedure
-		self.command('echo ' + self.UEPassword + ' | sudo -S uhd_find_devices', '\$', 30)
-		result = re.search('type: b200', str(self.ssh.before))
->>>>>>> 979fa3a6
+		SSH.command('echo ' + self.UEPassword + ' | sudo -S uhd_find_devices', '\$', 60)
+		result = re.search('type: b200', SSH.getBefore())
 		if result is not None:
 			logging.debug('Found a B2xx device --> resetting it')
 			SSH.command('echo ' + self.UEPassword + ' | sudo -S b2xx_fx3_utils --reset-device', '\$', 10)
 			# Reloading FGPA bin firmware
-<<<<<<< HEAD
-			SSH.command('echo ' + self.UEPassword + ' | sudo -S uhd_find_devices', '\$', 60)
-		else:
-			logging.debug('Did not find any B2xx device')
-		SSH.command('cd ' + self.UESourceCodePath, '\$', 5)
-		SSH.command('source oaienv', '\$', 5)
-		SSH.command('cd cmake_targets/lte_build_oai/build', '\$', 5)
-		result = re.search('--no-L2-connect', str(self.Initialize_OAI_UE_args))
-		# We may have to regenerate the .u* files
-		if result is None:
-			SSH.command('ls /tmp/*.sed', '\$', 5)
-			result = re.search('adapt_usim_parameters', SSH.getBefore())
-			if result is not None:
-				SSH.command('sed -f /tmp/adapt_usim_parameters.sed ../../../openair3/NAS/TOOLS/ue_eurecom_test_sfr.conf > ../../../openair3/NAS/TOOLS/ci-ue_eurecom_test_sfr.conf', '\$', 5)
-			else:
-				SSH.command('sed -e "s#93#92#" -e "s#8baf473f2f8fd09487cccbd7097c6862#fec86ba6eb707ed08905757b1bb44b8f#" -e "s#e734f8734007d6c5ce7a0508809e7e9c#C42449363BBAD02B66D16BC975D77CC1#" ../../../openair3/NAS/TOOLS/ue_eurecom_test_sfr.conf > ../../../openair3/NAS/TOOLS/ci-ue_eurecom_test_sfr.conf', '\$', 5)
-			SSH.command('echo ' + self.UEPassword + ' | sudo -S rm -Rf .u*', '\$', 5)
-			SSH.command('echo ' + self.UEPassword + ' | sudo -S ../../../targets/bin/conf2uedata -c ../../../openair3/NAS/TOOLS/ci-ue_eurecom_test_sfr.conf -o .', '\$', 5)
-		# Launch UE with the modified config file
-		SSH.command('echo "ulimit -c unlimited && ./lte-uesoftmodem ' + self.Initialize_OAI_UE_args + '" > ./my-lte-uesoftmodem-run' + str(self.UE_instance) + '.sh', '\$', 5)
-		SSH.command('chmod 775 ./my-lte-uesoftmodem-run' + str(self.UE_instance) + '.sh', '\$', 5)
-=======
-			self.command('echo ' + self.UEPassword + ' | sudo -S uhd_find_devices', '\$', 30)
-		result = re.search('type: n3xx', str(self.ssh.before))
+			SSH.command('echo ' + self.UEPassword + ' | sudo -S uhd_find_devices', '\$', 30)
+		result = re.search('type: n3xx', SSH.getBefore())
 		if result is not None:
 			logging.debug('Found a N3xx device --> resetting it')
-		self.command('cd ' + self.UESourceCodePath, '\$', 5)
+		SSH.command('cd ' + self.UESourceCodePath, '\$', 5)
 		# Initialize_OAI_UE_args usually start with -C and followed by the location in repository
-		self.command('source oaienv', '\$', 5)
-		self.command('cd cmake_targets/ran_build/build', '\$', 5)
+		SSH.command('source oaienv', '\$', 5)
+		SSH.command('cd cmake_targets/ran_build/build', '\$', 5)
 		if self.air_interface == 'lte':
 			result = re.search('--no-L2-connect', str(self.Initialize_OAI_UE_args))
 			# We may have to regenerate the .u* files
 			if result is None:
-				self.command('ls /tmp/*.sed', '\$', 5)
-				result = re.search('adapt_usim_parameters', str(self.ssh.before))
+				SSH.command('ls /tmp/*.sed', '\$', 5)
+				result = re.search('adapt_usim_parameters', SSH.getBefore())
 				if result is not None:
-					self.command('sed -f /tmp/adapt_usim_parameters.sed ../../../openair3/NAS/TOOLS/ue_eurecom_test_sfr.conf > ../../../openair3/NAS/TOOLS/ci-ue_eurecom_test_sfr.conf', '\$', 5)
+					SSH.command('sed -f /tmp/adapt_usim_parameters.sed ../../../openair3/NAS/TOOLS/ue_eurecom_test_sfr.conf > ../../../openair3/NAS/TOOLS/ci-ue_eurecom_test_sfr.conf', '\$', 5)
 				else:
-					self.command('sed -e "s#93#92#" -e "s#8baf473f2f8fd09487cccbd7097c6862#fec86ba6eb707ed08905757b1bb44b8f#" -e "s#e734f8734007d6c5ce7a0508809e7e9c#C42449363BBAD02B66D16BC975D77CC1#" ../../../openair3/NAS/TOOLS/ue_eurecom_test_sfr.conf > ../../../openair3/NAS/TOOLS/ci-ue_eurecom_test_sfr.conf', '\$', 5)
-				self.command('echo ' + self.UEPassword + ' | sudo -S rm -Rf .u*', '\$', 5)
-				self.command('echo ' + self.UEPassword + ' | sudo -S ../../../targets/bin/conf2uedata -c ../../../openair3/NAS/TOOLS/ci-ue_eurecom_test_sfr.conf -o .', '\$', 5)
-		self.command('echo "ulimit -c unlimited && ./'+ self.air_interface +'-uesoftmodem ' + self.Initialize_OAI_UE_args + '" > ./my-lte-uesoftmodem-run' + str(self.UE_instance) + '.sh', '\$', 5)
-		self.command('chmod 775 ./my-lte-uesoftmodem-run' + str(self.UE_instance) + '.sh', '\$', 5)
-		self.command('echo ' + self.UEPassword + ' | sudo -S rm -Rf ' + self.UESourceCodePath + '/cmake_targets/ue_' + self.testCase_id + '.log', '\$', 5)
->>>>>>> 979fa3a6
+					SSH.command('sed -e "s#93#92#" -e "s#8baf473f2f8fd09487cccbd7097c6862#fec86ba6eb707ed08905757b1bb44b8f#" -e "s#e734f8734007d6c5ce7a0508809e7e9c#C42449363BBAD02B66D16BC975D77CC1#" ../../../openair3/NAS/TOOLS/ue_eurecom_test_sfr.conf > ../../../openair3/NAS/TOOLS/ci-ue_eurecom_test_sfr.conf', '\$', 5)
+				SSH.command('echo ' + self.UEPassword + ' | sudo -S rm -Rf .u*', '\$', 5)
+				SSH.command('echo ' + self.UEPassword + ' | sudo -S ../../../targets/bin/conf2uedata -c ../../../openair3/NAS/TOOLS/ci-ue_eurecom_test_sfr.conf -o .', '\$', 5)
+		SSH.command('echo "ulimit -c unlimited && ./'+ self.air_interface +'-uesoftmodem ' + self.Initialize_OAI_UE_args + '" > ./my-lte-uesoftmodem-run' + str(self.UE_instance) + '.sh', '\$', 5)
+		SSH.command('chmod 775 ./my-lte-uesoftmodem-run' + str(self.UE_instance) + '.sh', '\$', 5)
+		SSH.command('echo ' + self.UEPassword + ' | sudo -S rm -Rf ' + self.UESourceCodePath + '/cmake_targets/ue_' + self.testCase_id + '.log', '\$', 5)
 		self.UELogFile = 'ue_' + self.testCase_id + '.log'
 
 		# We are now looping several times to hope we really sync w/ an eNB
@@ -1037,17 +910,11 @@
 		gotSyncStatus = True
 		fullSyncStatus = True
 		while (doOutterLoop):
-<<<<<<< HEAD
-			SSH.command('cd ' + self.UESourceCodePath + '/cmake_targets/lte_build_oai/build', '\$', 5)
+			SSH.command('cd ' + self.UESourceCodePath + '/cmake_targets/ran_build/build', '\$', 5)
 			SSH.command('echo ' + self.UEPassword + ' | sudo -S rm -Rf ' + self.UESourceCodePath + '/cmake_targets/ue_' + self.testCase_id + '.log', '\$', 5)
-			SSH.command('echo ' + self.UEPassword + ' | sudo -S -E daemon --inherit --unsafe --name=ue' + str(self.UE_instance) + '_daemon --chdir=' + self.UESourceCodePath + '/cmake_targets/lte_build_oai/build -o ' + self.UESourceCodePath + '/cmake_targets/ue_' + self.testCase_id + '.log ./my-lte-uesoftmodem-run' + str(self.UE_instance) + '.sh', '\$', 5)
-=======
-			self.command('cd ' + self.UESourceCodePath + '/cmake_targets/ran_build/build', '\$', 5)
-			self.command('echo ' + self.UEPassword + ' | sudo -S rm -Rf ' + self.UESourceCodePath + '/cmake_targets/ue_' + self.testCase_id + '.log', '\$', 5)
 			#use nohup instead of daemon
-			#self.command('echo ' + self.UEPassword + ' | sudo -S -E daemon --inherit --unsafe --name=ue' + str(self.UE_instance) + '_daemon --chdir=' + self.UESourceCodePath + '/cmake_targets/ran_build/build -o ' + self.UESourceCodePath + '/cmake_targets/ue_' + self.testCase_id + '.log ./my-lte-uesoftmodem-run' + str(self.UE_instance) + '.sh', '\$', 5)
-			self.command('echo $USER; nohup sudo ./my-lte-uesoftmodem-run' + str(self.UE_instance) + '.sh' + ' > ' + self.UESourceCodePath + '/cmake_targets/ue_' + self.testCase_id + '.log ' + ' 2>&1 &', self.UEUserName, 5)
->>>>>>> 979fa3a6
+			#SSH.command('echo ' + self.UEPassword + ' | sudo -S -E daemon --inherit --unsafe --name=ue' + str(self.UE_instance) + '_daemon --chdir=' + self.UESourceCodePath + '/cmake_targets/ran_build/build -o ' + self.UESourceCodePath + '/cmake_targets/ue_' + self.testCase_id + '.log ./my-lte-uesoftmodem-run' + str(self.UE_instance) + '.sh', '\$', 5)
+			SSH.command('echo $USER; nohup sudo ./my-lte-uesoftmodem-run' + str(self.UE_instance) + '.sh' + ' > ' + self.UESourceCodePath + '/cmake_targets/ue_' + self.testCase_id + '.log ' + ' 2>&1 &', self.UEUserName, 5)
 			time.sleep(6)
 			SSH.command('cd ../..', '\$', 5)
 			doLoop = True
@@ -1062,16 +929,11 @@
 					gotSyncStatus = False
 					doLoop = False
 					continue
-<<<<<<< HEAD
 				SSH.command('stdbuf -o0 cat ue_' + self.testCase_id + '.log | egrep --text --color=never -i "wait|sync"', '\$', 4)
-				result = re.search('got sync', SSH.getBefore())
-=======
-				self.command('stdbuf -o0 cat ue_' + self.testCase_id + '.log | egrep --text --color=never -i "wait|sync"', '\$', 4)
 				if self.air_interface == 'nr':
-					result = re.search('Starting sync detection', str(self.ssh.before))
+					result = re.search('Starting sync detection', SSH.getBefore())
 				else:
-					result = re.search('got sync', str(self.ssh.before))
->>>>>>> 979fa3a6
+					result = re.search('got sync', SSH.getBefore())
 				if result is None:
 					time.sleep(10)
 				else:
@@ -1079,49 +941,14 @@
 					logging.debug('Found "got sync" message!')
 			if gotSyncStatus == False:
 				# we certainly need to stop the lte-uesoftmodem process if it is still running!
-<<<<<<< HEAD
 				SSH.command('ps -aux | grep --text --color=never softmodem | grep -v grep', '\$', 4)
-				result = re.search('lte-uesoftmodem', SSH.getBefore())
+				result = re.search('-uesoftmodem', SSH.getBefore())
 				if result is not None:
-					SSH.command('echo ' + self.UEPassword + ' | sudo -S killall --signal=SIGINT lte-uesoftmodem', '\$', 4)
-					time.sleep(3)
-			# We are now checking if sync w/ eNB DOES NOT OCCUR
-			# Usually during the cell synchronization stage, the UE returns with No cell synchronization message
-			doLoop = True
-			loopCounter = 10
-			while (doLoop):
-				loopCounter = loopCounter - 1
-				if (loopCounter == 0):
-					# Here we do have a great chance that the UE did cell-sync w/ eNB
-					doLoop = False
-					doOutterLoop = False
-					fullSyncStatus = True
-					continue
-				SSH.command('stdbuf -o0 cat ue_' + self.testCase_id + '.log | egrep --text --color=never -i "wait|sync"', '\$', 4)
-				result = re.search('No cell synchronization found', SSH.getBefore())
-				if result is None:
-					time.sleep(6)
-				else:
-					doLoop = False
-					fullSyncStatus = False
-					logging.debug('Found: "No cell synchronization" message! --> try again')
-					time.sleep(6)
-					SSH.command('ps -aux | grep --text --color=never softmodem | grep -v grep', '\$', 4)
-					result = re.search('lte-uesoftmodem', SSH.getBefore())
-					if result is not None:
-						SSH.command('echo ' + self.UEPassword + ' | sudo -S killall --signal=SIGINT lte-uesoftmodem', '\$', 4)
-			outterLoopCounter = outterLoopCounter - 1
-			if (outterLoopCounter == 0):
-=======
-				self.command('ps -aux | grep --text --color=never softmodem | grep -v grep', '\$', 4)
-				result = re.search('-uesoftmodem', str(self.ssh.before))
-				if result is not None:
-					self.command('echo ' + self.UEPassword + ' | sudo -S killall --signal=SIGINT -r *-uesoftmodem', '\$', 4)
+					SSH.command('echo ' + self.UEPassword + ' | sudo -S killall --signal=SIGINT -r *-uesoftmodem', '\$', 4)
 					time.sleep(3)
 				continue
 			if self.air_interface == 'nr':
 				fullSyncStatus = True
->>>>>>> 979fa3a6
 				doOutterLoop = False
 			else:
 				# We are now checking if sync w/ eNB DOES NOT OCCUR
@@ -1136,8 +963,8 @@
 						doOutterLoop = False
 						fullSyncStatus = True
 						continue
-					self.command('stdbuf -o0 cat ue_' + self.testCase_id + '.log | egrep --text --color=never -i "wait|sync"', '\$', 4)
-					result = re.search('No cell synchronization found', str(self.ssh.before))
+					SSH.command('stdbuf -o0 cat ue_' + self.testCase_id + '.log | egrep --text --color=never -i "wait|sync"', '\$', 4)
+					result = re.search('No cell synchronization found', SSH.getBefore())
 					if result is None:
 						time.sleep(6)
 					else:
@@ -1145,10 +972,10 @@
 						fullSyncStatus = False
 						logging.debug('Found: "No cell synchronization" message! --> try again')
 						time.sleep(6)
-						self.command('ps -aux | grep --text --color=never softmodem | grep -v grep', '\$', 4)
-						result = re.search('lte-uesoftmodem', str(self.ssh.before))
+						SSH.command('ps -aux | grep --text --color=never softmodem | grep -v grep', '\$', 4)
+						result = re.search('lte-uesoftmodem', SSH.getBefore())
 						if result is not None:
-							self.command('echo ' + self.UEPassword + ' | sudo -S killall --signal=SIGINT lte-uesoftmodem', '\$', 4)
+							SSH.command('echo ' + self.UEPassword + ' | sudo -S killall --signal=SIGINT lte-uesoftmodem', '\$', 4)
 				outterLoopCounter = outterLoopCounter - 1
 				if (outterLoopCounter == 0):
 					doOutterLoop = False
@@ -1156,12 +983,8 @@
 		if fullSyncStatus and gotSyncStatus and self.air_interface == 'lte':
 			result = re.search('--no-L2-connect', str(self.Initialize_OAI_UE_args))
 			if result is None:
-<<<<<<< HEAD
 				SSH.command('ifconfig oaitun_ue1', '\$', 4)
-=======
-				self.command('ifconfig oaitun_ue1', '\$', 4)
-				self.command('ifconfig oaitun_ue1', '\$', 4)
->>>>>>> 979fa3a6
+				SSH.command('ifconfig oaitun_ue1', '\$', 4)
 				# ifconfig output is different between ubuntu 16 and ubuntu 18
 				result = re.search('inet addr:1|inet 1', SSH.getBefore())
 				if result is not None:
@@ -1173,7 +996,7 @@
 					tunnelInterfaceStatus = False
 				if self.eNBmbmsEnables[0]:
 					self.command('ifconfig oaitun_uem1', '\$', 4)
-					result = re.search('inet addr', str(self.ssh.before))
+					result = re.search('inet addr', SSH.getBefore())
 					if result is not None:
 						logging.debug('\u001B[1m oaitun_uem1 interface is mounted and configured\u001B[0m')
 						tunnelInterfaceStatus = tunnelInterfaceStatus and True
@@ -2100,14 +1923,8 @@
 				SSH.open(self.eNBIPAddress, self.eNBUserName, self.eNBPassword)
 				SSH.command('cd ' + self.eNBSourceCodePath + '/cmake_targets/', '\$', 5)
 			else:
-<<<<<<< HEAD
 				SSH.open(self.UEIPAddress, self.UEUserName, self.UEPassword)
 				SSH.command('cd ' + self.UESourceCodePath + '/cmake_targets/', '\$', 5)
-			SSH.command('cd cmake_targets', '\$', 5)
-=======
-				self.open(self.UEIPAddress, self.UEUserName, self.UEPassword)
-				self.command('cd ' + self.UESourceCodePath + '/cmake_targets/', '\$', 5)
->>>>>>> 979fa3a6
 			ping_time = re.findall("-c (\d+)",str(self.ping_args))
 			ping_status = SSH.command('stdbuf -o0 ping ' + self.ping_args + ' 2>&1 | stdbuf -o0 tee ping_' + self.testCase_id + '.log', '\$', int(ping_time[0])*1.5)
 			# TIMEOUT CASE
@@ -3075,15 +2892,9 @@
 
 	def CheckOAIUEProcess(self, status_queue):
 		try:
-<<<<<<< HEAD
 			SSH.open(self.UEIPAddress, self.UEUserName, self.UEPassword)
-			SSH.command('stdbuf -o0 ps -aux | grep --color=never softmodem | grep -v grep', '\$', 5)
-			result = re.search('lte-uesoftmodem', SSH.getBefore())
-=======
-			self.open(self.UEIPAddress, self.UEUserName, self.UEPassword)
-			self.command('stdbuf -o0 ps -aux | grep --color=never ' + self.air_interface + '-uesoftmodem | grep -v grep', '\$', 5)
-			result = re.search(self.air_interface + '-uesoftmodem', str(self.ssh.before))
->>>>>>> 979fa3a6
+			SSH.command('stdbuf -o0 ps -aux | grep --color=never ' + self.air_interface + '-uesoftmodem | grep -v grep', '\$', 5)
+			result = re.search(self.air_interface + '-uesoftmodem', SSH.getBefore())
 			if result is None:
 				logging.debug('\u001B[1;37;41m OAI UE Process Not Found! \u001B[0m')
 				status_queue.put(OAI_UE_PROCESS_FAILED)
@@ -3095,7 +2906,6 @@
 
 	def CheckeNBProcess(self, status_queue):
 		try:
-<<<<<<< HEAD
 			# At least the instance 0 SHALL be on!
 			if self.eNBstatuses[0] == 0:
 				lIpAddr = self.eNBIPAddress
@@ -3114,13 +2924,8 @@
 				lUserName = self.eNBUserName
 				lPassWord = self.eNBPassword
 			SSH.open(lIpAddr, lUserName, lPassWord)
-			SSH.command('stdbuf -o0 ps -aux | grep --color=never softmodem | grep -v grep', '\$', 5)
-			result = re.search('lte-softmodem', str(self.ssh.before))
-=======
-			self.open(self.eNBIPAddress, self.eNBUserName, self.eNBPassword)
-			self.command('stdbuf -o0 ps -aux | grep --color=never ' + self.air_interface + '-softmodem | grep -v grep', '\$', 5)
-			result = re.search(self.air_interface + '-softmodem', str(self.ssh.before))
->>>>>>> 979fa3a6
+			SSH.command('stdbuf -o0 ps -aux | grep --color=never ' + self.air_interface + '-softmodem | grep -v grep', '\$', 5)
+			result = re.search(self.air_interface + '-softmodem', SSH.getBefore())
 			if result is None:
 				logging.debug('\u001B[1;37;41m eNB Process Not Found! \u001B[0m')
 				status_queue.put(ENB_PROCESS_FAILED)
@@ -3721,37 +3526,22 @@
 		if lIpAddr == '' or lUserName == '' or lPassWord == '' or lSourcePath == '':
 			Usage()
 			sys.exit('Insufficient Parameter')
-<<<<<<< HEAD
 		SSH.open(lIpAddr, lUserName, lPassWord)
 		SSH.command('cd ' + lSourcePath + '/cmake_targets', '\$', 5)
+		if self.air_interface == 'lte':
+			nodeB_prefix = 'e'
+		else:
+			nodeB_prefix = 'g'
 		SSH.command('stdbuf -o0  ps -aux | grep --color=never softmodem | grep -v grep', '\$', 5)
-		result = re.search('lte-softmodem', SSH.getBefore())
+		result = re.search('-softmodem', SSH.getBefore())
 		if result is not None:
 			SSH.command('echo ' + lPassWord + ' | sudo -S daemon --name=enb' + str(self.eNB_instance) + '_daemon --stop', '\$', 5)
-			SSH.command('echo ' + lPassWord + ' | sudo -S killall --signal SIGINT lte-softmodem || true', '\$', 5)
+			SSH.command('echo ' + lPassWord + ' | sudo -S killall --signal SIGINT -r .*-softmodem || true', '\$', 5)
 			time.sleep(10)
 			SSH.command('stdbuf -o0  ps -aux | grep --color=never softmodem | grep -v grep', '\$', 5)
-			result = re.search('lte-softmodem', SSH.getBefore())
-			if result is not None:
-				SSH.command('echo ' + lPassWord + ' | sudo -S killall --signal SIGKILL lte-softmodem || true', '\$', 5)
-=======
-		self.open(lIpAddr, lUserName, lPassWord)
-		self.command('cd ' + lSourcePath + '/cmake_targets', '\$', 5)
-		if self.air_interface == 'lte':
-			nodeB_prefix = 'e'
-		else:
-			nodeB_prefix = 'g'
-		self.command('stdbuf -o0  ps -aux | grep --color=never softmodem | grep -v grep', '\$', 5)
-		result = re.search('-softmodem', str(self.ssh.before))
-		if result is not None:
-			self.command('echo ' + lPassWord + ' | sudo -S daemon --name=enb' + str(self.eNB_instance) + '_daemon --stop', '\$', 5)
-			self.command('echo ' + lPassWord + ' | sudo -S killall --signal SIGINT -r .*-softmodem || true', '\$', 5)
-			time.sleep(10)
-			self.command('stdbuf -o0  ps -aux | grep --color=never softmodem | grep -v grep', '\$', 5)
-			result = re.search('-softmodem', str(self.ssh.before))
-			if result is not None:
-				self.command('echo ' + lPassWord + ' | sudo -S killall --signal SIGKILL -r .*-softmodem || true', '\$', 5)
->>>>>>> 979fa3a6
+			result = re.search('-softmodem', SSH.getBefore())
+			if result is not None:
+				SSH.command('echo ' + lPassWord + ' | sudo -S killall --signal SIGKILL -r .*-softmodem || true', '\$', 5)
 				time.sleep(5)
 		SSH.command('rm -f my-lte-softmodem-run' + str(self.eNB_instance) + '.sh', '\$', 5)
 		SSH.close()
@@ -3799,13 +3589,8 @@
 					self.eNBmbmsEnables[int(self.eNB_instance)] = False
 					return
 				if self.eNB_serverId != '0':
-<<<<<<< HEAD
 					SSH.copyout(self.eNBIPAddress, self.eNBUserName, self.eNBPassword, './' + fileToAnalyze, self.eNBSourceCodePath + '/cmake_targets/')
-				logging.debug('\u001B[1m Analyzing eNB logfile \u001B[0m ' + fileToAnalyze)
-=======
-					self.copyout(self.eNBIPAddress, self.eNBUserName, self.eNBPassword, './' + fileToAnalyze, self.eNBSourceCodePath + '/cmake_targets/')
 				logging.debug('\u001B[1m Analyzing ' + nodeB_prefix + 'NB logfile \u001B[0m ' + fileToAnalyze)
->>>>>>> 979fa3a6
 				logStatus = self.AnalyzeLogFile_eNB(fileToAnalyze)
 				if (logStatus < 0):
 					self.CreateHtmlTestRow('N/A', 'KO', logStatus)
@@ -3954,32 +3739,17 @@
 		self.CreateHtmlTestRow('N/A', 'OK', ALL_PROCESSES_OK)
 
 	def TerminateOAIUE(self):
-<<<<<<< HEAD
 		SSH.open(self.UEIPAddress, self.UEUserName, self.UEPassword)
 		SSH.command('cd ' + self.UESourceCodePath + '/cmake_targets', '\$', 5)
 		SSH.command('ps -aux | grep --color=never softmodem | grep -v grep', '\$', 5)
-		result = re.search('lte-uesoftmodem', SSH.getBefore())
+		result = re.search('-uesoftmodem', SSH.getBefore())
 		if result is not None:
-			SSH.command('echo ' + self.UEPassword + ' | sudo -S daemon --name=ue' + str(self.UE_instance) + '_daemon --stop', '\$', 5)
-			SSH.command('echo ' + self.UEPassword + ' | sudo -S killall --signal SIGINT lte-uesoftmodem || true', '\$', 5)
+			SSH.command('echo ' + self.UEPassword + ' | sudo -S killall --signal SIGINT -r .*-uesoftmodem || true', '\$', 5)
 			time.sleep(10)
 			SSH.command('ps -aux | grep --color=never softmodem | grep -v grep', '\$', 5)
-			result = re.search('lte-uesoftmodem', SSH.getBefore())
-			if result is not None:
-				SSH.command('echo ' + self.UEPassword + ' | sudo -S killall --signal SIGKILL lte-uesoftmodem || true', '\$', 5)
-=======
-		self.open(self.UEIPAddress, self.UEUserName, self.UEPassword)
-		self.command('cd ' + self.UESourceCodePath + '/cmake_targets', '\$', 5)
-		self.command('ps -aux | grep --color=never softmodem | grep -v grep', '\$', 5)
-		result = re.search('-uesoftmodem', str(self.ssh.before))
-		if result is not None:
-			self.command('echo ' + self.UEPassword + ' | sudo -S killall --signal SIGINT -r .*-uesoftmodem || true', '\$', 5)
-			time.sleep(10)
-			self.command('ps -aux | grep --color=never softmodem | grep -v grep', '\$', 5)
-			result = re.search('-uesoftmodem', str(self.ssh.before))
-			if result is not None:
-				self.command('echo ' + self.UEPassword + ' | sudo -S killall --signal SIGKILL -r .*-uesoftmodem || true', '\$', 5)
->>>>>>> 979fa3a6
+			result = re.search('-uesoftmodem', SSH.getBefore())
+			if result is not None:
+				SSH.command('echo ' + self.UEPassword + ' | sudo -S killall --signal SIGKILL -r .*-uesoftmodem || true', '\$', 5)
 				time.sleep(5)
 		SSH.command('rm -f my-lte-uesoftmodem-run' + str(self.UE_instance) + '.sh', '\$', 5)
 		SSH.close()
@@ -4291,24 +4061,19 @@
 		if result is not None:
 			self.OsVersion = result.group('os_type')
 			logging.debug('OS is: ' + self.OsVersion)
-<<<<<<< HEAD
-		SSH.command('uname -r', '\$', 5)
-		result = re.search('uname -r\\\\r\\\\n(?P<kernel_version>[a-zA-Z0-9\-\_\.]+)', SSH.getBefore())
-=======
-		else:
-			self.command('hostnamectl', '\$', 5)
-			result = re.search('Operating System: (?P<os_type>[a-zA-Z0-9\-\_\.\ ]+)', str(self.ssh.before))
+		else:
+			SSH.command('hostnamectl', '\$', 5)
+			result = re.search('Operating System: (?P<os_type>[a-zA-Z0-9\-\_\.\ ]+)', SSH.getBefore())
 			if result is not None:
 				self.OsVersion = result.group('os_type')
 				if self.OsVersion == 'CentOS Linux 7 ':
-					self.command('cat /etc/redhat-release', '\$', 5)
-					result = re.search('CentOS Linux release (?P<os_version>[0-9\.]+)', str(self.ssh.before))
+					SSH.command('cat /etc/redhat-release', '\$', 5)
+					result = re.search('CentOS Linux release (?P<os_version>[0-9\.]+)', SSH.getBefore())
 					if result is not None:
 						self.OsVersion = self.OsVersion.replace('7 ', result.group('os_version'))
 				logging.debug('OS is: ' + self.OsVersion)
-		self.command('uname -r', '\$', 5)
-		result = re.search('uname -r\\\\r\\\\n(?P<kernel_version>[a-zA-Z0-9\-\_\.]+)', str(self.ssh.before))
->>>>>>> 979fa3a6
+		SSH.command('uname -r', '\$', 5)
+		result = re.search('uname -r\\\\r\\\\n(?P<kernel_version>[a-zA-Z0-9\-\_\.]+)', SSH.getBefore())
 		if result is not None:
 			self.KernelVersion = result.group('kernel_version')
 			logging.debug('Kernel Version is: ' + self.KernelVersion)
@@ -4317,23 +4082,14 @@
 		if result is not None:
 			self.UhdVersion = result.group('uhd_version')
 			logging.debug('UHD Version is: ' + self.UhdVersion)
-<<<<<<< HEAD
-		SSH.command('echo ' + Password + ' | sudo -S uhd_find_devices', '\$', 60)
-		result = re.search('product: (?P<usrp_board>[0-9A-Za-z]+)\\\\r\\\\n', SSH.getBefore())
-		if result is not None:
-			self.UsrpBoard = result.group('usrp_board')
-			logging.debug('USRP Board  is: ' + self.UsrpBoard)
-		SSH.command('lscpu', '\$', 5)
-		result = re.search('CPU\(s\): *(?P<nb_cpus>[0-9]+).*Model name: *(?P<model>[a-zA-Z0-9\-\_\.\ \(\)]+).*CPU MHz: *(?P<cpu_mhz>[0-9\.]+)', SSH.getBefore())
-=======
-		else:
-			self.command('uhd_config_info --version', '\$', 5)
-			result = re.search('UHD (?P<uhd_version>[a-zA-Z0-9\.\-]+)', str(self.ssh.before))
+		else:
+			SSH.command('uhd_config_info --version', '\$', 5)
+			result = re.search('UHD (?P<uhd_version>[a-zA-Z0-9\.\-]+)', SSH.getBefore())
 			if result is not None:
 				self.UhdVersion = result.group('uhd_version')
 				logging.debug('UHD Version is: ' + self.UhdVersion)
-		self.command('echo ' + Password + ' | sudo -S uhd_find_devices', '\$', 30)
-		usrp_boards = re.findall('product: ([0-9A-Za-z]+)\\\\r\\\\n', str(self.ssh.before))
+		SSH.command('echo ' + Password + ' | sudo -S uhd_find_devices', '\$', 30)
+		usrp_boards = re.findall('product: ([0-9A-Za-z]+)\\\\r\\\\n', SSH.getBefore())
 		count = 0
 		for board in usrp_boards:
 			if count == 0:
@@ -4343,9 +4099,8 @@
 			count += 1
 		if count > 0:
 			logging.debug('USRP Board(s) : ' + self.UsrpBoard)
-		self.command('lscpu', '\$', 5)
-		result = re.search('CPU\(s\): *(?P<nb_cpus>[0-9]+).*Model name: *(?P<model>[a-zA-Z0-9\-\_\.\ \(\)]+).*CPU MHz: *(?P<cpu_mhz>[0-9\.]+)', str(self.ssh.before))
->>>>>>> 979fa3a6
+		SSH.command('lscpu', '\$', 5)
+		result = re.search('CPU\(s\): *(?P<nb_cpus>[0-9]+).*Model name: *(?P<model>[a-zA-Z0-9\-\_\.\ \(\)]+).*CPU MHz: *(?P<cpu_mhz>[0-9\.]+)', SSH.getBefore())
 		if result is not None:
 			self.CpuNb = result.group('nb_cpus')
 			logging.debug('nb_cpus: ' + self.CpuNb)
@@ -4745,31 +4500,21 @@
 
 def GetParametersFromXML(action):
 	if action == 'Build_eNB':
-<<<<<<< HEAD
 		CiTestObj.Build_eNB_args = test.findtext('Build_eNB_args')
+		forced_workspace_cleanup = test.findtext('forced_workspace_cleanup')
+		if (forced_workspace_cleanup is None):
+			CiTestObj.Build_eNB_forced_workspace_cleanup = False
+		else:
+			if re.match('true', forced_workspace_cleanup, re.IGNORECASE):
+				CiTestObj.Build_eNB_forced_workspace_cleanup = True
+			else:
+				CiTestObj.Build_eNB_forced_workspace_cleanup = False
 		CiTestObj.eNB_instance = test.findtext('eNB_instance')
 		if (CiTestObj.eNB_instance is None):
 			CiTestObj.eNB_instance = '0'
 		CiTestObj.eNB_serverId = test.findtext('eNB_serverId')
 		if (CiTestObj.eNB_serverId is None):
 			CiTestObj.eNB_serverId = '0'
-=======
-		SSH.Build_eNB_args = test.findtext('Build_eNB_args')
-		forced_workspace_cleanup = test.findtext('forced_workspace_cleanup')
-		if (forced_workspace_cleanup is None):
-			SSH.Build_eNB_forced_workspace_cleanup = False
-		else:
-			if re.match('true', forced_workspace_cleanup, re.IGNORECASE):
-				SSH.Build_eNB_forced_workspace_cleanup = True
-			else:
-				SSH.Build_eNB_forced_workspace_cleanup = False
-		SSH.eNB_instance = test.findtext('eNB_instance')
-		if (SSH.eNB_instance is None):
-			SSH.eNB_instance = '0'
-		SSH.eNB_serverId = test.findtext('eNB_serverId')
-		if (SSH.eNB_serverId is None):
-			SSH.eNB_serverId = '0'
->>>>>>> 979fa3a6
 		xmlBgBuildField = test.findtext('backgroundBuild')
 		if (xmlBgBuildField is None):
 			CiTestObj.backgroundBuild = False
@@ -4789,7 +4534,6 @@
 			CiTestObj.eNB_serverId = '0'
 
 	if action == 'Initialize_eNB':
-<<<<<<< HEAD
 		CiTestObj.Initialize_eNB_args = test.findtext('Initialize_eNB_args')
 		CiTestObj.eNB_instance = test.findtext('eNB_instance')
 		if (CiTestObj.eNB_instance is None):
@@ -4797,6 +4541,11 @@
 		CiTestObj.eNB_serverId = test.findtext('eNB_serverId')
 		if (CiTestObj.eNB_serverId is None):
 			CiTestObj.eNB_serverId = '0'
+		CiTestObj.air_interface = test.findtext('air_interface')
+		if (CiTestObj.air_interface is None):
+			CiTestObj.air_interface = 'lte'
+		else:
+			CiTestObj.air_interface = CiTestObj.air_interface.lower()
 
 	if action == 'Terminate_eNB':
 		CiTestObj.eNB_instance = test.findtext('eNB_instance')
@@ -4805,33 +4554,11 @@
 		CiTestObj.eNB_serverId = test.findtext('eNB_serverId')
 		if (CiTestObj.eNB_serverId is None):
 			CiTestObj.eNB_serverId = '0'
-=======
-		SSH.Initialize_eNB_args = test.findtext('Initialize_eNB_args')
-		SSH.eNB_instance = test.findtext('eNB_instance')
-		if (SSH.eNB_instance is None):
-			SSH.eNB_instance = '0'
-		SSH.eNB_serverId = test.findtext('eNB_serverId')
-		if (SSH.eNB_serverId is None):
-			SSH.eNB_serverId = '0'
-		SSH.air_interface = test.findtext('air_interface')
-		if (SSH.air_interface is None):
-			SSH.air_interface = 'lte'
-		else:
-			SSH.air_interface = SSH.air_interface.lower()
-
-	if action == 'Terminate_eNB':
-		SSH.eNB_instance = test.findtext('eNB_instance')
-		if (SSH.eNB_instance is None):
-			SSH.eNB_instance = '0'
-		SSH.eNB_serverId = test.findtext('eNB_serverId')
-		if (SSH.eNB_serverId is None):
-			SSH.eNB_serverId = '0'
-		SSH.air_interface = test.findtext('air_interface')
-		if (SSH.air_interface is None):
-			SSH.air_interface = 'lte'
-		else:
-			SSH.air_interface = SSH.air_interface.lower()
->>>>>>> 979fa3a6
+		CiTestObj.air_interface = test.findtext('air_interface')
+		if (CiTestObj.air_interface is None):
+			CiTestObj.air_interface = 'lte'
+		else:
+			CiTestObj.air_interface = CiTestObj.air_interface.lower()
 
 	if action == 'Attach_UE':
 		nbMaxUEtoAttach = test.findtext('nbMaxUEtoAttach')
@@ -4848,33 +4575,23 @@
 			CiTestObj.expectedNbOfConnectedUEs = int(expectedNBUE)
 
 	if action == 'Build_OAI_UE':
-<<<<<<< HEAD
 		CiTestObj.Build_OAI_UE_args = test.findtext('Build_OAI_UE_args')
+		CiTestObj.clean_repository = test.findtext('clean_repository')
+		if (CiTestObj.clean_repository == 'false'):
+			CiTestObj.clean_repository = False
+		else:
+			CiTestObj.clean_repository = True
 
 	if action == 'Initialize_OAI_UE':
 		CiTestObj.Initialize_OAI_UE_args = test.findtext('Initialize_OAI_UE_args')
 		CiTestObj.UE_instance = test.findtext('UE_instance')
 		if (CiTestObj.UE_instance is None):
 			CiTestObj.UE_instance = '0'
-=======
-		SSH.Build_OAI_UE_args = test.findtext('Build_OAI_UE_args')
-		SSH.clean_repository = test.findtext('clean_repository')
-		if (SSH.clean_repository == 'false'):
-			SSH.clean_repository = False
-		else:
-			SSH.clean_repository = True
-
-	if action == 'Initialize_OAI_UE':
-		SSH.Initialize_OAI_UE_args = test.findtext('Initialize_OAI_UE_args')
-		SSH.UE_instance = test.findtext('UE_instance')
-		if (SSH.UE_instance is None):
-			SSH.UE_instance = '0'
-		SSH.air_interface = test.findtext('air_interface')
-		if (SSH.air_interface is None):
-			SSH.air_interface = 'lte'
-		else:
-			SSH.air_interface = SSH.air_interface.lower()
->>>>>>> 979fa3a6
+		CiTestObj.air_interface = test.findtext('air_interface')
+		if (CiTestObj.air_interface is None):
+			CiTestObj.air_interface = 'lte'
+		else:
+			CiTestObj.air_interface = SSH.air_interface.lower()
 
 	if action == 'Terminate_OAI_UE':
 		CiTestObj.eNB_instance = test.findtext('UE_instance')
@@ -5177,14 +4894,9 @@
 		sys.exit('Insufficient Parameter')
 	count = 0
 	foundCount = 0
-<<<<<<< HEAD
 	while (count < CiTestObj.nbTestXMLfiles):
-		xml_test_file = cwd + "/" + CiTestObj.testXMLfiles[count]
+		#xml_test_file = cwd + "/" + CiTestObj.testXMLfiles[count]
 		xml_test_file = sys.path[0] + "/" + CiTestObj.testXMLfiles[count]
-=======
-	while (count < SSH.nbTestXMLfiles):
-		xml_test_file = cwd + "/" + SSH.testXMLfiles[count]
->>>>>>> 979fa3a6
 		if (os.path.isfile(xml_test_file)):
 			try:
 				xmlTree = ET.parse(xml_test_file)
