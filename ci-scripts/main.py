# * Licensed to the OpenAirInterface (OAI) Software Alliance under one or more
# * contributor license agreements.  See the NOTICE file distributed with
# * this work for additional information regarding copyright ownership.
# * The OpenAirInterface Software Alliance licenses this file to You under
# * the OAI Public License, Version 1.1  (the "License"); you may not use this file
# * except in compliance with the License.
# * You may obtain a copy of the License at
# *
# *      http://www.openairinterface.org/?page_id=698
# *
# * Unless required by applicable law or agreed to in writing, software
# * distributed under the License is distributed on an "AS IS" BASIS,
# * WITHOUT WARRANTIES OR CONDITIONS OF ANY KIND, either express or implied.
# * See the License for the specific language governing permissions and
# * limitations under the License.
# *-------------------------------------------------------------------------------
# * For more information about the OpenAirInterface (OAI) Software Alliance:
# *      contact@openairinterface.org
# */
#---------------------------------------------------------------------
# Python for CI of OAI-eNB + COTS-UE
#
#   Required Python Version
#     Python 3.x
#
#   Required Python Package
#     pexpect
#---------------------------------------------------------------------

#-----------------------------------------------------------
# Version
#-----------------------------------------------------------
Version = '0.1'

#-----------------------------------------------------------
# Constants
#-----------------------------------------------------------
ALL_PROCESSES_OK = 0
ENB_PROCESS_FAILED = -1
ENB_PROCESS_OK = +1
ENB_PROCESS_SEG_FAULT = -11
ENB_PROCESS_ASSERTION = -12
ENB_PROCESS_REALTIME_ISSUE = -13
ENB_PROCESS_NOLOGFILE_TO_ANALYZE = -14
HSS_PROCESS_FAILED = -2
HSS_PROCESS_OK = +2
MME_PROCESS_FAILED = -3
MME_PROCESS_OK = +3
SPGW_PROCESS_FAILED = -4
SPGW_PROCESS_OK = +4
UE_IP_ADDRESS_ISSUE = -5
OAI_UE_PROCESS_NOLOGFILE_TO_ANALYZE = -20
OAI_UE_PROCESS_COULD_NOT_SYNC = -21
OAI_UE_PROCESS_ASSERTION = -22
OAI_UE_PROCESS_FAILED = -6
OAI_UE_PROCESS_OK = +6

#-----------------------------------------------------------
# Import
#-----------------------------------------------------------
import sys		# arg
import re		# reg
import pexpect		# pexpect
import time		# sleep
import os
import subprocess
import xml.etree.ElementTree as ET
import logging
import datetime
import signal
from multiprocessing import Process, Lock, SimpleQueue
logging.basicConfig(
	level=logging.DEBUG,
	format="[%(asctime)s] %(name)s:%(levelname)s: %(message)s"
)

#-----------------------------------------------------------
# Class Declaration
#-----------------------------------------------------------
class SSHConnection():
	def __init__(self):
		self.eNBIPAddress = ''
		self.eNBRepository = ''
		self.eNBBranch = ''
		self.eNB_AllowMerge = False
		self.eNBCommitID = ''
		self.eNBTargetBranch = ''
		self.eNBUserName = ''
		self.eNBPassword = ''
		self.eNBSourceCodePath = ''
		self.EPCIPAddress = ''
		self.EPCUserName = ''
		self.EPCPassword = ''
		self.EPCSourceCodePath = ''
		self.EPCType = ''
		self.ADBIPAddress = ''
		self.ADBUserName = ''
		self.ADBPassword = ''
		self.testCase_id = ''
		self.testXMLfiles = []
		self.nbTestXMLfiles = 0
		self.desc = ''
		self.Build_eNB_args = ''
		self.Initialize_eNB_args = ''
		self.eNBLogFile = ''
		self.eNB_instance = ''
		self.eNBOptions = ''
		self.rruOptions = ''
		self.rruLogFile = ''
		self.ping_args = ''
		self.ping_packetloss_threshold = ''
		self.iperf_args = ''
		self.iperf_packetloss_threshold = ''
		self.iperf_profile = ''
		self.nbMaxUEtoAttach = -1
		self.UEDevices = []
		self.CatMDevices = []
		self.UEIPAddresses = []
		self.htmlFile = ''
		self.htmlHeaderCreated = False
		self.htmlFooterCreated = False
		self.htmlUEConnected = -1
		self.htmleNBFailureMsg = ''
		self.htmlUEFailureMsg = ''
		self.picocom_closure = False
		self.idle_sleep_time = 0
		self.htmlTabRefs = []
		self.htmlTabNames = []
		self.htmlTabIcons = []
		self.finalStatus = False
		self.OsVersion = ''
		self.KernelVersion = ''
		self.UhdVersion = ''
		self.UsrpBoard = ''
		self.CpuNb = ''
		self.CpuModel = ''
		self.CpuMHz = ''
		self.UEIPAddress = ''
		self.UEUserName = ''
		self.UEPassword = ''
		self.UE_instance = ''
		self.UESourceCodePath = ''
		self.Build_OAI_UE_args = ''
		self.Initialize_OAI_UE_args = ''
		self.eNBOsVersion = ''

	def open(self, ipaddress, username, password):
		count = 0
		connect_status = False
		while count < 4:
			self.ssh = pexpect.spawn('ssh', [username + '@' + ipaddress], timeout = 5)
			self.sshresponse = self.ssh.expect(['Are you sure you want to continue connecting (yes/no)?', 'password:', 'Last login', pexpect.EOF, pexpect.TIMEOUT])
			if self.sshresponse == 0:
				self.ssh.sendline('yes')
				self.ssh.expect('password:')
				self.ssh.sendline(password)
				self.sshresponse = self.ssh.expect(['\$', 'Permission denied', 'password:', pexpect.EOF, pexpect.TIMEOUT])
				if self.sshresponse == 0:
					count = 10
					connect_status = True
				else:
					logging.debug('self.sshresponse = ' + str(self.sshresponse))
			elif self.sshresponse == 1:
				self.ssh.sendline(password)
				self.sshresponse = self.ssh.expect(['\$', 'Permission denied', 'password:', pexpect.EOF, pexpect.TIMEOUT])
				if self.sshresponse == 0:
					count = 10
					connect_status = True
				else:
					logging.debug('self.sshresponse = ' + str(self.sshresponse))
			elif self.sshresponse == 2:
				# Checking if we are really on the remote client defined by its IP address
				self.command('stdbuf -o0 ifconfig | egrep --color=never "inet addr:"', '\$', 5)
				result = re.search(str(ipaddress), str(self.ssh.before))
				if result is None:
					self.close()
				else:
					count = 10
					connect_status = True
			else:
				# debug output
				logging.debug(str(self.ssh.before))
				logging.debug('self.sshresponse = ' + str(self.sshresponse))
			# adding a tempo when failure
			if not connect_status:
				time.sleep(1)
			count += 1
		if connect_status:
			pass
		else:
			sys.exit('SSH Connection Failed')

	def command(self, commandline, expectedline, timeout):
		logging.debug(commandline)
		self.ssh.timeout = timeout
		self.ssh.sendline(commandline)
		self.sshresponse = self.ssh.expect([expectedline, pexpect.EOF, pexpect.TIMEOUT])
		if self.sshresponse == 0:
			return 0
		elif self.sshresponse == 1:
			logging.debug('\u001B[1;37;41m Unexpected EOF \u001B[0m')
			logging.debug('Expected Line : ' + expectedline)
			sys.exit(self.sshresponse)
		elif self.sshresponse == 2:
			logging.debug('\u001B[1;37;41m Unexpected TIMEOUT \u001B[0m')
			logging.debug('Expected Line : ' + expectedline)
			result = re.search('ping |iperf |picocom', str(commandline))
			if result is None:
				logging.debug(str(self.ssh.before))
				sys.exit(self.sshresponse)
			else:
				return -1
		else:
			logging.debug('\u001B[1;37;41m Unexpected Others \u001B[0m')
			logging.debug('Expected Line : ' + expectedline)
			sys.exit(self.sshresponse)

	def close(self):
		self.ssh.timeout = 5
		self.ssh.sendline('exit')
		self.sshresponse = self.ssh.expect([pexpect.EOF, pexpect.TIMEOUT])
		if self.sshresponse == 0:
			pass
		elif self.sshresponse == 1:
			if not self.picocom_closure:
				logging.debug('\u001B[1;37;41m Unexpected TIMEOUT during closing\u001B[0m')
		else:
			logging.debug('\u001B[1;37;41m Unexpected Others during closing\u001B[0m')

	def copyin(self, ipaddress, username, password, source, destination):
		count = 0
		copy_status = False
		logging.debug('scp '+ username + '@' + ipaddress + ':' + source + ' ' + destination)
		while count < 10:
			scp_spawn = pexpect.spawn('scp '+ username + '@' + ipaddress + ':' + source + ' ' + destination, timeout = 100)
			scp_response = scp_spawn.expect(['Are you sure you want to continue connecting (yes/no)?', 'password:', pexpect.EOF, pexpect.TIMEOUT])
			if scp_response == 0:
				scp_spawn.sendline('yes')
				scp_spawn.expect('password:')
				scp_spawn.sendline(password)
				scp_response = scp_spawn.expect(['\$', 'Permission denied', 'password:', pexpect.EOF, pexpect.TIMEOUT])
				if scp_response == 0:
					count = 10
					copy_status = True
				else:
					logging.debug('1 - scp_response = ' + str(scp_response))
			elif scp_response == 1:
				scp_spawn.sendline(password)
				scp_response = scp_spawn.expect(['\$', 'Permission denied', 'password:', pexpect.EOF, pexpect.TIMEOUT])
				if scp_response == 0 or scp_response == 3:
					count = 10
					copy_status = True
				else:
					logging.debug('2 - scp_response = ' + str(scp_response))
			elif scp_response == 2:
				count = 10
				copy_status = True
			else:
				logging.debug('3 - scp_response = ' + str(scp_response))
			# adding a tempo when failure
			if not copy_status:
				time.sleep(1)
			count += 1
		if copy_status:
			return 0
		else:
			return -1

	def copyout(self, ipaddress, username, password, source, destination):
		count = 0
		copy_status = False
		logging.debug('scp ' + source + ' ' + username + '@' + ipaddress + ':' + destination)
		while count < 4:
			scp_spawn = pexpect.spawn('scp ' + source + ' ' + username + '@' + ipaddress + ':' + destination, timeout = 100)
			scp_response = scp_spawn.expect(['Are you sure you want to continue connecting (yes/no)?', 'password:', pexpect.EOF, pexpect.TIMEOUT])
			if scp_response == 0:
				scp_spawn.sendline('yes')
				scp_spawn.expect('password:')
				scp_spawn.sendline(password)
				scp_response = scp_spawn.expect(['\$', 'Permission denied', 'password:', pexpect.EOF, pexpect.TIMEOUT])
				if scp_response == 0:
					count = 10
					copy_status = True
				else:
					logging.debug('1 - scp_response = ' + str(scp_response))
			elif scp_response == 1:
				scp_spawn.sendline(password)
				scp_response = scp_spawn.expect(['\$', 'Permission denied', 'password:', pexpect.EOF, pexpect.TIMEOUT])
				if scp_response == 0 or scp_response == 3:
					count = 10
					copy_status = True
				else:
					logging.debug('2 - scp_response = ' + str(scp_response))
			elif scp_response == 2:
				count = 10
				copy_status = True
			else:
				logging.debug('3 - scp_response = ' + str(scp_response))
			# adding a tempo when failure
			if not copy_status:
				time.sleep(1)
			count += 1
		if copy_status:
			pass
		else:
			sys.exit('SCP failed')

	def BuildeNB(self):
		if self.eNBIPAddress == '' or self.eNBRepository == '' or self.eNBBranch == '' or self.eNBUserName == '' or self.eNBPassword == '' or self.eNBSourceCodePath == '':
			Usage()
			sys.exit('Insufficient Parameter')
		self.open(self.eNBIPAddress, self.eNBUserName, self.eNBPassword)
		self.command('mkdir -p ' + self.eNBSourceCodePath, '\$', 5)
		self.command('cd ' + self.eNBSourceCodePath, '\$', 5)
		self.command('if [ ! -e .git ]; then stdbuf -o0 git clone ' + self.eNBRepository + ' .; else stdbuf -o0 git fetch; fi', '\$', 600)
		# Raphael: here add a check if git clone or git fetch went smoothly
		self.command('git config user.email "jenkins@openairinterface.org"', '\$', 5)
		self.command('git config user.name "OAI Jenkins"', '\$', 5)
		self.command('echo ' + self.eNBPassword + ' | sudo -S git clean -x -d -ff', '\$', 30)
		# if the commit ID is provided use it to point to it
		if self.eNBCommitID != '':
			self.command('git checkout -f ' + self.eNBCommitID, '\$', 5)
		# if the branch is not develop, then it is a merge request and we need to do 
		# the potential merge. Note that merge conflicts should already been checked earlier
		if (self.eNB_AllowMerge):
			if self.eNBTargetBranch == '':
				if (self.eNBBranch != 'develop') and (self.eNBBranch != 'origin/develop'):
					self.command('git merge --ff origin/develop -m "Temporary merge for CI"', '\$', 5)
			else:
				logging.debug('Merging with the target branch: ' + self.eNBTargetBranch)
				self.command('git merge --ff origin/' + self.eNBTargetBranch + ' -m "Temporary merge for CI"', '\$', 5)
		self.command('source oaienv', '\$', 5)
		self.command('cd cmake_targets', '\$', 5)
		self.command('mkdir -p log', '\$', 5)
		self.command('chmod 777 log', '\$', 5)
		# no need to remove in log (git clean did the trick)
		self.command('stdbuf -o0 ./build_oai ' + self.Build_eNB_args + ' 2>&1 | stdbuf -o0 tee compile_oai_enb.log', 'Bypassing the Tests', 600)
		self.command('mkdir -p build_log_' + self.testCase_id, '\$', 5)
		self.command('mv log/* ' + 'build_log_' + self.testCase_id, '\$', 5)
		self.command('mv compile_oai_enb.log ' + 'build_log_' + self.testCase_id, '\$', 5)
		self.close()
		self.CreateHtmlTestRow(self.Build_eNB_args, 'OK', ALL_PROCESSES_OK)

	def BuildOAIUE(self):
		if self.UEIPAddress == '' or self.eNBRepository == '' or self.eNBBranch == '' or self.UEUserName == '' or self.UEPassword == '' or self.UESourceCodePath == '':
			Usage()
			sys.exit('Insufficient Parameter')
		self.open(self.UEIPAddress, self.UEUserName, self.UEPassword)
		self.command('mkdir -p ' + self.UESourceCodePath, '\$', 5)
		self.command('cd ' + self.UESourceCodePath, '\$', 5)
		self.command('if [ ! -e .git ]; then stdbuf -o0 git clone ' + self.eNBRepository + ' .; else stdbuf -o0 git fetch; fi', '\$', 600)
		# here add a check if git clone or git fetch went smoothly
		self.command('git config user.email "jenkins@openairinterface.org"', '\$', 5)
		self.command('git config user.name "OAI Jenkins"', '\$', 5)
		self.command('echo ' + self.UEPassword + ' | sudo -S git clean -x -d -ff', '\$', 30)
		# if the commit ID is provided use it to point to it
		if self.eNBCommitID != '':
			self.command('git checkout -f ' + self.eNBCommitID, '\$', 5)
		# if the branch is not develop, then it is a merge request and we need to do 
		# the potential merge. Note that merge conflicts should already been checked earlier
		if (self.eNB_AllowMerge):
			if self.eNBTargetBranch == '':
				if (self.eNBBranch != 'develop') and (self.eNBBranch != 'origin/develop'):
					self.command('git merge --ff origin/develop -m "Temporary merge for CI"', '\$', 5)
			else:
				logging.debug('Merging with the target branch: ' + self.eNBTargetBranch)
				self.command('git merge --ff origin/' + self.eNBTargetBranch + ' -m "Temporary merge for CI"', '\$', 5)
		self.command('source oaienv', '\$', 5)
		self.command('cd cmake_targets', '\$', 5)
		self.command('mkdir -p log', '\$', 5)
		self.command('chmod 777 log', '\$', 5)
		# no need to remove in log (git clean did the trick)
		self.command('stdbuf -o0 ./build_oai ' + self.Build_OAI_UE_args + ' 2>&1 | stdbuf -o0 tee compile_oai_ue.log', 'Bypassing the Tests', 600)
		self.command('mkdir -p build_log_' + self.testCase_id, '\$', 5)
		self.command('mv log/* ' + 'build_log_' + self.testCase_id, '\$', 5)
		self.command('mv compile_oai_ue.log ' + 'build_log_' + self.testCase_id, '\$', 5)
		self.close()
		self.CreateHtmlTestRow(self.Build_OAI_UE_args, 'OK', ALL_PROCESSES_OK, 'OAI UE')


	def InitializeHSS(self):
		if self.EPCIPAddress == '' or self.EPCUserName == '' or self.EPCPassword == '' or self.EPCSourceCodePath == '' or self.EPCType == '':
			Usage()
			sys.exit('Insufficient Parameter')
		self.open(self.EPCIPAddress, self.EPCUserName, self.EPCPassword)
		if re.match('OAI', self.EPCType, re.IGNORECASE):
			logging.debug('Using the OAI EPC HSS')
			self.command('cd ' + self.EPCSourceCodePath, '\$', 5)
			self.command('source oaienv', '\$', 5)
			self.command('cd scripts', '\$', 5)
			self.command('echo ' + self.EPCPassword + ' | sudo -S ./run_hss 2>&1 | stdbuf -o0 awk \'{ print strftime("[%Y/%m/%d %H:%M:%S] ",systime()) $0 }\' | stdbuf -o0 tee -a hss_' + self.testCase_id + '.log &', 'Core state: 2 -> 3', 35)
		else:
			logging.debug('Using the ltebox simulated HSS')
			self.command('if [ -d ' + self.EPCSourceCodePath + '/scripts ]; then echo ' + self.eNBPassword + ' | sudo -S rm -Rf ' + self.EPCSourceCodePath + '/scripts ; fi', '\$', 5)
			self.command('mkdir -p ' + self.EPCSourceCodePath + '/scripts', '\$', 5)
			self.command('cd /opt/hss_sim0609', '\$', 5)
			self.command('echo ' + self.EPCPassword + ' | sudo -S rm -f hss.log daemon.log', '\$', 5)
			self.command('echo ' + self.EPCPassword + ' | sudo -S echo "Starting sudo session" && sudo daemon --unsafe --name=simulated_hss --chdir=/opt/hss_sim0609 ./starthss_real  ', '\$', 5)
		self.close()
		self.CreateHtmlTestRow(self.EPCType, 'OK', ALL_PROCESSES_OK)

	def InitializeMME(self):
		if self.EPCIPAddress == '' or self.EPCUserName == '' or self.EPCPassword == '' or self.EPCSourceCodePath == '' or self.EPCType == '':
			Usage()
			sys.exit('Insufficient Parameter')
		self.open(self.EPCIPAddress, self.EPCUserName, self.EPCPassword)
		if re.match('OAI', self.EPCType, re.IGNORECASE):
			self.command('cd ' + self.EPCSourceCodePath, '\$', 5)
			self.command('source oaienv', '\$', 5)
			self.command('cd scripts', '\$', 5)
			self.command('stdbuf -o0 hostname', '\$', 5)
			result = re.search('hostname\\\\r\\\\n(?P<host_name>[a-zA-Z0-9\-\_]+)\\\\r\\\\n', str(self.ssh.before))
			if result is None:
				logging.debug('\u001B[1;37;41m Hostname Not Found! \u001B[0m')
				sys.exit(1)
			host_name = result.group('host_name')
			self.command('echo ' + self.EPCPassword + ' | sudo -S ./run_mme 2>&1 | stdbuf -o0 tee -a mme_' + self.testCase_id + '.log &', 'MME app initialization complete', 100)
		else:
			self.command('cd /opt/ltebox/tools', '\$', 5)
			self.command('echo ' + self.EPCPassword + ' | sudo -S ./start_mme', '\$', 5)
		self.close()
		self.CreateHtmlTestRow(self.EPCType, 'OK', ALL_PROCESSES_OK)

	def InitializeSPGW(self):
		if self.EPCIPAddress == '' or self.EPCUserName == '' or self.EPCPassword == '' or self.EPCSourceCodePath == '' or self.EPCType == '':
			Usage()
			sys.exit('Insufficient Parameter')
		self.open(self.EPCIPAddress, self.EPCUserName, self.EPCPassword)
		if re.match('OAI', self.EPCType, re.IGNORECASE):
			self.command('cd ' + self.EPCSourceCodePath, '\$', 5)
			self.command('source oaienv', '\$', 5)
			self.command('cd scripts', '\$', 5)
			self.command('echo ' + self.EPCPassword + ' | sudo -S ./run_spgw 2>&1 | stdbuf -o0 tee -a spgw_' + self.testCase_id + '.log &', 'Initializing SPGW-APP task interface: DONE', 30)
		else:
			self.command('cd /opt/ltebox/tools', '\$', 5)
			self.command('echo ' + self.EPCPassword + ' | sudo -S ./start_xGw', '\$', 5)
		self.close()
		self.CreateHtmlTestRow(self.EPCType, 'OK', ALL_PROCESSES_OK)

	def InitializeeNB(self):
		if self.eNBIPAddress == '' or self.eNBUserName == '' or self.eNBPassword == '' or self.eNBSourceCodePath == '':
			Usage()
			sys.exit('Insufficient Parameter')
		check_eNB = False
		check_OAI_UE = False
		pStatus = self.CheckProcessExist(check_eNB, check_OAI_UE)
		if (pStatus < 0):
			self.CreateHtmlTestRow(self.Initialize_eNB_args, 'KO', pStatus)
			self.CreateHtmlTabFooter(False)
			sys.exit(1)
		# If tracer options is on, running tshark on EPC side and capture traffic b/ EPC and eNB
		result = re.search('T_stdout', str(self.Initialize_eNB_args))
		if result is not None:
			self.open(self.EPCIPAddress, self.EPCUserName, self.EPCPassword)
			self.command('ip addr show | awk -f /tmp/active_net_interfaces.awk | egrep -v "lo|tun"', '\$', 5)
			result = re.search('interfaceToUse=(?P<eth_interface>[a-zA-Z0-9\-\_]+)done', str(self.ssh.before))
			if result is not None:
				eth_interface = result.group('eth_interface')
				logging.debug('\u001B[1m Launching tshark on interface ' + eth_interface + '\u001B[0m')
				self.command('echo ' + self.EPCPassword + ' | sudo -S rm -f /tmp/enb_' + self.testCase_id + '_s1log.pcap', '\$', 5)
				self.command('echo $USER; nohup sudo tshark -f "host ' + self.eNBIPAddress +'" -i ' + eth_interface + ' -w /tmp/enb_' + self.testCase_id + '_s1log.pcap > /tmp/tshark.log 2>&1 &', self.EPCUserName, 5)
			self.close()
		self.open(self.eNBIPAddress, self.eNBUserName, self.eNBPassword)
		self.command('cd ' + self.eNBSourceCodePath, '\$', 5)
		# Initialize_eNB_args usually start with -O and followed by the location in repository
		full_config_file = self.Initialize_eNB_args.replace('-O ','')
		extra_options = ''
		extIdx = full_config_file.find('.conf')
		if (extIdx > 0):
			extra_options = full_config_file[extIdx + 5:]
			# if tracer options is on, compiling and running T Tracer
			result = re.search('T_stdout', str(extra_options))
			if result is not None:
				logging.debug('\u001B[1m Compiling and launching T Tracer\u001B[0m')
				self.command('cd common/utils/T/tracer', '\$', 5)
				self.command('make', '\$', 10)
				self.command('echo $USER; nohup ./record -d ../T_messages.txt -o ' + self.eNBSourceCodePath + '/cmake_targets/enb_' + self.testCase_id + '_record.raw -ON -off VCD -off HEAVY -off LEGACY_GROUP_TRACE -off LEGACY_GROUP_DEBUG > ' + self.eNBSourceCodePath + '/cmake_targets/enb_' + self.testCase_id + '_record.log 2>&1 &', self.eNBUserName, 5)
				self.command('cd ' + self.eNBSourceCodePath, '\$', 5)
			full_config_file = full_config_file[:extIdx + 5]
			config_path, config_file = os.path.split(full_config_file)
		else:
			sys.exit('Insufficient Parameter')
		ci_full_config_file = config_path + '/ci-' + config_file
		rruCheck = False
		result = re.search('rru|du', str(config_file))
		if result is not None:
			rruCheck = True
		# do not reset board twice in IF4.5 case
		result = re.search('rru|enb|du', str(config_file))
		if result is not None:
			self.command('echo ' + self.eNBPassword + ' | sudo -S uhd_find_devices', '\$', 10)
			result = re.search('type: b200', str(self.ssh.before))
			if result is not None:
				logging.debug('Found a B2xx device --> resetting it')
				self.command('echo ' + self.eNBPassword + ' | sudo -S b2xx_fx3_utils --reset-device', '\$', 10)
				# Reloading FGPA bin firmware
				self.command('echo ' + self.eNBPassword + ' | sudo -S uhd_find_devices', '\$', 15)
		# Make a copy and adapt to EPC / eNB IP addresses
		self.command('cp ' + full_config_file + ' ' + ci_full_config_file, '\$', 5)
		self.command('sed -i -e \'s/CI_MME_IP_ADDR/' + self.EPCIPAddress + '/\' ' + ci_full_config_file, '\$', 2);
		self.command('sed -i -e \'s/CI_ENB_IP_ADDR/' + self.eNBIPAddress + '/\' ' + ci_full_config_file, '\$', 2);
		# Launch eNB with the modified config file
		self.command('source oaienv', '\$', 5)
		self.command('cd cmake_targets', '\$', 5)
		self.command('echo "ulimit -c unlimited && ./lte_build_oai/build/lte-softmodem -O ' + self.eNBSourceCodePath + '/' + ci_full_config_file + extra_options + '" > ./my-lte-softmodem-run' + str(self.eNB_instance) + '.sh', '\$', 5)
		self.command('chmod 775 ./my-lte-softmodem-run' + str(self.eNB_instance) + '.sh', '\$', 5)
		self.command('echo ' + self.eNBPassword + ' | sudo -S rm -Rf enb_' + self.testCase_id + '.log', '\$', 5)
		self.command('echo ' + self.eNBPassword + ' | sudo -S -E daemon --inherit --unsafe --name=enb' + str(self.eNB_instance) + '_daemon --chdir=' + self.eNBSourceCodePath + '/cmake_targets -o ' + self.eNBSourceCodePath + '/cmake_targets/enb_' + self.testCase_id + '.log ./my-lte-softmodem-run' + str(self.eNB_instance) + '.sh', '\$', 5)
		if not rruCheck:
			self.eNBLogFile = 'enb_' + self.testCase_id + '.log'
			if extra_options != '':
				self.eNBOptions = extra_options
		result = re.search('rru|du', str(config_file))
		if result is not None:
			self.rruLogFile = 'enb_' + self.testCase_id + '.log'
		time.sleep(6)
		doLoop = True
		loopCounter = 10
		while (doLoop):
			loopCounter = loopCounter - 1
			if (loopCounter == 0):
				# In case of T tracer recording, we may need to kill it
				result = re.search('T_stdout', str(self.Initialize_eNB_args))
				if result is not None:
					self.command('killall --signal SIGKILL record', '\$', 5)
				self.close()
				doLoop = False
				logging.error('\u001B[1;37;41m eNB logging system did not show got sync! \u001B[0m')
				self.CreateHtmlTestRow('-O ' + config_file + extra_options, 'KO', ALL_PROCESSES_OK)
				self.CreateHtmlTabFooter(False)
				# In case of T tracer recording, we need to kill tshark on EPC side
				result = re.search('T_stdout', str(self.Initialize_eNB_args))
				if result is not None:
					self.open(self.EPCIPAddress, self.EPCUserName, self.EPCPassword)
					logging.debug('\u001B[1m Stopping tshark \u001B[0m')
					self.command('echo ' + self.EPCPassword + ' | sudo -S killall --signal SIGKILL tshark', '\$', 5)
					self.close()
					time.sleep(1)
					pcap_log_file = 'enb_' + self.testCase_id + '_s1log.pcap'
					copyin_res = self.copyin(self.EPCIPAddress, self.EPCUserName, self.EPCPassword, '/tmp/' + pcap_log_file, '.')
					if (copyin_res == 0):
						self.copyout(self.eNBIPAddress, self.eNBUserName, self.eNBPassword, pcap_log_file, self.eNBSourceCodePath + '/cmake_targets/.')
				sys.exit(1)
			else:
				self.command('stdbuf -o0 cat enb_' + self.testCase_id + '.log | egrep --text --color=never -i "wait|sync|Starting"', '\$', 4)
				if rruCheck:
					result = re.search('wait RUs', str(self.ssh.before))
				else:
					result = re.search('got sync|Starting F1AP at CU', str(self.ssh.before))
				if result is None:
					time.sleep(6)
				else:
					doLoop = False
					if rruCheck and extra_options != '':
						self.rruOptions = extra_options
					self.CreateHtmlTestRow('-O ' + config_file + extra_options, 'OK', ALL_PROCESSES_OK)
					logging.debug('\u001B[1m Initialize eNB Completed\u001B[0m')

		self.close()

	def InitializeUE_common(self, device_id):
		logging.debug('send adb commands')
		try:
			self.open(self.ADBIPAddress, self.ADBUserName, self.ADBPassword)
			# The following commands are deprecated since we no longer work on Android 7+
			# self.command('stdbuf -o0 adb -s ' + device_id + ' shell settings put global airplane_mode_on 1', '\$', 10)
			# self.command('stdbuf -o0 adb -s ' + device_id + ' shell am broadcast -a android.intent.action.AIRPLANE_MODE --ez state true', '\$', 60)
			# a dedicated script has to be installed inside the UE
			# airplane mode on means call /data/local/tmp/off
			self.command('stdbuf -o0 adb -s ' + device_id + ' shell /data/local/tmp/off', '\$', 60)
			#airplane mode off means call /data/local/tmp/on
			logging.debug('\u001B[1mUE (' + device_id + ') Initialize Completed\u001B[0m')
			self.close()
		except:
			os.kill(os.getppid(),signal.SIGUSR1)

	def InitializeUE(self):
		if self.ADBIPAddress == '' or self.ADBUserName == '' or self.ADBPassword == '':
			Usage()
			sys.exit('Insufficient Parameter')
		multi_jobs = []
		for device_id in self.UEDevices:
			p = Process(target = self.InitializeUE_common, args = (device_id,))
			p.daemon = True
			p.start()
			multi_jobs.append(p)
		for job in multi_jobs:
			job.join()
		self.CreateHtmlTestRow('N/A', 'OK', ALL_PROCESSES_OK)

	def InitializeOAIUE(self):
		if self.UEIPAddress == '' or self.UEUserName == '' or self.UEPassword == '' or self.UESourceCodePath == '':
			Usage()
			sys.exit('Insufficient Parameter')
		result = re.search('--no-L2-connect', str(self.Initialize_OAI_UE_args))
		if result is None:
			check_eNB = True
			check_OAI_UE = False
			pStatus = self.CheckProcessExist(check_eNB, check_OAI_UE)
			if (pStatus < 0):
				self.CreateHtmlTestRow(self.Initialize_OAI_UE_args, 'KO', pStatus)
				self.CreateHtmlTabFooter(False)
				sys.exit(1)
		self.open(self.UEIPAddress, self.UEUserName, self.UEPassword)
		# b2xx_fx3_utils reset procedure
		self.command('echo ' + self.UEPassword + ' | sudo -S uhd_find_devices', '\$', 10)
		result = re.search('type: b200', str(self.ssh.before))
		if result is not None:
			logging.debug('Found a B2xx device --> resetting it')
			self.command('echo ' + self.UEPassword + ' | sudo -S b2xx_fx3_utils --reset-device', '\$', 10)
			# Reloading FGPA bin firmware
			self.command('echo ' + self.UEPassword + ' | sudo -S uhd_find_devices', '\$', 15)
		else:
			logging.debug('Did not find any B2xx device')
		self.command('cd ' + self.UESourceCodePath, '\$', 5)
		self.command('source oaienv', '\$', 5)
		self.command('cd cmake_targets/lte_build_oai/build', '\$', 5)
		result = re.search('--no-L2-connect', str(self.Initialize_OAI_UE_args))
		# We may have to regenerate the .u* files
		if result is None:
			self.command('sed -e "s#93#92#" -e "s#8baf473f2f8fd09487cccbd7097c6862#fec86ba6eb707ed08905757b1bb44b8f#" -e "s#e734f8734007d6c5ce7a0508809e7e9c#C42449363BBAD02B66D16BC975D77CC1#" ../../../openair3/NAS/TOOLS/ue_eurecom_test_sfr.conf > ../../../openair3/NAS/TOOLS/ci-ue_eurecom_test_sfr.conf', '\$', 5)
			self.command('echo ' + self.UEPassword + ' | sudo -S rm -Rf .u*', '\$', 5)
			self.command('echo ' + self.UEPassword + ' | sudo -S ../../../targets/bin/conf2uedata -c ../../../openair3/NAS/TOOLS/ci-ue_eurecom_test_sfr.conf -o .', '\$', 5)
		# Launch UE with the modified config file
		self.command('echo "ulimit -c unlimited && ./lte-uesoftmodem ' + self.Initialize_OAI_UE_args + '" > ./my-lte-uesoftmodem-run' + str(self.UE_instance) + '.sh', '\$', 5)
		self.command('chmod 775 ./my-lte-uesoftmodem-run' + str(self.UE_instance) + '.sh', '\$', 5)
		self.command('echo ' + self.UEPassword + ' | sudo -S rm -Rf ' + self.UESourceCodePath + '/cmake_targets/ue_' + self.testCase_id + '.log', '\$', 5)
		self.command('echo ' + self.UEPassword + ' | sudo -S -E daemon --inherit --unsafe --name=ue' + str(self.UE_instance) + '_daemon --chdir=' + self.UESourceCodePath + '/cmake_targets/lte_build_oai/build -o ' + self.UESourceCodePath + '/cmake_targets/ue_' + self.testCase_id + '.log ./my-lte-uesoftmodem-run' + str(self.UE_instance) + '.sh', '\$', 5)
		self.UELogFile = 'ue_' + self.testCase_id + '.log'
		time.sleep(6)
		self.command('cd ../..', '\$', 5)
		doLoop = True
		loopCounter = 10
		while (doLoop):
			loopCounter = loopCounter - 1
			if (loopCounter == 0):
				sys.exit(1)
			else:
				self.command('stdbuf -o0 cat ue_' + self.testCase_id + '.log | egrep --text --color=never -i "wait|sync"', '\$', 4)
				result = re.search('got sync', str(self.ssh.before))
				if result is None:
					time.sleep(6)
				else:
					doLoop = False
					self.CreateHtmlTestRow(self.Initialize_OAI_UE_args, 'OK', ALL_PROCESSES_OK, 'OAI UE')
					logging.debug('\u001B[1m Initialize OAI UE Completed\u001B[0m')
		self.close()

	def checkDevTTYisUnlocked(self):
		self.open(self.ADBIPAddress, self.ADBUserName, self.ADBPassword)
		count = 0
		while count < 5:
			self.command('echo ' + self.ADBPassword + ' | sudo -S lsof | grep ttyUSB0', '\$', 10)
			result = re.search('picocom', str(self.ssh.before))
			if result is None:
				count = 10
			else:
				time.sleep(5)
				count = count + 1
		self.close()

	def InitializeCatM(self):
		if self.ADBIPAddress == '' or self.ADBUserName == '' or self.ADBPassword == '':
			Usage()
			sys.exit('Insufficient Parameter')
		self.picocom_closure = True
		self.open(self.ADBIPAddress, self.ADBUserName, self.ADBPassword)
		# dummy call to start a sudo session. The picocom command does NOT handle well the `sudo -S`
		self.command('echo ' + self.ADBPassword + ' | sudo -S ls', '\$', 10)
		self.command('sudo picocom --baud 921600 --flow n --databits 8 /dev/ttyUSB0', 'Terminal ready', 10)
		time.sleep(1)
		# Calling twice AT to clear all buffers
		self.command('AT', 'OK|ERROR', 5)
		self.command('AT', 'OK', 5)
		# Disabling the Radio
		self.command('AT+CFUN=0', 'OK', 5)
		logging.debug('\u001B[1m Cellular Functionality disabled\u001B[0m')
		# Checking if auto-attach is enabled
		self.command('AT^AUTOATT?', 'OK', 5)
		result = re.search('AUTOATT: (?P<state>[0-9\-]+)', str(self.ssh.before))
		if result is not None:
			if result.group('state') is not None:
				autoAttachState = int(result.group('state'))
				if autoAttachState is not None:
					if autoAttachState == 0:
						self.command('AT^AUTOATT=1', 'OK', 5)
					logging.debug('\u001B[1m Auto-Attach enabled\u001B[0m')
		else:
			logging.debug('\u001B[1;37;41m Could not check Auto-Attach! \u001B[0m')
		# Force closure of picocom but device might still be locked
		self.close()
		self.picocom_closure = False
		self.CreateHtmlTestRow('N/A', 'OK', ALL_PROCESSES_OK)
		self.checkDevTTYisUnlocked()

	def TerminateCatM(self):
		if self.ADBIPAddress == '' or self.ADBUserName == '' or self.ADBPassword == '':
			Usage()
			sys.exit('Insufficient Parameter')
		self.picocom_closure = True
		self.open(self.ADBIPAddress, self.ADBUserName, self.ADBPassword)
		# dummy call to start a sudo session. The picocom command does NOT handle well the `sudo -S`
		self.command('echo ' + self.ADBPassword + ' | sudo -S ls', '\$', 10)
		self.command('sudo picocom --baud 921600 --flow n --databits 8 /dev/ttyUSB0', 'Terminal ready', 10)
		time.sleep(1)
		# Calling twice AT to clear all buffers
		self.command('AT', 'OK|ERROR', 5)
		self.command('AT', 'OK', 5)
		# Disabling the Radio
		self.command('AT+CFUN=0', 'OK', 5)
		logging.debug('\u001B[1m Cellular Functionality disabled\u001B[0m')
		self.close()
		self.picocom_closure = False
		self.CreateHtmlTestRow('N/A', 'OK', ALL_PROCESSES_OK)
		self.checkDevTTYisUnlocked()

	def AttachCatM(self):
		if self.ADBIPAddress == '' or self.ADBUserName == '' or self.ADBPassword == '':
			Usage()
			sys.exit('Insufficient Parameter')
		self.picocom_closure = True
		self.open(self.ADBIPAddress, self.ADBUserName, self.ADBPassword)
		# dummy call to start a sudo session. The picocom command does NOT handle well the `sudo -S`
		self.command('echo ' + self.ADBPassword + ' | sudo -S ls', '\$', 10)
		self.command('sudo picocom --baud 921600 --flow n --databits 8 /dev/ttyUSB0', 'Terminal ready', 10)
		time.sleep(1)
		# Calling twice AT to clear all buffers
		self.command('AT', 'OK|ERROR', 5)
		self.command('AT', 'OK', 5)
		# Enabling the Radio
		self.command('AT+CFUN=1', 'SIMSTORE,READY', 5)
		logging.debug('\u001B[1m Cellular Functionality enabled\u001B[0m')
		time.sleep(4)
		# We should check if we register
		count = 0
		attach_cnt = 0
		attach_status = False
		while count < 5:
			self.command('AT+CEREG?', 'OK', 5)
			result = re.search('CEREG: 2,(?P<state>[0-9\-]+),', str(self.ssh.before))
			if result is not None:
				mDataConnectionState = int(result.group('state'))
				if mDataConnectionState is not None:
					if mDataConnectionState == 1:
						count = 10
						attach_status = True
						result = re.search('CEREG: 2,1,"(?P<networky>[0-9A-Z]+)","(?P<networkz>[0-9A-Z]+)"', str(self.ssh.before))
						if result is not None:
							networky = result.group('networky')
							networkz = result.group('networkz')
							logging.debug('\u001B[1m CAT-M module attached to eNB (' + str(networky) + '/' + str(networkz) + ')\u001B[0m')
						else:
							logging.debug('\u001B[1m CAT-M module attached to eNB\u001B[0m')
					else:
						logging.debug('+CEREG: 2,' + str(mDataConnectionState))
						attach_cnt = attach_cnt + 1
			else:
				logging.debug(str(self.ssh.before))
				attach_cnt = attach_cnt + 1
			count = count + 1
			time.sleep(1)
		if attach_status:
			self.command('AT+CESQ', 'OK', 5)
			result = re.search('CESQ: 99,99,255,255,(?P<rsrq>[0-9]+),(?P<rsrp>[0-9]+)', str(self.ssh.before))
			if result is not None:
				nRSRQ = int(result.group('rsrq'))
				nRSRP = int(result.group('rsrp'))
				if (nRSRQ is not None) and (nRSRP is not None):
					logging.debug('    RSRQ = ' + str(-20+(nRSRQ/2)) + ' dB')
					logging.debug('    RSRP = ' + str(-140+nRSRP) + ' dBm')
		self.close()
		self.picocom_closure = False
		html_queue = SimpleQueue()
		self.checkDevTTYisUnlocked()
		if attach_status:
			html_cell = '<pre style="background-color:white">CAT-M module\nAttachment Completed in ' + str(attach_cnt+4) + ' seconds'
			if (nRSRQ is not None) and (nRSRP is not None):
				html_cell += '\n   RSRQ = ' + str(-20+(nRSRQ/2)) + ' dB'
				html_cell += '\n   RSRP = ' + str(-140+nRSRP) + ' dBm</pre>'
			else:
				html_cell += '</pre>'
			html_queue.put(html_cell)
			self.CreateHtmlTestRowQueue('N/A', 'OK', 1, html_queue)
		else:
			html_cell = '<pre style="background-color:white">CAT-M module\nAttachment Failed</pre>'
			html_queue.put(html_cell)
			self.CreateHtmlTestRowQueue('N/A', 'KO', 1, html_queue)

	def PingCatM(self):
		if self.EPCIPAddress == '' or self.EPCUserName == '' or self.EPCPassword == '' or self.EPCSourceCodePath == '':
			Usage()
			sys.exit('Insufficient Parameter')
		check_eNB = True
		check_OAI_UE = False
		pStatus = self.CheckProcessExist(check_eNB, check_OAI_UE)
		if (pStatus < 0):
			self.CreateHtmlTestRow(self.ping_args, 'KO', pStatus)
			self.CreateHtmlTabFooter(False)
			sys.exit(1)
		try:
			statusQueue = SimpleQueue()
			lock = Lock()
			self.open(self.EPCIPAddress, self.EPCUserName, self.EPCPassword)
			self.command('cd ' + self.EPCSourceCodePath, '\$', 5)
			self.command('cd scripts', '\$', 5)
			if re.match('OAI', self.EPCType, re.IGNORECASE):
				logging.debug('Using the OAI EPC HSS: not implemented yet')
				self.CreateHtmlTestRow(self.ping_args, 'KO', pStatus)
				self.CreateHtmlTabFooter(False)
				sys.exit(1)
			else:
				self.command('egrep --color=never "Allocated ipv4 addr" /opt/ltebox/var/log/xGwLog.0', '\$', 5)
				result = re.search('Allocated ipv4 addr: (?P<ipaddr>[0-9\.]+) from Pool', str(self.ssh.before))
				if result is not None:
					moduleIPAddr = result.group('ipaddr')
				else:
					return
			ping_time = re.findall("-c (\d+)",str(self.ping_args))
			device_id = 'catm'
			ping_status = self.command('stdbuf -o0 ping ' + self.ping_args + ' ' + str(moduleIPAddr) + ' 2>&1 | stdbuf -o0 tee ping_' + self.testCase_id + '_' + device_id + '.log', '\$', int(ping_time[0])*1.5)
			# TIMEOUT CASE
			if ping_status < 0:
				message = 'Ping with UE (' + str(moduleIPAddr) + ') crashed due to TIMEOUT!'
				logging.debug('\u001B[1;37;41m ' + message + ' \u001B[0m')
				self.ping_iperf_wrong_exit(lock, moduleIPAddr, device_id, statusQueue, message)
				return
			result = re.search(', (?P<packetloss>[0-9\.]+)% packet loss, time [0-9\.]+ms', str(self.ssh.before))
			if result is None:
				message = 'Packet Loss Not Found!'
				logging.debug('\u001B[1;37;41m ' + message + ' \u001B[0m')
				self.ping_iperf_wrong_exit(lock, moduleIPAddr, device_id, statusQueue, message)
				return
			packetloss = result.group('packetloss')
			if float(packetloss) == 100:
				message = 'Packet Loss is 100%'
				logging.debug('\u001B[1;37;41m ' + message + ' \u001B[0m')
				self.ping_iperf_wrong_exit(lock, moduleIPAddr, device_id, statusQueue, message)
				return
			result = re.search('rtt min\/avg\/max\/mdev = (?P<rtt_min>[0-9\.]+)\/(?P<rtt_avg>[0-9\.]+)\/(?P<rtt_max>[0-9\.]+)\/[0-9\.]+ ms', str(self.ssh.before))
			if result is None:
				message = 'Ping RTT_Min RTT_Avg RTT_Max Not Found!'
				logging.debug('\u001B[1;37;41m ' + message + ' \u001B[0m')
				self.ping_iperf_wrong_exit(lock, moduleIPAddr, device_id, statusQueue, message)
				return
			rtt_min = result.group('rtt_min')
			rtt_avg = result.group('rtt_avg')
			rtt_max = result.group('rtt_max')
			pal_msg = 'Packet Loss : ' + packetloss + '%'
			min_msg = 'RTT(Min)    : ' + rtt_min + ' ms'
			avg_msg = 'RTT(Avg)    : ' + rtt_avg + ' ms'
			max_msg = 'RTT(Max)    : ' + rtt_max + ' ms'
			lock.acquire()
			logging.debug('\u001B[1;37;44m ping result (' + moduleIPAddr + ') \u001B[0m')
			logging.debug('\u001B[1;34m    ' + pal_msg + '\u001B[0m')
			logging.debug('\u001B[1;34m    ' + min_msg + '\u001B[0m')
			logging.debug('\u001B[1;34m    ' + avg_msg + '\u001B[0m')
			logging.debug('\u001B[1;34m    ' + max_msg + '\u001B[0m')
			qMsg = pal_msg + '\n' + min_msg + '\n' + avg_msg + '\n' + max_msg
			packetLossOK = True
			if packetloss is not None:
				if float(packetloss) > float(self.ping_packetloss_threshold):
					qMsg += '\nPacket Loss too high'
					logging.debug('\u001B[1;37;41m Packet Loss too high \u001B[0m')
					packetLossOK = False
				elif float(packetloss) > 0:
					qMsg += '\nPacket Loss is not 0%'
					logging.debug('\u001B[1;30;43m Packet Loss is not 0% \u001B[0m')
			lock.release()
			self.close()
			html_cell = '<pre style="background-color:white">CAT-M module\nIP Address  : ' + moduleIPAddr + '\n' + qMsg + '</pre>'
			statusQueue.put(html_cell)
			if (packetLossOK):
				self.CreateHtmlTestRowQueue(self.ping_args, 'OK', 1, statusQueue)
			else:
				self.CreateHtmlTestRowQueue(self.ping_args, 'KO', 1, statusQueue)
				self.AutoTerminateUEandeNB()
				self.CreateHtmlTabFooter(False)
				sys.exit(1)
		except:
			os.kill(os.getppid(),signal.SIGUSR1)

	def AttachUE_common(self, device_id, statusQueue, lock):
		try:
			self.open(self.ADBIPAddress, self.ADBUserName, self.ADBPassword)
			self.command('stdbuf -o0 adb -s ' + device_id + ' shell /data/local/tmp/on', '\$', 60)
			time.sleep(2)
			max_count = 45
			count = max_count
			while count > 0:
				self.command('stdbuf -o0 adb -s ' + device_id + ' shell dumpsys telephony.registry | grep mDataConnectionState', '\$', 15)
				result = re.search('mDataConnectionState.*=(?P<state>[0-9\-]+)', str(self.ssh.before))
				if result is None:
					logging.debug('\u001B[1;37;41m mDataConnectionState Not Found! \u001B[0m')
					lock.acquire()
					statusQueue.put(-1)
					statusQueue.put(device_id)
					statusQueue.put('mDataConnectionState Not Found!')
					lock.release()
					break
				mDataConnectionState = int(result.group('state'))
				if mDataConnectionState == 2:
					logging.debug('\u001B[1mUE (' + device_id + ') Attach Completed\u001B[0m')
					lock.acquire()
					statusQueue.put(max_count - count)
					statusQueue.put(device_id)
					statusQueue.put('Attach Completed')
					lock.release()
					break
				count = count - 1
				if count == 15 or count == 30:
					logging.debug('\u001B[1;30;43m Retry UE (' + device_id + ') Flight Mode Off \u001B[0m')
					self.command('stdbuf -o0 adb -s ' + device_id + ' shell /data/local/tmp/off', '\$', 60)
					time.sleep(0.5)
					self.command('stdbuf -o0 adb -s ' + device_id + ' shell /data/local/tmp/on', '\$', 60)
					time.sleep(0.5)
				logging.debug('\u001B[1mWait UE (' + device_id + ') a second until mDataConnectionState=2 (' + str(max_count-count) + ' times)\u001B[0m')
				time.sleep(1)
			if count == 0:
				logging.debug('\u001B[1;37;41m UE (' + device_id + ') Attach Failed \u001B[0m')
				lock.acquire()
				statusQueue.put(-1)
				statusQueue.put(device_id)
				statusQueue.put('Attach Failed')
				lock.release()
			self.close()
		except:
			os.kill(os.getppid(),signal.SIGUSR1)

	def AttachUE(self):
		if self.ADBIPAddress == '' or self.ADBUserName == '' or self.ADBPassword == '':
			Usage()
			sys.exit('Insufficient Parameter')
		check_eNB = True
		check_OAI_UE = False
		pStatus = self.CheckProcessExist(check_eNB, check_OAI_UE)
		if (pStatus < 0):
			self.CreateHtmlTestRow('N/A', 'KO', pStatus)
			self.AutoTerminateUEandeNB()
			self.CreateHtmlTabFooter(False)
			sys.exit(1)
		multi_jobs = []
		status_queue = SimpleQueue()
		lock = Lock()
		nb_ue_to_connect = 0
		for device_id in self.UEDevices:
			if (self.nbMaxUEtoAttach == -1) or (nb_ue_to_connect < self.nbMaxUEtoAttach):
				p = Process(target = self.AttachUE_common, args = (device_id, status_queue, lock,))
				p.daemon = True
				p.start()
				multi_jobs.append(p)
			nb_ue_to_connect = nb_ue_to_connect + 1
		for job in multi_jobs:
			job.join()

		if (status_queue.empty()):
			self.CreateHtmlTestRow('N/A', 'KO', ALL_PROCESSES_OK)
			self.CreateHtmlTabFooter(False)
			self.AutoTerminateUEandeNB()
			sys.exit(1)
		else:
			attach_status = True
			html_queue = SimpleQueue()
			while (not status_queue.empty()):
				count = status_queue.get()
				if (count < 0):
					attach_status = False
				device_id = status_queue.get()
				message = status_queue.get()
				if (count < 0):
					html_cell = '<pre style="background-color:white">UE (' + device_id + ')\n' + message + '</pre>'
				else:
					html_cell = '<pre style="background-color:white">UE (' + device_id + ')\n' + message + ' in ' + str(count + 2) + ' seconds</pre>'
				html_queue.put(html_cell)
			if (attach_status):
				self.CreateHtmlTestRowQueue('N/A', 'OK', len(self.UEDevices), html_queue)
				result = re.search('T_stdout', str(self.Initialize_eNB_args))
				if result is not None:
					logging.debug('Waiting 5 seconds to fill up record file')
					time.sleep(5)
			else:
				self.CreateHtmlTestRowQueue('N/A', 'KO', len(self.UEDevices), html_queue)
				self.AutoTerminateUEandeNB()
				self.CreateHtmlTabFooter(False)
				sys.exit(1)

	def DetachUE_common(self, device_id):
		try:
			self.open(self.ADBIPAddress, self.ADBUserName, self.ADBPassword)
			self.command('stdbuf -o0 adb -s ' + device_id + ' shell /data/local/tmp/off', '\$', 60)
			logging.debug('\u001B[1mUE (' + device_id + ') Detach Completed\u001B[0m')
			self.close()
		except:
			os.kill(os.getppid(),signal.SIGUSR1)

	def DetachUE(self):
		if self.ADBIPAddress == '' or self.ADBUserName == '' or self.ADBPassword == '':
			Usage()
			sys.exit('Insufficient Parameter')
		check_eNB = True
		check_OAI_UE = False
		pStatus = self.CheckProcessExist(check_eNB, check_OAI_UE)
		if (pStatus < 0):
			self.CreateHtmlTestRow('N/A', 'KO', pStatus)
			self.AutoTerminateUEandeNB()
			self.CreateHtmlTabFooter(False)
			sys.exit(1)
		multi_jobs = []
		for device_id in self.UEDevices:
			p = Process(target = self.DetachUE_common, args = (device_id,))
			p.daemon = True
			p.start()
			multi_jobs.append(p)
		for job in multi_jobs:
			job.join()
		self.CreateHtmlTestRow('N/A', 'OK', ALL_PROCESSES_OK)
		result = re.search('T_stdout', str(self.Initialize_eNB_args))
		if result is not None:
			logging.debug('Waiting 5 seconds to fill up record file')
			time.sleep(5)

	def RebootUE_common(self, device_id):
		try:
			self.open(self.ADBIPAddress, self.ADBUserName, self.ADBPassword)
			previousmDataConnectionStates = []
			# Save mDataConnectionState
			self.command('stdbuf -o0 adb -s ' + device_id + ' shell dumpsys telephony.registry | grep mDataConnectionState', '\$', 15)
			self.command('stdbuf -o0 adb -s ' + device_id + ' shell dumpsys telephony.registry | grep mDataConnectionState', '\$', 15)
			result = re.search('mDataConnectionState.*=(?P<state>[0-9\-]+)', str(self.ssh.before))
			if result is None:
				logging.debug('\u001B[1;37;41m mDataConnectionState Not Found! \u001B[0m')
				sys.exit(1)
			previousmDataConnectionStates.append(int(result.group('state')))
			# Reboot UE
			self.command('stdbuf -o0 adb -s ' + device_id + ' shell reboot', '\$', 10)
			time.sleep(60)
			previousmDataConnectionState = previousmDataConnectionStates.pop(0)
			count = 180
			while count > 0:
				count = count - 1
				self.command('stdbuf -o0 adb -s ' + device_id + ' shell dumpsys telephony.registry | grep mDataConnectionState', '\$', 15)
				result = re.search('mDataConnectionState.*=(?P<state>[0-9\-]+)', str(self.ssh.before))
				if result is None:
					mDataConnectionState = None
				else:
					mDataConnectionState = int(result.group('state'))
					logging.debug('mDataConnectionState = ' + result.group('state'))
				if mDataConnectionState is None or (previousmDataConnectionState == 2 and mDataConnectionState != 2):
					logging.debug('\u001B[1mWait UE (' + device_id + ') a second until reboot completion (' + str(180-count) + ' times)\u001B[0m')
					time.sleep(1)
				else:
					logging.debug('\u001B[1mUE (' + device_id + ') Reboot Completed\u001B[0m')
					break
			if count == 0:
				logging.debug('\u001B[1;37;41m UE (' + device_id + ') Reboot Failed \u001B[0m')
				sys.exit(1)
			self.close()
		except:
			os.kill(os.getppid(),signal.SIGUSR1)

	def RebootUE(self):
		if self.ADBIPAddress == '' or self.ADBUserName == '' or self.ADBPassword == '':
			Usage()
			sys.exit('Insufficient Parameter')
		check_eNB = True
		check_OAI_UE = False
		pStatus = self.CheckProcessExist(check_eNB, check_OAI_UE)
		if (pStatus < 0):
			self.CreateHtmlTestRow('N/A', 'KO', pStatus)
			self.CreateHtmlTabFooter(False)
			sys.exit(1)
		multi_jobs = []
		for device_id in self.UEDevices:
			p = Process(target = self.RebootUE_common, args = (device_id,))
			p.daemon = True
			p.start()
			multi_jobs.append(p)
		for job in multi_jobs:
			job.join()
		self.CreateHtmlTestRow('N/A', 'OK', ALL_PROCESSES_OK)

	def GetAllUEDevices(self, terminate_ue_flag):
		if self.ADBIPAddress == '' or self.ADBUserName == '' or self.ADBPassword == '':
			Usage()
			sys.exit('Insufficient Parameter')
		self.open(self.ADBIPAddress, self.ADBUserName, self.ADBPassword)
		self.command('adb devices', '\$', 15)
		self.UEDevices = re.findall("\\\\r\\\\n([A-Za-z0-9]+)\\\\tdevice",str(self.ssh.before))
		if terminate_ue_flag == False:
			if len(self.UEDevices) == 0:
				logging.debug('\u001B[1;37;41m UE Not Found! \u001B[0m')
				sys.exit(1)
		self.close()

	def GetAllCatMDevices(self, terminate_ue_flag):
		if self.ADBIPAddress == '' or self.ADBUserName == '' or self.ADBPassword == '':
			Usage()
			sys.exit('Insufficient Parameter')
		self.open(self.ADBIPAddress, self.ADBUserName, self.ADBPassword)
		self.command('lsusb | egrep "Future Technology Devices International, Ltd FT2232C" | sed -e "s#:.*##" -e "s# #_#g"', '\$', 15)
		self.CatMDevices = re.findall("\\\\r\\\\n([A-Za-z0-9_]+)",str(self.ssh.before))
		if terminate_ue_flag == False:
			if len(self.CatMDevices) == 0:
				logging.debug('\u001B[1;37;41m CAT-M UE Not Found! \u001B[0m')
				sys.exit(1)
		self.close()

	def GetAllUEIPAddresses(self):
		if self.ADBIPAddress == '' or self.ADBUserName == '' or self.ADBPassword == '':
			Usage()
			sys.exit('Insufficient Parameter')
		ue_ip_status = 0
		self.UEIPAddresses = []
		self.open(self.ADBIPAddress, self.ADBUserName, self.ADBPassword)
		for device_id in self.UEDevices:
			count = 0
			while count < 4:
				self.command('stdbuf -o0 adb -s ' + device_id + ' shell ip addr show | grep rmnet', '\$', 15)
				result = re.search('inet (?P<ueipaddress>[0-9]+\.[0-9]+\.[0-9]+\.[0-9]+)\/[0-9]+[0-9a-zA-Z\.\s]+', str(self.ssh.before))
				if result is None:
					logging.debug('\u001B[1;37;41m UE IP Address Not Found! \u001B[0m')
					time.sleep(1)
					count += 1
				else:
					count = 10
			if count < 9:
				ue_ip_status -= 1
				continue
			UE_IPAddress = result.group('ueipaddress')
			logging.debug('\u001B[1mUE (' + device_id + ') IP Address is ' + UE_IPAddress + '\u001B[0m')
			for ueipaddress in self.UEIPAddresses:
				if ueipaddress == UE_IPAddress:
					logging.debug('\u001B[1mUE (' + device_id + ') IP Address ' + UE_IPAddress + 'has been existed!' + '\u001B[0m')
					ue_ip_status -= 1
					continue
			self.UEIPAddresses.append(UE_IPAddress)
		self.close()
		return ue_ip_status

	def ping_iperf_wrong_exit(self, lock, UE_IPAddress, device_id, statusQueue, message):
		lock.acquire()
		statusQueue.put(-1)
		statusQueue.put(device_id)
		statusQueue.put(UE_IPAddress)
		statusQueue.put(message)
		lock.release()

	def Ping_common(self, lock, UE_IPAddress, device_id, statusQueue):
		try:
			self.open(self.EPCIPAddress, self.EPCUserName, self.EPCPassword)
			self.command('cd ' + self.EPCSourceCodePath, '\$', 5)
			self.command('cd scripts', '\$', 5)
			ping_time = re.findall("-c (\d+)",str(self.ping_args))
			ping_status = self.command('stdbuf -o0 ping ' + self.ping_args + ' ' + UE_IPAddress + ' 2>&1 | stdbuf -o0 tee ping_' + self.testCase_id + '_' + device_id + '.log', '\$', int(ping_time[0])*1.5)
			# TIMEOUT CASE
			if ping_status < 0:
				message = 'Ping with UE (' + str(UE_IPAddress) + ') crashed due to TIMEOUT!'
				logging.debug('\u001B[1;37;41m ' + message + ' \u001B[0m')
				self.ping_iperf_wrong_exit(lock, UE_IPAddress, device_id, statusQueue, message)
				return
			result = re.search(', (?P<packetloss>[0-9\.]+)% packet loss, time [0-9\.]+ms', str(self.ssh.before))
			if result is None:
				message = 'Packet Loss Not Found!'
				logging.debug('\u001B[1;37;41m ' + message + ' \u001B[0m')
				self.ping_iperf_wrong_exit(lock, UE_IPAddress, device_id, statusQueue, message)
				return
			packetloss = result.group('packetloss')
			if float(packetloss) == 100:
				message = 'Packet Loss is 100%'
				logging.debug('\u001B[1;37;41m ' + message + ' \u001B[0m')
				self.ping_iperf_wrong_exit(lock, UE_IPAddress, device_id, statusQueue, message)
				return
			result = re.search('rtt min\/avg\/max\/mdev = (?P<rtt_min>[0-9\.]+)\/(?P<rtt_avg>[0-9\.]+)\/(?P<rtt_max>[0-9\.]+)\/[0-9\.]+ ms', str(self.ssh.before))
			if result is None:
				message = 'Ping RTT_Min RTT_Avg RTT_Max Not Found!'
				logging.debug('\u001B[1;37;41m ' + message + ' \u001B[0m')
				self.ping_iperf_wrong_exit(lock, UE_IPAddress, device_id, statusQueue, message)
				return
			rtt_min = result.group('rtt_min')
			rtt_avg = result.group('rtt_avg')
			rtt_max = result.group('rtt_max')
			pal_msg = 'Packet Loss : ' + packetloss + '%'
			min_msg = 'RTT(Min)    : ' + rtt_min + ' ms'
			avg_msg = 'RTT(Avg)    : ' + rtt_avg + ' ms'
			max_msg = 'RTT(Max)    : ' + rtt_max + ' ms'
			lock.acquire()
			logging.debug('\u001B[1;37;44m ping result (' + UE_IPAddress + ') \u001B[0m')
			logging.debug('\u001B[1;34m    ' + pal_msg + '\u001B[0m')
			logging.debug('\u001B[1;34m    ' + min_msg + '\u001B[0m')
			logging.debug('\u001B[1;34m    ' + avg_msg + '\u001B[0m')
			logging.debug('\u001B[1;34m    ' + max_msg + '\u001B[0m')
			qMsg = pal_msg + '\n' + min_msg + '\n' + avg_msg + '\n' + max_msg
			packetLossOK = True
			if packetloss is not None:
				if float(packetloss) > float(self.ping_packetloss_threshold):
					qMsg += '\nPacket Loss too high'
					logging.debug('\u001B[1;37;41m Packet Loss too high \u001B[0m')
					packetLossOK = False
				elif float(packetloss) > 0:
					qMsg += '\nPacket Loss is not 0%'
					logging.debug('\u001B[1;30;43m Packet Loss is not 0% \u001B[0m')
			if (packetLossOK):
				statusQueue.put(0)
			else:
				statusQueue.put(-1)
			statusQueue.put(device_id)
			statusQueue.put(UE_IPAddress)
			statusQueue.put(qMsg)
			lock.release()
			self.close()
		except:
			os.kill(os.getppid(),signal.SIGUSR1)

	def PingNoS1(self):
		check_eNB = True
		check_OAI_UE = True
		pStatus = self.CheckProcessExist(check_eNB, check_OAI_UE)
		if (pStatus < 0):
			self.CreateHtmlTestRow(self.ping_args, 'KO', pStatus)
			self.AutoTerminateUEandeNB()
			self.CreateHtmlTabFooter(False)
			sys.exit(1)
		ping_from_eNB = re.search('oaitun_enb1', str(self.ping_args))
		if ping_from_eNB is not None:
			if self.eNBIPAddress == '' or self.eNBUserName == '' or self.eNBPassword == '':
				Usage()
				sys.exit('Insufficient Parameter')
		else:
			if self.UEIPAddress == '' or self.UEUserName == '' or self.UEPassword == '':
				Usage()
				sys.exit('Insufficient Parameter')
		try:
			if ping_from_eNB is not None:
				self.open(self.eNBIPAddress, self.eNBUserName, self.eNBPassword)
				self.command('cd ' + self.eNBSourceCodePath + '/cmake_targets/', '\$', 5)
			else:
				self.open(self.UEIPAddress, self.UEUserName, self.UEPassword)
				self.command('cd ' + self.UESourceCodePath + '/cmake_targets/', '\$', 5)
			self.command('cd cmake_targets', '\$', 5)
			ping_time = re.findall("-c (\d+)",str(self.ping_args))
			ping_status = self.command('stdbuf -o0 ping ' + self.ping_args + ' 2>&1 | stdbuf -o0 tee ping_' + self.testCase_id + '.log', '\$', int(ping_time[0])*1.5)
			# TIMEOUT CASE
			if ping_status < 0:
				message = 'Ping with OAI UE crashed due to TIMEOUT!'
				logging.debug('\u001B[1;37;41m ' + message + ' \u001B[0m')
				return
			result = re.search(', (?P<packetloss>[0-9\.]+)% packet loss, time [0-9\.]+ms', str(self.ssh.before))
			if result is None:
				message = 'Packet Loss Not Found!'
				logging.debug('\u001B[1;37;41m ' + message + ' \u001B[0m')
				return
			packetloss = result.group('packetloss')
			if float(packetloss) == 100:
				message = 'Packet Loss is 100%'
				logging.debug('\u001B[1;37;41m ' + message + ' \u001B[0m')
				return
			result = re.search('rtt min\/avg\/max\/mdev = (?P<rtt_min>[0-9\.]+)\/(?P<rtt_avg>[0-9\.]+)\/(?P<rtt_max>[0-9\.]+)\/[0-9\.]+ ms', str(self.ssh.before))
			if result is None:
				message = 'Ping RTT_Min RTT_Avg RTT_Max Not Found!'
				logging.debug('\u001B[1;37;41m ' + message + ' \u001B[0m')
				return
			rtt_min = result.group('rtt_min')
			rtt_avg = result.group('rtt_avg')
			rtt_max = result.group('rtt_max')
			pal_msg = 'Packet Loss : ' + packetloss + '%'
			min_msg = 'RTT(Min)    : ' + rtt_min + ' ms'
			avg_msg = 'RTT(Avg)    : ' + rtt_avg + ' ms'
			max_msg = 'RTT(Max)    : ' + rtt_max + ' ms'
			logging.debug('\u001B[1;37;44m OAI UE ping result \u001B[0m')
			logging.debug('\u001B[1;34m    ' + pal_msg + '\u001B[0m')
			logging.debug('\u001B[1;34m    ' + min_msg + '\u001B[0m')
			logging.debug('\u001B[1;34m    ' + avg_msg + '\u001B[0m')
			logging.debug('\u001B[1;34m    ' + max_msg + '\u001B[0m')
			qMsg = pal_msg + '\n' + min_msg + '\n' + avg_msg + '\n' + max_msg
			packetLossOK = True
			if packetloss is not None:
				if float(packetloss) > float(self.ping_packetloss_threshold):
					qMsg += '\nPacket Loss too high'
					logging.debug('\u001B[1;37;41m Packet Loss too high \u001B[0m')
					packetLossOK = False
				elif float(packetloss) > 0:
					qMsg += '\nPacket Loss is not 0%'
					logging.debug('\u001B[1;30;43m Packet Loss is not 0% \u001B[0m')
			self.close()
			html_queue = SimpleQueue()
			ip_addr = 'TBD'
			html_cell = '<pre style="background-color:white">OAI UE ping result\n' + qMsg + '</pre>'
			html_queue.put(html_cell)
			if packetLossOK:
				self.CreateHtmlTestRowQueue(self.ping_args, 'OK', len(self.UEDevices), html_queue)
			else:
				self.CreateHtmlTestRowQueue(self.ping_args, 'KO', len(self.UEDevices), html_queue)

			# copying on the EPC server for logCollection
			if ping_from_eNB is not None:
				copyin_res = self.copyin(self.eNBIPAddress, self.eNBUserName, self.eNBPassword, self.eNBSourceCodePath + '/cmake_targets/ping_' + self.testCase_id + '.log', '.')
			else:
				copyin_res = self.copyin(self.UEIPAddress, self.UEUserName, self.UEPassword, self.UESourceCodePath + '/cmake_targets/ping_' + self.testCase_id + '.log', '.')
			if (copyin_res == 0):
				self.copyout(self.EPCIPAddress, self.EPCUserName, self.EPCPassword, 'ping_' + self.testCase_id + '.log', self.EPCSourceCodePath + '/scripts')
		except:
			os.kill(os.getppid(),signal.SIGUSR1)

	def Ping(self):
		result = re.search('noS1', str(self.Initialize_eNB_args))
		if result is not None:
			self.PingNoS1()
			return
		if self.EPCIPAddress == '' or self.EPCUserName == '' or self.EPCPassword == '' or self.EPCSourceCodePath == '':
			Usage()
			sys.exit('Insufficient Parameter')
		check_eNB = True
		check_OAI_UE = False
		pStatus = self.CheckProcessExist(check_eNB, check_OAI_UE)
		if (pStatus < 0):
			self.CreateHtmlTestRow(self.ping_args, 'KO', pStatus)
			self.CreateHtmlTabFooter(False)
			sys.exit(1)
		ueIpStatus = self.GetAllUEIPAddresses()
		if (ueIpStatus < 0):
			self.CreateHtmlTestRow(self.ping_args, 'KO', UE_IP_ADDRESS_ISSUE)
			self.CreateHtmlTabFooter(False)
			sys.exit(1)
		multi_jobs = []
		i = 0
		lock = Lock()
		status_queue = SimpleQueue()
		for UE_IPAddress in self.UEIPAddresses:
			device_id = self.UEDevices[i]
			p = Process(target = self.Ping_common, args = (lock,UE_IPAddress,device_id,status_queue,))
			p.daemon = True
			p.start()
			multi_jobs.append(p)
			i = i + 1
		for job in multi_jobs:
			job.join()

		if (status_queue.empty()):
			self.CreateHtmlTestRow(self.ping_args, 'KO', ALL_PROCESSES_OK)
			self.AutoTerminateUEandeNB()
			self.CreateHtmlTabFooter(False)
			sys.exit(1)
		else:
			ping_status = True
			html_queue = SimpleQueue()
			while (not status_queue.empty()):
				count = status_queue.get()
				if (count < 0):
					ping_status = False
				device_id = status_queue.get()
				ip_addr = status_queue.get()
				message = status_queue.get()
				html_cell = '<pre style="background-color:white">UE (' + device_id + ')\nIP Address  : ' + ip_addr + '\n' + message + '</pre>'
				html_queue.put(html_cell)
			if (ping_status):
				self.CreateHtmlTestRowQueue(self.ping_args, 'OK', len(self.UEDevices), html_queue)
			else:
				self.CreateHtmlTestRowQueue(self.ping_args, 'KO', len(self.UEDevices), html_queue)
				self.AutoTerminateUEandeNB()
				self.CreateHtmlTabFooter(False)
				sys.exit(1)

	def Iperf_ComputeTime(self):
		result = re.search('-t (?P<iperf_time>\d+)', str(self.iperf_args))
		if result is None:
			logging.debug('\u001B[1;37;41m Iperf time Not Found! \u001B[0m')
			sys.exit(1)
		return result.group('iperf_time')

	def Iperf_ComputeModifiedBW(self, idx, ue_num):
		result = re.search('-b (?P<iperf_bandwidth>[0-9\.]+)[KMG]', str(self.iperf_args))
		if result is None:
			logging.debug('\u001B[1;37;41m Iperf bandwidth Not Found! \u001B[0m')
			sys.exit(1)
		iperf_bandwidth = result.group('iperf_bandwidth')
		if self.iperf_profile == 'balanced':
			iperf_bandwidth_new = float(iperf_bandwidth)/ue_num
		if self.iperf_profile == 'single-ue':
			iperf_bandwidth_new = float(iperf_bandwidth)
		if self.iperf_profile == 'unbalanced':
			# residual is 2% of max bw
			residualBW = float(iperf_bandwidth) / 50
			if idx == 0:
				iperf_bandwidth_new = float(iperf_bandwidth) - ((ue_num - 1) * residualBW)
			else:
				iperf_bandwidth_new = residualBW
		iperf_bandwidth_str = '-b ' + iperf_bandwidth
		iperf_bandwidth_str_new = '-b ' + ('%.2f' % iperf_bandwidth_new)
		result = re.sub(iperf_bandwidth_str, iperf_bandwidth_str_new, str(self.iperf_args))
		if result is None:
			logging.debug('\u001B[1;37;41m Calculate Iperf bandwidth Failed! \u001B[0m')
			sys.exit(1)
		return result

	def Iperf_analyzeV2TCPOutput(self, lock, UE_IPAddress, device_id, statusQueue, iperf_real_options):
		self.command('awk -f /tmp/tcp_iperf_stats.awk /tmp/CI-eNB/scripts/iperf_' + self.testCase_id + '_' + device_id + '.log', '\$', 5)
		result = re.search('Avg Bitrate : (?P<average>[0-9\.]+ Mbits\/sec) Max Bitrate : (?P<maximum>[0-9\.]+ Mbits\/sec) Min Bitrate : (?P<minimum>[0-9\.]+ Mbits\/sec)', str(self.ssh.before))
		if result is not None:
			avgbitrate = result.group('average')
			maxbitrate = result.group('maximum')
			minbitrate = result.group('minimum')
			lock.acquire()
			logging.debug('\u001B[1;37;44m TCP iperf result (' + UE_IPAddress + ') \u001B[0m')
			msg = 'TCP Stats   :\n'
			if avgbitrate is not None:
				logging.debug('\u001B[1;34m    Avg Bitrate : ' + avgbitrate + '\u001B[0m')
				msg += 'Avg Bitrate : ' + avgbitrate + '\n'
			if maxbitrate is not None:
				logging.debug('\u001B[1;34m    Max Bitrate : ' + maxbitrate + '\u001B[0m')
				msg += 'Max Bitrate : ' + maxbitrate + '\n'
			if minbitrate is not None:
				logging.debug('\u001B[1;34m    Min Bitrate : ' + minbitrate + '\u001B[0m')
				msg += 'Min Bitrate : ' + minbitrate + '\n'
			statusQueue.put(0)
			statusQueue.put(device_id)
			statusQueue.put(UE_IPAddress)
			statusQueue.put(msg)
			lock.release()
		return 0

	def Iperf_analyzeV2Output(self, lock, UE_IPAddress, device_id, statusQueue, iperf_real_options):
		result = re.search('-u', str(iperf_real_options))
		if result is None:
			return self.Iperf_analyzeV2TCPOutput(lock, UE_IPAddress, device_id, statusQueue, iperf_real_options)

		result = re.search('Server Report:', str(self.ssh.before))
		if result is None:
			result = re.search('read failed: Connection refused', str(self.ssh.before))
			if result is not None:
				logging.debug('\u001B[1;37;41m Could not connect to iperf server! \u001B[0m')
			else:
				logging.debug('\u001B[1;37;41m Server Report and Connection refused Not Found! \u001B[0m')
			return -1
		# Computing the requested bandwidth in float
		result = re.search('-b (?P<iperf_bandwidth>[0-9\.]+)[KMG]', str(iperf_real_options))
		if result is not None:
			req_bandwidth = result.group('iperf_bandwidth')
			req_bw = float(req_bandwidth)
			result = re.search('-b [0-9\.]+K', str(iperf_real_options))
			if result is not None:
				req_bandwidth = '%.1f Kbits/sec' % req_bw
				req_bw = req_bw * 1000
			result = re.search('-b [0-9\.]+M', str(iperf_real_options))
			if result is not None:
				req_bandwidth = '%.1f Mbits/sec' % req_bw
				req_bw = req_bw * 1000000
			result = re.search('-b [0-9\.]+G', str(iperf_real_options))
			if result is not None:
				req_bandwidth = '%.1f Gbits/sec' % req_bw
				req_bw = req_bw * 1000000000

		result = re.search('Server Report:\\\\r\\\\n(?:|\[ *\d+\].*) (?P<bitrate>[0-9\.]+ [KMG]bits\/sec) +(?P<jitter>[0-9\.]+ ms) +(\d+\/..\d+) (\((?P<packetloss>[0-9\.]+)%\))', str(self.ssh.before))
		if result is not None:
			bitrate = result.group('bitrate')
			packetloss = result.group('packetloss')
			jitter = result.group('jitter')
			lock.acquire()
			logging.debug('\u001B[1;37;44m iperf result (' + UE_IPAddress + ') \u001B[0m')
			iperfStatus = True
			msg = 'Req Bitrate : ' + req_bandwidth + '\n'
			logging.debug('\u001B[1;34m    Req Bitrate : ' + req_bandwidth + '\u001B[0m')
			if bitrate is not None:
				msg += 'Bitrate     : ' + bitrate + '\n'
				logging.debug('\u001B[1;34m    Bitrate     : ' + bitrate + '\u001B[0m')
				result = re.search('(?P<real_bw>[0-9\.]+) [KMG]bits/sec', str(bitrate))
				if result is not None:
					actual_bw = float(str(result.group('real_bw')))
					result = re.search('[0-9\.]+ K', bitrate)
					if result is not None:
						actual_bw = actual_bw * 1000
					result = re.search('[0-9\.]+ M', bitrate)
					if result is not None:
						actual_bw = actual_bw * 1000000
					result = re.search('[0-9\.]+ G', bitrate)
					if result is not None:
						actual_bw = actual_bw * 1000000000
					br_loss = 100 * actual_bw / req_bw
					bitperf = '%.2f ' % br_loss
					msg += 'Bitrate Perf: ' + bitperf + '%\n'
					logging.debug('\u001B[1;34m    Bitrate Perf: ' + bitperf + '%\u001B[0m')
			if packetloss is not None:
				msg += 'Packet Loss : ' + packetloss + '%\n'
				logging.debug('\u001B[1;34m    Packet Loss : ' + packetloss + '%\u001B[0m')
				if float(packetloss) > float(self.iperf_packetloss_threshold):
					msg += 'Packet Loss too high!\n'
					logging.debug('\u001B[1;37;41m Packet Loss too high \u001B[0m')
					iperfStatus = False
			if jitter is not None:
				msg += 'Jitter      : ' + jitter + '\n'
				logging.debug('\u001B[1;34m    Jitter      : ' + jitter + '\u001B[0m')
			if (iperfStatus):
				statusQueue.put(0)
			else:
				statusQueue.put(-1)
			statusQueue.put(device_id)
			statusQueue.put(UE_IPAddress)
			statusQueue.put(msg)
			lock.release()
			return 0

	def Iperf_analyzeV2Server(self, lock, UE_IPAddress, device_id, statusQueue, iperf_real_options):
		if (not os.path.isfile('iperf_server_' + self.testCase_id + '_' + device_id + '.log')):
			self.ping_iperf_wrong_exit(lock, UE_IPAddress, device_id, statusQueue, 'Could not analyze from server log')
			return
		# Computing the requested bandwidth in float
		result = re.search('-b (?P<iperf_bandwidth>[0-9\.]+)[KMG]', str(iperf_real_options))
		if result is None:
			logging.debug('Iperf bandwidth Not Found!')
			self.ping_iperf_wrong_exit(lock, UE_IPAddress, device_id, statusQueue, 'Could not compute Iperf bandwidth!')
			return
		else:
			req_bandwidth = result.group('iperf_bandwidth')
			req_bw = float(req_bandwidth)
			result = re.search('-b [0-9\.]+K', str(iperf_real_options))
			if result is not None:
				req_bandwidth = '%.1f Kbits/sec' % req_bw
				req_bw = req_bw * 1000
			result = re.search('-b [0-9\.]+M', str(iperf_real_options))
			if result is not None:
				req_bandwidth = '%.1f Mbits/sec' % req_bw
				req_bw = req_bw * 1000000
			result = re.search('-b [0-9\.]+G', str(iperf_real_options))
			if result is not None:
				req_bandwidth = '%.1f Gbits/sec' % req_bw
				req_bw = req_bw * 1000000000

		server_file = open('iperf_server_' + self.testCase_id + '_' + device_id + '.log', 'r')
		br_sum = 0.0
		ji_sum = 0.0
		pl_sum = 0
		ps_sum = 0
		row_idx = 0
		for line in server_file.readlines():
			result = re.search('(?P<bitrate>[0-9\.]+ [KMG]bits\/sec) +(?P<jitter>[0-9\.]+ ms) +(?P<lostPack>[0-9]+)/ +(?P<sentPack>[0-9]+)', str(line))
			if result is not None:
				bitrate = result.group('bitrate')
				jitter = result.group('jitter')
				packetlost = result.group('lostPack')
				packetsent = result.group('sentPack')
				br = bitrate.split(' ')
				ji = jitter.split(' ')
				row_idx = row_idx + 1
				curr_br = float(br[0])
				pl_sum = pl_sum + int(packetlost)
				ps_sum = ps_sum + int(packetsent)
				if (br[1] == 'Kbits/sec'):
					curr_br = curr_br * 1000
				if (br[1] == 'Mbits/sec'):
					curr_br = curr_br * 1000 * 1000
				br_sum = curr_br + br_sum
				ji_sum = float(ji[0]) + ji_sum
		if (row_idx > 0):
			br_sum = br_sum / row_idx
			ji_sum = ji_sum / row_idx
			br_loss = 100 * br_sum / req_bw
			if (br_sum > 1000):
				br_sum = br_sum / 1000
				if (br_sum > 1000):
					br_sum = br_sum / 1000
					bitrate = '%.2f Mbits/sec' % br_sum
				else:
					bitrate = '%.2f Kbits/sec' % br_sum
			else:
				bitrate = '%.2f bits/sec' % br_sum
			bitperf = '%.2f ' % br_loss
			bitperf += '%'
			jitter = '%.2f ms' % (ji_sum)
			if (ps_sum > 0):
				pl = float(100 * pl_sum / ps_sum)
				packetloss = '%2.1f ' % (pl)
				packetloss += '%'
			else:
				packetloss = 'unknown'
			lock.acquire()
			if (br_loss < 90):
				statusQueue.put(1)
			else:
				statusQueue.put(0)
			statusQueue.put(device_id)
			statusQueue.put(UE_IPAddress)
			req_msg = 'Req Bitrate : ' + req_bandwidth
			bir_msg = 'Bitrate     : ' + bitrate
			brl_msg = 'Bitrate Perf: ' + bitperf
			jit_msg = 'Jitter      : ' + jitter
			pal_msg = 'Packet Loss : ' + packetloss
			statusQueue.put(req_msg + '\n' + bir_msg + '\n' + brl_msg + '\n' + jit_msg + '\n' + pal_msg + '\n')
			logging.debug('\u001B[1;37;45m iperf result (' + UE_IPAddress + ') \u001B[0m')
			logging.debug('\u001B[1;35m    ' + req_msg + '\u001B[0m')
			logging.debug('\u001B[1;35m    ' + bir_msg + '\u001B[0m')
			logging.debug('\u001B[1;35m    ' + brl_msg + '\u001B[0m')
			logging.debug('\u001B[1;35m    ' + jit_msg + '\u001B[0m')
			logging.debug('\u001B[1;35m    ' + pal_msg + '\u001B[0m')
			lock.release()
		else:
			self.ping_iperf_wrong_exit(lock, UE_IPAddress, device_id, statusQueue, 'Could not analyze from server log')

		server_file.close()


	def Iperf_analyzeV3Output(self, lock, UE_IPAddress, device_id, statusQueue):
		result = re.search('(?P<bitrate>[0-9\.]+ [KMG]bits\/sec) +(?:|[0-9\.]+ ms +\d+\/\d+ \((?P<packetloss>[0-9\.]+)%\)) +(?:|receiver)\\\\r\\\\n(?:|\[ *\d+\] Sent \d+ datagrams)\\\\r\\\\niperf Done\.', str(self.ssh.before))
		if result is None:
			result = re.search('(?P<error>iperf: error - [a-zA-Z0-9 :]+)', str(self.ssh.before))
			lock.acquire()
			statusQueue.put(-1)
			statusQueue.put(device_id)
			statusQueue.put(UE_IPAddress)
			if result is not None:
				logging.debug('\u001B[1;37;41m ' + result.group('error') + ' \u001B[0m')
				statusQueue.put(result.group('error'))
			else:
				logging.debug('\u001B[1;37;41m Bitrate and/or Packet Loss Not Found! \u001B[0m')
				statusQueue.put('Bitrate and/or Packet Loss Not Found!')
			lock.release()

		bitrate = result.group('bitrate')
		packetloss = result.group('packetloss')
		lock.acquire()
		logging.debug('\u001B[1;37;44m iperf result (' + UE_IPAddress + ') \u001B[0m')
		logging.debug('\u001B[1;34m    Bitrate     : ' + bitrate + '\u001B[0m')
		msg = 'Bitrate     : ' + bitrate + '\n'
		iperfStatus = True
		if packetloss is not None:
			logging.debug('\u001B[1;34m    Packet Loss : ' + packetloss + '%\u001B[0m')
			msg += 'Packet Loss : ' + packetloss + '%\n'
			if float(packetloss) > float(self.iperf_packetloss_threshold):
				logging.debug('\u001B[1;37;41m Packet Loss too high \u001B[0m')
				msg += 'Packet Loss too high!\n'
				iperfStatus = False
		if (iperfStatus):
			statusQueue.put(0)
		else:
			statusQueue.put(-1)
		statusQueue.put(device_id)
		statusQueue.put(UE_IPAddress)
		statusQueue.put(msg)
		lock.release()

	def Iperf_UL_common(self, lock, UE_IPAddress, device_id, idx, ue_num, statusQueue):
		udpIperf = True
		result = re.search('-u', str(self.iperf_args))
		if result is None:
			udpIperf = False
		ipnumbers = UE_IPAddress.split('.')
		if (len(ipnumbers) == 4):
			ipnumbers[3] = '1'
		EPC_Iperf_UE_IPAddress = ipnumbers[0] + '.' + ipnumbers[1] + '.' + ipnumbers[2] + '.' + ipnumbers[3]

		# Launch iperf server on EPC side
		self.open(self.EPCIPAddress, self.EPCUserName, self.EPCPassword)
		self.command('cd ' + self.EPCSourceCodePath + '/scripts', '\$', 5)
		self.command('rm -f iperf_server_' + self.testCase_id + '_' + device_id + '.log', '\$', 5)
		port = 5001 + idx
		if udpIperf:
			self.command('echo $USER; nohup iperf -u -s -i 1 -p ' + str(port) + ' > iperf_server_' + self.testCase_id + '_' + device_id + '.log &', self.EPCUserName, 5)
		else:
			self.command('echo $USER; nohup iperf -s -i 1 -p ' + str(port) + ' > iperf_server_' + self.testCase_id + '_' + device_id + '.log &', self.EPCUserName, 5)
		time.sleep(0.5)
		self.close()

		# Launch iperf client on UE
		self.open(self.ADBIPAddress, self.ADBUserName, self.ADBPassword)
		self.command('cd ' + self.EPCSourceCodePath + '/scripts', '\$', 5)
		iperf_time = self.Iperf_ComputeTime()
		time.sleep(0.5)

		if udpIperf:
			modified_options = self.Iperf_ComputeModifiedBW(idx, ue_num)
		else:
			modified_options = str(self.iperf_args)
		modified_options = modified_options.replace('-R','')
		time.sleep(0.5)

		self.command('rm -f iperf_' + self.testCase_id + '_' + device_id + '.log', '\$', 5)
		iperf_status = self.command('stdbuf -o0 adb -s ' + device_id + ' shell "/data/local/tmp/iperf -c ' + EPC_Iperf_UE_IPAddress + ' ' + modified_options + ' -p ' + str(port) + '" 2>&1 | stdbuf -o0 tee iperf_' + self.testCase_id + '_' + device_id + '.log', '\$', int(iperf_time)*5.0)
		# TIMEOUT Case
		if iperf_status < 0:
			self.close()
			message = 'iperf on UE (' + str(UE_IPAddress) + ') crashed due to TIMEOUT !'
			logging.debug('\u001B[1;37;41m ' + message + ' \u001B[0m')
			self.ping_iperf_wrong_exit(lock, UE_IPAddress, device_id, statusQueue, message)
			return
		clientStatus = self.Iperf_analyzeV2Output(lock, UE_IPAddress, device_id, statusQueue, modified_options)
		self.close()

		# Kill iperf server on EPC side
		self.open(self.EPCIPAddress, self.EPCUserName, self.EPCPassword)
		self.command('killall --signal SIGKILL iperf', self.EPCUserName, 5)
		self.close()
		# in case of failure, retrieve server log
		if (clientStatus == -1):
			time.sleep(1)
			if (os.path.isfile('iperf_server_' + self.testCase_id + '_' + device_id + '.log')):
				os.remove('iperf_server_' + self.testCase_id + '_' + device_id + '.log')
			self.copyin(self.EPCIPAddress, self.EPCUserName, self.EPCPassword, self.EPCSourceCodePath + '/scripts/iperf_server_' + self.testCase_id + '_' + device_id + '.log', '.')
			self.Iperf_analyzeV2Server(lock, UE_IPAddress, device_id, statusQueue, modified_options)

	def Iperf_common(self, lock, UE_IPAddress, device_id, idx, ue_num, statusQueue):
		try:
			# Single-UE profile -- iperf only on one UE
			if self.iperf_profile == 'single-ue' and idx != 0:
				return
			useIperf3 = False
			udpIperf = True
			self.open(self.ADBIPAddress, self.ADBUserName, self.ADBPassword)
			# if by chance ADB server and EPC are on the same remote host, at least log collection will take care of it
			self.command('if [ ! -d ' + self.EPCSourceCodePath + '/scripts ]; then mkdir -p ' + self.EPCSourceCodePath + '/scripts ; fi', '\$', 5)
			self.command('cd ' + self.EPCSourceCodePath + '/scripts', '\$', 5)
			# Checking if iperf / iperf3 are installed
			self.command('adb -s ' + device_id + ' shell "ls /data/local/tmp"', '\$', 5)
			result = re.search('iperf3', str(self.ssh.before))
			if result is None:
				result = re.search('iperf', str(self.ssh.before))
				if result is None:
					message = 'Neither iperf nor iperf3 installed on UE!'
					logging.debug('\u001B[1;37;41m ' + message + ' \u001B[0m')
					self.ping_iperf_wrong_exit(lock, UE_IPAddress, device_id, statusQueue, message)
					return
			else:
				useIperf3 = True
			# in case of iperf, UL has its own function
			if (not useIperf3):
				result = re.search('-R', str(self.iperf_args))
				if result is not None:
					self.close()
					self.Iperf_UL_common(lock, UE_IPAddress, device_id, idx, ue_num, statusQueue)
					return

			if (useIperf3):
				self.command('stdbuf -o0 adb -s ' + device_id + ' shell /data/local/tmp/iperf3 -s &', '\$', 5)
			else:
				self.command('rm -f iperf_server_' + self.testCase_id + '_' + device_id + '.log', '\$', 5)
				result = re.search('-u', str(self.iperf_args))
				if result is None:
					self.command('echo $USER; nohup adb -s ' + device_id + ' shell "/data/local/tmp/iperf -s -i 1" > iperf_server_' + self.testCase_id + '_' + device_id + '.log &', self.ADBUserName, 5)
					udpIperf = False
				else:
					self.command('echo $USER; nohup adb -s ' + device_id + ' shell "/data/local/tmp/iperf -u -s -i 1" > iperf_server_' + self.testCase_id + '_' + device_id + '.log &', self.ADBUserName, 5)
			time.sleep(0.5)
			self.close()

			self.open(self.EPCIPAddress, self.EPCUserName, self.EPCPassword)
			self.command('cd ' + self.EPCSourceCodePath + '/scripts', '\$', 5)
			iperf_time = self.Iperf_ComputeTime()
			time.sleep(0.5)

			if udpIperf:
				modified_options = self.Iperf_ComputeModifiedBW(idx, ue_num)
			else:
				modified_options = str(self.iperf_args)
			time.sleep(0.5)

			self.command('rm -f iperf_' + self.testCase_id + '_' + device_id + '.log', '\$', 5)
			if (useIperf3):
				self.command('stdbuf -o0 iperf3 -c ' + UE_IPAddress + ' ' + modified_options + ' 2>&1 | stdbuf -o0 tee iperf_' + self.testCase_id + '_' + device_id + '.log', '\$', int(iperf_time)*5.0)

				clientStatus = 0
				self.Iperf_analyzeV3Output(lock, UE_IPAddress, device_id, statusQueue)
			else:
				iperf_status = self.command('stdbuf -o0 iperf -c ' + UE_IPAddress + ' ' + modified_options + ' 2>&1 | stdbuf -o0 tee iperf_' + self.testCase_id + '_' + device_id + '.log', '\$', int(iperf_time)*5.0)
				if iperf_status < 0:
					self.close()
					message = 'iperf on UE (' + str(UE_IPAddress) + ') crashed due to TIMEOUT !'
					logging.debug('\u001B[1;37;41m ' + message + ' \u001B[0m')
					self.ping_iperf_wrong_exit(lock, UE_IPAddress, device_id, statusQueue, message)
					return
				clientStatus = self.Iperf_analyzeV2Output(lock, UE_IPAddress, device_id, statusQueue, modified_options)
			self.close()

			self.open(self.ADBIPAddress, self.ADBUserName, self.ADBPassword)
			self.command('stdbuf -o0 adb -s ' + device_id + ' shell ps | grep --color=never iperf | grep -v grep', '\$', 5)
			result = re.search('shell +(?P<pid>\d+)', str(self.ssh.before))
			if result is not None:
				pid_iperf = result.group('pid')
				self.command('stdbuf -o0 adb -s ' + device_id + ' shell kill -KILL ' + pid_iperf, '\$', 5)
			self.close()
			if (clientStatus == -1):
				time.sleep(1)
				if (os.path.isfile('iperf_server_' + self.testCase_id + '_' + device_id + '.log')):
					os.remove('iperf_server_' + self.testCase_id + '_' + device_id + '.log')
				self.copyin(self.ADBIPAddress, self.ADBUserName, self.ADBPassword, self.EPCSourceCodePath + '/scripts/iperf_server_' + self.testCase_id + '_' + device_id + '.log', '.')
				self.Iperf_analyzeV2Server(lock, UE_IPAddress, device_id, statusQueue, modified_options)
		except:
			os.kill(os.getppid(),signal.SIGUSR1)

	def IperfNoS1(self):
		check_eNB = True
		check_OAI_UE = True
		pStatus = self.CheckProcessExist(check_eNB, check_OAI_UE)
		if (pStatus < 0):
			self.CreateHtmlTestRow(self.iperf_args, 'KO', pStatus)
			self.AutoTerminateUEandeNB()
			self.CreateHtmlTabFooter(False)
			sys.exit(1)
		if self.eNBIPAddress == '' or self.eNBUserName == '' or self.eNBPassword == '' or self.UEIPAddress == '' or self.UEUserName == '' or self.UEPassword == '':
			Usage()
			sys.exit('Insufficient Parameter')
		server_on_enb = re.search('-R', str(self.iperf_args))
		if server_on_enb is not None:
			iServerIPAddr = self.eNBIPAddress
			iServerUser = self.eNBUserName
			iServerPasswd = self.eNBPassword
			iClientIPAddr = self.UEIPAddress
			iClientUser = self.UEUserName
			iClientPasswd = self.UEPassword
		else:
			iServerIPAddr = self.UEIPAddress
			iServerUser = self.UEUserName
			iServerPasswd = self.UEPassword
			iClientIPAddr = self.eNBIPAddress
			iClientUser = self.eNBUserName
			iClientPasswd = self.eNBPassword
		# Starting the iperf server
		self.open(iServerIPAddr, iServerUser, iServerPasswd)
		# args SHALL be "-c client -u any"
		# -c 10.0.1.2 -u -b 1M -t 30 -i 1 -fm -B 10.0.1.1
		# -B 10.0.1.1 -u -s -i 1 -fm
		server_options = re.sub('-u.*$', '-u -s -i 1 -fm', str(self.iperf_args))
		server_options = server_options.replace('-c','-B')
		self.command('rm -f /tmp/tmp_iperf_server_' + self.testCase_id + '.log', '\$', 5)
		self.command('echo $USER; nohup iperf ' + server_options + ' > /tmp/tmp_iperf_server_' + self.testCase_id + '.log 2>&1 &', iServerUser, 5)
		time.sleep(0.5)
		self.close()

		# Starting the iperf client
		modified_options = self.Iperf_ComputeModifiedBW(0, 1)
		modified_options = modified_options.replace('-R','')
		iperf_time = self.Iperf_ComputeTime()
		self.open(iClientIPAddr, iClientUser, iClientPasswd)
		self.command('rm -f /tmp/tmp_iperf_' + self.testCase_id + '.log', '\$', 5)
		iperf_status = self.command('stdbuf -o0 iperf ' + modified_options + ' 2>&1 | stdbuf -o0 tee /tmp/tmp_iperf_' + self.testCase_id + '.log', '\$', int(iperf_time)*5.0)
		status_queue = SimpleQueue()
		lock = Lock()
		if iperf_status < 0:
			message = 'iperf on OAI UE crashed due to TIMEOUT !'
			logging.debug('\u001B[1;37;41m ' + message + ' \u001B[0m')
			clientStatus = -2
		else:
			clientStatus = self.Iperf_analyzeV2Output(lock, '10.0.1.2', 'OAI-UE', status_queue, modified_options)
		self.close()

		# Stopping the iperf server
		self.open(iServerIPAddr, iServerUser, iServerPasswd)
		self.command('killall --signal SIGKILL iperf', '\$', 5)
		time.sleep(0.5)
		self.close()
		if (clientStatus == -1):
			if (os.path.isfile('iperf_server_' + self.testCase_id + '.log')):
				os.remove('iperf_server_' + self.testCase_id + '.log')
			self.copyin(iServerIPAddr, iServerUser, iServerPasswd, '/tmp/tmp_iperf_server_' + self.testCase_id + '.log', 'iperf_server_' + self.testCase_id + '_OAI-UE.log')
			self.Iperf_analyzeV2Server(lock, '10.0.1.2', 'OAI-UE', status_queue, modified_options)

		# copying on the EPC server for logCollection
		copyin_res = self.copyin(iServerIPAddr, iServerUser, iServerPasswd, '/tmp/tmp_iperf_server_' + self.testCase_id + '.log', 'iperf_server_' + self.testCase_id + '_OAI-UE.log')
		if (copyin_res == 0):
			self.copyout(self.EPCIPAddress, self.EPCUserName, self.EPCPassword, 'iperf_server_' + self.testCase_id + '_OAI-UE.log', self.EPCSourceCodePath + '/scripts')
		copyin_res = self.copyin(iClientIPAddr, iClientUser, iClientPasswd, '/tmp/tmp_iperf_' + self.testCase_id + '.log', 'iperf_' + self.testCase_id + '_OAI-UE.log')
		if (copyin_res == 0):
			self.copyout(self.EPCIPAddress, self.EPCUserName, self.EPCPassword, 'iperf_' + self.testCase_id + '_OAI-UE.log', self.EPCSourceCodePath + '/scripts')
		iperf_noperf = False
		if status_queue.empty():
			iperf_status = False
		else:
			iperf_status = True
		html_queue = SimpleQueue()
		while (not status_queue.empty()):
			count = status_queue.get()
			if (count < 0):
				iperf_status = False
			if (count > 0):
				iperf_noperf = True
			device_id = status_queue.get()
			ip_addr = status_queue.get()
			message = status_queue.get()
			html_cell = '<pre style="background-color:white">UE (' + device_id + ')\nIP Address  : ' + ip_addr + '\n' + message + '</pre>'
			html_queue.put(html_cell)
		if (iperf_noperf and iperf_status):
			self.CreateHtmlTestRowQueue(self.iperf_args, 'PERF NOT MET', len(self.UEDevices), html_queue)
		elif (iperf_status):
			self.CreateHtmlTestRowQueue(self.iperf_args, 'OK', len(self.UEDevices), html_queue)
		else:
			self.CreateHtmlTestRowQueue(self.iperf_args, 'KO', len(self.UEDevices), html_queue)
			self.AutoTerminateUEandeNB()
			self.CreateHtmlTabFooter(False)
			sys.exit(1)

	def Iperf(self):
		result = re.search('noS1', str(self.Initialize_eNB_args))
		if result is not None:
			self.IperfNoS1()
			return
		if self.EPCIPAddress == '' or self.EPCUserName == '' or self.EPCPassword == '' or self.EPCSourceCodePath == '' or self.ADBIPAddress == '' or self.ADBUserName == '' or self.ADBPassword == '':
			Usage()
			sys.exit('Insufficient Parameter')
		check_eNB = True
		check_OAI_UE = False
		pStatus = self.CheckProcessExist(check_eNB, check_OAI_UE)
		if (pStatus < 0):
			self.CreateHtmlTestRow(self.iperf_args, 'KO', pStatus)
			self.AutoTerminateUEandeNB()
			self.CreateHtmlTabFooter(False)
			sys.exit(1)
		ueIpStatus = self.GetAllUEIPAddresses()
		if (ueIpStatus < 0):
			self.CreateHtmlTestRow(self.iperf_args, 'KO', UE_IP_ADDRESS_ISSUE)
			self.AutoTerminateUEandeNB()
			self.CreateHtmlTabFooter(False)
			sys.exit(1)
		multi_jobs = []
		i = 0
		ue_num = len(self.UEIPAddresses)
		lock = Lock()
		status_queue = SimpleQueue()
		for UE_IPAddress in self.UEIPAddresses:
			device_id = self.UEDevices[i]
			p = Process(target = SSH.Iperf_common, args = (lock,UE_IPAddress,device_id,i,ue_num,status_queue,))
			p.daemon = True
			p.start()
			multi_jobs.append(p)
			i = i + 1
		for job in multi_jobs:
			job.join()

		if (status_queue.empty()):
			self.CreateHtmlTestRow(self.iperf_args, 'KO', ALL_PROCESSES_OK)
			self.AutoTerminateUEandeNB()
			self.CreateHtmlTabFooter(False)
			sys.exit(1)
		else:
			iperf_status = True
			iperf_noperf = False
			html_queue = SimpleQueue()
			while (not status_queue.empty()):
				count = status_queue.get()
				if (count < 0):
					iperf_status = False
				if (count > 0):
					iperf_noperf = True
				device_id = status_queue.get()
				ip_addr = status_queue.get()
				message = status_queue.get()
				html_cell = '<pre style="background-color:white">UE (' + device_id + ')\nIP Address  : ' + ip_addr + '\n' + message + '</pre>'
				html_queue.put(html_cell)
			if (iperf_noperf and iperf_status):
				self.CreateHtmlTestRowQueue(self.iperf_args, 'PERF NOT MET', len(self.UEDevices), html_queue)
			elif (iperf_status):
				self.CreateHtmlTestRowQueue(self.iperf_args, 'OK', len(self.UEDevices), html_queue)
			else:
				self.CreateHtmlTestRowQueue(self.iperf_args, 'KO', len(self.UEDevices), html_queue)
				self.AutoTerminateUEandeNB()
				self.CreateHtmlTabFooter(False)
				sys.exit(1)

	def CheckProcessExist(self, check_eNB, check_OAI_UE):
		multi_jobs = []
		status_queue = SimpleQueue()
		# in noS1 config, no need to check status from EPC
		result = re.search('noS1', str(self.Initialize_eNB_args))
		if result is None:
			p = Process(target = SSH.CheckHSSProcess, args = (status_queue,))
			p.daemon = True
			p.start()
			multi_jobs.append(p)
			p = Process(target = SSH.CheckMMEProcess, args = (status_queue,))
			p.daemon = True
			p.start()
			multi_jobs.append(p)
			p = Process(target = SSH.CheckSPGWProcess, args = (status_queue,))
			p.daemon = True
			p.start()
			multi_jobs.append(p)
		else:
			if (check_eNB == False) and (check_OAI_UE == False):
				return 0
		if check_eNB:
			p = Process(target = SSH.CheckeNBProcess, args = (status_queue,))
			p.daemon = True
			p.start()
			multi_jobs.append(p)
		if check_OAI_UE:
			p = Process(target = SSH.CheckOAIUEProcess, args = (status_queue,))
			p.daemon = True
			p.start()
			multi_jobs.append(p)
		for job in multi_jobs:
			job.join()

		if (status_queue.empty()):
			return -15
		else:
			result = 0
			while (not status_queue.empty()):
				status = status_queue.get()
				if (status < 0):
					result = status
			if result == ENB_PROCESS_FAILED:
				fileCheck = re.search('enb_', str(self.eNBLogFile))
				if fileCheck is not None:
					self.copyin(self.eNBIPAddress, self.eNBUserName, self.eNBPassword, self.eNBSourceCodePath + '/cmake_targets/' + self.eNBLogFile, '.')
					logStatus = self.AnalyzeLogFile_eNB(self.eNBLogFile)
					if logStatus < 0:
						result = logStatus
<<<<<<< HEAD
=======
					self.eNBLogFile = ''
			return result

	def CheckOAIUEProcessExist(self, initialize_OAI_UE_flag):
		multi_jobs = []
		status_queue = SimpleQueue()
		if initialize_OAI_UE_flag == False:
			p = Process(target = SSH.CheckOAIUEProcess, args = (status_queue,))
			p.daemon = True
			p.start()
			multi_jobs.append(p)
		for job in multi_jobs:
			job.join()

		if (status_queue.empty()):
			return -15
		else:
			result = 0
			while (not status_queue.empty()):
				status = status_queue.get()
				if (status < 0):
					result = status
>>>>>>> 2390b8ae
			if result == OAI_UE_PROCESS_FAILED:
				fileCheck = re.search('ue_', str(self.UELogFile))
				if fileCheck is not None:
					self.copyin(self.UEIPAddress, self.UEUserName, self.UEPassword, self.UESourceCodePath + '/cmake_targets/' + self.UELogFile, '.')
					logStatus = self.AnalyzeLogFile_UE(self.UELogFile)
					if logStatus < 0:
						result = logStatus
			return result

	def CheckOAIUEProcess(self, status_queue):
		try:
			self.open(self.UEIPAddress, self.UEUserName, self.UEPassword)
			self.command('stdbuf -o0 ps -aux | grep --color=never softmodem | grep -v grep', '\$', 5)
			result = re.search('lte-uesoftmodem', str(self.ssh.before))
			if result is None:
				logging.debug('\u001B[1;37;41m OAI UE Process Not Found! \u001B[0m')
				status_queue.put(OAI_UE_PROCESS_FAILED)
			else:
				status_queue.put(OAI_UE_PROCESS_OK)
			self.close()
		except:
			os.kill(os.getppid(),signal.SIGUSR1)

	def CheckeNBProcess(self, status_queue):
		try:
			self.open(self.eNBIPAddress, self.eNBUserName, self.eNBPassword)
			self.command('stdbuf -o0 ps -aux | grep --color=never softmodem | grep -v grep', '\$', 5)
			result = re.search('lte-softmodem', str(self.ssh.before))
			if result is None:
				logging.debug('\u001B[1;37;41m eNB Process Not Found! \u001B[0m')
				status_queue.put(ENB_PROCESS_FAILED)
			else:
				status_queue.put(ENB_PROCESS_OK)
			self.close()
		except:
			os.kill(os.getppid(),signal.SIGUSR1)

	def CheckHSSProcess(self, status_queue):
		try:
			self.open(self.EPCIPAddress, self.EPCUserName, self.EPCPassword)
			self.command('stdbuf -o0 ps -aux | grep --color=never hss | grep -v grep', '\$', 5)
			if re.match('OAI', self.EPCType, re.IGNORECASE):
				result = re.search('\/bin\/bash .\/run_', str(self.ssh.before))
			else:
				result = re.search('hss_sim s6as diam_hss', str(self.ssh.before))
			if result is None:
				logging.debug('\u001B[1;37;41m HSS Process Not Found! \u001B[0m')
				status_queue.put(HSS_PROCESS_FAILED)
			else:
				status_queue.put(HSS_PROCESS_OK)
			self.close()
		except:
			os.kill(os.getppid(),signal.SIGUSR1)

	def CheckMMEProcess(self, status_queue):
		try:
			self.open(self.EPCIPAddress, self.EPCUserName, self.EPCPassword)
			self.command('stdbuf -o0 ps -aux | grep --color=never mme | grep -v grep', '\$', 5)
			if re.match('OAI', self.EPCType, re.IGNORECASE):
				result = re.search('\/bin\/bash .\/run_', str(self.ssh.before))
			else:
				result = re.search('mme', str(self.ssh.before))
			if result is None:
				logging.debug('\u001B[1;37;41m MME Process Not Found! \u001B[0m')
				status_queue.put(MME_PROCESS_FAILED)
			else:
				status_queue.put(MME_PROCESS_OK)
			self.close()
		except:
			os.kill(os.getppid(),signal.SIGUSR1)

	def CheckSPGWProcess(self, status_queue):
		try:
			self.open(self.EPCIPAddress, self.EPCUserName, self.EPCPassword)
			if re.match('OAI', self.EPCType, re.IGNORECASE):
				self.command('stdbuf -o0 ps -aux | grep --color=never spgw | grep -v grep', '\$', 5)
				result = re.search('\/bin\/bash .\/run_', str(self.ssh.before))
			else:
				self.command('stdbuf -o0 ps -aux | grep --color=never xGw | grep -v grep', '\$', 5)
				result = re.search('xGw', str(self.ssh.before))
			if result is None:
				logging.debug('\u001B[1;37;41m SPGW Process Not Found! \u001B[0m')
				status_queue.put(SPGW_PROCESS_FAILED)
			else:
				status_queue.put(SPGW_PROCESS_OK)
			self.close()
		except:
			os.kill(os.getppid(),signal.SIGUSR1)

	def AnalyzeLogFile_eNB(self, eNBlogFile):
		if (not os.path.isfile('./' + eNBlogFile)):
			return -1
		enb_log_file = open('./' + eNBlogFile, 'r')
		exitSignalReceived = False
		foundAssertion = False
		msgAssertion = ''
		msgLine = 0
		foundSegFault = False
		foundRealTimeIssue = False
		rrcSetupComplete = 0
		rrcReleaseRequest = 0
		rrcReconfigRequest = 0
		rrcReconfigComplete = 0
		rrcReestablishRequest = 0
		rrcReestablishComplete = 0
		rrcReestablishReject = 0
		rlcDiscardBuffer = 0
		rachCanceledProcedure = 0
		uciStatMsgCount = 0
		pdcpFailure = 0
		ulschFailure = 0
		self.htmleNBFailureMsg = ''
		for line in enb_log_file.readlines():
			if self.rruOptions != '':
				res1 = re.search('max_rxgain (?P<requested_option>[0-9]+)', self.rruOptions)
				res2 = re.search('max_rxgain (?P<applied_option>[0-9]+)',  str(line))
				if res1 is not None and res2 is not None:
					requested_option = int(res1.group('requested_option'))
					applied_option = int(res2.group('applied_option'))
					if requested_option == applied_option:
						self.htmleNBFailureMsg += '<span class="glyphicon glyphicon-ok-circle"></span> Command line option(s) correctly applied <span class="glyphicon glyphicon-arrow-right"></span> ' + self.rruOptions + '\n\n'
					else:
						self.htmleNBFailureMsg += '<span class="glyphicon glyphicon-ban-circle"></span> Command line option(s) NOT applied <span class="glyphicon glyphicon-arrow-right"></span> ' + self.rruOptions + '\n\n'
			result = re.search('Exiting OAI softmodem', str(line))
			if result is not None:
				exitSignalReceived = True
			result = re.search('[Ss]egmentation [Ff]ault', str(line))
			if result is not None and not exitSignalReceived:
				foundSegFault = True
			result = re.search('[Cc]ore [dD]ump', str(line))
			if result is not None and not exitSignalReceived:
				foundSegFault = True
			result = re.search('[Aa]ssertion', str(line))
			if result is not None and not exitSignalReceived:
				foundAssertion = True
			result = re.search('LLL', str(line))
			if result is not None and not exitSignalReceived:
				foundRealTimeIssue = True
			if foundAssertion and (msgLine < 3):
				msgLine += 1
				msgAssertion += str(line)
			result = re.search('LTE_RRCConnectionSetupComplete from UE', str(line))
			if result is not None:
				rrcSetupComplete += 1
			result = re.search('Generate LTE_RRCConnectionRelease', str(line))
			if result is not None:
				rrcReleaseRequest += 1
			result = re.search('Generate LTE_RRCConnectionReconfiguration', str(line))
			if result is not None:
				rrcReconfigRequest += 1
			result = re.search('LTE_RRCConnectionReconfigurationComplete from UE rnti', str(line))
			if result is not None:
				rrcReconfigComplete += 1
			result = re.search('LTE_RRCConnectionReestablishmentRequest', str(line))
			if result is not None:
				rrcReestablishRequest += 1
			result = re.search('LTE_RRCConnectionReestablishmentComplete', str(line))
			if result is not None:
				rrcReestablishComplete += 1
			result = re.search('LTE_RRCConnectionReestablishmentReject', str(line))
			if result is not None:
				rrcReestablishReject += 1
			result = re.search('uci->stat', str(line))
			if result is not None:
				uciStatMsgCount += 1
			result = re.search('PDCP.*Out of Resources.*reason', str(line))
			if result is not None:
				pdcpFailure += 1
			result = re.search('ULSCH in error in round', str(line))
			if result is not None:
				ulschFailure += 1
			result = re.search('BAD all_segments_received', str(line))
			if result is not None:
				rlcDiscardBuffer += 1
			result = re.search('Canceled RA procedure for UE rnti', str(line))
			if result is not None:
				rachCanceledProcedure += 1
		enb_log_file.close()
		logging.debug('   File analysis completed')
		if uciStatMsgCount > 0:
			statMsg = 'eNB showed ' + str(uciStatMsgCount) + ' "uci->stat" message(s)'
			logging.debug('\u001B[1;30;43m ' + statMsg + ' \u001B[0m')
			self.htmleNBFailureMsg += statMsg + '\n'
		if pdcpFailure > 0:
			statMsg = 'eNB showed ' + str(pdcpFailure) + ' "PDCP Out of Resources" message(s)'
			logging.debug('\u001B[1;30;43m ' + statMsg + ' \u001B[0m')
			self.htmleNBFailureMsg += statMsg + '\n'
		if ulschFailure > 0:
			statMsg = 'eNB showed ' + str(ulschFailure) + ' "ULSCH in error in round" message(s)'
			logging.debug('\u001B[1;30;43m ' + statMsg + ' \u001B[0m')
			self.htmleNBFailureMsg += statMsg + '\n'
		if rrcSetupComplete > 0:
			rrcMsg = 'eNB completed ' + str(rrcSetupComplete) + ' RRC Connection Setup(s)'
			logging.debug('\u001B[1;30;43m ' + rrcMsg + ' \u001B[0m')
			self.htmleNBFailureMsg += rrcMsg + '\n'
		if rrcReleaseRequest > 0:
			rrcMsg = 'eNB requested ' + str(rrcReleaseRequest) + ' RRC Connection Release(s)'
			logging.debug('\u001B[1;30;43m ' + rrcMsg + ' \u001B[0m')
			self.htmleNBFailureMsg += rrcMsg + '\n'
		if rrcReconfigRequest > 0 or rrcReconfigComplete > 0:
			rrcMsg = 'eNB requested ' + str(rrcReconfigRequest) + ' RRC Connection Reconfiguration(s)'
			logging.debug('\u001B[1;30;43m ' + rrcMsg + ' \u001B[0m')
			self.htmleNBFailureMsg += rrcMsg + '\n'
			rrcMsg = ' -- ' + str(rrcReconfigComplete) + ' were completed'
			logging.debug('\u001B[1;30;43m ' + rrcMsg + ' \u001B[0m')
			self.htmleNBFailureMsg += rrcMsg + '\n'
		if rrcReestablishRequest > 0 or rrcReestablishComplete > 0 or rrcReestablishReject > 0:
			rrcMsg = 'eNB requested ' + str(rrcReestablishRequest) + ' RRC Connection Reestablishment(s)'
			logging.debug('\u001B[1;30;43m ' + rrcMsg + ' \u001B[0m')
			self.htmleNBFailureMsg += rrcMsg + '\n'
			rrcMsg = ' -- ' + str(rrcReestablishComplete) + ' were completed'
			logging.debug('\u001B[1;30;43m ' + rrcMsg + ' \u001B[0m')
			self.htmleNBFailureMsg += rrcMsg + '\n'
			rrcMsg = ' -- ' + str(rrcReestablishReject) + ' were rejected'
			logging.debug('\u001B[1;30;43m ' + rrcMsg + ' \u001B[0m')
			self.htmleNBFailureMsg += rrcMsg + '\n'
		if rachCanceledProcedure > 0:
			rachMsg = 'eNB cancelled ' + str(rachCanceledProcedure) + ' RA procedure(s)'
			logging.debug('\u001B[1;30;43m ' + rachMsg + ' \u001B[0m')
			self.htmleNBFailureMsg += rachMsg + '\n'
		if foundSegFault:
			logging.debug('\u001B[1;37;41m eNB ended with a Segmentation Fault! \u001B[0m')
			return ENB_PROCESS_SEG_FAULT
		if foundAssertion:
			logging.debug('\u001B[1;37;41m eNB ended with an assertion! \u001B[0m')
			self.htmleNBFailureMsg += msgAssertion
			return ENB_PROCESS_ASSERTION
		if foundRealTimeIssue:
			logging.debug('\u001B[1;37;41m eNB faced real time issues! \u001B[0m')
			self.htmleNBFailureMsg += 'eNB faced real time issues!\n'
			#return ENB_PROCESS_REALTIME_ISSUE
		if rlcDiscardBuffer > 0:
			rlcMsg = 'eNB RLC discarded ' + str(rlcDiscardBuffer) + ' buffer(s)'
			logging.debug('\u001B[1;37;41m ' + rlcMsg + ' \u001B[0m')
			self.htmleNBFailureMsg += rlcMsg + '\n'
			return ENB_PROCESS_REALTIME_ISSUE
		return 0

	def AnalyzeLogFile_UE(self, UElogFile):
		if (not os.path.isfile('./' + UElogFile)):
			return -1
		ue_log_file = open('./' + UElogFile, 'r')
		exitSignalReceived = False
		foundAssertion = False
		msgAssertion = ''
		msgLine = 0
		foundSegFault = False
		foundRealTimeIssue = False
		uciStatMsgCount = 0
		pdcpDataReqFailedCount = 0
		badDciCount = 0
		rrcConnectionRecfgComplete = 0
		no_cell_sync_found = False
		mib_found = False
		frequency_found = False
		plmn_found = False
		self.htmlUEFailureMsg = ''
		for line in ue_log_file.readlines():
			result = re.search('Exiting OAI softmodem', str(line))
			if result is not None:
				exitSignalReceived = True
			result = re.search('System error|[Ss]egmentation [Ff]ault|======= Backtrace: =========|======= Memory map: ========', str(line))
			if result is not None and not exitSignalReceived:
				foundSegFault = True
			result = re.search('[Cc]ore [dD]ump', str(line))
			if result is not None and not exitSignalReceived:
				foundSegFault = True
			result = re.search('[Aa]ssertion', str(line))
			if result is not None and not exitSignalReceived:
				foundAssertion = True
			result = re.search('LLL', str(line))
			if result is not None and not exitSignalReceived:
				foundRealTimeIssue = True
			if foundAssertion and (msgLine < 3):
				msgLine += 1
				msgAssertion += str(line)
			result = re.search('uci->stat', str(line))
			if result is not None and not exitSignalReceived:
				uciStatMsgCount += 1
			result = re.search('PDCP data request failed', str(line))
			if result is not None and not exitSignalReceived:
				pdcpDataReqFailedCount += 1
			result = re.search('bad DCI 1A', str(line))
			if result is not None and not exitSignalReceived:
				badDciCount += 1
			result = re.search('Generating RRCConnectionReconfigurationComplete', str(line))
			if result is not None:
				rrcConnectionRecfgComplete += 1
			# No cell synchronization found, abandoning
			result = re.search('No cell synchronization found, abandoning', str(line))
			if result is not None:
				no_cell_sync_found = True
			result = re.search("MIB Information => ([a-zA-Z]{1,10}), ([a-zA-Z]{1,10}), NidCell (?P<nidcell>\d{1,3}), N_RB_DL (?P<n_rb_dl>\d{1,3}), PHICH DURATION (?P<phich_duration>\d), PHICH RESOURCE (?P<phich_resource>.{1,4}), TX_ANT (?P<tx_ant>\d)", str(line))
			if result is not None and (not mib_found):
				try:
					mibMsg = "MIB Information: " + result.group(1) + ', ' + result.group(2)
					self.htmlUEFailureMsg += mibMsg + '\n'
					logging.debug('\033[94m' + mibMsg + '\033[0m')
					mibMsg = "    nidcell = " + result.group('nidcell')
					self.htmlUEFailureMsg += mibMsg
					logging.debug('\033[94m' + mibMsg + '\033[0m')
					mibMsg = "    n_rb_dl = " + result.group('n_rb_dl')
					self.htmlUEFailureMsg += mibMsg + '\n'
					logging.debug('\033[94m' + mibMsg + '\033[0m')
					mibMsg = "    phich_duration = " + result.group('phich_duration')
					self.htmlUEFailureMsg += mibMsg
					logging.debug('\033[94m' + mibMsg + '\033[0m')
					mibMsg = "    phich_resource = " + result.group('phich_resource')
					self.htmlUEFailureMsg += mibMsg + '\n'
					logging.debug('\033[94m' + mibMsg + '\033[0m')
					mibMsg = "    tx_ant = " + result.group('tx_ant')
					self.htmlUEFailureMsg += mibMsg + '\n'
					logging.debug('\033[94m' + mibMsg + '\033[0m')
					mib_found = True
				except Exception as e:
					logging.error('\033[91m' + "MIB marker was not found" + '\033[0m')
			result = re.search("Measured Carrier Frequency (?P<measured_carrier_frequency>\d{1,15}) Hz", str(line))
			if result is not None and (not frequency_found):
				try:
					mibMsg = "Measured Carrier Frequency = " + result.group('measured_carrier_frequency') + ' Hz'
					self.htmlUEFailureMsg += mibMsg + '\n'
					logging.debug('\033[94m' + mibMsg + '\033[0m')
					frequency_found = True
				except Exception as e:
					logging.error('\033[91m' + "Measured Carrier Frequency not found" + '\033[0m')
			result = re.search("PLMN MCC (?P<mcc>\d{1,3}), MNC (?P<mnc>\d{1,3}), TAC", str(line))
			if result is not None and (not plmn_found):
				try:
					mibMsg = 'PLMN MCC = ' + result.group('mcc') + ' MNC = ' + result.group('mnc')
					self.htmlUEFailureMsg += mibMsg + '\n'
					logging.debug('\033[94m' + mibMsg + '\033[0m')
					plmn_found = True
				except Exception as e:
					logging.error('\033[91m' + "PLMN not found" + '\033[0m')
			result = re.search("Found (?P<operator>[\w,\s]{1,15}) \(name from internal table\)", str(line))
			if result is not None:
				try:
					mibMsg = "The operator is: " + result.group('operator')
					self.htmlUEFailureMsg += mibMsg + '\n'
					logging.debug('\033[94m' + mibMsg + '\033[0m')
				except Exception as e:
					logging.error('\033[91m' + "Operator name not found" + '\033[0m')
			result = re.search("SIB5 InterFreqCarrierFreq element (.{1,4})/(.{1,4})", str(line))
			if result is not None:
				try:
					mibMsg = "SIB5 InterFreqCarrierFreq element " + result.group(1) + '/' + result.group(2)
					self.htmlUEFailureMsg += mibMsg + ' -> '
					logging.debug('\033[94m' + mibMsg + '\033[0m')
				except Exception as e:
					logging.error('\033[91m' + "SIB5 InterFreqCarrierFreq element not found" + '\033[0m')
			result = re.search("DL Carrier Frequency/ARFCN : (?P<carrier_frequency>\d{1,15}/\d{1,4})", str(line))
			if result is not None:
				try:
					freq = result.group('carrier_frequency')
					new_freq = re.sub('/[0-9]+','',freq)
					float_freq = float(new_freq) / 1000000
					self.htmlUEFailureMsg += 'DL Freq: ' + ('%.1f' % float_freq) + ' MHz'
					logging.debug('\033[94m' + "    DL Carrier Frequency is: " + freq + '\033[0m')
				except Exception as e:
					logging.error('\033[91m' + "    DL Carrier Frequency not found" + '\033[0m')
			result = re.search("AllowedMeasBandwidth : (?P<allowed_bandwidth>\d{1,7})", str(line))
			if result is not None:
				try:
					prb = result.group('allowed_bandwidth')
					self.htmlUEFailureMsg += ' -- PRB: ' + prb + '\n'
					logging.debug('\033[94m' + "    AllowedMeasBandwidth: " + prb + '\033[0m')
				except Exception as e:
					logging.error('\033[91m' + "    AllowedMeasBandwidth not found" + '\033[0m')
		ue_log_file.close()
		if rrcConnectionRecfgComplete > 0:
			statMsg = 'UE connected to eNB (' + str(rrcConnectionRecfgComplete) + ' RRCConnectionReconfigurationComplete message(s) generated)'
			logging.debug('\033[94m' + statMsg + '\033[0m')
			self.htmlUEFailureMsg += statMsg + '\n'
		if uciStatMsgCount > 0:
			statMsg = 'UE showed ' + str(uciStatMsgCount) + ' "uci->stat" message(s)'
			logging.debug('\u001B[1;30;43m ' + statMsg + ' \u001B[0m')
			self.htmlUEFailureMsg += statMsg + '\n'
		if pdcpDataReqFailedCount > 0:
			statMsg = 'UE showed ' + str(pdcpDataReqFailedCount) + ' "PDCP data request failed" message(s)'
			logging.debug('\u001B[1;30;43m ' + statMsg + ' \u001B[0m')
			self.htmlUEFailureMsg += statMsg + '\n'
		if badDciCount > 0:
			statMsg = 'UE showed ' + str(badDciCount) + ' "bad DCI 1A" message(s)'
			logging.debug('\u001B[1;30;43m ' + statMsg + ' \u001B[0m')
			self.htmlUEFailureMsg += statMsg + '\n'
		if foundSegFault:
			logging.debug('\u001B[1;37;41m UE ended with a Segmentation Fault! \u001B[0m')
			return ENB_PROCESS_SEG_FAULT
		if foundAssertion:
			logging.debug('\u001B[1;30;43m UE showed an assertion! \u001B[0m')
			self.htmlUEFailureMsg += 'UE showed an assertion!\n'
			if not mib_found or not frequency_found:
				return OAI_UE_PROCESS_ASSERTION
		if foundRealTimeIssue:
			logging.debug('\u001B[1;37;41m UE faced real time issues! \u001B[0m')
			self.htmlUEFailureMsg += 'UE faced real time issues!\n'
			#return ENB_PROCESS_REALTIME_ISSUE
		if no_cell_sync_found and not mib_found:
			logging.debug('\u001B[1;37;41m UE could not synchronize ! \u001B[0m')
			self.htmlUEFailureMsg += 'UE could not synchronize!\n'
			return OAI_UE_PROCESS_COULD_NOT_SYNC
		return 0

	def TerminateeNB(self):
		self.open(self.eNBIPAddress, self.eNBUserName, self.eNBPassword)
		self.command('cd ' + self.eNBSourceCodePath + '/cmake_targets', '\$', 5)
		self.command('stdbuf -o0  ps -aux | grep --color=never softmodem | grep -v grep', '\$', 5)
		result = re.search('lte-softmodem', str(self.ssh.before))
		if result is not None:
			self.command('echo ' + self.eNBPassword + ' | sudo -S daemon --name=enb' + str(self.eNB_instance) + '_daemon --stop', '\$', 5)
			self.command('echo ' + self.eNBPassword + ' | sudo -S killall --signal SIGINT lte-softmodem || true', '\$', 5)
			time.sleep(5)
			self.command('stdbuf -o0  ps -aux | grep --color=never softmodem | grep -v grep', '\$', 5)
			result = re.search('lte-softmodem', str(self.ssh.before))
			if result is not None:
				self.command('echo ' + self.eNBPassword + ' | sudo -S killall --signal SIGKILL lte-softmodem || true', '\$', 5)
				time.sleep(2)
		self.command('rm -f my-lte-softmodem-run' + str(self.eNB_instance) + '.sh', '\$', 5)
		self.close()
		# If tracer options is on, stopping tshark on EPC side
		result = re.search('T_stdout', str(self.Initialize_eNB_args))
		if result is not None:
			self.open(self.EPCIPAddress, self.EPCUserName, self.EPCPassword)
			logging.debug('\u001B[1m Stopping tshark \u001B[0m')
			self.command('echo ' + self.EPCPassword + ' | sudo -S killall --signal SIGKILL tshark', '\$', 5)
			time.sleep(1)
			pcap_log_file = self.eNBLogFile.replace('.log', '_s1log.pcap')
			self.command('echo ' + self.EPCPassword + ' | sudo -S chmod 666 /tmp/' + pcap_log_file, '\$', 5)
			self.copyin(self.EPCIPAddress, self.EPCUserName, self.EPCPassword, '/tmp/' + pcap_log_file, '.')
			self.copyout(self.eNBIPAddress, self.eNBUserName, self.eNBPassword, pcap_log_file, self.eNBSourceCodePath + '/cmake_targets/.')
			self.close()
			logging.debug('\u001B[1m Replaying RAW record file\u001B[0m')
			self.open(self.eNBIPAddress, self.eNBUserName, self.eNBPassword)
			self.command('cd ' + self.eNBSourceCodePath + '/common/utils/T/tracer/', '\$', 5)
			raw_record_file = self.eNBLogFile.replace('.log', '_record.raw')
			replay_log_file = self.eNBLogFile.replace('.log', '_replay.log')
			extracted_txt_file = self.eNBLogFile.replace('.log', '_extracted_messages.txt')
			extracted_log_file = self.eNBLogFile.replace('.log', '_extracted_messages.log')
			self.command('./extract_config -i ' + self.eNBSourceCodePath + '/cmake_targets/' + raw_record_file + ' > ' + self.eNBSourceCodePath + '/cmake_targets/' + extracted_txt_file, '\$', 5)
			self.command('echo $USER; nohup ./replay -i ' + self.eNBSourceCodePath + '/cmake_targets/' + raw_record_file + ' > ' + self.eNBSourceCodePath + '/cmake_targets/' + replay_log_file + ' 2>&1 &', self.eNBUserName, 5)
			self.command('./textlog -d ' +  self.eNBSourceCodePath + '/cmake_targets/' + extracted_txt_file + ' -no-gui -ON -full > ' + self.eNBSourceCodePath + '/cmake_targets/' + extracted_log_file, '\$', 5)
			self.close()
			self.copyin(self.eNBIPAddress, self.eNBUserName, self.eNBPassword, self.eNBSourceCodePath + '/cmake_targets/' + extracted_log_file, '.')
			logging.debug('\u001B[1m Analyzing eNB replay logfile \u001B[0m')
			logStatus = self.AnalyzeLogFile_eNB(extracted_log_file)
			self.CreateHtmlTestRow('N/A', 'OK', ALL_PROCESSES_OK)
			self.eNBLogFile = ''
		else:
			result = re.search('enb_', str(self.eNBLogFile))
			analyzeFile = False
			if result is not None:
				analyzeFile = True
				fileToAnalyze = str(self.eNBLogFile)
				self.eNBLogFile = ''
			else:
				result = re.search('enb_', str(self.rruLogFile))
				if result is not None:
					analyzeFile = True
					fileToAnalyze = str(self.rruLogFile)
					self.rruLogFile = ''
			if analyzeFile:
				copyin_res = self.copyin(self.eNBIPAddress, self.eNBUserName, self.eNBPassword, self.eNBSourceCodePath + '/cmake_targets/' + fileToAnalyze, '.')
				if (copyin_res == -1):
					logging.debug('\u001B[1;37;41m Could not copy eNB logfile to analyze it! \u001B[0m')
					self.htmleNBFailureMsg = 'Could not copy eNB logfile to analyze it!'
					self.CreateHtmlTestRow('N/A', 'KO', ENB_PROCESS_NOLOGFILE_TO_ANALYZE)
					return
				logging.debug('\u001B[1m Analyzing eNB logfile \u001B[0m')
				logStatus = self.AnalyzeLogFile_eNB(fileToAnalyze)
				if (logStatus < 0):
					self.CreateHtmlTestRow('N/A', 'KO', logStatus)
					self.CreateHtmlTabFooter(False)
					sys.exit(1)
				else:
					self.CreateHtmlTestRow('N/A', 'OK', ALL_PROCESSES_OK)
			else:
				self.CreateHtmlTestRow('N/A', 'OK', ALL_PROCESSES_OK)

	def TerminateHSS(self):
		self.open(self.EPCIPAddress, self.EPCUserName, self.EPCPassword)
		if re.match('OAI', self.EPCType, re.IGNORECASE):
			self.command('echo ' + self.EPCPassword + ' | sudo -S killall --signal SIGINT run_hss oai_hss || true', '\$', 5)
			time.sleep(2)
			self.command('stdbuf -o0  ps -aux | grep hss | grep -v grep', '\$', 5)
			result = re.search('\/bin\/bash .\/run_', str(self.ssh.before))
			if result is not None:
				self.command('echo ' + self.EPCPassword + ' | sudo -S killall --signal SIGKILL run_hss oai_hss || true', '\$', 5)
		else:
			self.command('cd ' + self.EPCSourceCodePath, '\$', 5)
			self.command('cd scripts', '\$', 5)
			self.command('rm -f ./kill_hss.sh', '\$', 5)
			self.command('echo ' + self.EPCPassword + ' | sudo -S daemon --name=simulated_hss --stop', '\$', 5)
			time.sleep(1)
			self.command('echo ' + self.EPCPassword + ' | sudo -S killall --signal SIGKILL hss_sim', '\$', 5)
		self.close()
		self.CreateHtmlTestRow('N/A', 'OK', ALL_PROCESSES_OK)

	def TerminateMME(self):
		self.open(self.EPCIPAddress, self.EPCUserName, self.EPCPassword)
		if re.match('OAI', self.EPCType, re.IGNORECASE):
			self.command('echo ' + self.EPCPassword + ' | sudo -S killall --signal SIGINT run_mme mme || true', '\$', 5)
			time.sleep(2)
			self.command('stdbuf -o0 ps -aux | grep mme | grep -v grep', '\$', 5)
			result = re.search('\/bin\/bash .\/run_', str(self.ssh.before))
			if result is not None:
				self.command('echo ' + self.EPCPassword + ' | sudo -S killall --signal SIGKILL run_mme mme || true', '\$', 5)
		else:
			self.command('cd /opt/ltebox/tools', '\$', 5)
			self.command('echo ' + self.EPCPassword + ' | sudo -S ./stop_mme', '\$', 5)
		self.close()
		self.CreateHtmlTestRow('N/A', 'OK', ALL_PROCESSES_OK)

	def TerminateSPGW(self):
		self.open(self.EPCIPAddress, self.EPCUserName, self.EPCPassword)
		if re.match('OAI', self.EPCType, re.IGNORECASE):
			self.command('echo ' + self.EPCPassword + ' | sudo -S killall --signal SIGINT run_spgw spgw || true', '\$', 5)
			time.sleep(2)
			self.command('stdbuf -o0 ps -aux | grep spgw | grep -v grep', '\$', 5)
			result = re.search('\/bin\/bash .\/run_', str(self.ssh.before))
			if result is not None:
				self.command('echo ' + self.EPCPassword + ' | sudo -S killall --signal SIGKILL run_spgw spgw || true', '\$', 5)
		else:
			self.command('cd /opt/ltebox/tools', '\$', 5)
			self.command('echo ' + self.EPCPassword + ' | sudo -S ./stop_xGw', '\$', 5)
		self.close()
		self.CreateHtmlTestRow('N/A', 'OK', ALL_PROCESSES_OK)

	def TerminateUE_common(self, device_id):
		try:
			self.open(self.ADBIPAddress, self.ADBUserName, self.ADBPassword)
			self.command('stdbuf -o0 adb -s ' + device_id + ' shell /data/local/tmp/off', '\$', 60)
			logging.debug('\u001B[1mUE (' + device_id + ') Detach Completed\u001B[0m')

			self.command('stdbuf -o0 adb -s ' + device_id + ' shell ps | grep --color=never iperf | grep -v grep', '\$', 5)
			result = re.search('shell +(?P<pid>\d+)', str(self.ssh.before))
			if result is not None:
				pid_iperf = result.group('pid')
				self.command('stdbuf -o0 adb -s ' + device_id + ' shell kill -KILL ' + pid_iperf, '\$', 5)
			self.close()
		except:
			os.kill(os.getppid(),signal.SIGUSR1)

	def TerminateUE(self):
		terminate_ue_flag = True
		self.GetAllUEDevices(terminate_ue_flag)
		multi_jobs = []
		for device_id in self.UEDevices:
			p = Process(target= SSH.TerminateUE_common, args = (device_id,))
			p.daemon = True
			p.start()
			multi_jobs.append(p)
		for job in multi_jobs:
			job.join()
		self.CreateHtmlTestRow('N/A', 'OK', ALL_PROCESSES_OK)

	def TerminateOAIUE(self):
		self.open(self.UEIPAddress, self.UEUserName, self.UEPassword)
		self.command('cd ' + self.UESourceCodePath + '/cmake_targets', '\$', 5)
		self.command('ps -aux | grep --color=never softmodem | grep -v grep', '\$', 5)
		result = re.search('lte-uesoftmodem', str(self.ssh.before))
		if result is not None:
			self.command('echo ' + self.UEPassword + ' | sudo -S daemon --name=ue' + str(self.UE_instance) + '_daemon --stop', '\$', 5)
			self.command('echo ' + self.UEPassword + ' | sudo -S killall --signal SIGINT lte-uesoftmodem || true', '\$', 5)
			time.sleep(5)
			self.command('ps -aux | grep --color=never softmodem | grep -v grep', '\$', 5)
			result = re.search('lte-uesoftmodem', str(self.ssh.before))
			if result is not None:
				self.command('echo ' + self.UEPassword + ' | sudo -S killall --signal SIGKILL lte-uesoftmodem || true', '\$', 5)
				time.sleep(2)
		self.command('rm -f my-lte-uesoftmodem-run' + str(self.UE_instance) + '.sh', '\$', 5)
		self.close()
		result = re.search('ue_', str(self.UELogFile))
		if result is not None:
			copyin_res = self.copyin(self.UEIPAddress, self.UEUserName, self.UEPassword, self.UESourceCodePath + '/cmake_targets/' + self.UELogFile, '.')
			if (copyin_res == -1):
				logging.debug('\u001B[1;37;41m Could not copy UE logfile to analyze it! \u001B[0m')
				self.htmlUEFailureMsg = 'Could not copy UE logfile to analyze it!'
				self.CreateHtmlTestRow('N/A', 'KO', OAI_UE_PROCESS_NOLOGFILE_TO_ANALYZE, 'UE')
				self.UELogFile = ''
				return
			logging.debug('\u001B[1m Analyzing UE logfile \u001B[0m')
			logStatus = self.AnalyzeLogFile_UE(self.UELogFile)
			result = re.search('--no-L2-connect', str(self.Initialize_OAI_UE_args))
			if result is not None:
				ueAction = 'Sniffing'
			else:
				ueAction = 'Connection'
			if (logStatus < 0):
				logging.debug('\u001B[1m' + ueAction + ' Failed \u001B[0m')
				self.htmlUEFailureMsg = '<b>' + ueAction + ' Failed</b>\n' + self.htmlUEFailureMsg
				self.CreateHtmlTestRow('N/A', 'KO', logStatus, 'UE')
				# In case of sniffing on commercial eNBs we have random results
				# Not an error then
				if (logStatus != OAI_UE_PROCESS_COULD_NOT_SYNC) or (ueAction != 'Sniffing'):
					self.Initialize_OAI_UE_args = ''
					self.AutoTerminateUEandeNB()
					self.CreateHtmlTabFooter(False)
					sys.exit(1)
			else:
				logging.debug('\u001B[1m' + ueAction + ' Completed \u001B[0m')
				self.htmlUEFailureMsg = '<b>' + ueAction + ' Completed</b>\n' + self.htmlUEFailureMsg
				self.CreateHtmlTestRow('N/A', 'OK', ALL_PROCESSES_OK)
			self.UELogFile = ''
		else:
			self.htmlUEFailureMsg = 'No Log File to analyze!'
			self.CreateHtmlTestRow('N/A', 'OK', ALL_PROCESSES_OK)

	def AutoTerminateUEandeNB(self):
		if (self.ADBIPAddress != 'none'):
			self.testCase_id = 'AUTO-KILL-UE'
			self.desc = 'Automatic Termination of UE'
			self.ShowTestID()
			self.TerminateUE()
		if (self.Initialize_OAI_UE_args != ''):
			self.testCase_id = 'AUTO-KILL-UE'
			self.desc = 'Automatic Termination of UE'
			self.ShowTestID()
			self.TerminateOAIUE()
		if (self.Initialize_eNB_args != ''):
			self.testCase_id = 'AUTO-KILL-eNB'
			self.desc = 'Automatic Termination of eNB'
			self.ShowTestID()
			self.eNB_instance = '0'
			self.TerminateeNB()

	def IdleSleep(self):
		time.sleep(self.idle_sleep_time)
		self.CreateHtmlTestRow(str(self.idle_sleep_time) + ' sec', 'OK', ALL_PROCESSES_OK)

	def LogCollectBuild(self):
		if (self.eNBIPAddress != '' and self.eNBUserName != '' and self.eNBPassword != ''):
			IPAddress = self.eNBIPAddress
			UserName = self.eNBUserName
			Password = self.eNBPassword
			SourceCodePath = self.eNBSourceCodePath
		elif (self.UEIPAddress != '' and self.UEUserName != '' and self.UEPassword != ''):
			IPAddress = self.UEIPAddress
			UserName = self.UEUserName
			Password = self.UEPassword
			SourceCodePath = self.UESourceCodePath
		else:
			sys.exit('Insufficient Parameter')
		self.open(IPAddress, UserName, Password)
		self.command('cd ' + SourceCodePath, '\$', 5)
		self.command('cd cmake_targets', '\$', 5)
		self.command('rm -f build.log.zip', '\$', 5)
		self.command('zip build.log.zip build_log_*/*', '\$', 60)
		self.command('echo ' + Password + ' | sudo -S rm -rf build_log_*', '\$', 5)
		self.close()

	def LogCollecteNB(self):
		self.open(self.eNBIPAddress, self.eNBUserName, self.eNBPassword)
		self.command('cd ' + self.eNBSourceCodePath, '\$', 5)
		self.command('cd cmake_targets', '\$', 5)
		self.command('echo ' + self.eNBPassword + ' | sudo -S rm -f enb.log.zip', '\$', 5)
		self.command('echo ' + self.eNBPassword + ' | sudo -S zip enb.log.zip enb*.log core* enb_*record.raw enb_*.pcap enb_*txt', '\$', 60)
		self.command('echo ' + self.eNBPassword + ' | sudo -S rm enb*.log core* enb_*record.raw enb_*.pcap enb_*txt', '\$', 5)
		self.close()

	def LogCollectPing(self):
		self.open(self.EPCIPAddress, self.EPCUserName, self.EPCPassword)
		self.command('cd ' + self.EPCSourceCodePath, '\$', 5)
		self.command('cd scripts', '\$', 5)
		self.command('rm -f ping.log.zip', '\$', 5)
		self.command('zip ping.log.zip ping*.log', '\$', 60)
		self.command('rm ping*.log', '\$', 5)
		self.close()

	def LogCollectIperf(self):
		self.open(self.EPCIPAddress, self.EPCUserName, self.EPCPassword)
		self.command('cd ' + self.EPCSourceCodePath, '\$', 5)
		self.command('cd scripts', '\$', 5)
		self.command('rm -f iperf.log.zip', '\$', 5)
		self.command('zip iperf.log.zip iperf*.log', '\$', 60)
		self.command('rm iperf*.log', '\$', 5)
		self.close()

	def LogCollectHSS(self):
		self.open(self.EPCIPAddress, self.EPCUserName, self.EPCPassword)
		self.command('cd ' + self.EPCSourceCodePath, '\$', 5)
		self.command('cd scripts', '\$', 5)
		self.command('rm -f hss.log.zip', '\$', 5)
		if re.match('OAI', self.EPCType, re.IGNORECASE):
			self.command('zip hss.log.zip hss*.log', '\$', 60)
			self.command('rm hss*.log', '\$', 5)
		else:
			self.command('cp /opt/hss_sim0609/hss.log .', '\$', 60)
			self.command('zip hss.log.zip hss.log', '\$', 60)
		self.close()

	def LogCollectMME(self):
		self.open(self.EPCIPAddress, self.EPCUserName, self.EPCPassword)
		self.command('cd ' + self.EPCSourceCodePath, '\$', 5)
		self.command('cd scripts', '\$', 5)
		self.command('rm -f mme.log.zip', '\$', 5)
		if re.match('OAI', self.EPCType, re.IGNORECASE):
			self.command('zip mme.log.zip mme*.log', '\$', 60)
			self.command('rm mme*.log', '\$', 5)
		else:
			self.command('cp /opt/ltebox/var/log/*Log.0 .', '\$', 5)
			self.command('zip mme.log.zip mmeLog.0 s1apcLog.0 s1apsLog.0 s11cLog.0 libLog.0 s1apCodecLog.0', '\$', 60)
		self.close()

	def LogCollectSPGW(self):
		self.open(self.EPCIPAddress, self.EPCUserName, self.EPCPassword)
		self.command('cd ' + self.EPCSourceCodePath, '\$', 5)
		self.command('cd scripts', '\$', 5)
		self.command('rm -f spgw.log.zip', '\$', 5)
		if re.match('OAI', self.EPCType, re.IGNORECASE):
			self.command('zip spgw.log.zip spgw*.log', '\$', 60)
			self.command('rm spgw*.log', '\$', 5)
		else:
			self.command('cp /opt/ltebox/var/log/xGwLog.0 .', '\$', 5)
			self.command('zip spgw.log.zip xGwLog.0', '\$', 60)
		self.close()

	def LogCollectOAIUE(self):
		self.open(self.UEIPAddress, self.UEUserName, self.UEPassword)
		self.command('cd ' + self.UESourceCodePath, '\$', 5)
		self.command('cd cmake_targets', '\$', 5)
		self.command('echo ' + self.UEPassword + ' | sudo -S rm -f ue.log.zip', '\$', 5)
		self.command('echo ' + self.UEPassword + ' | sudo -S zip ue.log.zip ue*.log core* ue_*record.raw ue_*.pcap ue_*txt', '\$', 60)
		self.command('echo ' + self.UEPassword + ' | sudo -S rm ue*.log core* ue_*record.raw ue_*.pcap ue_*txt', '\$', 5)
		self.close()

	def RetrieveSystemVersion(self, machine):
		if self.eNBIPAddress == 'none' or self.UEIPAddress == 'none':
			self.OsVersion = 'Ubuntu 16.04.5 LTS'
			self.KernelVersion = '4.15.0-45-generic'
			self.UhdVersion = '3.13.0.1-0'
			self.UsrpBoard = 'B210'
			self.CpuNb = '4'
			self.CpuModel = 'Intel(R) Core(TM) i5-6200U'
			self.CpuMHz = '2399.996 MHz'
			return 0
		if machine == 'eNB':
			if self.eNBIPAddress != '' and self.eNBUserName != '' and self.eNBPassword != '':
				IPAddress = self.eNBIPAddress
				UserName = self.eNBUserName
				Password = self.eNBPassword
			else:
				return -1
		if machine == 'UE':
			if self.UEIPAddress != '' and self.UEUserName != '' and self.UEPassword != '':
				IPAddress = self.UEIPAddress
				UserName = self.UEUserName
				Password = self.UEPassword
			else:
				return -1

		self.open(IPAddress, UserName, Password)
		self.command('lsb_release -a', '\$', 5)
		result = re.search('Description:\\\\t(?P<os_type>[a-zA-Z0-9\-\_\.\ ]+)', str(self.ssh.before))
		if result is not None:
			self.OsVersion = result.group('os_type')
			logging.debug('OS is: ' + self.OsVersion)
		self.command('uname -r', '\$', 5)
		result = re.search('uname -r\\\\r\\\\n(?P<kernel_version>[a-zA-Z0-9\-\_\.]+)', str(self.ssh.before))
		if result is not None:
			self.KernelVersion = result.group('kernel_version')
			logging.debug('Kernel Version is: ' + self.KernelVersion)
		self.command('dpkg --list | egrep --color=never libuhd003', '\$', 5)
		result = re.search('libuhd003:amd64 *(?P<uhd_version>[0-9\.]+)', str(self.ssh.before))
		if result is not None:
			self.UhdVersion = result.group('uhd_version')
			logging.debug('UHD Version is: ' + self.UhdVersion)
		self.command('echo ' + Password + ' | sudo -S uhd_find_devices', '\$', 15)
		result = re.search('product: (?P<usrp_board>[0-9A-Za-z]+)\\\\r\\\\n', str(self.ssh.before))
		if result is not None:
			self.UsrpBoard = result.group('usrp_board')
			logging.debug('USRP Board  is: ' + self.UsrpBoard)
		self.command('lscpu', '\$', 5)
		result = re.search('CPU\(s\): *(?P<nb_cpus>[0-9]+).*Model name: *(?P<model>[a-zA-Z0-9\-\_\.\ \(\)]+).*CPU MHz: *(?P<cpu_mhz>[0-9\.]+)', str(self.ssh.before))
		if result is not None:
			self.CpuNb = result.group('nb_cpus')
			logging.debug('nb_cpus: ' + self.CpuNb)
			self.CpuModel = result.group('model')
			logging.debug('model: ' + self.CpuModel)
			self.CpuMHz = result.group('cpu_mhz') + ' MHz'
			logging.debug('cpu_mhz: ' + self.CpuMHz)
		self.close()

#-----------------------------------------------------------
# HTML Reporting....
#-----------------------------------------------------------
	def CreateHtmlHeader(self):
		if (not self.htmlHeaderCreated):
			logging.debug('\u001B[1m----------------------------------------\u001B[0m')
			logging.debug('\u001B[1m  Creating HTML header \u001B[0m')
			logging.debug('\u001B[1m----------------------------------------\u001B[0m')
			self.htmlFile = open('test_results.html', 'w')
			self.htmlFile.write('<!DOCTYPE html>\n')
			self.htmlFile.write('<html class="no-js" lang="en-US">\n')
			self.htmlFile.write('<head>\n')
			self.htmlFile.write('  <meta name="viewport" content="width=device-width, initial-scale=1">\n')
			self.htmlFile.write('  <link rel="stylesheet" href="https://maxcdn.bootstrapcdn.com/bootstrap/3.3.7/css/bootstrap.min.css">\n')
			self.htmlFile.write('  <script src="https://ajax.googleapis.com/ajax/libs/jquery/3.3.1/jquery.min.js"></script>\n')
			self.htmlFile.write('  <script src="https://maxcdn.bootstrapcdn.com/bootstrap/3.3.7/js/bootstrap.min.js"></script>\n')
			self.htmlFile.write('  <title>Test Results for TEMPLATE_JOB_NAME job build #TEMPLATE_BUILD_ID</title>\n')
			self.htmlFile.write('</head>\n')
			self.htmlFile.write('<body><div class="container">\n')
			self.htmlFile.write('  <br>\n')
			self.htmlFile.write('  <table style="border-collapse: collapse; border: none;">\n')
			self.htmlFile.write('    <tr style="border-collapse: collapse; border: none;">\n')
			self.htmlFile.write('      <td style="border-collapse: collapse; border: none;">\n')
			self.htmlFile.write('        <a href="http://www.openairinterface.org/">\n')
			self.htmlFile.write('           <img src="http://www.openairinterface.org/wp-content/uploads/2016/03/cropped-oai_final_logo2.png" alt="" border="none" height=50 width=150>\n')
			self.htmlFile.write('           </img>\n')
			self.htmlFile.write('        </a>\n')
			self.htmlFile.write('      </td>\n')
			self.htmlFile.write('      <td style="border-collapse: collapse; border: none; vertical-align: center;">\n')
			self.htmlFile.write('        <b><font size = "6">Job Summary -- Job: TEMPLATE_JOB_NAME -- Build-ID: TEMPLATE_BUILD_ID</font></b>\n')
			self.htmlFile.write('      </td>\n')
			self.htmlFile.write('    </tr>\n')
			self.htmlFile.write('  </table>\n')
			self.htmlFile.write('  <br>\n')
			self.htmlFile.write('  <div class="alert alert-info"><strong> <span class="glyphicon glyphicon-dashboard"></span> TEMPLATE_STAGE_NAME</strong></div>\n')
			self.htmlFile.write('  <table border = "1">\n')
			self.htmlFile.write('     <tr>\n')
			self.htmlFile.write('       <td bgcolor = "lightcyan" > <span class="glyphicon glyphicon-time"></span> Build Start Time (UTC) </td>\n')
			self.htmlFile.write('       <td>TEMPLATE_BUILD_TIME</td>\n')
			self.htmlFile.write('     </tr>\n')
			self.htmlFile.write('     <tr>\n')
			self.htmlFile.write('       <td bgcolor = "lightcyan" > <span class="glyphicon glyphicon-cloud-upload"></span> GIT Repository </td>\n')
			self.htmlFile.write('       <td><a href="' + self.eNBRepository + '">' + self.eNBRepository + '</a></td>\n')
			self.htmlFile.write('     </tr>\n')
			self.htmlFile.write('     <tr>\n')
			self.htmlFile.write('       <td bgcolor = "lightcyan" > <span class="glyphicon glyphicon-wrench"></span> Job Trigger </td>\n')
			if (self.eNB_AllowMerge):
				self.htmlFile.write('       <td>Merge-Request</td>\n')
			else:
				self.htmlFile.write('       <td>Push to Branch</td>\n')
			self.htmlFile.write('     </tr>\n')
			self.htmlFile.write('     <tr>\n')
			if (self.eNB_AllowMerge):
				self.htmlFile.write('       <td bgcolor = "lightcyan" > <span class="glyphicon glyphicon-log-out"></span> Source Branch </td>\n')
			else:
				self.htmlFile.write('       <td bgcolor = "lightcyan" > <span class="glyphicon glyphicon-tree-deciduous"></span> Branch</td>\n')
			self.htmlFile.write('       <td>' + self.eNBBranch + '</td>\n')
			self.htmlFile.write('     </tr>\n')
			self.htmlFile.write('     <tr>\n')
			if (self.eNB_AllowMerge):
				self.htmlFile.write('       <td bgcolor = "lightcyan" > <span class="glyphicon glyphicon-tag"></span> Source Commit ID </td>\n')
			else:
				self.htmlFile.write('       <td bgcolor = "lightcyan" > <span class="glyphicon glyphicon-tag"></span> Commit ID </td>\n')
			self.htmlFile.write('       <td>' + self.eNBCommitID + '</td>\n')
			self.htmlFile.write('     </tr>\n')
			if self.eNB_AllowMerge != '':
				commit_message = subprocess.check_output("git log -n1 --pretty=format:\"%s\" " + self.eNBCommitID, shell=True, universal_newlines=True)
				commit_message = commit_message.strip()
				self.htmlFile.write('     <tr>\n')
				if (self.eNB_AllowMerge):
					self.htmlFile.write('       <td bgcolor = "lightcyan" > <span class="glyphicon glyphicon-comment"></span> Source Commit Message </td>\n')
				else:
					self.htmlFile.write('       <td bgcolor = "lightcyan" > <span class="glyphicon glyphicon-comment"></span> Commit Message </td>\n')
				self.htmlFile.write('       <td>' + commit_message + '</td>\n')
				self.htmlFile.write('     </tr>\n')
			if (self.eNB_AllowMerge):
				self.htmlFile.write('     <tr>\n')
				self.htmlFile.write('       <td bgcolor = "lightcyan" > <span class="glyphicon glyphicon-log-in"></span> Target Branch </td>\n')
				if (self.eNBTargetBranch == ''):
					self.htmlFile.write('       <td>develop</td>\n')
				else:
					self.htmlFile.write('       <td>' + self.eNBTargetBranch + '</td>\n')
				self.htmlFile.write('     </tr>\n')
			self.htmlFile.write('  </table>\n')

			if (self.ADBIPAddress != 'none'):
				terminate_ue_flag = True
				self.GetAllUEDevices(terminate_ue_flag)
				self.GetAllCatMDevices(terminate_ue_flag)
				self.htmlUEConnected = len(self.UEDevices)
				self.htmlFile.write('  <h2><span class="glyphicon glyphicon-phone"></span> <span class="glyphicon glyphicon-menu-right"></span> ' + str(len(self.UEDevices)) + ' UE(s) is(are) connected to ADB bench server</h2>\n')
				self.htmlFile.write('  <h2><span class="glyphicon glyphicon-phone"></span> <span class="glyphicon glyphicon-menu-right"></span> ' + str(len(self.CatMDevices)) + ' CAT-M UE(s) is(are) connected to bench server</h2>\n')
			else:
				self.UEDevices.append('OAI-UE')
				self.htmlUEConnected = len(self.UEDevices)
				self.htmlFile.write('  <h2><span class="glyphicon glyphicon-phone"></span> <span class="glyphicon glyphicon-menu-right"></span> ' + str(len(self.UEDevices)) + ' OAI UE(s) is(are) connected to CI bench</h2>\n')
			self.htmlFile.write('  <br>\n')
			self.htmlFile.write('  <ul class="nav nav-pills">\n')
			count = 0
			while (count < self.nbTestXMLfiles):
				pillMsg = '    <li><a data-toggle="pill" href="#'
				pillMsg += self.htmlTabRefs[count]
				pillMsg += '">'
				pillMsg += self.htmlTabNames[count]
				pillMsg += ' <span class="glyphicon glyphicon-'
				pillMsg += self.htmlTabIcons[count]
				pillMsg += '"></span></a></li>\n'
				self.htmlFile.write(pillMsg)
				count += 1
			self.htmlFile.write('  </ul>\n')
			self.htmlFile.write('  <div class="tab-content">\n')
			self.htmlFile.close()

	def CreateHtmlTabHeader(self):
		if (not self.htmlHeaderCreated):
			if (not os.path.isfile('test_results.html')):
				self.CreateHtmlHeader()
			self.htmlFile = open('test_results.html', 'a')
			if (self.nbTestXMLfiles == 1):
				self.htmlFile.write('  <div id="' + self.htmlTabRefs[0] + '" class="tab-pane fade">\n')
				self.htmlFile.write('  <h3>Test Summary for <span class="glyphicon glyphicon-file"></span> ' + self.testXMLfiles[0] + '</h3>\n')
			else:
				self.htmlFile.write('  <div id="build-tab" class="tab-pane fade">\n')
			self.htmlFile.write('  <table class="table" border = "1">\n')
			self.htmlFile.write('      <tr bgcolor = "#33CCFF" >\n')
			self.htmlFile.write('        <th>Test Id</th>\n')
			self.htmlFile.write('        <th>Test Desc</th>\n')
			self.htmlFile.write('        <th>Test Options</th>\n')
			self.htmlFile.write('        <th>Test Status</th>\n')
			if (self.htmlUEConnected == -1):
				terminate_ue_flag = True
				if (self.ADBIPAddress != 'none'):
					self.GetAllUEDevices(terminate_ue_flag)
					self.GetAllCatMDevices(terminate_ue_flag)
				else:
					self.UEDevices.append('OAI-UE')
				self.htmlUEConnected = len(self.UEDevices)

			i = 0
			while (i < self.htmlUEConnected):
				self.htmlFile.write('        <th>UE' + str(i) + ' Status</th>\n')
				i += 1
			self.htmlFile.write('      </tr>\n')
		self.htmlHeaderCreated = True

	def CreateHtmlTabFooter(self, passStatus):
		if ((not self.htmlFooterCreated) and (self.htmlHeaderCreated)):
			self.htmlFile.write('      <tr>\n')
			self.htmlFile.write('        <th bgcolor = "#33CCFF" colspan=2>Final Tab Status</th>\n')
			if passStatus:
				self.htmlFile.write('        <th bgcolor = "green" colspan=' + str(2 + self.htmlUEConnected) + '><font color="white">PASS <span class="glyphicon glyphicon-ok"></span> </font></th>\n')
			else:
				self.htmlFile.write('        <th bgcolor = "red" colspan=' + str(2 + self.htmlUEConnected) + '><font color="white">FAIL <span class="glyphicon glyphicon-remove"></span> </font></th>\n')
			self.htmlFile.write('      </tr>\n')
			self.htmlFile.write('  </table>\n')
			self.htmlFile.write('  </div>\n')
		self.htmlFooterCreated = False

	def CreateHtmlFooter(self, passStatus):
		if (os.path.isfile('test_results.html')):
			logging.debug('\u001B[1m----------------------------------------\u001B[0m')
			logging.debug('\u001B[1m  Creating HTML footer \u001B[0m')
			logging.debug('\u001B[1m----------------------------------------\u001B[0m')

			self.htmlFile = open('test_results.html', 'a')
			self.htmlFile.write('</div>\n')
			self.htmlFile.write('  <p></p>\n')
			self.htmlFile.write('  <table class="table table-condensed">\n')

			machines = [ 'eNB', 'UE' ]
			for machine in machines:
				res = self.RetrieveSystemVersion(machine)
				if res == -1:
					continue
				self.htmlFile.write('      <tr>\n')
				self.htmlFile.write('        <th colspan=8>' + str(machine) + ' Server Characteristics</th>\n')
				self.htmlFile.write('      </tr>\n')
				self.htmlFile.write('      <tr>\n')
				self.htmlFile.write('        <td>OS Version</td>\n')
				self.htmlFile.write('        <td><span class="label label-default">' + self.OsVersion + '</span></td>\n')
				self.htmlFile.write('        <td>Kernel Version</td>\n')
				self.htmlFile.write('        <td><span class="label label-default">' + self.KernelVersion + '</span></td>\n')
				self.htmlFile.write('        <td>UHD Version</td>\n')
				self.htmlFile.write('        <td><span class="label label-default">' + self.UhdVersion + '</span></td>\n')
				self.htmlFile.write('        <td>USRP Board</td>\n')
				self.htmlFile.write('        <td><span class="label label-default">' + self.UsrpBoard + '</span></td>\n')
				self.htmlFile.write('      </tr>\n')
				self.htmlFile.write('      <tr>\n')
				self.htmlFile.write('        <td>Nb CPUs</td>\n')
				self.htmlFile.write('        <td><span class="label label-default">' + self.CpuNb + '</span></td>\n')
				self.htmlFile.write('        <td>CPU Model Name</td>\n')
				self.htmlFile.write('        <td><span class="label label-default">' + self.CpuModel + '</span></td>\n')
				self.htmlFile.write('        <td>CPU Frequency</td>\n')
				self.htmlFile.write('        <td><span class="label label-default">' + self.CpuMHz + '</span></td>\n')
				self.htmlFile.write('        <td></td>\n')
				self.htmlFile.write('        <td></td>\n')
				self.htmlFile.write('      </tr>\n')
			self.htmlFile.write('      <tr>\n')
			self.htmlFile.write('        <th colspan=5 bgcolor = "#33CCFF">Final Status</th>\n')
			if passStatus:
				self.htmlFile.write('        <th colspan=3 bgcolor="green"><font color="white">PASS <span class="glyphicon glyphicon-ok"></span></font></th>\n')
			else:
				self.htmlFile.write('        <th colspan=3 bgcolor="red"><font color="white">FAIL <span class="glyphicon glyphicon-remove"></span> </font></th>\n')
			self.htmlFile.write('      </tr>\n')
			self.htmlFile.write('  </table>\n')
			self.htmlFile.write('  <p></p>\n')
			self.htmlFile.write('  <div class="well well-lg">End of Test Report -- Copyright <span class="glyphicon glyphicon-copyright-mark"></span> 2018 <a href="http://www.openairinterface.org/">OpenAirInterface</a>. All Rights Reserved.</div>\n')
			self.htmlFile.write('</div></body>\n')
			self.htmlFile.write('</html>\n')
			self.htmlFile.close()

	def CreateHtmlTestRow(self, options, status, processesStatus, machine='eNB'):
		if ((not self.htmlFooterCreated) and (self.htmlHeaderCreated)):
			self.htmlFile.write('      <tr>\n')
			self.htmlFile.write('        <td bgcolor = "lightcyan" >' + self.testCase_id  + '</td>\n')
			self.htmlFile.write('        <td>' + self.desc  + '</td>\n')
			self.htmlFile.write('        <td>' + str(options)  + '</td>\n')
			if (str(status) == 'OK'):
				self.htmlFile.write('        <td bgcolor = "lightgreen" >' + str(status)  + '</td>\n')
			elif (str(status) == 'KO'):
				if (processesStatus == 0):
					self.htmlFile.write('        <td bgcolor = "lightcoral" >' + str(status)  + '</td>\n')
				elif (processesStatus == ENB_PROCESS_FAILED):
					self.htmlFile.write('        <td bgcolor = "lightcoral" >KO - eNB process not found</td>\n')
				elif (processesStatus == OAI_UE_PROCESS_FAILED):
					self.htmlFile.write('        <td bgcolor = "lightcoral" >KO - OAI UE process not found</td>\n')
				elif (processesStatus == ENB_PROCESS_SEG_FAULT):
					self.htmlFile.write('        <td bgcolor = "lightcoral" >KO - ' + machine + ' process ended in Segmentation Fault</td>\n')
				elif (processesStatus == ENB_PROCESS_ASSERTION) or (processesStatus == OAI_UE_PROCESS_ASSERTION):
					self.htmlFile.write('        <td bgcolor = "lightcoral" >KO - ' + machine + ' process ended in Assertion</td>\n')
				elif (processesStatus == ENB_PROCESS_REALTIME_ISSUE):
					self.htmlFile.write('        <td bgcolor = "lightcoral" >KO - ' + machine + ' process faced Real Time issue(s)</td>\n')
				elif (processesStatus == ENB_PROCESS_NOLOGFILE_TO_ANALYZE) or (processesStatus == OAI_UE_PROCESS_NOLOGFILE_TO_ANALYZE):
					self.htmlFile.write('        <td bgcolor = "orange" >OK?</td>\n')
				elif (processesStatus == OAI_UE_PROCESS_COULD_NOT_SYNC):
					self.htmlFile.write('        <td bgcolor = "lightcoral" >KO - UE could not sync</td>\n')
				elif (processesStatus == HSS_PROCESS_FAILED):
					self.htmlFile.write('        <td bgcolor = "lightcoral" >KO - HSS process not found</td>\n')
				elif (processesStatus == MME_PROCESS_FAILED):
					self.htmlFile.write('        <td bgcolor = "lightcoral" >KO - MME process not found</td>\n')
				elif (processesStatus == SPGW_PROCESS_FAILED):
					self.htmlFile.write('        <td bgcolor = "lightcoral" >KO - SPGW process not found</td>\n')
				elif (processesStatus == UE_IP_ADDRESS_ISSUE):
					self.htmlFile.write('        <td bgcolor = "lightcoral" >KO - Could not retrieve UE IP address</td>\n')
				else:
					self.htmlFile.write('        <td bgcolor = "lightcoral" >' + str(status)  + '</td>\n')
			else:
				self.htmlFile.write('        <td bgcolor = "orange" >' + str(status)  + '</td>\n')
			if (len(str(self.htmleNBFailureMsg)) > 2):
				cellBgColor = 'white'
				result = re.search('ended with|faced real time issues', self.htmleNBFailureMsg)
				if result is not None:
					cellBgColor = 'red'
				else:
					result = re.search('showed|Reestablishment|Could not copy eNB logfile', self.htmleNBFailureMsg)
					if result is not None:
						cellBgColor = 'orange'
				self.htmlFile.write('        <td bgcolor = "' + cellBgColor + '" colspan=' + str(self.htmlUEConnected) + '><pre style="background-color:' + cellBgColor + '">' + self.htmleNBFailureMsg + '</pre></td>\n')
				self.htmleNBFailureMsg = ''
			elif (len(str(self.htmlUEFailureMsg)) > 2):
				cellBgColor = 'white'
				result = re.search('ended with|faced real time issues', self.htmlUEFailureMsg)
				if result is not None:
					cellBgColor = 'red'
				else:
					result = re.search('showed|Could not copy UE logfile|No Log File to analyze', self.htmlUEFailureMsg)
					if result is not None:
						cellBgColor = 'orange'
				self.htmlFile.write('        <td bgcolor = "' + cellBgColor + '" colspan=' + str(self.htmlUEConnected) + '><pre style="background-color:' + cellBgColor + '">' + self.htmlUEFailureMsg + '</pre></td>\n')
				self.htmlUEFailureMsg = ''
			else:
				i = 0
				while (i < self.htmlUEConnected):
					self.htmlFile.write('        <td>-</td>\n')
					i += 1
			self.htmlFile.write('      </tr>\n')

	def CreateHtmlTestRowQueue(self, options, status, ue_status, ue_queue):
		if ((not self.htmlFooterCreated) and (self.htmlHeaderCreated)):
			addOrangeBK = False
			self.htmlFile.write('      <tr>\n')
			self.htmlFile.write('        <td bgcolor = "lightcyan" >' + self.testCase_id  + '</td>\n')
			self.htmlFile.write('        <td>' + self.desc  + '</td>\n')
			self.htmlFile.write('        <td>' + str(options)  + '</td>\n')
			if (str(status) == 'OK'):
				self.htmlFile.write('        <td bgcolor = "lightgreen" >' + str(status)  + '</td>\n')
			elif (str(status) == 'KO'):
				self.htmlFile.write('        <td bgcolor = "lightcoral" >' + str(status)  + '</td>\n')
			else:
				addOrangeBK = True
				self.htmlFile.write('        <td bgcolor = "orange" >' + str(status)  + '</td>\n')
			i = 0
			while (i < self.htmlUEConnected):
				if (i < ue_status):
					if (not ue_queue.empty()):
						if (addOrangeBK):
							self.htmlFile.write('        <td bgcolor = "orange" >' + str(ue_queue.get()).replace('white', 'orange') + '</td>\n')
						else:
							self.htmlFile.write('        <td>' + str(ue_queue.get()) + '</td>\n')
					else:
						self.htmlFile.write('        <td>-</td>\n')
				else:
					self.htmlFile.write('        <td>-</td>\n')
				i += 1
			self.htmlFile.write('      </tr>\n')

#-----------------------------------------------------------
# ShowTestID()
#-----------------------------------------------------------
	def ShowTestID(self):
		logging.debug('\u001B[1m----------------------------------------\u001B[0m')
		logging.debug('\u001B[1mTest ID:' + self.testCase_id + '\u001B[0m')
		logging.debug('\u001B[1m' + self.desc + '\u001B[0m')
		logging.debug('\u001B[1m----------------------------------------\u001B[0m')

#-----------------------------------------------------------
# Usage()
#-----------------------------------------------------------
def Usage():
	print('------------------------------------------------------------')
	print('main.py Ver:' + Version)
	print('------------------------------------------------------------')
	print('Usage: python main.py [options]')
	print('  --help  Show this help.')
	print('  --mode=[Mode]')
	print('      TesteNB')
	print('      InitiateHtml, FinalizeHtml')
	print('      TerminateeNB, TerminateUE, TerminateHSS, TerminateMME, TerminateSPGW')
	print('      LogCollectBuild, LogCollecteNB, LogCollectHSS, LogCollectMME, LogCollectSPGW, LogCollectPing, LogCollectIperf')
	print('  --eNBIPAddress=[eNB\'s IP Address]')
	print('  --eNBRepository=[eNB\'s Repository URL]')
	print('  --eNBBranch=[eNB\'s Branch Name]')
	print('  --eNBCommitID=[eNB\'s Commit Number]')
	print('  --eNB_AllowMerge=[eNB\'s Allow Merge Request (with target branch)]')
	print('  --eNBTargetBranch=[eNB\'s Target Branch in case of a Merge Request]')
	print('  --eNBUserName=[eNB\'s Login User Name]')
	print('  --eNBPassword=[eNB\'s Login Password]')
	print('  --eNBSourceCodePath=[eNB\'s Source Code Path]')
	print('  --EPCIPAddress=[EPC\'s IP Address]')
	print('  --EPCUserName=[EPC\'s Login User Name]')
	print('  --EPCPassword=[EPC\'s Login Password]')
	print('  --EPCSourceCodePath=[EPC\'s Source Code Path]')
	print('  --EPCType=[EPC\'s Type: OAI or ltebox]')
	print('  --ADBIPAddress=[ADB\'s IP Address]')
	print('  --ADBUserName=[ADB\'s Login User Name]')
	print('  --ADBPassword=[ADB\'s Login Password]')
	print('  --XMLTestFile=[XML Test File to be run]')
	print('------------------------------------------------------------')

def CheckClassValidity(action,id):
	if action != 'Build_eNB' and action != 'Initialize_eNB' and action != 'Terminate_eNB' and action != 'Initialize_UE' and action != 'Terminate_UE' and action != 'Attach_UE' and action != 'Detach_UE' and action != 'Build_OAI_UE' and action != 'Initialize_OAI_UE' and action != 'Terminate_OAI_UE' and action != 'Ping' and action != 'Iperf' and action != 'Reboot_UE' and action != 'Initialize_HSS' and action != 'Terminate_HSS' and action != 'Initialize_MME' and action != 'Terminate_MME' and action != 'Initialize_SPGW' and action != 'Terminate_SPGW'  and action != 'Initialize_CatM_module' and action != 'Terminate_CatM_module' and action != 'Attach_CatM_module' and action != 'Detach_CatM_module' and action != 'Ping_CatM_module' and action != 'IdleSleep':
		logging.debug('ERROR: test-case ' + id + ' has wrong class ' + action)
		return False
	return True

def GetParametersFromXML(action):
	if action == 'Build_eNB':
		SSH.Build_eNB_args = test.findtext('Build_eNB_args')

	if action == 'Initialize_eNB':
		SSH.Initialize_eNB_args = test.findtext('Initialize_eNB_args')
		SSH.eNB_instance = test.findtext('eNB_instance')
		if (SSH.eNB_instance is None):
			SSH.eNB_instance = '0'

	if action == 'Terminate_eNB':
		SSH.eNB_instance = test.findtext('eNB_instance')
		if (SSH.eNB_instance is None):
			SSH.eNB_instance = '0'

	if action == 'Attach_UE':
		nbMaxUEtoAttach = test.findtext('nbMaxUEtoAttach')
		if (nbMaxUEtoAttach is None):
			SSH.nbMaxUEtoAttach = -1
		else:
			SSH.nbMaxUEtoAttach = int(nbMaxUEtoAttach)

	if action == 'Build_OAI_UE':
		SSH.Build_OAI_UE_args = test.findtext('Build_OAI_UE_args')

	if action == 'Initialize_OAI_UE':
		SSH.Initialize_OAI_UE_args = test.findtext('Initialize_OAI_UE_args')
		SSH.UE_instance = test.findtext('UE_instance')
		if (SSH.UE_instance is None):
			SSH.UE_instance = '0'

	if action == 'Terminate_OAI_UE':
		SSH.eNB_instance = test.findtext('UE_instance')
		if (SSH.UE_instance is None):
			SSH.UE_instance = '0'

	if action == 'Ping' or action == 'Ping_CatM_module':
		SSH.ping_args = test.findtext('ping_args')
		SSH.ping_packetloss_threshold = test.findtext('ping_packetloss_threshold')

	if action == 'Iperf':
		SSH.iperf_args = test.findtext('iperf_args')
		SSH.iperf_packetloss_threshold = test.findtext('iperf_packetloss_threshold')
		SSH.iperf_profile = test.findtext('iperf_profile')
		if (SSH.iperf_profile is None):
			SSH.iperf_profile = 'balanced'
		else:
			if SSH.iperf_profile != 'balanced' and SSH.iperf_profile != 'unbalanced' and SSH.iperf_profile != 'single-ue':
				logging.debug('ERROR: test-case has wrong profile ' + SSH.iperf_profile)
				SSH.iperf_profile = 'balanced'

	if action == 'IdleSleep':
		string_field = test.findtext('idle_sleep_time_in_sec')
		if (string_field is None):
			SSH.idle_sleep_time = 5
		else:
			SSH.idle_sleep_time = int(string_field)

#check if given test is in list
#it is in list if one of the strings in 'list' is at the beginning of 'test'
def test_in_list(test, list):
	for check in list:
		check=check.replace('+','')
		if (test.startswith(check)):
			return True
	return False

def receive_signal(signum, frame):
	sys.exit(1)

#-----------------------------------------------------------
# Parameter Check
#-----------------------------------------------------------
mode = ''
SSH = SSHConnection()

argvs = sys.argv
argc = len(argvs)
cwd = os.getcwd()

while len(argvs) > 1:
	myArgv = argvs.pop(1)	# 0th is this file's name
	if re.match('^\-\-help$', myArgv, re.IGNORECASE):
		Usage()
		sys.exit(0)
	elif re.match('^\-\-mode=(.+)$', myArgv, re.IGNORECASE):
		matchReg = re.match('^\-\-mode=(.+)$', myArgv, re.IGNORECASE)
		mode = matchReg.group(1)
	elif re.match('^\-\-eNBIPAddress=(.+)$', myArgv, re.IGNORECASE):
		matchReg = re.match('^\-\-eNBIPAddress=(.+)$', myArgv, re.IGNORECASE)
		SSH.eNBIPAddress = matchReg.group(1)
	elif re.match('^\-\-eNBRepository=(.+)$', myArgv, re.IGNORECASE):
		matchReg = re.match('^\-\-eNBRepository=(.+)$', myArgv, re.IGNORECASE)
		SSH.eNBRepository = matchReg.group(1)
	elif re.match('^\-\-eNB_AllowMerge=(.+)$', myArgv, re.IGNORECASE):
		matchReg = re.match('^\-\-eNB_AllowMerge=(.+)$', myArgv, re.IGNORECASE)
		doMerge = matchReg.group(1)
		if ((doMerge == 'true') or (doMerge == 'True')):
			SSH.eNB_AllowMerge = True
	elif re.match('^\-\-eNBBranch=(.+)$', myArgv, re.IGNORECASE):
		matchReg = re.match('^\-\-eNBBranch=(.+)$', myArgv, re.IGNORECASE)
		SSH.eNBBranch = matchReg.group(1)
	elif re.match('^\-\-eNBCommitID=(.*)$', myArgv, re.IGNORECASE):
		matchReg = re.match('^\-\-eNBCommitID=(.*)$', myArgv, re.IGNORECASE)
		SSH.eNBCommitID = matchReg.group(1)
	elif re.match('^\-\-eNBTargetBranch=(.*)$', myArgv, re.IGNORECASE):
		matchReg = re.match('^\-\-eNBTargetBranch=(.*)$', myArgv, re.IGNORECASE)
		SSH.eNBTargetBranch = matchReg.group(1)
	elif re.match('^\-\-eNBUserName=(.+)$', myArgv, re.IGNORECASE):
		matchReg = re.match('^\-\-eNBUserName=(.+)$', myArgv, re.IGNORECASE)
		SSH.eNBUserName = matchReg.group(1)
	elif re.match('^\-\-eNBPassword=(.+)$', myArgv, re.IGNORECASE):
		matchReg = re.match('^\-\-eNBPassword=(.+)$', myArgv, re.IGNORECASE)
		SSH.eNBPassword = matchReg.group(1)
	elif re.match('^\-\-eNBSourceCodePath=(.+)$', myArgv, re.IGNORECASE):
		matchReg = re.match('^\-\-eNBSourceCodePath=(.+)$', myArgv, re.IGNORECASE)
		SSH.eNBSourceCodePath = matchReg.group(1)
	elif re.match('^\-\-EPCIPAddress=(.+)$', myArgv, re.IGNORECASE):
		matchReg = re.match('^\-\-EPCIPAddress=(.+)$', myArgv, re.IGNORECASE)
		SSH.EPCIPAddress = matchReg.group(1)
	elif re.match('^\-\-EPCBranch=(.+)$', myArgv, re.IGNORECASE):
		matchReg = re.match('^\-\-EPCBranch=(.+)$', myArgv, re.IGNORECASE)
		SSH.EPCBranch = matchReg.group(1)
	elif re.match('^\-\-EPCUserName=(.+)$', myArgv, re.IGNORECASE):
		matchReg = re.match('^\-\-EPCUserName=(.+)$', myArgv, re.IGNORECASE)
		SSH.EPCUserName = matchReg.group(1)
	elif re.match('^\-\-EPCPassword=(.+)$', myArgv, re.IGNORECASE):
		matchReg = re.match('^\-\-EPCPassword=(.+)$', myArgv, re.IGNORECASE)
		SSH.EPCPassword = matchReg.group(1)
	elif re.match('^\-\-EPCSourceCodePath=(.+)$', myArgv, re.IGNORECASE):
		matchReg = re.match('^\-\-EPCSourceCodePath=(.+)$', myArgv, re.IGNORECASE)
		SSH.EPCSourceCodePath = matchReg.group(1)
	elif re.match('^\-\-EPCType=(.+)$', myArgv, re.IGNORECASE):
		matchReg = re.match('^\-\-EPCType=(.+)$', myArgv, re.IGNORECASE)
		if re.match('OAI', matchReg.group(1), re.IGNORECASE) or re.match('ltebox', matchReg.group(1), re.IGNORECASE):
			SSH.EPCType = matchReg.group(1)
		else:
			sys.exit('Invalid EPC Type: ' + matchReg.group(1) + ' -- (should be OAI or ltebox)')
	elif re.match('^\-\-ADBIPAddress=(.+)$', myArgv, re.IGNORECASE):
		matchReg = re.match('^\-\-ADBIPAddress=(.+)$', myArgv, re.IGNORECASE)
		SSH.ADBIPAddress = matchReg.group(1)
	elif re.match('^\-\-ADBUserName=(.+)$', myArgv, re.IGNORECASE):
		matchReg = re.match('^\-\-ADBUserName=(.+)$', myArgv, re.IGNORECASE)
		SSH.ADBUserName = matchReg.group(1)
	elif re.match('^\-\-ADBPassword=(.+)$', myArgv, re.IGNORECASE):
		matchReg = re.match('^\-\-ADBPassword=(.+)$', myArgv, re.IGNORECASE)
		SSH.ADBPassword = matchReg.group(1)
	elif re.match('^\-\-XMLTestFile=(.+)$', myArgv, re.IGNORECASE):
		matchReg = re.match('^\-\-XMLTestFile=(.+)$', myArgv, re.IGNORECASE)
		SSH.testXMLfiles.append(matchReg.group(1))
		SSH.nbTestXMLfiles += 1
	elif re.match('^\-\-UEIPAddress=(.+)$', myArgv, re.IGNORECASE):
		matchReg = re.match('^\-\-UEIPAddress=(.+)$', myArgv, re.IGNORECASE)
		SSH.UEIPAddress = matchReg.group(1)
	elif re.match('^\-\-UEUserName=(.+)$', myArgv, re.IGNORECASE):
		matchReg = re.match('^\-\-UEUserName=(.+)$', myArgv, re.IGNORECASE)
		SSH.UEUserName = matchReg.group(1)
	elif re.match('^\-\-UEPassword=(.+)$', myArgv, re.IGNORECASE):
		matchReg = re.match('^\-\-UEPassword=(.+)$', myArgv, re.IGNORECASE)
		SSH.UEPassword = matchReg.group(1)
	elif re.match('^\-\-UESourceCodePath=(.+)$', myArgv, re.IGNORECASE):
		matchReg = re.match('^\-\-UESourceCodePath=(.+)$', myArgv, re.IGNORECASE)
		SSH.UESourceCodePath = matchReg.group(1)
	elif re.match('^\-\-finalStatus=(.+)$', myArgv, re.IGNORECASE):
		matchReg = re.match('^\-\-finalStatus=(.+)$', myArgv, re.IGNORECASE)
		finalStatus = matchReg.group(1)
		if ((finalStatus == 'true') or (finalStatus == 'True')):
			SSH.finalStatus = True
	else:
		Usage()
		sys.exit('Invalid Parameter: ' + myArgv)

if re.match('^TerminateeNB$', mode, re.IGNORECASE):
	if SSH.eNBIPAddress == '' or SSH.eNBUserName == '' or SSH.eNBPassword == '':
		Usage()
		sys.exit('Insufficient Parameter')
	SSH.TerminateeNB()
elif re.match('^TerminateUE$', mode, re.IGNORECASE):
	if (SSH.ADBIPAddress == '' or SSH.ADBUserName == '' or SSH.ADBPassword == ''):
		Usage()
		sys.exit('Insufficient Parameter')
	signal.signal(signal.SIGUSR1, receive_signal)
	SSH.TerminateUE()
elif re.match('^TerminateOAIUE$', mode, re.IGNORECASE):
	if SSH.UEIPAddress == '' or SSH.UEUserName == '' or SSH.UEPassword == '':
		Usage()
		sys.exit('Insufficient Parameter')
	signal.signal(signal.SIGUSR1, receive_signal)
	SSH.TerminateOAIUE()
elif re.match('^TerminateHSS$', mode, re.IGNORECASE):
	if SSH.EPCIPAddress == '' or SSH.EPCUserName == '' or SSH.EPCPassword == '' or SSH.EPCType == '' or SSH.EPCSourceCodePath == '':
		Usage()
		sys.exit('Insufficient Parameter')
	SSH.TerminateHSS()
elif re.match('^TerminateMME$', mode, re.IGNORECASE):
	if SSH.EPCIPAddress == '' or SSH.EPCUserName == '' or SSH.EPCPassword == '' or SSH.EPCType == '' or SSH.EPCSourceCodePath == '':
		Usage()
		sys.exit('Insufficient Parameter')
	SSH.TerminateMME()
elif re.match('^TerminateSPGW$', mode, re.IGNORECASE):
	if SSH.EPCIPAddress == '' or SSH.EPCUserName == '' or SSH.EPCPassword == '' or SSH.EPCType == '' or SSH.EPCSourceCodePath == '':
		Usage()
		sys.exit('Insufficient Parameter')
	SSH.TerminateSPGW()
elif re.match('^LogCollectBuild$', mode, re.IGNORECASE):
	if (SSH.eNBIPAddress == '' or SSH.eNBUserName == '' or SSH.eNBPassword == '' or SSH.eNBSourceCodePath == '') and (SSH.UEIPAddress == '' or SSH.UEUserName == '' or SSH.UEPassword == '' or SSH.UESourceCodePath == ''):
		Usage()
		sys.exit('Insufficient Parameter')
	SSH.LogCollectBuild()
elif re.match('^LogCollecteNB$', mode, re.IGNORECASE):
	if SSH.eNBIPAddress == '' or SSH.eNBUserName == '' or SSH.eNBPassword == '' or SSH.eNBSourceCodePath == '':
		Usage()
		sys.exit('Insufficient Parameter')
	SSH.LogCollecteNB()
elif re.match('^LogCollectHSS$', mode, re.IGNORECASE):
	if SSH.EPCIPAddress == '' or SSH.EPCUserName == '' or SSH.EPCPassword == '' or SSH.EPCType == '' or SSH.EPCSourceCodePath == '':
		Usage()
		sys.exit('Insufficient Parameter')
	SSH.LogCollectHSS()
elif re.match('^LogCollectMME$', mode, re.IGNORECASE):
	if SSH.EPCIPAddress == '' or SSH.EPCUserName == '' or SSH.EPCPassword == '' or SSH.EPCType == '' or SSH.EPCSourceCodePath == '':
		Usage()
		sys.exit('Insufficient Parameter')
	SSH.LogCollectMME()
elif re.match('^LogCollectSPGW$', mode, re.IGNORECASE):
	if SSH.EPCIPAddress == '' or SSH.EPCUserName == '' or SSH.EPCPassword == '' or SSH.EPCType == '' or SSH.EPCSourceCodePath == '':
		Usage()
		sys.exit('Insufficient Parameter')
	SSH.LogCollectSPGW()
elif re.match('^LogCollectPing$', mode, re.IGNORECASE):
	if SSH.EPCIPAddress == '' or SSH.EPCUserName == '' or SSH.EPCPassword == '' or SSH.EPCSourceCodePath == '':
		Usage()
		sys.exit('Insufficient Parameter')
	SSH.LogCollectPing()
elif re.match('^LogCollectIperf$', mode, re.IGNORECASE):
	if SSH.EPCIPAddress == '' or SSH.EPCUserName == '' or SSH.EPCPassword == '' or SSH.EPCSourceCodePath == '':
		Usage()
		sys.exit('Insufficient Parameter')
	SSH.LogCollectIperf()
elif re.match('^LogCollectOAIUE$', mode, re.IGNORECASE):
        if SSH.UEIPAddress == '' or SSH.UEUserName == '' or SSH.UEPassword == '' or SSH.UESourceCodePath == '':
                Usage()
                sys.exit('Insufficient Parameter')
        SSH.LogCollectOAIUE()
elif re.match('^InitiateHtml$', mode, re.IGNORECASE):
	if (SSH.ADBIPAddress == '' or SSH.ADBUserName == '' or SSH.ADBPassword == ''):
		Usage()
		sys.exit('Insufficient Parameter')
	count = 0
	foundCount = 0
	while (count < SSH.nbTestXMLfiles):
		xml_test_file = cwd + "/" + SSH.testXMLfiles[count]
		xml_test_file = sys.path[0] + "/" + SSH.testXMLfiles[count]
		if (os.path.isfile(xml_test_file)):
			xmlTree = ET.parse(xml_test_file)
			xmlRoot = xmlTree.getroot()
			SSH.htmlTabRefs.append(xmlRoot.findtext('htmlTabRef',default='test-tab-' + str(count)))
			SSH.htmlTabNames.append(xmlRoot.findtext('htmlTabName',default='Test-' + str(count)))
			SSH.htmlTabIcons.append(xmlRoot.findtext('htmlTabIcon',default='info-sign'))
			foundCount += 1
		count += 1
	if foundCount != SSH.nbTestXMLfiles:
		SSH.nbTestXMLfiles = foundCount
	SSH.CreateHtmlHeader()
elif re.match('^FinalizeHtml$', mode, re.IGNORECASE):
	SSH.CreateHtmlFooter(SSH.finalStatus)
elif re.match('^TesteNB$', mode, re.IGNORECASE) or re.match('^TestUE$', mode, re.IGNORECASE):
	if re.match('^TesteNB$', mode, re.IGNORECASE):
		if SSH.eNBIPAddress == '' or SSH.eNBRepository == '' or SSH.eNBBranch == '' or SSH.eNBUserName == '' or SSH.eNBPassword == '' or SSH.eNBSourceCodePath == '' or SSH.EPCIPAddress == '' or SSH.EPCUserName == '' or SSH.EPCPassword == '' or SSH.EPCType == '' or SSH.EPCSourceCodePath == '' or SSH.ADBIPAddress == '' or SSH.ADBUserName == '' or SSH.ADBPassword == '':
			Usage()
			sys.exit('Insufficient Parameter')

		if (SSH.EPCIPAddress != ''):
			SSH.copyout(SSH.EPCIPAddress, SSH.EPCUserName, SSH.EPCPassword, cwd + "/tcp_iperf_stats.awk", "/tmp")
			SSH.copyout(SSH.EPCIPAddress, SSH.EPCUserName, SSH.EPCPassword, cwd + "/active_net_interfaces.awk", "/tmp")
	else:
		if SSH.UEIPAddress == '' or SSH.eNBRepository == '' or SSH.eNBBranch == '' or SSH.UEUserName == '' or SSH.UEPassword == '' or SSH.UESourceCodePath == '':
			Usage()
			sys.exit('UE: Insufficient Parameter')

	#read test_case_list.xml file
        # if no parameters for XML file, use default value
	if (SSH.nbTestXMLfiles != 1):
		xml_test_file = cwd + "/test_case_list.xml"
	else:
		xml_test_file = cwd + "/" + SSH.testXMLfiles[0]

	xmlTree = ET.parse(xml_test_file)
	xmlRoot = xmlTree.getroot()

	exclusion_tests=xmlRoot.findtext('TestCaseExclusionList',default='')
	requested_tests=xmlRoot.findtext('TestCaseRequestedList',default='')
	if (SSH.nbTestXMLfiles == 1):
		SSH.htmlTabRefs.append(xmlRoot.findtext('htmlTabRef',default='test-tab-0'))
	all_tests=xmlRoot.findall('testCase')

	exclusion_tests=exclusion_tests.split()
	requested_tests=requested_tests.split()

	#check that exclusion tests are well formatted
	#(6 digits or less than 6 digits followed by +)
	for test in exclusion_tests:
		if     (not re.match('^[0-9]{6}$', test) and
				not re.match('^[0-9]{1,5}\+$', test)):
			logging.debug('ERROR: exclusion test is invalidly formatted: ' + test)
			sys.exit(1)
		else:
			logging.debug(test)

	#check that requested tests are well formatted
	#(6 digits or less than 6 digits followed by +)
	#be verbose
	for test in requested_tests:
		if     (re.match('^[0-9]{6}$', test) or
				re.match('^[0-9]{1,5}\+$', test)):
			logging.debug('INFO: test group/case requested: ' + test)
		else:
			logging.debug('ERROR: requested test is invalidly formatted: ' + test)
			sys.exit(1)

	#get the list of tests to be done
	todo_tests=[]
	for test in requested_tests:
		if    (test_in_list(test, exclusion_tests)):
			logging.debug('INFO: test will be skipped: ' + test)
		else:
			#logging.debug('INFO: test will be run: ' + test)
			todo_tests.append(test)

	signal.signal(signal.SIGUSR1, receive_signal)

	SSH.CreateHtmlTabHeader()

	for test_case_id in todo_tests:
		for test in all_tests:
			id = test.get('id')
			if test_case_id != id:
				continue
			SSH.testCase_id = id
			SSH.desc = test.findtext('desc')
			action = test.findtext('class')
			if (CheckClassValidity(action, id) == False):
				continue
			SSH.ShowTestID()
			GetParametersFromXML(action)
			if action == 'Initialize_UE' or action == 'Attach_UE' or action == 'Detach_UE' or action == 'Ping' or action == 'Iperf' or action == 'Reboot_UE':
				if (SSH.ADBIPAddress != 'none'):
					terminate_ue_flag = False
					SSH.GetAllUEDevices(terminate_ue_flag)
			if action == 'Build_eNB':
				SSH.BuildeNB()
			elif action == 'Initialize_eNB':
				SSH.InitializeeNB()
			elif action == 'Terminate_eNB':
				SSH.TerminateeNB()
			elif action == 'Initialize_UE':
				SSH.InitializeUE()
			elif action == 'Terminate_UE':
				SSH.TerminateUE()
			elif action == 'Attach_UE':
				SSH.AttachUE()
			elif action == 'Detach_UE':
				SSH.DetachUE()
			elif action == 'Build_OAI_UE':
				SSH.BuildOAIUE()
			elif action == 'Initialize_OAI_UE':
				SSH.InitializeOAIUE()
			elif action == 'Terminate_OAI_UE':
				SSH.TerminateOAIUE()
			elif action == 'Initialize_CatM_module':
				SSH.InitializeCatM()
			elif action == 'Terminate_CatM_module':
				SSH.TerminateCatM()
			elif action == 'Attach_CatM_module':
				SSH.AttachCatM()
			elif action == 'Detach_CatM_module':
				SSH.TerminateCatM()
			elif action == 'Ping_CatM_module':
				SSH.PingCatM()
			elif action == 'Ping':
				SSH.Ping()
			elif action == 'Iperf':
				SSH.Iperf()
			elif action == 'Reboot_UE':
				SSH.RebootUE()
			elif action == 'Initialize_HSS':
				SSH.InitializeHSS()
			elif action == 'Terminate_HSS':
				SSH.TerminateHSS()
			elif action == 'Initialize_MME':
				SSH.InitializeMME()
			elif action == 'Terminate_MME':
				SSH.TerminateMME()
			elif action == 'Initialize_SPGW':
				SSH.InitializeSPGW()
			elif action == 'Terminate_SPGW':
				SSH.TerminateSPGW()
			elif action == 'IdleSleep':
				SSH.IdleSleep()
			else:
				sys.exit('Invalid action')

	SSH.CreateHtmlTabFooter(True)
else:
	Usage()
	sys.exit('Invalid mode')
sys.exit(0)<|MERGE_RESOLUTION|>--- conflicted
+++ resolved
@@ -1999,8 +1999,6 @@
 					logStatus = self.AnalyzeLogFile_eNB(self.eNBLogFile)
 					if logStatus < 0:
 						result = logStatus
-<<<<<<< HEAD
-=======
 					self.eNBLogFile = ''
 			return result
 
@@ -2023,7 +2021,6 @@
 				status = status_queue.get()
 				if (status < 0):
 					result = status
->>>>>>> 2390b8ae
 			if result == OAI_UE_PROCESS_FAILED:
 				fileCheck = re.search('ue_', str(self.UELogFile))
 				if fileCheck is not None:
