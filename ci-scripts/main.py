--- conflicted
+++ resolved
@@ -38,20 +38,12 @@
 import constants as CONST
 
 
-<<<<<<< HEAD
-import cls_oaicitest		#main class for OAI CI test framework
-import cls_physim           #class PhySim for physical simulators build and test
-import cls_cots_ue			#class CotsUe for Airplane mode control of various mobile phones
-import cls_containerize     #class Containerize for all container-based operations on RAN/UE objects
-import cls_ci_ueinfra		#class defining the multi Ue infrastrucure
-=======
 import cls_oaicitest            #main class for OAI CI test framework
 import cls_physim               #class PhySim for physical simulators build and test
 import cls_cots_ue              #class CotsUe for Airplane mode control
 import cls_containerize         #class Containerize for all container-based operations on RAN/UE objects
 import cls_static_code_analysis #class for static code analysis
-
->>>>>>> f21ac1a8
+import cls_ci_ueinfra			#class defining the multi Ue infrastrucure
 
 import sshconnection 
 import epc
