--- conflicted
+++ resolved
@@ -62,11 +62,7 @@
     echo "ARCHIVES_LOC        = $ARCHIVES_LOC"
     echo "BUILD_OPTIONS       = $BUILD_OPTIONS"
 
-<<<<<<< HEAD
-    if [[ "$VM_NAME" == *"-enb-usrp"* ]]
-=======
     if [[ "$VM_NAME" == *"-enb-usrp"* ]] || [[ "$VM_NAME" == *"-cppcheck"* ]] || [[ "$VM_NAME" == *"-phy-sim"* ]]
->>>>>>> c19ba39e
     then
         echo "This VM type is no longer supported in the pipeline framework"
         return
