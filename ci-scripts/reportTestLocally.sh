--- conflicted
+++ resolved
@@ -749,7 +749,6 @@
         echo "      </tr>" >> ./test_simulator_results.html
 
         EPC_CONFIGS=("noS1")
-<<<<<<< HEAD
         TRANS_MODES=("tdd")
         FR_MODE=("FR2")
         BW_CASES=(32)
@@ -820,11 +819,8 @@
     
 
         EPC_CONFIGS=("noS1")
-        TRANS_MODES=("tdd")
         FR_MODE=("FR1")
-=======
         TRANS_MODES=("fdd" "tdd")
->>>>>>> fe49a225
         BW_CASES=(106)
         for CN_CONFIG in ${EPC_CONFIGS[@]}
         do
