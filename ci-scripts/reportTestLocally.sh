#!/bin/bash
#/*
# * Licensed to the OpenAirInterface (OAI) Software Alliance under one or more
# * contributor license agreements.  See the NOTICE file distributed with
# * this work for additional information regarding copyright ownership.
# * The OpenAirInterface Software Alliance licenses this file to You under
# * the OAI Public License, Version 1.1  (the "License"); you may not use this file
# * except in compliance with the License.
# * You may obtain a copy of the License at
# *
# *      http://www.openairinterface.org/?page_id=698
# *
# * Unless required by applicable law or agreed to in writing, software
# * distributed under the License is distributed on an "AS IS" BASIS,
# * WITHOUT WARRANTIES OR CONDITIONS OF ANY KIND, either express or implied.
# * See the License for the specific language governing permissions and
# * limitations under the License.
# *-------------------------------------------------------------------------------
# * For more information about the OpenAirInterface (OAI) Software Alliance:
# *      contact@openairinterface.org
# */

function report_test_usage {
    echo "OAI CI VM script"
    echo "   Original Author: Raphael Defosseux"
    echo ""
    echo "Usage:"
    echo "------"
    echo "    oai-ci-vm-tool report-test [OPTIONS]"
    echo ""
    command_options_usage
}

function analyzePingFiles {
    for PING_CASE in $PING_LOGS
    do
        echo "      <tr>" >> ./test_simulator_results.html
        NAME=`echo $PING_CASE | sed -e "s#$ARCHIVES_LOC/##"`
        echo "        <td>$NAME</td>" >> ./test_simulator_results.html
        CMD=`egrep "COMMAND IS" $PING_CASE | sed -e "s#COMMAND IS: ##"`
        echo "        <td>$CMD</td>" >> ./test_simulator_results.html
        FILE_COMPLETE=`egrep -c "ping statistics" $PING_CASE`
        if [ $FILE_COMPLETE -eq 0 ]
        then
            echo "        <td bgcolor = \"red\" >KO</td>" >> ./test_simulator_results.html
            echo "        <td>N/A</td>" >> ./test_simulator_results.html
        else
            NB_TR_PACKETS=`egrep "packets transmitted" $PING_CASE | sed -e "s# packets transmitted.*##"`
            NB_RC_PACKETS=`egrep "packets transmitted" $PING_CASE | sed -e "s#^.*packets transmitted, ##" -e "s# received,.*##"`
            if [ $NB_TR_PACKETS -eq $NB_RC_PACKETS ]
            then
                echo "        <td bgcolor = \"green\" >OK</td>" >> ./test_simulator_results.html
            else
                echo "        <td bgcolor = \"red\" >KO</td>" >> ./test_simulator_results.html
            fi
            echo "        <td>" >> ./test_simulator_results.html
            echo "            <pre>" >> ./test_simulator_results.html
            STATS=`egrep "packets transmitted" $PING_CASE | sed -e "s#^.*received, ##" -e "s#, time.*##" -e "s# packet loss##"`
            echo "Packet Loss : $STATS" >> ./test_simulator_results.html
            RTTMIN=`egrep "rtt min" $PING_CASE | awk '{split($4,a,"/"); print a[1] " " $5}'`
            echo "RTT Minimal : $RTTMIN" >> ./test_simulator_results.html
            RTTAVG=`egrep "rtt min" $PING_CASE | awk '{split($4,a,"/"); print a[2] " " $5}'`
            echo "RTT Average : $RTTAVG" >> ./test_simulator_results.html
            RTTMAX=`egrep "rtt min" $PING_CASE | awk '{split($4,a,"/"); print a[3] " " $5}'`
            echo "RTT Maximal : $RTTMAX" >> ./test_simulator_results.html
            echo "            </pre>" >> ./test_simulator_results.html
            echo "        </td>" >> ./test_simulator_results.html
        fi
        echo "      </tr>" >> ./test_simulator_results.html
    done
}

function analyzeIperfFiles {
    for IPERF_CASE in $IPERF_TESTS
    do
        echo "      <tr>" >> ./test_simulator_results.html
        NAME=`echo $IPERF_CASE | sed -e "s#$ARCHIVES_LOC/##"`
        echo "        <td>$NAME</td>" >> ./test_simulator_results.html
        CMD=`egrep "COMMAND IS" $IPERF_CASE | sed -e "s#COMMAND IS: ##"`
        echo "        <td>$CMD</td>" >> ./test_simulator_results.html
        REQ_BITRATE=`echo $CMD | sed -e "s#^.*-b ##" -e "s#-i 1.*##"`
        if [[ $REQ_BITRATE =~ .*K.* ]]
        then
            REQ_BITRATE=`echo $REQ_BITRATE | sed -e "s#K##"`
            FLOAT_REQ_BITRATE=`echo "$REQ_BITRATE * 1000.0" | bc -l`
        fi
        if [[ $REQ_BITRATE =~ .*M.* ]]
        then
            REQ_BITRATE=`echo $REQ_BITRATE | sed -e "s#M##"`
            FLOAT_REQ_BITRATE=`echo "$REQ_BITRATE * 1000000.0" | bc -l`
        fi
        if [[ $REQ_BITRATE =~ .*G.* ]]
        then
            REQ_BITRATE=`echo $REQ_BITRATE | sed -e "s#G##"`
            FLOAT_REQ_BITRATE=`echo "$REQ_BITRATE * 1000000000.0" | bc -l`
        fi
        FILE_COMPLETE=`egrep -c "Server Report" $IPERF_CASE`
        if [ $FILE_COMPLETE -eq 0 ]
        then
            echo "        <td bgcolor = \"red\" >KO</td>" >> ./test_simulator_results.html
            SERVER_FILE=`echo $IPERF_CASE | sed -e "s#client#server#"`
            FLOAT_EFF_BITRATE=`grep --color=never sec $SERVER_FILE | sed -e "s#^.*Bytes *##" -e "s#sec *.*#sec#" | awk 'BEGIN{s=0;n=0}{n++;if ($2 ~/Mbits/){a = $1 * 1000000};if ($2 ~/Kbits/){a = $1 * 1000};s=s+a}END{br=s/n; printf "%.0f", br}'`
            EFFECTIVE_BITRATE=`grep --color=never sec $SERVER_FILE | sed -e "s#^.*Bytes *##" -e "s#sec *.*#sec#" | awk 'BEGIN{s=0;n=0}{n++;if ($2 ~/Mbits/){a = $1 * 1000000};if ($2 ~/Kbits/){a = $1 * 1000};s=s+a}END{br=s/n; if(br>1000000){printf "%.2f MBits/sec", br/1000000}}'`
            PERF=`echo "100 * $FLOAT_EFF_BITRATE / $FLOAT_REQ_BITRATE" | bc -l | awk '{printf "%.2f", $0}'`
            JITTER=`grep --color=never sec $SERVER_FILE | sed -e "s#^.*/sec *##" -e "s# *ms.*##" | awk 'BEGIN{s=0;n=0}{n++;s+=$1}END{jitter=s/n; printf "%.3f ms", jitter}'`
            PACKETLOSS_NOSIGN=`grep --color=never sec $SERVER_FILE | sed -e "s#^.*(##" -e "s#%.*##" | awk 'BEGIN{s=0;n=0}{n++;s+=$1}END{per=s/n; printf "%.1f", per}'`
            PACKETLOSS=`echo "${PACKETLOSS_NOSIGN}%"`
        else
            EFFECTIVE_BITRATE=`tail -n3 $IPERF_CASE | egrep "Mbits/sec" | sed -e "s#^.*MBytes *##" -e "s#sec.*#sec#"`
            if [[ $EFFECTIVE_BITRATE =~ .*Kbits/sec.* ]]
            then
                EFFECTIVE_BITRATE=`echo $EFFECTIVE_BITRATE | sed -e "s# *Kbits/sec.*##"`
                FLOAT_EFF_BITRATE=`echo "$EFFECTIVE_BITRATE * 1000" | bc -l`
            fi
            if [[ $EFFECTIVE_BITRATE =~ .*Mbits/sec.* ]]
            then
                EFFECTIVE_BITRATE=`echo $EFFECTIVE_BITRATE | sed -e "s# *Mbits/sec.*##"`
                FLOAT_EFF_BITRATE=`echo "$EFFECTIVE_BITRATE * 1000000" | bc -l`
            fi
            if [[ $EFFECTIVE_BITRATE =~ .*Gbits/sec.* ]]
            then
                EFFECTIVE_BITRATE=`echo $EFFECTIVE_BITRATE | sed -e "s# *Gbits/sec.*##"`
                FLOAT_EFF_BITRATE=`echo "$EFFECTIVE_BITRATE * 1000000000" | bc -l`
            fi
            PERF=`echo "100 * $FLOAT_EFF_BITRATE / $FLOAT_REQ_BITRATE" | bc -l | awk '{printf "%.2f", $0}'`
            PERF_INT=`echo "100 * $FLOAT_EFF_BITRATE / $FLOAT_REQ_BITRATE" | bc -l | awk '{printf "%.0f", $0}'`
            if [[ $PERF_INT -lt 70 ]]
            then
                echo "        <td bgcolor = \"red\" >KO</td>" >> ./test_simulator_results.html
            else
                echo "        <td bgcolor = \"green\" >OK</td>" >> ./test_simulator_results.html
            fi
            EFFECTIVE_BITRATE=`tail -n3 $IPERF_CASE | egrep "Mbits/sec" | sed -e "s#^.*MBytes *##" -e "s#sec.*#sec#"`
            JITTER=`tail -n3 $IPERF_CASE | egrep "Mbits/sec" | sed -e "s#^.*Mbits/sec *##" -e "s#ms.*#ms#"`
            PACKETLOSS=`tail -n3 $IPERF_CASE | egrep "Mbits/sec" | sed -e "s#^.*(##" -e "s#).*##"`
        fi
        echo "        <td>" >> ./test_simulator_results.html
        echo "            <pre>" >> ./test_simulator_results.html
        echo "Bitrate      : $EFFECTIVE_BITRATE" >> ./test_simulator_results.html
        echo "Bitrate Perf : $PERF %" >> ./test_simulator_results.html
        echo "Jitter       : $JITTER" >> ./test_simulator_results.html
        echo "Packet Loss  : $PACKETLOSS" >> ./test_simulator_results.html
        echo "            </pre>" >> ./test_simulator_results.html
        echo "        </td>" >> ./test_simulator_results.html
        echo "      </tr>" >> ./test_simulator_results.html
    done
}

function report_test {
    echo "############################################################"
    echo "OAI CI VM script"
    echo "############################################################"

    echo "JENKINS_WKSP        = $JENKINS_WKSP"

    cd ${JENKINS_WKSP}

    echo "<!DOCTYPE html>" > ./test_simulator_results.html
    echo "<html class=\"no-js\" lang=\"en-US\">" >> ./test_simulator_results.html
    echo "<head>" >> ./test_simulator_results.html
    echo "  <meta name=\"viewport\" content=\"width=device-width, initial-scale=1\">" >> ./test_simulator_results.html
    echo "  <link rel=\"stylesheet\" href=\"https://maxcdn.bootstrapcdn.com/bootstrap/3.3.7/css/bootstrap.min.css\">" >> ./test_simulator_results.html
    echo "  <script src=\"https://ajax.googleapis.com/ajax/libs/jquery/3.3.1/jquery.min.js\"></script>" >> ./test_simulator_results.html
    echo "  <script src=\"https://maxcdn.bootstrapcdn.com/bootstrap/3.3.7/js/bootstrap.min.js\"></script>" >> ./test_simulator_results.html
    echo "  <title>Simulator Results for $JOB_NAME job build #$BUILD_ID</title>" >> ./test_simulator_results.html
    echo "  <base href = \"http://www.openairinterface.org/\" />" >> ./test_simulator_results.html
    echo "</head>" >> ./test_simulator_results.html
    echo "<body><div class=\"container\">" >> ./test_simulator_results.html
    echo "  <br>" >> ./test_simulator_results.html
    echo "  <table style=\"border-collapse: collapse; border: none;\">" >> ./test_simulator_results.html
    echo "    <tr style=\"border-collapse: collapse; border: none;\">" >> ./test_simulator_results.html
    echo "      <td style=\"border-collapse: collapse; border: none;\">" >> ./test_simulator_results.html
    echo "        <a href=\"http://www.openairinterface.org/\">" >> ./test_simulator_results.html
    echo "           <img src=\"/wp-content/uploads/2016/03/cropped-oai_final_logo2.png\" alt=\"\" border=\"none\" height=50 width=150>" >> ./test_simulator_results.html
    echo "           </img>" >> ./test_simulator_results.html
    echo "        </a>" >> ./test_simulator_results.html
    echo "      </td>" >> ./test_simulator_results.html
    echo "      <td style=\"border-collapse: collapse; border: none; vertical-align: center;\">" >> ./test_simulator_results.html
    echo "        <b><font size = \"6\">Job Summary -- Job: $JOB_NAME -- Build-ID: $BUILD_ID</font></b>" >> ./test_simulator_results.html
    echo "      </td>" >> ./test_simulator_results.html
    echo "    </tr>" >> ./test_simulator_results.html
    echo "  </table>" >> ./test_simulator_results.html
    echo "  <br>" >> ./test_simulator_results.html
    echo "   <table border = \"1\">" >> ./test_simulator_results.html
    echo "      <tr>" >> ./test_simulator_results.html
    echo "        <td bgcolor = \"lightcyan\" > <span class=\"glyphicon glyphicon-time\"></span> Build Start Time (UTC)</td>" >> ./test_simulator_results.html
    echo "        <td>TEMPLATE_BUILD_TIME</td>" >> ./test_simulator_results.html
    echo "      </tr>" >> ./test_simulator_results.html
    echo "      <tr>" >> ./test_simulator_results.html
    echo "        <td bgcolor = \"lightcyan\" > <span class=\"glyphicon glyphicon-cloud-upload\"></span> GIT Repository</td>" >> ./test_simulator_results.html
    echo "        <td><a href=\"$GIT_URL\">$GIT_URL</a></td>" >> ./test_simulator_results.html
    echo "      </tr>" >> ./test_simulator_results.html
    echo "      <tr>" >> ./test_simulator_results.html
    echo "        <td bgcolor = \"lightcyan\" > <span class=\"glyphicon glyphicon-wrench\"></span> Job Trigger</td>" >> ./test_simulator_results.html
    if [ $PU_TRIG -eq 1 ]; then echo "        <td>Push Event</td>" >> ./test_simulator_results.html; fi
    if [ $MR_TRIG -eq 1 ]; then echo "        <td>Merge-Request</td>" >> ./test_simulator_results.html; fi
    echo "      </tr>" >> ./test_simulator_results.html
    if [ $PU_TRIG -eq 1 ]
    then
        echo "      <tr>" >> ./test_simulator_results.html
        echo "        <td bgcolor = \"lightcyan\" > <span class=\"glyphicon glyphicon-tree-deciduous\"></span> Branch</td>" >> ./test_simulator_results.html
        echo "        <td>$SOURCE_BRANCH</td>" >> ./test_simulator_results.html
        echo "      </tr>" >> ./test_simulator_results.html
        echo "      <tr>" >> ./test_simulator_results.html
        echo "        <td bgcolor = \"lightcyan\" > <span class=\"glyphicon glyphicon-tag\"></span> Commit ID</td>" >> ./test_simulator_results.html
        echo "        <td>$SOURCE_COMMIT_ID</td>" >> ./test_simulator_results.html
        echo "      </tr>" >> ./test_simulator_results.html
        if [ -e .git/CI_COMMIT_MSG ]
        then
            echo "      <tr>" >> ./test_simulator_results.html
            echo "        <td bgcolor = \"lightcyan\" > <span class=\"glyphicon glyphicon-comment\"></span> Commit Message</td>" >> ./test_simulator_results.html
            MSG=`cat .git/CI_COMMIT_MSG`
            echo "        <td>$MSG</td>" >> ./test_simulator_results.html
            echo "      </tr>" >> ./test_simulator_results.html
        fi
    fi
    if [ $MR_TRIG -eq 1 ]
    then
        echo "      <tr>" >> ./test_simulator_results.html
        echo "        <td bgcolor = \"lightcyan\" > <span class=\"glyphicon glyphicon-log-out\"></span> Source Branch</td>" >> ./test_simulator_results.html
        echo "        <td>$SOURCE_BRANCH</td>" >> ./test_simulator_results.html
        echo "      </tr>" >> ./test_simulator_results.html
        echo "      <tr>" >> ./test_simulator_results.html
        echo "        <td bgcolor = \"lightcyan\" > <span class=\"glyphicon glyphicon-tag\"></span> Source Commit ID</td>" >> ./test_simulator_results.html
        echo "        <td>$SOURCE_COMMIT_ID</td>" >> ./test_simulator_results.html
        echo "      </tr>" >> ./test_simulator_results.html
        if [ -e .git/CI_COMMIT_MSG ]
        then
            echo "      <tr>" >> ./test_simulator_results.html
            echo "        <td bgcolor = \"lightcyan\" > <span class=\"glyphicon glyphicon-comment\"></span> Commit Message</td>" >> ./test_simulator_results.html
            MSG=`cat .git/CI_COMMIT_MSG`
            echo "        <td>$MSG</td>" >> ./test_simulator_results.html
            echo "      </tr>" >> ./test_simulator_results.html
        fi
        echo "      <tr>" >> ./test_simulator_results.html
        echo "        <td bgcolor = \"lightcyan\" > <span class=\"glyphicon glyphicon-log-in\"></span> Target Branch</td>" >> ./test_simulator_results.html
        echo "        <td>$TARGET_BRANCH</td>" >> ./test_simulator_results.html
        echo "      </tr>" >> ./test_simulator_results.html
        echo "      <tr>" >> ./test_simulator_results.html
        echo "        <td bgcolor = \"lightcyan\" > <span class=\"glyphicon glyphicon-tag\"></span> Target Commit ID</td>" >> ./test_simulator_results.html
        echo "        <td>$TARGET_COMMIT_ID</td>" >> ./test_simulator_results.html
        echo "      </tr>" >> ./test_simulator_results.html
    fi
    echo "   </table>" >> ./test_simulator_results.html
    echo "   <h2>Test Summary</h2>" >> ./test_simulator_results.html

    ARCHIVES_LOC=archives/basic_sim/test
    if [ -d $ARCHIVES_LOC ]
    then
        echo "   <h3>Basic Simulator Check</h3>" >> ./test_simulator_results.html

        if [ -f $ARCHIVES_LOC/test_final_status.log ]
        then
            if [ `grep -c TEST_OK $ARCHIVES_LOC/test_final_status.log` -eq 1 ]
            then
                echo "   <div class=\"alert alert-success\">" >> ./test_simulator_results.html
                echo "      <strong>TEST was SUCCESSFUL <span class=\"glyphicon glyphicon-ok-circle\"></span></strong>" >> ./test_simulator_results.html
                echo "   </div>" >> ./test_simulator_results.html
            else
                echo "   <div class=\"alert alert-danger\">" >> ./test_simulator_results.html
                echo "      <strong>TEST was a FAILURE! <span class=\"glyphicon glyphicon-ban-circle\"></span></strong>" >> ./test_simulator_results.html
                echo "   </div>" >> ./test_simulator_results.html
            fi
        else
            echo "   <div class=\"alert alert-danger\">" >> ./test_simulator_results.html
            echo "      <strong>COULD NOT DETERMINE TEST FINAL STATUS! <span class=\"glyphicon glyphicon-ban-circle\"></span></strong>" >> ./test_simulator_results.html
            echo "   </div>" >> ./test_simulator_results.html
        fi

        echo "   <button data-toggle=\"collapse\" data-target=\"#oai-basic-sim-test-details\">More details on Basic Simulator test results</button>" >> ./test_simulator_results.html
        echo "   <div id=\"oai-basic-sim-test-details\" class=\"collapse\">" >> ./test_simulator_results.html
        echo "   <table border = \"1\">" >> ./test_simulator_results.html
        echo "      <tr bgcolor = \"#33CCFF\" >" >> ./test_simulator_results.html
        echo "        <th>Log File Name</th>" >> ./test_simulator_results.html
        echo "        <th>Command</th>" >> ./test_simulator_results.html
        echo "        <th>Status</th>" >> ./test_simulator_results.html
        echo "        <th>Statistics</th>" >> ./test_simulator_results.html
        echo "      </tr>" >> ./test_simulator_results.html

        TRANS_MODES=("fdd" "tdd")
        BW_CASES=(05 10 20)
        for TMODE in ${TRANS_MODES[@]}
        do
            echo "      <tr bgcolor = \"#8FBC8F\" >" >> ./test_simulator_results.html
            if [[ $TMODE =~ .*fdd.* ]]
            then
                echo "          <td align = \"center\" colspan = 4 >Test in FDD</td>" >> ./test_simulator_results.html
            else
                echo "          <td align = \"center\" colspan = 4 >Test in TDD</td>" >> ./test_simulator_results.html
            fi
            echo "      </tr>" >> ./test_simulator_results.html
            for BW in ${BW_CASES[@]}
            do
                ENB_LOG=$ARCHIVES_LOC/${TMODE}_${BW}MHz_enb.log
                UE_LOG=`echo $ENB_LOG | sed -e "s#enb#ue#"`
                if [ -f $ENB_LOG ] && [ -f $UE_LOG ]
                then
                    NAME_ENB=`echo $ENB_LOG | sed -e "s#$ARCHIVES_LOC/##"`
                    NAME_UE=`echo $UE_LOG | sed -e "s#$ARCHIVES_LOC/##"`
                    echo "      <tr>" >> ./test_simulator_results.html
                    echo "        <td>$NAME_ENB --- $NAME_UE</td>" >> ./test_simulator_results.html
                    echo "        <td>N/A</td>" >> ./test_simulator_results.html
                    NB_ENB_GOT_SYNC=`egrep -c "got sync" $ENB_LOG`
                    NB_UE_GOT_SYNC=`egrep -c "got sync" $UE_LOG`
                    NB_ENB_SYNCED_WITH_UE=`egrep -c "got UE capabilities for UE" $ENB_LOG`
                    if [ $NB_ENB_GOT_SYNC -eq 1 ] && [ $NB_UE_GOT_SYNC -eq 2 ] && [ $NB_ENB_SYNCED_WITH_UE -eq 1 ]
                    then
                        echo "        <td bgcolor = \"green\" >OK</td>" >> ./test_simulator_results.html
                    else
                        echo "        <td bgcolor = \"red\" >KO</td>" >> ./test_simulator_results.html
                    fi
                    echo "        <td><pre>" >> ./test_simulator_results.html
                    if [ $NB_ENB_GOT_SYNC -eq 1 ]
                    then
                        echo "<font color = \"blue\">- eNB --> got sync</font>" >> ./test_simulator_results.html
                    else
                        echo "<font color = \"red\"><b>- eNB NEVER got sync</b></font>" >> ./test_simulator_results.html
                    fi
                    if [ $NB_UE_GOT_SYNC -eq 2 ]
                    then
                        echo "<font color = \"blue\">- UE --> got sync</font>" >> ./test_simulator_results.html
                    else
                        echo "<font color = \"red\"><b>- UE NEVER got sync</b></font>" >> ./test_simulator_results.html
                    fi
                    if [ $NB_ENB_SYNCED_WITH_UE -eq 1 ]
                    then
                        echo "<font color = \"blue\">- UE attached to eNB</font>" >> ./test_simulator_results.html
                    else
                        echo "<font color = \"red\"><b>- UE NEVER attached to eNB</b></font>" >> ./test_simulator_results.html
                    fi
                    NB_SEGFAULT_ENB=`egrep -i -c "Segmentation Fault" $ENB_LOG`
                    if [ $NB_SEGFAULT_ENB -ne 0 ]
                    then
                        echo "<font color = \"red\"><b>- eNB --> Segmentation Fault</b></font>" >> ./test_simulator_results.html
                    fi
                    NB_SEGFAULT_UE=`egrep -i -c "Segmentation Fault" $UE_LOG`
                    if [ $NB_SEGFAULT_UE -ne 0 ]
                    then
                        echo "<font color = \"red\"><b>- UE --> Segmentation Fault</b></font>" >> ./test_simulator_results.html
                    fi
                    NB_ASSERTION_ENB=`egrep -i -c "Assertion" $ENB_LOG`
                    if [ $NB_ASSERTION_ENB -ne 0 ]
                    then
                        echo "<font color = \"red\"><b>- eNB --> Assertion</b></font>" >> ./test_simulator_results.html
                        awk 'BEGIN{assertion=10}{if(assertion < 3){print "    " $0; assertion++};if ($0 ~/Assertion/){print "    " $0;assertion=1}}END{}' $ENB_LOG >> ./test_simulator_results.html
                    fi
                    NB_ASSERTION_UE=`egrep -i -c "Assertion" $UE_LOG`
                    if [ $NB_ASSERTION_UE -ne 0 ]
                    then
                        echo "<font color = \"red\"><b>- eNB --> Assertion</b></font>" >> ./test_simulator_results.html
                        awk 'BEGIN{assertion=10}{if(assertion < 3){print "    " $0; assertion++};if ($0 ~/Assertion/){print "    " $0;assertion=1}}END{}' $UE_LOG >> ./test_simulator_results.html
                    fi
                    echo "        </pre></td>" >> ./test_simulator_results.html
                    echo "      </tr>" >> ./test_simulator_results.html
                fi
<<<<<<< HEAD
                PING_CASE=$ARCHIVES_LOC/${TMODE}_${BW}MHz_ping_ue.txt
                if [ -f $PING_CASE ]
                then
                    echo "      <tr>" >> ./test_simulator_results.html
                    NAME=`echo $PING_CASE | sed -e "s#$ARCHIVES_LOC/##"`
                    echo "        <td>$NAME</td>" >> ./test_simulator_results.html
                    CMD=`egrep "COMMAND IS" $PING_CASE | sed -e "s#COMMAND IS: ##"`
                    echo "        <td>$CMD</td>" >> ./test_simulator_results.html
                    FILE_COMPLETE=`egrep -c "ping statistics" $PING_CASE`
                    if [ $FILE_COMPLETE -eq 0 ]
                    then
                        echo "        <td bgcolor = \"red\" >KO</td>" >> ./test_simulator_results.html
                        echo "        <td>N/A</td>" >> ./test_simulator_results.html
                    else
                        NB_TR_PACKETS=`egrep "packets transmitted" $PING_CASE | sed -e "s# packets transmitted.*##"`
                        NB_RC_PACKETS=`egrep "packets transmitted" $PING_CASE | sed -e "s#^.*packets transmitted, ##" -e "s# received,.*##"`
                        if [ $NB_TR_PACKETS -eq $NB_RC_PACKETS ]
                        then
                            echo "        <td bgcolor = \"green\" >OK</td>" >> ./test_simulator_results.html
                        else
                            echo "        <td bgcolor = \"red\" >KO</td>" >> ./test_simulator_results.html
                        fi
                        echo "        <td>" >> ./test_simulator_results.html
                        echo "            <pre>" >> ./test_simulator_results.html
                        STATS=`egrep "packets transmitted" $PING_CASE | sed -e "s#^.*received, ##" -e "s#, time.*##" -e "s# packet loss##"`
                        echo "Packet Loss : $STATS" >> ./test_simulator_results.html
                        RTTMIN=`egrep "rtt min" $PING_CASE | awk '{split($4,a,"/"); print a[1] " " $5}'`
                        echo "RTT Minimal : $RTTMIN" >> ./test_simulator_results.html
                        RTTAVG=`egrep "rtt min" $PING_CASE | awk '{split($4,a,"/"); print a[2] " " $5}'`
                        echo "RTT Average : $RTTAVG" >> ./test_simulator_results.html
                        RTTMAX=`egrep "rtt min" $PING_CASE | awk '{split($4,a,"/"); print a[3] " " $5}'`
                        echo "RTT Maximal : $RTTMAX" >> ./test_simulator_results.html
                        echo "            </pre>" >> ./test_simulator_results.html
                        echo "        </td>" >> ./test_simulator_results.html
                    fi
                    echo "      </tr>" >> ./test_simulator_results.html
                fi

                if [ -f $ARCHIVES_LOC/${TMODE}_${BW}*iperf*dl*client*txt ]
                then
                    IPERF_TESTS=`ls $ARCHIVES_LOC/${TMODE}_${BW}*iperf*client*txt`
                else
                    echo "There are no iperf files"
                    IPERF_TESTS=""
                fi
                for IPERF_CASE in $IPERF_TESTS
                do
                    echo "      <tr>" >> ./test_simulator_results.html
                    NAME=`echo $IPERF_CASE | sed -e "s#$ARCHIVES_LOC/##"`
                    echo "        <td>$NAME</td>" >> ./test_simulator_results.html
                    CMD=`egrep "COMMAND IS" $IPERF_CASE | sed -e "s#COMMAND IS: ##"`
                    echo "        <td>$CMD</td>" >> ./test_simulator_results.html
                    REQ_BITRATE=`echo $CMD | sed -e "s#^.*-b ##" -e "s#-i 1.*##"`
                    if [[ $REQ_BITRATE =~ .*K.* ]]
                    then
                        REQ_BITRATE=`echo $REQ_BITRATE | sed -e "s#K##"`
                        FLOAT_REQ_BITRATE=`echo "$REQ_BITRATE * 1000.0" | bc -l`
                    fi
                    if [[ $REQ_BITRATE =~ .*M.* ]]
                    then
                        REQ_BITRATE=`echo $REQ_BITRATE | sed -e "s#M##"`
                        FLOAT_REQ_BITRATE=`echo "$REQ_BITRATE * 1000000.0" | bc -l`
                    fi
                    if [[ $REQ_BITRATE =~ .*G.* ]]
                    then
                        REQ_BITRATE=`echo $REQ_BITRATE | sed -e "s#G##"`
                        FLOAT_REQ_BITRATE=`echo "$REQ_BITRATE * 1000000000.0" | bc -l`
                    fi
                    FILE_COMPLETE=`egrep -c "Server Report" $IPERF_CASE`
                    if [ $FILE_COMPLETE -eq 0 ]
                    then
                        echo "        <td bgcolor = \"red\" >KO</td>" >> ./test_simulator_results.html
                        SERVER_FILE=`echo $IPERF_CASE | sed -e "s#client#server#"`
                        FLOAT_EFF_BITRATE=`grep --color=never sec $SERVER_FILE | sed -e "s#^.*Bytes *##" -e "s#sec *.*#sec#" | awk 'BEGIN{s=0;n=0}{n++;if ($2 ~/Mbits/){a = $1 * 1000000};if ($2 ~/Kbits/){a = $1 * 1000};s=s+a}END{br=s/n; printf "%.0f", br}'`
                        EFFECTIVE_BITRATE=`grep --color=never sec $SERVER_FILE | sed -e "s#^.*Bytes *##" -e "s#sec *.*#sec#" | awk 'BEGIN{s=0;n=0}{n++;if ($2 ~/Mbits/){a = $1 * 1000000};if ($2 ~/Kbits/){a = $1 * 1000};s=s+a}END{br=s/n; if(br>1000000){printf "%.2f MBits/sec", br/1000000}}'`
                        PERF=`echo "100 * $FLOAT_EFF_BITRATE / $FLOAT_REQ_BITRATE" | bc -l | awk '{printf "%.2f", $0}'`
                        JITTER=`grep --color=never sec $SERVER_FILE | sed -e "s#^.*/sec *##" -e "s# *ms.*##" | awk 'BEGIN{s=0;n=0}{n++;s+=$1}END{jitter=s/n; printf "%.3f ms", jitter}'`
                        PACKETLOSS_NOSIGN=`grep --color=never sec $SERVER_FILE | sed -e "s#^.*(##" -e "s#%.*##" | awk 'BEGIN{s=0;n=0}{n++;s+=$1}END{per=s/n; printf "%.1f", per}'`
                        PACKETLOSS=`echo "${PACKETLOSS_NOSIGN}%"`
                    else
                        EFFECTIVE_BITRATE=`tail -n3 $IPERF_CASE | egrep "Mbits/sec" | sed -e "s#^.*MBytes *##" -e "s#sec.*#sec#"`
                        if [[ $EFFECTIVE_BITRATE =~ .*Kbits/sec.* ]]
                        then
                            EFFECTIVE_BITRATE=`echo $EFFECTIVE_BITRATE | sed -e "s# *Kbits/sec.*##"`
                            FLOAT_EFF_BITRATE=`echo "$EFFECTIVE_BITRATE * 1000" | bc -l`
                        fi
                        if [[ $EFFECTIVE_BITRATE =~ .*Mbits/sec.* ]]
                        then
                            EFFECTIVE_BITRATE=`echo $EFFECTIVE_BITRATE | sed -e "s# *Mbits/sec.*##"`
                            FLOAT_EFF_BITRATE=`echo "$EFFECTIVE_BITRATE * 1000000" | bc -l`
                        fi
                        if [[ $EFFECTIVE_BITRATE =~ .*Gbits/sec.* ]]
                        then
                            EFFECTIVE_BITRATE=`echo $EFFECTIVE_BITRATE | sed -e "s# *Gbits/sec.*##"`
                            FLOAT_EFF_BITRATE=`echo "$EFFECTIVE_BITRATE * 1000000000" | bc -l`
                        fi
                        PERF=`echo "100 * $FLOAT_EFF_BITRATE / $FLOAT_REQ_BITRATE" | bc -l | awk '{printf "%.2f", $0}'`
                        PERF_INT=`echo "100 * $FLOAT_EFF_BITRATE / $FLOAT_REQ_BITRATE" | bc -l | awk '{printf "%.0f", $0}'`
                        if [[ $PERF_INT -lt 90 ]]
                        then
                            echo "        <td bgcolor = \"red\" >KO</td>" >> ./test_simulator_results.html
                        else
                            echo "        <td bgcolor = \"green\" >OK</td>" >> ./test_simulator_results.html
                        fi
                        EFFECTIVE_BITRATE=`tail -n3 $IPERF_CASE | egrep "Mbits/sec" | sed -e "s#^.*MBytes *##" -e "s#sec.*#sec#"`
                        JITTER=`tail -n3 $IPERF_CASE | egrep "Mbits/sec" | sed -e "s#^.*Mbits/sec *##" -e "s#ms.*#ms#"`
                        PACKETLOSS=`tail -n3 $IPERF_CASE | egrep "Mbits/sec" | sed -e "s#^.*(##" -e "s#).*##"`
                    fi
                    echo "        <td>" >> ./test_simulator_results.html
                    echo "            <pre>" >> ./test_simulator_results.html
                    echo "Bitrate      : $EFFECTIVE_BITRATE" >> ./test_simulator_results.html
                    echo "Bitrate Perf : $PERF %" >> ./test_simulator_results.html
                    echo "Jitter       : $JITTER" >> ./test_simulator_results.html
                    echo "Packet Loss  : $PACKETLOSS" >> ./test_simulator_results.html
                    echo "            </pre>" >> ./test_simulator_results.html
                    echo "        </td>" >> ./test_simulator_results.html
                    echo "      </tr>" >> ./test_simulator_results.html
                done
=======
                PING_LOGS=`ls $ARCHIVES_LOC/${TMODE}_${BW}MHz_ping_ue.txt 2> /dev/null`
                analyzePingFiles
        
                IPERF_TESTS=`ls $ARCHIVES_LOC/${TMODE}_${BW}*iperf*client*txt 2> /dev/null`
                analyzeIperfFiles
>>>>>>> 5ddad9bd
            done
        done

        echo "   </table>" >> ./test_simulator_results.html
        echo "   </div>" >> ./test_simulator_results.html
    fi
    
    if [ -e $JENKINS_WKSP/flexran/flexran_build_complete.txt ]
    then
        echo "   <h3>Basic Simulator + FlexRan Controller Check</h3>" >> ./test_simulator_results.html
        echo "   <div class=\"alert alert-success\">" >> ./test_simulator_results.html
        echo "      <strong>TEST was SUCCESSFUL <span class=\"glyphicon glyphicon-ok-circle\"></span></strong>" >> ./test_simulator_results.html
        echo "   </div>" >> ./test_simulator_results.html
        echo "   <button data-toggle=\"collapse\" data-target=\"#oai-flexran-test-details\">More details on Basic Simulator + Fleran Controller test results</button>" >> ./test_simulator_results.html
        echo "   <div id=\"oai-flexran-test-details\" class=\"collapse\">" >> ./test_simulator_results.html
        echo "   <table border = \"1\">" >> ./test_simulator_results.html
        echo "      <tr bgcolor = \"#33CCFF\" >" >> ./test_simulator_results.html
        echo "        <th>Log File Name</th>" >> ./test_simulator_results.html
        echo "        <th>JSON Query Response</th>" >> ./test_simulator_results.html
        echo "      </tr>" >> ./test_simulator_results.html

        FLEXRAN_QUERIES=`ls $ARCHIVES_LOC/flexran_ctl_query_*log`
        for QUERY in $FLEXRAN_QUERIES
        do
            echo "      <tr>" >> ./test_simulator_results.html
            NAME=`echo $QUERY | sed -e "s#$ARCHIVES_LOC/##"`
            echo "        <td>$NAME</td>" >> ./test_simulator_results.html
            echo "        <td><pre><code>" >> ./test_simulator_results.html
            egrep -v "LOG_NAME|\-\-\-\-\-" $QUERY >> ./test_simulator_results.html
            echo "        </code></pre></td>" >> ./test_simulator_results.html
            echo "      </tr>" >> ./test_simulator_results.html
        done
        echo "   </table>" >> ./test_simulator_results.html
        echo "   </div>" >> ./test_simulator_results.html
    fi

    ARCHIVES_LOC=archives/enb_eth/test
    if [ -d $ARCHIVES_LOC ]
    then
        echo "   <h3>L1 Simulator Check</h3>" >> ./test_simulator_results.html

        if [ -f $ARCHIVES_LOC/test_final_status.log ]
        then
            if [ `grep -c TEST_OK $ARCHIVES_LOC/test_final_status.log` -eq 1 ]
            then
                echo "   <div class=\"alert alert-success\">" >> ./test_simulator_results.html
                echo "      <strong>TEST was SUCCESSFUL <span class=\"glyphicon glyphicon-ok-circle\"></span></strong>" >> ./test_simulator_results.html
                echo "   </div>" >> ./test_simulator_results.html
            else
                echo "   <div class=\"alert alert-danger\">" >> ./test_simulator_results.html
                echo "      <strong>TEST was a FAILURE! <span class=\"glyphicon glyphicon-ban-circle\"></span></strong>" >> ./test_simulator_results.html
                echo "   </div>" >> ./test_simulator_results.html
            fi
        else
            echo "   <div class=\"alert alert-danger\">" >> ./test_simulator_results.html
            echo "      <strong>COULD NOT DETERMINE TEST FINAL STATUS! <span class=\"glyphicon glyphicon-ban-circle\"></span></strong>" >> ./test_simulator_results.html
            echo "   </div>" >> ./test_simulator_results.html
        fi

        echo "   <button data-toggle=\"collapse\" data-target=\"#oai-l1-sim-test-details\">More details on L1 Simulator Check</button>" >> ./test_simulator_results.html
        echo "   <div id=\"oai-l1-sim-test-details\" class=\"collapse\">" >> ./test_simulator_results.html
        echo "   <table border = \"1\">" >> ./test_simulator_results.html
        echo "      <tr bgcolor = \"#33CCFF\" >" >> ./test_simulator_results.html
        echo "        <th>Log File Name</th>" >> ./test_simulator_results.html
        echo "        <th>Command</th>" >> ./test_simulator_results.html
        echo "        <th>Status</th>" >> ./test_simulator_results.html
        echo "        <th>Statistics</th>" >> ./test_simulator_results.html
        echo "      </tr>" >> ./test_simulator_results.html

        TRANS_MODES=("fdd")
        BW_CASES=(05)
        for TMODE in ${TRANS_MODES[@]}
        do
            for BW in ${BW_CASES[@]}
            do
                ENB_LOG=$ARCHIVES_LOC/${TMODE}_${BW}MHz_enb.log
                UE_LOG=$ARCHIVES_LOC/${TMODE}_${BW}MHz_ue.log
                if [ -f $ENB_LOG ] && [ -f $UE_LOG ]
                then
                    NAME_ENB=`echo $ENB_LOG | sed -e "s#$ARCHIVES_LOC/##"`
                    NAME_UE=`echo $UE_LOG | sed -e "s#$ARCHIVES_LOC/##"`
                    echo "      <tr>" >> ./test_simulator_results.html
                    echo "        <td>$NAME_ENB --- $NAME_UE</td>" >> ./test_simulator_results.html
                    echo "        <td>N/A</td>" >> ./test_simulator_results.html
                    NB_ENB_GOT_SYNC=`egrep -c "got sync" $ENB_LOG`
                    NB_UE_GOT_SYNC=`egrep -c "got sync" $UE_LOG`
                    NB_ENB_SYNCED_WITH_UE=`egrep -c "got UE capabilities for UE" $ENB_LOG`
                    if [ $NB_ENB_GOT_SYNC -eq 1 ] && [ $NB_UE_GOT_SYNC -eq 5 ] && [ $NB_ENB_SYNCED_WITH_UE -eq 1 ]
                    then
                        echo "        <td bgcolor = \"green\" >OK</td>" >> ./test_simulator_results.html
                    else
                        echo "        <td bgcolor = \"red\" >KO</td>" >> ./test_simulator_results.html
                    fi
                    echo "        <td><pre>" >> ./test_simulator_results.html
                    if [ $NB_ENB_GOT_SYNC -eq 1 ]
                    then
                        echo "<font color = \"blue\">- eNB --> got sync</font>" >> ./test_simulator_results.html
                    else
                        echo "<font color = \"red\"><b>- eNB NEVER got sync</b></font>" >> ./test_simulator_results.html
                    fi
                    if [ $NB_UE_GOT_SYNC -eq 5 ]
                    then
                        echo "<font color = \"blue\">- UE --> got sync</font>" >> ./test_simulator_results.html
                    else
                        echo "<font color = \"red\"><b>- UE NEVER got sync</b></font>" >> ./test_simulator_results.html
                    fi
                    if [ $NB_ENB_SYNCED_WITH_UE -eq 1 ]
                    then
                        echo "<font color = \"blue\">- UE attached to eNB</font>" >> ./test_simulator_results.html
                    else
                        echo "<font color = \"red\"><b>- UE NEVER attached to eNB</b></font>" >> ./test_simulator_results.html
                    fi
                    NB_SEGFAULT_ENB=`egrep -i -c "Segmentation Fault" $ENB_LOG`
                    if [ $NB_SEGFAULT_ENB -ne 0 ]
                    then
                        echo "<font color = \"red\"><b>- eNB --> Segmentation Fault</b></font>" >> ./test_simulator_results.html
                    fi
                    NB_SEGFAULT_UE=`egrep -i -c "Segmentation Fault" $UE_LOG`
                    if [ $NB_SEGFAULT_UE -ne 0 ]
                    then
                        echo "<font color = \"red\"><b>- UE --> Segmentation Fault</b></font>" >> ./test_simulator_results.html
                    fi
                    NB_ASSERTION_ENB=`egrep -i -c "Assertion" $ENB_LOG`
                    if [ $NB_ASSERTION_ENB -ne 0 ]
                    then
                        echo "<font color = \"red\"><b>- eNB --> Assertion</b></font>" >> ./test_simulator_results.html
                        awk 'BEGIN{assertion=10}{if(assertion < 3){print "    " $0; assertion++};if ($0 ~/Assertion/){print "    " $0;assertion=1}}END{}' $ENB_LOG >> ./test_simulator_results.html
                    fi
                    NB_ASSERTION_UE=`egrep -i -c "Assertion" $UE_LOG`
                    if [ $NB_ASSERTION_UE -ne 0 ]
                    then
                        echo "<font color = \"red\"><b>- eNB --> Assertion</b></font>" >> ./test_simulator_results.html
                        awk 'BEGIN{assertion=10}{if(assertion < 3){print "    " $0; assertion++};if ($0 ~/Assertion/){print "    " $0;assertion=1}}END{}' $UE_LOG >> ./test_simulator_results.html
                    fi
                    echo "        </pre></td>" >> ./test_simulator_results.html
                    echo "      </tr>" >> ./test_simulator_results.html
                fi
                CASES=("enb" "ue") 
                for CASE in ${CASES[@]}
                do
                    PING_CASE=$ARCHIVES_LOC/${TMODE}_${BW}MHz_ping_${CASE}.txt
                    if [ -f $PING_CASE ]
                    then
                        echo "      <tr>" >> ./test_simulator_results.html
                        NAME=`echo $PING_CASE | sed -e "s#$ARCHIVES_LOC/##"`
                        echo "        <td>$NAME</td>" >> ./test_simulator_results.html
                        CMD=`egrep "COMMAND IS" $PING_CASE | sed -e "s#COMMAND IS: ##"`
                        echo "        <td>$CMD</td>" >> ./test_simulator_results.html
                        FILE_COMPLETE=`egrep -c "ping statistics" $PING_CASE`
                        if [ $FILE_COMPLETE -eq 0 ]
                        then
                            echo "        <td bgcolor = \"red\" >KO</td>" >> ./test_simulator_results.html
                            echo "        <td>N/A</td>" >> ./test_simulator_results.html
                        else
                            NB_TR_PACKETS=`egrep "packets transmitted" $PING_CASE | sed -e "s# packets transmitted.*##"`
                            NB_RC_PACKETS=`egrep "packets transmitted" $PING_CASE | sed -e "s#^.*packets transmitted, ##" -e "s# received,.*##"`
                            if [ $NB_TR_PACKETS -eq $NB_RC_PACKETS ]
                            then
                                echo "        <td bgcolor = \"green\" >OK</td>" >> ./test_simulator_results.html
                            else
                                echo "        <td bgcolor = \"red\" >KO</td>" >> ./test_simulator_results.html
                            fi
                            echo "        <td>" >> ./test_simulator_results.html
                            echo "            <pre>" >> ./test_simulator_results.html
                            STATS=`egrep "packets transmitted" $PING_CASE | sed -e "s#^.*received, ##" -e "s#, time.*##" -e "s# packet loss##"`
                            echo "Packet Loss : $STATS" >> ./test_simulator_results.html
                            RTTMIN=`egrep "rtt min" $PING_CASE | awk '{split($4,a,"/"); print a[1] " " $5}'`
                            echo "RTT Minimal : $RTTMIN" >> ./test_simulator_results.html
                            RTTAVG=`egrep "rtt min" $PING_CASE | awk '{split($4,a,"/"); print a[2] " " $5}'`
                            echo "RTT Average : $RTTAVG" >> ./test_simulator_results.html
                            RTTMAX=`egrep "rtt min" $PING_CASE | awk '{split($4,a,"/"); print a[3] " " $5}'`
                            echo "RTT Maximal : $RTTMAX" >> ./test_simulator_results.html
                            echo "            </pre>" >> ./test_simulator_results.html
                            echo "        </td>" >> ./test_simulator_results.html
                        fi
                        echo "      </tr>" >> ./test_simulator_results.html
                    fi
                done
                if [ -f $ARCHIVES_LOC/${TMODE}_${BW}*iperf*dl*_client.txt ]
                then
                    IPERF_TESTS=`ls $ARCHIVES_LOC/${TMODE}_${BW}*iperf*_client.txt`
                else
                    echo "There are no iperf files"
                    IPERF_TESTS=""
                fi
                for IPERF_CASE in $IPERF_TESTS
                do
                    echo "      <tr>" >> ./test_simulator_results.html
                    NAME=`echo $IPERF_CASE | sed -e "s#$ARCHIVES_LOC/##"`
                    echo "        <td>$NAME</td>" >> ./test_simulator_results.html
                    CMD=`egrep "COMMAND IS" $IPERF_CASE | sed -e "s#COMMAND IS: ##"`
                    echo "        <td>$CMD</td>" >> ./test_simulator_results.html
                    REQ_BITRATE=`echo $CMD | sed -e "s#^.*-b ##" -e "s#-i 1.*##"`
                    if [[ $REQ_BITRATE =~ .*K.* ]]
                    then
                        REQ_BITRATE=`echo $REQ_BITRATE | sed -e "s#K##"`
                        FLOAT_REQ_BITRATE=`echo "$REQ_BITRATE * 1000.0" | bc -l`
                    fi
                    if [[ $REQ_BITRATE =~ .*M.* ]]
                    then
                        REQ_BITRATE=`echo $REQ_BITRATE | sed -e "s#M##"`
                        FLOAT_REQ_BITRATE=`echo "$REQ_BITRATE * 1000000.0" | bc -l`
                    fi
                    if [[ $REQ_BITRATE =~ .*G.* ]]
                    then
                        REQ_BITRATE=`echo $REQ_BITRATE | sed -e "s#G##"`
                        FLOAT_REQ_BITRATE=`echo "$REQ_BITRATE * 1000000000.0" | bc -l`
                    fi
                    FILE_COMPLETE=`egrep -c "Server Report" $IPERF_CASE`
                    if [ $FILE_COMPLETE -eq 0 ]
                    then
                        echo "        <td bgcolor = \"red\" >KO</td>" >> ./test_simulator_results.html
                        SERVER_FILE=`echo $IPERF_CASE | sed -e "s#client#server#"`
                        FLOAT_EFF_BITRATE=`grep --color=never sec $SERVER_FILE | sed -e "s#^.*Bytes *##" -e "s#sec *.*#sec#" | awk 'BEGIN{s=0;n=0}{n++;if ($2 ~/Mbits/){a = $1 * 1000000};if ($2 ~/Kbits/){a = $1 * 1000};s=s+a}END{br=s/n; printf "%.0f", br}'`
                        EFFECTIVE_BITRATE=`grep --color=never sec $SERVER_FILE | sed -e "s#^.*Bytes *##" -e "s#sec *.*#sec#" | awk 'BEGIN{s=0;n=0}{n++;if ($2 ~/Mbits/){a = $1 * 1000000};if ($2 ~/Kbits/){a = $1 * 1000};s=s+a}END{br=s/n; if(br>1000000){printf "%.2f MBits/sec", br/1000000}}'`
                        PERF=`echo "100 * $FLOAT_EFF_BITRATE / $FLOAT_REQ_BITRATE" | bc -l | awk '{printf "%.2f", $0}'`
                        JITTER=`grep --color=never sec $SERVER_FILE | sed -e "s#^.*/sec *##" -e "s# *ms.*##" | awk 'BEGIN{s=0;n=0}{n++;s+=$1}END{jitter=s/n; printf "%.3f ms", jitter}'`
                        PACKETLOSS_NOSIGN=`grep --color=never sec $SERVER_FILE | sed -e "s#^.*(##" -e "s#%.*##" | awk 'BEGIN{s=0;n=0}{n++;s+=$1}END{per=s/n; printf "%.1f", per}'`
                        PACKETLOSS=`echo "${PACKETLOSS_NOSIGN}%"`
                    else
                        EFFECTIVE_BITRATE=`tail -n3 $IPERF_CASE | egrep "Mbits/sec" | sed -e "s#^.*MBytes *##" -e "s#sec.*#sec#"`
                        if [[ $EFFECTIVE_BITRATE =~ .*Kbits/sec.* ]]
                        then
                            EFFECTIVE_BITRATE=`echo $EFFECTIVE_BITRATE | sed -e "s# *Kbits/sec.*##"`
                            FLOAT_EFF_BITRATE=`echo "$EFFECTIVE_BITRATE * 1000" | bc -l`
                        fi
                        if [[ $EFFECTIVE_BITRATE =~ .*Mbits/sec.* ]]
                        then
                            EFFECTIVE_BITRATE=`echo $EFFECTIVE_BITRATE | sed -e "s# *Mbits/sec.*##"`
                            FLOAT_EFF_BITRATE=`echo "$EFFECTIVE_BITRATE * 1000000" | bc -l`
                        fi
                        if [[ $EFFECTIVE_BITRATE =~ .*Gbits/sec.* ]]
                        then
                            EFFECTIVE_BITRATE=`echo $EFFECTIVE_BITRATE | sed -e "s# *Gbits/sec.*##"`
                            FLOAT_EFF_BITRATE=`echo "$EFFECTIVE_BITRATE * 1000000000" | bc -l`
                        fi
                        PERF=`echo "100 * $FLOAT_EFF_BITRATE / $FLOAT_REQ_BITRATE" | bc -l | awk '{printf "%.2f", $0}'`
                        PERF_INT=`echo "100 * $FLOAT_EFF_BITRATE / $FLOAT_REQ_BITRATE" | bc -l | awk '{printf "%.0f", $0}'`
                        if [[ $PERF_INT -lt 90 ]]
                        then
                            echo "        <td bgcolor = \"red\" >KO</td>" >> ./test_simulator_results.html
                        else
                            echo "        <td bgcolor = \"green\" >OK</td>" >> ./test_simulator_results.html
                        fi
                        EFFECTIVE_BITRATE=`tail -n3 $IPERF_CASE | egrep "Mbits/sec" | sed -e "s#^.*MBytes *##" -e "s#sec.*#sec#"`
                        JITTER=`tail -n3 $IPERF_CASE | egrep "Mbits/sec" | sed -e "s#^.*Mbits/sec *##" -e "s#ms.*#ms#"`
                        PACKETLOSS=`tail -n3 $IPERF_CASE | egrep "Mbits/sec" | sed -e "s#^.*(##" -e "s#).*##"`
                    fi
                    echo "        <td>" >> ./test_simulator_results.html
                    echo "            <pre>" >> ./test_simulator_results.html
                    echo "Bitrate      : $EFFECTIVE_BITRATE" >> ./test_simulator_results.html
                    echo "Bitrate Perf : $PERF %" >> ./test_simulator_results.html
                    echo "Jitter       : $JITTER" >> ./test_simulator_results.html
                    echo "Packet Loss  : $PACKETLOSS" >> ./test_simulator_results.html
                    echo "            </pre>" >> ./test_simulator_results.html
                    echo "        </td>" >> ./test_simulator_results.html
                    echo "      </tr>" >> ./test_simulator_results.html
                done
            done
        done

        echo "   </table>" >> ./test_simulator_results.html
        echo "   </div>" >> ./test_simulator_results.html
    fi

    ARCHIVES_LOC=archives/l2_sim/test
    if [ -d $ARCHIVES_LOC ]
    then
        echo "   <h3>L2-NFAPI Simulator Check</h3>" >> ./test_simulator_results.html

        if [ -f $ARCHIVES_LOC/test_final_status.log ]
        then
            if [ `grep -c TEST_OK $ARCHIVES_LOC/test_final_status.log` -eq 1 ]
            then
                echo "   <div class=\"alert alert-success\">" >> ./test_simulator_results.html
                echo "      <strong>TEST was SUCCESSFUL <span class=\"glyphicon glyphicon-ok-circle\"></span></strong>" >> ./test_simulator_results.html
                echo "   </div>" >> ./test_simulator_results.html
            else
                echo "   <div class=\"alert alert-danger\">" >> ./test_simulator_results.html
                echo "      <strong>TEST was a FAILURE! <span class=\"glyphicon glyphicon-ban-circle\"></span></strong>" >> ./test_simulator_results.html
                echo "   </div>" >> ./test_simulator_results.html
            fi
        else
            echo "   <div class=\"alert alert-danger\">" >> ./test_simulator_results.html
            echo "      <strong>COULD NOT DETERMINE TEST FINAL STATUS! <span class=\"glyphicon glyphicon-ban-circle\"></span></strong>" >> ./test_simulator_results.html
            echo "   </div>" >> ./test_simulator_results.html
        fi

        echo "   <button data-toggle=\"collapse\" data-target=\"#oai-l2-sim-test-details\">More details on L2-NFAPI Simulator test results</button>" >> ./test_simulator_results.html
        echo "   <div id=\"oai-l2-sim-test-details\" class=\"collapse\">" >> ./test_simulator_results.html
        echo "   <table border = \"1\">" >> ./test_simulator_results.html
        echo "      <tr bgcolor = \"#33CCFF\" >" >> ./test_simulator_results.html
        echo "        <th>Log File Name</th>" >> ./test_simulator_results.html
        echo "        <th>Command</th>" >> ./test_simulator_results.html
        echo "        <th>Status</th>" >> ./test_simulator_results.html
        echo "        <th>Statistics</th>" >> ./test_simulator_results.html
        echo "      </tr>" >> ./test_simulator_results.html

        EPC_CONFIGS=("wS1" "noS1")
        TRANS_MODES=("fdd")
        BW_CASES=(05)
        NB_USERS=(01 04)
        for CN_CONFIG in ${EPC_CONFIGS[@]}
        do
          for TMODE in ${TRANS_MODES[@]}
          do
            for BW in ${BW_CASES[@]}
            do
              for UES in ${NB_USERS[@]}
              do
                echo "      <tr bgcolor = \"#8FBC8F\" >" >> ./test_simulator_results.html
                if [[ $CN_CONFIG =~ .*wS1.* ]]
                then
                    echo "          <td align = \"center\" colspan = 4 >Test with EPC (aka withS1): ${TMODE} -- ${BW}MHz -- ${UES} user(s)</td>" >> ./test_simulator_results.html
                else
                    echo "          <td align = \"center\" colspan = 4 >Test without EPC (aka noS1): ${TMODE} -- ${BW}MHz -- ${UES} user(s)</td>" >> ./test_simulator_results.html
                fi
                echo "      </tr>" >> ./test_simulator_results.html
                ENB_LOG=$ARCHIVES_LOC/${TMODE}_${BW}MHz_${UES}users_${CN_CONFIG}_enb.log
                UE_LOG=`echo $ENB_LOG | sed -e "s#enb#ue#"`
                if [ -f $ENB_LOG ] && [ -f $UE_LOG ]
                then
                    NAME_ENB=`echo $ENB_LOG | sed -e "s#$ARCHIVES_LOC/##"`
                    NAME_UE=`echo $UE_LOG | sed -e "s#$ARCHIVES_LOC/##"`
                    echo "      <tr>" >> ./test_simulator_results.html
                    echo "        <td>$NAME_ENB --- $NAME_UE</td>" >> ./test_simulator_results.html
                    echo "        <td>N/A</td>" >> ./test_simulator_results.html
                    NB_ENB_GOT_SYNC=`egrep -c "got sync" $ENB_LOG`
                    NB_UE_GOT_SYNC=`egrep -c "got sync" $UE_LOG`
                    NB_ENB_SYNCED_WITH_UE=`egrep -c "Sending NFAPI_START_RESPONSE" $UE_LOG`
                    if [ $NB_ENB_GOT_SYNC -gt 0 ] && [ $NB_UE_GOT_SYNC -gt 2 ] && [ $NB_ENB_SYNCED_WITH_UE -gt 0 ]
                    then
                        echo "        <td bgcolor = \"green\" >OK</td>" >> ./test_simulator_results.html
                    else
                        echo "        <td bgcolor = \"red\" >KO</td>" >> ./test_simulator_results.html
                    fi
                    echo "        <td><pre>" >> ./test_simulator_results.html
                    if [ $NB_ENB_GOT_SYNC -gt 0 ]
                    then
                        echo "<font color = \"blue\">- eNB --> got sync</font>" >> ./test_simulator_results.html
                    else
                        echo "<font color = \"red\"><b>- eNB NEVER got sync</b></font>" >> ./test_simulator_results.html
                    fi
                    if [ $NB_UE_GOT_SYNC -gt 2 ]
                    then
                        echo "<font color = \"blue\">- UE --> got sync</font>" >> ./test_simulator_results.html
                    else
                        echo "<font color = \"red\"><b>- UE NEVER got sync</b></font>" >> ./test_simulator_results.html
                    fi
                    if [ $NB_ENB_SYNCED_WITH_UE -gt 0 ]
                    then
                        echo "<font color = \"blue\">- UE attached to eNB</font>" >> ./test_simulator_results.html
                    else
                        echo "<font color = \"red\"><b>- UE NEVER attached to eNB</b></font>" >> ./test_simulator_results.html
                    fi
                    echo "        </pre></td>" >> ./test_simulator_results.html
                    echo "      </tr>" >> ./test_simulator_results.html
                fi
                PING_LOGS=`ls $ARCHIVES_LOC/${TMODE}_${BW}MHz_${UES}users_${CN_CONFIG}_ping*.log 2> /dev/null`
                analyzePingFiles

                IPERF_TESTS=`ls $ARCHIVES_LOC/${TMODE}_${BW}MHz_${UES}users_${CN_CONFIG}_iperf_dl*client*txt 2> /dev/null`
                analyzeIperfFiles

                IPERF_TESTS=`ls $ARCHIVES_LOC/${TMODE}_${BW}MHz_${UES}users_${CN_CONFIG}_iperf_ul*client*txt 2> /dev/null`
                analyzeIperfFiles
              done
            done
          done
        done

        echo "   </table>" >> ./test_simulator_results.html
        echo "   </div>" >> ./test_simulator_results.html
    fi

    ARCHIVES_LOC=archives/phy_sim/test
    if [ -d $ARCHIVES_LOC ]
    then
        echo "   <h3>Physical Simulators Check</h3>" >> ./test_simulator_results.html

        if [ -f $ARCHIVES_LOC/test_final_status.log ]
        then
            if [ `grep -c TEST_OK $ARCHIVES_LOC/test_final_status.log` -eq 1 ]
            then
                echo "   <div class=\"alert alert-success\">" >> ./test_simulator_results.html
                echo "      <strong>TEST was SUCCESSFUL <span class=\"glyphicon glyphicon-ok-circle\"></span></strong>" >> ./test_simulator_results.html
                echo "   </div>" >> ./test_simulator_results.html
            else
                echo "   <div class=\"alert alert-danger\">" >> ./test_simulator_results.html
                echo "      <strong>TEST was a FAILURE! <span class=\"glyphicon glyphicon-ban-circle\"></span></strong>" >> ./test_simulator_results.html
                echo "   </div>" >> ./test_simulator_results.html
            fi
        else
            echo "   <div class=\"alert alert-danger\">" >> ./test_simulator_results.html
            echo "      <strong>COULD NOT DETERMINE TEST FINAL STATUS! <span class=\"glyphicon glyphicon-ban-circle\"></span></strong>" >> ./test_simulator_results.html
            echo "   </div>" >> ./test_simulator_results.html
        fi

        echo "   <table border = \"1\">" >> ./test_simulator_results.html
        echo "      <tr bgcolor = \"#33CCFF\" >" >> ./test_simulator_results.html
        echo "        <th>Log File Name</th>" >> ./test_simulator_results.html
        echo "        <th>Nb Tests</th>" >> ./test_simulator_results.html
        echo "        <th>Nb Errors</th>" >> ./test_simulator_results.html
        echo "        <th>Nb Failures</th>" >> ./test_simulator_results.html
        echo "        <th>Nb Failures</th>" >> ./test_simulator_results.html
        echo "      </tr>" >> ./test_simulator_results.html

        XML_TESTS=`ls $ARCHIVES_LOC/*xml`
        for XML_FILE in $XML_TESTS
        do
            echo "      <tr>" >> ./test_simulator_results.html
            NAME=`echo $XML_FILE | sed -e "s#$ARCHIVES_LOC/##"`
            NB_TESTS=`egrep "testsuite errors" $XML_FILE | sed -e "s#^.*tests='##" -e "s#' *time=.*##"`
            NB_ERRORS=`egrep "testsuite errors" $XML_FILE | sed -e "s#^.*errors='##" -e "s#' *failures=.*##"`
            NB_FAILURES=`egrep "testsuite errors" $XML_FILE | sed -e "s#^.*failures='##" -e "s#' *hostname=.*##"`
            NB_SKIPPED=`egrep "testsuite errors" $XML_FILE | sed -e "s#^.*skipped='##" -e "s#' *tests=.*##"`
            if [ $NB_ERRORS -eq 0 ] && [ $NB_FAILURES -eq 0 ]
            then
                echo "        <td bgcolor = \"green\" >$NAME</td>" >> ./test_simulator_results.html
            else
                echo "        <td bgcolor = \"red\" >$NAME</td>" >> ./test_simulator_results.html
            fi
            echo "        <td>$NB_TESTS</td>" >> ./test_simulator_results.html
            echo "        <td>$NB_ERRORS</td>" >> ./test_simulator_results.html
            echo "        <td>$NB_FAILURES</td>" >> ./test_simulator_results.html
            echo "        <td>$NB_SKIPPED</td>" >> ./test_simulator_results.html
            echo "      </tr>" >> ./test_simulator_results.html
        done

        echo "   </table>" >> ./test_simulator_results.html
        echo "   <br>" >> ./test_simulator_results.html

        echo "   <button data-toggle=\"collapse\" data-target=\"#oai-phy-sim-test-details\">More details on Physical Simulators test results</button>" >> ./test_simulator_results.html
        echo "   <div id=\"oai-phy-sim-test-details\" class=\"collapse\">" >> ./test_simulator_results.html

        echo "   <h4>Details</h4>" >> ./test_simulator_results.html
        for XML_FILE in $XML_TESTS
        do
            echo "   <table border = \"1\">" >> ./test_simulator_results.html
            echo "      <tr bgcolor = \"#33CCFF\" >" >> ./test_simulator_results.html
            echo "        <th>Test Name</th>" >> ./test_simulator_results.html
            echo "        <th>Description</th>" >> ./test_simulator_results.html
            echo "        <th>Result</th>" >> ./test_simulator_results.html
            echo "        <th>Time</th>" >> ./test_simulator_results.html
            echo "      </tr>" >> ./test_simulator_results.html
            PREV_SECTION=0
            PREV_TIME_IN_SECS=0
            TESTCASES_LIST=`sed -e "s# #@#g" $XML_FILE | grep testcase`
            for TESTCASE in $TESTCASES_LIST
            do
                NAME=`echo $TESTCASE | sed -e "s#^.*name='##" -e "s#'@description=.*##" | sed -e "s#@# #g"`
                SECTION=`echo $NAME | sed -e "s#\..*##"`
                if [ $SECTION != $PREV_SECTION ]
                then
                    echo "      <tr bgcolor = \"#8FBC8F\" >" >> ./test_simulator_results.html
                    echo "          <td align = \"center\" colspan = 4 >\"$SECTION\" series</td>" >> ./test_simulator_results.html
                    echo "      </tr>" >> ./test_simulator_results.html
                    PREV_SECTION=$SECTION
                    PREV_TIME_IN_SECS=0
                fi
                DESC=`echo $TESTCASE | sed -e "s#^.*description='##" -e "s#'@Run_result=.*##" | sed -e "s#@# #g"`
                RESULT=`echo $TESTCASE | sed -e "s#^.*RESULT='##" -e "s#'.*##" | sed -e "s#@# #g"`
                TIME_IN_SECS=`echo $TESTCASE | sed -e "s#^.*time='##" -e "s#'@RESULT=.*##" | sed -e "s#@# #g" -e "s# s.*##"`
                TIME=`echo "$TIME_IN_SECS - $PREV_TIME_IN_SECS" | bc -l | awk '{printf "%.2f s", $0}'`
                PREV_TIME_IN_SECS=$TIME_IN_SECS
                echo "      <tr>" >> ./test_simulator_results.html
                echo "          <td>$NAME</td>" >> ./test_simulator_results.html
                echo "          <td>$DESC</td>" >> ./test_simulator_results.html
                if [[ $RESULT =~ .*PASS.* ]]
                then
                    echo "          <td bgcolor = \"green\" >$RESULT</td>" >> ./test_simulator_results.html
                else
                    SPLITTED_LINE=`echo -e $TESTCASE | sed -e "s#@#\n#g"`
                    NB_RUNS=`echo -e "${SPLITTED_LINE}" | grep -v Run_result | egrep -c "Run_"`
                    NB_FAILS=`echo -e "${SPLITTED_LINE}" | grep -v Run_result | egrep -c "=FAIL"`
                    echo "          <td bgcolor = \"red\" >${RESULT} (${NB_FAILS}/${NB_RUNS})</td>" >> ./test_simulator_results.html
                fi
                echo "          <td>$TIME</td>" >> ./test_simulator_results.html
                echo "      </tr>" >> ./test_simulator_results.html
            done
            echo "   </table>" >> ./test_simulator_results.html
        done
    fi

    echo "   </div>" >> ./test_simulator_results.html
    echo "   <p></p>" >> ./test_simulator_results.html
    echo "   <div class=\"well well-lg\">End of Test Report -- Copyright <span class=\"glyphicon glyphicon-copyright-mark\"></span> 2018 <a href=\"http://www.openairinterface.org/\">OpenAirInterface</a>. All Rights Reserved.</div>" >> ./test_simulator_results.html
    echo "</div></body>" >> ./test_simulator_results.html
    echo "</html>" >> ./test_simulator_results.html
}<|MERGE_RESOLUTION|>--- conflicted
+++ resolved
@@ -353,139 +353,18 @@
                     echo "        </pre></td>" >> ./test_simulator_results.html
                     echo "      </tr>" >> ./test_simulator_results.html
                 fi
-<<<<<<< HEAD
-                PING_CASE=$ARCHIVES_LOC/${TMODE}_${BW}MHz_ping_ue.txt
-                if [ -f $PING_CASE ]
-                then
-                    echo "      <tr>" >> ./test_simulator_results.html
-                    NAME=`echo $PING_CASE | sed -e "s#$ARCHIVES_LOC/##"`
-                    echo "        <td>$NAME</td>" >> ./test_simulator_results.html
-                    CMD=`egrep "COMMAND IS" $PING_CASE | sed -e "s#COMMAND IS: ##"`
-                    echo "        <td>$CMD</td>" >> ./test_simulator_results.html
-                    FILE_COMPLETE=`egrep -c "ping statistics" $PING_CASE`
-                    if [ $FILE_COMPLETE -eq 0 ]
-                    then
-                        echo "        <td bgcolor = \"red\" >KO</td>" >> ./test_simulator_results.html
-                        echo "        <td>N/A</td>" >> ./test_simulator_results.html
-                    else
-                        NB_TR_PACKETS=`egrep "packets transmitted" $PING_CASE | sed -e "s# packets transmitted.*##"`
-                        NB_RC_PACKETS=`egrep "packets transmitted" $PING_CASE | sed -e "s#^.*packets transmitted, ##" -e "s# received,.*##"`
-                        if [ $NB_TR_PACKETS -eq $NB_RC_PACKETS ]
-                        then
-                            echo "        <td bgcolor = \"green\" >OK</td>" >> ./test_simulator_results.html
-                        else
-                            echo "        <td bgcolor = \"red\" >KO</td>" >> ./test_simulator_results.html
-                        fi
-                        echo "        <td>" >> ./test_simulator_results.html
-                        echo "            <pre>" >> ./test_simulator_results.html
-                        STATS=`egrep "packets transmitted" $PING_CASE | sed -e "s#^.*received, ##" -e "s#, time.*##" -e "s# packet loss##"`
-                        echo "Packet Loss : $STATS" >> ./test_simulator_results.html
-                        RTTMIN=`egrep "rtt min" $PING_CASE | awk '{split($4,a,"/"); print a[1] " " $5}'`
-                        echo "RTT Minimal : $RTTMIN" >> ./test_simulator_results.html
-                        RTTAVG=`egrep "rtt min" $PING_CASE | awk '{split($4,a,"/"); print a[2] " " $5}'`
-                        echo "RTT Average : $RTTAVG" >> ./test_simulator_results.html
-                        RTTMAX=`egrep "rtt min" $PING_CASE | awk '{split($4,a,"/"); print a[3] " " $5}'`
-                        echo "RTT Maximal : $RTTMAX" >> ./test_simulator_results.html
-                        echo "            </pre>" >> ./test_simulator_results.html
-                        echo "        </td>" >> ./test_simulator_results.html
-                    fi
-                    echo "      </tr>" >> ./test_simulator_results.html
-                fi
-
-                if [ -f $ARCHIVES_LOC/${TMODE}_${BW}*iperf*dl*client*txt ]
-                then
-                    IPERF_TESTS=`ls $ARCHIVES_LOC/${TMODE}_${BW}*iperf*client*txt`
-                else
-                    echo "There are no iperf files"
-                    IPERF_TESTS=""
-                fi
-                for IPERF_CASE in $IPERF_TESTS
-                do
-                    echo "      <tr>" >> ./test_simulator_results.html
-                    NAME=`echo $IPERF_CASE | sed -e "s#$ARCHIVES_LOC/##"`
-                    echo "        <td>$NAME</td>" >> ./test_simulator_results.html
-                    CMD=`egrep "COMMAND IS" $IPERF_CASE | sed -e "s#COMMAND IS: ##"`
-                    echo "        <td>$CMD</td>" >> ./test_simulator_results.html
-                    REQ_BITRATE=`echo $CMD | sed -e "s#^.*-b ##" -e "s#-i 1.*##"`
-                    if [[ $REQ_BITRATE =~ .*K.* ]]
-                    then
-                        REQ_BITRATE=`echo $REQ_BITRATE | sed -e "s#K##"`
-                        FLOAT_REQ_BITRATE=`echo "$REQ_BITRATE * 1000.0" | bc -l`
-                    fi
-                    if [[ $REQ_BITRATE =~ .*M.* ]]
-                    then
-                        REQ_BITRATE=`echo $REQ_BITRATE | sed -e "s#M##"`
-                        FLOAT_REQ_BITRATE=`echo "$REQ_BITRATE * 1000000.0" | bc -l`
-                    fi
-                    if [[ $REQ_BITRATE =~ .*G.* ]]
-                    then
-                        REQ_BITRATE=`echo $REQ_BITRATE | sed -e "s#G##"`
-                        FLOAT_REQ_BITRATE=`echo "$REQ_BITRATE * 1000000000.0" | bc -l`
-                    fi
-                    FILE_COMPLETE=`egrep -c "Server Report" $IPERF_CASE`
-                    if [ $FILE_COMPLETE -eq 0 ]
-                    then
-                        echo "        <td bgcolor = \"red\" >KO</td>" >> ./test_simulator_results.html
-                        SERVER_FILE=`echo $IPERF_CASE | sed -e "s#client#server#"`
-                        FLOAT_EFF_BITRATE=`grep --color=never sec $SERVER_FILE | sed -e "s#^.*Bytes *##" -e "s#sec *.*#sec#" | awk 'BEGIN{s=0;n=0}{n++;if ($2 ~/Mbits/){a = $1 * 1000000};if ($2 ~/Kbits/){a = $1 * 1000};s=s+a}END{br=s/n; printf "%.0f", br}'`
-                        EFFECTIVE_BITRATE=`grep --color=never sec $SERVER_FILE | sed -e "s#^.*Bytes *##" -e "s#sec *.*#sec#" | awk 'BEGIN{s=0;n=0}{n++;if ($2 ~/Mbits/){a = $1 * 1000000};if ($2 ~/Kbits/){a = $1 * 1000};s=s+a}END{br=s/n; if(br>1000000){printf "%.2f MBits/sec", br/1000000}}'`
-                        PERF=`echo "100 * $FLOAT_EFF_BITRATE / $FLOAT_REQ_BITRATE" | bc -l | awk '{printf "%.2f", $0}'`
-                        JITTER=`grep --color=never sec $SERVER_FILE | sed -e "s#^.*/sec *##" -e "s# *ms.*##" | awk 'BEGIN{s=0;n=0}{n++;s+=$1}END{jitter=s/n; printf "%.3f ms", jitter}'`
-                        PACKETLOSS_NOSIGN=`grep --color=never sec $SERVER_FILE | sed -e "s#^.*(##" -e "s#%.*##" | awk 'BEGIN{s=0;n=0}{n++;s+=$1}END{per=s/n; printf "%.1f", per}'`
-                        PACKETLOSS=`echo "${PACKETLOSS_NOSIGN}%"`
-                    else
-                        EFFECTIVE_BITRATE=`tail -n3 $IPERF_CASE | egrep "Mbits/sec" | sed -e "s#^.*MBytes *##" -e "s#sec.*#sec#"`
-                        if [[ $EFFECTIVE_BITRATE =~ .*Kbits/sec.* ]]
-                        then
-                            EFFECTIVE_BITRATE=`echo $EFFECTIVE_BITRATE | sed -e "s# *Kbits/sec.*##"`
-                            FLOAT_EFF_BITRATE=`echo "$EFFECTIVE_BITRATE * 1000" | bc -l`
-                        fi
-                        if [[ $EFFECTIVE_BITRATE =~ .*Mbits/sec.* ]]
-                        then
-                            EFFECTIVE_BITRATE=`echo $EFFECTIVE_BITRATE | sed -e "s# *Mbits/sec.*##"`
-                            FLOAT_EFF_BITRATE=`echo "$EFFECTIVE_BITRATE * 1000000" | bc -l`
-                        fi
-                        if [[ $EFFECTIVE_BITRATE =~ .*Gbits/sec.* ]]
-                        then
-                            EFFECTIVE_BITRATE=`echo $EFFECTIVE_BITRATE | sed -e "s# *Gbits/sec.*##"`
-                            FLOAT_EFF_BITRATE=`echo "$EFFECTIVE_BITRATE * 1000000000" | bc -l`
-                        fi
-                        PERF=`echo "100 * $FLOAT_EFF_BITRATE / $FLOAT_REQ_BITRATE" | bc -l | awk '{printf "%.2f", $0}'`
-                        PERF_INT=`echo "100 * $FLOAT_EFF_BITRATE / $FLOAT_REQ_BITRATE" | bc -l | awk '{printf "%.0f", $0}'`
-                        if [[ $PERF_INT -lt 90 ]]
-                        then
-                            echo "        <td bgcolor = \"red\" >KO</td>" >> ./test_simulator_results.html
-                        else
-                            echo "        <td bgcolor = \"green\" >OK</td>" >> ./test_simulator_results.html
-                        fi
-                        EFFECTIVE_BITRATE=`tail -n3 $IPERF_CASE | egrep "Mbits/sec" | sed -e "s#^.*MBytes *##" -e "s#sec.*#sec#"`
-                        JITTER=`tail -n3 $IPERF_CASE | egrep "Mbits/sec" | sed -e "s#^.*Mbits/sec *##" -e "s#ms.*#ms#"`
-                        PACKETLOSS=`tail -n3 $IPERF_CASE | egrep "Mbits/sec" | sed -e "s#^.*(##" -e "s#).*##"`
-                    fi
-                    echo "        <td>" >> ./test_simulator_results.html
-                    echo "            <pre>" >> ./test_simulator_results.html
-                    echo "Bitrate      : $EFFECTIVE_BITRATE" >> ./test_simulator_results.html
-                    echo "Bitrate Perf : $PERF %" >> ./test_simulator_results.html
-                    echo "Jitter       : $JITTER" >> ./test_simulator_results.html
-                    echo "Packet Loss  : $PACKETLOSS" >> ./test_simulator_results.html
-                    echo "            </pre>" >> ./test_simulator_results.html
-                    echo "        </td>" >> ./test_simulator_results.html
-                    echo "      </tr>" >> ./test_simulator_results.html
-                done
-=======
                 PING_LOGS=`ls $ARCHIVES_LOC/${TMODE}_${BW}MHz_ping_ue.txt 2> /dev/null`
                 analyzePingFiles
         
                 IPERF_TESTS=`ls $ARCHIVES_LOC/${TMODE}_${BW}*iperf*client*txt 2> /dev/null`
                 analyzeIperfFiles
->>>>>>> 5ddad9bd
             done
         done
 
         echo "   </table>" >> ./test_simulator_results.html
         echo "   </div>" >> ./test_simulator_results.html
     fi
-    
+
     if [ -e $JENKINS_WKSP/flexran/flexran_build_complete.txt ]
     then
         echo "   <h3>Basic Simulator + FlexRan Controller Check</h3>" >> ./test_simulator_results.html
@@ -511,235 +390,6 @@
             echo "        </code></pre></td>" >> ./test_simulator_results.html
             echo "      </tr>" >> ./test_simulator_results.html
         done
-        echo "   </table>" >> ./test_simulator_results.html
-        echo "   </div>" >> ./test_simulator_results.html
-    fi
-
-    ARCHIVES_LOC=archives/enb_eth/test
-    if [ -d $ARCHIVES_LOC ]
-    then
-        echo "   <h3>L1 Simulator Check</h3>" >> ./test_simulator_results.html
-
-        if [ -f $ARCHIVES_LOC/test_final_status.log ]
-        then
-            if [ `grep -c TEST_OK $ARCHIVES_LOC/test_final_status.log` -eq 1 ]
-            then
-                echo "   <div class=\"alert alert-success\">" >> ./test_simulator_results.html
-                echo "      <strong>TEST was SUCCESSFUL <span class=\"glyphicon glyphicon-ok-circle\"></span></strong>" >> ./test_simulator_results.html
-                echo "   </div>" >> ./test_simulator_results.html
-            else
-                echo "   <div class=\"alert alert-danger\">" >> ./test_simulator_results.html
-                echo "      <strong>TEST was a FAILURE! <span class=\"glyphicon glyphicon-ban-circle\"></span></strong>" >> ./test_simulator_results.html
-                echo "   </div>" >> ./test_simulator_results.html
-            fi
-        else
-            echo "   <div class=\"alert alert-danger\">" >> ./test_simulator_results.html
-            echo "      <strong>COULD NOT DETERMINE TEST FINAL STATUS! <span class=\"glyphicon glyphicon-ban-circle\"></span></strong>" >> ./test_simulator_results.html
-            echo "   </div>" >> ./test_simulator_results.html
-        fi
-
-        echo "   <button data-toggle=\"collapse\" data-target=\"#oai-l1-sim-test-details\">More details on L1 Simulator Check</button>" >> ./test_simulator_results.html
-        echo "   <div id=\"oai-l1-sim-test-details\" class=\"collapse\">" >> ./test_simulator_results.html
-        echo "   <table border = \"1\">" >> ./test_simulator_results.html
-        echo "      <tr bgcolor = \"#33CCFF\" >" >> ./test_simulator_results.html
-        echo "        <th>Log File Name</th>" >> ./test_simulator_results.html
-        echo "        <th>Command</th>" >> ./test_simulator_results.html
-        echo "        <th>Status</th>" >> ./test_simulator_results.html
-        echo "        <th>Statistics</th>" >> ./test_simulator_results.html
-        echo "      </tr>" >> ./test_simulator_results.html
-
-        TRANS_MODES=("fdd")
-        BW_CASES=(05)
-        for TMODE in ${TRANS_MODES[@]}
-        do
-            for BW in ${BW_CASES[@]}
-            do
-                ENB_LOG=$ARCHIVES_LOC/${TMODE}_${BW}MHz_enb.log
-                UE_LOG=$ARCHIVES_LOC/${TMODE}_${BW}MHz_ue.log
-                if [ -f $ENB_LOG ] && [ -f $UE_LOG ]
-                then
-                    NAME_ENB=`echo $ENB_LOG | sed -e "s#$ARCHIVES_LOC/##"`
-                    NAME_UE=`echo $UE_LOG | sed -e "s#$ARCHIVES_LOC/##"`
-                    echo "      <tr>" >> ./test_simulator_results.html
-                    echo "        <td>$NAME_ENB --- $NAME_UE</td>" >> ./test_simulator_results.html
-                    echo "        <td>N/A</td>" >> ./test_simulator_results.html
-                    NB_ENB_GOT_SYNC=`egrep -c "got sync" $ENB_LOG`
-                    NB_UE_GOT_SYNC=`egrep -c "got sync" $UE_LOG`
-                    NB_ENB_SYNCED_WITH_UE=`egrep -c "got UE capabilities for UE" $ENB_LOG`
-                    if [ $NB_ENB_GOT_SYNC -eq 1 ] && [ $NB_UE_GOT_SYNC -eq 5 ] && [ $NB_ENB_SYNCED_WITH_UE -eq 1 ]
-                    then
-                        echo "        <td bgcolor = \"green\" >OK</td>" >> ./test_simulator_results.html
-                    else
-                        echo "        <td bgcolor = \"red\" >KO</td>" >> ./test_simulator_results.html
-                    fi
-                    echo "        <td><pre>" >> ./test_simulator_results.html
-                    if [ $NB_ENB_GOT_SYNC -eq 1 ]
-                    then
-                        echo "<font color = \"blue\">- eNB --> got sync</font>" >> ./test_simulator_results.html
-                    else
-                        echo "<font color = \"red\"><b>- eNB NEVER got sync</b></font>" >> ./test_simulator_results.html
-                    fi
-                    if [ $NB_UE_GOT_SYNC -eq 5 ]
-                    then
-                        echo "<font color = \"blue\">- UE --> got sync</font>" >> ./test_simulator_results.html
-                    else
-                        echo "<font color = \"red\"><b>- UE NEVER got sync</b></font>" >> ./test_simulator_results.html
-                    fi
-                    if [ $NB_ENB_SYNCED_WITH_UE -eq 1 ]
-                    then
-                        echo "<font color = \"blue\">- UE attached to eNB</font>" >> ./test_simulator_results.html
-                    else
-                        echo "<font color = \"red\"><b>- UE NEVER attached to eNB</b></font>" >> ./test_simulator_results.html
-                    fi
-                    NB_SEGFAULT_ENB=`egrep -i -c "Segmentation Fault" $ENB_LOG`
-                    if [ $NB_SEGFAULT_ENB -ne 0 ]
-                    then
-                        echo "<font color = \"red\"><b>- eNB --> Segmentation Fault</b></font>" >> ./test_simulator_results.html
-                    fi
-                    NB_SEGFAULT_UE=`egrep -i -c "Segmentation Fault" $UE_LOG`
-                    if [ $NB_SEGFAULT_UE -ne 0 ]
-                    then
-                        echo "<font color = \"red\"><b>- UE --> Segmentation Fault</b></font>" >> ./test_simulator_results.html
-                    fi
-                    NB_ASSERTION_ENB=`egrep -i -c "Assertion" $ENB_LOG`
-                    if [ $NB_ASSERTION_ENB -ne 0 ]
-                    then
-                        echo "<font color = \"red\"><b>- eNB --> Assertion</b></font>" >> ./test_simulator_results.html
-                        awk 'BEGIN{assertion=10}{if(assertion < 3){print "    " $0; assertion++};if ($0 ~/Assertion/){print "    " $0;assertion=1}}END{}' $ENB_LOG >> ./test_simulator_results.html
-                    fi
-                    NB_ASSERTION_UE=`egrep -i -c "Assertion" $UE_LOG`
-                    if [ $NB_ASSERTION_UE -ne 0 ]
-                    then
-                        echo "<font color = \"red\"><b>- eNB --> Assertion</b></font>" >> ./test_simulator_results.html
-                        awk 'BEGIN{assertion=10}{if(assertion < 3){print "    " $0; assertion++};if ($0 ~/Assertion/){print "    " $0;assertion=1}}END{}' $UE_LOG >> ./test_simulator_results.html
-                    fi
-                    echo "        </pre></td>" >> ./test_simulator_results.html
-                    echo "      </tr>" >> ./test_simulator_results.html
-                fi
-                CASES=("enb" "ue") 
-                for CASE in ${CASES[@]}
-                do
-                    PING_CASE=$ARCHIVES_LOC/${TMODE}_${BW}MHz_ping_${CASE}.txt
-                    if [ -f $PING_CASE ]
-                    then
-                        echo "      <tr>" >> ./test_simulator_results.html
-                        NAME=`echo $PING_CASE | sed -e "s#$ARCHIVES_LOC/##"`
-                        echo "        <td>$NAME</td>" >> ./test_simulator_results.html
-                        CMD=`egrep "COMMAND IS" $PING_CASE | sed -e "s#COMMAND IS: ##"`
-                        echo "        <td>$CMD</td>" >> ./test_simulator_results.html
-                        FILE_COMPLETE=`egrep -c "ping statistics" $PING_CASE`
-                        if [ $FILE_COMPLETE -eq 0 ]
-                        then
-                            echo "        <td bgcolor = \"red\" >KO</td>" >> ./test_simulator_results.html
-                            echo "        <td>N/A</td>" >> ./test_simulator_results.html
-                        else
-                            NB_TR_PACKETS=`egrep "packets transmitted" $PING_CASE | sed -e "s# packets transmitted.*##"`
-                            NB_RC_PACKETS=`egrep "packets transmitted" $PING_CASE | sed -e "s#^.*packets transmitted, ##" -e "s# received,.*##"`
-                            if [ $NB_TR_PACKETS -eq $NB_RC_PACKETS ]
-                            then
-                                echo "        <td bgcolor = \"green\" >OK</td>" >> ./test_simulator_results.html
-                            else
-                                echo "        <td bgcolor = \"red\" >KO</td>" >> ./test_simulator_results.html
-                            fi
-                            echo "        <td>" >> ./test_simulator_results.html
-                            echo "            <pre>" >> ./test_simulator_results.html
-                            STATS=`egrep "packets transmitted" $PING_CASE | sed -e "s#^.*received, ##" -e "s#, time.*##" -e "s# packet loss##"`
-                            echo "Packet Loss : $STATS" >> ./test_simulator_results.html
-                            RTTMIN=`egrep "rtt min" $PING_CASE | awk '{split($4,a,"/"); print a[1] " " $5}'`
-                            echo "RTT Minimal : $RTTMIN" >> ./test_simulator_results.html
-                            RTTAVG=`egrep "rtt min" $PING_CASE | awk '{split($4,a,"/"); print a[2] " " $5}'`
-                            echo "RTT Average : $RTTAVG" >> ./test_simulator_results.html
-                            RTTMAX=`egrep "rtt min" $PING_CASE | awk '{split($4,a,"/"); print a[3] " " $5}'`
-                            echo "RTT Maximal : $RTTMAX" >> ./test_simulator_results.html
-                            echo "            </pre>" >> ./test_simulator_results.html
-                            echo "        </td>" >> ./test_simulator_results.html
-                        fi
-                        echo "      </tr>" >> ./test_simulator_results.html
-                    fi
-                done
-                if [ -f $ARCHIVES_LOC/${TMODE}_${BW}*iperf*dl*_client.txt ]
-                then
-                    IPERF_TESTS=`ls $ARCHIVES_LOC/${TMODE}_${BW}*iperf*_client.txt`
-                else
-                    echo "There are no iperf files"
-                    IPERF_TESTS=""
-                fi
-                for IPERF_CASE in $IPERF_TESTS
-                do
-                    echo "      <tr>" >> ./test_simulator_results.html
-                    NAME=`echo $IPERF_CASE | sed -e "s#$ARCHIVES_LOC/##"`
-                    echo "        <td>$NAME</td>" >> ./test_simulator_results.html
-                    CMD=`egrep "COMMAND IS" $IPERF_CASE | sed -e "s#COMMAND IS: ##"`
-                    echo "        <td>$CMD</td>" >> ./test_simulator_results.html
-                    REQ_BITRATE=`echo $CMD | sed -e "s#^.*-b ##" -e "s#-i 1.*##"`
-                    if [[ $REQ_BITRATE =~ .*K.* ]]
-                    then
-                        REQ_BITRATE=`echo $REQ_BITRATE | sed -e "s#K##"`
-                        FLOAT_REQ_BITRATE=`echo "$REQ_BITRATE * 1000.0" | bc -l`
-                    fi
-                    if [[ $REQ_BITRATE =~ .*M.* ]]
-                    then
-                        REQ_BITRATE=`echo $REQ_BITRATE | sed -e "s#M##"`
-                        FLOAT_REQ_BITRATE=`echo "$REQ_BITRATE * 1000000.0" | bc -l`
-                    fi
-                    if [[ $REQ_BITRATE =~ .*G.* ]]
-                    then
-                        REQ_BITRATE=`echo $REQ_BITRATE | sed -e "s#G##"`
-                        FLOAT_REQ_BITRATE=`echo "$REQ_BITRATE * 1000000000.0" | bc -l`
-                    fi
-                    FILE_COMPLETE=`egrep -c "Server Report" $IPERF_CASE`
-                    if [ $FILE_COMPLETE -eq 0 ]
-                    then
-                        echo "        <td bgcolor = \"red\" >KO</td>" >> ./test_simulator_results.html
-                        SERVER_FILE=`echo $IPERF_CASE | sed -e "s#client#server#"`
-                        FLOAT_EFF_BITRATE=`grep --color=never sec $SERVER_FILE | sed -e "s#^.*Bytes *##" -e "s#sec *.*#sec#" | awk 'BEGIN{s=0;n=0}{n++;if ($2 ~/Mbits/){a = $1 * 1000000};if ($2 ~/Kbits/){a = $1 * 1000};s=s+a}END{br=s/n; printf "%.0f", br}'`
-                        EFFECTIVE_BITRATE=`grep --color=never sec $SERVER_FILE | sed -e "s#^.*Bytes *##" -e "s#sec *.*#sec#" | awk 'BEGIN{s=0;n=0}{n++;if ($2 ~/Mbits/){a = $1 * 1000000};if ($2 ~/Kbits/){a = $1 * 1000};s=s+a}END{br=s/n; if(br>1000000){printf "%.2f MBits/sec", br/1000000}}'`
-                        PERF=`echo "100 * $FLOAT_EFF_BITRATE / $FLOAT_REQ_BITRATE" | bc -l | awk '{printf "%.2f", $0}'`
-                        JITTER=`grep --color=never sec $SERVER_FILE | sed -e "s#^.*/sec *##" -e "s# *ms.*##" | awk 'BEGIN{s=0;n=0}{n++;s+=$1}END{jitter=s/n; printf "%.3f ms", jitter}'`
-                        PACKETLOSS_NOSIGN=`grep --color=never sec $SERVER_FILE | sed -e "s#^.*(##" -e "s#%.*##" | awk 'BEGIN{s=0;n=0}{n++;s+=$1}END{per=s/n; printf "%.1f", per}'`
-                        PACKETLOSS=`echo "${PACKETLOSS_NOSIGN}%"`
-                    else
-                        EFFECTIVE_BITRATE=`tail -n3 $IPERF_CASE | egrep "Mbits/sec" | sed -e "s#^.*MBytes *##" -e "s#sec.*#sec#"`
-                        if [[ $EFFECTIVE_BITRATE =~ .*Kbits/sec.* ]]
-                        then
-                            EFFECTIVE_BITRATE=`echo $EFFECTIVE_BITRATE | sed -e "s# *Kbits/sec.*##"`
-                            FLOAT_EFF_BITRATE=`echo "$EFFECTIVE_BITRATE * 1000" | bc -l`
-                        fi
-                        if [[ $EFFECTIVE_BITRATE =~ .*Mbits/sec.* ]]
-                        then
-                            EFFECTIVE_BITRATE=`echo $EFFECTIVE_BITRATE | sed -e "s# *Mbits/sec.*##"`
-                            FLOAT_EFF_BITRATE=`echo "$EFFECTIVE_BITRATE * 1000000" | bc -l`
-                        fi
-                        if [[ $EFFECTIVE_BITRATE =~ .*Gbits/sec.* ]]
-                        then
-                            EFFECTIVE_BITRATE=`echo $EFFECTIVE_BITRATE | sed -e "s# *Gbits/sec.*##"`
-                            FLOAT_EFF_BITRATE=`echo "$EFFECTIVE_BITRATE * 1000000000" | bc -l`
-                        fi
-                        PERF=`echo "100 * $FLOAT_EFF_BITRATE / $FLOAT_REQ_BITRATE" | bc -l | awk '{printf "%.2f", $0}'`
-                        PERF_INT=`echo "100 * $FLOAT_EFF_BITRATE / $FLOAT_REQ_BITRATE" | bc -l | awk '{printf "%.0f", $0}'`
-                        if [[ $PERF_INT -lt 90 ]]
-                        then
-                            echo "        <td bgcolor = \"red\" >KO</td>" >> ./test_simulator_results.html
-                        else
-                            echo "        <td bgcolor = \"green\" >OK</td>" >> ./test_simulator_results.html
-                        fi
-                        EFFECTIVE_BITRATE=`tail -n3 $IPERF_CASE | egrep "Mbits/sec" | sed -e "s#^.*MBytes *##" -e "s#sec.*#sec#"`
-                        JITTER=`tail -n3 $IPERF_CASE | egrep "Mbits/sec" | sed -e "s#^.*Mbits/sec *##" -e "s#ms.*#ms#"`
-                        PACKETLOSS=`tail -n3 $IPERF_CASE | egrep "Mbits/sec" | sed -e "s#^.*(##" -e "s#).*##"`
-                    fi
-                    echo "        <td>" >> ./test_simulator_results.html
-                    echo "            <pre>" >> ./test_simulator_results.html
-                    echo "Bitrate      : $EFFECTIVE_BITRATE" >> ./test_simulator_results.html
-                    echo "Bitrate Perf : $PERF %" >> ./test_simulator_results.html
-                    echo "Jitter       : $JITTER" >> ./test_simulator_results.html
-                    echo "Packet Loss  : $PACKETLOSS" >> ./test_simulator_results.html
-                    echo "            </pre>" >> ./test_simulator_results.html
-                    echo "        </td>" >> ./test_simulator_results.html
-                    echo "      </tr>" >> ./test_simulator_results.html
-                done
-            done
-        done
-
         echo "   </table>" >> ./test_simulator_results.html
         echo "   </div>" >> ./test_simulator_results.html
     fi
