--- conflicted
+++ resolved
@@ -749,8 +749,6 @@
         echo "      </tr>" >> ./test_simulator_results.html
 
         EPC_CONFIGS=("noS1")
-<<<<<<< HEAD
-=======
         TRANS_MODES=("tdd")
         FR_MODE=("FR2")
         BW_CASES=(32)
@@ -822,7 +820,6 @@
 
         EPC_CONFIGS=("noS1")
         FR_MODE=("FR1")
->>>>>>> c19ba39e
         TRANS_MODES=("fdd" "tdd")
         BW_CASES=(106)
         for CN_CONFIG in ${EPC_CONFIGS[@]}
