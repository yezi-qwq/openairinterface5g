--- conflicted
+++ resolved
@@ -125,9 +125,6 @@
 git config user.email "jenkins@openairinterface.org"
 git config user.name "OAI Jenkins"
 
-<<<<<<< HEAD
-git checkout -f $SOURCE_COMMIT_ID
-=======
 git checkout -f $SOURCE_COMMIT_ID > checkout.txt 2>&1
 STATUS=`egrep -c "fatal: reference is not a tree" checkout.txt`
 rm -f checkout.txt
@@ -138,7 +135,6 @@
     exit $STATUS
 fi
 
->>>>>>> 5ddad9bd
 git log -n1 --pretty=format:\"%s\" > .git/CI_COMMIT_MSG
 
 git merge --ff $TARGET_COMMIT_ID -m "Temporary merge for CI"
