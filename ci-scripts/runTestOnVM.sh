#!/bin/bash
#/*
# * Licensed to the OpenAirInterface (OAI) Software Alliance under one or more
# * contributor license agreements.  See the NOTICE file distributed with
# * this work for additional information regarding copyright ownership.
# * The OpenAirInterface Software Alliance licenses this file to You under
# * the OAI Public License, Version 1.1  (the "License"); you may not use this file
# * except in compliance with the License.
# * You may obtain a copy of the License at
# *
# *      http://www.openairinterface.org/?page_id=698
# *
# * Unless required by applicable law or agreed to in writing, software
# * distributed under the License is distributed on an "AS IS" BASIS,
# * WITHOUT WARRANTIES OR CONDITIONS OF ANY KIND, either express or implied.
# * See the License for the specific language governing permissions and
# * limitations under the License.
# *-------------------------------------------------------------------------------
# * For more information about the OpenAirInterface (OAI) Software Alliance:
# *      contact@openairinterface.org
# */

function test_usage {
    echo "OAI CI VM script"
    echo "   Original Author: Raphael Defosseux"
    echo "   Requirements:"
    echo "     -- uvtool uvtool-libvirt apt-cacher"
    echo "     -- $VM_OSREL image already synced"
    echo "   Default:"
    echo "     -- eNB with USRP"
    echo ""
    echo "Usage:"
    echo "------"
    echo "    oai-ci-vm-tool test [OPTIONS]"
    echo ""
    command_options_usage
}

function start_basic_sim_enb {
    local LOC_VM_IP_ADDR=$2
    local LOC_EPC_IP_ADDR=$3
    local LOC_LOG_FILE=$4
    local LOC_NB_RBS=$5
    local LOC_CONF_FILE=$6
    local LOC_FLEXRAN_CTL_IP_ADRR=$7
    echo "cd /home/ubuntu/tmp" > $1
    echo "echo \"sudo apt-get --yes --quiet install daemon \"" >> $1
    echo "sudo apt-get --yes install daemon >> /home/ubuntu/tmp/cmake_targets/log/daemon-install.txt 2>&1" >> $1
    echo "echo \"export ENODEB=1\"" >> $1
    echo "export ENODEB=1" >> $1
    echo "echo \"source oaienv\"" >> $1
    echo "source oaienv" >> $1
    echo "cd ci-scripts/conf_files/" >> $1
    echo "cp $LOC_CONF_FILE ci-$LOC_CONF_FILE" >> $1
    echo "sed -i -e 's#N_RB_DL.*=.*;#N_RB_DL                                         = $LOC_NB_RBS;#' -e 's#CI_MME_IP_ADDR#$LOC_EPC_IP_ADDR#' -e 's#CI_ENB_IP_ADDR#$LOC_VM_IP_ADDR#' ci-$LOC_CONF_FILE" >> $1
    if [[ $LOC_FLEXRAN_CTL_IP_ADRR =~ .*none.* ]]
    then
        echo "sed -i -e 's#CI_FLEXRAN_CTL_IP_ADDR#127.0.0.1#' ci-$LOC_CONF_FILE" >> $1
    else
        echo "sed -i -e 's#FLEXRAN_ENABLED        = .*no.*;#FLEXRAN_ENABLED        = \"yes\";#' -e 's#CI_FLEXRAN_CTL_IP_ADDR#$LOC_FLEXRAN_CTL_IP_ADRR#' ci-$LOC_CONF_FILE" >> $1
    fi
    echo "echo \"grep N_RB_DL ci-$LOC_CONF_FILE\"" >> $1
    echo "grep N_RB_DL ci-$LOC_CONF_FILE | sed -e 's#N_RB_DL.*=#N_RB_DL =#'" >> $1
    echo "echo \"cd /home/ubuntu/tmp/cmake_targets/ran_build/build/\"" >> $1
    echo "sudo chmod 777 /home/ubuntu/tmp/cmake_targets/ran_build/" >> $1
    echo "sudo chmod 777 /home/ubuntu/tmp/cmake_targets/ran_build/build/" >> $1
    echo "cd /home/ubuntu/tmp/cmake_targets/ran_build/build/" >> $1
    echo "echo \"ulimit -c unlimited && ./lte-softmodem -O /home/ubuntu/tmp/ci-scripts/conf_files/ci-$LOC_CONF_FILE --log_config.global_log_options level,nocolor --basicsim\" > ./my-lte-softmodem-run.sh " >> $1
    echo "chmod 775 ./my-lte-softmodem-run.sh" >> $1
    echo "cat ./my-lte-softmodem-run.sh" >> $1
    echo "if [ -e /home/ubuntu/tmp/cmake_targets/log/$LOC_LOG_FILE ]; then sudo sudo rm -f /home/ubuntu/tmp/cmake_targets/log/$LOC_LOG_FILE; fi" >> $1
    echo "sudo -E daemon --inherit --unsafe --name=enb_daemon --chdir=/home/ubuntu/tmp/cmake_targets/ran_build/build -o /home/ubuntu/tmp/cmake_targets/log/$LOC_LOG_FILE ./my-lte-softmodem-run.sh" >> $1

    ssh -T -o StrictHostKeyChecking=no ubuntu@$LOC_VM_IP_ADDR < $1
    rm $1
    sleep 5

    local i="0"
    echo "egrep -c \"got sync\" /home/ubuntu/tmp/cmake_targets/log/$LOC_LOG_FILE" > $1
    while [ $i -lt 10 ]
    do
        CONNECTED=`ssh -T -o StrictHostKeyChecking=no ubuntu@$LOC_VM_IP_ADDR < $1`
        if [ $CONNECTED -ne 0 ]
        then
            i="100"
        else
            sleep 5
            i=$[$i+1]
        fi
    done
    ENB_SYNC=0
    echo "echo \"free -m\"" > $1
    echo "free -m" >> $1
    ssh -T -o StrictHostKeyChecking=no ubuntu@$LOC_VM_IP_ADDR < $1
    rm $1
    if [ $i -lt 50 ]
    then
        ENB_SYNC=0
        echo "Basic-Sim eNB: eNB did NOT got sync"
    else
        echo "Basic-Sim eNB: eNB GOT SYNC --> waiting for UE to connect"
    fi
    sleep 5
}

function start_basic_sim_ue {
    local LOC_UE_LOG_FILE=$3
    local LOC_NB_RBS=$4
    local LOC_FREQUENCY=$5
    echo "echo \"cd /home/ubuntu/tmp/cmake_targets/ran_build/build/\"" > $1
    echo "sudo chmod 777 /home/ubuntu/tmp/cmake_targets/ran_build/build/" >> $1
    echo "cd /home/ubuntu/tmp/cmake_targets/ran_build/build" >> $1
    echo "echo \"./lte-uesoftmodem -C ${LOC_FREQUENCY}000000 -r $LOC_NB_RBS  --log_config.global_log_options nocolor,level --basicsim\" > ./my-lte-uesoftmodem-run.sh" >> $1
    echo "chmod 775 ./my-lte-uesoftmodem-run.sh" >> $1
    echo "cat ./my-lte-uesoftmodem-run.sh" >> $1
    echo "if [ -e /home/ubuntu/tmp/cmake_targets/log/$LOC_UE_LOG_FILE ]; then sudo sudo rm -f /home/ubuntu/tmp/cmake_targets/log/$LOC_UE_LOG_FILE; fi" >> $1
    echo "sudo -E daemon --inherit --unsafe --name=ue_daemon --chdir=/home/ubuntu/tmp/cmake_targets/ran_build/build -o /home/ubuntu/tmp/cmake_targets/log/$LOC_UE_LOG_FILE ./my-lte-uesoftmodem-run.sh" >> $1

    ssh -T -o StrictHostKeyChecking=no ubuntu@$2 < $1
    rm $1

    local i="0"
    echo "ifconfig oaitun_ue1 | egrep -c \"inet addr\"" > $1
    while [ $i -lt 10 ]
    do
        sleep 5
        CONNECTED=`ssh -T -o StrictHostKeyChecking=no ubuntu@$2 < $1`
        if [ $CONNECTED -eq 1 ]
        then
            i="100"
        else
            i=$[$i+1]
        fi
    done
    UE_SYNC=1
    rm $1
    if [ $i -lt 50 ]
    then
        UE_SYNC=0
        echo "Basic-Sim UE: oaitun_ue1 is DOWN and/or NOT CONFIGURED"
    else
        echo "Basic-Sim UE: oaitun_ue1 is UP and CONFIGURED"
    fi
    i="0"
    echo "egrep -c \"Generating RRCConnectionReconfigurationComplete\" /home/ubuntu/tmp/cmake_targets/log/$LOC_UE_LOG_FILE" > $1
    while [ $i -lt 10 ]
    do
        CONNECTED=`ssh -T -o StrictHostKeyChecking=no ubuntu@$2 < $1`
        if [ $CONNECTED -ne 0 ]
        then
            i="100"
        else
            sleep 5
            i=$[$i+1]
        fi
    done
    echo "echo \"free -m\"" > $1
    echo "free -m" >> $1
    ssh -T -o StrictHostKeyChecking=no ubuntu@$2 < $1
    rm $1
    if [ $i -lt 50 ]
    then
        UE_SYNC=0
        echo "Basic-Sim UE: UE did NOT complete RRC Connection"
    else
        echo "Basic-Sim UE: UE did COMPLETE RRC Connection"
    fi
}

function get_ue_ip_addr {
    local LOC_IF_ID=$3
    echo "ifconfig oaitun_ue${LOC_IF_ID} | egrep \"inet addr\" | sed -e 's#^.*inet addr:##' -e 's#  P-t-P:.*\$##'" > $1
    UE_IP_ADDR=`ssh -T -o StrictHostKeyChecking=no ubuntu@$2 < $1`
    echo "Test UE${LOC_IF_ID} IP Address is : $UE_IP_ADDR"
    rm $1
}

function get_ue_mbms_ip_addr {
    local LOC_IF_ID=$3
    echo "ifconfig oaitun_uem${LOC_IF_ID} | egrep \"inet addr\" | sed -e 's#^.*inet addr:##' -e 's#  P-t-P:.*\$##'" > $1
    UE_IP_ADDR=`ssh -T -o StrictHostKeyChecking=no ubuntu@$2 < $1`
    echo "Test UE${LOC_IF_ID} MBMS IP Address is : $UE_IP_ADDR"
    rm $1
}

function get_enb_noS1_ip_addr {
    echo "ifconfig oaitun_enb1 | egrep \"inet addr\" | sed -e 's#^.*inet addr:##' -e 's#  P-t-P:.*\$##'" > $1
    ENB_IP_ADDR=`ssh -T -o StrictHostKeyChecking=no ubuntu@$2 < $1`
    echo "Test eNB IP Address is : $ENB_IP_ADDR"
    rm $1
}

function get_enb_mbms_noS1_ip_addr {
    echo "ifconfig oaitun_enm1 | egrep \"inet addr\" | sed -e 's#^.*inet addr:##' -e 's#  P-t-P:.*\$##'" > $1
    ENB_IP_ADDR=`ssh -T -o StrictHostKeyChecking=no ubuntu@$2 < $1`
    echo "Test eNB MBMS IP Address is : $ENB_IP_ADDR"
    rm $1
}

function ping_ue_ip_addr {
    local LOC_FG_OR_BG=$5
    echo "echo \"COMMAND IS: ping -c 20 $3\" > $4" > $1
    echo "echo \"ping -c 20 $3\"" >> $1
    if [ $LOC_FG_OR_BG -eq 0 ]
    then
        echo "ping -c 20 $UE_IP_ADDR >> $4 2>&1" >> $1
        echo "tail -3 $4" >> $1
    else
        echo "nohup ping -c 20 $UE_IP_ADDR >> $4 &" >> $1
    fi
    ssh -T -o StrictHostKeyChecking=no ubuntu@$2 < $1
    rm -f $1
}

function ping_epc_ip_addr {
    local LOC_IF_ID=$5
    local LOC_FG_OR_BG=$6
    echo "echo \"COMMAND IS: ping -I oaitun_ue${LOC_IF_ID} -c 20 $3\" > $4" > $1
    echo "echo \"ping -I oaitun_ue${LOC_IF_ID} -c 20 $3\"" >> $1
    if [ $LOC_FG_OR_BG -eq 0 ]
    then
        echo "ping -I oaitun_ue${LOC_IF_ID} -c 20 $3 >> $4 2>&1" >> $1
        echo "tail -3 $4" >> $1
    else
        echo "nohup ping -I oaitun_ue${LOC_IF_ID} -c 20 $3 >> $4 &" >> $1
    fi
    ssh -T -o StrictHostKeyChecking=no ubuntu@$2 < $1
    rm -f $1
}

function ping_enb_ip_addr {
    local LOC_FG_OR_BG=$5
    echo "echo \"COMMAND IS: ping -I oaitun_enb1 -c 20 $3\" > $4" > $1
    echo "echo \"ping -I oaitun_enb1 -c 20 $3\"" >> $1
    if [ $LOC_FG_OR_BG -eq 0 ]
    then
        echo "ping -I oaitun_enb1 -c 20 $3 >> $4 2>&1" >> $1
        echo "tail -3 $4" >> $1
    else
        echo "nohup ping -I oaitun_enb1 -c 20 $3 >> $4 &" >> $1
    fi
    ssh -T -o StrictHostKeyChecking=no ubuntu@$2 < $1
    rm -f $1
}

function check_ping_result {
    local LOC_PING_FILE=$1
    local LOC_NB_PINGS=$2
    if [ -f $LOC_PING_FILE ]
    then
        local FILE_COMPLETE=`egrep -c "ping statistics" $LOC_PING_FILE`
        if [ $FILE_COMPLETE -eq 0 ]
        then
            PING_STATUS=-1
            echo "ping file incomplete"
        else
            local ALL_PACKET_RECEIVED=`egrep -c "$LOC_NB_PINGS received" $LOC_PING_FILE`
            if [ $ALL_PACKET_RECEIVED -eq 1 ]
            then
                echo "got all ping packets"
            else
                LOC_NB_PINGS=$[$2-1]
                ALL_PACKET_RECEIVED=`egrep -c "$LOC_NB_PINGS received" $LOC_PING_FILE`
                if [ $ALL_PACKET_RECEIVED -eq 1 ]
                then
                    echo "got almost all ping packets"
                else
                    echo "got NOT all ping packets"
                    PING_STATUS=-1
                fi
            fi
        fi
    else
        echo "ping file not present"
        PING_STATUS=-1
    fi
}


function check_ra_result {
    local LOC_GNB_LOG=$1
    local LOC_UE_LOG=$2

    #if log files exist
    if [ -f $LOC_GNB_LOG ] && [ -f $LOC_UE_LOG ]
    then

        #gNB RA test
        #console check
        echo "Checking gNB Log for RA success"
        egrep "\[RAPROC\] PUSCH with TC_RNTI (.+) received correctly" $1
        #script check
        local GNB_COMPLETE=`egrep -c "\[RAPROC\] PUSCH with TC_RNTI (.+) received correctly" $1`

        #UE RA test
        #console check
        echo 'Checking UE Log for RA success'
        egrep "\[RAPROC\] RA procedure succeeded" $2
        #script check
        local UE_COMPLETE=`egrep -c "\[RAPROC\] RA procedure succeeded" $2`

        #generate status
        if [ $GNB_COMPLETE -eq 0 ] || [ $UE_COMPLETE -eq 0 ]
        then
            RA_STATUS=-1
            echo "RA test FAILED, could not find the markers"
        fi
    #case where log files do not exist
    else
        echo "RA test log files not present"
        RA_STATUS=-1        
    fi

}

# In DL: iperf server should be on UE side
#                     -B oaitun_ue{j}-IP-Addr
#        iperf client should be on EPC (S1) or eNB (noS1) side
#                     -c oaitun_ue{j}-IP-Addr -B oaitun_enb1-IP-Addr (in noS1)
# In UL: iperf server should be on EPC (S1) or eNB (noS1) side
#                     -B oaitun_enb1-IP-Addr
#        iperf client should be on UE side
#                     -c oaitun_enb1-IP-Addr -B oaitun_ue{j}-IP-Addr (in noS1)
function generic_iperf {
    local LOC_ISERVER_CMD=$1
    local LOC_ISERVER_IP=$2
    local LOC_ISERVER_BOND_IP=$3
    local LOC_ICLIENT_CMD=$4
    local LOC_ICLIENT_IP=$5
    local LOC_ICLIENT_BOND_IP=$6
    local LOC_REQ_BANDWIDTH=$7
    local LOC_BASE_LOG_FILE=$8
    local LOC_PORT_ID=$[$9+5001]
    local LOC_FG_OR_BG=${10}
    # By default the requested bandwidth is in Mbits/sec
    if [[ $LOC_REQ_BANDWIDTH =~ .*K.* ]]
    then
        local IPERF_FORMAT="-fk"
        local FORMATTED_REQ_BW=$LOC_REQ_BANDWIDTH
    else
        local IPERF_FORMAT="-fm"
        local FORMATTED_REQ_BW=${LOC_REQ_BANDWIDTH}"M"
    fi
    # Starting Iperf Server
    echo "iperf -B ${LOC_ISERVER_BOND_IP} -u -s -i 1 ${IPERF_FORMAT} -p ${LOC_PORT_ID}"
    echo "nohup iperf -B ${LOC_ISERVER_BOND_IP} -u -s -i 1 ${IPERF_FORMAT} -p ${LOC_PORT_ID} > ${LOC_BASE_LOG_FILE}_server.txt 2>&1 &" > ${LOC_ISERVER_CMD}
    ssh -T -o StrictHostKeyChecking=no ubuntu@${LOC_ISERVER_IP} < ${LOC_ISERVER_CMD}
    rm ${LOC_ISERVER_CMD}

    # Starting Iperf Client
    echo "iperf -c ${LOC_ISERVER_BOND_IP} -u -t 30 -b ${FORMATTED_REQ_BW} -i 1 ${IPERF_FORMAT} -B ${LOC_ICLIENT_BOND_IP} -p ${LOC_PORT_ID}"
    echo "echo \"COMMAND IS: iperf -c ${LOC_ISERVER_BOND_IP} -u -t 30 -b ${FORMATTED_REQ_BW} -i 1 ${IPERF_FORMAT} -B ${LOC_ICLIENT_BOND_IP} -p ${LOC_PORT_ID}\" > ${LOC_BASE_LOG_FILE}_client.txt" > ${LOC_ICLIENT_CMD}
    if [ $LOC_FG_OR_BG -eq 0 ]
    then
        echo "iperf -c ${LOC_ISERVER_BOND_IP} -u -t 30 -b ${FORMATTED_REQ_BW} -i 1 ${IPERF_FORMAT} -B ${LOC_ICLIENT_BOND_IP} -p ${LOC_PORT_ID} >> ${LOC_BASE_LOG_FILE}_client.txt 2>&1" >> ${LOC_ICLIENT_CMD}
        echo "tail -3 ${LOC_BASE_LOG_FILE}_client.txt | grep -v datagram" >> ${LOC_ICLIENT_CMD}
    else
        echo "nohup iperf -c ${LOC_ISERVER_BOND_IP} -u -t 30 -b ${FORMATTED_REQ_BW} -i 1 ${IPERF_FORMAT} -B ${LOC_ICLIENT_BOND_IP} -p ${LOC_PORT_ID} >> ${LOC_BASE_LOG_FILE}_client.txt 2>&1 &" >> ${LOC_ICLIENT_CMD}
    fi
    ssh -T -o StrictHostKeyChecking=no ubuntu@${LOC_ICLIENT_IP} < ${LOC_ICLIENT_CMD}
    rm -f ${LOC_ICLIENT_CMD}

    # Stopping Iperf Server
    if [ $LOC_FG_OR_BG -eq 0 ]
    then
        echo "killall --signal SIGKILL iperf"
        echo "killall --signal SIGKILL iperf" > ${LOC_ISERVER_CMD}
        ssh -T -o StrictHostKeyChecking=no ubuntu@${LOC_ISERVER_IP} < ${LOC_ISERVER_CMD}
        rm ${LOC_ISERVER_CMD}
    fi
}

function check_iperf {
    local LOC_BASE_LOG=$1
    local LOC_REQ_BW=`echo $2 | sed -e "s#K##"`
    local LOC_REQ_BW_MINUS_ONE=`echo "$LOC_REQ_BW - 1" | bc -l`
    local LOC_REQ_BW_MINUS_TWO=`echo "$LOC_REQ_BW - 2" | bc -l`
    local LOC_REQ_BW_MINUS_THREE=`echo "$LOC_REQ_BW - 3" | bc -l`
    local LOC_IS_DL=`echo $LOC_BASE_LOG | grep -c _dl`
    local LOC_IS_BASIC_SIM=`echo $LOC_BASE_LOG | grep -c basic_sim`
    local LOC_IS_RF_SIM=`echo $LOC_BASE_LOG | grep -c rf_sim`
    local LOC_IS_NR=`echo $LOC_BASE_LOG | grep -c _106prb`
    if [ -f ${LOC_BASE_LOG}_client.txt ]
    then
        local FILE_COMPLETE=`egrep -c "Server Report" ${LOC_BASE_LOG}_client.txt`
        if [ $FILE_COMPLETE -eq 0 ]
        then
            IPERF_STATUS=-1
            echo "File Report not found"
        else
            if [ `egrep -c "Mbits/sec" ${LOC_BASE_LOG}_client.txt` -ne 0 ]
            then
                local EFFECTIVE_BANDWIDTH=`tail -n3 ${LOC_BASE_LOG}_client.txt | egrep "Mbits/sec" | sed -e "s#^.*MBytes *##" -e "s#sec.*#sec#"`
                local BW_PREFIX="M"
            fi
            if [ `egrep -c "Kbits/sec" ${LOC_BASE_LOG}_client.txt` -ne 0 ]
            then
                local EFFECTIVE_BANDWIDTH=`tail -n3 ${LOC_BASE_LOG}_client.txt | egrep "Kbits/sec" | sed -e "s#^.*KBytes *##" -e "s#sec.*#sec#"`
                local BW_PREFIX="K"
            fi
            if [ $LOC_IS_DL -eq 1 ] && [ $LOC_IS_BASIC_SIM -eq 1 ]
            then
                if [[ $EFFECTIVE_BANDWIDTH =~ .*${LOC_REQ_BW}.*${BW_PREFIX}bits.* ]] || [[ $EFFECTIVE_BANDWIDTH =~ .*${LOC_REQ_BW_MINUS_ONE}.*${BW_PREFIX}bits.* ]] || [[ $EFFECTIVE_BANDWIDTH =~ .*${LOC_REQ_BW_MINUS_TWO}.*${BW_PREFIX}bits.* ]] || [[ $EFFECTIVE_BANDWIDTH =~ .*${LOC_REQ_BW_MINUS_THREE}.*${BW_PREFIX}bits.* ]]
                then
                    echo "got requested DL bandwidth: $EFFECTIVE_BANDWIDTH"
                else
                    echo "got LESS than requested DL bandwidth: $EFFECTIVE_BANDWIDTH"
                    IPERF_STATUS=-1
                fi
            else
                if [[ $EFFECTIVE_BANDWIDTH =~ .*${LOC_REQ_BW}.*${BW_PREFIX}bits.* ]] || [[ $EFFECTIVE_BANDWIDTH =~ .*${LOC_REQ_BW_MINUS_ONE}.*${BW_PREFIX}bits.* ]]
                then
                    if [ $LOC_IS_DL -eq 1 ]
                    then
                        echo "got requested DL bandwidth: $EFFECTIVE_BANDWIDTH"
                    else
                        echo "got requested UL bandwidth: $EFFECTIVE_BANDWIDTH"
                    fi
                else
                    echo "got LESS than requested DL bandwidth: $EFFECTIVE_BANDWIDTH"
                    IPERF_STATUS=-1
                fi
            fi
        fi
    else
        IPERF_STATUS=-1
        echo "File not found"
    fi
}

function terminate_enb_ue_basic_sim {
    # mode = 0 : eNB + UE or gNB and NR-UE
    # mode = 1 : eNB or gNB
    # mode = 2 : UE or NR-UE
    local LOC_MODE=$3
    echo "NB_OAI_PROCESSES=\`ps -aux | grep modem | grep -v grep | grep -c softmodem\`" > $1
    if [ $LOC_MODE -eq 0 ] || [ $LOC_MODE -eq 1 ]
    then
        echo "if [ \$NB_OAI_PROCESSES -ne 0 ]; then echo \"sudo killall -r --signal SIGINT .*-softmodem\"; fi" >> $1
        echo "if [ \$NB_OAI_PROCESSES -ne 0 ]; then sudo killall -r --signal SIGINT .*-softmodem; fi" >> $1
        echo "if [ \$NB_OAI_PROCESSES -ne 0 ]; then sleep 5; fi" >> $1
        echo "echo \"ps -aux | grep softmodem\"" >> $1
        echo "ps -aux | grep softmodem | grep -v grep" >> $1
        echo "NB_OAI_PROCESSES=\`ps -aux | grep modem | grep -v grep | grep -c softmodem\`" >> $1
        echo "if [ \$NB_OAI_PROCESSES -ne 0 ]; then echo \"sudo killall -r --signal SIGKILL .*-softmodem\"; fi" >> $1
        echo "if [ \$NB_OAI_PROCESSES -ne 0 ]; then sudo killall -r --signal SIGKILL .*-softmodem; fi" >> $1
    fi
    if [ $LOC_MODE -eq 0 ] || [ $LOC_MODE -eq 2 ]
    then
        echo "if [ \$NB_OAI_PROCESSES -ne 0 ]; then echo \"sudo killall -r --signal SIGKILL .*-uesoftmodem\"; fi" >> $1
        echo "if [ \$NB_OAI_PROCESSES -ne 0 ]; then sudo killall -r --signal SIGKILL .*-uesoftmodem; fi" >> $1
        echo "if [ \$NB_OAI_PROCESSES -ne 0 ]; then sleep 5; fi" >> $1
    fi
    echo "echo \"ps -aux | grep softmodem\"" >> $1
    echo "ps -aux | grep softmodem | grep -v grep" >> $1
    ssh -T -o StrictHostKeyChecking=no ubuntu@$2 < $1
    rm -f $1
}

function recover_core_dump {
    local IS_SEG_FAULT=`egrep -ic "segmentation fault" $3`
    if [ $IS_SEG_FAULT -ne 0 ]
    then
        local TC=`echo $3 | sed -e "s#^.*enb_##" -e "s#Hz.*#Hz#"`
        echo "Segmentation fault detected on enb -> recovering core dump"
        echo "cd /home/ubuntu/tmp/cmake_targets/ran_build/build/" > $1
        echo "sync" >> $1
        echo "sudo tar -cjhf basic-simulator-enb-core-${TC}.bz2 core lte-softmodem *.so ci-lte-basic-sim.conf my-lte-softmodem-run.sh" >> $1
        echo "sudo rm core" >> $1
        echo "rm ci-lte-basic-sim.conf" >> $1
        echo "sync" >> $1
        ssh -T -o StrictHostKeyChecking=no ubuntu@$2 < $1
        scp -o StrictHostKeyChecking=no ubuntu@$VM_IP_ADDR:/home/ubuntu/tmp/cmake_targets/ran_build/build/basic-simulator-enb-core-${TC}.bz2 $4
        rm -f $1
    fi
}

function full_terminate {
    echo "############################################################"
    echo "Terminate enb/ue simulators"
    echo "############################################################"
    terminate_enb_ue_basic_sim $VM_CMDS $VM_IP_ADDR 0
    scp -o StrictHostKeyChecking=no ubuntu@$VM_IP_ADDR:/home/ubuntu/tmp/cmake_targets/log/$CURRENT_ENB_LOG_FILE $ARCHIVES_LOC
    scp -o StrictHostKeyChecking=no ubuntu@$VM_IP_ADDR:/home/ubuntu/tmp/cmake_targets/log/$CURRENT_UE_LOG_FILE $ARCHIVES_LOC
    recover_core_dump $VM_CMDS $VM_IP_ADDR $ARCHIVES_LOC/$CURRENT_ENB_LOG_FILE $ARCHIVES_LOC
    sleep 10
}

function full_basic_sim_destroy {
    if [ $KEEP_VM_ALIVE -eq 0 ]
    then
        echo "############################################################"
        echo "Destroying VMs"
        echo "############################################################"
        uvt-kvm destroy $VM_NAME
        ssh-keygen -R $VM_IP_ADDR
        if [ -e $JENKINS_WKSP/flexran/flexran_build_complete.txt ]
        then
            uvt-kvm destroy $FLEXRAN_CTL_VM_NAME
            ssh-keygen -R $FLEXRAN_CTL_VM_IP_ADDR
        fi
    fi
}

function install_epc_on_vm {
    local LOC_EPC_VM_NAME=$1
    local LOC_EPC_VM_CMDS=$2

    if [ -d /opt/ltebox-archives/ ]
    then
        # Checking if all ltebox archives are available to run ltebx epc on a brand new VM
        if [ -f /opt/ltebox-archives/ltebox_2.2.70_16_04_amd64.deb ] && [ -f /opt/ltebox-archives/etc-conf.zip ] && [ -f /opt/ltebox-archives/hss-sim-develop.zip ]
        then
            echo "############################################################"
            echo "Test EPC on VM ($EPC_VM_NAME) will be using ltebox"
            echo "############################################################"
            LTEBOX=1
        fi
    fi
    # Here we could have other types of EPC detection

    # Do we need to start the EPC VM
    echo "EPC_VM_CMD_FILE     = $LOC_EPC_VM_CMDS"
    IS_EPC_VM_ALIVE=`uvt-kvm list | grep -c $LOC_EPC_VM_NAME`
    if [ $IS_EPC_VM_ALIVE -eq 0 ]
    then
        echo "############################################################"
        echo "Creating test EPC VM ($LOC_EPC_VM_NAME) on Ubuntu Cloud Image base"
        echo "############################################################"
        acquire_vm_create_lock
        uvt-kvm create $LOC_EPC_VM_NAME release=$VM_OSREL --unsafe-caching
        echo "Waiting for VM to be started"
        uvt-kvm wait $LOC_EPC_VM_NAME --insecure
        release_vm_create_lock
    else
        echo "Waiting for VM to be started"
        uvt-kvm wait $LOC_EPC_VM_NAME --insecure
    fi

    local LOC_EPC_VM_IP_ADDR=`uvt-kvm ip $LOC_EPC_VM_NAME`

    echo "$LOC_EPC_VM_NAME has for IP addr = $LOC_EPC_VM_IP_ADDR"
    [ -f /etc/apt/apt.conf.d/01proxy ] && scp -o StrictHostKeyChecking=no /etc/apt/apt.conf.d/01proxy ubuntu@$LOC_EPC_VM_IP_ADDR:/home/ubuntu

    # ltebox specific actions (install and start)
    LTE_BOX_TO_INSTALL=1
    if [ $LTEBOX -eq 1 ]
    then
        echo "ls -ls /opt/ltebox/tools/start_ltebox" > $LOC_EPC_VM_CMDS
        RESPONSE=`ssh -T -o StrictHostKeyChecking=no ubuntu@$LOC_EPC_VM_IP_ADDR < $LOC_EPC_VM_CMDS`
        NB_EXES=`echo $RESPONSE | grep -c ltebox`
        if [ $NB_EXES -eq 1 ]; then LTE_BOX_TO_INSTALL=0; fi
    fi

    if [ $LTEBOX -eq 1 ] && [ $LTE_BOX_TO_INSTALL -eq 1 ]
    then
        echo "############################################################"
        echo "Copying ltebox archives into EPC VM ($LOC_EPC_VM_NAME)" 
        echo "############################################################"
        scp -o StrictHostKeyChecking=no /opt/ltebox-archives/ltebox_2.2.70_16_04_amd64.deb ubuntu@$LOC_EPC_VM_IP_ADDR:/home/ubuntu
        scp -o StrictHostKeyChecking=no /opt/ltebox-archives/etc-conf.zip ubuntu@$LOC_EPC_VM_IP_ADDR:/home/ubuntu
        scp -o StrictHostKeyChecking=no /opt/ltebox-archives/hss-sim-develop.zip ubuntu@$LOC_EPC_VM_IP_ADDR:/home/ubuntu

        echo "############################################################"
        echo "Install EPC on EPC VM ($LOC_EPC_VM_NAME)"
        echo "############################################################"
        echo "[ -f 01proxy ] && sudo cp 01proxy /etc/apt/apt.conf.d/" > $LOC_EPC_VM_CMDS
        echo "touch /home/ubuntu/.hushlogin" >> $LOC_EPC_VM_CMDS
        echo "echo \"sudo apt-get --yes --quiet install zip openjdk-8-jre libconfuse-dev libreadline-dev liblog4c-dev libgcrypt-dev libsctp-dev python2.7 python2.7-dev iperf\"" >> $LOC_EPC_VM_CMDS
        echo "sudo apt-get update > zip-install.txt 2>&1" >> $LOC_EPC_VM_CMDS
        echo "sudo apt-get --yes install zip openjdk-8-jre libconfuse-dev libreadline-dev liblog4c-dev libgcrypt-dev libsctp-dev python2.7 python2.7-dev iperf >> zip-install.txt 2>&1" >> $LOC_EPC_VM_CMDS

        # Installing HSS
        echo "echo \"cd /opt\"" >> $LOC_EPC_VM_CMDS
        echo "cd /opt" >> $LOC_EPC_VM_CMDS
        echo "echo \"sudo unzip -qq /home/ubuntu/hss-sim-develop.zip\"" >> $LOC_EPC_VM_CMDS
        echo "sudo unzip -qq /home/ubuntu/hss-sim-develop.zip" >> $LOC_EPC_VM_CMDS
        echo "echo \"cd /opt/hss_sim0609\"" >> $LOC_EPC_VM_CMDS
        echo "cd /opt/hss_sim0609" >> $LOC_EPC_VM_CMDS

        # Installing ltebox
        echo "echo \"cd /home/ubuntu\"" >> $LOC_EPC_VM_CMDS
        echo "cd /home/ubuntu" >> $LOC_EPC_VM_CMDS
        echo "echo \"sudo dpkg -i ltebox_2.2.70_16_04_amd64.deb \"" >> $LOC_EPC_VM_CMDS
        echo "sudo dpkg -i ltebox_2.2.70_16_04_amd64.deb >> zip-install.txt 2>&1" >> $LOC_EPC_VM_CMDS

        echo "echo \"cd /opt/ltebox/etc/\"" >> $LOC_EPC_VM_CMDS
        echo "cd /opt/ltebox/etc/" >> $LOC_EPC_VM_CMDS
        echo "echo \"sudo unzip -qq -o /home/ubuntu/etc-conf.zip\"" >> $LOC_EPC_VM_CMDS
        echo "sudo unzip -qq -o /home/ubuntu/etc-conf.zip" >> $LOC_EPC_VM_CMDS
        echo "sudo sed -i  -e 's#EPC_VM_IP_ADDRESS#$LOC_EPC_VM_IP_ADDR#' gw.conf" >> $LOC_EPC_VM_CMDS
        echo "sudo sed -i  -e 's#EPC_VM_IP_ADDRESS#$LOC_EPC_VM_IP_ADDR#' mme.conf" >> $LOC_EPC_VM_CMDS

        ssh -T -o StrictHostKeyChecking=no ubuntu@$LOC_EPC_VM_IP_ADDR < $LOC_EPC_VM_CMDS
        rm -f $LOC_EPC_VM_CMDS
    fi
}

function add_user_to_epc_lists {
    local LOC_EPC_VM_CMDS=$1
    local LOC_EPC_VM_IP_ADDR=$2
    local LOC_NB_USERS=$3
    if [ $LTEBOX -eq 1 ]
    then
        scp -o StrictHostKeyChecking=no $JENKINS_WKSP/ci-scripts/add_user_to_subscriber_list.awk ubuntu@$LOC_EPC_VM_IP_ADDR:/home/ubuntu/
        echo "cd /opt/hss_sim0609" > $LOC_EPC_VM_CMDS
        echo "if [ -e subscriber.data.orig ]; then sudo mv subscriber.data.orig subscriber.data; fi" >> $1
        echo "if [ -e profile.data.orig ]; then sudo mv profile.data.orig profile.data; fi" >> $1
        echo "sudo cp subscriber.data subscriber.data.orig" >> $LOC_EPC_VM_CMDS
        echo "sudo cp profile.data profile.data.orig" >> $LOC_EPC_VM_CMDS
        echo "sudo awk -v num_ues=$LOC_NB_USERS -f /home/ubuntu/add_user_to_subscriber_list.awk subscriber.data.orig > /tmp/subscriber.data" >> $LOC_EPC_VM_CMDS
        echo "sudo awk -v num_ues=$LOC_NB_USERS -f /home/ubuntu/add_user_to_subscriber_list.awk profile.data.orig > /tmp/profile.data" >> $LOC_EPC_VM_CMDS
        echo "sudo cp /tmp/subscriber.data subscriber.data" >> $LOC_EPC_VM_CMDS
        echo "sudo cp /tmp/profile.data profile.data" >> $LOC_EPC_VM_CMDS

        ssh -T -o StrictHostKeyChecking=no ubuntu@$LOC_EPC_VM_IP_ADDR < $LOC_EPC_VM_CMDS
        rm -f $LOC_EPC_VM_CMDS
    fi
}

function start_epc {
    local LOC_EPC_VM_NAME=$1
    local LOC_EPC_VM_CMDS=$2
    local LOC_EPC_VM_IP_ADDR=$3

    if [ $LTEBOX -eq 1 ]
    then
        echo "############################################################"
        echo "Start EPC on EPC VM ($LOC_EPC_VM_NAME)"
        echo "############################################################"
        echo "echo \"cd /opt/hss_sim0609\"" > $LOC_EPC_VM_CMDS
        echo "cd /opt/hss_sim0609" >> $LOC_EPC_VM_CMDS
        echo "sudo rm -f hss.log" >> $LOC_EPC_VM_CMDS
        echo "echo \"screen -dm -S simulated_hss ./starthss_real\"" >> $LOC_EPC_VM_CMDS
        echo "sudo su -c \"screen -dm -S simulated_hss ./starthss_real\"" >> $LOC_EPC_VM_CMDS

        echo "echo \"cd /opt/ltebox/tools/\"" >> $LOC_EPC_VM_CMDS
        echo "cd /opt/ltebox/tools/" >> $LOC_EPC_VM_CMDS
        echo "echo \"sudo ./start_ltebox\"" >> $LOC_EPC_VM_CMDS
        echo "nohup sudo ./start_ltebox > /home/ubuntu/ltebox.txt" >> $LOC_EPC_VM_CMDS
        echo "touch /home/ubuntu/try.txt" >> $LOC_EPC_VM_CMDS
        echo "sudo rm -f /home/ubuntu/*.txt" >> $LOC_EPC_VM_CMDS

        ssh -T -o StrictHostKeyChecking=no ubuntu@$LOC_EPC_VM_IP_ADDR < $LOC_EPC_VM_CMDS
        rm -f $LOC_EPC_VM_CMDS

        i="0"
        echo "ifconfig tun5 | egrep -c \"inet addr\"" > $LOC_EPC_VM_CMDS
        while [ $i -lt 10 ]
        do
            sleep 2
            CONNECTED=`ssh -T -o StrictHostKeyChecking=no ubuntu@$LOC_EPC_VM_IP_ADDR < $LOC_EPC_VM_CMDS`
            if [ $CONNECTED -eq 1 ]
            then
                i="100"
            else
                i=$[$i+1]
            fi
        done
        rm $LOC_EPC_VM_CMDS
        if [ $i -lt 50 ]
        then
            echo "Problem w/ starting ltebox EPC"
            echo "TEST_KO" > $ARCHIVES_LOC/test_final_status.log
            exit -1
        fi
    fi

    # HERE ADD ANY INSTALL ACTIONS FOR ANOTHER EPC

}

function retrieve_real_epc_ip_addr {
    local LOC_EPC_VM_NAME=$1
    local LOC_EPC_VM_CMDS=$2
    local LOC_EPC_VM_IP_ADDR=$3

    if [[ "$EPC_IPADDR" == "" ]]
    then
        if [ $LTEBOX -eq 1 ]
        then
            # in our configuration file, we are using pool 5
            echo "ifconfig tun5 | egrep \"inet addr\" | sed -e 's#^.*inet addr:##' -e 's#  P-t-P:.*\$##'" > $LOC_EPC_VM_CMDS
            REAL_EPC_IP_ADDR=`ssh -T -o StrictHostKeyChecking=no ubuntu@$LOC_EPC_VM_IP_ADDR < $LOC_EPC_VM_CMDS`
            rm $LOC_EPC_VM_CMDS
        fi
    else
        REAL_EPC_IP_ADDR=$EPC_TUN_IPADDR
    fi
    echo "EPC IP Address     is : $REAL_EPC_IP_ADDR"
}

function terminate_epc {
    if [ $LTEBOX -eq 1 ]
    then
        echo "echo \"cd /opt/ltebox/tools\"" > $1
        echo "cd /opt/ltebox/tools" >> $1
        echo "echo \"sudo ./stop_ltebox\"" >> $1
        echo "sudo ./stop_ltebox" >> $1
        echo "echo \"sudo killall --signal SIGKILL hss_sim\"" >> $1
        echo "sudo killall --signal SIGKILL hss_sim" >> $1
        ssh -T -o StrictHostKeyChecking=no ubuntu@$2 < $1
        rm $1
    fi
}

function start_flexran_ctrl {
    echo "cd /home/ubuntu/tmp" > $1
    echo "if [ -f cmake_targets/log/flexran_ctl_run.log ]; then rm -f cmake_targets/log/flexran_ctl_run.log cmake_targets/log/flexran_ctl_query*.log; fi" >> $1
    echo "echo \" sudo build/rt_controller -c log_config/basic_log\"" >> $1
    echo "nohup sudo build/rt_controller -c log_config/basic_log > cmake_targets/log/flexran_ctl_run.log 2>&1 &" >> $1
    ssh -T -o StrictHostKeyChecking=no ubuntu@$2 < $1
    rm $1
    sleep 10
}

function stop_flexran_ctrl {
    echo "echo \"sudo killall --signal SIGKILL rt_controller\"" > $1
    echo "sudo killall --signal SIGKILL rt_controller" > $1
    ssh -T -o StrictHostKeyChecking=no ubuntu@$2 < $1
    rm $1
    sleep 2
}

function query_flexran_ctrl_status {
    local LOC_MESSAGE=$3
    echo "cd /home/ubuntu/tmp" > $1
    echo "echo \"------------------------------------------------------------\" > cmake_targets/log/flexran_ctl_query_${LOC_MESSAGE}.log" >> $1
    echo "echo \"LOG_NAME: $LOC_MESSAGE\" >> cmake_targets/log/flexran_ctl_query_${LOC_MESSAGE}.log" >> $1
    echo "echo \"------------------------------------------------------------\" >> cmake_targets/log/flexran_ctl_query_${LOC_MESSAGE}.log" >> $1
    echo "curl http://localhost:9999/stats | jq '.' | tee -a cmake_targets/log/flexran_ctl_query_${LOC_MESSAGE}.log" >> $1
    ssh -T -o StrictHostKeyChecking=no ubuntu@$2 < $1
    rm $1
}

function build_ue_on_separate_folder {
    echo "mkdir tmp-ue" > $1
    echo "cd tmp-ue" >> $1
    echo "echo \"unzip -qq -DD ../localZip.zip\"" >> $1
    echo "unzip -qq -DD ../localZip.zip" >> $1
    echo "echo \"source oaienv\"" >> $1
    echo "source oaienv" >> $1
    echo "cd cmake_targets/" >> $1
    echo "mkdir log" >> $1
    echo "chmod 777 log" >> $1
    echo "echo \"./build_oai --UE \"" >> $1
    echo "./build_oai --UE > log/ue-build.txt 2>&1" >> $1
    echo "cd tools" >> $1
    echo "sudo ifconfig lo: 127.0.0.2 netmask 255.0.0.0 up" >> $1
    echo "sudo chmod 666 /etc/iproute2/rt_tables" >> $1
    echo "source init_nas_s1 UE" >> $1
    echo "ifconfig" >> $1
    ssh -T -o StrictHostKeyChecking=no ubuntu@$2 < $1
    rm -f $1
}

function start_l2_sim_enb {
    local LOC_ENB_VM_IP_ADDR=$2
    local LOC_EPC_IP_ADDR=$3
    local LOC_UE_VM_IP_ADDR=$4
    local LOC_LOG_FILE=$5
    local LOC_NB_RBS=$6
    local LOC_CONF_FILE=$7
    # 1 is with S1 and 0 without S1 aka noS1
    local LOC_S1_CONFIGURATION=$8
    echo "cd /home/ubuntu/tmp" > $1
    echo "echo \"sudo apt-get --yes --quiet install daemon \"" >> $1
    echo "sudo apt-get --yes install daemon >> /home/ubuntu/tmp/cmake_targets/log/daemon-install.txt 2>&1" >> $1
    echo "echo \"source oaienv\"" >> $1
    echo "source oaienv" >> $1
    echo "cd ci-scripts/conf_files/" >> $1
    echo "cp $LOC_CONF_FILE ci-$LOC_CONF_FILE" >> $1
    echo "sed -i -e 's#N_RB_DL.*=.*;#N_RB_DL                                         = $LOC_NB_RBS;#' -e 's#CI_MME_IP_ADDR#$LOC_EPC_IP_ADDR#' -e 's#CI_ENB_IP_ADDR#$LOC_ENB_VM_IP_ADDR#' -e 's#CI_UE_IP_ADDR#$LOC_UE_VM_IP_ADDR#' ci-$LOC_CONF_FILE" >> $1
    echo "echo \"grep N_RB_DL ci-$LOC_CONF_FILE\"" >> $1
    echo "grep N_RB_DL ci-$LOC_CONF_FILE | sed -e 's#N_RB_DL.*=#N_RB_DL =#'" >> $1
    echo "echo \"cd /home/ubuntu/tmp/cmake_targets/ran_build/build/\"" >> $1
    echo "sudo chmod 777 /home/ubuntu/tmp/cmake_targets/ran_build/build/" >> $1
    echo "cd /home/ubuntu/tmp/cmake_targets/ran_build/build/" >> $1
    if [ $LOC_S1_CONFIGURATION -eq 0 ]
    then
        echo "echo \"ulimit -c unlimited && ./lte-softmodem -O /home/ubuntu/tmp/ci-scripts/conf_files/ci-$LOC_CONF_FILE --log_config.global_log_options level,nocolor --noS1\" > ./my-lte-softmodem-run.sh " >> $1
    else
        echo "echo \"ulimit -c unlimited && ./lte-softmodem -O /home/ubuntu/tmp/ci-scripts/conf_files/ci-$LOC_CONF_FILE --log_config.global_log_options level,nocolor \" > ./my-lte-softmodem-run.sh " >> $1
    fi
    echo "chmod 775 ./my-lte-softmodem-run.sh" >> $1
    echo "cat ./my-lte-softmodem-run.sh" >> $1
    echo "if [ -e /home/ubuntu/tmp/cmake_targets/log/$LOC_LOG_FILE ]; then sudo sudo rm -f /home/ubuntu/tmp/cmake_targets/log/$LOC_LOG_FILE; fi" >> $1
    echo "sudo -E daemon --inherit --unsafe --name=enb_daemon --chdir=/home/ubuntu/tmp/cmake_targets/ran_build/build/ -o /home/ubuntu/tmp/cmake_targets/log/$LOC_LOG_FILE ./my-lte-softmodem-run.sh" >> $1

    ssh -T -o StrictHostKeyChecking=no ubuntu@$LOC_ENB_VM_IP_ADDR < $1
    rm $1

    local i="0"
    echo "egrep -c \"Waiting for PHY_config_req\" /home/ubuntu/tmp/cmake_targets/log/$LOC_LOG_FILE" > $1
    while [ $i -lt 10 ]
    do
        sleep 5
        CONNECTED=`ssh -T -o StrictHostKeyChecking=no ubuntu@$LOC_ENB_VM_IP_ADDR < $1`
        if [ $CONNECTED -ne 0 ]
        then
            i="100"
        else
            i=$[$i+1]
        fi
    done
    echo "echo \"free -m\"" > $1
    echo "free -m" >> $1
    ssh -T -o StrictHostKeyChecking=no ubuntu@$LOC_ENB_VM_IP_ADDR < $1
    rm $1
    ENB_SYNC=1
    if [ $i -lt 50 ]
    then
        ENB_SYNC=0
        echo "L2-SIM eNB is NOT sync'ed: process still alive?"
    else
        echo "L2-SIM eNB is sync'ed: waiting for UE(s) to connect"
    fi
    if [ $LOC_S1_CONFIGURATION -eq 0 ]
    then
        echo "ifconfig oaitun_enb1 | egrep -c \"inet addr\"" > $1
        # Checking oaitun_enb1 interface has now an IP address
        i="0"
        while [ $i -lt 10 ]
        do
            CONNECTED=`ssh -T -o StrictHostKeyChecking=no ubuntu@$LOC_ENB_VM_IP_ADDR < $1`
            if [ $CONNECTED -eq 1 ]
            then
                i="100"
            else
                i=$[$i+1]
                sleep 5
            fi
        done
        rm $1
        if [ $i -lt 50 ]
        then
            ENB_SYNC=0
            echo "L2-SIM eNB oaitun_enb1 is DOWN or NOT CONFIGURED"
        else
            echo "L2-SIM eNB oaitun_enb1 is UP and CONFIGURED"
        fi
    fi
    sleep 10
}

function add_ue_l2_sim_ue {
    local LOC_UE_VM_IP_ADDR=$2
    local LOC_NB_UES=$3
    echo "cd /home/ubuntu/tmp/" > $1
    echo "source oaienv" >> $1
    if [ $LOC_NB_UES -gt 1 ]
    then
        echo "echo \"cd openair3/NAS/TOOLS/\"" >> $1
        echo "cd openair3/NAS/TOOLS/" >> $1
        echo "echo \"awk -v num_ues=$LOC_NB_UES -f /home/ubuntu/tmp/ci-scripts/add_user_to_conf_file.awk ue_eurecom_test_sfr.conf > ue_eurecom_test_sfr_multi_ues.conf\"" >> $1
        echo "awk -v num_ues=$LOC_NB_UES -f /home/ubuntu/tmp/ci-scripts/add_user_to_conf_file.awk ue_eurecom_test_sfr.conf > ue_eurecom_test_sfr_multi_ues.conf" >> $1
    fi
    echo "echo \"cd /home/ubuntu/tmp/cmake_targets/ran_build/build/\"" >> $1
    echo "cd /home/ubuntu/tmp/cmake_targets/ran_build/build/" >> $1
    echo "sudo rm -f *.u*" >> $1
    if [ $LOC_NB_UES -eq 1 ]
    then
        echo "echo \"sudo ../../../targets/bin/conf2uedata -c ../../../openair3/NAS/TOOLS/ue_eurecom_test_sfr.conf -o .\"" >> $1
        echo "sudo ../../../targets/bin/conf2uedata -c ../../../openair3/NAS/TOOLS/ue_eurecom_test_sfr.conf -o . > /home/ubuntu/tmp/cmake_targets/log/ue_adapt.txt 2>&1" >> $1
    else
        echo "echo \"sudo ../../../targets/bin/conf2uedata -c ../../../openair3/NAS/TOOLS/ue_eurecom_test_sfr_multi_ues.conf -o .\"" >> $1
        echo "sudo ../../../targets/bin/conf2uedata -c ../../../openair3/NAS/TOOLS/ue_eurecom_test_sfr_multi_ues.conf -o . > /home/ubuntu/tmp/cmake_targets/log/ue_adapt.txt 2>&1" >> $1
    fi

    ssh -T -o StrictHostKeyChecking=no ubuntu@$LOC_UE_VM_IP_ADDR < $1
    rm $1
}

function start_l2_sim_ue {
    local LOC_UE_VM_IP_ADDR=$2
    local LOC_ENB_VM_IP_ADDR=$3
    local LOC_LOG_FILE=$4
    local LOC_CONF_FILE=$5
    local LOC_NB_UES=$6
    # 1 is with S1 and 0 without S1 aka noS1
    local LOC_S1_CONFIGURATION=$7
    echo "echo \"sudo apt-get --yes --quiet install daemon \"" > $1
    echo "sudo apt-get --yes install daemon >> /home/ubuntu/tmp/cmake_targets/log/daemon-install.txt 2>&1" >> $1
    echo "cd /home/ubuntu/tmp/ci-scripts/conf_files/" >> $1
    echo "cp $LOC_CONF_FILE ci-$LOC_CONF_FILE" >> $1
    echo "sed -i -e 's#CI_ENB_IP_ADDR#$LOC_ENB_VM_IP_ADDR#' -e 's#CI_UE_IP_ADDR#$LOC_UE_VM_IP_ADDR#' ci-$LOC_CONF_FILE" >> $1
    echo "echo \"cd /home/ubuntu/tmp/cmake_targets/ran_build/build/\"" >> $1
    echo "sudo chmod 777 /home/ubuntu/tmp/cmake_targets/ran_build/build/" >> $1
    echo "cd /home/ubuntu/tmp/cmake_targets/ran_build/build/" >> $1
    if [ $LOC_S1_CONFIGURATION -eq 0 ]
    then
        echo "echo \"ulimit -c unlimited && ./lte-uesoftmodem -O /home/ubuntu/tmp/ci-scripts/conf_files/ci-$LOC_CONF_FILE --L2-emul 3 --num-ues $LOC_NB_UES --nums_ue_thread 1 --nokrnmod 1 --log_config.global_log_options level,nocolor --noS1\" > ./my-lte-softmodem-run.sh " >> $1
    else
        echo "echo \"ulimit -c unlimited && ./lte-uesoftmodem -O /home/ubuntu/tmp/ci-scripts/conf_files/ci-$LOC_CONF_FILE --L2-emul 3 --num-ues $LOC_NB_UES --nums_ue_thread 1 --nokrnmod 1 --log_config.global_log_options level,nocolor\" > ./my-lte-softmodem-run.sh " >> $1
    fi
    echo "chmod 775 ./my-lte-softmodem-run.sh" >> $1
    echo "cat ./my-lte-softmodem-run.sh" >> $1
    echo "if [ -e /home/ubuntu/tmp/cmake_targets/log/$LOC_LOG_FILE ]; then sudo sudo rm -f /home/ubuntu/tmp/cmake_targets/log/$LOC_LOG_FILE; fi" >> $1
    echo "sudo -E daemon --inherit --unsafe --name=ue_daemon --chdir=/home/ubuntu/tmp/cmake_targets/ran_build/build/ -o /home/ubuntu/tmp/cmake_targets/log/$LOC_LOG_FILE ./my-lte-softmodem-run.sh" >> $1

    ssh -T -o StrictHostKeyChecking=no ubuntu@$LOC_UE_VM_IP_ADDR < $1
    rm $1

    local i="0"
    echo "egrep -c \"Received NFAPI_START_REQ\" /home/ubuntu/tmp/cmake_targets/log/$LOC_LOG_FILE" > $1
    while [ $i -lt 10 ]
    do
        sleep 5
        CONNECTED=`ssh -T -o StrictHostKeyChecking=no ubuntu@$LOC_UE_VM_IP_ADDR < $1`
        if [ $CONNECTED -eq 1 ]
        then
            i="100"
        else
            i=$[$i+1]
        fi
    done
    echo "echo \"free -m\"" > $1
    echo "free -m" >> $1
    ssh -T -o StrictHostKeyChecking=no ubuntu@$LOC_UE_VM_IP_ADDR < $1
    rm $1
    UE_SYNC=1
    if [ $i -lt 50 ]
    then
        UE_SYNC=0
        echo "L2-SIM UE is NOT sync'ed w/ eNB"
        return
    else
        echo "L2-SIM UE is sync'ed w/ eNB"
    fi
    local max_interfaces_to_check=$LOC_NB_UES
    #local max_interfaces_to_check=1
    #if [ $LOC_S1_CONFIGURATION -eq 0 ]; then max_interfaces_to_check=$LOC_NB_UES; fi
    local j="1"
    while [ $j -le $max_interfaces_to_check ]
    do
        echo "ifconfig oaitun_ue${j} | egrep -c \"inet addr\"" > $1
        # Checking oaitun_ue1 interface has now an IP address
        i="0"
        while [ $i -lt 10 ]
        do
            CONNECTED=`ssh -T -o StrictHostKeyChecking=no ubuntu@$LOC_UE_VM_IP_ADDR < $1`
            if [ $CONNECTED -eq 1 ]
            then
                i="100"
            else
                i=$[$i+1]
                sleep 5
            fi
        done
        rm $1
        if [ $i -lt 50 ]
        then
            UE_SYNC=0
            echo "L2-SIM UE oaitun_ue${j} is DOWN or NOT CONFIGURED"
        else
            echo "L2-SIM UE oaitun_ue${j} is UP and CONFIGURED"
        fi
        j=$[$j+1]
    done
    sleep 10
    # for debug
    if [ $LOC_S1_CONFIGURATION -eq 1 ]
    then
        echo "ifconfig" > $1
        ssh -T -o StrictHostKeyChecking=no ubuntu@$LOC_UE_VM_IP_ADDR < $1
        rm $1
    fi
}

function full_l2_sim_destroy {
    if [ $KEEP_VM_ALIVE -eq 0 ]
    then
        echo "############################################################"
        echo "Destroying VMs"
        echo "############################################################"
        uvt-kvm destroy $ENB_VM_NAME
        ssh-keygen -R $ENB_VM_IP_ADDR
        uvt-kvm destroy $UE_VM_NAME
        ssh-keygen -R $UE_VM_IP_ADDR
    fi
}

function start_rf_sim_enb {
    local LOC_ENB_VM_IP_ADDR=$2
    local LOC_EPC_IP_ADDR=$3
    local LOC_LOG_FILE=$4
    local LOC_NB_RBS=$5
    local LOC_CONF_FILE=$6
    # 1 is with S1 and 0 without S1 aka noS1
    local LOC_S1_CONFIGURATION=$7
    echo "cd /home/ubuntu/tmp" > $1
    echo "echo \"sudo apt-get --yes --quiet install daemon \"" >> $1
    echo "sudo apt-get --yes install daemon >> /home/ubuntu/tmp/cmake_targets/log/daemon-install.txt 2>&1" >> $1
    echo "echo \"export RFSIMULATOR=enb\"" >> $1
    echo "export RFSIMULATOR=enb" >> $1
    echo "echo \"source oaienv\"" >> $1
    echo "source oaienv" >> $1
    echo "cd ci-scripts/conf_files/" >> $1
    echo "cp $LOC_CONF_FILE ci-$LOC_CONF_FILE" >> $1
    echo "sed -i -e 's#N_RB_DL.*=.*;#N_RB_DL                                         = $LOC_NB_RBS;#' -e 's#CI_MME_IP_ADDR#$LOC_EPC_IP_ADDR#' -e 's#CI_ENB_IP_ADDR#$LOC_ENB_VM_IP_ADDR#' -e 's#CI_UE_IP_ADDR#$LOC_UE_VM_IP_ADDR#' ci-$LOC_CONF_FILE" >> $1
    echo "echo \"grep N_RB_DL ci-$LOC_CONF_FILE\"" >> $1
    echo "grep N_RB_DL ci-$LOC_CONF_FILE | sed -e 's#N_RB_DL.*=#N_RB_DL =#'" >> $1
    echo "echo \"cd /home/ubuntu/tmp/cmake_targets/ran_build/build/\"" >> $1
    echo "sudo chmod 777 /home/ubuntu/tmp/cmake_targets/ran_build/build/" >> $1
    echo "cd /home/ubuntu/tmp/cmake_targets/ran_build/build/" >> $1
    if [ $LOC_S1_CONFIGURATION -eq 0 ]
    then
        echo "echo \"ulimit -c unlimited && ./lte-softmodem -O /home/ubuntu/tmp/ci-scripts/conf_files/ci-$LOC_CONF_FILE --rfsim --log_config.global_log_options level,nocolor --noS1 --eNBs.[0].rrc_inactivity_threshold 0\" > ./my-lte-softmodem-run.sh " >> $1
    else
        echo "echo \"ulimit -c unlimited && ./lte-softmodem -O /home/ubuntu/tmp/ci-scripts/conf_files/ci-$LOC_CONF_FILE --rfsim --log_config.global_log_options level,nocolor --eNBs.[0].rrc_inactivity_threshold 0 --eNBs.[0].plmn_list.[0].mnc 93\" > ./my-lte-softmodem-run.sh " >> $1
    fi
    echo "chmod 775 ./my-lte-softmodem-run.sh" >> $1
    echo "cat ./my-lte-softmodem-run.sh" >> $1
    echo "if [ -e /home/ubuntu/tmp/cmake_targets/log/$LOC_LOG_FILE ]; then sudo sudo rm -f /home/ubuntu/tmp/cmake_targets/log/$LOC_LOG_FILE; fi" >> $1
    echo "sudo -E daemon --inherit --unsafe --name=enb_daemon --chdir=/home/ubuntu/tmp/cmake_targets/ran_build/build/ -o /home/ubuntu/tmp/cmake_targets/log/$LOC_LOG_FILE ./my-lte-softmodem-run.sh" >> $1

    ssh -T -o StrictHostKeyChecking=no ubuntu@$LOC_ENB_VM_IP_ADDR < $1
    rm $1

    local i="0"
    echo "egrep -c \"got sync\" /home/ubuntu/tmp/cmake_targets/log/$LOC_LOG_FILE" > $1
    while [ $i -lt 10 ]
    do
        sleep 5
        CONNECTED=`ssh -T -o StrictHostKeyChecking=no ubuntu@$LOC_ENB_VM_IP_ADDR < $1`
        if [ $CONNECTED -ne 0 ]
        then
            i="100"
        else
            i=$[$i+1]
        fi
    done
    echo "echo \"free -m\"" > $1
    echo "free -m" >> $1
    ssh -T -o StrictHostKeyChecking=no ubuntu@$LOC_ENB_VM_IP_ADDR < $1
    rm $1
    if [ $i -lt 50 ]
    then
        ENB_SYNC=0
        echo "RF-SIM eNB is NOT sync'ed: process still alive?"
    else
        ENB_SYNC=1
        echo "RF-SIM eNB is sync'ed: waiting for UE(s) to connect"
    fi
    if [ $LOC_S1_CONFIGURATION -eq 0 ]
    then
        echo "ifconfig oaitun_enb1 | egrep -c \"inet addr\"" > $1
        # Checking oaitun_enb1 interface has now an IP address
        i="0"
        while [ $i -lt 10 ]
        do
            CONNECTED=`ssh -T -o StrictHostKeyChecking=no ubuntu@$LOC_ENB_VM_IP_ADDR < $1`
            if [ $CONNECTED -eq 1 ]
            then
                i="100"
            else
                i=$[$i+1]
                sleep 5
            fi
        done
        rm $1
        if [ $i -lt 50 ]
        then
            ENB_SYNC=0
            echo "RF-SIM eNB oaitun_enb1 is DOWN or NOT CONFIGURED"
        else
            echo "RF-SIM eNB oaitun_enb1 is UP and CONFIGURED"
        fi
        if [[ $LOC_CONF_FILE =~ .*mbms.* ]]
        then
            echo "ifconfig oaitun_enm1 | egrep -c \"inet addr\"" > $1
            # Checking oaitun_enm1 interface has now an IP address
            i="0"
            while [ $i -lt 10 ]
            do
                CONNECTED=`ssh -T -o StrictHostKeyChecking=no ubuntu@$LOC_ENB_VM_IP_ADDR < $1`
                if [ $CONNECTED -eq 1 ]
                then
                    i="100"
                else
                    i=$[$i+1]
                    sleep 5
                fi
            done
            rm $1
            if [ $i -lt 50 ]
            then
                ENB_SYNC=0
                echo "RF-SIM eNB oaitun_enm1 is DOWN or NOT CONFIGURED"
            else
                echo "RF-SIM eNB oaitun_enm1 is UP and CONFIGURED"
            fi
        fi
    fi
    sleep 10
}

function start_rf_sim_ue {
    local LOC_UE_VM_IP_ADDR=$2
    local LOC_ENB_VM_IP_ADDR=$3
    local LOC_LOG_FILE=$4
    local LOC_PRB=$5
    local LOC_FREQUENCY=$6
    # 1 is with S1 and 0 without S1 aka noS1
    local LOC_S1_CONFIGURATION=$7
    local LOC_MBMS_CONFIGURATION=$8
    echo "echo \"sudo apt-get --yes --quiet install daemon \"" > $1
    echo "sudo apt-get --yes install daemon >> /home/ubuntu/tmp/cmake_targets/log/daemon-install.txt 2>&1" >> $1
    echo "echo \"export RFSIMULATOR=${LOC_ENB_VM_IP_ADDR}\"" >> $1
    echo "export RFSIMULATOR=${LOC_ENB_VM_IP_ADDR}" >> $1
    echo "echo \"cd /home/ubuntu/tmp/cmake_targets/ran_build/build/\"" >> $1
    echo "sudo chmod 777 /home/ubuntu/tmp/cmake_targets/ran_build/build/" >> $1
    echo "cd /home/ubuntu/tmp/cmake_targets/ran_build/build/" >> $1
    if [ $LOC_S1_CONFIGURATION -eq 0 ]
    then
        echo "echo \"ulimit -c unlimited && ./lte-uesoftmodem -C ${LOC_FREQUENCY}000000 -r $LOC_PRB --ue-rxgain 140 --ue-txgain 120 --nokrnmod 1 --rfsim --log_config.global_log_options level,nocolor --noS1\" > ./my-lte-softmodem-run.sh " >> $1
    else
        echo "echo \"ulimit -c unlimited && ./lte-uesoftmodem -C ${LOC_FREQUENCY}000000 -r $LOC_PRB --ue-rxgain 140 --ue-txgain 120 --nokrnmod 1 --rfsim --log_config.global_log_options level,nocolor\" > ./my-lte-softmodem-run.sh " >> $1
    fi
    echo "chmod 775 ./my-lte-softmodem-run.sh" >> $1
    echo "cat ./my-lte-softmodem-run.sh" >> $1
    echo "if [ -e /home/ubuntu/tmp/cmake_targets/log/$LOC_LOG_FILE ]; then sudo sudo rm -f /home/ubuntu/tmp/cmake_targets/log/$LOC_LOG_FILE; fi" >> $1
    echo "sudo -E daemon --inherit --unsafe --name=ue_daemon --chdir=/home/ubuntu/tmp/cmake_targets/ran_build/build/ -o /home/ubuntu/tmp/cmake_targets/log/$LOC_LOG_FILE ./my-lte-softmodem-run.sh" >> $1

    ssh -T -o StrictHostKeyChecking=no ubuntu@$LOC_UE_VM_IP_ADDR < $1
    rm $1

    local i="0"
    echo "egrep -c \"got sync\" /home/ubuntu/tmp/cmake_targets/log/$LOC_LOG_FILE" > $1
    while [ $i -lt 10 ]
    do
        sleep 5
        CONNECTED=`ssh -T -o StrictHostKeyChecking=no ubuntu@$LOC_UE_VM_IP_ADDR < $1`
        if [ $CONNECTED -ne 0 ]
        then
            i="100"
        else
            i=$[$i+1]
        fi
    done
    UE_SYNC=1
    rm $1
    if [ $i -lt 50 ]
    then
        UE_SYNC=0
        echo "RF-SIM UE is NOT sync'ed w/ eNB"
        return
    else
        echo "RF-SIM UE is sync'ed w/ eNB"
    fi
    # Checking oaitun_ue1 interface has now an IP address
    i="0"
    echo "ifconfig oaitun_ue1 | egrep -c \"inet addr\"" > $1
    while [ $i -lt 10 ]
    do
        sleep 5
        CONNECTED=`ssh -T -o StrictHostKeyChecking=no ubuntu@$LOC_UE_VM_IP_ADDR < $1`
        if [ $CONNECTED -eq 1 ]
        then
            i="100"
        else
            i=$[$i+1]
        fi
    done
    echo "echo \"free -m\"" > $1
    echo "free -m" >> $1
    ssh -T -o StrictHostKeyChecking=no ubuntu@$LOC_UE_VM_IP_ADDR < $1
    rm $1
    if [ $i -lt 50 ]
    then
        UE_SYNC=0
        echo "RF-SIM UE oaitun_ue1 is DOWN or NOT CONFIGURED"
    else
        echo "RF-SIM UE oaitun_ue1 is UP and CONFIGURED"
    fi
    if [ $LOC_MBMS_CONFIGURATION -eq 1 ]
    then
        # Checking oaitun_uem1 interface has now an IP address
        i="0"
        echo "ifconfig oaitun_uem1 | egrep -c \"inet addr\"" > $1
        while [ $i -lt 10 ]
        do
            sleep 5
            CONNECTED=`ssh -T -o StrictHostKeyChecking=no ubuntu@$LOC_UE_VM_IP_ADDR < $1`
            if [ $CONNECTED -eq 1 ]
            then
                i="100"
            else
                i=$[$i+1]
            fi
        done
        rm $1
        if [ $i -lt 50 ]
        then
            UE_SYNC=0
            echo "RF-SIM UE oaitun_uem1 is DOWN or NOT CONFIGURED"
        else
            echo "RF-SIM UE oaitun_uem1 is UP and CONFIGURED"
        fi
    fi
    sleep 10
}


function start_rf_sim_gnb {
    local LOC_GNB_VM_IP_ADDR=$2
    local LOC_LOG_FILE=$3
    local LOC_NB_RBS=$4
    local LOC_CONF_FILE=$5
    # 1 is with S1 and 0 without S1 aka noS1
    local LOC_S1_CONFIGURATION=$6
    #LOC_RA_TEST=1 will run the RA test check
    local LOC_RA_TEST=$7

    if [ -e rbconfig.raw ]; then rm -f rbconfig.raw; fi
    if [ -e reconfig.raw ]; then rm -f reconfig.raw; fi

    echo "cd /home/ubuntu/tmp" > $1
    echo "echo \"sudo apt-get --yes --quiet install daemon \"" >> $1
    echo "sudo apt-get --yes install daemon >> /home/ubuntu/tmp/cmake_targets/log/daemon-install.txt 2>&1" >> $1
    echo "echo \"source oaienv\"" >> $1
    echo "source oaienv" >> $1
    echo "echo \"export RFSIMULATOR=server\"" >> $1
    echo "export RFSIMULATOR=server" >> $1
    echo "cd ci-scripts/conf_files/" >> $1
    echo "cp $LOC_CONF_FILE ci-$LOC_CONF_FILE" >> $1
    #echo "sed -i -e 's#N_RB_DL.*=.*;#N_RB_DL                                         = $LOC_NB_RBS;#' -e 's#CI_MME_IP_ADDR#$LOC_EPC_IP_ADDR#' -e 's#CI_ENB_IP_ADDR#$LOC_ENB_VM_IP_ADDR#' -e 's#CI_UE_IP_ADDR#$LOC_UE_VM_IP_ADDR#' ci-$LOC_CONF_FILE" >> $1
    #echo "echo \"grep N_RB_DL ci-$LOC_CONF_FILE\"" >> $1
    #echo "grep N_RB_DL ci-$LOC_CONF_FILE | sed -e 's#N_RB_DL.*=#N_RB_DL =#'" >> $1
    echo "echo \"cd /home/ubuntu/tmp/cmake_targets/ran_build/build/\"" >> $1
    echo "sudo chmod 777 /home/ubuntu/tmp/cmake_targets/ran_build/build/" >> $1
    echo "cd /home/ubuntu/tmp/cmake_targets/ran_build/build/" >> $1
    echo "sudo rm -f r*config.raw" >> $1
    if [ $LOC_S1_CONFIGURATION -eq 0 ]
    then
        if [ $LOC_RA_TEST -eq 0 ] #no RA test => use --phy-test option
        then
            echo "echo \"./nr-softmodem -O /home/ubuntu/tmp/ci-scripts/conf_files/ci-$LOC_CONF_FILE --log_config.global_log_options level,nocolor --parallel-config PARALLEL_SINGLE_THREAD --noS1 --nokrnmod 1 --rfsim --phy-test\" > ./my-nr-softmodem-run.sh " >> $1
        else #RA test => use --do-ra option
            echo "echo \"./nr-softmodem -O /home/ubuntu/tmp/ci-scripts/conf_files/ci-$LOC_CONF_FILE --log_config.global_log_options level,nocolor --parallel-config PARALLEL_SINGLE_THREAD --rfsim --do-ra\" > ./my-nr-softmodem-run.sh " >> $1
        fi
    fi
    echo "chmod 775 ./my-nr-softmodem-run.sh" >> $1
    echo "cat ./my-nr-softmodem-run.sh" >> $1
    echo "if [ -e /home/ubuntu/tmp/cmake_targets/log/$LOC_LOG_FILE ]; then sudo sudo rm -f /home/ubuntu/tmp/cmake_targets/log/$LOC_LOG_FILE; fi" >> $1
    echo "sudo -E daemon --inherit --unsafe --name=gnb_daemon --chdir=/home/ubuntu/tmp/cmake_targets/ran_build/build/ -o /home/ubuntu/tmp/cmake_targets/log/$LOC_LOG_FILE ./my-nr-softmodem-run.sh" >> $1

    ssh -T -o StrictHostKeyChecking=no ubuntu@$LOC_GNB_VM_IP_ADDR < $1
    rm $1


    local i="0"
    echo "egrep -c \"got sync\" /home/ubuntu/tmp/cmake_targets/log/$LOC_LOG_FILE" > $1
    while [ $i -lt 10 ]
    do
        sleep 5
        CONNECTED=`ssh -T -o StrictHostKeyChecking=no ubuntu@$LOC_GNB_VM_IP_ADDR < $1`
        if [ $CONNECTED -ne 0 ]
        then
            i="100"
        else
            i=$[$i+1]
        fi
    done
    rm $1
    if [ $i -lt 50 ]
    then
        GNB_SYNC=0
        echo "RF-SIM gNB is NOT sync'ed: process still alive?"
    else
        GNB_SYNC=1
        echo "RF-SIM gNB is sync'ed: waiting for UE(s) to connect"
    fi

    # check noS1 config only outside RA test (as it does not support noS1)
    if [ $LOC_S1_CONFIGURATION -eq 0 ] && [ $LOC_RA_TEST -eq 0 ]
    then
        echo "ifconfig oaitun_enb1 | egrep -c \"inet addr\"" > $1
        # Checking oaitun_enb1 interface has now an IP address
        i="0"
        while [ $i -lt 10 ]
        do
            CONNECTED=`ssh -T -o StrictHostKeyChecking=no ubuntu@$LOC_GNB_VM_IP_ADDR < $1`
            if [ $CONNECTED -eq 1 ]
            then
                i="100"
            else
                i=$[$i+1]
                sleep 5
            fi
        done
        rm $1
        if [ $i -lt 50 ]
        then
            GNB_SYNC=0
            echo "RF-SIM gNB oaitun_enb1 is DOWN or NOT CONFIGURED"
        else
            echo "RF-SIM gNB oaitun_enb1 is UP and CONFIGURED"
        fi
    fi


    sleep 10
    echo "echo \"free -m\"" > $1
    echo "free -m" >> $1
    ssh -T -o StrictHostKeyChecking=no ubuntu@$LOC_GNB_VM_IP_ADDR < $1
    rm $1
    # Copy the RAW files from the gNB run for the NR-UE
    scp -o StrictHostKeyChecking=no ubuntu@$LOC_GNB_VM_IP_ADDR:/home/ubuntu/tmp/cmake_targets/ran_build/build/rbconfig.raw .
    scp -o StrictHostKeyChecking=no ubuntu@$LOC_GNB_VM_IP_ADDR:/home/ubuntu/tmp/cmake_targets/ran_build/build/reconfig.raw .
}

function start_rf_sim_nr_ue {
    local LOC_NR_UE_VM_IP_ADDR=$2
    local LOC_GNB_VM_IP_ADDR=$3
    local LOC_LOG_FILE=$4
    local LOC_PRB=$5
    local LOC_FREQUENCY=$6
    # 1 is with S1 and 0 without S1 aka noS1
    local LOC_S1_CONFIGURATION=$7
    #LOC_RA_TEST=1 will run the RA test check
    local LOC_RA_TEST=$8

    # Copy the RAW files from the gNB run
    scp -o StrictHostKeyChecking=no rbconfig.raw ubuntu@$LOC_NR_UE_VM_IP_ADDR:/home/ubuntu/tmp
    scp -o StrictHostKeyChecking=no reconfig.raw ubuntu@$LOC_NR_UE_VM_IP_ADDR:/home/ubuntu/tmp

    echo "echo \"sudo apt-get --yes --quiet install daemon \"" > $1
    echo "sudo apt-get --yes install daemon >> /home/ubuntu/tmp/cmake_targets/log/daemon-install.txt 2>&1" >> $1
    echo "echo \"export RFSIMULATOR=${LOC_GNB_VM_IP_ADDR}\"" >> $1
    echo "export RFSIMULATOR=${LOC_GNB_VM_IP_ADDR}" >> $1
    echo "echo \"cd /home/ubuntu/tmp/cmake_targets/ran_build/build/\"" >> $1
    echo "sudo chmod 777 /home/ubuntu/tmp/cmake_targets/ran_build/build/" >> $1
    echo "sudo cp /home/ubuntu/tmp/r*config.raw /home/ubuntu/tmp/cmake_targets/ran_build/build/" >> $1
    echo "sudo chmod 666 /home/ubuntu/tmp/cmake_targets/ran_build/build/r*config.raw" >> $1
    echo "cd /home/ubuntu/tmp/cmake_targets/ran_build/build/" >> $1
    if [ $LOC_S1_CONFIGURATION -eq 0 ]
    then
        if [ $LOC_RA_TEST -eq 0 ] #no RA test => use --phy-test option
        then
            echo "echo \"./nr-uesoftmodem --nokrnmod 1 --rfsim --phy-test --rrc_config_path /home/ubuntu/tmp/cmake_targets/ran_build/build/ --log_config.global_log_options level,nocolor --noS1\" > ./my-nr-softmodem-run.sh " >> $1
        else #RA test => use --do-ra option
            echo "echo \"./nr-uesoftmodem --rfsim --do-ra --log_config.global_log_options level,nocolor --rrc_config_path /home/ubuntu/tmp/cmake_targets/ran_build/build/\" > ./my-nr-softmodem-run.sh " >> $1
        fi
    fi
    echo "chmod 775 ./my-nr-softmodem-run.sh" >> $1
    echo "cat ./my-nr-softmodem-run.sh" >> $1
    echo "if [ -e /home/ubuntu/tmp/cmake_targets/log/$LOC_LOG_FILE ]; then sudo sudo rm -f /home/ubuntu/tmp/cmake_targets/log/$LOC_LOG_FILE; fi" >> $1
    echo "sudo -E daemon --inherit --unsafe --name=nr_ue_daemon --chdir=/home/ubuntu/tmp/cmake_targets/ran_build/build/ -o /home/ubuntu/tmp/cmake_targets/log/$LOC_LOG_FILE ./my-nr-softmodem-run.sh" >> $1

    ssh -T -o StrictHostKeyChecking=no ubuntu@$LOC_NR_UE_VM_IP_ADDR < $1
    rm $1

    local i="0"
    echo "egrep -c \"Initial sync: pbch decoded sucessfully\" /home/ubuntu/tmp/cmake_targets/log/$LOC_LOG_FILE" > $1
    while [ $i -lt 10 ]
    do
        sleep 5
        CONNECTED=`ssh -T -o StrictHostKeyChecking=no ubuntu@$LOC_NR_UE_VM_IP_ADDR < $1`
        if [ $CONNECTED -ne 0 ]
        then
            i="100"
        else
            i=$[$i+1]
        fi
    done
    NR_UE_SYNC=1
    rm $1
    if [ $i -lt 50 ]
    then
        NR_UE_SYNC=0
        echo "RF-SIM NR-UE is NOT sync'ed w/ gNB"
        return
    else
        echo "RF-SIM NR-UE is sync'ed w/ gNB"
    fi
    # Checking oaitun_ue1 interface has now an IP address (only outside RA test)
    if [ $LOC_RA_TEST -eq  0 ]
    then
      i="0"
      echo "ifconfig oaitun_ue1 | egrep -c \"inet addr\"" > $1
      while [ $i -lt 10 ]
      do
        sleep 5
        CONNECTED=`ssh -T -o StrictHostKeyChecking=no ubuntu@$LOC_NR_UE_VM_IP_ADDR < $1`
        if [ $CONNECTED -eq 1 ]
        then
            i="100"
        else
            i=$[$i+1]
        fi
      done
      echo "echo \"free -m\"" > $1
      echo "free -m" >> $1
      ssh -T -o StrictHostKeyChecking=no ubuntu@$LOC_NR_UE_VM_IP_ADDR < $1
      rm $1
      if [ $i -lt 50 ]
      then
        NR_UE_SYNC=0
        echo "RF-SIM NR-UE oaitun_ue1 is DOWN or NOT CONFIGURED"
      else
        echo "RF-SIM NR-UE oaitun_ue1 is UP and CONFIGURED"
      fi
      sleep 10
   fi
}


function run_test_on_vm {
    echo "############################################################"
    echo "OAI CI VM script"
    echo "############################################################"
    if [[ (( "$RUN_OPTIONS" == "complex" ) && ( $VM_NAME =~ .*-l2-sim.* ))  ]] ||  [[ (( "$RUN_OPTIONS" == "complex" ) && ( $VM_NAME =~ .*-rf-sim.* ))  ]]
    then
        ENB_VM_NAME=`echo $VM_NAME | sed -e "s#l2-sim#enb-ethernet#" -e "s#rf-sim#enb-ethernet#"`
        ENB_VM_CMDS=${ENB_VM_NAME}_cmds.txt
        echo "ENB_VM_NAME         = $ENB_VM_NAME"
        echo "ENB_VM_CMD_FILE     = $ENB_VM_CMDS"
        UE_VM_NAME=`echo $VM_NAME | sed -e "s#l2-sim#ue-ethernet#" -e "s#rf-sim#ue-ethernet#"`
        UE_VM_CMDS=${UE_VM_NAME}_cmds.txt
        echo "UE_VM_NAME          = $UE_VM_NAME"
        echo "UE_VM_CMD_FILE      = $UE_VM_CMDS"
        GNB_VM_NAME=`echo $VM_NAME | sed -e "s#l2-sim#gnb-usrp#" -e "s#rf-sim#gnb-usrp#"`
        GNB_VM_CMDS=${GNB_VM_NAME}_cmds.txt
        echo "GNB_VM_NAME         = $GNB_VM_NAME"
        echo "GNB_VM_CMD_FILE     = $GNB_VM_CMDS"
        NR_UE_VM_NAME=`echo $VM_NAME | sed -e "s#l2-sim#nr-ue-usrp#" -e "s#rf-sim#nr-ue-usrp#"`
        NR_UE_VM_CMDS=${UE_VM_NAME}_cmds.txt
        echo "NR_UE_VM_NAME       = $NR_UE_VM_NAME"
        echo "NR_UE_VM_CMD_FILE   = $NR_UE_VM_CMDS"
    else
        echo "VM_NAME             = $VM_NAME"
        echo "VM_CMD_FILE         = $VM_CMDS"
    fi
    echo "JENKINS_WKSP        = $JENKINS_WKSP"
    echo "ARCHIVES_LOC        = $ARCHIVES_LOC"

    if [[ (( "$RUN_OPTIONS" == "complex" ) && ( $VM_NAME =~ .*-l2-sim.* ))  ]] ||  [[ (( "$RUN_OPTIONS" == "complex" ) && ( $VM_NAME =~ .*-rf-sim.* ))  ]]
    then
        echo "############################################################"
        echo "Waiting for ENB VM to be started"
        echo "############################################################"
        uvt-kvm wait $ENB_VM_NAME --insecure

        ENB_VM_IP_ADDR=`uvt-kvm ip $ENB_VM_NAME`
        echo "$ENB_VM_NAME has for IP addr = $ENB_VM_IP_ADDR"

        echo "############################################################"
        echo "Waiting for UE VM to be started"
        echo "############################################################"
        uvt-kvm wait $UE_VM_NAME --insecure

        UE_VM_IP_ADDR=`uvt-kvm ip $UE_VM_NAME`
        echo "$UE_VM_NAME has for IP addr = $UE_VM_IP_ADDR"

        echo "############################################################"
        echo "Waiting for GNB VM to be started"
        echo "############################################################"
        uvt-kvm wait $GNB_VM_NAME --insecure

        GNB_VM_IP_ADDR=`uvt-kvm ip $GNB_VM_NAME`
        echo "$GNB_VM_NAME has for IP addr = $GNB_VM_IP_ADDR"

        echo "############################################################"
        echo "Waiting for NR-UE VM to be started"
        echo "############################################################"
        uvt-kvm wait $NR_UE_VM_NAME --insecure

        NR_UE_VM_IP_ADDR=`uvt-kvm ip $NR_UE_VM_NAME`
        echo "$NR_UE_VM_NAME has for IP addr = $NR_UE_VM_IP_ADDR"
    else
        echo "############################################################"
        echo "Waiting for VM to be started"
        echo "############################################################"
        uvt-kvm wait $VM_NAME --insecure

        VM_IP_ADDR=`uvt-kvm ip $VM_NAME`
        echo "$VM_NAME has for IP addr = $VM_IP_ADDR"
    fi

    if [ "$RUN_OPTIONS" == "none" ]
    then
        echo "No run on VM testing for this variant currently"
        return
    fi

    if [[ $RUN_OPTIONS =~ .*run_exec_autotests.* ]]
    then
        echo "############################################################"
        echo "Running test script on VM ($VM_NAME)"
        echo "############################################################"
        echo "echo \"sudo apt-get --yes --quiet install bc \"" > $VM_CMDS
        echo "sudo apt-get update > bc-install.txt 2>&1" >> $VM_CMDS
        echo "sudo apt-get --yes install bc >> bc-install.txt 2>&1" >> $VM_CMDS
        echo "cd tmp" >> $VM_CMDS
        echo "echo \"source oaienv\"" >> $VM_CMDS
        echo "source oaienv" >> $VM_CMDS
        echo "echo \"cd cmake_targets/autotests\"" >> $VM_CMDS
        echo "cd cmake_targets/autotests" >> $VM_CMDS
        echo "echo \"rm -Rf log\"" >> $VM_CMDS
        echo "rm -Rf log" >> $VM_CMDS
        echo "$RUN_OPTIONS" | sed -e 's@"@\\"@g' -e 's@^@echo "@' -e 's@$@"@' >> $VM_CMDS
        echo "$RUN_OPTIONS" >> $VM_CMDS
        echo "cp /home/ubuntu/bc-install.txt log" >> $VM_CMDS
        echo "cd log" >> $VM_CMDS
        echo "zip -r -qq tmp.zip *.* 0*" >> $VM_CMDS
        echo "echo \"############################################################\"" >> $VM_CMDS
        echo "echo \"Evaluating remaining memory on disk!\"" >> $VM_CMDS
        echo "echo \"############################################################\"" >> $VM_CMDS
        echo "echo \"df -h\"" >> $VM_CMDS
        echo "df -h" >> $VM_CMDS

        ssh -T -o StrictHostKeyChecking=no ubuntu@$VM_IP_ADDR < $VM_CMDS

        echo "############################################################"
        echo "Creating a tmp folder to store results and artifacts"
        echo "############################################################"

        if [ -d $ARCHIVES_LOC ]
        then
            rm -Rf $ARCHIVES_LOC
        fi
        mkdir --parents $ARCHIVES_LOC

        scp -o StrictHostKeyChecking=no ubuntu@$VM_IP_ADDR:/home/ubuntu/tmp/cmake_targets/autotests/log/tmp.zip $ARCHIVES_LOC
        pushd $ARCHIVES_LOC
        unzip -qq -DD tmp.zip
        rm tmp.zip
        if [ -f results_autotests.xml ]
        then
            FUNCTION=`echo $VM_NAME | sed -e "s@$VM_TEMPLATE@@"`
            NEW_NAME=`echo "results_autotests.xml" | sed -e "s@results_autotests@results_autotests-$FUNCTION@"`
            echo "<?xml version=\"1.0\" encoding=\"UTF-8\"?>" > $NEW_NAME
            echo "<?xml-stylesheet type=\"text/xsl\" href=\"$FUNCTION.xsl\" ?>" >> $NEW_NAME
            cat results_autotests.xml >> $NEW_NAME
            sed -e "s@TEMPLATE@$FUNCTION@" $JENKINS_WKSP/ci-scripts/template.xsl > $FUNCTION.xsl
            #mv results_autotests.xml $NEW_NAME
            rm results_autotests.xml
        fi
        popd

        if [ $KEEP_VM_ALIVE -eq 0 ]
        then
            echo "############################################################"
            echo "Destroying VM"
            echo "############################################################"
            uvt-kvm destroy $VM_NAME
            ssh-keygen -R $VM_IP_ADDR
        fi
        rm -f $VM_CMDS

        echo "############################################################"
        echo "Checking run status"
        echo "############################################################"

        LOG_FILES=`ls $ARCHIVES_LOC/results_autotests*.xml`
        NB_FOUND_FILES=0
        NB_RUNS=0
        NB_FAILURES=0

        for FULLFILE in $LOG_FILES
        do
            TESTSUITES=`egrep "testsuite errors" $FULLFILE`
            for TESTSUITE in $TESTSUITES
            do
                if [[ "$TESTSUITE" == *"tests="* ]]
                then
                    RUNS=`echo $TESTSUITE | awk 'BEGIN{FS="="}{print $2}END{}' | sed -e "s@'@@g" `
                    NB_RUNS=$((NB_RUNS + RUNS))
                fi
                if [[ "$TESTSUITE" == *"failures="* ]]
                then
                    FAILS=`echo $TESTSUITE | awk 'BEGIN{FS="="}{print $2}END{}' | sed -e "s@'@@g" `
                    NB_FAILURES=$((NB_FAILURES + FAILS))
                fi
            done
            NB_FOUND_FILES=$((NB_FOUND_FILES + 1))
        done

        echo "NB_FOUND_FILES = $NB_FOUND_FILES"
        echo "NB_RUNS        = $NB_RUNS"
        echo "NB_FAILURES    = $NB_FAILURES"

        if [ $NB_FOUND_FILES -eq 0 ]; then STATUS=-1; fi
        if [ $NB_RUNS -eq 0 ]; then STATUS=-1; fi
        if [ $NB_FAILURES -ne 0 ]; then STATUS=-1; fi

        if [ $STATUS -eq 0 ]
        then
            echo "TEST_OK" > $ARCHIVES_LOC/test_final_status.log
        else
            echo "TEST_KO" > $ARCHIVES_LOC/test_final_status.log
        fi
    fi

    if [[ "$RUN_OPTIONS" == "complex" ]] && [[ $VM_NAME =~ .*-basic-sim.* ]]
    then
        PING_STATUS=0
        IPERF_STATUS=0
        if [ -d $ARCHIVES_LOC ]
        then
            rm -Rf $ARCHIVES_LOC
        fi
        mkdir --parents $ARCHIVES_LOC

        # Creating a VM for EPC and installing SW
        EPC_VM_NAME=`echo $VM_NAME | sed -e "s#basic-sim#epc#"`
        EPC_VM_CMDS=${EPC_VM_NAME}_cmds.txt
        LTEBOX=0
        if [[ "$EPC_IPADDR" == "" ]]
        then
            # Creating a VM for EPC and installing SW
            install_epc_on_vm $EPC_VM_NAME $EPC_VM_CMDS
            EPC_VM_IP_ADDR=`uvt-kvm ip $EPC_VM_NAME`

            # Starting EPC
            start_epc $EPC_VM_NAME $EPC_VM_CMDS $EPC_VM_IP_ADDR
        else
            echo "We will use EPC on $EPC_IPADDR"
            EPC_VM_IP_ADDR=$EPC_IPADDR
        fi

        # Retrieve EPC real IP address
        retrieve_real_epc_ip_addr $EPC_VM_NAME $EPC_VM_CMDS $EPC_VM_IP_ADDR

        TRANS_MODES=("fdd" "tdd")
        BW_CASES=(05 10 20)

        for TMODE in ${TRANS_MODES[@]}
        do
          for BW in ${BW_CASES[@]}
          do
              # Not Running in TDD-20MHz : too unstable
              if [[ $TMODE =~ .*tdd.* ]] && [[ $BW =~ .*20.* ]]; then continue; fi

              if [[ $BW =~ .*05.* ]]; then PRB=25; fi
              if [[ $BW =~ .*10.* ]]; then PRB=50; fi
              if [[ $BW =~ .*20.* ]]; then PRB=100; fi
              if [[ $TMODE =~ .*fdd.* ]]; then FREQUENCY=2680; else FREQUENCY=2350; fi

              echo "############################################################"
              echo "Starting the eNB in ${TMODE}-${BW}MHz mode"
              echo "############################################################"
              CURRENT_ENB_LOG_FILE=${TMODE}_${BW}MHz_enb.log
              start_basic_sim_enb $VM_CMDS $VM_IP_ADDR $EPC_VM_IP_ADDR $CURRENT_ENB_LOG_FILE $PRB lte-${TMODE}-basic-sim.conf none

              echo "############################################################"
              echo "Starting the UE in ${TMODE}-${BW}MHz mode"
              echo "############################################################"
              CURRENT_UE_LOG_FILE=${TMODE}_${BW}MHz_ue.log
              start_basic_sim_ue $VM_CMDS $VM_IP_ADDR $CURRENT_UE_LOG_FILE $PRB $FREQUENCY
              if [ $UE_SYNC -eq 0 ]
              then
                  echo "Problem w/ eNB and UE not syncing"
                  full_terminate
                  STATUS=-1
                  continue
              fi
              get_ue_ip_addr $VM_CMDS $VM_IP_ADDR 1

              echo "############################################################"
              echo "Pinging the UE"
              echo "############################################################"
              PING_LOG_FILE=${TMODE}_${BW}MHz_ping_ue.txt
              ping_ue_ip_addr $EPC_VM_CMDS $EPC_VM_IP_ADDR $UE_IP_ADDR $PING_LOG_FILE 0
              scp -o StrictHostKeyChecking=no ubuntu@$EPC_VM_IP_ADDR:/home/ubuntu/$PING_LOG_FILE $ARCHIVES_LOC
              check_ping_result $ARCHIVES_LOC/$PING_LOG_FILE 20

              # Not more testing in any TDD : too unstable
              if [[ $TMODE =~ .*tdd.* ]] && [[ $BW =~ .*05.* ]]; then full_terminate; continue; fi
              if [[ $TMODE =~ .*tdd.* ]] && [[ $BW =~ .*10.* ]]; then full_terminate; continue; fi
              if [[ $TMODE =~ .*tdd.* ]] && [[ $BW =~ .*20.* ]]; then full_terminate; continue; fi
              echo "############################################################"
              echo "Iperf DL"
              echo "############################################################"
              if [[ $TMODE =~ .*fdd.* ]]
              then
                  if [[ $BW =~ .*20.* ]]; then THROUGHPUT=12; else THROUGHPUT=10; fi
              else
                  THROUGHPUT=6
              fi
              CURR_IPERF_LOG_BASE=${TMODE}_${BW}MHz_iperf_dl
              generic_iperf $VM_CMDS $VM_IP_ADDR $UE_IP_ADDR $EPC_VM_CMDS $EPC_VM_IP_ADDR $REAL_EPC_IP_ADDR $THROUGHPUT $CURR_IPERF_LOG_BASE 0 0
              scp -o StrictHostKeyChecking=no ubuntu@$EPC_VM_IP_ADDR:/home/ubuntu/${CURR_IPERF_LOG_BASE}_client.txt $ARCHIVES_LOC
              scp -o StrictHostKeyChecking=no ubuntu@$VM_IP_ADDR:/home/ubuntu/${CURR_IPERF_LOG_BASE}_server.txt $ARCHIVES_LOC
              check_iperf $ARCHIVES_LOC/$CURR_IPERF_LOG_BASE $THROUGHPUT

              # Not more testing in FDD-20MHz : too unstable
              if [[ $TMODE =~ .*fdd.* ]] && [[ $BW =~ .*20.* ]]; then full_terminate; continue; fi
              echo "############################################################"
              echo "Iperf UL"
              echo "############################################################"
              THROUGHPUT=2
              CURR_IPERF_LOG_BASE=${TMODE}_${BW}MHz_iperf_ul
              generic_iperf $EPC_VM_CMDS $EPC_VM_IP_ADDR $REAL_EPC_IP_ADDR $VM_CMDS $VM_IP_ADDR $UE_IP_ADDR $THROUGHPUT $CURR_IPERF_LOG_BASE 0 0
              scp -o StrictHostKeyChecking=no ubuntu@$EPC_VM_IP_ADDR:/home/ubuntu/${CURR_IPERF_LOG_BASE}_server.txt $ARCHIVES_LOC
              scp -o StrictHostKeyChecking=no ubuntu@$VM_IP_ADDR:/home/ubuntu/${CURR_IPERF_LOG_BASE}_client.txt $ARCHIVES_LOC
              check_iperf $ARCHIVES_LOC/$CURR_IPERF_LOG_BASE $THROUGHPUT

              full_terminate

          done
        done

        if [ -d $JENKINS_WKSP/flexran ]
        then
            echo "############################################################"
            echo "Flexran testing is possible"
            echo "############################################################"
            local j="0"
            while [ $j -lt 20 ]
            do
                if [ -e $JENKINS_WKSP/flexran/flexran_build_complete.txt ]
                then
                    echo "Found an proper flexran controller vm build"
                    j="100"
                else
                    j=$[$j+1]
                    sleep 30
                fi
            done
            if [ $j -lt 50 ]
            then
                echo "ERROR: compiling flexran controller on vm went wrong"
                terminate_epc $EPC_VM_CMDS $EPC_VM_IP_ADDR
                echo "TEST_KO" > $ARCHIVES_LOC/test_final_status.log
                STATUS=-1
                return
            fi
            FLEXRAN_CTL_VM_NAME=`echo $VM_NAME | sed -e "s#basic-sim#flexran-rtc#"`
            FLEXRAN_CTL_VM_CMDS=`echo $VM_CMDS | sed -e "s#cmds#flexran-rtc-cmds#"`
            IS_FLEXRAN_VM_ALIVE=`uvt-kvm list | grep -c $FLEXRAN_CTL_VM_NAME`
            if [ $IS_FLEXRAN_VM_ALIVE -eq 0 ]
            then
                echo "ERROR: Flexran Ctl VM is not alive"
                terminate_epc $EPC_VM_CMDS $EPC_VM_IP_ADDR
                full_basic_sim_destroy
                echo "TEST_KO" > $ARCHIVES_LOC/test_final_status.log
                STATUS=-1
                return
            fi
            uvt-kvm wait $FLEXRAN_CTL_VM_NAME --insecure
            FLEXRAN_CTL_VM_IP_ADDR=`uvt-kvm ip $FLEXRAN_CTL_VM_NAME`

            echo "$FLEXRAN_CTL_VM_NAME has for IP addr = $FLEXRAN_CTL_VM_IP_ADDR"
            echo "FLEXRAN_CTL_VM_CMDS     = $FLEXRAN_CTL_VM_CMDS"
            echo "############################################################"
            echo "Starting the FLEXRAN CONTROLLER"
            echo "############################################################"
            start_flexran_ctrl $FLEXRAN_CTL_VM_CMDS $FLEXRAN_CTL_VM_IP_ADDR
            query_flexran_ctrl_status $FLEXRAN_CTL_VM_CMDS $FLEXRAN_CTL_VM_IP_ADDR 01_no_enb_connected

            echo "############################################################"
            echo "Starting the eNB in FDD-5MHz mode with Flexran ON"
            echo "############################################################"
            CURRENT_ENB_LOG_FILE=fdd_05fMHz_enb.log
            start_basic_sim_enb $VM_CMDS $VM_IP_ADDR $EPC_VM_IP_ADDR $CURRENT_ENB_LOG_FILE 25 lte-fdd-basic-sim.conf $FLEXRAN_CTL_VM_IP_ADDR
            query_flexran_ctrl_status $FLEXRAN_CTL_VM_CMDS $FLEXRAN_CTL_VM_IP_ADDR 02_enb_connected

            echo "############################################################"
            echo "Starting the UE in FDD-5MHz mode"
            echo "############################################################"
            CURRENT_UE_LOG_FILE=fdd_05fMHz_ue.log
            start_basic_sim_ue $VM_CMDS $VM_IP_ADDR $CURRENT_UE_LOG_FILE 25 2680
            if [ $UE_SYNC -eq 0 ]
            then
                echo "Problem w/ eNB and UE not syncing"
                terminate_enb_ue_basic_sim $VM_CMDS $VM_IP_ADDR 0
                scp -o StrictHostKeyChecking=no ubuntu@$VM_IP_ADDR:/home/ubuntu/tmp/cmake_targets/log/$CURRENT_ENB_LOG_FILE $ARCHIVES_LOC
                scp -o StrictHostKeyChecking=no ubuntu@$VM_IP_ADDR:/home/ubuntu/tmp/cmake_targets/log/$CURRENT_UE_LOG_FILE $ARCHIVES_LOC
                recover_core_dump $VM_CMDS $VM_IP_ADDR $ARCHIVES_LOC/$CURRENT_ENB_LOG_FILE $ARCHIVES_LOC
                terminate_epc $EPC_VM_CMDS $EPC_VM_IP_ADDR
                stop_flexran_ctrl $FLEXRAN_CTL_VM_CMDS $FLEXRAN_CTL_VM_IP_ADDR
                echo "TEST_KO" > $ARCHIVES_LOC/test_final_status.log
                STATUS=-1
                return
            fi
            query_flexran_ctrl_status $FLEXRAN_CTL_VM_CMDS $FLEXRAN_CTL_VM_IP_ADDR 03_enb_ue_connected
            get_ue_ip_addr $VM_CMDS $VM_IP_ADDR 1

            sleep 30
            echo "############################################################"
            echo "Terminate enb/ue simulators"
            echo "############################################################"
            terminate_enb_ue_basic_sim $VM_CMDS $VM_IP_ADDR 0
            scp -o StrictHostKeyChecking=no ubuntu@$VM_IP_ADDR:/home/ubuntu/tmp/cmake_targets/log/$CURRENT_ENB_LOG_FILE $ARCHIVES_LOC
            scp -o StrictHostKeyChecking=no ubuntu@$VM_IP_ADDR:/home/ubuntu/tmp/cmake_targets/log/$CURRENT_UE_LOG_FILE $ARCHIVES_LOC
            recover_core_dump $VM_CMDS $VM_IP_ADDR $ARCHIVES_LOC/$CURRENT_ENB_LOG_FILE $ARCHIVES_LOC
            sleep 10

            echo "############################################################"
            echo "Stopping the FLEXRAN CONTROLLER"
            echo "############################################################"
            stop_flexran_ctrl $FLEXRAN_CTL_VM_CMDS $FLEXRAN_CTL_VM_IP_ADDR
            scp -o StrictHostKeyChecking=no ubuntu@$FLEXRAN_CTL_VM_IP_ADDR:/home/ubuntu/tmp/cmake_targets/log/flexran_ctl_*.log $ARCHIVES_LOC
        fi

        echo "############################################################"
        echo "Terminate EPC"
        echo "############################################################"

        if [[ "$EPC_IPADDR" == "" ]]
        then
            terminate_epc $EPC_VM_CMDS $EPC_VM_IP_ADDR
        fi

        full_basic_sim_destroy

        echo "############################################################"
        echo "Checking run status"
        echo "############################################################"

        if [ $PING_STATUS -ne 0 ]; then STATUS=-1; fi
        if [ $IPERF_STATUS -ne 0 ]; then STATUS=-1; fi

        if [ $STATUS -eq 0 ]
        then
            echo "TEST_OK" > $ARCHIVES_LOC/test_final_status.log
        else
            echo "TEST_KO" > $ARCHIVES_LOC/test_final_status.log
        fi
    fi

    if [[ "$RUN_OPTIONS" == "complex" ]] && [[ $VM_NAME =~ .*-rf-sim.* ]]
    then
        PING_STATUS=0
        IPERF_STATUS=0
        if [ -d $ARCHIVES_LOC ]
        then
            rm -Rf $ARCHIVES_LOC
        fi
        mkdir --parents $ARCHIVES_LOC
        if [[ "$EPC_IPADDR" == "" ]]
        then
        # Creating a VM for EPC and installing SW
            EPC_VM_NAME=`echo $VM_NAME | sed -e "s#rf-sim#epc#"`
            EPC_VM_CMDS=${EPC_VM_NAME}_cmds.txt
            LTEBOX=0
            install_epc_on_vm $EPC_VM_NAME $EPC_VM_CMDS
            EPC_VM_IP_ADDR=`uvt-kvm ip $EPC_VM_NAME`
        fi
        #EPC_CONFIGS=("wS1" "noS1")
        #TRANS_MODES=("fdd" "tdd")
        #BW_CASES=(05 10 20)
        EPC_CONFIGS=("wS1" "noS1")
        TRANS_MODES=("fdd")
        BW_CASES=(05 10)
        for CN_CONFIG in ${EPC_CONFIGS[@]}
        do
          if [[ $CN_CONFIG =~ .*wS1.* ]]
          then
              if [[ "$EPC_IPADDR" ==  "" ]]
              then
                  echo "############################################################"
                  echo "Start EPC for the wS1 configuration"
                  echo "############################################################"
                  start_epc $EPC_VM_NAME $EPC_VM_CMDS $EPC_VM_IP_ADDR
                  # Retrieve EPC real IP address
                  retrieve_real_epc_ip_addr $EPC_VM_NAME $EPC_VM_CMDS $EPC_VM_IP_ADDR
                  S1_NOS1_CFG=1
              else
                  echo "############################################################"
                  echo "Using external EPC " $EPC_IPADDR
                  echo "############################################################"
                  $EPC_VM_IP_ADDR=$EPC_IPADDR
                  S1_NOS1_CFG=1
                  LTEBOX=0
              fi
          else
              if [[ "$EPC_IPADDR" ==  "" ]]
              then
                  echo "############################################################"
                  echo "Terminate EPC"
                  echo "############################################################"
                  terminate_epc $EPC_VM_CMDS $EPC_VM_IP_ADDR

                  echo "############################################################"
                  echo "Running now in a no-S1 "
                  echo "############################################################"
                  S1_NOS1_CFG=0
              fi
          fi
          for TMODE in ${TRANS_MODES[@]}
          do
              if [[ $TMODE =~ .*fdd.* ]]
              then
                  CONF_FILE=enb.band7.tm1.50PRB.usrpb210.conf
                  FREQUENCY=2680
              else
                  CONF_FILE=enb.band40.tm1.50PRB.FairScheduler.usrpb210.conf
                  FREQUENCY=2350
              fi
              for BW in ${BW_CASES[@]}
              do
                  if [[ $BW =~ .*05.* ]]; then PRB=25; fi
                  if [[ $BW =~ .*10.* ]]; then PRB=50; fi
                  if [[ $BW =~ .*20.* ]]; then PRB=100; fi

                  echo "############################################################"
                  echo "${CN_CONFIG} : Starting the eNB in ${TMODE}-${BW}MHz mode"
                  echo "############################################################"
                  CURRENT_ENB_LOG_FILE=${TMODE}_${BW}MHz_${CN_CONFIG}_enb.log
                  start_rf_sim_enb $ENB_VM_CMDS "$ENB_VM_IP_ADDR" "$EPC_VM_IP_ADDR" $CURRENT_ENB_LOG_FILE $PRB $CONF_FILE $S1_NOS1_CFG

                  echo "############################################################"
                  echo "${CN_CONFIG} : Starting the UE"
                  echo "############################################################"
                  CURRENT_UE_LOG_FILE=${TMODE}_${BW}MHz_${CN_CONFIG}_ue.log
                  start_rf_sim_ue $UE_VM_CMDS $UE_VM_IP_ADDR $ENB_VM_IP_ADDR $CURRENT_UE_LOG_FILE $PRB $FREQUENCY $S1_NOS1_CFG 0
                  if [ $UE_SYNC -eq 0 ]
                  then
                      echo "Problem w/ eNB and UE not syncing"
                      terminate_enb_ue_basic_sim $ENB_VM_CMDS $ENB_VM_IP_ADDR 1
                      terminate_enb_ue_basic_sim $UE_VM_CMDS $UE_VM_IP_ADDR 2
                      scp -o StrictHostKeyChecking=no ubuntu@$ENB_VM_IP_ADDR:/home/ubuntu/tmp/cmake_targets/log/$CURRENT_ENB_LOG_FILE $ARCHIVES_LOC
                      scp -o StrictHostKeyChecking=no ubuntu@$UE_VM_IP_ADDR:/home/ubuntu/tmp/cmake_targets/log/$CURRENT_UE_LOG_FILE $ARCHIVES_LOC
                      #if [ $S1_NOS1_CFG -eq 1 ]
                      #then
                      #    terminate_epc $EPC_VM_CMDS $EPC_VM_IP_ADDR
                      #fi
                      # Now we keep running
                      STATUS=-1
                      break
                  fi

                  if [ $S1_NOS1_CFG -eq 1 ]
                  then
                      get_ue_ip_addr $UE_VM_CMDS $UE_VM_IP_ADDR 1

                      echo "############################################################"
                      echo "${CN_CONFIG} : Pinging the EPC from UE"
                      echo "############################################################"
                      PING_LOG_FILE=${TMODE}_${BW}MHz_${CN_CONFIG}_ping_epc.log
                      ping_epc_ip_addr $UE_VM_CMDS $UE_VM_IP_ADDR $REAL_EPC_IP_ADDR $PING_LOG_FILE 1 0
                      scp -o StrictHostKeyChecking=no ubuntu@$UE_VM_IP_ADDR:/home/ubuntu/$PING_LOG_FILE $ARCHIVES_LOC
                      check_ping_result $ARCHIVES_LOC/$PING_LOG_FILE 20
                  else
                      get_enb_noS1_ip_addr $ENB_VM_CMDS $ENB_VM_IP_ADDR

                      echo "############################################################"
                      echo "${CN_CONFIG} : Pinging the eNB from UE"
                      echo "############################################################"
                      PING_LOG_FILE=${TMODE}_${BW}MHz_${CN_CONFIG}_ping_enb_from_ue.log
                      ping_epc_ip_addr $UE_VM_CMDS $UE_VM_IP_ADDR $ENB_IP_ADDR $PING_LOG_FILE 1 0
                      scp -o StrictHostKeyChecking=no ubuntu@$UE_VM_IP_ADDR:/home/ubuntu/$PING_LOG_FILE $ARCHIVES_LOC
                      check_ping_result $ARCHIVES_LOC/$PING_LOG_FILE 20
                  fi

                  if [ $S1_NOS1_CFG -eq 1 ]
                  then
                      echo "############################################################"
                      echo "${CN_CONFIG} : Pinging the UE from EPC"
                      echo "############################################################"
                      PING_LOG_FILE=${TMODE}_${BW}MHz_${CN_CONFIG}_ping_ue.log
                      ping_ue_ip_addr $EPC_VM_CMDS $EPC_VM_IP_ADDR $UE_IP_ADDR $PING_LOG_FILE 0
                      scp -o StrictHostKeyChecking=no ubuntu@$EPC_VM_IP_ADDR:/home/ubuntu/$PING_LOG_FILE $ARCHIVES_LOC
                      check_ping_result $ARCHIVES_LOC/$PING_LOG_FILE 20
                  else
                      echo "############################################################"
                      echo "${CN_CONFIG} : Pinging the UE from eNB"
                      echo "############################################################"
                      get_ue_ip_addr $UE_VM_CMDS $UE_VM_IP_ADDR 1
                      PING_LOG_FILE=${TMODE}_${BW}MHz_${CN_CONFIG}_ping_from_enb_ue.log
                      ping_enb_ip_addr $ENB_VM_CMDS $ENB_VM_IP_ADDR $UE_IP_ADDR $PING_LOG_FILE 0
                      scp -o StrictHostKeyChecking=no ubuntu@$ENB_VM_IP_ADDR:/home/ubuntu/$PING_LOG_FILE $ARCHIVES_LOC
                      check_ping_result $ARCHIVES_LOC/$PING_LOG_FILE 20
                  fi

                  if [ $S1_NOS1_CFG -eq 1 ]
                  then
                      echo "############################################################"
                      echo "${CN_CONFIG} : iperf DL -- UE is server and EPC is client"
                      echo "############################################################"
                      IPERF_LOG_FILE=${TMODE}_${BW}MHz_${CN_CONFIG}_iperf_dl
                      get_ue_ip_addr $UE_VM_CMDS $UE_VM_IP_ADDR 1
                      THROUGHPUT=10
                      generic_iperf $UE_VM_CMDS $UE_VM_IP_ADDR $UE_IP_ADDR $EPC_VM_CMDS $EPC_VM_IP_ADDR $REAL_EPC_IP_ADDR $THROUGHPUT $IPERF_LOG_FILE 1 0
                      scp -o StrictHostKeyChecking=no ubuntu@$UE_VM_IP_ADDR:/home/ubuntu/${IPERF_LOG_FILE}_server.txt $ARCHIVES_LOC
                      scp -o StrictHostKeyChecking=no ubuntu@$EPC_VM_IP_ADDR:/home/ubuntu/${IPERF_LOG_FILE}_client.txt $ARCHIVES_LOC
                      check_iperf $ARCHIVES_LOC/$IPERF_LOG_FILE $THROUGHPUT

                      echo "############################################################"
                      echo "${CN_CONFIG} : iperf UL -- EPC is server and UE is client"
                      echo "############################################################"
                      IPERF_LOG_FILE=${TMODE}_${BW}MHz_${CN_CONFIG}_iperf_ul
                      THROUGHPUT=2
                      get_ue_ip_addr $UE_VM_CMDS $UE_VM_IP_ADDR 1
                      generic_iperf $EPC_VM_CMDS $EPC_VM_IP_ADDR $REAL_EPC_IP_ADDR $UE_VM_CMDS $UE_VM_IP_ADDR $UE_IP_ADDR $THROUGHPUT $IPERF_LOG_FILE 1 0
                      scp -o StrictHostKeyChecking=no ubuntu@$EPC_VM_IP_ADDR:/home/ubuntu/${IPERF_LOG_FILE}_server.txt $ARCHIVES_LOC
                      scp -o StrictHostKeyChecking=no ubuntu@$UE_VM_IP_ADDR:/home/ubuntu/${IPERF_LOG_FILE}_client.txt $ARCHIVES_LOC
                      check_iperf $ARCHIVES_LOC/$IPERF_LOG_FILE $THROUGHPUT
                  else
                      echo "############################################################"
                      echo "${CN_CONFIG} : iperf DL -- UE is server and eNB is client"
                      echo "############################################################"
                      get_enb_noS1_ip_addr $ENB_VM_CMDS $ENB_VM_IP_ADDR
                      IPERF_LOG_FILE=${TMODE}_${BW}MHz_${CN_CONFIG}_iperf_dl
                      get_ue_ip_addr $UE_VM_CMDS $UE_VM_IP_ADDR 1
                      THROUGHPUT=10
                      generic_iperf $UE_VM_CMDS $UE_VM_IP_ADDR $UE_IP_ADDR $ENB_VM_CMDS $ENB_VM_IP_ADDR $ENB_IP_ADDR $THROUGHPUT $IPERF_LOG_FILE 1 0
                      scp -o StrictHostKeyChecking=no ubuntu@$UE_VM_IP_ADDR:/home/ubuntu/${IPERF_LOG_FILE}_server.txt $ARCHIVES_LOC
                      scp -o StrictHostKeyChecking=no ubuntu@$ENB_VM_IP_ADDR:/home/ubuntu/${IPERF_LOG_FILE}_client.txt $ARCHIVES_LOC
                      check_iperf $ARCHIVES_LOC/$IPERF_LOG_FILE $THROUGHPUT

                      echo "############################################################"
                      echo "${CN_CONFIG} : iperf UL -- eNB is server and UE is client"
                      echo "############################################################"
                      IPERF_LOG_FILE=${TMODE}_${BW}MHz_${CN_CONFIG}_iperf_ul
                      THROUGHPUT=2
                      get_ue_ip_addr $UE_VM_CMDS $UE_VM_IP_ADDR 1
                      generic_iperf $ENB_VM_CMDS $ENB_VM_IP_ADDR $ENB_IP_ADDR $UE_VM_CMDS $UE_VM_IP_ADDR $UE_IP_ADDR $THROUGHPUT $IPERF_LOG_FILE 1 0
                      scp -o StrictHostKeyChecking=no ubuntu@$ENB_VM_IP_ADDR:/home/ubuntu/${IPERF_LOG_FILE}_server.txt $ARCHIVES_LOC
                      scp -o StrictHostKeyChecking=no ubuntu@$UE_VM_IP_ADDR:/home/ubuntu/${IPERF_LOG_FILE}_client.txt $ARCHIVES_LOC
                      check_iperf $ARCHIVES_LOC/$IPERF_LOG_FILE $THROUGHPUT
                  fi

                  echo "############################################################"
                  echo "${CN_CONFIG} : Terminate enb/ue simulators"
                  echo "############################################################"
                  terminate_enb_ue_basic_sim $ENB_VM_CMDS $ENB_VM_IP_ADDR 1
                  terminate_enb_ue_basic_sim $UE_VM_CMDS $UE_VM_IP_ADDR 2
                  scp -o StrictHostKeyChecking=no ubuntu@$ENB_VM_IP_ADDR:/home/ubuntu/tmp/cmake_targets/log/$CURRENT_ENB_LOG_FILE $ARCHIVES_LOC
                  scp -o StrictHostKeyChecking=no ubuntu@$UE_VM_IP_ADDR:/home/ubuntu/tmp/cmake_targets/log/$CURRENT_UE_LOG_FILE $ARCHIVES_LOC

              done
          done
        done

        ####################
        ## MSMS CASE noS1 ##
        ####################
        CONF_FILE=lte-fdd-mbms-basic-sim.conf
        CN_CONFIG="noS1"
        S1_NOS1_CFG=0
        LTEBOX=0
        TMODE="fdd"
        FREQUENCY=2680
        BW_CASES=(05)
        MBMS_STATUS=0

        for BW in ${BW_CASES[@]}
        do
            if [[ $BW =~ .*05.* ]]; then PRB=25; fi
            if [[ $BW =~ .*10.* ]]; then PRB=50; fi
            if [[ $BW =~ .*20.* ]]; then PRB=100; fi

            echo "############################################################"
            echo "${CN_CONFIG} : Starting the eNB with MSMS in ${TMODE}-${BW}MHz mode"
            echo "############################################################"
            CURRENT_ENB_LOG_FILE=${TMODE}_${BW}MHz_${CN_CONFIG}_enb_mbms.log
            start_rf_sim_enb $ENB_VM_CMDS "$ENB_VM_IP_ADDR" "$EPC_VM_IP_ADDR" $CURRENT_ENB_LOG_FILE $PRB $CONF_FILE $S1_NOS1_CFG

            echo "############################################################"
            echo "${CN_CONFIG} : Starting the UE"
            echo "############################################################"
            CURRENT_UE_LOG_FILE=${TMODE}_${BW}MHz_${CN_CONFIG}_ue_mbms.log
            start_rf_sim_ue $UE_VM_CMDS $UE_VM_IP_ADDR $ENB_VM_IP_ADDR $CURRENT_UE_LOG_FILE $PRB $FREQUENCY $S1_NOS1_CFG 1
            if [ $UE_SYNC -eq 0 ]
            then
                echo "Problem w/ eNB and UE not syncing"
                terminate_enb_ue_basic_sim $ENB_VM_CMDS $ENB_VM_IP_ADDR 1
                terminate_enb_ue_basic_sim $UE_VM_CMDS $UE_VM_IP_ADDR 2
                scp -o StrictHostKeyChecking=no ubuntu@$ENB_VM_IP_ADDR:/home/ubuntu/tmp/cmake_targets/log/$CURRENT_ENB_LOG_FILE $ARCHIVES_LOC
                scp -o StrictHostKeyChecking=no ubuntu@$UE_VM_IP_ADDR:/home/ubuntu/tmp/cmake_targets/log/$CURRENT_UE_LOG_FILE $ARCHIVES_LOC
                STATUS=-1
                break
            fi

            echo "############################################################"
            echo "${CN_CONFIG} : iperf DL -- UE is server and eNB is client"
            echo "############################################################"
            get_enb_mbms_noS1_ip_addr $ENB_VM_CMDS $ENB_VM_IP_ADDR
            IPERF_LOG_FILE=${TMODE}_${BW}MHz_${CN_CONFIG}_iperf_dl_mbms
            get_ue_mbms_ip_addr $UE_VM_CMDS $UE_VM_IP_ADDR 1
            THROUGHPUT=2
            generic_iperf $UE_VM_CMDS $UE_VM_IP_ADDR $UE_IP_ADDR $ENB_VM_CMDS $ENB_VM_IP_ADDR $ENB_IP_ADDR $THROUGHPUT $IPERF_LOG_FILE 1 0
            scp -o StrictHostKeyChecking=no ubuntu@$UE_VM_IP_ADDR:/home/ubuntu/${IPERF_LOG_FILE}_server.txt $ARCHIVES_LOC
            scp -o StrictHostKeyChecking=no ubuntu@$ENB_VM_IP_ADDR:/home/ubuntu/${IPERF_LOG_FILE}_client.txt $ARCHIVES_LOC
            #check_iperf $ARCHIVES_LOC/$IPERF_LOG_FILE $THROUGHPUT

            echo "############################################################"
            echo "${CN_CONFIG} : Terminate enb/ue simulators"
            echo "############################################################"
            terminate_enb_ue_basic_sim $ENB_VM_CMDS $ENB_VM_IP_ADDR 1
            terminate_enb_ue_basic_sim $UE_VM_CMDS $UE_VM_IP_ADDR 2
            scp -o StrictHostKeyChecking=no ubuntu@$ENB_VM_IP_ADDR:/home/ubuntu/tmp/cmake_targets/log/$CURRENT_ENB_LOG_FILE $ARCHIVES_LOC
            scp -o StrictHostKeyChecking=no ubuntu@$UE_VM_IP_ADDR:/home/ubuntu/tmp/cmake_targets/log/$CURRENT_UE_LOG_FILE $ARCHIVES_LOC
            NB_UE_MBMS_MESSAGES=`egrep -c "TRIED TO PUSH MBMS DATA TO" $ARCHIVES_LOC/$CURRENT_UE_LOG_FILE`
            if [ $NB_UE_MBMS_MESSAGES -eq 0 ]; then MBMS_STATUS=-1; fi

        done

        ####################
        ## FeMBMS CASE noS1 ##
        ####################
        CONF_FILE=lte-fdd-fembms-basic-sim.conf
        CN_CONFIG="noS1"
        S1_NOS1_CFG=0
        LTEBOX=0
        TMODE="fdd"
        FREQUENCY=2680
        BW_CASES=(05)
        FeMBMS_STATUS=0

        for BW in ${BW_CASES[@]}
        do
            if [[ $BW =~ .*05.* ]]; then PRB=25; fi
            if [[ $BW =~ .*10.* ]]; then PRB=50; fi
            if [[ $BW =~ .*20.* ]]; then PRB=100; fi

            echo "############################################################"
            echo "${CN_CONFIG} : Starting the eNB with MSMS in ${TMODE}-${BW}MHz mode"
            echo "############################################################"
            CURRENT_ENB_LOG_FILE=${TMODE}_${BW}MHz_${CN_CONFIG}_enb_fembms.log
            start_rf_sim_enb $ENB_VM_CMDS "$ENB_VM_IP_ADDR" "$EPC_VM_IP_ADDR" $CURRENT_ENB_LOG_FILE $PRB $CONF_FILE $S1_NOS1_CFG

            echo "############################################################"
            echo "${CN_CONFIG} : Starting the UE"
            echo "############################################################"
            CURRENT_UE_LOG_FILE=${TMODE}_${BW}MHz_${CN_CONFIG}_ue_fembms.log
            start_rf_sim_ue $UE_VM_CMDS $UE_VM_IP_ADDR $ENB_VM_IP_ADDR $CURRENT_UE_LOG_FILE $PRB $FREQUENCY $S1_NOS1_CFG 1
            if [ $UE_SYNC -eq 0 ]
            then
                echo "Problem w/ eNB and UE not syncing"
                terminate_enb_ue_basic_sim $ENB_VM_CMDS $ENB_VM_IP_ADDR 1
                terminate_enb_ue_basic_sim $UE_VM_CMDS $UE_VM_IP_ADDR 2
                scp -o StrictHostKeyChecking=no ubuntu@$ENB_VM_IP_ADDR:/home/ubuntu/tmp/cmake_targets/log/$CURRENT_ENB_LOG_FILE $ARCHIVES_LOC
                scp -o StrictHostKeyChecking=no ubuntu@$UE_VM_IP_ADDR:/home/ubuntu/tmp/cmake_targets/log/$CURRENT_UE_LOG_FILE $ARCHIVES_LOC
                STATUS=-1
                break
            fi

            echo "############################################################"
            echo "${CN_CONFIG} : iperf DL -- UE is server and eNB is client"
            echo "############################################################"
            get_enb_mbms_noS1_ip_addr $ENB_VM_CMDS $ENB_VM_IP_ADDR
            IPERF_LOG_FILE=${TMODE}_${BW}MHz_${CN_CONFIG}_iperf_dl_fembms
            get_ue_mbms_ip_addr $UE_VM_CMDS $UE_VM_IP_ADDR 1
            THROUGHPUT=2
            generic_iperf $UE_VM_CMDS $UE_VM_IP_ADDR $UE_IP_ADDR $ENB_VM_CMDS $ENB_VM_IP_ADDR $ENB_IP_ADDR $THROUGHPUT $IPERF_LOG_FILE 1 0
            scp -o StrictHostKeyChecking=no ubuntu@$UE_VM_IP_ADDR:/home/ubuntu/${IPERF_LOG_FILE}_server.txt $ARCHIVES_LOC
            scp -o StrictHostKeyChecking=no ubuntu@$ENB_VM_IP_ADDR:/home/ubuntu/${IPERF_LOG_FILE}_client.txt $ARCHIVES_LOC
            #check_iperf $ARCHIVES_LOC/$IPERF_LOG_FILE $THROUGHPUT

            echo "############################################################"
            echo "${CN_CONFIG} : Terminate enb/ue simulators"
            echo "############################################################"
            terminate_enb_ue_basic_sim $ENB_VM_CMDS $ENB_VM_IP_ADDR 1
            terminate_enb_ue_basic_sim $UE_VM_CMDS $UE_VM_IP_ADDR 2
            scp -o StrictHostKeyChecking=no ubuntu@$ENB_VM_IP_ADDR:/home/ubuntu/tmp/cmake_targets/log/$CURRENT_ENB_LOG_FILE $ARCHIVES_LOC
            scp -o StrictHostKeyChecking=no ubuntu@$UE_VM_IP_ADDR:/home/ubuntu/tmp/cmake_targets/log/$CURRENT_UE_LOG_FILE $ARCHIVES_LOC
            NB_UE_FeMBMS_MESSAGES=`egrep -c "TRIED TO PUSH MBMS DATA TO" $ARCHIVES_LOC/$CURRENT_UE_LOG_FILE`
            if [ $NB_UE_FeMBMS_MESSAGES -eq 0 ]; then FeMBMS_STATUS=-1; fi

        done

        full_l2_sim_destroy

        echo "############################################################"
        echo "Checking run status"
        echo "############################################################"

        if [ $PING_STATUS -ne 0 ]; then STATUS=-1; fi
        if [ $IPERF_STATUS -ne 0 ]; then STATUS=-1; fi
        if [ $MBMS_STATUS -eq 0 ]
        then
            echo "LTE MBMS RFSIM seems OK"
        else
            echo "LTE MBMS RFSIM seems to FAIL"
            STATUS=-1
        fi
        if [ $FeMBMS_STATUS -eq 0 ]
        then
            echo "LTE FeMBMS RFSIM seems OK"
        else
            echo "LTE FeMBMS RFSIM seems to FAIL"
            STATUS=-1
        fi
        if [ $STATUS -eq 0 ]
        then
            echo "LTE RFSIM seems OK"
            echo "LTE: TEST_OK" > $ARCHIVES_LOC/test_final_status.log
        else
            echo "LTE RFSIM seems to FAIL"
            echo "LTE: TEST_KO" > $ARCHIVES_LOC/test_final_status.log
        fi

    fi

    if [[ "$RUN_OPTIONS" == "complex" ]] && [[ $VM_NAME =~ .*-rf-sim.* ]]
    then
<<<<<<< HEAD
        echo "############################################################"
        echo "RA TEST FR2"
        echo "############################################################"
        #RA FR2 test, attention : has a different config file from the rest of the test
        CN_CONFIG="noS1"
        CONF_FILE=gnb.band261.tm1.32PRB.usrpn300.conf
        S1_NOS1_CFG=0
        PRB=32
        FREQUENCY=28000 #28GHz

        if [ ! -d $ARCHIVES_LOC ]
        then
            mkdir --parents $ARCHIVES_LOC
        fi

        local try_cnt=0
        NR_STATUS=0

        ######### start of RA TEST loop
        while [ $try_cnt -lt 5 ] #5 because it hardly succeed within CI
        do

            SYNC_STATUS=0
            RA_FR2_STATUS=0
            rm -f $ARCHIVES_LOC/tdd_${PRB}prb_${CN_CONFIG}*ra_fr2_test.log

            echo "############################################################"
            echo "${CN_CONFIG} : Starting the gNB"
            echo "############################################################"
            CURRENT_GNB_LOG_FILE=tdd_${PRB}prb_${CN_CONFIG}_gnb_ra_fr2_test.log
            #last argument = 1 is to enable --do-ra for RA test
            start_rf_sim_gnb $GNB_VM_CMDS "$GNB_VM_IP_ADDR" $CURRENT_GNB_LOG_FILE $PRB $CONF_FILE $S1_NOS1_CFG 1

            echo "############################################################"
            echo "${CN_CONFIG} : Starting the NR-UE"
            echo "############################################################"
            CURRENT_NR_UE_LOG_FILE=tdd_${PRB}prb_${CN_CONFIG}_ue_ra_fr2_test.log
            #last argument = 1 is to enable --do-ra for RA test
            start_rf_sim_nr_ue $NR_UE_VM_CMDS $NR_UE_VM_IP_ADDR $GNB_VM_IP_ADDR $CURRENT_NR_UE_LOG_FILE $PRB $FREQUENCY $S1_NOS1_CFG 1
            if [ $NR_UE_SYNC -eq 0 ]
            then
                echo "Problem w/ gNB and NR-UE not syncing"
                terminate_enb_ue_basic_sim $NR_UE_VM_CMDS $NR_UE_VM_IP_ADDR 2
                terminate_enb_ue_basic_sim $GNB_VM_CMDS $GNB_VM_IP_ADDR 1
                scp -o StrictHostKeyChecking=no ubuntu@$GNB_VM_IP_ADDR:/home/ubuntu/tmp/cmake_targets/log/$CURRENT_GNB_LOG_FILE $ARCHIVES_LOC
                scp -o StrictHostKeyChecking=no ubuntu@$NR_UE_VM_IP_ADDR:/home/ubuntu/tmp/cmake_targets/log/$CURRENT_NR_UE_LOG_FILE $ARCHIVES_LOC
                SYNC_STATUS=-1
                try_cnt=$((try_cnt+1))
                continue
            fi

            echo "############################################################"
            echo "${CN_CONFIG} : Terminate gNB/NR-UE simulators"
            echo "############################################################"
            sleep 20
            terminate_enb_ue_basic_sim $NR_UE_VM_CMDS $NR_UE_VM_IP_ADDR 2
            terminate_enb_ue_basic_sim $GNB_VM_CMDS $GNB_VM_IP_ADDR 1
            scp -o StrictHostKeyChecking=no ubuntu@$GNB_VM_IP_ADDR:/home/ubuntu/tmp/cmake_targets/log/$CURRENT_GNB_LOG_FILE $ARCHIVES_LOC
            scp -o StrictHostKeyChecking=no ubuntu@$NR_UE_VM_IP_ADDR:/home/ubuntu/tmp/cmake_targets/log/$CURRENT_NR_UE_LOG_FILE $ARCHIVES_LOC

            #check RA markers in gNB and NR UE log files
            echo "############################################################"
            echo "${CN_CONFIG} : Checking FR2 RA on gNB / NR-UE"
            echo "############################################################"

            # Proper check to be done when RA test is working!
            check_ra_result $ARCHIVES_LOC/$CURRENT_GNB_LOG_FILE $ARCHIVES_LOC/$CURRENT_NR_UE_LOG_FILE
            if [ $RA_FR2_STATUS -ne 0 ]
            then
                echo "RA FR2 test NOT OK"
                echo "try_cnt = " $try_cnt
                try_cnt=$((try_cnt+1))
            else
                try_cnt=$((try_cnt+10))
            fi
        done
        ########### end RA FR2 test

        sleep 30


        echo "############################################################"
        echo "RA TEST FR1"
        echo "############################################################"
        ######### redefine config for the rest of the test

        CN_CONFIG="noS1"
        CONF_FILE=gnb.band78.tm1.106PRB.usrpn300.conf
        S1_NOS1_CFG=0
        PRB=106
        FREQUENCY=3510

=======
>>>>>>> fe49a225
        if [ ! -d $ARCHIVES_LOC ]
        then
            mkdir --parents $ARCHIVES_LOC
        fi

        CN_CONFIG="noS1"
        S1_NOS1_CFG=0

        ######### start of RA TEST loop
        # for the moment only TDD
        TRANS_MODES=("tdd")
        for TMODE in ${TRANS_MODES[@]}
        do
          if [[ $TMODE =~ .*fdd.* ]]
          then
            CONF_FILE=gnb.band66.tm1.106PRB.usrpn300.conf
            PRB=106
            FREQUENCY=37000
          else
            CONF_FILE=gnb.band78.tm1.106PRB.usrpn300.conf
            PRB=106
            FREQUENCY=3510
          fi

          local try_cnt=0
          NR_STATUS=0
          while [ $try_cnt -lt 5 ] #5 because it hardly succeed within CI

          do
            SYNC_STATUS=0
            RA_STATUS=0
            rm -f $ARCHIVES_LOC/${TMODE}_${PRB}prb_${CN_CONFIG}*ra_test.log

            echo "############################################################"
            echo "${CN_CONFIG} : Starting the gNB in ${TMODE} mode (RA TEST)"
            echo "############################################################"
            CURRENT_GNB_LOG_FILE=${TMODE}_${PRB}prb_${CN_CONFIG}_gnb_ra_test.log
            #last argument = 1 is to enable --do-ra for RA test
            start_rf_sim_gnb $GNB_VM_CMDS "$GNB_VM_IP_ADDR" $CURRENT_GNB_LOG_FILE $PRB $CONF_FILE $S1_NOS1_CFG 1

            echo "############################################################"
            echo "${CN_CONFIG} : Starting the NR-UE in ${TMODE} mode (RA TEST)"
            echo "############################################################"
            CURRENT_NR_UE_LOG_FILE=${TMODE}_${PRB}prb_${CN_CONFIG}_ue_ra_test.log
            #last argument = 1 is to enable --do-ra for RA test
            start_rf_sim_nr_ue $NR_UE_VM_CMDS $NR_UE_VM_IP_ADDR $GNB_VM_IP_ADDR $CURRENT_NR_UE_LOG_FILE $PRB $FREQUENCY $S1_NOS1_CFG 1
            if [ $NR_UE_SYNC -eq 0 ]
            then
                echo "Problem w/ gNB and NR-UE not syncing"
                terminate_enb_ue_basic_sim $NR_UE_VM_CMDS $NR_UE_VM_IP_ADDR 2
                terminate_enb_ue_basic_sim $GNB_VM_CMDS $GNB_VM_IP_ADDR 1
                scp -o StrictHostKeyChecking=no ubuntu@$GNB_VM_IP_ADDR:/home/ubuntu/tmp/cmake_targets/log/$CURRENT_GNB_LOG_FILE $ARCHIVES_LOC
                scp -o StrictHostKeyChecking=no ubuntu@$NR_UE_VM_IP_ADDR:/home/ubuntu/tmp/cmake_targets/log/$CURRENT_NR_UE_LOG_FILE $ARCHIVES_LOC
                SYNC_STATUS=-1
                try_cnt=$((try_cnt+1))
                continue
            fi

            echo "############################################################"
            echo "${CN_CONFIG} : Terminate gNB/NR-UE simulators"
            echo "############################################################"
            sleep 20
            terminate_enb_ue_basic_sim $NR_UE_VM_CMDS $NR_UE_VM_IP_ADDR 2
            terminate_enb_ue_basic_sim $GNB_VM_CMDS $GNB_VM_IP_ADDR 1
            scp -o StrictHostKeyChecking=no ubuntu@$GNB_VM_IP_ADDR:/home/ubuntu/tmp/cmake_targets/log/$CURRENT_GNB_LOG_FILE $ARCHIVES_LOC
            scp -o StrictHostKeyChecking=no ubuntu@$NR_UE_VM_IP_ADDR:/home/ubuntu/tmp/cmake_targets/log/$CURRENT_NR_UE_LOG_FILE $ARCHIVES_LOC

            #check RA markers in gNB and NR UE log files
            echo "############################################################"
            echo "${CN_CONFIG} : Checking FR1 RA on gNB / NR-UE"
            echo "############################################################"

            # Proper check to be done when RA test is working!
            check_ra_result $ARCHIVES_LOC/$CURRENT_GNB_LOG_FILE $ARCHIVES_LOC/$CURRENT_NR_UE_LOG_FILE
            if [ $RA_STATUS -ne 0 ]
            then
                echo "RA FR1 test NOT OK"
                echo "try_cnt = " $try_cnt
                try_cnt=$((try_cnt+1))
            else
                try_cnt=$((try_cnt+10))
            fi
          done
        done
        ########### end RA test
        
        sleep 30

        ######### start of PHY TEST loop
        SYNC_STATUS=0
        PING_STATUS=0
        IPERF_STATUS=0
        TRANS_MODES=("fdd tdd")
        for TMODE in ${TRANS_MODES[@]}
        do
          if [[ $TMODE =~ .*fdd.* ]]
          then
            CONF_FILE=gnb.band66.tm1.106PRB.usrpn300.conf
            PRB=106
            FREQUENCY=37000
          else
            CONF_FILE=gnb.band78.tm1.106PRB.usrpn300.conf
            PRB=106
            FREQUENCY=3510
          fi

          try_cnt=0
          while [ $try_cnt -lt 4 ]
          do
            rm -f $ARCHIVES_LOC/${TMODE}_${PRB}prb_${CN_CONFIG}_gnb.log $ARCHIVES_LOC/${TMODE}_${PRB}prb_${CN_CONFIG}_ue.log
            rm -f $ARCHIVES_LOC/${TMODE}_${PRB}prb_${CN_CONFIG}_ping_gnb_from_nrue.log $ARCHIVES_LOC/${TMODE}_${PRB}prb_${CN_CONFIG}_ping_from_gnb_nrue.log
            rm -f $ARCHIVES_LOC/${TMODE}_${PRB}prb_${CN_CONFIG}_iperf_dl*txt $ARCHIVES_LOC/${TMODE}_${PRB}prb_${CN_CONFIG}_iperf_ul*txt

            echo "############################################################"
            echo "${CN_CONFIG} : Starting the gNB in ${TMODE} mode (PHY TEST)"
            echo "############################################################"
            CURRENT_GNB_LOG_FILE=${TMODE}_${PRB}prb_${CN_CONFIG}_gnb.log
            start_rf_sim_gnb $GNB_VM_CMDS "$GNB_VM_IP_ADDR" $CURRENT_GNB_LOG_FILE $PRB $CONF_FILE $S1_NOS1_CFG 0

            echo "############################################################"
            echo "${CN_CONFIG} : Starting the NR-UE in ${TMODE} mode (PHY TEST)"
            echo "############################################################"
            CURRENT_NR_UE_LOG_FILE=${TMODE}_${PRB}prb_${CN_CONFIG}_ue.log
            start_rf_sim_nr_ue $NR_UE_VM_CMDS $NR_UE_VM_IP_ADDR $GNB_VM_IP_ADDR $CURRENT_NR_UE_LOG_FILE $PRB $FREQUENCY $S1_NOS1_CFG 0
            if [ $NR_UE_SYNC -eq 0 ]
            then
                echo "Problem w/ gNB and NR-UE not syncing"
                terminate_enb_ue_basic_sim $NR_UE_VM_CMDS $NR_UE_VM_IP_ADDR 2
                terminate_enb_ue_basic_sim $GNB_VM_CMDS $GNB_VM_IP_ADDR 1
                scp -o StrictHostKeyChecking=no ubuntu@$GNB_VM_IP_ADDR:/home/ubuntu/tmp/cmake_targets/log/$CURRENT_GNB_LOG_FILE $ARCHIVES_LOC
                scp -o StrictHostKeyChecking=no ubuntu@$NR_UE_VM_IP_ADDR:/home/ubuntu/tmp/cmake_targets/log/$CURRENT_NR_UE_LOG_FILE $ARCHIVES_LOC
                SYNC_STATUS=-1
                try_cnt=$((try_cnt+1))
                continue
            fi

            echo "############################################################"
            echo "${CN_CONFIG} : Pinging the gNB from NR-UE"
            echo "############################################################"
            get_enb_noS1_ip_addr $GNB_VM_CMDS $GNB_VM_IP_ADDR
            PING_LOG_FILE=${TMODE}_${PRB}prb_${CN_CONFIG}_ping_gnb_from_nrue.log
            ping_epc_ip_addr $NR_UE_VM_CMDS $NR_UE_VM_IP_ADDR $ENB_IP_ADDR $PING_LOG_FILE 1 0
            scp -o StrictHostKeyChecking=no ubuntu@$NR_UE_VM_IP_ADDR:/home/ubuntu/$PING_LOG_FILE $ARCHIVES_LOC
            check_ping_result $ARCHIVES_LOC/$PING_LOG_FILE 20

            echo "############################################################"
            echo "${CN_CONFIG} : Pinging the NR-UE from gNB"
            echo "############################################################"
            get_ue_ip_addr $NR_UE_VM_CMDS $NR_UE_VM_IP_ADDR 1
            PING_LOG_FILE=${TMODE}_${PRB}prb_${CN_CONFIG}_ping_from_gnb_nrue.log
            ping_enb_ip_addr $GNB_VM_CMDS $GNB_VM_IP_ADDR $UE_IP_ADDR $PING_LOG_FILE 0
            scp -o StrictHostKeyChecking=no ubuntu@$GNB_VM_IP_ADDR:/home/ubuntu/$PING_LOG_FILE $ARCHIVES_LOC
            check_ping_result $ARCHIVES_LOC/$PING_LOG_FILE 20

            echo "############################################################"
            echo "${CN_CONFIG} : iperf DL -- NR-UE is server and gNB is client"
            echo "############################################################"
            THROUGHPUT="30K"
            CURR_IPERF_LOG_BASE=${TMODE}_${PRB}prb_${CN_CONFIG}_iperf_dl
            get_enb_noS1_ip_addr $GNB_VM_CMDS $GNB_VM_IP_ADDR
            get_ue_ip_addr $NR_UE_VM_CMDS $NR_UE_VM_IP_ADDR 1
            generic_iperf $NR_UE_VM_CMDS $NR_UE_VM_IP_ADDR $UE_IP_ADDR $GNB_VM_CMDS $GNB_VM_IP_ADDR $ENB_IP_ADDR $THROUGHPUT $CURR_IPERF_LOG_BASE 1 0 
            scp -o StrictHostKeyChecking=no ubuntu@$GNB_VM_IP_ADDR:/home/ubuntu/${CURR_IPERF_LOG_BASE}_client.txt $ARCHIVES_LOC
            scp -o StrictHostKeyChecking=no ubuntu@$NR_UE_VM_IP_ADDR:/home/ubuntu/${CURR_IPERF_LOG_BASE}_server.txt $ARCHIVES_LOC
            check_iperf $ARCHIVES_LOC/$CURR_IPERF_LOG_BASE $THROUGHPUT
            if [ $IPERF_STATUS -ne 0 ]
            then
                echo "DL test not OK"
                terminate_enb_ue_basic_sim $NR_UE_VM_CMDS $NR_UE_VM_IP_ADDR 2
                terminate_enb_ue_basic_sim $GNB_VM_CMDS $GNB_VM_IP_ADDR 1
                scp -o StrictHostKeyChecking=no ubuntu@$GNB_VM_IP_ADDR:/home/ubuntu/tmp/cmake_targets/log/$CURRENT_GNB_LOG_FILE $ARCHIVES_LOC
                scp -o StrictHostKeyChecking=no ubuntu@$NR_UE_VM_IP_ADDR:/home/ubuntu/tmp/cmake_targets/log/$CURRENT_NR_UE_LOG_FILE $ARCHIVES_LOC
                try_cnt=$((try_cnt+1))
                continue
            fi

            echo "############################################################"
            echo "${CN_CONFIG} : iperf UL -- gNB is server and NR-UE is client"
            echo "############################################################"
            THROUGHPUT="30K"
            CURR_IPERF_LOG_BASE=${TMODE}_${PRB}prb_${CN_CONFIG}_iperf_ul
            get_enb_noS1_ip_addr $GNB_VM_CMDS $GNB_VM_IP_ADDR
            get_ue_ip_addr $NR_UE_VM_CMDS $NR_UE_VM_IP_ADDR 1
            generic_iperf $GNB_VM_CMDS $GNB_VM_IP_ADDR $ENB_IP_ADDR $NR_UE_VM_CMDS $NR_UE_VM_IP_ADDR $UE_IP_ADDR $THROUGHPUT $CURR_IPERF_LOG_BASE 1 0
            scp -o StrictHostKeyChecking=no ubuntu@$GNB_VM_IP_ADDR:/home/ubuntu/${CURR_IPERF_LOG_BASE}_server.txt $ARCHIVES_LOC
            scp -o StrictHostKeyChecking=no ubuntu@$NR_UE_VM_IP_ADDR:/home/ubuntu/${CURR_IPERF_LOG_BASE}_client.txt $ARCHIVES_LOC
            check_iperf $ARCHIVES_LOC/$CURR_IPERF_LOG_BASE $THROUGHPUT

            echo "############################################################"
            echo "${CN_CONFIG} : Terminate gNB/NR-UE simulators"
            echo "############################################################"
            terminate_enb_ue_basic_sim $NR_UE_VM_CMDS $NR_UE_VM_IP_ADDR 2
            terminate_enb_ue_basic_sim $GNB_VM_CMDS $GNB_VM_IP_ADDR 1
            scp -o StrictHostKeyChecking=no ubuntu@$GNB_VM_IP_ADDR:/home/ubuntu/tmp/cmake_targets/log/$CURRENT_GNB_LOG_FILE $ARCHIVES_LOC
            scp -o StrictHostKeyChecking=no ubuntu@$NR_UE_VM_IP_ADDR:/home/ubuntu/tmp/cmake_targets/log/$CURRENT_NR_UE_LOG_FILE $ARCHIVES_LOC
            if [ $IPERF_STATUS -ne 0 ]
            then
                echo "UL test not OK"
                try_cnt=$((try_cnt+1))
            else
                try_cnt=$((try_cnt+10))
            fi
          done
        done
        ######### end of loop
        full_l2_sim_destroy


        echo "############################################################"
        echo "Checking run status"
        echo "############################################################"

        if [ $RA_FR2_STATUS -ne 0 ]; then NR_STATUS=-1; fi        
        if [ $RA_STATUS -ne 0 ]; then NR_STATUS=-1; fi
        if [ $SYNC_STATUS -ne 0 ]; then NR_STATUS=-1; fi
        if [ $PING_STATUS -ne 0 ]; then NR_STATUS=-1; fi
        if [ $IPERF_STATUS -ne 0 ]; then NR_STATUS=-1; fi
        if [ $NR_STATUS -eq 0 ]
        then
            echo "5G-NR RFSIM seems OK"
            echo "5G-NR: TEST_OK" >> $ARCHIVES_LOC/test_final_status.log
        else
            echo "5G-NR RFSIM seems to FAIL"
            echo "5G-NR: TEST_KO" >> $ARCHIVES_LOC/test_final_status.log
            STATUS=-1
        fi
    fi

    if [[ "$RUN_OPTIONS" == "complex" ]] && [[ $VM_NAME =~ .*-l2-sim.* ]]
    then
        PING_STATUS=0
        IPERF_STATUS=0
        if [ -d $ARCHIVES_LOC ]
        then
            rm -Rf $ARCHIVES_LOC
        fi
        mkdir --parents $ARCHIVES_LOC

        # Building UE elsewhere in VM
        #build_ue_on_separate_folder $VM_CMDS $VM_IP_ADDR

        # Creating a VM for EPC and installing SW
        EPC_VM_NAME=`echo $VM_NAME | sed -e "s#l2-sim#epc#"`
        EPC_VM_CMDS=${EPC_VM_NAME}_cmds.txt
        LTEBOX=0
        install_epc_on_vm $EPC_VM_NAME $EPC_VM_CMDS
        EPC_VM_IP_ADDR=`uvt-kvm ip $EPC_VM_NAME`

        # adding 16 users to EPC subscriber lists
        add_user_to_epc_lists $EPC_VM_CMDS $EPC_VM_IP_ADDR 16

        EPC_CONFIGS=("wS1" "noS1")
        TRANS_MODES=("fdd")
        BW_CASES=(05)
        NB_USERS=(01 04)
        for CN_CONFIG in ${EPC_CONFIGS[@]}
        do
          if [[ $CN_CONFIG =~ .*wS1.* ]]
          then
              echo "############################################################"
              echo "Start EPC for the wS1 configuration"
              echo "############################################################"
              start_epc $EPC_VM_NAME $EPC_VM_CMDS $EPC_VM_IP_ADDR

              # Retrieve EPC real IP address
              retrieve_real_epc_ip_addr $EPC_VM_NAME $EPC_VM_CMDS $EPC_VM_IP_ADDR
              S1_NOS1_CFG=1
          else
              echo "############################################################"
              echo "Terminate EPC"
              echo "############################################################"
              terminate_epc $EPC_VM_CMDS $EPC_VM_IP_ADDR

              echo "############################################################"
              echo "Running now in a no-S1 configuration"
              echo "############################################################"
              S1_NOS1_CFG=0
          fi
          for TMODE in ${TRANS_MODES[@]}
          do
            for BW in ${BW_CASES[@]}
            do
              for UES in ${NB_USERS[@]}
              do
                INT_NB_UES=`echo $UES | sed -e "s#^0*##"`
                echo "############################################################"
                echo "${CN_CONFIG} : Adding ${INT_NB_UES} UE(s) to conf file and recompile"
                echo "############################################################"
                add_ue_l2_sim_ue $UE_VM_CMDS $UE_VM_IP_ADDR $INT_NB_UES

                echo "############################################################"
                echo "${CN_CONFIG} : Starting the eNB in ${TMODE}-${BW}MHz mode"
                echo "############################################################"
                CURRENT_ENB_LOG_FILE=${TMODE}_${BW}MHz_${UES}users_${CN_CONFIG}_enb.log
                start_l2_sim_enb $ENB_VM_CMDS $ENB_VM_IP_ADDR $EPC_VM_IP_ADDR $UE_VM_IP_ADDR $CURRENT_ENB_LOG_FILE 25 rcc.band7.tm1.nfapi.conf $S1_NOS1_CFG

                echo "############################################################"
                echo "${CN_CONFIG} : Starting the UE for ${INT_NB_UES} user(s)"
                echo "############################################################"
                CURRENT_UE_LOG_FILE=${TMODE}_${BW}MHz_${UES}users_${CN_CONFIG}_ue.log
                start_l2_sim_ue $UE_VM_CMDS $UE_VM_IP_ADDR $ENB_VM_IP_ADDR $CURRENT_UE_LOG_FILE ue.nfapi.conf $INT_NB_UES $S1_NOS1_CFG
                if [ $UE_SYNC -eq 0 ]
                then
                    echo "Problem w/ eNB and UE not syncing"
                    terminate_enb_ue_basic_sim $ENB_VM_CMDS $ENB_VM_IP_ADDR 1
                    terminate_enb_ue_basic_sim $UE_VM_CMDS $UE_VM_IP_ADDR 2
                    scp -o StrictHostKeyChecking=no ubuntu@$ENB_VM_IP_ADDR:/home/ubuntu/tmp/cmake_targets/log/$CURRENT_ENB_LOG_FILE $ARCHIVES_LOC
                    scp -o StrictHostKeyChecking=no ubuntu@$UE_VM_IP_ADDR:/home/ubuntu/tmp/cmake_targets/log/$CURRENT_UE_LOG_FILE $ARCHIVES_LOC
                    STATUS=-1
                    continue
                fi

                if [ $S1_NOS1_CFG -eq 1 ]
                then

                    echo "############################################################"
                    echo "${CN_CONFIG} : Pinging the EPC from UE(s)"
                    echo "############################################################"
                    echo " --- Sequentially ---"
                    local j="1"
                    while [ $j -le $INT_NB_UES ]
                    do
                        PING_LOG_FILE=${TMODE}_${BW}MHz_${UES}users_${CN_CONFIG}_ping_epc_seq_from_ue${j}.log
                        ping_epc_ip_addr $UE_VM_CMDS $UE_VM_IP_ADDR $REAL_EPC_IP_ADDR $PING_LOG_FILE ${j} 0
                        scp -o StrictHostKeyChecking=no ubuntu@$UE_VM_IP_ADDR:/home/ubuntu/$PING_LOG_FILE $ARCHIVES_LOC
                        check_ping_result $ARCHIVES_LOC/$PING_LOG_FILE 20
                        j=$[$j+1]
                    done
                    if [ $INT_NB_UES -gt 1 ]
                    then
                        echo " --- In parallel ---"
                        j="1"
                        while [ $j -le $INT_NB_UES ]
                        do
                            PING_LOG_FILE=${TMODE}_${BW}MHz_${UES}users_${CN_CONFIG}_ping_epc_para_from_ue${j}.log
                            ping_epc_ip_addr $UE_VM_CMDS $UE_VM_IP_ADDR $REAL_EPC_IP_ADDR $PING_LOG_FILE ${j} 1
                            j=$[$j+1]
                        done
                        sleep 25
                        j="1"
                        while [ $j -le $INT_NB_UES ]
                        do
                            PING_LOG_FILE=${TMODE}_${BW}MHz_${UES}users_${CN_CONFIG}_ping_epc_para_from_ue${j}.log
                            scp -o StrictHostKeyChecking=no ubuntu@$UE_VM_IP_ADDR:/home/ubuntu/$PING_LOG_FILE $ARCHIVES_LOC
                            tail -3 $ARCHIVES_LOC/$PING_LOG_FILE
                            check_ping_result $ARCHIVES_LOC/$PING_LOG_FILE 20
                            j=$[$j+1]
                        done
                    fi
                else
                    get_enb_noS1_ip_addr $ENB_VM_CMDS $ENB_VM_IP_ADDR

                    echo "############################################################"
                    echo "${CN_CONFIG} : Pinging the eNB from UE(s)"
                    echo "############################################################"
                    echo " --- Sequentially ---"
                    local j="1"
                    while [ $j -le $INT_NB_UES ]
                    do
                        PING_LOG_FILE=${TMODE}_${BW}MHz_${UES}users_${CN_CONFIG}_ping_enb_seq_from_ue${j}.log
                        ping_epc_ip_addr $UE_VM_CMDS $UE_VM_IP_ADDR $ENB_IP_ADDR $PING_LOG_FILE ${j} 0
                        scp -o StrictHostKeyChecking=no ubuntu@$UE_VM_IP_ADDR:/home/ubuntu/$PING_LOG_FILE $ARCHIVES_LOC
                        check_ping_result $ARCHIVES_LOC/$PING_LOG_FILE 20
                        j=$[$j+1]
                    done
                    if [ $INT_NB_UES -gt 1 ]
                    then
                        echo " --- In parallel ---"
                        j="1"
                        while [ $j -le $INT_NB_UES ]
                        do
                            PING_LOG_FILE=${TMODE}_${BW}MHz_${UES}users_${CN_CONFIG}_ping_enb_para_from_ue${j}.log
                            ping_epc_ip_addr $UE_VM_CMDS $UE_VM_IP_ADDR $ENB_IP_ADDR $PING_LOG_FILE ${j} 1
                            j=$[$j+1]
                        done
                        sleep 25
                        j="1"
                        while [ $j -le $INT_NB_UES ]
                        do
                            PING_LOG_FILE=${TMODE}_${BW}MHz_${UES}users_${CN_CONFIG}_ping_enb_para_from_ue${j}.log
                            scp -o StrictHostKeyChecking=no ubuntu@$UE_VM_IP_ADDR:/home/ubuntu/$PING_LOG_FILE $ARCHIVES_LOC
                            tail -3 $ARCHIVES_LOC/$PING_LOG_FILE
                            check_ping_result $ARCHIVES_LOC/$PING_LOG_FILE 20
                            j=$[$j+1]
                        done
                    fi
                fi

                if [ $S1_NOS1_CFG -eq 1 ]
                then
                    echo "############################################################"
                    echo "${CN_CONFIG} : Pinging the UE(s) from EPC"
                    echo "############################################################"
                    echo " --- Sequentially ---"
                    local j="1"
                    while [ $j -le $INT_NB_UES ]
                    do
                        get_ue_ip_addr $UE_VM_CMDS $UE_VM_IP_ADDR $j
                        PING_LOG_FILE=${TMODE}_${BW}MHz_${UES}users_${CN_CONFIG}_ping_from_epc_seq_ue${j}.log
                        ping_ue_ip_addr $EPC_VM_CMDS $EPC_VM_IP_ADDR $UE_IP_ADDR $PING_LOG_FILE 0
                        scp -o StrictHostKeyChecking=no ubuntu@$EPC_VM_IP_ADDR:/home/ubuntu/$PING_LOG_FILE $ARCHIVES_LOC
                        check_ping_result $ARCHIVES_LOC/$PING_LOG_FILE 20
                        j=$[$j+1]
                    done
                    if [ $INT_NB_UES -gt 1 ]
                    then
                        echo " --- In parallel ---"
                        j="1"
                        while [ $j -le $INT_NB_UES ]
                        do
                            get_ue_ip_addr $UE_VM_CMDS $UE_VM_IP_ADDR $j
                            PING_LOG_FILE=${TMODE}_${BW}MHz_${UES}users_${CN_CONFIG}_ping_from_epc_para_ue${j}.log
                            ping_ue_ip_addr $EPC_VM_CMDS $EPC_VM_IP_ADDR $UE_IP_ADDR $PING_LOG_FILE 1
                            j=$[$j+1]
                        done
                        sleep 25
                        j="1"
                        while [ $j -le $INT_NB_UES ]
                        do
                            PING_LOG_FILE=${TMODE}_${BW}MHz_${UES}users_${CN_CONFIG}_ping_from_epc_para_ue${j}.log
                            scp -o StrictHostKeyChecking=no ubuntu@$EPC_VM_IP_ADDR:/home/ubuntu/$PING_LOG_FILE $ARCHIVES_LOC
                            check_ping_result $ARCHIVES_LOC/$PING_LOG_FILE 20
                            j=$[$j+1]
                        done
                    fi
                else
                    echo "############################################################"
                    echo "${CN_CONFIG} : Pinging the UE(s) from eNB"
                    echo "############################################################"
                    echo " --- Sequentially ---"
                    local j="1"
                    while [ $j -le $INT_NB_UES ]
                    do
                        get_ue_ip_addr $UE_VM_CMDS $UE_VM_IP_ADDR $j
                        PING_LOG_FILE=${TMODE}_${BW}MHz_${UES}users_${CN_CONFIG}_ping_from_enb_seq_ue${j}.log
                        ping_enb_ip_addr $ENB_VM_CMDS $ENB_VM_IP_ADDR $UE_IP_ADDR $PING_LOG_FILE 0
                        scp -o StrictHostKeyChecking=no ubuntu@$ENB_VM_IP_ADDR:/home/ubuntu/$PING_LOG_FILE $ARCHIVES_LOC
                        check_ping_result $ARCHIVES_LOC/$PING_LOG_FILE 20
                        j=$[$j+1]
                    done
                    if [ $INT_NB_UES -gt 1 ]
                    then
                        echo " --- In parallel ---"
                        j="1"
                        while [ $j -le $INT_NB_UES ]
                        do
                            get_ue_ip_addr $UE_VM_CMDS $UE_VM_IP_ADDR $j
                            PING_LOG_FILE=${TMODE}_${BW}MHz_${UES}users_${CN_CONFIG}_ping_from_enb_para_ue${j}.log
                            ping_enb_ip_addr $ENB_VM_CMDS $ENB_VM_IP_ADDR $UE_IP_ADDR $PING_LOG_FILE 1
                            j=$[$j+1]
                        done
                        sleep 25
                        j="1"
                        while [ $j -le $INT_NB_UES ]
                        do
                            PING_LOG_FILE=${TMODE}_${BW}MHz_${UES}users_${CN_CONFIG}_ping_from_enb_para_ue${j}.log
                            scp -o StrictHostKeyChecking=no ubuntu@$ENB_VM_IP_ADDR:/home/ubuntu/$PING_LOG_FILE $ARCHIVES_LOC
                            tail -3 $ARCHIVES_LOC/$PING_LOG_FILE
                            check_ping_result $ARCHIVES_LOC/$PING_LOG_FILE 20
                            j=$[$j+1]
                        done
                    fi
                fi

                if [ $S1_NOS1_CFG -eq 0 ]
                then
                    get_enb_noS1_ip_addr $ENB_VM_CMDS $ENB_VM_IP_ADDR
                    echo "############################################################"
                    echo "${CN_CONFIG} : iperf DL -- UE is server and eNB is client"
                    echo "############################################################"
                    echo " --- Sequentially ---"
                    local j="1"
                    while [ $j -le $INT_NB_UES ]
                    do
                        IPERF_LOG_FILE=${TMODE}_${BW}MHz_${UES}users_${CN_CONFIG}_iperf_dl_seq_ue${j}
                        get_ue_ip_addr $UE_VM_CMDS $UE_VM_IP_ADDR $j
                        THROUGHPUT=3
                        generic_iperf $UE_VM_CMDS $UE_VM_IP_ADDR $UE_IP_ADDR $ENB_VM_CMDS $ENB_VM_IP_ADDR $ENB_IP_ADDR $THROUGHPUT $IPERF_LOG_FILE $j 0
                        scp -o StrictHostKeyChecking=no ubuntu@$UE_VM_IP_ADDR:/home/ubuntu/${IPERF_LOG_FILE}_server.txt $ARCHIVES_LOC
                        scp -o StrictHostKeyChecking=no ubuntu@$ENB_VM_IP_ADDR:/home/ubuntu/${IPERF_LOG_FILE}_client.txt $ARCHIVES_LOC
                        check_iperf $ARCHIVES_LOC/$IPERF_LOG_FILE $THROUGHPUT
                        j=$[$j+1]
                    done
                    if [ $INT_NB_UES -gt 1 ]
                    then
                        echo " --- In parallel ---"
                        j="1"
                        while [ $j -le $INT_NB_UES ]
                        do
                            IPERF_LOG_FILE=${TMODE}_${BW}MHz_${UES}users_${CN_CONFIG}_iperf_dl_para_ue${j}
                            THROUGHPUT=1
                            get_ue_ip_addr $UE_VM_CMDS $UE_VM_IP_ADDR $j
                            generic_iperf $UE_VM_CMDS $UE_VM_IP_ADDR $UE_IP_ADDR $ENB_VM_CMDS $ENB_VM_IP_ADDR $ENB_IP_ADDR $THROUGHPUT $IPERF_LOG_FILE $j 1
                            j=$[$j+1]
                        done
                        sleep 35
                        echo "killall --signal SIGKILL iperf"
                        echo "killall --signal SIGKILL iperf" > $UE_VM_CMDS
                        ssh -T -o StrictHostKeyChecking=no ubuntu@$UE_VM_IP_ADDR < $UE_VM_CMDS
                        rm $UE_VM_CMDS
                        j="1"
                        while [ $j -le $INT_NB_UES ]
                        do
                            IPERF_LOG_FILE=${TMODE}_${BW}MHz_${UES}users_${CN_CONFIG}_iperf_dl_para_ue${j}
                            scp -o StrictHostKeyChecking=no ubuntu@$UE_VM_IP_ADDR:/home/ubuntu/${IPERF_LOG_FILE}_server.txt $ARCHIVES_LOC
                            scp -o StrictHostKeyChecking=no ubuntu@$ENB_VM_IP_ADDR:/home/ubuntu/${IPERF_LOG_FILE}_client.txt $ARCHIVES_LOC
                            tail -3 $ARCHIVES_LOC/${IPERF_LOG_FILE}_client.txt | grep -v datagram
                            #check_iperf $ARCHIVES_LOC/$IPERF_LOG_FILE $THROUGHPUT
                            j=$[$j+1]
                        done
                    fi

                    echo "############################################################"
                    echo "${CN_CONFIG} : iperf UL -- eNB is server and UE is client"
                    echo "############################################################"
                    echo " --- Sequentially ---"
                    local j="1"
                    while [ $j -le $INT_NB_UES ]
                    do
                        IPERF_LOG_FILE=${TMODE}_${BW}MHz_${UES}users_${CN_CONFIG}_iperf_ul_seq_ue${j}
                        THROUGHPUT=2
                        get_ue_ip_addr $UE_VM_CMDS $UE_VM_IP_ADDR $j
                        generic_iperf $ENB_VM_CMDS $ENB_VM_IP_ADDR $ENB_IP_ADDR $UE_VM_CMDS $UE_VM_IP_ADDR $UE_IP_ADDR $THROUGHPUT $IPERF_LOG_FILE $j 0
                        scp -o StrictHostKeyChecking=no ubuntu@$ENB_VM_IP_ADDR:/home/ubuntu/${IPERF_LOG_FILE}_server.txt $ARCHIVES_LOC
                        scp -o StrictHostKeyChecking=no ubuntu@$UE_VM_IP_ADDR:/home/ubuntu/${IPERF_LOG_FILE}_client.txt $ARCHIVES_LOC
                        check_iperf $ARCHIVES_LOC/$IPERF_LOG_FILE $THROUGHPUT
                        j=$[$j+1]
                    done
                    if [ $INT_NB_UES -gt 1 ]
                    then
                        echo " --- In parallel ---"
                        j="1"
                        while [ $j -le $INT_NB_UES ]
                        do
                            IPERF_LOG_FILE=${TMODE}_${BW}MHz_${UES}users_${CN_CONFIG}_iperf_ul_para_ue${j}
                            THROUGHPUT=1
                            get_ue_ip_addr $UE_VM_CMDS $UE_VM_IP_ADDR $j
                            generic_iperf $ENB_VM_CMDS $ENB_VM_IP_ADDR $ENB_IP_ADDR $UE_VM_CMDS $UE_VM_IP_ADDR $UE_IP_ADDR $THROUGHPUT $IPERF_LOG_FILE $j 1
                            j=$[$j+1]
                        done
                        sleep 35
                        echo "killall --signal SIGKILL iperf"
                        echo "killall --signal SIGKILL iperf" > $UE_VM_CMDS
                        ssh -T -o StrictHostKeyChecking=no ubuntu@$UE_VM_IP_ADDR < $UE_VM_CMDS
                        rm $UE_VM_CMDS
                        j="1"
                        while [ $j -le $INT_NB_UES ]
                        do
                            IPERF_LOG_FILE=${TMODE}_${BW}MHz_${UES}users_${CN_CONFIG}_iperf_ul_para_ue${j}
                            scp -o StrictHostKeyChecking=no ubuntu@$ENB_VM_IP_ADDR:/home/ubuntu/${IPERF_LOG_FILE}_server.txt $ARCHIVES_LOC
                            scp -o StrictHostKeyChecking=no ubuntu@$UE_VM_IP_ADDR:/home/ubuntu/${IPERF_LOG_FILE}_client.txt $ARCHIVES_LOC
                            tail -3 $ARCHIVES_LOC/${IPERF_LOG_FILE}_client.txt | grep -v datagram
                            #check_iperf $ARCHIVES_LOC/$IPERF_LOG_FILE $THROUGHPUT
                            j=$[$j+1]
                        done
                    fi
                fi

                echo "############################################################"
                echo "${CN_CONFIG} : Terminate enb/ue simulators"
                echo "############################################################"
                terminate_enb_ue_basic_sim $ENB_VM_CMDS $ENB_VM_IP_ADDR 1
                terminate_enb_ue_basic_sim $UE_VM_CMDS $UE_VM_IP_ADDR 2
                scp -o StrictHostKeyChecking=no ubuntu@$ENB_VM_IP_ADDR:/home/ubuntu/tmp/cmake_targets/log/$CURRENT_ENB_LOG_FILE $ARCHIVES_LOC
                scp -o StrictHostKeyChecking=no ubuntu@$UE_VM_IP_ADDR:/home/ubuntu/tmp/cmake_targets/log/$CURRENT_UE_LOG_FILE $ARCHIVES_LOC

              done
            done
          done
        done

        full_l2_sim_destroy

        echo "############################################################"
        echo "Checking run status"
        echo "############################################################"

        if [ $PING_STATUS -ne 0 ]; then STATUS=-1; fi
        if [ $IPERF_STATUS -ne 0 ]; then STATUS=-1; fi
        if [ $STATUS -eq 0 ]
        then
            echo "TEST_OK" > $ARCHIVES_LOC/test_final_status.log
        else
            echo "TEST_KO" > $ARCHIVES_LOC/test_final_status.log
        fi
    fi
}<|MERGE_RESOLUTION|>--- conflicted
+++ resolved
@@ -2189,7 +2189,6 @@
 
     if [[ "$RUN_OPTIONS" == "complex" ]] && [[ $VM_NAME =~ .*-rf-sim.* ]]
     then
-<<<<<<< HEAD
         echo "############################################################"
         echo "RA TEST FR2"
         echo "############################################################"
@@ -2282,8 +2281,6 @@
         PRB=106
         FREQUENCY=3510
 
-=======
->>>>>>> fe49a225
         if [ ! -d $ARCHIVES_LOC ]
         then
             mkdir --parents $ARCHIVES_LOC
