#!/bin/bash
#/*
# * Licensed to the OpenAirInterface (OAI) Software Alliance under one or more
# * contributor license agreements.  See the NOTICE file distributed with
# * this work for additional information regarding copyright ownership.
# * The OpenAirInterface Software Alliance licenses this file to You under
# * the OAI Public License, Version 1.1  (the "License"); you may not use this file
# * except in compliance with the License.
# * You may obtain a copy of the License at
# *
# *      http://www.openairinterface.org/?page_id=698
# *
# * Unless required by applicable law or agreed to in writing, software
# * distributed under the License is distributed on an "AS IS" BASIS,
# * WITHOUT WARRANTIES OR CONDITIONS OF ANY KIND, either express or implied.
# * See the License for the specific language governing permissions and
# * limitations under the License.
# *-------------------------------------------------------------------------------
# * For more information about the OpenAirInterface (OAI) Software Alliance:
# *      contact@openairinterface.org
# */

function test_usage {
    echo "OAI CI VM script"
    echo "   Original Author: Raphael Defosseux"
    echo "   Requirements:"
    echo "     -- uvtool uvtool-libvirt apt-cacher"
    echo "     -- $VM_OSREL image already synced"
    echo "   Default:"
    echo "     -- eNB with USRP"
    echo ""
    echo "Usage:"
    echo "------"
    echo "    oai-ci-vm-tool test [OPTIONS]"
    echo ""
    command_options_usage
}

function start_basic_sim_enb {
    local LOC_VM_IP_ADDR=$2
    local LOC_EPC_IP_ADDR=$3
    local LOC_LOG_FILE=$4
    local LOC_NB_RBS=$5
    local LOC_CONF_FILE=$6
    local LOC_FLEXRAN_CTL_IP_ADRR=$7
    echo "cd /home/ubuntu/tmp" > $1
    echo "echo \"sudo apt-get --yes --quiet install daemon \"" >> $1
    echo "sudo apt-get --yes install daemon >> /home/ubuntu/tmp/cmake_targets/log/daemon-install.txt 2>&1" >> $1
    echo "echo \"export ENODEB=1\"" >> $1
    echo "export ENODEB=1" >> $1
    echo "echo \"source oaienv\"" >> $1
    echo "source oaienv" >> $1
    echo "cd ci-scripts/conf_files/" >> $1
    echo "cp $LOC_CONF_FILE ci-$LOC_CONF_FILE" >> $1
    echo "sed -i -e 's#N_RB_DL.*=.*;#N_RB_DL                                         = $LOC_NB_RBS;#' -e 's#CI_MME_IP_ADDR#$LOC_EPC_IP_ADDR#' -e 's#CI_ENB_IP_ADDR#$LOC_VM_IP_ADDR#' ci-$LOC_CONF_FILE" >> $1
    if [[ $LOC_FLEXRAN_CTL_IP_ADRR =~ .*none.* ]]
    then
        echo "sed -i -e 's#CI_FLEXRAN_CTL_IP_ADDR#127.0.0.1#' ci-$LOC_CONF_FILE" >> $1
    else
        echo "sed -i -e 's#FLEXRAN_ENABLED        = .*no.*;#FLEXRAN_ENABLED        = \"yes\";#' -e 's#CI_FLEXRAN_CTL_IP_ADDR#$LOC_FLEXRAN_CTL_IP_ADRR#' ci-$LOC_CONF_FILE" >> $1
    fi
    echo "echo \"grep N_RB_DL ci-$LOC_CONF_FILE\"" >> $1
    echo "grep N_RB_DL ci-$LOC_CONF_FILE | sed -e 's#N_RB_DL.*=#N_RB_DL =#'" >> $1
    echo "echo \"cd /home/ubuntu/tmp/cmake_targets/ran_build/build/\"" >> $1
    echo "sudo chmod 777 /home/ubuntu/tmp/cmake_targets/ran_build/" >> $1
    echo "sudo chmod 777 /home/ubuntu/tmp/cmake_targets/ran_build/build/" >> $1
    echo "cd /home/ubuntu/tmp/cmake_targets/ran_build/build/" >> $1
    echo "echo \"ulimit -c unlimited && ./lte-softmodem -O /home/ubuntu/tmp/ci-scripts/conf_files/ci-$LOC_CONF_FILE --log_config.global_log_options level,nocolor --basicsim\" > ./my-lte-softmodem-run.sh " >> $1
    echo "chmod 775 ./my-lte-softmodem-run.sh" >> $1
    echo "cat ./my-lte-softmodem-run.sh" >> $1
    echo "if [ -e /home/ubuntu/tmp/cmake_targets/log/$LOC_LOG_FILE ]; then sudo sudo rm -f /home/ubuntu/tmp/cmake_targets/log/$LOC_LOG_FILE; fi" >> $1
    echo "sudo -E daemon --inherit --unsafe --name=enb_daemon --chdir=/home/ubuntu/tmp/cmake_targets/ran_build/build -o /home/ubuntu/tmp/cmake_targets/log/$LOC_LOG_FILE ./my-lte-softmodem-run.sh" >> $1

    ssh -T -o StrictHostKeyChecking=no ubuntu@$LOC_VM_IP_ADDR < $1
    rm $1
    sleep 5

    local i="0"
    echo "egrep -c \"got sync\" /home/ubuntu/tmp/cmake_targets/log/$LOC_LOG_FILE" > $1
    while [ $i -lt 10 ]
    do
        CONNECTED=`ssh -T -o StrictHostKeyChecking=no ubuntu@$LOC_VM_IP_ADDR < $1`
        if [ $CONNECTED -ne 0 ]
        then
            i="100"
        else
            sleep 5
            i=$[$i+1]
        fi
    done
    ENB_SYNC=0
    echo "echo \"free -m\"" > $1
    echo "free -m" >> $1
    ssh -T -o StrictHostKeyChecking=no ubuntu@$LOC_VM_IP_ADDR < $1
    rm $1
    if [ $i -lt 50 ]
    then
        ENB_SYNC=0
        echo "Basic-Sim eNB: eNB did NOT got sync"
    else
        echo "Basic-Sim eNB: eNB GOT SYNC --> waiting for UE to connect"
    fi
    sleep 5
}

function start_basic_sim_ue {
    local LOC_UE_LOG_FILE=$3
    local LOC_NB_RBS=$4
    local LOC_FREQUENCY=$5
    echo "echo \"cd /home/ubuntu/tmp/cmake_targets/ran_build/build/\"" > $1
    echo "sudo chmod 777 /home/ubuntu/tmp/cmake_targets/ran_build/build/" >> $1
    echo "cd /home/ubuntu/tmp/cmake_targets/ran_build/build" >> $1
    echo "echo \"./lte-uesoftmodem -C ${LOC_FREQUENCY}000000 -r $LOC_NB_RBS  --log_config.global_log_options nocolor,level --basicsim\" > ./my-lte-uesoftmodem-run.sh" >> $1
    echo "chmod 775 ./my-lte-uesoftmodem-run.sh" >> $1
    echo "cat ./my-lte-uesoftmodem-run.sh" >> $1
    echo "if [ -e /home/ubuntu/tmp/cmake_targets/log/$LOC_UE_LOG_FILE ]; then sudo sudo rm -f /home/ubuntu/tmp/cmake_targets/log/$LOC_UE_LOG_FILE; fi" >> $1
    echo "sudo -E daemon --inherit --unsafe --name=ue_daemon --chdir=/home/ubuntu/tmp/cmake_targets/ran_build/build -o /home/ubuntu/tmp/cmake_targets/log/$LOC_UE_LOG_FILE ./my-lte-uesoftmodem-run.sh" >> $1

    ssh -T -o StrictHostKeyChecking=no ubuntu@$2 < $1
    rm $1

    local i="0"
    echo "ifconfig oaitun_ue1 | egrep -c \"inet addr\"" > $1
    while [ $i -lt 10 ]
    do
        sleep 5
        CONNECTED=`ssh -T -o StrictHostKeyChecking=no ubuntu@$2 < $1`
        if [ $CONNECTED -eq 1 ]
        then
            i="100"
        else
            i=$[$i+1]
        fi
    done
    UE_SYNC=1
    rm $1
    if [ $i -lt 50 ]
    then
        UE_SYNC=0
        echo "Basic-Sim UE: oaitun_ue1 is DOWN and/or NOT CONFIGURED"
    else
        echo "Basic-Sim UE: oaitun_ue1 is UP and CONFIGURED"
    fi
    i="0"
    echo "egrep -c \"Generating RRCConnectionReconfigurationComplete\" /home/ubuntu/tmp/cmake_targets/log/$LOC_UE_LOG_FILE" > $1
    while [ $i -lt 10 ]
    do
        CONNECTED=`ssh -T -o StrictHostKeyChecking=no ubuntu@$2 < $1`
        if [ $CONNECTED -ne 0 ]
        then
            i="100"
        else
            sleep 5
            i=$[$i+1]
        fi
    done
    echo "echo \"free -m\"" > $1
    echo "free -m" >> $1
    ssh -T -o StrictHostKeyChecking=no ubuntu@$2 < $1
    rm $1
    if [ $i -lt 50 ]
    then
        UE_SYNC=0
        echo "Basic-Sim UE: UE did NOT complete RRC Connection"
    else
        echo "Basic-Sim UE: UE did COMPLETE RRC Connection"
    fi
}

function get_ue_ip_addr {
    local LOC_IF_ID=$3
    echo "ifconfig oaitun_ue${LOC_IF_ID} | egrep \"inet addr\" | sed -e 's#^.*inet addr:##' -e 's#  P-t-P:.*\$##'" > $1
    UE_IP_ADDR=`ssh -T -o StrictHostKeyChecking=no ubuntu@$2 < $1`
    echo "Test UE${LOC_IF_ID} IP Address is : $UE_IP_ADDR"
    rm $1
}

function get_ue_mbms_ip_addr {
    local LOC_IF_ID=$3
    echo "ifconfig oaitun_uem${LOC_IF_ID} | egrep \"inet addr\" | sed -e 's#^.*inet addr:##' -e 's#  P-t-P:.*\$##'" > $1
    UE_IP_ADDR=`ssh -T -o StrictHostKeyChecking=no ubuntu@$2 < $1`
    echo "Test UE${LOC_IF_ID} MBMS IP Address is : $UE_IP_ADDR"
    rm $1
}

function get_enb_noS1_ip_addr {
    echo "ifconfig oaitun_enb1 | egrep \"inet addr\" | sed -e 's#^.*inet addr:##' -e 's#  P-t-P:.*\$##'" > $1
    ENB_IP_ADDR=`ssh -T -o StrictHostKeyChecking=no ubuntu@$2 < $1`
    echo "Test eNB IP Address is : $ENB_IP_ADDR"
    rm $1
}

function get_enb_mbms_noS1_ip_addr {
    echo "ifconfig oaitun_enm1 | egrep \"inet addr\" | sed -e 's#^.*inet addr:##' -e 's#  P-t-P:.*\$##'" > $1
    ENB_IP_ADDR=`ssh -T -o StrictHostKeyChecking=no ubuntu@$2 < $1`
    echo "Test eNB MBMS IP Address is : $ENB_IP_ADDR"
    rm $1
}

function ping_ue_ip_addr {
    local LOC_FG_OR_BG=$5
    echo "echo \"COMMAND IS: ping -c 20 $3\" > $4" > $1
    echo "echo \"ping -c 20 $3\"" >> $1
    if [ $LOC_FG_OR_BG -eq 0 ]
    then
        echo "ping -c 20 $UE_IP_ADDR >> $4 2>&1" >> $1
        echo "tail -3 $4" >> $1
    else
        echo "nohup ping -c 20 $UE_IP_ADDR >> $4 &" >> $1
    fi
    ssh -T -o StrictHostKeyChecking=no ubuntu@$2 < $1
    rm -f $1
}

function ping_epc_ip_addr {
    local LOC_IF_ID=$5
    local LOC_FG_OR_BG=$6
    echo "echo \"COMMAND IS: ping -I oaitun_ue${LOC_IF_ID} -c 20 $3\" > $4" > $1
    echo "echo \"ping -I oaitun_ue${LOC_IF_ID} -c 20 $3\"" >> $1
    if [ $LOC_FG_OR_BG -eq 0 ]
    then
        echo "ping -I oaitun_ue${LOC_IF_ID} -c 20 $3 >> $4 2>&1" >> $1
        echo "tail -3 $4" >> $1
    else
        echo "nohup ping -I oaitun_ue${LOC_IF_ID} -c 20 $3 >> $4 &" >> $1
    fi
    ssh -T -o StrictHostKeyChecking=no ubuntu@$2 < $1
    rm -f $1
}

function ping_enb_ip_addr {
    local LOC_FG_OR_BG=$5
    echo "echo \"COMMAND IS: ping -I oaitun_enb1 -c 20 $3\" > $4" > $1
    echo "echo \"ping -I oaitun_enb1 -c 20 $3\"" >> $1
    if [ $LOC_FG_OR_BG -eq 0 ]
    then
        echo "ping -I oaitun_enb1 -c 20 $3 >> $4 2>&1" >> $1
        echo "tail -3 $4" >> $1
    else
        echo "nohup ping -I oaitun_enb1 -c 20 $3 >> $4 &" >> $1
    fi
    ssh -T -o StrictHostKeyChecking=no ubuntu@$2 < $1
    rm -f $1
}

function check_ping_result {
    local LOC_PING_FILE=$1
    local LOC_NB_PINGS=$2
    if [ -f $LOC_PING_FILE ]
    then
        local FILE_COMPLETE=`egrep -c "ping statistics" $LOC_PING_FILE`
        if [ $FILE_COMPLETE -eq 0 ]
        then
            PING_STATUS=-1
            echo "ping file incomplete"
        else
            local ALL_PACKET_RECEIVED=`egrep -c "$LOC_NB_PINGS received" $LOC_PING_FILE`
            if [ $ALL_PACKET_RECEIVED -eq 1 ]
            then
                echo "got all ping packets"
            else
                LOC_NB_PINGS=$[$2-1]
                ALL_PACKET_RECEIVED=`egrep -c "$LOC_NB_PINGS received" $LOC_PING_FILE`
                if [ $ALL_PACKET_RECEIVED -eq 1 ]
                then
                    echo "got almost all ping packets"
                else
                    echo "got NOT all ping packets"
                    PING_STATUS=-1
                fi
            fi
        fi
    else
        echo "ping file not present"
        PING_STATUS=-1
    fi
}


function check_ra_result {
    local LOC_GNB_LOG=$1
    local LOC_UE_LOG=$2

    #if log files exist
    if [ -f $LOC_GNB_LOG ] && [ -f $LOC_UE_LOG ]
    then

        #gNB RA test
        #console check
        echo "Checking gNB Log for RA success"
        egrep "\[RAPROC\] PUSCH with TC_RNTI (.+) received correctly" $1
        #script check
        local GNB_COMPLETE=`egrep -c "\[RAPROC\] PUSCH with TC_RNTI (.+) received correctly" $1`

        #UE RA test
        #console check
        echo 'Checking UE Log for RA success'
        egrep "\[RAPROC\] RA procedure succeeded" $2
        #script check
        local UE_COMPLETE=`egrep -c "\[RAPROC\] RA procedure succeeded" $2`

        #generate status
        if [ $GNB_COMPLETE -eq 0 ] || [ $UE_COMPLETE -eq 0 ]
        then
            RA_STATUS=-1
            echo "RA test FAILED, could not find the markers"
        fi
    #case where log files do not exist
    else
        echo "RA test log files not present"
        RA_STATUS=-1        
    fi

}

# In DL: iperf server should be on UE side
#                     -B oaitun_ue{j}-IP-Addr
#        iperf client should be on EPC (S1) or eNB (noS1) side
#                     -c oaitun_ue{j}-IP-Addr -B oaitun_enb1-IP-Addr (in noS1)
# In UL: iperf server should be on EPC (S1) or eNB (noS1) side
#                     -B oaitun_enb1-IP-Addr
#        iperf client should be on UE side
#                     -c oaitun_enb1-IP-Addr -B oaitun_ue{j}-IP-Addr (in noS1)
function generic_iperf {
    local LOC_ISERVER_CMD=$1
    local LOC_ISERVER_IP=$2
    local LOC_ISERVER_BOND_IP=$3
    local LOC_ICLIENT_CMD=$4
    local LOC_ICLIENT_IP=$5
    local LOC_ICLIENT_BOND_IP=$6
    local LOC_REQ_BANDWIDTH=$7
    local LOC_BASE_LOG_FILE=$8
    local LOC_PORT_ID=$[$9+5001]
    local LOC_FG_OR_BG=${10}
    # By default the requested bandwidth is in Mbits/sec
    if [[ $LOC_REQ_BANDWIDTH =~ .*K.* ]]
    then
        local IPERF_FORMAT="-fk"
        local FORMATTED_REQ_BW=$LOC_REQ_BANDWIDTH
    else
        local IPERF_FORMAT="-fm"
        local FORMATTED_REQ_BW=${LOC_REQ_BANDWIDTH}"M"
    fi
    # Starting Iperf Server
    echo "iperf -B ${LOC_ISERVER_BOND_IP} -u -s -i 1 ${IPERF_FORMAT} -p ${LOC_PORT_ID}"
    echo "nohup iperf -B ${LOC_ISERVER_BOND_IP} -u -s -i 1 ${IPERF_FORMAT} -p ${LOC_PORT_ID} > ${LOC_BASE_LOG_FILE}_server.txt 2>&1 &" > ${LOC_ISERVER_CMD}
    ssh -T -o StrictHostKeyChecking=no ubuntu@${LOC_ISERVER_IP} < ${LOC_ISERVER_CMD}
    rm ${LOC_ISERVER_CMD}

    # Starting Iperf Client
    echo "iperf -c ${LOC_ISERVER_BOND_IP} -u -t 30 -b ${FORMATTED_REQ_BW} -i 1 ${IPERF_FORMAT} -B ${LOC_ICLIENT_BOND_IP} -p ${LOC_PORT_ID}"
    echo "echo \"COMMAND IS: iperf -c ${LOC_ISERVER_BOND_IP} -u -t 30 -b ${FORMATTED_REQ_BW} -i 1 ${IPERF_FORMAT} -B ${LOC_ICLIENT_BOND_IP} -p ${LOC_PORT_ID}\" > ${LOC_BASE_LOG_FILE}_client.txt" > ${LOC_ICLIENT_CMD}
    if [ $LOC_FG_OR_BG -eq 0 ]
    then
        echo "iperf -c ${LOC_ISERVER_BOND_IP} -u -t 30 -b ${FORMATTED_REQ_BW} -i 1 ${IPERF_FORMAT} -B ${LOC_ICLIENT_BOND_IP} -p ${LOC_PORT_ID} >> ${LOC_BASE_LOG_FILE}_client.txt 2>&1" >> ${LOC_ICLIENT_CMD}
        echo "tail -3 ${LOC_BASE_LOG_FILE}_client.txt | grep -v datagram" >> ${LOC_ICLIENT_CMD}
    else
        echo "nohup iperf -c ${LOC_ISERVER_BOND_IP} -u -t 30 -b ${FORMATTED_REQ_BW} -i 1 ${IPERF_FORMAT} -B ${LOC_ICLIENT_BOND_IP} -p ${LOC_PORT_ID} >> ${LOC_BASE_LOG_FILE}_client.txt 2>&1 &" >> ${LOC_ICLIENT_CMD}
    fi
    ssh -T -o StrictHostKeyChecking=no ubuntu@${LOC_ICLIENT_IP} < ${LOC_ICLIENT_CMD}
    rm -f ${LOC_ICLIENT_CMD}

    # Stopping Iperf Server
    if [ $LOC_FG_OR_BG -eq 0 ]
    then
        echo "killall --signal SIGKILL iperf"
        echo "killall --signal SIGKILL iperf" > ${LOC_ISERVER_CMD}
        ssh -T -o StrictHostKeyChecking=no ubuntu@${LOC_ISERVER_IP} < ${LOC_ISERVER_CMD}
        rm ${LOC_ISERVER_CMD}
    fi
}

function check_iperf {
    local LOC_BASE_LOG=$1
    local LOC_REQ_BW=`echo $2 | sed -e "s#K##"`
    local LOC_REQ_BW_MINUS_ONE=`echo "$LOC_REQ_BW - 1" | bc -l`
    local LOC_REQ_BW_MINUS_TWO=`echo "$LOC_REQ_BW - 2" | bc -l`
    local LOC_REQ_BW_MINUS_THREE=`echo "$LOC_REQ_BW - 3" | bc -l`
    local LOC_IS_DL=`echo $LOC_BASE_LOG | grep -c _dl`
    local LOC_IS_BASIC_SIM=`echo $LOC_BASE_LOG | grep -c basic_sim`
    local LOC_IS_RF_SIM=`echo $LOC_BASE_LOG | grep -c rf_sim`
    local LOC_IS_NR=`echo $LOC_BASE_LOG | grep -c _106prb`
    if [ -f ${LOC_BASE_LOG}_client.txt ]
    then
        local FILE_COMPLETE=`egrep -c "Server Report" ${LOC_BASE_LOG}_client.txt`
        if [ $FILE_COMPLETE -eq 0 ]
        then
            IPERF_STATUS=-1
            echo "File Report not found"
        else
            if [ `egrep -c "Mbits/sec" ${LOC_BASE_LOG}_client.txt` -ne 0 ]
            then
                local EFFECTIVE_BANDWIDTH=`tail -n3 ${LOC_BASE_LOG}_client.txt | egrep "Mbits/sec" | sed -e "s#^.*MBytes *##" -e "s#sec.*#sec#"`
                local BW_PREFIX="M"
            fi
            if [ `egrep -c "Kbits/sec" ${LOC_BASE_LOG}_client.txt` -ne 0 ]
            then
                local EFFECTIVE_BANDWIDTH=`tail -n3 ${LOC_BASE_LOG}_client.txt | egrep "Kbits/sec" | sed -e "s#^.*KBytes *##" -e "s#sec.*#sec#"`
                local BW_PREFIX="K"
            fi
            if [ $LOC_IS_DL -eq 1 ] && [ $LOC_IS_BASIC_SIM -eq 1 ]
            then
                if [[ $EFFECTIVE_BANDWIDTH =~ .*${LOC_REQ_BW}.*${BW_PREFIX}bits.* ]] || [[ $EFFECTIVE_BANDWIDTH =~ .*${LOC_REQ_BW_MINUS_ONE}.*${BW_PREFIX}bits.* ]] || [[ $EFFECTIVE_BANDWIDTH =~ .*${LOC_REQ_BW_MINUS_TWO}.*${BW_PREFIX}bits.* ]] || [[ $EFFECTIVE_BANDWIDTH =~ .*${LOC_REQ_BW_MINUS_THREE}.*${BW_PREFIX}bits.* ]]
                then
                    echo "got requested DL bandwidth: $EFFECTIVE_BANDWIDTH"
                else
                    echo "got LESS than requested DL bandwidth: $EFFECTIVE_BANDWIDTH"
                    IPERF_STATUS=-1
                fi
            else
                if [[ $EFFECTIVE_BANDWIDTH =~ .*${LOC_REQ_BW}.*${BW_PREFIX}bits.* ]] || [[ $EFFECTIVE_BANDWIDTH =~ .*${LOC_REQ_BW_MINUS_ONE}.*${BW_PREFIX}bits.* ]]
                then
                    if [ $LOC_IS_DL -eq 1 ]
                    then
                        echo "got requested DL bandwidth: $EFFECTIVE_BANDWIDTH"
                    else
                        echo "got requested UL bandwidth: $EFFECTIVE_BANDWIDTH"
                    fi
                else
                    echo "got LESS than requested DL bandwidth: $EFFECTIVE_BANDWIDTH"
                    IPERF_STATUS=-1
                fi
            fi
        fi
    else
        IPERF_STATUS=-1
        echo "File not found"
    fi
}

function terminate_enb_ue_basic_sim {
    # mode = 0 : eNB + UE or gNB and NR-UE
    # mode = 1 : eNB or gNB
    # mode = 2 : UE or NR-UE
    local LOC_MODE=$3
    echo "NB_OAI_PROCESSES=\`ps -aux | grep modem | grep -v grep | grep -c softmodem\`" > $1
    if [ $LOC_MODE -eq 0 ] || [ $LOC_MODE -eq 1 ]
    then
        echo "if [ \$NB_OAI_PROCESSES -ne 0 ]; then echo \"sudo killall -r --signal SIGINT .*-softmodem\"; fi" >> $1
        echo "if [ \$NB_OAI_PROCESSES -ne 0 ]; then sudo killall -r --signal SIGINT .*-softmodem; fi" >> $1
        echo "if [ \$NB_OAI_PROCESSES -ne 0 ]; then sleep 5; fi" >> $1
        echo "echo \"ps -aux | grep softmodem\"" >> $1
        echo "ps -aux | grep softmodem | grep -v grep" >> $1
        echo "NB_OAI_PROCESSES=\`ps -aux | grep modem | grep -v grep | grep -c softmodem\`" >> $1
        echo "if [ \$NB_OAI_PROCESSES -ne 0 ]; then echo \"sudo killall -r --signal SIGKILL .*-softmodem\"; fi" >> $1
        echo "if [ \$NB_OAI_PROCESSES -ne 0 ]; then sudo killall -r --signal SIGKILL .*-softmodem; fi" >> $1
    fi
    if [ $LOC_MODE -eq 0 ] || [ $LOC_MODE -eq 2 ]
    then
        echo "if [ \$NB_OAI_PROCESSES -ne 0 ]; then echo \"sudo killall -r --signal SIGKILL .*-uesoftmodem\"; fi" >> $1
        echo "if [ \$NB_OAI_PROCESSES -ne 0 ]; then sudo killall -r --signal SIGKILL .*-uesoftmodem; fi" >> $1
        echo "if [ \$NB_OAI_PROCESSES -ne 0 ]; then sleep 5; fi" >> $1
    fi
    echo "echo \"ps -aux | grep softmodem\"" >> $1
    echo "ps -aux | grep softmodem | grep -v grep" >> $1
    ssh -T -o StrictHostKeyChecking=no ubuntu@$2 < $1
    rm -f $1
}

function recover_core_dump {
    local IS_SEG_FAULT=`egrep -ic "segmentation fault" $3`
    if [ $IS_SEG_FAULT -ne 0 ]
    then
        local TC=`echo $3 | sed -e "s#^.*enb_##" -e "s#Hz.*#Hz#"`
        echo "Segmentation fault detected on enb -> recovering core dump"
        echo "cd /home/ubuntu/tmp/cmake_targets/ran_build/build/" > $1
        echo "sync" >> $1
        echo "sudo tar -cjhf basic-simulator-enb-core-${TC}.bz2 core lte-softmodem *.so ci-lte-basic-sim.conf my-lte-softmodem-run.sh" >> $1
        echo "sudo rm core" >> $1
        echo "rm ci-lte-basic-sim.conf" >> $1
        echo "sync" >> $1
        ssh -T -o StrictHostKeyChecking=no ubuntu@$2 < $1
        scp -o StrictHostKeyChecking=no ubuntu@$VM_IP_ADDR:/home/ubuntu/tmp/cmake_targets/ran_build/build/basic-simulator-enb-core-${TC}.bz2 $4
        rm -f $1
    fi
}

function full_terminate {
    echo "############################################################"
    echo "Terminate enb/ue simulators"
    echo "############################################################"
    terminate_enb_ue_basic_sim $VM_CMDS $VM_IP_ADDR 0
    scp -o StrictHostKeyChecking=no ubuntu@$VM_IP_ADDR:/home/ubuntu/tmp/cmake_targets/log/$CURRENT_ENB_LOG_FILE $ARCHIVES_LOC
    scp -o StrictHostKeyChecking=no ubuntu@$VM_IP_ADDR:/home/ubuntu/tmp/cmake_targets/log/$CURRENT_UE_LOG_FILE $ARCHIVES_LOC
    recover_core_dump $VM_CMDS $VM_IP_ADDR $ARCHIVES_LOC/$CURRENT_ENB_LOG_FILE $ARCHIVES_LOC
    sleep 10
}

function full_basic_sim_destroy {
    if [ $KEEP_VM_ALIVE -eq 0 ]
    then
        echo "############################################################"
        echo "Destroying VMs"
        echo "############################################################"
        uvt-kvm destroy $VM_NAME
        ssh-keygen -R $VM_IP_ADDR
        if [ -e $JENKINS_WKSP/flexran/flexran_build_complete.txt ]
        then
            uvt-kvm destroy $FLEXRAN_CTL_VM_NAME
            ssh-keygen -R $FLEXRAN_CTL_VM_IP_ADDR
        fi
    fi
}

function install_epc_on_vm {
    local LOC_EPC_VM_NAME=$1
    local LOC_EPC_VM_CMDS=$2

    if [ -d /opt/ltebox-archives/ ]
    then
        # Checking if all ltebox archives are available to run ltebx epc on a brand new VM
        if [ -f /opt/ltebox-archives/ltebox_2.2.70_16_04_amd64.deb ] && [ -f /opt/ltebox-archives/etc-conf.zip ] && [ -f /opt/ltebox-archives/hss-sim-develop.zip ]
        then
            echo "############################################################"
            echo "Test EPC on VM ($EPC_VM_NAME) will be using ltebox"
            echo "############################################################"
            LTEBOX=1
        fi
    fi
    # Here we could have other types of EPC detection

    # Do we need to start the EPC VM
    echo "EPC_VM_CMD_FILE     = $LOC_EPC_VM_CMDS"
    IS_EPC_VM_ALIVE=`uvt-kvm list | grep -c $LOC_EPC_VM_NAME`
    if [ $IS_EPC_VM_ALIVE -eq 0 ]
    then
        echo "############################################################"
        echo "Creating test EPC VM ($LOC_EPC_VM_NAME) on Ubuntu Cloud Image base"
        echo "############################################################"
        acquire_vm_create_lock
        uvt-kvm create $LOC_EPC_VM_NAME release=$VM_OSREL --unsafe-caching
        echo "Waiting for VM to be started"
        uvt-kvm wait $LOC_EPC_VM_NAME --insecure
        release_vm_create_lock
    else
        echo "Waiting for VM to be started"
        uvt-kvm wait $LOC_EPC_VM_NAME --insecure
    fi

    local LOC_EPC_VM_IP_ADDR=`uvt-kvm ip $LOC_EPC_VM_NAME`

    echo "$LOC_EPC_VM_NAME has for IP addr = $LOC_EPC_VM_IP_ADDR"
    [ -f /etc/apt/apt.conf.d/01proxy ] && scp -o StrictHostKeyChecking=no /etc/apt/apt.conf.d/01proxy ubuntu@$LOC_EPC_VM_IP_ADDR:/home/ubuntu

    # ltebox specific actions (install and start)
    LTE_BOX_TO_INSTALL=1
    if [ $LTEBOX -eq 1 ]
    then
        echo "ls -ls /opt/ltebox/tools/start_ltebox" > $LOC_EPC_VM_CMDS
        RESPONSE=`ssh -T -o StrictHostKeyChecking=no ubuntu@$LOC_EPC_VM_IP_ADDR < $LOC_EPC_VM_CMDS`
        NB_EXES=`echo $RESPONSE | grep -c ltebox`
        if [ $NB_EXES -eq 1 ]; then LTE_BOX_TO_INSTALL=0; fi
    fi

    if [ $LTEBOX -eq 1 ] && [ $LTE_BOX_TO_INSTALL -eq 1 ]
    then
        echo "############################################################"
        echo "Copying ltebox archives into EPC VM ($LOC_EPC_VM_NAME)" 
        echo "############################################################"
        scp -o StrictHostKeyChecking=no /opt/ltebox-archives/ltebox_2.2.70_16_04_amd64.deb ubuntu@$LOC_EPC_VM_IP_ADDR:/home/ubuntu
        scp -o StrictHostKeyChecking=no /opt/ltebox-archives/etc-conf.zip ubuntu@$LOC_EPC_VM_IP_ADDR:/home/ubuntu
        scp -o StrictHostKeyChecking=no /opt/ltebox-archives/hss-sim-develop.zip ubuntu@$LOC_EPC_VM_IP_ADDR:/home/ubuntu

        echo "############################################################"
        echo "Install EPC on EPC VM ($LOC_EPC_VM_NAME)"
        echo "############################################################"
        echo "[ -f 01proxy ] && sudo cp 01proxy /etc/apt/apt.conf.d/" > $LOC_EPC_VM_CMDS
        echo "touch /home/ubuntu/.hushlogin" >> $LOC_EPC_VM_CMDS
        echo "echo \"sudo apt-get --yes --quiet install zip openjdk-8-jre libconfuse-dev libreadline-dev liblog4c-dev libgcrypt-dev libsctp-dev python2.7 python2.7-dev iperf\"" >> $LOC_EPC_VM_CMDS
        echo "sudo apt-get update > zip-install.txt 2>&1" >> $LOC_EPC_VM_CMDS
        echo "sudo apt-get --yes install zip openjdk-8-jre libconfuse-dev libreadline-dev liblog4c-dev libgcrypt-dev libsctp-dev python2.7 python2.7-dev iperf >> zip-install.txt 2>&1" >> $LOC_EPC_VM_CMDS

        # Installing HSS
        echo "echo \"cd /opt\"" >> $LOC_EPC_VM_CMDS
        echo "cd /opt" >> $LOC_EPC_VM_CMDS
        echo "echo \"sudo unzip -qq /home/ubuntu/hss-sim-develop.zip\"" >> $LOC_EPC_VM_CMDS
        echo "sudo unzip -qq /home/ubuntu/hss-sim-develop.zip" >> $LOC_EPC_VM_CMDS
        echo "echo \"cd /opt/hss_sim0609\"" >> $LOC_EPC_VM_CMDS
        echo "cd /opt/hss_sim0609" >> $LOC_EPC_VM_CMDS

        # Installing ltebox
        echo "echo \"cd /home/ubuntu\"" >> $LOC_EPC_VM_CMDS
        echo "cd /home/ubuntu" >> $LOC_EPC_VM_CMDS
        echo "echo \"sudo dpkg -i ltebox_2.2.70_16_04_amd64.deb \"" >> $LOC_EPC_VM_CMDS
        echo "sudo dpkg -i ltebox_2.2.70_16_04_amd64.deb >> zip-install.txt 2>&1" >> $LOC_EPC_VM_CMDS

        echo "echo \"cd /opt/ltebox/etc/\"" >> $LOC_EPC_VM_CMDS
        echo "cd /opt/ltebox/etc/" >> $LOC_EPC_VM_CMDS
        echo "echo \"sudo unzip -qq -o /home/ubuntu/etc-conf.zip\"" >> $LOC_EPC_VM_CMDS
        echo "sudo unzip -qq -o /home/ubuntu/etc-conf.zip" >> $LOC_EPC_VM_CMDS
        echo "sudo sed -i  -e 's#EPC_VM_IP_ADDRESS#$LOC_EPC_VM_IP_ADDR#' gw.conf" >> $LOC_EPC_VM_CMDS
        echo "sudo sed -i  -e 's#EPC_VM_IP_ADDRESS#$LOC_EPC_VM_IP_ADDR#' mme.conf" >> $LOC_EPC_VM_CMDS

        ssh -T -o StrictHostKeyChecking=no ubuntu@$LOC_EPC_VM_IP_ADDR < $LOC_EPC_VM_CMDS
        rm -f $LOC_EPC_VM_CMDS
    fi
}

function add_user_to_epc_lists {
    local LOC_EPC_VM_CMDS=$1
    local LOC_EPC_VM_IP_ADDR=$2
    local LOC_NB_USERS=$3
    if [ $LTEBOX -eq 1 ]
    then
        scp -o StrictHostKeyChecking=no $JENKINS_WKSP/ci-scripts/add_user_to_subscriber_list.awk ubuntu@$LOC_EPC_VM_IP_ADDR:/home/ubuntu/
        echo "cd /opt/hss_sim0609" > $LOC_EPC_VM_CMDS
        echo "if [ -e subscriber.data.orig ]; then sudo mv subscriber.data.orig subscriber.data; fi" >> $1
        echo "if [ -e profile.data.orig ]; then sudo mv profile.data.orig profile.data; fi" >> $1
        echo "sudo cp subscriber.data subscriber.data.orig" >> $LOC_EPC_VM_CMDS
        echo "sudo cp profile.data profile.data.orig" >> $LOC_EPC_VM_CMDS
        echo "sudo awk -v num_ues=$LOC_NB_USERS -f /home/ubuntu/add_user_to_subscriber_list.awk subscriber.data.orig > /tmp/subscriber.data" >> $LOC_EPC_VM_CMDS
        echo "sudo awk -v num_ues=$LOC_NB_USERS -f /home/ubuntu/add_user_to_subscriber_list.awk profile.data.orig > /tmp/profile.data" >> $LOC_EPC_VM_CMDS
        echo "sudo cp /tmp/subscriber.data subscriber.data" >> $LOC_EPC_VM_CMDS
        echo "sudo cp /tmp/profile.data profile.data" >> $LOC_EPC_VM_CMDS

        ssh -T -o StrictHostKeyChecking=no ubuntu@$LOC_EPC_VM_IP_ADDR < $LOC_EPC_VM_CMDS
        rm -f $LOC_EPC_VM_CMDS
    fi
}

function start_epc {
    local LOC_EPC_VM_NAME=$1
    local LOC_EPC_VM_CMDS=$2
    local LOC_EPC_VM_IP_ADDR=$3

    if [ $LTEBOX -eq 1 ]
    then
        echo "############################################################"
        echo "Start EPC on EPC VM ($LOC_EPC_VM_NAME)"
        echo "############################################################"
        echo "echo \"cd /opt/hss_sim0609\"" > $LOC_EPC_VM_CMDS
        echo "cd /opt/hss_sim0609" >> $LOC_EPC_VM_CMDS
        echo "sudo rm -f hss.log" >> $LOC_EPC_VM_CMDS
        echo "echo \"screen -dm -S simulated_hss ./starthss_real\"" >> $LOC_EPC_VM_CMDS
        echo "sudo su -c \"screen -dm -S simulated_hss ./starthss_real\"" >> $LOC_EPC_VM_CMDS

        echo "echo \"cd /opt/ltebox/tools/\"" >> $LOC_EPC_VM_CMDS
        echo "cd /opt/ltebox/tools/" >> $LOC_EPC_VM_CMDS
        echo "echo \"sudo ./start_ltebox\"" >> $LOC_EPC_VM_CMDS
        echo "nohup sudo ./start_ltebox > /home/ubuntu/ltebox.txt" >> $LOC_EPC_VM_CMDS
        echo "touch /home/ubuntu/try.txt" >> $LOC_EPC_VM_CMDS
        echo "sudo rm -f /home/ubuntu/*.txt" >> $LOC_EPC_VM_CMDS

        ssh -T -o StrictHostKeyChecking=no ubuntu@$LOC_EPC_VM_IP_ADDR < $LOC_EPC_VM_CMDS
        rm -f $LOC_EPC_VM_CMDS

        i="0"
        echo "ifconfig tun5 | egrep -c \"inet addr\"" > $LOC_EPC_VM_CMDS
        while [ $i -lt 10 ]
        do
            sleep 2
            CONNECTED=`ssh -T -o StrictHostKeyChecking=no ubuntu@$LOC_EPC_VM_IP_ADDR < $LOC_EPC_VM_CMDS`
            if [ $CONNECTED -eq 1 ]
            then
                i="100"
            else
                i=$[$i+1]
            fi
        done
        rm $LOC_EPC_VM_CMDS
        if [ $i -lt 50 ]
        then
            echo "Problem w/ starting ltebox EPC"
            echo "TEST_KO" > $ARCHIVES_LOC/test_final_status.log
            exit -1
        fi
    fi

    # HERE ADD ANY INSTALL ACTIONS FOR ANOTHER EPC

}

function retrieve_real_epc_ip_addr {
    local LOC_EPC_VM_NAME=$1
    local LOC_EPC_VM_CMDS=$2
    local LOC_EPC_VM_IP_ADDR=$3

    if [[ "$EPC_IPADDR" == "" ]]
    then
        if [ $LTEBOX -eq 1 ]
        then
            # in our configuration file, we are using pool 5
            echo "ifconfig tun5 | egrep \"inet addr\" | sed -e 's#^.*inet addr:##' -e 's#  P-t-P:.*\$##'" > $LOC_EPC_VM_CMDS
            REAL_EPC_IP_ADDR=`ssh -T -o StrictHostKeyChecking=no ubuntu@$LOC_EPC_VM_IP_ADDR < $LOC_EPC_VM_CMDS`
            rm $LOC_EPC_VM_CMDS
        fi
    else
        REAL_EPC_IP_ADDR=$EPC_TUN_IPADDR
    fi
    echo "EPC IP Address     is : $REAL_EPC_IP_ADDR"
}

function terminate_epc {
    if [ $LTEBOX -eq 1 ]
    then
        echo "echo \"cd /opt/ltebox/tools\"" > $1
        echo "cd /opt/ltebox/tools" >> $1
        echo "echo \"sudo ./stop_ltebox\"" >> $1
        echo "sudo ./stop_ltebox" >> $1
        echo "echo \"sudo killall --signal SIGKILL hss_sim\"" >> $1
        echo "sudo killall --signal SIGKILL hss_sim" >> $1
        ssh -T -o StrictHostKeyChecking=no ubuntu@$2 < $1
        rm $1
    fi
}

function start_flexran_ctrl {
    echo "cd /home/ubuntu/tmp" > $1
    echo "if [ -f cmake_targets/log/flexran_ctl_run.log ]; then rm -f cmake_targets/log/flexran_ctl_run.log cmake_targets/log/flexran_ctl_query*.log; fi" >> $1
    echo "echo \" sudo build/rt_controller -c log_config/basic_log\"" >> $1
    echo "nohup sudo build/rt_controller -c log_config/basic_log > cmake_targets/log/flexran_ctl_run.log 2>&1 &" >> $1
    ssh -T -o StrictHostKeyChecking=no ubuntu@$2 < $1
    rm $1
    sleep 10
}

function stop_flexran_ctrl {
    echo "echo \"sudo killall --signal SIGKILL rt_controller\"" > $1
    echo "sudo killall --signal SIGKILL rt_controller" > $1
    ssh -T -o StrictHostKeyChecking=no ubuntu@$2 < $1
    rm $1
    sleep 2
}

function query_flexran_ctrl_status {
    local LOC_MESSAGE=$3
    echo "cd /home/ubuntu/tmp" > $1
    echo "echo \"------------------------------------------------------------\" > cmake_targets/log/flexran_ctl_query_${LOC_MESSAGE}.log" >> $1
    echo "echo \"LOG_NAME: $LOC_MESSAGE\" >> cmake_targets/log/flexran_ctl_query_${LOC_MESSAGE}.log" >> $1
    echo "echo \"------------------------------------------------------------\" >> cmake_targets/log/flexran_ctl_query_${LOC_MESSAGE}.log" >> $1
    echo "curl http://localhost:9999/stats | jq '.' | tee -a cmake_targets/log/flexran_ctl_query_${LOC_MESSAGE}.log" >> $1
    ssh -T -o StrictHostKeyChecking=no ubuntu@$2 < $1
    rm $1
}

function build_ue_on_separate_folder {
    echo "mkdir tmp-ue" > $1
    echo "cd tmp-ue" >> $1
    echo "echo \"unzip -qq -DD ../localZip.zip\"" >> $1
    echo "unzip -qq -DD ../localZip.zip" >> $1
    echo "echo \"source oaienv\"" >> $1
    echo "source oaienv" >> $1
    echo "cd cmake_targets/" >> $1
    echo "mkdir log" >> $1
    echo "chmod 777 log" >> $1
    echo "echo \"./build_oai --UE \"" >> $1
    echo "./build_oai --UE > log/ue-build.txt 2>&1" >> $1
    echo "cd tools" >> $1
    echo "sudo ifconfig lo: 127.0.0.2 netmask 255.0.0.0 up" >> $1
    echo "sudo chmod 666 /etc/iproute2/rt_tables" >> $1
    echo "source init_nas_s1 UE" >> $1
    echo "ifconfig" >> $1
    ssh -T -o StrictHostKeyChecking=no ubuntu@$2 < $1
    rm -f $1
}

function start_l2_sim_enb {
    local LOC_ENB_VM_IP_ADDR=$2
    local LOC_EPC_IP_ADDR=$3
    local LOC_UE_VM_IP_ADDR=$4
    local LOC_LOG_FILE=$5
    local LOC_NB_RBS=$6
    local LOC_CONF_FILE=$7
    # 1 is with S1 and 0 without S1 aka noS1
    local LOC_S1_CONFIGURATION=$8
    echo "cd /home/ubuntu/tmp" > $1
    echo "echo \"sudo apt-get --yes --quiet install daemon \"" >> $1
    echo "sudo apt-get --yes install daemon >> /home/ubuntu/tmp/cmake_targets/log/daemon-install.txt 2>&1" >> $1
    echo "echo \"source oaienv\"" >> $1
    echo "source oaienv" >> $1
    echo "cd ci-scripts/conf_files/" >> $1
    echo "cp $LOC_CONF_FILE ci-$LOC_CONF_FILE" >> $1
    echo "sed -i -e 's#N_RB_DL.*=.*;#N_RB_DL                                         = $LOC_NB_RBS;#' -e 's#CI_MME_IP_ADDR#$LOC_EPC_IP_ADDR#' -e 's#CI_ENB_IP_ADDR#$LOC_ENB_VM_IP_ADDR#' -e 's#CI_UE_IP_ADDR#$LOC_UE_VM_IP_ADDR#' ci-$LOC_CONF_FILE" >> $1
    echo "echo \"grep N_RB_DL ci-$LOC_CONF_FILE\"" >> $1
    echo "grep N_RB_DL ci-$LOC_CONF_FILE | sed -e 's#N_RB_DL.*=#N_RB_DL =#'" >> $1
    echo "echo \"cd /home/ubuntu/tmp/cmake_targets/ran_build/build/\"" >> $1
    echo "sudo chmod 777 /home/ubuntu/tmp/cmake_targets/ran_build/build/" >> $1
    echo "cd /home/ubuntu/tmp/cmake_targets/ran_build/build/" >> $1
    if [ $LOC_S1_CONFIGURATION -eq 0 ]
    then
        echo "echo \"ulimit -c unlimited && ./lte-softmodem -O /home/ubuntu/tmp/ci-scripts/conf_files/ci-$LOC_CONF_FILE --log_config.global_log_options level,nocolor --noS1\" > ./my-lte-softmodem-run.sh " >> $1
    else
        echo "echo \"ulimit -c unlimited && ./lte-softmodem -O /home/ubuntu/tmp/ci-scripts/conf_files/ci-$LOC_CONF_FILE --log_config.global_log_options level,nocolor \" > ./my-lte-softmodem-run.sh " >> $1
    fi
    echo "chmod 775 ./my-lte-softmodem-run.sh" >> $1
    echo "cat ./my-lte-softmodem-run.sh" >> $1
    echo "if [ -e /home/ubuntu/tmp/cmake_targets/log/$LOC_LOG_FILE ]; then sudo sudo rm -f /home/ubuntu/tmp/cmake_targets/log/$LOC_LOG_FILE; fi" >> $1
    echo "sudo -E daemon --inherit --unsafe --name=enb_daemon --chdir=/home/ubuntu/tmp/cmake_targets/ran_build/build/ -o /home/ubuntu/tmp/cmake_targets/log/$LOC_LOG_FILE ./my-lte-softmodem-run.sh" >> $1

    ssh -T -o StrictHostKeyChecking=no ubuntu@$LOC_ENB_VM_IP_ADDR < $1
    rm $1

    local i="0"
    echo "egrep -c \"Waiting for PHY_config_req\" /home/ubuntu/tmp/cmake_targets/log/$LOC_LOG_FILE" > $1
    while [ $i -lt 10 ]
    do
        sleep 5
        CONNECTED=`ssh -T -o StrictHostKeyChecking=no ubuntu@$LOC_ENB_VM_IP_ADDR < $1`
        if [ $CONNECTED -ne 0 ]
        then
            i="100"
        else
            i=$[$i+1]
        fi
    done
    echo "echo \"free -m\"" > $1
    echo "free -m" >> $1
    ssh -T -o StrictHostKeyChecking=no ubuntu@$LOC_ENB_VM_IP_ADDR < $1
    rm $1
    ENB_SYNC=1
    if [ $i -lt 50 ]
    then
        ENB_SYNC=0
        echo "L2-SIM eNB is NOT sync'ed: process still alive?"
    else
        echo "L2-SIM eNB is sync'ed: waiting for UE(s) to connect"
    fi
    if [ $LOC_S1_CONFIGURATION -eq 0 ]
    then
        echo "ifconfig oaitun_enb1 | egrep -c \"inet addr\"" > $1
        # Checking oaitun_enb1 interface has now an IP address
        i="0"
        while [ $i -lt 10 ]
        do
            CONNECTED=`ssh -T -o StrictHostKeyChecking=no ubuntu@$LOC_ENB_VM_IP_ADDR < $1`
            if [ $CONNECTED -eq 1 ]
            then
                i="100"
            else
                i=$[$i+1]
                sleep 5
            fi
        done
        rm $1
        if [ $i -lt 50 ]
        then
            ENB_SYNC=0
            echo "L2-SIM eNB oaitun_enb1 is DOWN or NOT CONFIGURED"
        else
            echo "L2-SIM eNB oaitun_enb1 is UP and CONFIGURED"
        fi
    fi
    sleep 10
}

function add_ue_l2_sim_ue {
    local LOC_UE_VM_IP_ADDR=$2
    local LOC_NB_UES=$3
    echo "cd /home/ubuntu/tmp/" > $1
    echo "source oaienv" >> $1
    if [ $LOC_NB_UES -gt 1 ]
    then
        echo "echo \"cd openair3/NAS/TOOLS/\"" >> $1
        echo "cd openair3/NAS/TOOLS/" >> $1
        echo "echo \"awk -v num_ues=$LOC_NB_UES -f /home/ubuntu/tmp/ci-scripts/add_user_to_conf_file.awk ue_eurecom_test_sfr.conf > ue_eurecom_test_sfr_multi_ues.conf\"" >> $1
        echo "awk -v num_ues=$LOC_NB_UES -f /home/ubuntu/tmp/ci-scripts/add_user_to_conf_file.awk ue_eurecom_test_sfr.conf > ue_eurecom_test_sfr_multi_ues.conf" >> $1
    fi
    echo "echo \"cd /home/ubuntu/tmp/cmake_targets/ran_build/build/\"" >> $1
    echo "cd /home/ubuntu/tmp/cmake_targets/ran_build/build/" >> $1
    echo "sudo rm -f *.u*" >> $1
    if [ $LOC_NB_UES -eq 1 ]
    then
        echo "echo \"sudo ../../../targets/bin/conf2uedata -c ../../../openair3/NAS/TOOLS/ue_eurecom_test_sfr.conf -o .\"" >> $1
        echo "sudo ../../../targets/bin/conf2uedata -c ../../../openair3/NAS/TOOLS/ue_eurecom_test_sfr.conf -o . > /home/ubuntu/tmp/cmake_targets/log/ue_adapt.txt 2>&1" >> $1
    else
        echo "echo \"sudo ../../../targets/bin/conf2uedata -c ../../../openair3/NAS/TOOLS/ue_eurecom_test_sfr_multi_ues.conf -o .\"" >> $1
        echo "sudo ../../../targets/bin/conf2uedata -c ../../../openair3/NAS/TOOLS/ue_eurecom_test_sfr_multi_ues.conf -o . > /home/ubuntu/tmp/cmake_targets/log/ue_adapt.txt 2>&1" >> $1
    fi

    ssh -T -o StrictHostKeyChecking=no ubuntu@$LOC_UE_VM_IP_ADDR < $1
    rm $1
}

function start_l2_sim_ue {
    local LOC_UE_VM_IP_ADDR=$2
    local LOC_ENB_VM_IP_ADDR=$3
    local LOC_LOG_FILE=$4
    local LOC_CONF_FILE=$5
    local LOC_NB_UES=$6
    # 1 is with S1 and 0 without S1 aka noS1
    local LOC_S1_CONFIGURATION=$7
    echo "echo \"sudo apt-get --yes --quiet install daemon \"" > $1
    echo "sudo apt-get --yes install daemon >> /home/ubuntu/tmp/cmake_targets/log/daemon-install.txt 2>&1" >> $1
    echo "cd /home/ubuntu/tmp/ci-scripts/conf_files/" >> $1
    echo "cp $LOC_CONF_FILE ci-$LOC_CONF_FILE" >> $1
    echo "sed -i -e 's#CI_ENB_IP_ADDR#$LOC_ENB_VM_IP_ADDR#' -e 's#CI_UE_IP_ADDR#$LOC_UE_VM_IP_ADDR#' ci-$LOC_CONF_FILE" >> $1
    echo "echo \"cd /home/ubuntu/tmp/cmake_targets/ran_build/build/\"" >> $1
    echo "sudo chmod 777 /home/ubuntu/tmp/cmake_targets/ran_build/build/" >> $1
    echo "cd /home/ubuntu/tmp/cmake_targets/ran_build/build/" >> $1
    if [ $LOC_S1_CONFIGURATION -eq 0 ]
    then
        echo "echo \"ulimit -c unlimited && ./lte-uesoftmodem -O /home/ubuntu/tmp/ci-scripts/conf_files/ci-$LOC_CONF_FILE --L2-emul 3 --num-ues $LOC_NB_UES --nums_ue_thread 1 --nokrnmod 1 --log_config.global_log_options level,nocolor --noS1\" > ./my-lte-softmodem-run.sh " >> $1
    else
        echo "echo \"ulimit -c unlimited && ./lte-uesoftmodem -O /home/ubuntu/tmp/ci-scripts/conf_files/ci-$LOC_CONF_FILE --L2-emul 3 --num-ues $LOC_NB_UES --nums_ue_thread 1 --nokrnmod 1 --log_config.global_log_options level,nocolor\" > ./my-lte-softmodem-run.sh " >> $1
    fi
    echo "chmod 775 ./my-lte-softmodem-run.sh" >> $1
    echo "cat ./my-lte-softmodem-run.sh" >> $1
    echo "if [ -e /home/ubuntu/tmp/cmake_targets/log/$LOC_LOG_FILE ]; then sudo sudo rm -f /home/ubuntu/tmp/cmake_targets/log/$LOC_LOG_FILE; fi" >> $1
    echo "sudo -E daemon --inherit --unsafe --name=ue_daemon --chdir=/home/ubuntu/tmp/cmake_targets/ran_build/build/ -o /home/ubuntu/tmp/cmake_targets/log/$LOC_LOG_FILE ./my-lte-softmodem-run.sh" >> $1

    ssh -T -o StrictHostKeyChecking=no ubuntu@$LOC_UE_VM_IP_ADDR < $1
    rm $1

    local i="0"
    echo "egrep -c \"Received NFAPI_START_REQ\" /home/ubuntu/tmp/cmake_targets/log/$LOC_LOG_FILE" > $1
    while [ $i -lt 10 ]
    do
        sleep 5
        CONNECTED=`ssh -T -o StrictHostKeyChecking=no ubuntu@$LOC_UE_VM_IP_ADDR < $1`
        if [ $CONNECTED -eq 1 ]
        then
            i="100"
        else
            i=$[$i+1]
        fi
    done
    echo "echo \"free -m\"" > $1
    echo "free -m" >> $1
    ssh -T -o StrictHostKeyChecking=no ubuntu@$LOC_UE_VM_IP_ADDR < $1
    rm $1
    UE_SYNC=1
    if [ $i -lt 50 ]
    then
        UE_SYNC=0
        echo "L2-SIM UE is NOT sync'ed w/ eNB"
        return
    else
        echo "L2-SIM UE is sync'ed w/ eNB"
    fi
    local max_interfaces_to_check=$LOC_NB_UES
    #local max_interfaces_to_check=1
    #if [ $LOC_S1_CONFIGURATION -eq 0 ]; then max_interfaces_to_check=$LOC_NB_UES; fi
    local j="1"
    while [ $j -le $max_interfaces_to_check ]
    do
        echo "ifconfig oaitun_ue${j} | egrep -c \"inet addr\"" > $1
        # Checking oaitun_ue1 interface has now an IP address
        i="0"
        while [ $i -lt 10 ]
        do
            CONNECTED=`ssh -T -o StrictHostKeyChecking=no ubuntu@$LOC_UE_VM_IP_ADDR < $1`
            if [ $CONNECTED -eq 1 ]
            then
                i="100"
            else
                i=$[$i+1]
                sleep 5
            fi
        done
        rm $1
        if [ $i -lt 50 ]
        then
            UE_SYNC=0
            echo "L2-SIM UE oaitun_ue${j} is DOWN or NOT CONFIGURED"
        else
            echo "L2-SIM UE oaitun_ue${j} is UP and CONFIGURED"
        fi
        j=$[$j+1]
    done
    sleep 10
    # for debug
    if [ $LOC_S1_CONFIGURATION -eq 1 ]
    then
        echo "ifconfig" > $1
        ssh -T -o StrictHostKeyChecking=no ubuntu@$LOC_UE_VM_IP_ADDR < $1
        rm $1
    fi
}

function full_l2_sim_destroy {
    if [ $KEEP_VM_ALIVE -eq 0 ]
    then
        echo "############################################################"
        echo "Destroying VMs"
        echo "############################################################"
        uvt-kvm destroy $ENB_VM_NAME
        ssh-keygen -R $ENB_VM_IP_ADDR
        uvt-kvm destroy $UE_VM_NAME
        ssh-keygen -R $UE_VM_IP_ADDR
    fi
}

function start_rf_sim_enb {
    local LOC_ENB_VM_IP_ADDR=$2
    local LOC_EPC_IP_ADDR=$3
    local LOC_LOG_FILE=$4
    local LOC_NB_RBS=$5
    local LOC_CONF_FILE=$6
    # 1 is with S1 and 0 without S1 aka noS1
    local LOC_S1_CONFIGURATION=$7
    echo "cd /home/ubuntu/tmp" > $1
    echo "echo \"sudo apt-get --yes --quiet install daemon \"" >> $1
    echo "sudo apt-get --yes install daemon >> /home/ubuntu/tmp/cmake_targets/log/daemon-install.txt 2>&1" >> $1
    echo "echo \"export RFSIMULATOR=enb\"" >> $1
    echo "export RFSIMULATOR=enb" >> $1
    echo "echo \"source oaienv\"" >> $1
    echo "source oaienv" >> $1
    echo "cd ci-scripts/conf_files/" >> $1
    echo "cp $LOC_CONF_FILE ci-$LOC_CONF_FILE" >> $1
    echo "sed -i -e 's#N_RB_DL.*=.*;#N_RB_DL                                         = $LOC_NB_RBS;#' -e 's#CI_MME_IP_ADDR#$LOC_EPC_IP_ADDR#' -e 's#CI_ENB_IP_ADDR#$LOC_ENB_VM_IP_ADDR#' -e 's#CI_UE_IP_ADDR#$LOC_UE_VM_IP_ADDR#' ci-$LOC_CONF_FILE" >> $1
    echo "echo \"grep N_RB_DL ci-$LOC_CONF_FILE\"" >> $1
    echo "grep N_RB_DL ci-$LOC_CONF_FILE | sed -e 's#N_RB_DL.*=#N_RB_DL =#'" >> $1
    echo "echo \"cd /home/ubuntu/tmp/cmake_targets/ran_build/build/\"" >> $1
    echo "sudo chmod 777 /home/ubuntu/tmp/cmake_targets/ran_build/build/" >> $1
    echo "cd /home/ubuntu/tmp/cmake_targets/ran_build/build/" >> $1
    if [ $LOC_S1_CONFIGURATION -eq 0 ]
    then
        echo "echo \"ulimit -c unlimited && ./lte-softmodem -O /home/ubuntu/tmp/ci-scripts/conf_files/ci-$LOC_CONF_FILE --rfsim --log_config.global_log_options level,nocolor --noS1 --eNBs.[0].rrc_inactivity_threshold 0\" > ./my-lte-softmodem-run.sh " >> $1
    else
        echo "echo \"ulimit -c unlimited && ./lte-softmodem -O /home/ubuntu/tmp/ci-scripts/conf_files/ci-$LOC_CONF_FILE --rfsim --log_config.global_log_options level,nocolor --eNBs.[0].rrc_inactivity_threshold 0 --eNBs.[0].plmn_list.[0].mnc 93\" > ./my-lte-softmodem-run.sh " >> $1
    fi
    echo "chmod 775 ./my-lte-softmodem-run.sh" >> $1
    echo "cat ./my-lte-softmodem-run.sh" >> $1
    echo "if [ -e /home/ubuntu/tmp/cmake_targets/log/$LOC_LOG_FILE ]; then sudo sudo rm -f /home/ubuntu/tmp/cmake_targets/log/$LOC_LOG_FILE; fi" >> $1
    echo "sudo -E daemon --inherit --unsafe --name=enb_daemon --chdir=/home/ubuntu/tmp/cmake_targets/ran_build/build/ -o /home/ubuntu/tmp/cmake_targets/log/$LOC_LOG_FILE ./my-lte-softmodem-run.sh" >> $1

    ssh -T -o StrictHostKeyChecking=no ubuntu@$LOC_ENB_VM_IP_ADDR < $1
    rm $1

    local i="0"
    echo "egrep -c \"got sync\" /home/ubuntu/tmp/cmake_targets/log/$LOC_LOG_FILE" > $1
    while [ $i -lt 10 ]
    do
        sleep 5
        CONNECTED=`ssh -T -o StrictHostKeyChecking=no ubuntu@$LOC_ENB_VM_IP_ADDR < $1`
        if [ $CONNECTED -ne 0 ]
        then
            i="100"
        else
            i=$[$i+1]
        fi
    done
    echo "echo \"free -m\"" > $1
    echo "free -m" >> $1
    ssh -T -o StrictHostKeyChecking=no ubuntu@$LOC_ENB_VM_IP_ADDR < $1
    rm $1
    if [ $i -lt 50 ]
    then
        ENB_SYNC=0
        echo "RF-SIM eNB is NOT sync'ed: process still alive?"
    else
        ENB_SYNC=1
        echo "RF-SIM eNB is sync'ed: waiting for UE(s) to connect"
    fi
    if [ $LOC_S1_CONFIGURATION -eq 0 ]
    then
        echo "ifconfig oaitun_enb1 | egrep -c \"inet addr\"" > $1
        # Checking oaitun_enb1 interface has now an IP address
        i="0"
        while [ $i -lt 10 ]
        do
            CONNECTED=`ssh -T -o StrictHostKeyChecking=no ubuntu@$LOC_ENB_VM_IP_ADDR < $1`
            if [ $CONNECTED -eq 1 ]
            then
                i="100"
            else
                i=$[$i+1]
                sleep 5
            fi
        done
        rm $1
        if [ $i -lt 50 ]
        then
            ENB_SYNC=0
            echo "RF-SIM eNB oaitun_enb1 is DOWN or NOT CONFIGURED"
        else
            echo "RF-SIM eNB oaitun_enb1 is UP and CONFIGURED"
        fi
        if [[ $LOC_CONF_FILE =~ .*mbms.* ]]
        then
            echo "ifconfig oaitun_enm1 | egrep -c \"inet addr\"" > $1
            # Checking oaitun_enm1 interface has now an IP address
            i="0"
            while [ $i -lt 10 ]
            do
                CONNECTED=`ssh -T -o StrictHostKeyChecking=no ubuntu@$LOC_ENB_VM_IP_ADDR < $1`
                if [ $CONNECTED -eq 1 ]
                then
                    i="100"
                else
                    i=$[$i+1]
                    sleep 5
                fi
            done
            rm $1
            if [ $i -lt 50 ]
            then
                ENB_SYNC=0
                echo "RF-SIM eNB oaitun_enm1 is DOWN or NOT CONFIGURED"
            else
                echo "RF-SIM eNB oaitun_enm1 is UP and CONFIGURED"
            fi
        fi
    fi
    sleep 10
}

function start_rf_sim_ue {
    local LOC_UE_VM_IP_ADDR=$2
    local LOC_ENB_VM_IP_ADDR=$3
    local LOC_LOG_FILE=$4
    local LOC_PRB=$5
    local LOC_FREQUENCY=$6
    # 1 is with S1 and 0 without S1 aka noS1
    local LOC_S1_CONFIGURATION=$7
    local LOC_MBMS_CONFIGURATION=$8
    echo "echo \"sudo apt-get --yes --quiet install daemon \"" > $1
    echo "sudo apt-get --yes install daemon >> /home/ubuntu/tmp/cmake_targets/log/daemon-install.txt 2>&1" >> $1
    echo "echo \"export RFSIMULATOR=${LOC_ENB_VM_IP_ADDR}\"" >> $1
    echo "export RFSIMULATOR=${LOC_ENB_VM_IP_ADDR}" >> $1
    echo "echo \"cd /home/ubuntu/tmp/cmake_targets/ran_build/build/\"" >> $1
    echo "sudo chmod 777 /home/ubuntu/tmp/cmake_targets/ran_build/build/" >> $1
    echo "cd /home/ubuntu/tmp/cmake_targets/ran_build/build/" >> $1
    if [ $LOC_S1_CONFIGURATION -eq 0 ]
    then
        echo "echo \"ulimit -c unlimited && ./lte-uesoftmodem -C ${LOC_FREQUENCY}000000 -r $LOC_PRB --ue-rxgain 140 --ue-txgain 120 --nokrnmod 1 --rfsim --log_config.global_log_options level,nocolor --noS1\" > ./my-lte-softmodem-run.sh " >> $1
    else
        echo "echo \"ulimit -c unlimited && ./lte-uesoftmodem -C ${LOC_FREQUENCY}000000 -r $LOC_PRB --ue-rxgain 140 --ue-txgain 120 --nokrnmod 1 --rfsim --log_config.global_log_options level,nocolor\" > ./my-lte-softmodem-run.sh " >> $1
    fi
    echo "chmod 775 ./my-lte-softmodem-run.sh" >> $1
    echo "cat ./my-lte-softmodem-run.sh" >> $1
    echo "if [ -e /home/ubuntu/tmp/cmake_targets/log/$LOC_LOG_FILE ]; then sudo sudo rm -f /home/ubuntu/tmp/cmake_targets/log/$LOC_LOG_FILE; fi" >> $1
    echo "sudo -E daemon --inherit --unsafe --name=ue_daemon --chdir=/home/ubuntu/tmp/cmake_targets/ran_build/build/ -o /home/ubuntu/tmp/cmake_targets/log/$LOC_LOG_FILE ./my-lte-softmodem-run.sh" >> $1

    ssh -T -o StrictHostKeyChecking=no ubuntu@$LOC_UE_VM_IP_ADDR < $1
    rm $1

    local i="0"
    echo "egrep -c \"got sync\" /home/ubuntu/tmp/cmake_targets/log/$LOC_LOG_FILE" > $1
    while [ $i -lt 10 ]
    do
        sleep 5
        CONNECTED=`ssh -T -o StrictHostKeyChecking=no ubuntu@$LOC_UE_VM_IP_ADDR < $1`
        if [ $CONNECTED -ne 0 ]
        then
            i="100"
        else
            i=$[$i+1]
        fi
    done
    UE_SYNC=1
    rm $1
    if [ $i -lt 50 ]
    then
        UE_SYNC=0
        echo "RF-SIM UE is NOT sync'ed w/ eNB"
        return
    else
        echo "RF-SIM UE is sync'ed w/ eNB"
    fi
    # Checking oaitun_ue1 interface has now an IP address
    i="0"
    echo "ifconfig oaitun_ue1 | egrep -c \"inet addr\"" > $1
    while [ $i -lt 10 ]
    do
        sleep 5
        CONNECTED=`ssh -T -o StrictHostKeyChecking=no ubuntu@$LOC_UE_VM_IP_ADDR < $1`
        if [ $CONNECTED -eq 1 ]
        then
            i="100"
        else
            i=$[$i+1]
        fi
    done
    echo "echo \"free -m\"" > $1
    echo "free -m" >> $1
    ssh -T -o StrictHostKeyChecking=no ubuntu@$LOC_UE_VM_IP_ADDR < $1
    rm $1
    if [ $i -lt 50 ]
    then
        UE_SYNC=0
        echo "RF-SIM UE oaitun_ue1 is DOWN or NOT CONFIGURED"
    else
        echo "RF-SIM UE oaitun_ue1 is UP and CONFIGURED"
    fi
    if [ $LOC_MBMS_CONFIGURATION -eq 1 ]
    then
        # Checking oaitun_uem1 interface has now an IP address
        i="0"
        echo "ifconfig oaitun_uem1 | egrep -c \"inet addr\"" > $1
        while [ $i -lt 10 ]
        do
            sleep 5
            CONNECTED=`ssh -T -o StrictHostKeyChecking=no ubuntu@$LOC_UE_VM_IP_ADDR < $1`
            if [ $CONNECTED -eq 1 ]
            then
                i="100"
            else
                i=$[$i+1]
            fi
        done
        rm $1
        if [ $i -lt 50 ]
        then
            UE_SYNC=0
            echo "RF-SIM UE oaitun_uem1 is DOWN or NOT CONFIGURED"
        else
            echo "RF-SIM UE oaitun_uem1 is UP and CONFIGURED"
        fi
    fi
    sleep 10
}


function start_rf_sim_gnb {
    local LOC_GNB_VM_IP_ADDR=$2
    local LOC_LOG_FILE=$3
    local LOC_NB_RBS=$4
    local LOC_CONF_FILE=$5
    # 1 is with S1 and 0 without S1 aka noS1
    local LOC_S1_CONFIGURATION=$6
    #LOC_RA_TEST=1 will run the RA test check
    local LOC_RA_TEST=$7

    if [ -e rbconfig.raw ]; then rm -f rbconfig.raw; fi
    if [ -e reconfig.raw ]; then rm -f reconfig.raw; fi

    echo "cd /home/ubuntu/tmp" > $1
    echo "echo \"sudo apt-get --yes --quiet install daemon \"" >> $1
    echo "sudo apt-get --yes install daemon >> /home/ubuntu/tmp/cmake_targets/log/daemon-install.txt 2>&1" >> $1
    echo "echo \"source oaienv\"" >> $1
    echo "source oaienv" >> $1
    echo "echo \"export RFSIMULATOR=server\"" >> $1
    echo "export RFSIMULATOR=server" >> $1
    echo "cd ci-scripts/conf_files/" >> $1
    echo "cp $LOC_CONF_FILE ci-$LOC_CONF_FILE" >> $1
    #echo "sed -i -e 's#N_RB_DL.*=.*;#N_RB_DL                                         = $LOC_NB_RBS;#' -e 's#CI_MME_IP_ADDR#$LOC_EPC_IP_ADDR#' -e 's#CI_ENB_IP_ADDR#$LOC_ENB_VM_IP_ADDR#' -e 's#CI_UE_IP_ADDR#$LOC_UE_VM_IP_ADDR#' ci-$LOC_CONF_FILE" >> $1
    #echo "echo \"grep N_RB_DL ci-$LOC_CONF_FILE\"" >> $1
    #echo "grep N_RB_DL ci-$LOC_CONF_FILE | sed -e 's#N_RB_DL.*=#N_RB_DL =#'" >> $1
    echo "echo \"cd /home/ubuntu/tmp/cmake_targets/ran_build/build/\"" >> $1
    echo "sudo chmod 777 /home/ubuntu/tmp/cmake_targets/ran_build/build/" >> $1
    echo "cd /home/ubuntu/tmp/cmake_targets/ran_build/build/" >> $1
    echo "sudo rm -f r*config.raw" >> $1
    if [ $LOC_S1_CONFIGURATION -eq 0 ]
    then
        if [ $LOC_RA_TEST -eq 0 ] #no RA test => use --phy-test option
        then
            echo "echo \"./nr-softmodem -O /home/ubuntu/tmp/ci-scripts/conf_files/ci-$LOC_CONF_FILE --log_config.global_log_options level,nocolor --parallel-config PARALLEL_SINGLE_THREAD --noS1 --nokrnmod 1 --rfsim --phy-test --lowmem --noS1\" > ./my-nr-softmodem-run.sh " >> $1
        else #RA test => use --do-ra option
            echo "echo \"./nr-softmodem -O /home/ubuntu/tmp/ci-scripts/conf_files/ci-$LOC_CONF_FILE --log_config.global_log_options level,nocolor --parallel-config PARALLEL_SINGLE_THREAD --rfsim --do-ra --lowmem --noS1\" > ./my-nr-softmodem-run.sh " >> $1
        fi
    fi
    echo "chmod 775 ./my-nr-softmodem-run.sh" >> $1
    echo "cat ./my-nr-softmodem-run.sh" >> $1
    echo "if [ -e /home/ubuntu/tmp/cmake_targets/log/$LOC_LOG_FILE ]; then sudo sudo rm -f /home/ubuntu/tmp/cmake_targets/log/$LOC_LOG_FILE; fi" >> $1
    echo "sudo -E daemon --inherit --unsafe --name=gnb_daemon --chdir=/home/ubuntu/tmp/cmake_targets/ran_build/build/ -o /home/ubuntu/tmp/cmake_targets/log/$LOC_LOG_FILE ./my-nr-softmodem-run.sh" >> $1

    ssh -T -o StrictHostKeyChecking=no ubuntu@$LOC_GNB_VM_IP_ADDR < $1
    rm $1


    local i="0"
    echo "egrep -c \"got sync\" /home/ubuntu/tmp/cmake_targets/log/$LOC_LOG_FILE" > $1
    while [ $i -lt 10 ]
    do
        sleep 5
        CONNECTED=`ssh -T -o StrictHostKeyChecking=no ubuntu@$LOC_GNB_VM_IP_ADDR < $1`
        if [ $CONNECTED -ne 0 ]
        then
            i="100"
        else
            i=$[$i+1]
        fi
    done
    rm $1
    if [ $i -lt 50 ]
    then
        GNB_SYNC=0
        echo "RF-SIM gNB is NOT sync'ed: process still alive?"
    else
        GNB_SYNC=1
        echo "RF-SIM gNB is sync'ed: waiting for UE(s) to connect"
    fi

    # check noS1 config only outside RA test (as it does not support noS1)
    if [ $LOC_S1_CONFIGURATION -eq 0 ] && [ $LOC_RA_TEST -eq 0 ]
    then
        echo "ifconfig oaitun_enb1 | egrep -c \"inet addr\"" > $1
        # Checking oaitun_enb1 interface has now an IP address
        i="0"
        while [ $i -lt 10 ]
        do
            CONNECTED=`ssh -T -o StrictHostKeyChecking=no ubuntu@$LOC_GNB_VM_IP_ADDR < $1`
            if [ $CONNECTED -eq 1 ]
            then
                i="100"
            else
                i=$[$i+1]
                sleep 5
            fi
        done
        rm $1
        if [ $i -lt 50 ]
        then
            GNB_SYNC=0
            echo "RF-SIM gNB oaitun_enb1 is DOWN or NOT CONFIGURED"
        else
            echo "RF-SIM gNB oaitun_enb1 is UP and CONFIGURED"
        fi
    fi


    sleep 10
    echo "echo \"free -m\"" > $1
    echo "free -m" >> $1
    ssh -T -o StrictHostKeyChecking=no ubuntu@$LOC_GNB_VM_IP_ADDR < $1
    rm $1
    # Copy the RAW files from the gNB run for the NR-UE
    scp -o StrictHostKeyChecking=no ubuntu@$LOC_GNB_VM_IP_ADDR:/home/ubuntu/tmp/cmake_targets/ran_build/build/rbconfig.raw .
    scp -o StrictHostKeyChecking=no ubuntu@$LOC_GNB_VM_IP_ADDR:/home/ubuntu/tmp/cmake_targets/ran_build/build/reconfig.raw .
}

function start_rf_sim_nr_ue {
    local LOC_NR_UE_VM_IP_ADDR=$2
    local LOC_GNB_VM_IP_ADDR=$3
    local LOC_LOG_FILE=$4
    local LOC_PRB=$5
    local LOC_FREQUENCY=$6
    # 1 is with S1 and 0 without S1 aka noS1
    local LOC_S1_CONFIGURATION=$7
    #LOC_RA_TEST=1 will run the RA test check
    local LOC_RA_TEST=$8

    # Copy the RAW files from the gNB run
    scp -o StrictHostKeyChecking=no rbconfig.raw ubuntu@$LOC_NR_UE_VM_IP_ADDR:/home/ubuntu/tmp
    scp -o StrictHostKeyChecking=no reconfig.raw ubuntu@$LOC_NR_UE_VM_IP_ADDR:/home/ubuntu/tmp

    echo "echo \"sudo apt-get --yes --quiet install daemon \"" > $1
    echo "sudo apt-get --yes install daemon >> /home/ubuntu/tmp/cmake_targets/log/daemon-install.txt 2>&1" >> $1
    echo "echo \"export RFSIMULATOR=${LOC_GNB_VM_IP_ADDR}\"" >> $1
    echo "export RFSIMULATOR=${LOC_GNB_VM_IP_ADDR}" >> $1
    echo "echo \"cd /home/ubuntu/tmp/cmake_targets/ran_build/build/\"" >> $1
    echo "sudo chmod 777 /home/ubuntu/tmp/cmake_targets/ran_build/build/" >> $1
    echo "sudo cp /home/ubuntu/tmp/r*config.raw /home/ubuntu/tmp/cmake_targets/ran_build/build/" >> $1
    echo "sudo chmod 666 /home/ubuntu/tmp/cmake_targets/ran_build/build/r*config.raw" >> $1
    echo "cd /home/ubuntu/tmp/cmake_targets/ran_build/build/" >> $1
    if [ $LOC_S1_CONFIGURATION -eq 0 ]
    then
        if [ $LOC_RA_TEST -eq 0 ] #no RA test => use --phy-test option
        then
            echo "echo \"./nr-uesoftmodem --nokrnmod 1 --rfsim --phy-test --rrc_config_path /home/ubuntu/tmp/cmake_targets/ran_build/build/ --log_config.global_log_options level,nocolor --noS1\" > ./my-nr-softmodem-run.sh " >> $1
        else #RA test => use --do-ra option
            echo "echo \"./nr-uesoftmodem --rfsim --do-ra --log_config.global_log_options level,nocolor --rrc_config_path /home/ubuntu/tmp/cmake_targets/ran_build/build/\" > ./my-nr-softmodem-run.sh " >> $1
        fi
    fi
    echo "chmod 775 ./my-nr-softmodem-run.sh" >> $1
    echo "cat ./my-nr-softmodem-run.sh" >> $1
    echo "if [ -e /home/ubuntu/tmp/cmake_targets/log/$LOC_LOG_FILE ]; then sudo sudo rm -f /home/ubuntu/tmp/cmake_targets/log/$LOC_LOG_FILE; fi" >> $1
    echo "sudo -E daemon --inherit --unsafe --name=nr_ue_daemon --chdir=/home/ubuntu/tmp/cmake_targets/ran_build/build/ -o /home/ubuntu/tmp/cmake_targets/log/$LOC_LOG_FILE ./my-nr-softmodem-run.sh" >> $1

    ssh -T -o StrictHostKeyChecking=no ubuntu@$LOC_NR_UE_VM_IP_ADDR < $1
    rm $1

    local i="0"
    echo "egrep -c \"Initial sync: pbch decoded sucessfully\" /home/ubuntu/tmp/cmake_targets/log/$LOC_LOG_FILE" > $1
    while [ $i -lt 10 ]
    do
        sleep 5
        CONNECTED=`ssh -T -o StrictHostKeyChecking=no ubuntu@$LOC_NR_UE_VM_IP_ADDR < $1`
        if [ $CONNECTED -ne 0 ]
        then
            i="100"
        else
            i=$[$i+1]
        fi
    done
    NR_UE_SYNC=1
    rm $1
    if [ $i -lt 50 ]
    then
        NR_UE_SYNC=0
        echo "RF-SIM NR-UE is NOT sync'ed w/ gNB"
        return
    else
        echo "RF-SIM NR-UE is sync'ed w/ gNB"
    fi
    # Checking oaitun_ue1 interface has now an IP address (only outside RA test)
    if [ $LOC_RA_TEST -eq  0 ]
    then
      i="0"
      echo "ifconfig oaitun_ue1 | egrep -c \"inet addr\"" > $1
      while [ $i -lt 10 ]
      do
        sleep 5
        CONNECTED=`ssh -T -o StrictHostKeyChecking=no ubuntu@$LOC_NR_UE_VM_IP_ADDR < $1`
        if [ $CONNECTED -eq 1 ]
        then
            i="100"
        else
            i=$[$i+1]
        fi
      done
      echo "echo \"free -m\"" > $1
      echo "free -m" >> $1
      ssh -T -o StrictHostKeyChecking=no ubuntu@$LOC_NR_UE_VM_IP_ADDR < $1
      rm $1
      if [ $i -lt 50 ]
      then
        NR_UE_SYNC=0
        echo "RF-SIM NR-UE oaitun_ue1 is DOWN or NOT CONFIGURED"
      else
        echo "RF-SIM NR-UE oaitun_ue1 is UP and CONFIGURED"
      fi
      sleep 10
   fi
}


function run_test_on_vm {
    echo "############################################################"
    echo "OAI CI VM script"
    echo "############################################################"
    if [[ (( "$RUN_OPTIONS" == "complex" ) && ( $VM_NAME =~ .*-l2-sim.* ))  ]] ||  [[ (( "$RUN_OPTIONS" == "complex" ) && ( $VM_NAME =~ .*-rf-sim.* ))  ]]
    then
        ENB_VM_NAME=`echo $VM_NAME | sed -e "s#l2-sim#enb-ethernet#" -e "s#rf-sim#enb-ethernet#"`
        ENB_VM_CMDS=${ENB_VM_NAME}_cmds.txt
        echo "ENB_VM_NAME         = $ENB_VM_NAME"
        echo "ENB_VM_CMD_FILE     = $ENB_VM_CMDS"
        UE_VM_NAME=`echo $VM_NAME | sed -e "s#l2-sim#ue-ethernet#" -e "s#rf-sim#ue-ethernet#"`
        UE_VM_CMDS=${UE_VM_NAME}_cmds.txt
        echo "UE_VM_NAME          = $UE_VM_NAME"
        echo "UE_VM_CMD_FILE      = $UE_VM_CMDS"
        GNB_VM_NAME=`echo $VM_NAME | sed -e "s#l2-sim#gnb-usrp#" -e "s#rf-sim#gnb-usrp#"`
        GNB_VM_CMDS=${GNB_VM_NAME}_cmds.txt
        echo "GNB_VM_NAME         = $GNB_VM_NAME"
        echo "GNB_VM_CMD_FILE     = $GNB_VM_CMDS"
        NR_UE_VM_NAME=`echo $VM_NAME | sed -e "s#l2-sim#nr-ue-usrp#" -e "s#rf-sim#nr-ue-usrp#"`
        NR_UE_VM_CMDS=${UE_VM_NAME}_cmds.txt
        echo "NR_UE_VM_NAME       = $NR_UE_VM_NAME"
        echo "NR_UE_VM_CMD_FILE   = $NR_UE_VM_CMDS"
    else
        echo "VM_NAME             = $VM_NAME"
        echo "VM_CMD_FILE         = $VM_CMDS"
    fi
    echo "JENKINS_WKSP        = $JENKINS_WKSP"
    echo "ARCHIVES_LOC        = $ARCHIVES_LOC"

    if [[ (( "$RUN_OPTIONS" == "complex" ) && ( $VM_NAME =~ .*-l2-sim.* ))  ]] ||  [[ (( "$RUN_OPTIONS" == "complex" ) && ( $VM_NAME =~ .*-rf-sim.* ))  ]]
    then
        echo "############################################################"
        echo "Waiting for ENB VM to be started"
        echo "############################################################"
        uvt-kvm wait $ENB_VM_NAME --insecure

        ENB_VM_IP_ADDR=`uvt-kvm ip $ENB_VM_NAME`
        echo "$ENB_VM_NAME has for IP addr = $ENB_VM_IP_ADDR"

        echo "############################################################"
        echo "Waiting for UE VM to be started"
        echo "############################################################"
        uvt-kvm wait $UE_VM_NAME --insecure

        UE_VM_IP_ADDR=`uvt-kvm ip $UE_VM_NAME`
        echo "$UE_VM_NAME has for IP addr = $UE_VM_IP_ADDR"

        echo "############################################################"
        echo "Waiting for GNB VM to be started"
        echo "############################################################"
        uvt-kvm wait $GNB_VM_NAME --insecure

        GNB_VM_IP_ADDR=`uvt-kvm ip $GNB_VM_NAME`
        echo "$GNB_VM_NAME has for IP addr = $GNB_VM_IP_ADDR"

        echo "############################################################"
        echo "Waiting for NR-UE VM to be started"
        echo "############################################################"
        uvt-kvm wait $NR_UE_VM_NAME --insecure

        NR_UE_VM_IP_ADDR=`uvt-kvm ip $NR_UE_VM_NAME`
        echo "$NR_UE_VM_NAME has for IP addr = $NR_UE_VM_IP_ADDR"
    else
        echo "############################################################"
        echo "Waiting for VM to be started"
        echo "############################################################"
        uvt-kvm wait $VM_NAME --insecure

        VM_IP_ADDR=`uvt-kvm ip $VM_NAME`
        echo "$VM_NAME has for IP addr = $VM_IP_ADDR"
    fi

    if [ "$RUN_OPTIONS" == "none" ] || [[ $RUN_OPTIONS =~ .*run_exec_autotests.* ]]
    then
        echo "No run on VM testing for this variant currently"
        return
    fi

    if [[ $RUN_OPTIONS =~ .*run_XXXX_autotests.* ]]
    then
        echo "############################################################"
        echo "Running test script on VM ($VM_NAME)"
        echo "############################################################"
        echo "echo \"sudo apt-get --yes --quiet install bc \"" > $VM_CMDS
        echo "sudo apt-get update > bc-install.txt 2>&1" >> $VM_CMDS
        echo "sudo apt-get --yes install bc >> bc-install.txt 2>&1" >> $VM_CMDS
        echo "cd tmp" >> $VM_CMDS
        echo "echo \"source oaienv\"" >> $VM_CMDS
        echo "source oaienv" >> $VM_CMDS
        echo "echo \"cd cmake_targets/autotests\"" >> $VM_CMDS
        echo "cd cmake_targets/autotests" >> $VM_CMDS
        echo "echo \"rm -Rf log\"" >> $VM_CMDS
        echo "rm -Rf log" >> $VM_CMDS
        echo "$RUN_OPTIONS" | sed -e 's@"@\\"@g' -e 's@^@echo "@' -e 's@$@"@' >> $VM_CMDS
        echo "$RUN_OPTIONS" >> $VM_CMDS
        echo "cp /home/ubuntu/bc-install.txt log" >> $VM_CMDS
        echo "cd log" >> $VM_CMDS
        echo "zip -r -qq tmp.zip *.* 0*" >> $VM_CMDS
        echo "echo \"############################################################\"" >> $VM_CMDS
        echo "echo \"Evaluating remaining memory on disk!\"" >> $VM_CMDS
        echo "echo \"############################################################\"" >> $VM_CMDS
        echo "echo \"df -h\"" >> $VM_CMDS
        echo "df -h" >> $VM_CMDS

        ssh -T -o StrictHostKeyChecking=no ubuntu@$VM_IP_ADDR < $VM_CMDS

        echo "############################################################"
        echo "Creating a tmp folder to store results and artifacts"
        echo "############################################################"

        if [ -d $ARCHIVES_LOC ]
        then
            rm -Rf $ARCHIVES_LOC
        fi
        mkdir --parents $ARCHIVES_LOC

        scp -o StrictHostKeyChecking=no ubuntu@$VM_IP_ADDR:/home/ubuntu/tmp/cmake_targets/autotests/log/tmp.zip $ARCHIVES_LOC
        pushd $ARCHIVES_LOC
        unzip -qq -DD tmp.zip
        rm tmp.zip
        if [ -f results_autotests.xml ]
        then
            FUNCTION=`echo $VM_NAME | sed -e "s@$VM_TEMPLATE@@"`
            NEW_NAME=`echo "results_autotests.xml" | sed -e "s@results_autotests@results_autotests-$FUNCTION@"`
            echo "<?xml version=\"1.0\" encoding=\"UTF-8\"?>" > $NEW_NAME
            echo "<?xml-stylesheet type=\"text/xsl\" href=\"$FUNCTION.xsl\" ?>" >> $NEW_NAME
            cat results_autotests.xml >> $NEW_NAME
            sed -e "s@TEMPLATE@$FUNCTION@" $JENKINS_WKSP/ci-scripts/template.xsl > $FUNCTION.xsl
            #mv results_autotests.xml $NEW_NAME
            rm results_autotests.xml
        fi
        popd

        if [ $KEEP_VM_ALIVE -eq 0 ]
        then
            echo "############################################################"
            echo "Destroying VM"
            echo "############################################################"
            uvt-kvm destroy $VM_NAME
            ssh-keygen -R $VM_IP_ADDR
        fi
        rm -f $VM_CMDS

        echo "############################################################"
        echo "Checking run status"
        echo "############################################################"

        LOG_FILES=`ls $ARCHIVES_LOC/results_autotests*.xml`
        NB_FOUND_FILES=0
        NB_RUNS=0
        NB_FAILURES=0

        for FULLFILE in $LOG_FILES
        do
            TESTSUITES=`egrep "testsuite errors" $FULLFILE`
            for TESTSUITE in $TESTSUITES
            do
                if [[ "$TESTSUITE" == *"tests="* ]]
                then
                    RUNS=`echo $TESTSUITE | awk 'BEGIN{FS="="}{print $2}END{}' | sed -e "s@'@@g" `
                    NB_RUNS=$((NB_RUNS + RUNS))
                fi
                if [[ "$TESTSUITE" == *"failures="* ]]
                then
                    FAILS=`echo $TESTSUITE | awk 'BEGIN{FS="="}{print $2}END{}' | sed -e "s@'@@g" `
                    NB_FAILURES=$((NB_FAILURES + FAILS))
                fi
            done
            NB_FOUND_FILES=$((NB_FOUND_FILES + 1))
        done

        echo "NB_FOUND_FILES = $NB_FOUND_FILES"
        echo "NB_RUNS        = $NB_RUNS"
        echo "NB_FAILURES    = $NB_FAILURES"

        if [ $NB_FOUND_FILES -eq 0 ]; then STATUS=-1; fi
        if [ $NB_RUNS -eq 0 ]; then STATUS=-1; fi
        if [ $NB_FAILURES -ne 0 ]; then STATUS=-1; fi

        if [ $STATUS -eq 0 ]
        then
            echo "TEST_OK" > $ARCHIVES_LOC/test_final_status.log
        else
            echo "TEST_KO" > $ARCHIVES_LOC/test_final_status.log
        fi
    fi

    if [[ "$RUN_OPTIONS" == "complex" ]] && [[ $VM_NAME =~ .*-basic-sim.* ]]
    then
        PING_STATUS=0
        IPERF_STATUS=0
        if [ -d $ARCHIVES_LOC ]
        then
            rm -Rf $ARCHIVES_LOC
        fi
        mkdir --parents $ARCHIVES_LOC

        # Creating a VM for EPC and installing SW
        EPC_VM_NAME=`echo $VM_NAME | sed -e "s#basic-sim#epc#"`
        EPC_VM_CMDS=${EPC_VM_NAME}_cmds.txt
        LTEBOX=0
        if [[ "$EPC_IPADDR" == "" ]]
        then
            # Creating a VM for EPC and installing SW
            install_epc_on_vm $EPC_VM_NAME $EPC_VM_CMDS
            EPC_VM_IP_ADDR=`uvt-kvm ip $EPC_VM_NAME`

            # Starting EPC
            start_epc $EPC_VM_NAME $EPC_VM_CMDS $EPC_VM_IP_ADDR
        else
            echo "We will use EPC on $EPC_IPADDR"
            EPC_VM_IP_ADDR=$EPC_IPADDR
        fi

        # Retrieve EPC real IP address
        retrieve_real_epc_ip_addr $EPC_VM_NAME $EPC_VM_CMDS $EPC_VM_IP_ADDR

        TRANS_MODES=("fdd" "tdd")
        BW_CASES=(05 10 20)

        for TMODE in ${TRANS_MODES[@]}
        do
          for BW in ${BW_CASES[@]}
          do
              # Not Running in TDD-20MHz : too unstable
              if [[ $TMODE =~ .*tdd.* ]] && [[ $BW =~ .*20.* ]]; then continue; fi

              if [[ $BW =~ .*05.* ]]; then PRB=25; fi
              if [[ $BW =~ .*10.* ]]; then PRB=50; fi
              if [[ $BW =~ .*20.* ]]; then PRB=100; fi
              if [[ $TMODE =~ .*fdd.* ]]; then FREQUENCY=2680; else FREQUENCY=2350; fi

              echo "############################################################"
              echo "Starting the eNB in ${TMODE}-${BW}MHz mode"
              echo "############################################################"
              CURRENT_ENB_LOG_FILE=${TMODE}_${BW}MHz_enb.log
              start_basic_sim_enb $VM_CMDS $VM_IP_ADDR $EPC_VM_IP_ADDR $CURRENT_ENB_LOG_FILE $PRB lte-${TMODE}-basic-sim.conf none

              echo "############################################################"
              echo "Starting the UE in ${TMODE}-${BW}MHz mode"
              echo "############################################################"
              CURRENT_UE_LOG_FILE=${TMODE}_${BW}MHz_ue.log
              start_basic_sim_ue $VM_CMDS $VM_IP_ADDR $CURRENT_UE_LOG_FILE $PRB $FREQUENCY
              if [ $UE_SYNC -eq 0 ]
              then
                  echo "Problem w/ eNB and UE not syncing"
                  full_terminate
                  STATUS=-1
                  continue
              fi
              get_ue_ip_addr $VM_CMDS $VM_IP_ADDR 1

              echo "############################################################"
              echo "Pinging the UE"
              echo "############################################################"
              PING_LOG_FILE=${TMODE}_${BW}MHz_ping_ue.txt
              ping_ue_ip_addr $EPC_VM_CMDS $EPC_VM_IP_ADDR $UE_IP_ADDR $PING_LOG_FILE 0
              scp -o StrictHostKeyChecking=no ubuntu@$EPC_VM_IP_ADDR:/home/ubuntu/$PING_LOG_FILE $ARCHIVES_LOC
              check_ping_result $ARCHIVES_LOC/$PING_LOG_FILE 20

              # Not more testing in any TDD : too unstable
              if [[ $TMODE =~ .*tdd.* ]] && [[ $BW =~ .*05.* ]]; then full_terminate; continue; fi
              if [[ $TMODE =~ .*tdd.* ]] && [[ $BW =~ .*10.* ]]; then full_terminate; continue; fi
              if [[ $TMODE =~ .*tdd.* ]] && [[ $BW =~ .*20.* ]]; then full_terminate; continue; fi
              echo "############################################################"
              echo "Iperf DL"
              echo "############################################################"
              if [[ $TMODE =~ .*fdd.* ]]
              then
                  if [[ $BW =~ .*20.* ]]; then THROUGHPUT=12; else THROUGHPUT=10; fi
              else
                  THROUGHPUT=6
              fi
              CURR_IPERF_LOG_BASE=${TMODE}_${BW}MHz_iperf_dl
              generic_iperf $VM_CMDS $VM_IP_ADDR $UE_IP_ADDR $EPC_VM_CMDS $EPC_VM_IP_ADDR $REAL_EPC_IP_ADDR $THROUGHPUT $CURR_IPERF_LOG_BASE 0 0
              scp -o StrictHostKeyChecking=no ubuntu@$EPC_VM_IP_ADDR:/home/ubuntu/${CURR_IPERF_LOG_BASE}_client.txt $ARCHIVES_LOC
              scp -o StrictHostKeyChecking=no ubuntu@$VM_IP_ADDR:/home/ubuntu/${CURR_IPERF_LOG_BASE}_server.txt $ARCHIVES_LOC
              check_iperf $ARCHIVES_LOC/$CURR_IPERF_LOG_BASE $THROUGHPUT

              # Not more testing in FDD-20MHz : too unstable
              if [[ $TMODE =~ .*fdd.* ]] && [[ $BW =~ .*20.* ]]; then full_terminate; continue; fi
              echo "############################################################"
              echo "Iperf UL"
              echo "############################################################"
              THROUGHPUT=2
              CURR_IPERF_LOG_BASE=${TMODE}_${BW}MHz_iperf_ul
              generic_iperf $EPC_VM_CMDS $EPC_VM_IP_ADDR $REAL_EPC_IP_ADDR $VM_CMDS $VM_IP_ADDR $UE_IP_ADDR $THROUGHPUT $CURR_IPERF_LOG_BASE 0 0
              scp -o StrictHostKeyChecking=no ubuntu@$EPC_VM_IP_ADDR:/home/ubuntu/${CURR_IPERF_LOG_BASE}_server.txt $ARCHIVES_LOC
              scp -o StrictHostKeyChecking=no ubuntu@$VM_IP_ADDR:/home/ubuntu/${CURR_IPERF_LOG_BASE}_client.txt $ARCHIVES_LOC
              check_iperf $ARCHIVES_LOC/$CURR_IPERF_LOG_BASE $THROUGHPUT

              full_terminate

          done
        done

        if [ -d $JENKINS_WKSP/flexran ]
        then
            echo "############################################################"
            echo "Flexran testing is possible"
            echo "############################################################"
            local j="0"
            while [ $j -lt 20 ]
            do
                if [ -e $JENKINS_WKSP/flexran/flexran_build_complete.txt ]
                then
                    echo "Found an proper flexran controller vm build"
                    j="100"
                else
                    j=$[$j+1]
                    sleep 30
                fi
            done
            if [ $j -lt 50 ]
            then
                echo "ERROR: compiling flexran controller on vm went wrong"
                terminate_epc $EPC_VM_CMDS $EPC_VM_IP_ADDR
                echo "TEST_KO" > $ARCHIVES_LOC/test_final_status.log
                STATUS=-1
                return
            fi
            FLEXRAN_CTL_VM_NAME=`echo $VM_NAME | sed -e "s#basic-sim#flexran-rtc#"`
            FLEXRAN_CTL_VM_CMDS=`echo $VM_CMDS | sed -e "s#cmds#flexran-rtc-cmds#"`
            IS_FLEXRAN_VM_ALIVE=`uvt-kvm list | grep -c $FLEXRAN_CTL_VM_NAME`
            if [ $IS_FLEXRAN_VM_ALIVE -eq 0 ]
            then
                echo "ERROR: Flexran Ctl VM is not alive"
                terminate_epc $EPC_VM_CMDS $EPC_VM_IP_ADDR
                full_basic_sim_destroy
                echo "TEST_KO" > $ARCHIVES_LOC/test_final_status.log
                STATUS=-1
                return
            fi
            uvt-kvm wait $FLEXRAN_CTL_VM_NAME --insecure
            FLEXRAN_CTL_VM_IP_ADDR=`uvt-kvm ip $FLEXRAN_CTL_VM_NAME`

            echo "$FLEXRAN_CTL_VM_NAME has for IP addr = $FLEXRAN_CTL_VM_IP_ADDR"
            echo "FLEXRAN_CTL_VM_CMDS     = $FLEXRAN_CTL_VM_CMDS"
            echo "############################################################"
            echo "Starting the FLEXRAN CONTROLLER"
            echo "############################################################"
            start_flexran_ctrl $FLEXRAN_CTL_VM_CMDS $FLEXRAN_CTL_VM_IP_ADDR
            query_flexran_ctrl_status $FLEXRAN_CTL_VM_CMDS $FLEXRAN_CTL_VM_IP_ADDR 01_no_enb_connected

            echo "############################################################"
            echo "Starting the eNB in FDD-5MHz mode with Flexran ON"
            echo "############################################################"
            CURRENT_ENB_LOG_FILE=fdd_05fMHz_enb.log
            start_basic_sim_enb $VM_CMDS $VM_IP_ADDR $EPC_VM_IP_ADDR $CURRENT_ENB_LOG_FILE 25 lte-fdd-basic-sim.conf $FLEXRAN_CTL_VM_IP_ADDR
            query_flexran_ctrl_status $FLEXRAN_CTL_VM_CMDS $FLEXRAN_CTL_VM_IP_ADDR 02_enb_connected

            echo "############################################################"
            echo "Starting the UE in FDD-5MHz mode"
            echo "############################################################"
            CURRENT_UE_LOG_FILE=fdd_05fMHz_ue.log
            start_basic_sim_ue $VM_CMDS $VM_IP_ADDR $CURRENT_UE_LOG_FILE 25 2680
            if [ $UE_SYNC -eq 0 ]
            then
                echo "Problem w/ eNB and UE not syncing"
                terminate_enb_ue_basic_sim $VM_CMDS $VM_IP_ADDR 0
                scp -o StrictHostKeyChecking=no ubuntu@$VM_IP_ADDR:/home/ubuntu/tmp/cmake_targets/log/$CURRENT_ENB_LOG_FILE $ARCHIVES_LOC
                scp -o StrictHostKeyChecking=no ubuntu@$VM_IP_ADDR:/home/ubuntu/tmp/cmake_targets/log/$CURRENT_UE_LOG_FILE $ARCHIVES_LOC
                recover_core_dump $VM_CMDS $VM_IP_ADDR $ARCHIVES_LOC/$CURRENT_ENB_LOG_FILE $ARCHIVES_LOC
                terminate_epc $EPC_VM_CMDS $EPC_VM_IP_ADDR
                stop_flexran_ctrl $FLEXRAN_CTL_VM_CMDS $FLEXRAN_CTL_VM_IP_ADDR
                echo "TEST_KO" > $ARCHIVES_LOC/test_final_status.log
                STATUS=-1
                return
            fi
            query_flexran_ctrl_status $FLEXRAN_CTL_VM_CMDS $FLEXRAN_CTL_VM_IP_ADDR 03_enb_ue_connected
            get_ue_ip_addr $VM_CMDS $VM_IP_ADDR 1

            sleep 30
            echo "############################################################"
            echo "Terminate enb/ue simulators"
            echo "############################################################"
            terminate_enb_ue_basic_sim $VM_CMDS $VM_IP_ADDR 0
            scp -o StrictHostKeyChecking=no ubuntu@$VM_IP_ADDR:/home/ubuntu/tmp/cmake_targets/log/$CURRENT_ENB_LOG_FILE $ARCHIVES_LOC
            scp -o StrictHostKeyChecking=no ubuntu@$VM_IP_ADDR:/home/ubuntu/tmp/cmake_targets/log/$CURRENT_UE_LOG_FILE $ARCHIVES_LOC
            recover_core_dump $VM_CMDS $VM_IP_ADDR $ARCHIVES_LOC/$CURRENT_ENB_LOG_FILE $ARCHIVES_LOC
            sleep 10

            echo "############################################################"
            echo "Stopping the FLEXRAN CONTROLLER"
            echo "############################################################"
            stop_flexran_ctrl $FLEXRAN_CTL_VM_CMDS $FLEXRAN_CTL_VM_IP_ADDR
            scp -o StrictHostKeyChecking=no ubuntu@$FLEXRAN_CTL_VM_IP_ADDR:/home/ubuntu/tmp/cmake_targets/log/flexran_ctl_*.log $ARCHIVES_LOC
        fi

        echo "############################################################"
        echo "Terminate EPC"
        echo "############################################################"

        if [[ "$EPC_IPADDR" == "" ]]
        then
            terminate_epc $EPC_VM_CMDS $EPC_VM_IP_ADDR
        fi

        full_basic_sim_destroy

        echo "############################################################"
        echo "Checking run status"
        echo "############################################################"

        if [ $PING_STATUS -ne 0 ]; then STATUS=-1; fi
        if [ $IPERF_STATUS -ne 0 ]; then STATUS=-1; fi

        if [ $STATUS -eq 0 ]
        then
            echo "TEST_OK" > $ARCHIVES_LOC/test_final_status.log
        else
            echo "TEST_KO" > $ARCHIVES_LOC/test_final_status.log
        fi
    fi

    if [[ "$RUN_OPTIONS" == "complex" ]] && [[ $VM_NAME =~ .*-rf-sim.* ]]
    then
        PING_STATUS=0
        IPERF_STATUS=0
        if [ -d $ARCHIVES_LOC ]
        then
            rm -Rf $ARCHIVES_LOC
        fi
        mkdir --parents $ARCHIVES_LOC
        if [[ "$EPC_IPADDR" == "" ]]
        then
        # Creating a VM for EPC and installing SW
            EPC_VM_NAME=`echo $VM_NAME | sed -e "s#rf-sim#epc#"`
            EPC_VM_CMDS=${EPC_VM_NAME}_cmds.txt
            LTEBOX=0
            install_epc_on_vm $EPC_VM_NAME $EPC_VM_CMDS
            EPC_VM_IP_ADDR=`uvt-kvm ip $EPC_VM_NAME`
        fi
        #EPC_CONFIGS=("wS1" "noS1")
        #TRANS_MODES=("fdd" "tdd")
        #BW_CASES=(05 10 20)
        EPC_CONFIGS=("wS1" "noS1")
        TRANS_MODES=("fdd")
        BW_CASES=(05 10)
        for CN_CONFIG in ${EPC_CONFIGS[@]}
        do
          if [[ $CN_CONFIG =~ .*wS1.* ]]
          then
              if [[ "$EPC_IPADDR" ==  "" ]]
              then
                  echo "############################################################"
                  echo "Start EPC for the wS1 configuration"
                  echo "############################################################"
                  start_epc $EPC_VM_NAME $EPC_VM_CMDS $EPC_VM_IP_ADDR
                  # Retrieve EPC real IP address
                  retrieve_real_epc_ip_addr $EPC_VM_NAME $EPC_VM_CMDS $EPC_VM_IP_ADDR
                  S1_NOS1_CFG=1
              else
                  echo "############################################################"
                  echo "Using external EPC " $EPC_IPADDR
                  echo "############################################################"
                  $EPC_VM_IP_ADDR=$EPC_IPADDR
                  S1_NOS1_CFG=1
                  LTEBOX=0
              fi
          else
              if [[ "$EPC_IPADDR" ==  "" ]]
              then
                  echo "############################################################"
                  echo "Terminate EPC"
                  echo "############################################################"
                  terminate_epc $EPC_VM_CMDS $EPC_VM_IP_ADDR

                  echo "############################################################"
                  echo "Running now in a no-S1 "
                  echo "############################################################"
                  S1_NOS1_CFG=0
              fi
          fi
          for TMODE in ${TRANS_MODES[@]}
          do
              if [[ $TMODE =~ .*fdd.* ]]
              then
                  CONF_FILE=enb.band7.tm1.50PRB.usrpb210.conf
                  FREQUENCY=2680
              else
                  CONF_FILE=enb.band40.tm1.50PRB.FairScheduler.usrpb210.conf
                  FREQUENCY=2350
              fi
              for BW in ${BW_CASES[@]}
              do
                  if [[ $BW =~ .*05.* ]]; then PRB=25; fi
                  if [[ $BW =~ .*10.* ]]; then PRB=50; fi
                  if [[ $BW =~ .*20.* ]]; then PRB=100; fi

                  echo "############################################################"
                  echo "${CN_CONFIG} : Starting the eNB in ${TMODE}-${BW}MHz mode"
                  echo "############################################################"
                  CURRENT_ENB_LOG_FILE=${TMODE}_${BW}MHz_${CN_CONFIG}_enb.log
                  start_rf_sim_enb $ENB_VM_CMDS "$ENB_VM_IP_ADDR" "$EPC_VM_IP_ADDR" $CURRENT_ENB_LOG_FILE $PRB $CONF_FILE $S1_NOS1_CFG

                  echo "############################################################"
                  echo "${CN_CONFIG} : Starting the UE"
                  echo "############################################################"
                  CURRENT_UE_LOG_FILE=${TMODE}_${BW}MHz_${CN_CONFIG}_ue.log
                  start_rf_sim_ue $UE_VM_CMDS $UE_VM_IP_ADDR $ENB_VM_IP_ADDR $CURRENT_UE_LOG_FILE $PRB $FREQUENCY $S1_NOS1_CFG 0
                  if [ $UE_SYNC -eq 0 ]
                  then
                      echo "Problem w/ eNB and UE not syncing"
                      terminate_enb_ue_basic_sim $ENB_VM_CMDS $ENB_VM_IP_ADDR 1
                      terminate_enb_ue_basic_sim $UE_VM_CMDS $UE_VM_IP_ADDR 2
                      scp -o StrictHostKeyChecking=no ubuntu@$ENB_VM_IP_ADDR:/home/ubuntu/tmp/cmake_targets/log/$CURRENT_ENB_LOG_FILE $ARCHIVES_LOC
                      scp -o StrictHostKeyChecking=no ubuntu@$UE_VM_IP_ADDR:/home/ubuntu/tmp/cmake_targets/log/$CURRENT_UE_LOG_FILE $ARCHIVES_LOC
                      #if [ $S1_NOS1_CFG -eq 1 ]
                      #then
                      #    terminate_epc $EPC_VM_CMDS $EPC_VM_IP_ADDR
                      #fi
                      # Now we keep running
                      STATUS=-1
                      break
                  fi

                  if [ $S1_NOS1_CFG -eq 1 ]
                  then
                      get_ue_ip_addr $UE_VM_CMDS $UE_VM_IP_ADDR 1

                      echo "############################################################"
                      echo "${CN_CONFIG} : Pinging the EPC from UE"
                      echo "############################################################"
                      PING_LOG_FILE=${TMODE}_${BW}MHz_${CN_CONFIG}_ping_epc.log
                      ping_epc_ip_addr $UE_VM_CMDS $UE_VM_IP_ADDR $REAL_EPC_IP_ADDR $PING_LOG_FILE 1 0
                      scp -o StrictHostKeyChecking=no ubuntu@$UE_VM_IP_ADDR:/home/ubuntu/$PING_LOG_FILE $ARCHIVES_LOC
                      check_ping_result $ARCHIVES_LOC/$PING_LOG_FILE 20
                  else
                      get_enb_noS1_ip_addr $ENB_VM_CMDS $ENB_VM_IP_ADDR

                      echo "############################################################"
                      echo "${CN_CONFIG} : Pinging the eNB from UE"
                      echo "############################################################"
                      PING_LOG_FILE=${TMODE}_${BW}MHz_${CN_CONFIG}_ping_enb_from_ue.log
                      ping_epc_ip_addr $UE_VM_CMDS $UE_VM_IP_ADDR $ENB_IP_ADDR $PING_LOG_FILE 1 0
                      scp -o StrictHostKeyChecking=no ubuntu@$UE_VM_IP_ADDR:/home/ubuntu/$PING_LOG_FILE $ARCHIVES_LOC
                      check_ping_result $ARCHIVES_LOC/$PING_LOG_FILE 20
                  fi

                  if [ $S1_NOS1_CFG -eq 1 ]
                  then
                      echo "############################################################"
                      echo "${CN_CONFIG} : Pinging the UE from EPC"
                      echo "############################################################"
                      PING_LOG_FILE=${TMODE}_${BW}MHz_${CN_CONFIG}_ping_ue.log
                      ping_ue_ip_addr $EPC_VM_CMDS $EPC_VM_IP_ADDR $UE_IP_ADDR $PING_LOG_FILE 0
                      scp -o StrictHostKeyChecking=no ubuntu@$EPC_VM_IP_ADDR:/home/ubuntu/$PING_LOG_FILE $ARCHIVES_LOC
                      check_ping_result $ARCHIVES_LOC/$PING_LOG_FILE 20
                  else
                      echo "############################################################"
                      echo "${CN_CONFIG} : Pinging the UE from eNB"
                      echo "############################################################"
                      get_ue_ip_addr $UE_VM_CMDS $UE_VM_IP_ADDR 1
                      PING_LOG_FILE=${TMODE}_${BW}MHz_${CN_CONFIG}_ping_from_enb_ue.log
                      ping_enb_ip_addr $ENB_VM_CMDS $ENB_VM_IP_ADDR $UE_IP_ADDR $PING_LOG_FILE 0
                      scp -o StrictHostKeyChecking=no ubuntu@$ENB_VM_IP_ADDR:/home/ubuntu/$PING_LOG_FILE $ARCHIVES_LOC
                      check_ping_result $ARCHIVES_LOC/$PING_LOG_FILE 20
                  fi

                  if [ $S1_NOS1_CFG -eq 1 ]
                  then
                      echo "############################################################"
                      echo "${CN_CONFIG} : iperf DL -- UE is server and EPC is client"
                      echo "############################################################"
                      IPERF_LOG_FILE=${TMODE}_${BW}MHz_${CN_CONFIG}_iperf_dl
                      get_ue_ip_addr $UE_VM_CMDS $UE_VM_IP_ADDR 1
                      THROUGHPUT=10
                      generic_iperf $UE_VM_CMDS $UE_VM_IP_ADDR $UE_IP_ADDR $EPC_VM_CMDS $EPC_VM_IP_ADDR $REAL_EPC_IP_ADDR $THROUGHPUT $IPERF_LOG_FILE 1 0
                      scp -o StrictHostKeyChecking=no ubuntu@$UE_VM_IP_ADDR:/home/ubuntu/${IPERF_LOG_FILE}_server.txt $ARCHIVES_LOC
                      scp -o StrictHostKeyChecking=no ubuntu@$EPC_VM_IP_ADDR:/home/ubuntu/${IPERF_LOG_FILE}_client.txt $ARCHIVES_LOC
                      check_iperf $ARCHIVES_LOC/$IPERF_LOG_FILE $THROUGHPUT

                      echo "############################################################"
                      echo "${CN_CONFIG} : iperf UL -- EPC is server and UE is client"
                      echo "############################################################"
                      IPERF_LOG_FILE=${TMODE}_${BW}MHz_${CN_CONFIG}_iperf_ul
                      THROUGHPUT=2
                      get_ue_ip_addr $UE_VM_CMDS $UE_VM_IP_ADDR 1
                      generic_iperf $EPC_VM_CMDS $EPC_VM_IP_ADDR $REAL_EPC_IP_ADDR $UE_VM_CMDS $UE_VM_IP_ADDR $UE_IP_ADDR $THROUGHPUT $IPERF_LOG_FILE 1 0
                      scp -o StrictHostKeyChecking=no ubuntu@$EPC_VM_IP_ADDR:/home/ubuntu/${IPERF_LOG_FILE}_server.txt $ARCHIVES_LOC
                      scp -o StrictHostKeyChecking=no ubuntu@$UE_VM_IP_ADDR:/home/ubuntu/${IPERF_LOG_FILE}_client.txt $ARCHIVES_LOC
                      check_iperf $ARCHIVES_LOC/$IPERF_LOG_FILE $THROUGHPUT
                  else
                      echo "############################################################"
                      echo "${CN_CONFIG} : iperf DL -- UE is server and eNB is client"
                      echo "############################################################"
                      get_enb_noS1_ip_addr $ENB_VM_CMDS $ENB_VM_IP_ADDR
                      IPERF_LOG_FILE=${TMODE}_${BW}MHz_${CN_CONFIG}_iperf_dl
                      get_ue_ip_addr $UE_VM_CMDS $UE_VM_IP_ADDR 1
                      THROUGHPUT=10
                      generic_iperf $UE_VM_CMDS $UE_VM_IP_ADDR $UE_IP_ADDR $ENB_VM_CMDS $ENB_VM_IP_ADDR $ENB_IP_ADDR $THROUGHPUT $IPERF_LOG_FILE 1 0
                      scp -o StrictHostKeyChecking=no ubuntu@$UE_VM_IP_ADDR:/home/ubuntu/${IPERF_LOG_FILE}_server.txt $ARCHIVES_LOC
                      scp -o StrictHostKeyChecking=no ubuntu@$ENB_VM_IP_ADDR:/home/ubuntu/${IPERF_LOG_FILE}_client.txt $ARCHIVES_LOC
                      check_iperf $ARCHIVES_LOC/$IPERF_LOG_FILE $THROUGHPUT

                      echo "############################################################"
                      echo "${CN_CONFIG} : iperf UL -- eNB is server and UE is client"
                      echo "############################################################"
                      IPERF_LOG_FILE=${TMODE}_${BW}MHz_${CN_CONFIG}_iperf_ul
                      THROUGHPUT=2
                      get_ue_ip_addr $UE_VM_CMDS $UE_VM_IP_ADDR 1
                      generic_iperf $ENB_VM_CMDS $ENB_VM_IP_ADDR $ENB_IP_ADDR $UE_VM_CMDS $UE_VM_IP_ADDR $UE_IP_ADDR $THROUGHPUT $IPERF_LOG_FILE 1 0
                      scp -o StrictHostKeyChecking=no ubuntu@$ENB_VM_IP_ADDR:/home/ubuntu/${IPERF_LOG_FILE}_server.txt $ARCHIVES_LOC
                      scp -o StrictHostKeyChecking=no ubuntu@$UE_VM_IP_ADDR:/home/ubuntu/${IPERF_LOG_FILE}_client.txt $ARCHIVES_LOC
                      check_iperf $ARCHIVES_LOC/$IPERF_LOG_FILE $THROUGHPUT
                  fi

                  echo "############################################################"
                  echo "${CN_CONFIG} : Terminate enb/ue simulators"
                  echo "############################################################"
                  terminate_enb_ue_basic_sim $ENB_VM_CMDS $ENB_VM_IP_ADDR 1
                  terminate_enb_ue_basic_sim $UE_VM_CMDS $UE_VM_IP_ADDR 2
                  scp -o StrictHostKeyChecking=no ubuntu@$ENB_VM_IP_ADDR:/home/ubuntu/tmp/cmake_targets/log/$CURRENT_ENB_LOG_FILE $ARCHIVES_LOC
                  scp -o StrictHostKeyChecking=no ubuntu@$UE_VM_IP_ADDR:/home/ubuntu/tmp/cmake_targets/log/$CURRENT_UE_LOG_FILE $ARCHIVES_LOC

              done
          done
        done

        ####################
        ## MSMS CASE noS1 ##
        ####################
        CONF_FILE=lte-fdd-mbms-basic-sim.conf
        CN_CONFIG="noS1"
        S1_NOS1_CFG=0
        LTEBOX=0
        TMODE="fdd"
        FREQUENCY=2680
        BW_CASES=(05)
        MBMS_STATUS=0

        for BW in ${BW_CASES[@]}
        do
            if [[ $BW =~ .*05.* ]]; then PRB=25; fi
            if [[ $BW =~ .*10.* ]]; then PRB=50; fi
            if [[ $BW =~ .*20.* ]]; then PRB=100; fi

            echo "############################################################"
            echo "${CN_CONFIG} : Starting the eNB with MSMS in ${TMODE}-${BW}MHz mode"
            echo "############################################################"
            CURRENT_ENB_LOG_FILE=${TMODE}_${BW}MHz_${CN_CONFIG}_enb_mbms.log
            start_rf_sim_enb $ENB_VM_CMDS "$ENB_VM_IP_ADDR" "$EPC_VM_IP_ADDR" $CURRENT_ENB_LOG_FILE $PRB $CONF_FILE $S1_NOS1_CFG

            echo "############################################################"
            echo "${CN_CONFIG} : Starting the UE"
            echo "############################################################"
            CURRENT_UE_LOG_FILE=${TMODE}_${BW}MHz_${CN_CONFIG}_ue_mbms.log
            start_rf_sim_ue $UE_VM_CMDS $UE_VM_IP_ADDR $ENB_VM_IP_ADDR $CURRENT_UE_LOG_FILE $PRB $FREQUENCY $S1_NOS1_CFG 1
            if [ $UE_SYNC -eq 0 ]
            then
                echo "Problem w/ eNB and UE not syncing"
                terminate_enb_ue_basic_sim $ENB_VM_CMDS $ENB_VM_IP_ADDR 1
                terminate_enb_ue_basic_sim $UE_VM_CMDS $UE_VM_IP_ADDR 2
                scp -o StrictHostKeyChecking=no ubuntu@$ENB_VM_IP_ADDR:/home/ubuntu/tmp/cmake_targets/log/$CURRENT_ENB_LOG_FILE $ARCHIVES_LOC
                scp -o StrictHostKeyChecking=no ubuntu@$UE_VM_IP_ADDR:/home/ubuntu/tmp/cmake_targets/log/$CURRENT_UE_LOG_FILE $ARCHIVES_LOC
                STATUS=-1
                break
            fi

            echo "############################################################"
            echo "${CN_CONFIG} : iperf DL -- UE is server and eNB is client"
            echo "############################################################"
            get_enb_mbms_noS1_ip_addr $ENB_VM_CMDS $ENB_VM_IP_ADDR
            IPERF_LOG_FILE=${TMODE}_${BW}MHz_${CN_CONFIG}_iperf_dl_mbms
            get_ue_mbms_ip_addr $UE_VM_CMDS $UE_VM_IP_ADDR 1
            THROUGHPUT=2
            generic_iperf $UE_VM_CMDS $UE_VM_IP_ADDR $UE_IP_ADDR $ENB_VM_CMDS $ENB_VM_IP_ADDR $ENB_IP_ADDR $THROUGHPUT $IPERF_LOG_FILE 1 0
            scp -o StrictHostKeyChecking=no ubuntu@$UE_VM_IP_ADDR:/home/ubuntu/${IPERF_LOG_FILE}_server.txt $ARCHIVES_LOC
            scp -o StrictHostKeyChecking=no ubuntu@$ENB_VM_IP_ADDR:/home/ubuntu/${IPERF_LOG_FILE}_client.txt $ARCHIVES_LOC
            #check_iperf $ARCHIVES_LOC/$IPERF_LOG_FILE $THROUGHPUT

            echo "############################################################"
            echo "${CN_CONFIG} : Terminate enb/ue simulators"
            echo "############################################################"
            terminate_enb_ue_basic_sim $ENB_VM_CMDS $ENB_VM_IP_ADDR 1
            terminate_enb_ue_basic_sim $UE_VM_CMDS $UE_VM_IP_ADDR 2
            scp -o StrictHostKeyChecking=no ubuntu@$ENB_VM_IP_ADDR:/home/ubuntu/tmp/cmake_targets/log/$CURRENT_ENB_LOG_FILE $ARCHIVES_LOC
            scp -o StrictHostKeyChecking=no ubuntu@$UE_VM_IP_ADDR:/home/ubuntu/tmp/cmake_targets/log/$CURRENT_UE_LOG_FILE $ARCHIVES_LOC
            NB_UE_MBMS_MESSAGES=`egrep -c "TRIED TO PUSH MBMS DATA TO" $ARCHIVES_LOC/$CURRENT_UE_LOG_FILE`
            if [ $NB_UE_MBMS_MESSAGES -eq 0 ]; then MBMS_STATUS=-1; fi

        done

        ####################
        ## FeMBMS CASE noS1 ##
        ####################
        CONF_FILE=lte-fdd-fembms-basic-sim.conf
        CN_CONFIG="noS1"
        S1_NOS1_CFG=0
        LTEBOX=0
        TMODE="fdd"
        FREQUENCY=2680
        BW_CASES=(05)
        FeMBMS_STATUS=0

        for BW in ${BW_CASES[@]}
        do
            if [[ $BW =~ .*05.* ]]; then PRB=25; fi
            if [[ $BW =~ .*10.* ]]; then PRB=50; fi
            if [[ $BW =~ .*20.* ]]; then PRB=100; fi

            echo "############################################################"
            echo "${CN_CONFIG} : Starting the eNB with MSMS in ${TMODE}-${BW}MHz mode"
            echo "############################################################"
            CURRENT_ENB_LOG_FILE=${TMODE}_${BW}MHz_${CN_CONFIG}_enb_fembms.log
            start_rf_sim_enb $ENB_VM_CMDS "$ENB_VM_IP_ADDR" "$EPC_VM_IP_ADDR" $CURRENT_ENB_LOG_FILE $PRB $CONF_FILE $S1_NOS1_CFG

            echo "############################################################"
            echo "${CN_CONFIG} : Starting the UE"
            echo "############################################################"
            CURRENT_UE_LOG_FILE=${TMODE}_${BW}MHz_${CN_CONFIG}_ue_fembms.log
            start_rf_sim_ue $UE_VM_CMDS $UE_VM_IP_ADDR $ENB_VM_IP_ADDR $CURRENT_UE_LOG_FILE $PRB $FREQUENCY $S1_NOS1_CFG 1
            if [ $UE_SYNC -eq 0 ]
            then
                echo "Problem w/ eNB and UE not syncing"
                terminate_enb_ue_basic_sim $ENB_VM_CMDS $ENB_VM_IP_ADDR 1
                terminate_enb_ue_basic_sim $UE_VM_CMDS $UE_VM_IP_ADDR 2
                scp -o StrictHostKeyChecking=no ubuntu@$ENB_VM_IP_ADDR:/home/ubuntu/tmp/cmake_targets/log/$CURRENT_ENB_LOG_FILE $ARCHIVES_LOC
                scp -o StrictHostKeyChecking=no ubuntu@$UE_VM_IP_ADDR:/home/ubuntu/tmp/cmake_targets/log/$CURRENT_UE_LOG_FILE $ARCHIVES_LOC
                STATUS=-1
                break
            fi

            echo "############################################################"
            echo "${CN_CONFIG} : iperf DL -- UE is server and eNB is client"
            echo "############################################################"
            get_enb_mbms_noS1_ip_addr $ENB_VM_CMDS $ENB_VM_IP_ADDR
            IPERF_LOG_FILE=${TMODE}_${BW}MHz_${CN_CONFIG}_iperf_dl_fembms
            get_ue_mbms_ip_addr $UE_VM_CMDS $UE_VM_IP_ADDR 1
            THROUGHPUT=2
            generic_iperf $UE_VM_CMDS $UE_VM_IP_ADDR $UE_IP_ADDR $ENB_VM_CMDS $ENB_VM_IP_ADDR $ENB_IP_ADDR $THROUGHPUT $IPERF_LOG_FILE 1 0
            scp -o StrictHostKeyChecking=no ubuntu@$UE_VM_IP_ADDR:/home/ubuntu/${IPERF_LOG_FILE}_server.txt $ARCHIVES_LOC
            scp -o StrictHostKeyChecking=no ubuntu@$ENB_VM_IP_ADDR:/home/ubuntu/${IPERF_LOG_FILE}_client.txt $ARCHIVES_LOC
            #check_iperf $ARCHIVES_LOC/$IPERF_LOG_FILE $THROUGHPUT

            echo "############################################################"
            echo "${CN_CONFIG} : Terminate enb/ue simulators"
            echo "############################################################"
            terminate_enb_ue_basic_sim $ENB_VM_CMDS $ENB_VM_IP_ADDR 1
            terminate_enb_ue_basic_sim $UE_VM_CMDS $UE_VM_IP_ADDR 2
            scp -o StrictHostKeyChecking=no ubuntu@$ENB_VM_IP_ADDR:/home/ubuntu/tmp/cmake_targets/log/$CURRENT_ENB_LOG_FILE $ARCHIVES_LOC
            scp -o StrictHostKeyChecking=no ubuntu@$UE_VM_IP_ADDR:/home/ubuntu/tmp/cmake_targets/log/$CURRENT_UE_LOG_FILE $ARCHIVES_LOC
            NB_UE_FeMBMS_MESSAGES=`egrep -c "TRIED TO PUSH MBMS DATA TO" $ARCHIVES_LOC/$CURRENT_UE_LOG_FILE`
            if [ $NB_UE_FeMBMS_MESSAGES -eq 0 ]; then FeMBMS_STATUS=-1; fi

        done

        full_l2_sim_destroy

        echo "############################################################"
        echo "Checking run status"
        echo "############################################################"

        if [ $PING_STATUS -ne 0 ]; then STATUS=-1; fi
        if [ $IPERF_STATUS -ne 0 ]; then STATUS=-1; fi
        if [ $MBMS_STATUS -eq 0 ]
        then
            echo "LTE MBMS RFSIM seems OK"
        else
            echo "LTE MBMS RFSIM seems to FAIL"
            STATUS=-1
        fi
        if [ $FeMBMS_STATUS -eq 0 ]
        then
            echo "LTE FeMBMS RFSIM seems OK"
        else
            echo "LTE FeMBMS RFSIM seems to FAIL"
            STATUS=-1
        fi
        if [ $STATUS -eq 0 ]
        then
            echo "LTE RFSIM seems OK"
            echo "LTE: TEST_OK" > $ARCHIVES_LOC/test_final_status.log
        else
            echo "LTE RFSIM seems to FAIL"
            echo "LTE: TEST_KO" > $ARCHIVES_LOC/test_final_status.log
        fi

    fi

    if [[ "$RUN_OPTIONS" == "complex" ]] && [[ $VM_NAME =~ .*-rf-sim.* ]]
    then
<<<<<<< HEAD
=======
        echo "############################################################"
        echo "RA TEST FR2"
        echo "############################################################"
        #RA FR2 test, attention : has a different config file from the rest of the test
        CN_CONFIG="noS1"
        CONF_FILE=gnb.band261.tm1.32PRB.usrpn300.conf
        S1_NOS1_CFG=0
        PRB=32
        FREQUENCY=28000 #28GHz

>>>>>>> c19ba39e
        if [ ! -d $ARCHIVES_LOC ]
        then
            mkdir --parents $ARCHIVES_LOC
        fi

        CN_CONFIG="noS1"
        S1_NOS1_CFG=0

        ######### start of RA TEST loop
        # for the moment only TDD
        TRANS_MODES=("tdd")
        for TMODE in ${TRANS_MODES[@]}
        do
          if [[ $TMODE =~ .*fdd.* ]]
          then
            CONF_FILE=gnb.band66.tm1.106PRB.usrpn300.conf
            PRB=106
            FREQUENCY=37000
          else
            CONF_FILE=gnb.band78.tm1.106PRB.usrpn300.conf
            PRB=106
            FREQUENCY=3510
          fi

          local try_cnt=0
          NR_STATUS=0
          while [ $try_cnt -lt 5 ] #5 because it hardly succeed within CI

          do
            SYNC_STATUS=0
<<<<<<< HEAD
            RA_STATUS=0
            rm -f $ARCHIVES_LOC/${TMODE}_${PRB}prb_${CN_CONFIG}*ra_test.log
=======
            RA_FR2_STATUS=0
            rm -f $ARCHIVES_LOC/tdd_${PRB}prb_${CN_CONFIG}*ra_fr2_test.log
>>>>>>> c19ba39e

            echo "############################################################"
            echo "${CN_CONFIG} : Starting the gNB in ${TMODE} mode (RA TEST)"
            echo "############################################################"
<<<<<<< HEAD
            CURRENT_GNB_LOG_FILE=${TMODE}_${PRB}prb_${CN_CONFIG}_gnb_ra_test.log
=======
            CURRENT_GNB_LOG_FILE=tdd_${PRB}prb_${CN_CONFIG}_gnb_ra_fr2_test.log
>>>>>>> c19ba39e
            #last argument = 1 is to enable --do-ra for RA test
            start_rf_sim_gnb $GNB_VM_CMDS "$GNB_VM_IP_ADDR" $CURRENT_GNB_LOG_FILE $PRB $CONF_FILE $S1_NOS1_CFG 1

            echo "############################################################"
            echo "${CN_CONFIG} : Starting the NR-UE in ${TMODE} mode (RA TEST)"
            echo "############################################################"
<<<<<<< HEAD
=======
            CURRENT_NR_UE_LOG_FILE=tdd_${PRB}prb_${CN_CONFIG}_ue_ra_fr2_test.log
            #last argument = 1 is to enable --do-ra for RA test
            start_rf_sim_nr_ue $NR_UE_VM_CMDS $NR_UE_VM_IP_ADDR $GNB_VM_IP_ADDR $CURRENT_NR_UE_LOG_FILE $PRB $FREQUENCY $S1_NOS1_CFG 1
            if [ $NR_UE_SYNC -eq 0 ]
            then
                echo "Problem w/ gNB and NR-UE not syncing"
                terminate_enb_ue_basic_sim $NR_UE_VM_CMDS $NR_UE_VM_IP_ADDR 2
                terminate_enb_ue_basic_sim $GNB_VM_CMDS $GNB_VM_IP_ADDR 1
                scp -o StrictHostKeyChecking=no ubuntu@$GNB_VM_IP_ADDR:/home/ubuntu/tmp/cmake_targets/log/$CURRENT_GNB_LOG_FILE $ARCHIVES_LOC
                scp -o StrictHostKeyChecking=no ubuntu@$NR_UE_VM_IP_ADDR:/home/ubuntu/tmp/cmake_targets/log/$CURRENT_NR_UE_LOG_FILE $ARCHIVES_LOC
                SYNC_STATUS=-1
                try_cnt=$((try_cnt+1))
                continue
            fi

            echo "############################################################"
            echo "${CN_CONFIG} : Terminate gNB/NR-UE simulators"
            echo "############################################################"
            sleep 20
            terminate_enb_ue_basic_sim $NR_UE_VM_CMDS $NR_UE_VM_IP_ADDR 2
            terminate_enb_ue_basic_sim $GNB_VM_CMDS $GNB_VM_IP_ADDR 1
            scp -o StrictHostKeyChecking=no ubuntu@$GNB_VM_IP_ADDR:/home/ubuntu/tmp/cmake_targets/log/$CURRENT_GNB_LOG_FILE $ARCHIVES_LOC
            scp -o StrictHostKeyChecking=no ubuntu@$NR_UE_VM_IP_ADDR:/home/ubuntu/tmp/cmake_targets/log/$CURRENT_NR_UE_LOG_FILE $ARCHIVES_LOC

            #check RA markers in gNB and NR UE log files
            echo "############################################################"
            echo "${CN_CONFIG} : Checking FR2 RA on gNB / NR-UE"
            echo "############################################################"

            # Proper check to be done when RA test is working!
            check_ra_result $ARCHIVES_LOC/$CURRENT_GNB_LOG_FILE $ARCHIVES_LOC/$CURRENT_NR_UE_LOG_FILE
            if [ $RA_FR2_STATUS -ne 0 ]
            then
                echo "RA FR2 test NOT OK"
                echo "try_cnt = " $try_cnt
                try_cnt=$((try_cnt+1))
            else
                try_cnt=$((try_cnt+10))
            fi
        done
        ########### end RA FR2 test

        sleep 30


        echo "############################################################"
        echo "RA TEST FR1"
        echo "############################################################"
        ######### redefine config for the rest of the test

        CN_CONFIG="noS1"
        CONF_FILE=gnb.band78.tm1.106PRB.usrpn300.conf
        S1_NOS1_CFG=0
        PRB=106
        FREQUENCY=3510

        if [ ! -d $ARCHIVES_LOC ]
        then
            mkdir --parents $ARCHIVES_LOC
        fi

        CN_CONFIG="noS1"
        S1_NOS1_CFG=0

        ######### start of RA TEST loop
        # for the moment only TDD
        TRANS_MODES=("tdd")
        for TMODE in ${TRANS_MODES[@]}
        do
          if [[ $TMODE =~ .*fdd.* ]]
          then
            CONF_FILE=gnb.band66.tm1.106PRB.usrpn300.conf
            PRB=106
            FREQUENCY=37000
          else
            CONF_FILE=gnb.band78.tm1.106PRB.usrpn300.conf
            PRB=106
            FREQUENCY=3510
          fi

          local try_cnt=0
          NR_STATUS=0
          while [ $try_cnt -lt 5 ] #5 because it hardly succeed within CI

          do
            SYNC_STATUS=0
            RA_STATUS=0
            rm -f $ARCHIVES_LOC/${TMODE}_${PRB}prb_${CN_CONFIG}*ra_test.log

            echo "############################################################"
            echo "${CN_CONFIG} : Starting the gNB in ${TMODE} mode (RA TEST)"
            echo "############################################################"
            CURRENT_GNB_LOG_FILE=${TMODE}_${PRB}prb_${CN_CONFIG}_gnb_ra_test.log
            #last argument = 1 is to enable --do-ra for RA test
            start_rf_sim_gnb $GNB_VM_CMDS "$GNB_VM_IP_ADDR" $CURRENT_GNB_LOG_FILE $PRB $CONF_FILE $S1_NOS1_CFG 1

            echo "############################################################"
            echo "${CN_CONFIG} : Starting the NR-UE in ${TMODE} mode (RA TEST)"
            echo "############################################################"
>>>>>>> c19ba39e
            CURRENT_NR_UE_LOG_FILE=${TMODE}_${PRB}prb_${CN_CONFIG}_ue_ra_test.log
            #last argument = 1 is to enable --do-ra for RA test
            start_rf_sim_nr_ue $NR_UE_VM_CMDS $NR_UE_VM_IP_ADDR $GNB_VM_IP_ADDR $CURRENT_NR_UE_LOG_FILE $PRB $FREQUENCY $S1_NOS1_CFG 1
            if [ $NR_UE_SYNC -eq 0 ]
            then
                echo "Problem w/ gNB and NR-UE not syncing"
                terminate_enb_ue_basic_sim $NR_UE_VM_CMDS $NR_UE_VM_IP_ADDR 2
                terminate_enb_ue_basic_sim $GNB_VM_CMDS $GNB_VM_IP_ADDR 1
                scp -o StrictHostKeyChecking=no ubuntu@$GNB_VM_IP_ADDR:/home/ubuntu/tmp/cmake_targets/log/$CURRENT_GNB_LOG_FILE $ARCHIVES_LOC
                scp -o StrictHostKeyChecking=no ubuntu@$NR_UE_VM_IP_ADDR:/home/ubuntu/tmp/cmake_targets/log/$CURRENT_NR_UE_LOG_FILE $ARCHIVES_LOC
                SYNC_STATUS=-1
                try_cnt=$((try_cnt+1))
                continue
            fi

            echo "############################################################"
            echo "${CN_CONFIG} : Terminate gNB/NR-UE simulators"
            echo "############################################################"
            sleep 20
            terminate_enb_ue_basic_sim $NR_UE_VM_CMDS $NR_UE_VM_IP_ADDR 2
            terminate_enb_ue_basic_sim $GNB_VM_CMDS $GNB_VM_IP_ADDR 1
            scp -o StrictHostKeyChecking=no ubuntu@$GNB_VM_IP_ADDR:/home/ubuntu/tmp/cmake_targets/log/$CURRENT_GNB_LOG_FILE $ARCHIVES_LOC
            scp -o StrictHostKeyChecking=no ubuntu@$NR_UE_VM_IP_ADDR:/home/ubuntu/tmp/cmake_targets/log/$CURRENT_NR_UE_LOG_FILE $ARCHIVES_LOC

            #check RA markers in gNB and NR UE log files
            echo "############################################################"
            echo "${CN_CONFIG} : Checking FR1 RA on gNB / NR-UE"
            echo "############################################################"

            # Proper check to be done when RA test is working!
            check_ra_result $ARCHIVES_LOC/$CURRENT_GNB_LOG_FILE $ARCHIVES_LOC/$CURRENT_NR_UE_LOG_FILE
            if [ $RA_STATUS -ne 0 ]
            then
                echo "RA FR1 test NOT OK"
                echo "try_cnt = " $try_cnt
                try_cnt=$((try_cnt+1))
            else
                try_cnt=$((try_cnt+10))
            fi
          done
        done
        ########### end RA test
        
        sleep 30

        ######### start of PHY TEST loop
        SYNC_STATUS=0
        PING_STATUS=0
        IPERF_STATUS=0
        TRANS_MODES=("fdd tdd")
        for TMODE in ${TRANS_MODES[@]}
        do
          if [[ $TMODE =~ .*fdd.* ]]
          then
            CONF_FILE=gnb.band66.tm1.106PRB.usrpn300.conf
            PRB=106
            FREQUENCY=37000
          else
            CONF_FILE=gnb.band78.tm1.106PRB.usrpn300.conf
            PRB=106
            FREQUENCY=3510
          fi

          try_cnt=0
          while [ $try_cnt -lt 4 ]
          do
            rm -f $ARCHIVES_LOC/${TMODE}_${PRB}prb_${CN_CONFIG}_gnb.log $ARCHIVES_LOC/${TMODE}_${PRB}prb_${CN_CONFIG}_ue.log
            rm -f $ARCHIVES_LOC/${TMODE}_${PRB}prb_${CN_CONFIG}_ping_gnb_from_nrue.log $ARCHIVES_LOC/${TMODE}_${PRB}prb_${CN_CONFIG}_ping_from_gnb_nrue.log
            rm -f $ARCHIVES_LOC/${TMODE}_${PRB}prb_${CN_CONFIG}_iperf_dl*txt $ARCHIVES_LOC/${TMODE}_${PRB}prb_${CN_CONFIG}_iperf_ul*txt

            echo "############################################################"
            echo "${CN_CONFIG} : Starting the gNB in ${TMODE} mode (PHY TEST)"
            echo "############################################################"
            CURRENT_GNB_LOG_FILE=${TMODE}_${PRB}prb_${CN_CONFIG}_gnb.log
            start_rf_sim_gnb $GNB_VM_CMDS "$GNB_VM_IP_ADDR" $CURRENT_GNB_LOG_FILE $PRB $CONF_FILE $S1_NOS1_CFG 0

            echo "############################################################"
            echo "${CN_CONFIG} : Starting the NR-UE in ${TMODE} mode (PHY TEST)"
            echo "############################################################"
            CURRENT_NR_UE_LOG_FILE=${TMODE}_${PRB}prb_${CN_CONFIG}_ue.log
            start_rf_sim_nr_ue $NR_UE_VM_CMDS $NR_UE_VM_IP_ADDR $GNB_VM_IP_ADDR $CURRENT_NR_UE_LOG_FILE $PRB $FREQUENCY $S1_NOS1_CFG 0
            if [ $NR_UE_SYNC -eq 0 ]
            then
                echo "Problem w/ gNB and NR-UE not syncing"
                terminate_enb_ue_basic_sim $NR_UE_VM_CMDS $NR_UE_VM_IP_ADDR 2
                terminate_enb_ue_basic_sim $GNB_VM_CMDS $GNB_VM_IP_ADDR 1
                scp -o StrictHostKeyChecking=no ubuntu@$GNB_VM_IP_ADDR:/home/ubuntu/tmp/cmake_targets/log/$CURRENT_GNB_LOG_FILE $ARCHIVES_LOC
                scp -o StrictHostKeyChecking=no ubuntu@$NR_UE_VM_IP_ADDR:/home/ubuntu/tmp/cmake_targets/log/$CURRENT_NR_UE_LOG_FILE $ARCHIVES_LOC
                SYNC_STATUS=-1
                try_cnt=$((try_cnt+1))
                continue
            fi

            echo "############################################################"
            echo "${CN_CONFIG} : Pinging the gNB from NR-UE"
            echo "############################################################"
            get_enb_noS1_ip_addr $GNB_VM_CMDS $GNB_VM_IP_ADDR
            PING_LOG_FILE=${TMODE}_${PRB}prb_${CN_CONFIG}_ping_gnb_from_nrue.log
            ping_epc_ip_addr $NR_UE_VM_CMDS $NR_UE_VM_IP_ADDR $ENB_IP_ADDR $PING_LOG_FILE 1 0
            scp -o StrictHostKeyChecking=no ubuntu@$NR_UE_VM_IP_ADDR:/home/ubuntu/$PING_LOG_FILE $ARCHIVES_LOC
            check_ping_result $ARCHIVES_LOC/$PING_LOG_FILE 20

            echo "############################################################"
            echo "${CN_CONFIG} : Pinging the NR-UE from gNB"
            echo "############################################################"
            get_ue_ip_addr $NR_UE_VM_CMDS $NR_UE_VM_IP_ADDR 1
            PING_LOG_FILE=${TMODE}_${PRB}prb_${CN_CONFIG}_ping_from_gnb_nrue.log
            ping_enb_ip_addr $GNB_VM_CMDS $GNB_VM_IP_ADDR $UE_IP_ADDR $PING_LOG_FILE 0
            scp -o StrictHostKeyChecking=no ubuntu@$GNB_VM_IP_ADDR:/home/ubuntu/$PING_LOG_FILE $ARCHIVES_LOC
            check_ping_result $ARCHIVES_LOC/$PING_LOG_FILE 20

            echo "############################################################"
            echo "${CN_CONFIG} : iperf DL -- NR-UE is server and gNB is client"
            echo "############################################################"
            THROUGHPUT="30K"
            CURR_IPERF_LOG_BASE=${TMODE}_${PRB}prb_${CN_CONFIG}_iperf_dl
            get_enb_noS1_ip_addr $GNB_VM_CMDS $GNB_VM_IP_ADDR
            get_ue_ip_addr $NR_UE_VM_CMDS $NR_UE_VM_IP_ADDR 1
            generic_iperf $NR_UE_VM_CMDS $NR_UE_VM_IP_ADDR $UE_IP_ADDR $GNB_VM_CMDS $GNB_VM_IP_ADDR $ENB_IP_ADDR $THROUGHPUT $CURR_IPERF_LOG_BASE 1 0 
            scp -o StrictHostKeyChecking=no ubuntu@$GNB_VM_IP_ADDR:/home/ubuntu/${CURR_IPERF_LOG_BASE}_client.txt $ARCHIVES_LOC
            scp -o StrictHostKeyChecking=no ubuntu@$NR_UE_VM_IP_ADDR:/home/ubuntu/${CURR_IPERF_LOG_BASE}_server.txt $ARCHIVES_LOC
            check_iperf $ARCHIVES_LOC/$CURR_IPERF_LOG_BASE $THROUGHPUT
            if [ $IPERF_STATUS -ne 0 ]
            then
                echo "DL test not OK"
                terminate_enb_ue_basic_sim $NR_UE_VM_CMDS $NR_UE_VM_IP_ADDR 2
                terminate_enb_ue_basic_sim $GNB_VM_CMDS $GNB_VM_IP_ADDR 1
                scp -o StrictHostKeyChecking=no ubuntu@$GNB_VM_IP_ADDR:/home/ubuntu/tmp/cmake_targets/log/$CURRENT_GNB_LOG_FILE $ARCHIVES_LOC
                scp -o StrictHostKeyChecking=no ubuntu@$NR_UE_VM_IP_ADDR:/home/ubuntu/tmp/cmake_targets/log/$CURRENT_NR_UE_LOG_FILE $ARCHIVES_LOC
                try_cnt=$((try_cnt+1))
                continue
            fi

            echo "############################################################"
            echo "${CN_CONFIG} : iperf UL -- gNB is server and NR-UE is client"
            echo "############################################################"
            THROUGHPUT="30K"
            CURR_IPERF_LOG_BASE=${TMODE}_${PRB}prb_${CN_CONFIG}_iperf_ul
            get_enb_noS1_ip_addr $GNB_VM_CMDS $GNB_VM_IP_ADDR
            get_ue_ip_addr $NR_UE_VM_CMDS $NR_UE_VM_IP_ADDR 1
            generic_iperf $GNB_VM_CMDS $GNB_VM_IP_ADDR $ENB_IP_ADDR $NR_UE_VM_CMDS $NR_UE_VM_IP_ADDR $UE_IP_ADDR $THROUGHPUT $CURR_IPERF_LOG_BASE 1 0
            scp -o StrictHostKeyChecking=no ubuntu@$GNB_VM_IP_ADDR:/home/ubuntu/${CURR_IPERF_LOG_BASE}_server.txt $ARCHIVES_LOC
            scp -o StrictHostKeyChecking=no ubuntu@$NR_UE_VM_IP_ADDR:/home/ubuntu/${CURR_IPERF_LOG_BASE}_client.txt $ARCHIVES_LOC
            check_iperf $ARCHIVES_LOC/$CURR_IPERF_LOG_BASE $THROUGHPUT

            echo "############################################################"
            echo "${CN_CONFIG} : Terminate gNB/NR-UE simulators"
            echo "############################################################"
            terminate_enb_ue_basic_sim $NR_UE_VM_CMDS $NR_UE_VM_IP_ADDR 2
            terminate_enb_ue_basic_sim $GNB_VM_CMDS $GNB_VM_IP_ADDR 1
            scp -o StrictHostKeyChecking=no ubuntu@$GNB_VM_IP_ADDR:/home/ubuntu/tmp/cmake_targets/log/$CURRENT_GNB_LOG_FILE $ARCHIVES_LOC
            scp -o StrictHostKeyChecking=no ubuntu@$NR_UE_VM_IP_ADDR:/home/ubuntu/tmp/cmake_targets/log/$CURRENT_NR_UE_LOG_FILE $ARCHIVES_LOC
            if [ $IPERF_STATUS -ne 0 ]
            then
                echo "UL test not OK"
                try_cnt=$((try_cnt+1))
            else
                try_cnt=$((try_cnt+10))
            fi
          done
        done
        ######### end of loop
        full_l2_sim_destroy


        echo "############################################################"
        echo "Checking run status"
        echo "############################################################"

        if [ $RA_FR2_STATUS -ne 0 ]; then NR_STATUS=-1; fi        
        if [ $RA_STATUS -ne 0 ]; then NR_STATUS=-1; fi
        if [ $SYNC_STATUS -ne 0 ]; then NR_STATUS=-1; fi
        if [ $PING_STATUS -ne 0 ]; then NR_STATUS=-1; fi
        if [ $IPERF_STATUS -ne 0 ]; then NR_STATUS=-1; fi
        if [ $NR_STATUS -eq 0 ]
        then
            echo "5G-NR RFSIM seems OK"
            echo "5G-NR: TEST_OK" >> $ARCHIVES_LOC/test_final_status.log
        else
            echo "5G-NR RFSIM seems to FAIL"
            echo "5G-NR: TEST_KO" >> $ARCHIVES_LOC/test_final_status.log
            STATUS=-1
        fi
    fi

    if [[ "$RUN_OPTIONS" == "complex" ]] && [[ $VM_NAME =~ .*-l2-sim.* ]]
    then
        PING_STATUS=0
        IPERF_STATUS=0
        if [ -d $ARCHIVES_LOC ]
        then
            rm -Rf $ARCHIVES_LOC
        fi
        mkdir --parents $ARCHIVES_LOC

        # Building UE elsewhere in VM
        #build_ue_on_separate_folder $VM_CMDS $VM_IP_ADDR

        # Creating a VM for EPC and installing SW
        EPC_VM_NAME=`echo $VM_NAME | sed -e "s#l2-sim#epc#"`
        EPC_VM_CMDS=${EPC_VM_NAME}_cmds.txt
        LTEBOX=0
        install_epc_on_vm $EPC_VM_NAME $EPC_VM_CMDS
        EPC_VM_IP_ADDR=`uvt-kvm ip $EPC_VM_NAME`

        # adding 16 users to EPC subscriber lists
        add_user_to_epc_lists $EPC_VM_CMDS $EPC_VM_IP_ADDR 16

        EPC_CONFIGS=("wS1" "noS1")
        TRANS_MODES=("fdd")
        BW_CASES=(05)
        NB_USERS=(01 04)
        for CN_CONFIG in ${EPC_CONFIGS[@]}
        do
          if [[ $CN_CONFIG =~ .*wS1.* ]]
          then
              echo "############################################################"
              echo "Start EPC for the wS1 configuration"
              echo "############################################################"
              start_epc $EPC_VM_NAME $EPC_VM_CMDS $EPC_VM_IP_ADDR

              # Retrieve EPC real IP address
              retrieve_real_epc_ip_addr $EPC_VM_NAME $EPC_VM_CMDS $EPC_VM_IP_ADDR
              S1_NOS1_CFG=1
          else
              echo "############################################################"
              echo "Terminate EPC"
              echo "############################################################"
              terminate_epc $EPC_VM_CMDS $EPC_VM_IP_ADDR

              echo "############################################################"
              echo "Running now in a no-S1 configuration"
              echo "############################################################"
              S1_NOS1_CFG=0
          fi
          for TMODE in ${TRANS_MODES[@]}
          do
            for BW in ${BW_CASES[@]}
            do
              for UES in ${NB_USERS[@]}
              do
                INT_NB_UES=`echo $UES | sed -e "s#^0*##"`
                echo "############################################################"
                echo "${CN_CONFIG} : Adding ${INT_NB_UES} UE(s) to conf file and recompile"
                echo "############################################################"
                add_ue_l2_sim_ue $UE_VM_CMDS $UE_VM_IP_ADDR $INT_NB_UES

                echo "############################################################"
                echo "${CN_CONFIG} : Starting the eNB in ${TMODE}-${BW}MHz mode"
                echo "############################################################"
                CURRENT_ENB_LOG_FILE=${TMODE}_${BW}MHz_${UES}users_${CN_CONFIG}_enb.log
                start_l2_sim_enb $ENB_VM_CMDS $ENB_VM_IP_ADDR $EPC_VM_IP_ADDR $UE_VM_IP_ADDR $CURRENT_ENB_LOG_FILE 25 rcc.band7.tm1.nfapi.conf $S1_NOS1_CFG

                echo "############################################################"
                echo "${CN_CONFIG} : Starting the UE for ${INT_NB_UES} user(s)"
                echo "############################################################"
                CURRENT_UE_LOG_FILE=${TMODE}_${BW}MHz_${UES}users_${CN_CONFIG}_ue.log
                start_l2_sim_ue $UE_VM_CMDS $UE_VM_IP_ADDR $ENB_VM_IP_ADDR $CURRENT_UE_LOG_FILE ue.nfapi.conf $INT_NB_UES $S1_NOS1_CFG
                if [ $UE_SYNC -eq 0 ]
                then
                    echo "Problem w/ eNB and UE not syncing"
                    terminate_enb_ue_basic_sim $ENB_VM_CMDS $ENB_VM_IP_ADDR 1
                    terminate_enb_ue_basic_sim $UE_VM_CMDS $UE_VM_IP_ADDR 2
                    scp -o StrictHostKeyChecking=no ubuntu@$ENB_VM_IP_ADDR:/home/ubuntu/tmp/cmake_targets/log/$CURRENT_ENB_LOG_FILE $ARCHIVES_LOC
                    scp -o StrictHostKeyChecking=no ubuntu@$UE_VM_IP_ADDR:/home/ubuntu/tmp/cmake_targets/log/$CURRENT_UE_LOG_FILE $ARCHIVES_LOC
                    STATUS=-1
                    continue
                fi

                if [ $S1_NOS1_CFG -eq 1 ]
                then

                    echo "############################################################"
                    echo "${CN_CONFIG} : Pinging the EPC from UE(s)"
                    echo "############################################################"
                    echo " --- Sequentially ---"
                    local j="1"
                    while [ $j -le $INT_NB_UES ]
                    do
                        PING_LOG_FILE=${TMODE}_${BW}MHz_${UES}users_${CN_CONFIG}_ping_epc_seq_from_ue${j}.log
                        ping_epc_ip_addr $UE_VM_CMDS $UE_VM_IP_ADDR $REAL_EPC_IP_ADDR $PING_LOG_FILE ${j} 0
                        scp -o StrictHostKeyChecking=no ubuntu@$UE_VM_IP_ADDR:/home/ubuntu/$PING_LOG_FILE $ARCHIVES_LOC
                        check_ping_result $ARCHIVES_LOC/$PING_LOG_FILE 20
                        j=$[$j+1]
                    done
                    if [ $INT_NB_UES -gt 1 ]
                    then
                        echo " --- In parallel ---"
                        j="1"
                        while [ $j -le $INT_NB_UES ]
                        do
                            PING_LOG_FILE=${TMODE}_${BW}MHz_${UES}users_${CN_CONFIG}_ping_epc_para_from_ue${j}.log
                            ping_epc_ip_addr $UE_VM_CMDS $UE_VM_IP_ADDR $REAL_EPC_IP_ADDR $PING_LOG_FILE ${j} 1
                            j=$[$j+1]
                        done
                        sleep 25
                        j="1"
                        while [ $j -le $INT_NB_UES ]
                        do
                            PING_LOG_FILE=${TMODE}_${BW}MHz_${UES}users_${CN_CONFIG}_ping_epc_para_from_ue${j}.log
                            scp -o StrictHostKeyChecking=no ubuntu@$UE_VM_IP_ADDR:/home/ubuntu/$PING_LOG_FILE $ARCHIVES_LOC
                            tail -3 $ARCHIVES_LOC/$PING_LOG_FILE
                            check_ping_result $ARCHIVES_LOC/$PING_LOG_FILE 20
                            j=$[$j+1]
                        done
                    fi
                else
                    get_enb_noS1_ip_addr $ENB_VM_CMDS $ENB_VM_IP_ADDR

                    echo "############################################################"
                    echo "${CN_CONFIG} : Pinging the eNB from UE(s)"
                    echo "############################################################"
                    echo " --- Sequentially ---"
                    local j="1"
                    while [ $j -le $INT_NB_UES ]
                    do
                        PING_LOG_FILE=${TMODE}_${BW}MHz_${UES}users_${CN_CONFIG}_ping_enb_seq_from_ue${j}.log
                        ping_epc_ip_addr $UE_VM_CMDS $UE_VM_IP_ADDR $ENB_IP_ADDR $PING_LOG_FILE ${j} 0
                        scp -o StrictHostKeyChecking=no ubuntu@$UE_VM_IP_ADDR:/home/ubuntu/$PING_LOG_FILE $ARCHIVES_LOC
                        check_ping_result $ARCHIVES_LOC/$PING_LOG_FILE 20
                        j=$[$j+1]
                    done
                    if [ $INT_NB_UES -gt 1 ]
                    then
                        echo " --- In parallel ---"
                        j="1"
                        while [ $j -le $INT_NB_UES ]
                        do
                            PING_LOG_FILE=${TMODE}_${BW}MHz_${UES}users_${CN_CONFIG}_ping_enb_para_from_ue${j}.log
                            ping_epc_ip_addr $UE_VM_CMDS $UE_VM_IP_ADDR $ENB_IP_ADDR $PING_LOG_FILE ${j} 1
                            j=$[$j+1]
                        done
                        sleep 25
                        j="1"
                        while [ $j -le $INT_NB_UES ]
                        do
                            PING_LOG_FILE=${TMODE}_${BW}MHz_${UES}users_${CN_CONFIG}_ping_enb_para_from_ue${j}.log
                            scp -o StrictHostKeyChecking=no ubuntu@$UE_VM_IP_ADDR:/home/ubuntu/$PING_LOG_FILE $ARCHIVES_LOC
                            tail -3 $ARCHIVES_LOC/$PING_LOG_FILE
                            check_ping_result $ARCHIVES_LOC/$PING_LOG_FILE 20
                            j=$[$j+1]
                        done
                    fi
                fi

                if [ $S1_NOS1_CFG -eq 1 ]
                then
                    echo "############################################################"
                    echo "${CN_CONFIG} : Pinging the UE(s) from EPC"
                    echo "############################################################"
                    echo " --- Sequentially ---"
                    local j="1"
                    while [ $j -le $INT_NB_UES ]
                    do
                        get_ue_ip_addr $UE_VM_CMDS $UE_VM_IP_ADDR $j
                        PING_LOG_FILE=${TMODE}_${BW}MHz_${UES}users_${CN_CONFIG}_ping_from_epc_seq_ue${j}.log
                        ping_ue_ip_addr $EPC_VM_CMDS $EPC_VM_IP_ADDR $UE_IP_ADDR $PING_LOG_FILE 0
                        scp -o StrictHostKeyChecking=no ubuntu@$EPC_VM_IP_ADDR:/home/ubuntu/$PING_LOG_FILE $ARCHIVES_LOC
                        check_ping_result $ARCHIVES_LOC/$PING_LOG_FILE 20
                        j=$[$j+1]
                    done
                    if [ $INT_NB_UES -gt 1 ]
                    then
                        echo " --- In parallel ---"
                        j="1"
                        while [ $j -le $INT_NB_UES ]
                        do
                            get_ue_ip_addr $UE_VM_CMDS $UE_VM_IP_ADDR $j
                            PING_LOG_FILE=${TMODE}_${BW}MHz_${UES}users_${CN_CONFIG}_ping_from_epc_para_ue${j}.log
                            ping_ue_ip_addr $EPC_VM_CMDS $EPC_VM_IP_ADDR $UE_IP_ADDR $PING_LOG_FILE 1
                            j=$[$j+1]
                        done
                        sleep 25
                        j="1"
                        while [ $j -le $INT_NB_UES ]
                        do
                            PING_LOG_FILE=${TMODE}_${BW}MHz_${UES}users_${CN_CONFIG}_ping_from_epc_para_ue${j}.log
                            scp -o StrictHostKeyChecking=no ubuntu@$EPC_VM_IP_ADDR:/home/ubuntu/$PING_LOG_FILE $ARCHIVES_LOC
                            check_ping_result $ARCHIVES_LOC/$PING_LOG_FILE 20
                            j=$[$j+1]
                        done
                    fi
                else
                    echo "############################################################"
                    echo "${CN_CONFIG} : Pinging the UE(s) from eNB"
                    echo "############################################################"
                    echo " --- Sequentially ---"
                    local j="1"
                    while [ $j -le $INT_NB_UES ]
                    do
                        get_ue_ip_addr $UE_VM_CMDS $UE_VM_IP_ADDR $j
                        PING_LOG_FILE=${TMODE}_${BW}MHz_${UES}users_${CN_CONFIG}_ping_from_enb_seq_ue${j}.log
                        ping_enb_ip_addr $ENB_VM_CMDS $ENB_VM_IP_ADDR $UE_IP_ADDR $PING_LOG_FILE 0
                        scp -o StrictHostKeyChecking=no ubuntu@$ENB_VM_IP_ADDR:/home/ubuntu/$PING_LOG_FILE $ARCHIVES_LOC
                        check_ping_result $ARCHIVES_LOC/$PING_LOG_FILE 20
                        j=$[$j+1]
                    done
                    if [ $INT_NB_UES -gt 1 ]
                    then
                        echo " --- In parallel ---"
                        j="1"
                        while [ $j -le $INT_NB_UES ]
                        do
                            get_ue_ip_addr $UE_VM_CMDS $UE_VM_IP_ADDR $j
                            PING_LOG_FILE=${TMODE}_${BW}MHz_${UES}users_${CN_CONFIG}_ping_from_enb_para_ue${j}.log
                            ping_enb_ip_addr $ENB_VM_CMDS $ENB_VM_IP_ADDR $UE_IP_ADDR $PING_LOG_FILE 1
                            j=$[$j+1]
                        done
                        sleep 25
                        j="1"
                        while [ $j -le $INT_NB_UES ]
                        do
                            PING_LOG_FILE=${TMODE}_${BW}MHz_${UES}users_${CN_CONFIG}_ping_from_enb_para_ue${j}.log
                            scp -o StrictHostKeyChecking=no ubuntu@$ENB_VM_IP_ADDR:/home/ubuntu/$PING_LOG_FILE $ARCHIVES_LOC
                            tail -3 $ARCHIVES_LOC/$PING_LOG_FILE
                            check_ping_result $ARCHIVES_LOC/$PING_LOG_FILE 20
                            j=$[$j+1]
                        done
                    fi
                fi

                if [ $S1_NOS1_CFG -eq 0 ]
                then
                    get_enb_noS1_ip_addr $ENB_VM_CMDS $ENB_VM_IP_ADDR
                    echo "############################################################"
                    echo "${CN_CONFIG} : iperf DL -- UE is server and eNB is client"
                    echo "############################################################"
                    echo " --- Sequentially ---"
                    local j="1"
                    while [ $j -le $INT_NB_UES ]
                    do
                        IPERF_LOG_FILE=${TMODE}_${BW}MHz_${UES}users_${CN_CONFIG}_iperf_dl_seq_ue${j}
                        get_ue_ip_addr $UE_VM_CMDS $UE_VM_IP_ADDR $j
                        THROUGHPUT=3
                        generic_iperf $UE_VM_CMDS $UE_VM_IP_ADDR $UE_IP_ADDR $ENB_VM_CMDS $ENB_VM_IP_ADDR $ENB_IP_ADDR $THROUGHPUT $IPERF_LOG_FILE $j 0
                        scp -o StrictHostKeyChecking=no ubuntu@$UE_VM_IP_ADDR:/home/ubuntu/${IPERF_LOG_FILE}_server.txt $ARCHIVES_LOC
                        scp -o StrictHostKeyChecking=no ubuntu@$ENB_VM_IP_ADDR:/home/ubuntu/${IPERF_LOG_FILE}_client.txt $ARCHIVES_LOC
                        check_iperf $ARCHIVES_LOC/$IPERF_LOG_FILE $THROUGHPUT
                        j=$[$j+1]
                    done
                    if [ $INT_NB_UES -gt 1 ]
                    then
                        echo " --- In parallel ---"
                        j="1"
                        while [ $j -le $INT_NB_UES ]
                        do
                            IPERF_LOG_FILE=${TMODE}_${BW}MHz_${UES}users_${CN_CONFIG}_iperf_dl_para_ue${j}
                            THROUGHPUT=1
                            get_ue_ip_addr $UE_VM_CMDS $UE_VM_IP_ADDR $j
                            generic_iperf $UE_VM_CMDS $UE_VM_IP_ADDR $UE_IP_ADDR $ENB_VM_CMDS $ENB_VM_IP_ADDR $ENB_IP_ADDR $THROUGHPUT $IPERF_LOG_FILE $j 1
                            j=$[$j+1]
                        done
                        sleep 35
                        echo "killall --signal SIGKILL iperf"
                        echo "killall --signal SIGKILL iperf" > $UE_VM_CMDS
                        ssh -T -o StrictHostKeyChecking=no ubuntu@$UE_VM_IP_ADDR < $UE_VM_CMDS
                        rm $UE_VM_CMDS
                        j="1"
                        while [ $j -le $INT_NB_UES ]
                        do
                            IPERF_LOG_FILE=${TMODE}_${BW}MHz_${UES}users_${CN_CONFIG}_iperf_dl_para_ue${j}
                            scp -o StrictHostKeyChecking=no ubuntu@$UE_VM_IP_ADDR:/home/ubuntu/${IPERF_LOG_FILE}_server.txt $ARCHIVES_LOC
                            scp -o StrictHostKeyChecking=no ubuntu@$ENB_VM_IP_ADDR:/home/ubuntu/${IPERF_LOG_FILE}_client.txt $ARCHIVES_LOC
                            tail -3 $ARCHIVES_LOC/${IPERF_LOG_FILE}_client.txt | grep -v datagram
                            #check_iperf $ARCHIVES_LOC/$IPERF_LOG_FILE $THROUGHPUT
                            j=$[$j+1]
                        done
                    fi

                    echo "############################################################"
                    echo "${CN_CONFIG} : iperf UL -- eNB is server and UE is client"
                    echo "############################################################"
                    echo " --- Sequentially ---"
                    local j="1"
                    while [ $j -le $INT_NB_UES ]
                    do
                        IPERF_LOG_FILE=${TMODE}_${BW}MHz_${UES}users_${CN_CONFIG}_iperf_ul_seq_ue${j}
                        THROUGHPUT=2
                        get_ue_ip_addr $UE_VM_CMDS $UE_VM_IP_ADDR $j
                        generic_iperf $ENB_VM_CMDS $ENB_VM_IP_ADDR $ENB_IP_ADDR $UE_VM_CMDS $UE_VM_IP_ADDR $UE_IP_ADDR $THROUGHPUT $IPERF_LOG_FILE $j 0
                        scp -o StrictHostKeyChecking=no ubuntu@$ENB_VM_IP_ADDR:/home/ubuntu/${IPERF_LOG_FILE}_server.txt $ARCHIVES_LOC
                        scp -o StrictHostKeyChecking=no ubuntu@$UE_VM_IP_ADDR:/home/ubuntu/${IPERF_LOG_FILE}_client.txt $ARCHIVES_LOC
                        check_iperf $ARCHIVES_LOC/$IPERF_LOG_FILE $THROUGHPUT
                        j=$[$j+1]
                    done
                    if [ $INT_NB_UES -gt 1 ]
                    then
                        echo " --- In parallel ---"
                        j="1"
                        while [ $j -le $INT_NB_UES ]
                        do
                            IPERF_LOG_FILE=${TMODE}_${BW}MHz_${UES}users_${CN_CONFIG}_iperf_ul_para_ue${j}
                            THROUGHPUT=1
                            get_ue_ip_addr $UE_VM_CMDS $UE_VM_IP_ADDR $j
                            generic_iperf $ENB_VM_CMDS $ENB_VM_IP_ADDR $ENB_IP_ADDR $UE_VM_CMDS $UE_VM_IP_ADDR $UE_IP_ADDR $THROUGHPUT $IPERF_LOG_FILE $j 1
                            j=$[$j+1]
                        done
                        sleep 35
                        echo "killall --signal SIGKILL iperf"
                        echo "killall --signal SIGKILL iperf" > $UE_VM_CMDS
                        ssh -T -o StrictHostKeyChecking=no ubuntu@$UE_VM_IP_ADDR < $UE_VM_CMDS
                        rm $UE_VM_CMDS
                        j="1"
                        while [ $j -le $INT_NB_UES ]
                        do
                            IPERF_LOG_FILE=${TMODE}_${BW}MHz_${UES}users_${CN_CONFIG}_iperf_ul_para_ue${j}
                            scp -o StrictHostKeyChecking=no ubuntu@$ENB_VM_IP_ADDR:/home/ubuntu/${IPERF_LOG_FILE}_server.txt $ARCHIVES_LOC
                            scp -o StrictHostKeyChecking=no ubuntu@$UE_VM_IP_ADDR:/home/ubuntu/${IPERF_LOG_FILE}_client.txt $ARCHIVES_LOC
                            tail -3 $ARCHIVES_LOC/${IPERF_LOG_FILE}_client.txt | grep -v datagram
                            #check_iperf $ARCHIVES_LOC/$IPERF_LOG_FILE $THROUGHPUT
                            j=$[$j+1]
                        done
                    fi
                fi

                echo "############################################################"
                echo "${CN_CONFIG} : Terminate enb/ue simulators"
                echo "############################################################"
                terminate_enb_ue_basic_sim $ENB_VM_CMDS $ENB_VM_IP_ADDR 1
                terminate_enb_ue_basic_sim $UE_VM_CMDS $UE_VM_IP_ADDR 2
                scp -o StrictHostKeyChecking=no ubuntu@$ENB_VM_IP_ADDR:/home/ubuntu/tmp/cmake_targets/log/$CURRENT_ENB_LOG_FILE $ARCHIVES_LOC
                scp -o StrictHostKeyChecking=no ubuntu@$UE_VM_IP_ADDR:/home/ubuntu/tmp/cmake_targets/log/$CURRENT_UE_LOG_FILE $ARCHIVES_LOC

              done
            done
          done
        done

        full_l2_sim_destroy

        echo "############################################################"
        echo "Checking run status"
        echo "############################################################"

        if [ $PING_STATUS -ne 0 ]; then STATUS=-1; fi
        if [ $IPERF_STATUS -ne 0 ]; then STATUS=-1; fi
        if [ $STATUS -eq 0 ]
        then
            echo "TEST_OK" > $ARCHIVES_LOC/test_final_status.log
        else
            echo "TEST_KO" > $ARCHIVES_LOC/test_final_status.log
        fi
    fi
}<|MERGE_RESOLUTION|>--- conflicted
+++ resolved
@@ -2189,8 +2189,6 @@
 
     if [[ "$RUN_OPTIONS" == "complex" ]] && [[ $VM_NAME =~ .*-rf-sim.* ]]
     then
-<<<<<<< HEAD
-=======
         echo "############################################################"
         echo "RA TEST FR2"
         echo "############################################################"
@@ -2201,7 +2199,6 @@
         PRB=32
         FREQUENCY=28000 #28GHz
 
->>>>>>> c19ba39e
         if [ ! -d $ARCHIVES_LOC ]
         then
             mkdir --parents $ARCHIVES_LOC
@@ -2232,30 +2229,19 @@
 
           do
             SYNC_STATUS=0
-<<<<<<< HEAD
-            RA_STATUS=0
-            rm -f $ARCHIVES_LOC/${TMODE}_${PRB}prb_${CN_CONFIG}*ra_test.log
-=======
             RA_FR2_STATUS=0
             rm -f $ARCHIVES_LOC/tdd_${PRB}prb_${CN_CONFIG}*ra_fr2_test.log
->>>>>>> c19ba39e
 
             echo "############################################################"
             echo "${CN_CONFIG} : Starting the gNB in ${TMODE} mode (RA TEST)"
             echo "############################################################"
-<<<<<<< HEAD
-            CURRENT_GNB_LOG_FILE=${TMODE}_${PRB}prb_${CN_CONFIG}_gnb_ra_test.log
-=======
             CURRENT_GNB_LOG_FILE=tdd_${PRB}prb_${CN_CONFIG}_gnb_ra_fr2_test.log
->>>>>>> c19ba39e
             #last argument = 1 is to enable --do-ra for RA test
             start_rf_sim_gnb $GNB_VM_CMDS "$GNB_VM_IP_ADDR" $CURRENT_GNB_LOG_FILE $PRB $CONF_FILE $S1_NOS1_CFG 1
 
             echo "############################################################"
             echo "${CN_CONFIG} : Starting the NR-UE in ${TMODE} mode (RA TEST)"
             echo "############################################################"
-<<<<<<< HEAD
-=======
             CURRENT_NR_UE_LOG_FILE=tdd_${PRB}prb_${CN_CONFIG}_ue_ra_fr2_test.log
             #last argument = 1 is to enable --do-ra for RA test
             start_rf_sim_nr_ue $NR_UE_VM_CMDS $NR_UE_VM_IP_ADDR $GNB_VM_IP_ADDR $CURRENT_NR_UE_LOG_FILE $PRB $FREQUENCY $S1_NOS1_CFG 1
@@ -2355,7 +2341,6 @@
             echo "############################################################"
             echo "${CN_CONFIG} : Starting the NR-UE in ${TMODE} mode (RA TEST)"
             echo "############################################################"
->>>>>>> c19ba39e
             CURRENT_NR_UE_LOG_FILE=${TMODE}_${PRB}prb_${CN_CONFIG}_ue_ra_test.log
             #last argument = 1 is to enable --do-ra for RA test
             start_rf_sim_nr_ue $NR_UE_VM_CMDS $NR_UE_VM_IP_ADDR $GNB_VM_IP_ADDR $CURRENT_NR_UE_LOG_FILE $PRB $FREQUENCY $S1_NOS1_CFG 1
