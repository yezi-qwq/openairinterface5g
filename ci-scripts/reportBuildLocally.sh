#!/bin/bash
#/*
# * Licensed to the OpenAirInterface (OAI) Software Alliance under one or more
# * contributor license agreements.  See the NOTICE file distributed with
# * this work for additional information regarding copyright ownership.
# * The OpenAirInterface Software Alliance licenses this file to You under
# * the OAI Public License, Version 1.1  (the "License"); you may not use this file
# * except in compliance with the License.
# * You may obtain a copy of the License at
# *
# *      http://www.openairinterface.org/?page_id=698
# *
# * Unless required by applicable law or agreed to in writing, software
# * distributed under the License is distributed on an "AS IS" BASIS,
# * WITHOUT WARRANTIES OR CONDITIONS OF ANY KIND, either express or implied.
# * See the License for the specific language governing permissions and
# * limitations under the License.
# *-------------------------------------------------------------------------------
# * For more information about the OpenAirInterface (OAI) Software Alliance:
# *      contact@openairinterface.org
# */

function report_build_usage {
    echo "OAI CI VM script"
    echo "   Original Author: Raphael Defosseux"
    echo ""
    echo "Usage:"
    echo "------"
    echo "    oai-ci-vm-tool report-build [OPTIONS]"
    echo ""
    command_options_usage

}

function trigger_usage {
    echo "OAI CI VM script"
    echo "   Original Author: Raphael Defosseux"
    echo ""
    echo "    --trigger merge-request OR -mr"
    echo "    --trigger push          OR -pu"
    echo "    Specify trigger action of the Jenkins job. Either a merge-request event or a push event."
    echo ""
}

function details_table {
    echo "   <h4>$1</h4>" >> $3

    echo "   <table border = \"1\">" >> $3
    echo "      <tr bgcolor = \"#33CCFF\" >" >> $3
    echo "        <th>File</th>" >> $3
    echo "        <th>Line Number</th>" >> $3
    echo "        <th>Status</th>" >> $3
    echo "        <th>Message</th>" >> $3
    echo "      </tr>" >> $3

    LIST_MESSAGES=`egrep "error:|warning:" $2 | egrep -v "jobserver unavailable|Clock skew detected.|flexran.proto|disabling jobserver mode"`
    COMPLETE_MESSAGE="start"
    for MESSAGE in $LIST_MESSAGES
    do
        if [[ $MESSAGE == *"/home/ubuntu/tmp"* ]] || [[  $MESSAGE == *"/tmp/CI-eNB"* ]]
        then
            FILENAME=`echo $MESSAGE | sed -e "s#^/home/ubuntu/tmp/##" -e "s#^.*/tmp/CI-eNB/##" | awk -F ":" '{print $1}'`
            LINENB=`echo $MESSAGE | awk -F ":" '{print $2}'`
            if [ "$COMPLETE_MESSAGE" != "start" ]
            then
                COMPLETE_MESSAGE=`echo $COMPLETE_MESSAGE | sed -e "s#‘#'#g" -e "s#’#'#g"`
                echo "        <td>$COMPLETE_MESSAGE</td>" >> $3
                echo "      </tr>" >> $3
            fi
            echo "      <tr>" >> $3
            echo "        <td>$FILENAME</td>" >> $3
            echo "        <td>$LINENB</td>" >> $3
        else
            if [[ $MESSAGE == *"warning:"* ]] || [[ $MESSAGE == *"error:"* ]]
            then
                MSGTYPE=`echo $MESSAGE | sed -e "s#:##g"`
                echo "        <td>$MSGTYPE</td>" >> $3
                COMPLETE_MESSAGE=""
            else
                COMPLETE_MESSAGE=$COMPLETE_MESSAGE" "$MESSAGE
            fi
        fi
    done

    if [ "$COMPLETE_MESSAGE" != "start" ]
    then
        COMPLETE_MESSAGE=`echo $COMPLETE_MESSAGE | sed -e "s#‘#'#g" -e "s#’#'#g"`
        echo "        <td>$COMPLETE_MESSAGE</td>" >> $3
        echo "      </tr>" >> $3
    fi
    echo "   </table>" >> $3
}

function summary_table_header {
    echo "   <h3>$1</h3>" >> ./build_results.html
    if [ -f $2/build_final_status.log ]
    then
        if [ `grep -c COMMAND $2/build_final_status.log` -eq 1 ]
        then
            COMMAND=`grep COMMAND $2/build_final_status.log | sed -e "s#COMMAND: ##"`
        else
            COMMAND="Unknown"
        fi
        if [ `grep -c BUILD_OK $2/build_final_status.log` -eq 1 ]
        then
            echo "   <div class=\"alert alert-success\">" >> ./build_results.html
            echo "      <span class=\"glyphicon glyphicon-expand\"></span> $COMMAND <span class=\"glyphicon glyphicon-arrow-right\"></span> " >> ./build_results.html
            echo "      <strong>BUILD was SUCCESSFUL <span class=\"glyphicon glyphicon-ok-circle\"></span></strong>" >> ./build_results.html
            echo "   </div>" >> ./build_results.html
        else
            echo "   <div class=\"alert alert-danger\">" >> ./build_results.html
            echo "      <span class=\"glyphicon glyphicon-expand\"></span> $COMMAND <span class=\"glyphicon glyphicon-arrow-right\"></span> " >> ./build_results.html
            echo "      <strong>BUILD was a FAILURE! <span class=\"glyphicon glyphicon-ban-circle\"></span></strong>" >> ./build_results.html
            echo "   </div>" >> ./build_results.html
        fi
    else
        echo "   <div class=\"alert alert-danger\">" >> ./build_results.html
        echo "      <strong>COULD NOT DETERMINE BUILD FINAL STATUS! <span class=\"glyphicon glyphicon-ban-circle\"></span></strong>" >> ./build_results.html
        echo "   </div>" >> ./build_results.html
    fi
    echo "   <table border = \"1\">" >> ./build_results.html
    echo "      <tr bgcolor = \"#33CCFF\" >" >> ./build_results.html
    echo "        <th>Element</th>" >> ./build_results.html
    echo "        <th>Status</th>" >> ./build_results.html
    echo "        <th>Nb Errors</th>" >> ./build_results.html
    echo "        <th>Nb Warnings</th>" >> ./build_results.html
    echo "      </tr>" >> ./build_results.html
}

function summary_table_row {
    echo "      <tr>" >> ./build_results.html
    echo "        <td bgcolor = \"lightcyan\" >$1</th>" >> ./build_results.html
    if [ -f $2 ]
    then
        BUILD_STATUS=`egrep -c "$3" $2`
        if [ $BUILD_STATUS -eq 1 ]
        then
            echo "        <td bgcolor = \"green\" >OK</th>" >> ./build_results.html
        else
            echo "        <td bgcolor = \"red\" >KO</th>" >> ./build_results.html
        fi
        NB_ERRORS=`egrep -c "error:" $2`
        if [ $NB_ERRORS -eq 0 ]
        then
            echo "        <td bgcolor = \"green\" >$NB_ERRORS</th>" >> ./build_results.html
        else
            echo "        <td bgcolor = \"red\" >$NB_ERRORS</th>" >> ./build_results.html
        fi
        NB_WARNINGS=`egrep "warning:" $2 | egrep -v "jobserver unavailable|Clock skew detected.|flexran.proto|disabling jobserver mode" | egrep -c "warning:"`
        if [ $NB_WARNINGS -eq 0 ]
        then
            echo "        <td bgcolor = \"green\" >$NB_WARNINGS</th>" >> ./build_results.html
        else
            if [ $NB_WARNINGS -gt 20 ]
            then
                echo "        <td bgcolor = \"red\" >$NB_WARNINGS</th>" >> ./build_results.html
            else
                echo "        <td bgcolor = \"orange\" >$NB_WARNINGS</th>" >> ./build_results.html
            fi
        fi
        if [ $NB_ERRORS -ne 0 ] || [ $NB_WARNINGS -ne 0 ]
        then
            details_table "$1" $2 $4
        fi
    else
        echo "        <td bgcolor = \"lightgray\" >Unknown</th>" >> ./build_results.html
        echo "        <td bgcolor = \"lightgray\" >--</th>" >> ./build_results.html
        echo "        <td bgcolor = \"lightgray\" >--</th>" >> ./build_results.html
    fi
    echo "      </tr>" >> ./build_results.html
}

function summary_table_footer {
    echo "   </table>" >> ./build_results.html
}

function sca_summary_table_header {
    echo "   <h3>$2</h3>" >> ./build_results.html
    NB_ERRORS=`egrep -c "severity=\"error\"" $1`
    NB_WARNINGS=`egrep -c "severity=\"warning\"" $1`
    ADDED_ERRORS="0"
    ADDED_WARNINGS="0"
    FINAL_LOG=`echo $1 | sed -e "s#cppcheck\.xml#build_final_status.log#"`
    if [ `grep -c COMMAND $FINAL_LOG` -eq 1 ]
    then
        COMMAND=`grep COMMAND $FINAL_LOG | sed -e "s#COMMAND: ##"`
    else
        COMMAND="Unknown"
    fi
    if [ $MR_TRIG -eq 1 ]
    then
        if [ -d ../../cppcheck_archives ]
        then
            if [ -d ../../cppcheck_archives/$JOB_NAME ]
            then
                ADDED_ERRORS=`diff $1 ../../cppcheck_archives/$JOB_NAME/cppcheck.xml | egrep --color=never "^<" | egrep -c "severity=\"error"`
                ADDED_WARNINGS=`diff $1 ../../cppcheck_archives/$JOB_NAME/cppcheck.xml | egrep --color=never "^<" | egrep -c "severity=\"warning"`
            fi
        fi
        local TOTAL_NUMBER=$[$ADDED_ERRORS+$ADDED_WARNINGS]
        if [ -f $JENKINS_WKSP/oai_cppcheck_added_errors.txt ]; then rm -f $JENKINS_WKSP/oai_cppcheck_added_errors.txt; fi
        echo "$TOTAL_NUMBER" > $JENKINS_WKSP/oai_cppcheck_added_errors.txt
    fi
    if [ $NB_ERRORS -eq 0 ] && [ $NB_WARNINGS -eq 0 ]
    then
        echo "   <div class=\"alert alert-success\">" >> ./build_results.html
        echo "      <span class=\"glyphicon glyphicon-expand\"></span> $COMMAND <br><br>" >> ./build_results.html
        echo "      <strong>CPPCHECK found NO error and NO warning <span class=\"glyphicon glyphicon-ok-circle\"></span></strong>" >> ./build_results.html
        echo "   </div>" >> ./build_results.html
    else
        if [ $NB_ERRORS -eq 0 ]
        then
            echo "   <div class=\"alert alert-warning\">" >> ./build_results.html
            echo "      <span class=\"glyphicon glyphicon-expand\"></span> $COMMAND <br><br>" >> ./build_results.html
            if [ $PU_TRIG -eq 1 ]
            then
                echo "      <strong>CPPCHECK found NO error and $NB_WARNINGS warnings <span class=\"glyphicon glyphicon-warning-sign\"></span></strong>" >> ./build_results.html
            fi
            if [ $MR_TRIG -eq 1 ]
            then
                if [ $ADDED_WARNINGS -eq 0 ]
                then
                    echo "      <strong>CPPCHECK found NO error and $NB_WARNINGS warnings <span class=\"glyphicon glyphicon-warning-sign\"></span></strong>" >> ./build_results.html
                else
                    echo "      <strong>CPPCHECK found NO error and $NB_WARNINGS warnings <span class=\"glyphicon glyphicon-warning-sign\"></span></strong>" >> ./build_results.html
                fi
            fi
            echo "   </div>" >> ./build_results.html
        else
            echo "   <div class=\"alert alert-danger\">" >> ./build_results.html
            echo "      <span class=\"glyphicon glyphicon-expand\"></span> $COMMAND <br><br>" >> ./build_results.html
            if [ $PU_TRIG -eq 1 ]
            then
                echo "      <strong>CPPCHECK found $NB_ERRORS errors and $NB_WARNINGS warnings <span class=\"glyphicon glyphicon-ban-circle\"></span></strong>" >> ./build_results.html
            fi
            if [ $MR_TRIG -eq 1 ]
            then
                if [ $ADDED_ERRORS -eq 0 ] && [ $ADDED_WARNINGS -eq 0 ]
                then
                    echo "      <strong>CPPCHECK found $NB_ERRORS errors and $NB_WARNINGS warnings <span class=\"glyphicon glyphicon-ban-circle\"></span></strong>" >> ./build_results.html
                else
                    echo "      <strong>CPPCHECK found $NB_ERRORS errors and $NB_WARNINGS warnings <span class=\"glyphicon glyphicon-ban-circle\"></span>" >> ./build_results.html
                    echo "      <br>" >> ./build_results.html
                    echo "      <br>" >> ./build_results.html
                    echo "      <span class=\"glyphicon glyphicon-alert\"></span> This Merge Request may have introduced up to $ADDED_ERRORS errors and $ADDED_WARNINGS warnings. <span class=\"glyphicon glyphicon-alert\"></span></strong>" >> ./build_results.html
                fi
            fi
            echo "   </div>" >> ./build_results.html
        fi
    fi
    if [ $PU_TRIG -eq 1 ]
    then
        if [ -d ../../cppcheck_archives ]
        then
            if [ -d ../../cppcheck_archives/$JOB_NAME ]
            then
                cp $1 ../../cppcheck_archives/$JOB_NAME
            fi
        fi
    fi
    echo "   <button data-toggle=\"collapse\" data-target=\"#oai-cppcheck-details\">More details on CPPCHECK results</button>" >> ./build_results.html
    echo "   <div id=\"oai-cppcheck-details\" class=\"collapse\">" >> ./build_results.html
    echo "   <br>" >> ./build_results.html
    echo "   <table border = \"1\">" >> ./build_results.html
    echo "      <tr bgcolor = \"#33CCFF\" >" >> ./build_results.html
    echo "        <th>Error / Warning Type</th>" >> ./build_results.html
    echo "        <th>Nb Errors</th>" >> ./build_results.html
    echo "        <th>Nb Warnings</th>" >> ./build_results.html
    echo "      </tr>" >> ./build_results.html
    echo "0" > ccp_error_cnt.txt
}

function sca_summary_table_row {
    echo "      <tr>" >> ./build_results.html
    echo "        <td bgcolor = \"lightcyan\" >$2</td>" >> ./build_results.html
    if [ -f $1 ]
    then
        NB_ERRORS=`egrep "severity=\"error\"" $1 | egrep -c "id=\"$3\""`
        echo "        <td>$NB_ERRORS</td>" >> ./build_results.html
        echo "        <td>N/A</td>" >> ./build_results.html
        if [ -f ccp_error_cnt.txt ]
        then
            TOTAL_ERRORS=`cat ccp_error_cnt.txt`
            TOTAL_ERRORS=$((TOTAL_ERRORS + NB_ERRORS))
            echo $TOTAL_ERRORS > ccp_error_cnt.txt
        fi
    else
        echo "        <td>Unknown</td>" >> ./build_results.html
        echo "        <td>Unknown</td>" >> ./build_results.html
    fi
    echo "      </tr>" >> ./build_results.html
}

function sca_summary_table_footer {
    if [ -f $1 ]
    then
        NB_ERRORS=`egrep -c "severity=\"error\"" $1`
        NB_WARNINGS=`egrep -c "severity=\"warning\"" $1`
        if [ -f ccp_error_cnt.txt ]
        then
            echo "      <tr>" >> ./build_results.html
            echo "        <td bgcolor = \"lightcyan\" >Others</td>" >> ./build_results.html
            TOTAL_ERRORS=`cat ccp_error_cnt.txt`
            TOTAL_ERRORS=$((NB_ERRORS - TOTAL_ERRORS))
            echo "        <td>$TOTAL_ERRORS</td>" >> ./build_results.html
            echo "        <td>$NB_WARNINGS</td>" >> ./build_results.html
            echo "      </tr>" >> ./build_results.html
            rm -f ccp_error_cnt.txt
        fi
        echo "      <tr bgcolor = \"#33CCFF\" >" >> ./build_results.html
        echo "        <th>Total</th>" >> ./build_results.html
        echo "        <th>$NB_ERRORS</th>" >> ./build_results.html
        echo "        <th>$NB_WARNINGS</th>" >> ./build_results.html
    else
        echo "      <tr bgcolor = \"#33CCFF\"  >" >> ./build_results.html
        echo "        <th>Total</th>" >> ./build_results.html
        echo "        <th>Unknown</th>" >> ./build_results.html
        echo "        <th>Unknown</th>" >> ./build_results.html
        if [ -f ccp_error_cnt.txt ]
        then
            rm -f ccp_error_cnt.txt
        fi
    fi
    echo "      </tr>" >> ./build_results.html
    echo "   </table>" >> ./build_results.html
    echo "   <p>Full details in zipped artifact (cppcheck/cppcheck.xml) </p>" >> ./build_results.html
    echo "   <p style=\"margin-left: 30px\">Graphical Interface tool : <strong><code>cppcheck-gui -l cppcheck/cppcheck.xml</code></strong></p>" >> ./build_results.html

    if [ $MR_TRIG -eq 1 ]
    then
        if [ $ADDED_ERRORS -ne 0 ] || [ $ADDED_WARNINGS -ne 0 ]
        then
            echo "   <table border = \"1\">" >> ./build_results.html
            echo "      <tr bgcolor = \"#33CCFF\" >" >> ./build_results.html
            echo "        <th>Potential File(s) impacted by added errors/warnings</th>" >> ./build_results.html
            echo "        <th>Line Number</th>" >> ./build_results.html
            echo "        <th>Severity</th>" >> ./build_results.html
            echo "        <th>Message</th>" >> ./build_results.html
            echo "      </tr>" >> ./build_results.html
            SEVERITY="none"
            POTENTIAL_FILES=`diff $1  ../../cppcheck_archives/$JOB_NAME/cppcheck.xml | egrep --color=never "^<" | egrep "location file|severity" | sed -e "s# #@#g"`
            for POT_FILE in $POTENTIAL_FILES
            do
                if [ `echo $POT_FILE | grep -c location` -eq 1 ]
                then
                    FILENAME=`echo $POT_FILE | sed -e "s#^.*file=\"##" -e "s#\"@line.*/>##"`
                    LINE=`echo $POT_FILE | sed -e "s#^.*line=\"##" -e "s#\"/>##"`
                    if [[ $SEVERITY != *"none" ]]
                    then
                        echo "      <tr>" >> ./build_results.html
                        echo "        <td>$FILENAME</td>" >> ./build_results.html
                        echo "        <td>$LINE</td>" >> ./build_results.html
                        echo "        <td>$SEVERITY</td>" >> ./build_results.html
                        echo "        <td>$MESSAGE</td>" >> ./build_results.html
                        echo "      </tr>" >> ./build_results.html
                    fi
                else
                    SEVERITY=`echo $POT_FILE | sed -e "s#^.*severity=\"##" -e "s#\"@msg=.*##"`
                    MESSAGE=`echo $POT_FILE | sed -e "s#^.*msg=\"##" -e "s#\"@verbose=.*##" -e "s#@# #g"`
                fi
            done
            echo "   </table>" >> ./build_results.html
        fi
    fi
    echo "   </div>" >> ./build_results.html
}

function report_build {
    echo "############################################################"
    echo "OAI CI VM script"
    echo "############################################################"

    echo "JENKINS_WKSP        = $JENKINS_WKSP"
    echo "GIT_URL             = $GIT_URL"

    cd ${JENKINS_WKSP}
    echo "<!DOCTYPE html>" > ./build_results.html
    echo "<html class=\"no-js\" lang=\"en-US\">" >> ./build_results.html
    echo "<head>" >> ./build_results.html
    echo "  <meta name=\"viewport\" content=\"width=device-width, initial-scale=1\">" >> ./build_results.html
    echo "  <link rel=\"stylesheet\" href=\"https://maxcdn.bootstrapcdn.com/bootstrap/3.3.7/css/bootstrap.min.css\">" >> ./build_results.html
    echo "  <script src=\"https://ajax.googleapis.com/ajax/libs/jquery/3.3.1/jquery.min.js\"></script>" >> ./build_results.html
    echo "  <script src=\"https://maxcdn.bootstrapcdn.com/bootstrap/3.3.7/js/bootstrap.min.js\"></script>" >> ./build_results.html
    echo "  <title>Build Results for $JOB_NAME job build #$BUILD_ID</title>" >> ./build_results.html
    echo "  <base href = \"http://www.openairinterface.org/\" />" >> ./build_results.html
    echo "</head>" >> ./build_results.html
    echo "<body><div class=\"container\">" >> ./build_results.html
    echo "  <br>" >> ./build_results.html
    echo "  <table style=\"border-collapse: collapse; border: none;\">" >> ./build_results.html
    echo "    <tr style=\"border-collapse: collapse; border: none;\">" >> ./build_results.html
    echo "      <td style=\"border-collapse: collapse; border: none;\">" >> ./build_results.html
    echo "        <a href=\"http://www.openairinterface.org/\">" >> ./build_results.html
    echo "           <img src=\"/wp-content/uploads/2016/03/cropped-oai_final_logo2.png\" alt=\"\" border=\"none\" height=50 width=150>" >> ./build_results.html
    echo "           </img>" >> ./build_results.html
    echo "        </a>" >> ./build_results.html
    echo "      </td>" >> ./build_results.html
    echo "      <td style=\"border-collapse: collapse; border: none; vertical-align: center;\">" >> ./build_results.html
    echo "        <b><font size = \"6\">Job Summary -- Job: $JOB_NAME -- Build-ID: $BUILD_ID</font></b>" >> ./build_results.html
    echo "      </td>" >> ./build_results.html
    echo "    </tr>" >> ./build_results.html
    echo "  </table>" >> ./build_results.html
    echo "  <br>" >> ./build_results.html
    echo "   <table border = \"1\">" >> ./build_results.html
    echo "      <tr>" >> ./build_results.html
    echo "        <td bgcolor = \"lightcyan\" > <span class=\"glyphicon glyphicon-time\"></span> Build Start Time (UTC)</td>" >> ./build_results.html
    echo "        <td>TEMPLATE_BUILD_TIME</td>" >> ./build_results.html
    echo "      </tr>" >> ./build_results.html
    echo "      <tr>" >> ./build_results.html
    echo "        <td bgcolor = \"lightcyan\" > <span class=\"glyphicon glyphicon-cloud-upload\"></span> GIT Repository</td>" >> ./build_results.html
    echo "        <td><a href=\"$GIT_URL\">$GIT_URL</a></td>" >> ./build_results.html
    echo "      </tr>" >> ./build_results.html
    echo "      <tr>" >> ./build_results.html
    echo "        <td bgcolor = \"lightcyan\" > <span class=\"glyphicon glyphicon-wrench\"></span> Job Trigger</td>" >> ./build_results.html
    if [ $PU_TRIG -eq 1 ]; then echo "        <td>Push Event</td>" >> ./build_results.html; fi
    if [ $MR_TRIG -eq 1 ]; then echo "        <td>Merge-Request</td>" >> ./build_results.html; fi
    echo "      </tr>" >> ./build_results.html
    if [ $PU_TRIG -eq 1 ]
    then
        echo "      <tr>" >> ./build_results.html
        echo "        <td bgcolor = \"lightcyan\" > <span class=\"glyphicon glyphicon-tree-deciduous\"></span> Branch</td>" >> ./build_results.html
        echo "        <td>$SOURCE_BRANCH</td>" >> ./build_results.html
        echo "      </tr>" >> ./build_results.html
        echo "      <tr>" >> ./build_results.html
        echo "        <td bgcolor = \"lightcyan\" > <span class=\"glyphicon glyphicon-tag\"></span> Commit ID</td>" >> ./build_results.html
        echo "        <td>$SOURCE_COMMIT_ID</td>" >> ./build_results.html
        echo "      </tr>" >> ./build_results.html
        if [ -e .git/CI_COMMIT_MSG ]
        then
            echo "      <tr>" >> ./build_results.html
            echo "        <td bgcolor = \"lightcyan\" > <span class=\"glyphicon glyphicon-comment\"></span> Commit Message</td>" >> ./build_results.html
            MSG=`cat .git/CI_COMMIT_MSG`
            echo "        <td>$MSG</td>" >> ./build_results.html
            echo "      </tr>" >> ./build_results.html
        fi
    fi
    if [ $MR_TRIG -eq 1 ]
    then
        echo "      <tr>" >> ./build_results.html
        echo "        <td bgcolor = \"lightcyan\" > <span class=\"glyphicon glyphicon-log-out\"></span> Source Branch</td>" >> ./build_results.html
        echo "        <td>$SOURCE_BRANCH</td>" >> ./build_results.html
        echo "      </tr>" >> ./build_results.html
        echo "      <tr>" >> ./build_results.html
        echo "        <td bgcolor = \"lightcyan\" > <span class=\"glyphicon glyphicon-tag\"></span> Source Commit ID</td>" >> ./build_results.html
        echo "        <td>$SOURCE_COMMIT_ID</td>" >> ./build_results.html
        echo "      </tr>" >> ./build_results.html
        if [ -e .git/CI_COMMIT_MSG ]
        then
            echo "      <tr>" >> ./build_results.html
            echo "        <td bgcolor = \"lightcyan\" > <span class=\"glyphicon glyphicon-comment\"></span> Source Commit Message</td>" >> ./build_results.html
            MSG=`cat .git/CI_COMMIT_MSG`
            echo "        <td>$MSG</td>" >> ./build_results.html
            echo "      </tr>" >> ./build_results.html
        fi
        echo "      <tr>" >> ./build_results.html
        echo "        <td bgcolor = \"lightcyan\" > <span class=\"glyphicon glyphicon-log-in\"></span> Target Branch</td>" >> ./build_results.html
        echo "        <td>$TARGET_BRANCH</td>" >> ./build_results.html
        echo "      </tr>" >> ./build_results.html
        echo "      <tr>" >> ./build_results.html
        echo "        <td bgcolor = \"lightcyan\" > <span class=\"glyphicon glyphicon-tag\"></span> Target Commit ID</td>" >> ./build_results.html
        echo "        <td>$TARGET_COMMIT_ID</td>" >> ./build_results.html
        echo "      </tr>" >> ./build_results.html
    fi
    echo "   </table>" >> ./build_results.html
    echo "   <h2>Build Summary</h2>" >> ./build_results.html

    if [ -f ./oai_rules_result.txt ]
    then
        echo "   <h3>OAI Coding / Formatting Guidelines Check</h3>" >> ./build_results.html
        NB_FILES=`cat ./oai_rules_result.txt`
        if [ $NB_FILES = "0" ]
        then 
            echo "   <div class=\"alert alert-success\">" >> ./build_results.html
            if [ $PU_TRIG -eq 1 ]; then echo "      <strong>All files in repository follow OAI rules. <span class=\"glyphicon glyphicon-ok-circle\"></span></strong>" >> ./build_results.html; fi
            if [ $MR_TRIG -eq 1 ]; then echo "      <strong>All modified files in Merge-Request follow OAI rules. <span class=\"glyphicon glyphicon-ok-circle\"></span></strong>" >> ./build_results.html; fi
            echo "   </div>" >> ./build_results.html
        else
            echo "   <div class=\"alert alert-warning\">" >> ./build_results.html
            if [ $PU_TRIG -eq 1 ]; then echo "      <strong>$NB_FILES files in repository DO NOT follow OAI rules. <span class=\"glyphicon glyphicon-warning-sign\"></span></strong>" >> ./build_results.html; fi
            if [ $MR_TRIG -eq 1 ]; then echo "      <strong>$NB_FILES modified files in Merge-Request DO NOT follow OAI rules. <span class=\"glyphicon glyphicon-warning-sign\"></span></strong>" >> ./build_results.html; fi
            echo "   </div>" >> ./build_results.html
        fi
        if [ -f ./oai_rules_result_list.txt ]
        then
            echo "   <button data-toggle=\"collapse\" data-target=\"#oai-formatting-details\">More details on formatting check</button>" >> ./build_results.html
            echo "   <div id=\"oai-formatting-details\" class=\"collapse\">" >> ./build_results.html
            echo "   <p>Please apply the following command to this(ese) file(s): </p>" >> ./build_results.html
            echo "   <p style=\"margin-left: 30px\"><strong><code>astyle --options=ci-scripts/astyle-options.txt filename(s)</code></strong></p>" >> ./build_results.html
            echo "   <table border = 1>" >> ./build_results.html
            echo "      <tr>" >> ./build_results.html
            echo "        <th bgcolor = \"lightcyan\" >Filename</th>" >> ./build_results.html
            echo "      </tr>" >> ./build_results.html
            awk '{print "      <tr><td>"$1"</td></tr>"}' ./oai_rules_result_list.txt >> ./build_results.html
            echo "   </table>" >> ./build_results.html
            echo "   </div>" >> ./build_results.html
            echo "   <br>" >> ./build_results.html
        fi
        if [ -f ./header-files-w-incorrect-define.txt ]
        then
            NB_FILES_IN_ERROR=`wc -l ./header-files-w-incorrect-define.txt | sed -e "s@ .*@@"`
            if [ $NB_FILES_IN_ERROR -eq 0 ]
            then
                echo "   <div class=\"alert alert-success\">" >> ./build_results.html
                if [ $MR_TRIG -eq 1 ]; then echo "   <strong>No Issue for CIRCULAR DEPENDENCY PROTECTION in modified files</strong>" >> ./build_results.html; fi
                if [ $PU_TRIG -eq 1 ]; then echo "   <strong>No Issue for CIRCULAR DEPENDENCY PROTECTION in the whole repository</strong>" >> ./build_results.html; fi
                echo "   </div>" >> ./build_results.html
            else
                echo "   <div class=\"alert alert-warning\">" >> ./build_results.html
                if [ $MR_TRIG -eq 1 ]; then echo "   <strong>${NB_FILES_IN_ERROR} modified files MAY NOT HAVE CIRCULAR DEPENDENCY PROTECTION</strong>" >> ./build_results.html; fi
                if [ $PU_TRIG -eq 1 ]; then echo "   <strong>${NB_FILES_IN_ERROR} files in repository MAY NOT HAVE CIRCULAR DEPENDENCY PROTECTION in the whole repository</strong>" >> ./build_results.html; fi
                echo "   </div>" >> ./build_results.html
                echo "   <button data-toggle=\"collapse\" data-target=\"#oai-circular-details\">More details on circular dependency protection check</button>" >> ./build_results.html
                echo "   <div id=\"oai-circular-details\" class=\"collapse\">" >> ./build_results.html
                echo "   <table border = 1>" >> ./build_results.html
                echo "      <tr>" >> ./build_results.html
                echo "        <th bgcolor = \"lightcyan\" >Potential Issue</th>" >> ./build_results.html
                echo "        <th bgcolor = \"lightcyan\" >Impacted File</th>" >> ./build_results.html
                echo "        <th bgcolor = \"lightcyan\" >Incorrect Macro</th>" >> ./build_results.html
                echo "      </tr>" >> ./build_results.html
                awk '{if($0 ~/error in/){print "      <tr><td>error in declaration</td><td>"$4"</td><td>"$5"</td></tr>"};if($0 ~/files with same/){print "      <tr><td>files with same #define</td><td>"$5"</td><td>"$6"</td></tr>"}}' ./header-files-w-incorrect-define.txt >> ./build_results.html
                echo "   </table>" >> ./build_results.html
                echo "   </div>" >> ./build_results.html
                echo "   <br>" >> ./build_results.html
            fi
        fi
        if [ -f ./files-w-gnu-gpl-license-banner.txt ]
        then
            NB_FILES_IN_ERROR=`wc -l ./files-w-gnu-gpl-license-banner.txt | sed -e "s@ .*@@"`
            if [ $NB_FILES_IN_ERROR -ne 0 ]
            then
                echo "   <div class=\"alert alert-danger\">" >> ./build_results.html
                if [ $MR_TRIG -eq 1 ]; then echo "   <strong>${NB_FILES_IN_ERROR} modified files HAVE a GNU GPL license banner</strong>" >> ./build_results.html; fi
                if [ $PU_TRIG -eq 1 ]; then echo "   <strong>${NB_FILES_IN_ERROR} files in repository HAVE a GNU GPL license banner</strong>" >> ./build_results.html; fi
                echo "   </div>" >> ./build_results.html
                echo "   <button data-toggle=\"collapse\" data-target=\"#oai-license-gpl\">More details on GNU GPL license banner issue</button>" >> ./build_results.html
                echo "   <div id=\"oai-license-gpl\" class=\"collapse\">" >> ./build_results.html
                echo "   <table border = 1>" >> ./build_results.html
                echo "      <tr>" >> ./build_results.html
                echo "        <th bgcolor = \"lightcyan\" >Filename</th>" >> ./build_results.html
                echo "      </tr>" >> ./build_results.html
                awk '{print "      <tr><td>"$1"</td></tr>"}' ./files-w-gnu-gpl-license-banner.txt >> ./build_results.html
                echo "   </table>" >> ./build_results.html
                echo "   </div>" >> ./build_results.html
                echo "   <br>" >> ./build_results.html
            fi
        fi
        if [ -f ./files-w-suspect-banner.txt ]
        then
            NB_FILES_IN_ERROR=`wc -l ./files-w-suspect-banner.txt | sed -e "s@ .*@@"`
            if [ $NB_FILES_IN_ERROR -ne 0 ]
            then
                echo "   <div class=\"alert alert-warning\">" >> ./build_results.html
                if [ $MR_TRIG -eq 1 ]; then echo "   <strong>${NB_FILES_IN_ERROR} modified files HAVE a suspect license banner</strong>" >> ./build_results.html; fi
                if [ $PU_TRIG -eq 1 ]; then echo "   <strong>${NB_FILES_IN_ERROR} files in repository HAVE a suspect license banner</strong>" >> ./build_results.html; fi
                echo "   </div>" >> ./build_results.html
                echo "   <button data-toggle=\"collapse\" data-target=\"#oai-license-suspect\">More details on suspect banner files</button>" >> ./build_results.html
                echo "   <div id=\"oai-license-suspect\" class=\"collapse\">" >> ./build_results.html
                echo "   <table border = 1>" >> ./build_results.html
                echo "      <tr>" >> ./build_results.html
                echo "        <th bgcolor = \"lightcyan\" >Filename</th>" >> ./build_results.html
                echo "      </tr>" >> ./build_results.html
                awk '{print "      <tr><td>"$1"</td></tr>"}' ././files-w-suspect-banner.txt >> ./build_results.html
                echo "   </table>" >> ./build_results.html
                echo "   </div>" >> ./build_results.html
                echo "   <br>" >> ./build_results.html
            fi
        fi
    fi

    echo "   <h2>Ubuntu 16.04 LTS -- Summary</h2>" >> ./build_results.html

    summary_table_header "OAI Build: 4G LTE eNB -- USRP option" ./archives/enb_eth
    summary_table_row "LTE SoftModem - Release 15" ./archives/enb_eth/lte-softmodem.Rel15.txt "Built target lte-softmodem" ./enb_eth_row1.html
    summary_table_row "Coding - Release 15" ./archives/enb_eth/coding.Rel15.txt "Built target coding" ./enb_eth_row2.html
    summary_table_row "OAI ETHERNET transport - Release 15" ./archives/enb_eth/oai_eth_transpro.Rel15.txt "Built target oai_eth_transpro" ./enb_eth_row3.html
    summary_table_row "Parameters Lib Config - Release 15" ./archives/enb_eth/params_libconfig.Rel15.txt "Built target params_libconfig" ./enb_eth_row4.html
    summary_table_row "RF Simulator - Release 15" ./archives/enb_eth/rfsimulator.Rel15.txt "Built target rfsimulator" ./enb_eth_row5.html
    summary_table_row "TCP OAI Bridge - Release 15" ./archives/enb_eth/tcp_bridge_oai.Rel15.txt "Built target tcp_bridge_oai" ./enb_eth_row6.html
    summary_table_row "OAI USRP device if - Release 15" ./archives/enb_eth/oai_usrpdevif.Rel15.txt "Built target oai_usrpdevif" ./enb_eth_row7.html
    summary_table_row "NASMESH - Release 15" ./archives/enb_eth/nasmesh.Rel15.txt "Built target nasmesh" ./enb_eth_row8.html
    summary_table_row "RB Tool - Release 15" ./archives/enb_eth/rb_tool.Rel15.txt "Built target rb_tool" ./enb_eth_row9.html
    summary_table_footer

<<<<<<< HEAD
#    summary_table_header "OAI Build: 4G LTE eNB -- USRP option" ./archives/enb_usrp
#    summary_table_row "LTE SoftModem - Release 15" ./archives/enb_usrp/lte-softmodem.Rel15.txt "Built target lte-softmodem" ./enb_usrp_row1.html
#    summary_table_row "Coding - Release 15" ./archives/enb_usrp/coding.Rel15.txt "Built target coding" ./enb_usrp_row2.html
#    summary_table_row "OAI USRP device if - Release 15" ./archives/enb_usrp/oai_usrpdevif.Rel15.txt "Built target oai_usrpdevif" ./enb_usrp_row3.html
#    summary_table_row "OAI ETHERNET transport - Release 15" ./archives/enb_usrp/oai_eth_transpro.Rel15.txt "Built target oai_eth_transpro" ./enb_usrp_row4.html
#    summary_table_row "Parameters Lib Config - Release 15" ./archives/enb_usrp/params_libconfig.Rel15.txt "Built target params_libconfig" ./enb_usrp_row5.html
#    summary_table_row "NASMESH - Release 15" ./archives/enb_usrp/nasmesh.Rel15.txt "Built target nasmesh" ./enb_usrp_row6.html
#    summary_table_row "RB Tool - Release 15" ./archives/enb_usrp/rb_tool.Rel15.txt "Built target rb_tool" ./enb_usrp_row7.html
#    summary_table_row "RF Simulator - Release 15" ./archives/enb_usrp/rfsimulator.Rel15.txt "Built target rfsimulator" ./enb_usrp_row8.html
#    summary_table_row "TCP Bridge - Release 15" ./archives/enb_usrp/tcp_bridge_oai.Rel15.txt "Built target tcp_bridge_oai" ./enb_usrp_row9.html
#    summary_table_footer
#
    summary_table_header "OAI Build: 4G LTE eNB -- USRP option" ./archives/enb_eth
    summary_table_row "LTE SoftModem - Release 15" ./archives/enb_eth/lte-softmodem.Rel15.txt "Built target lte-softmodem" ./enb_eth_row1.html
    summary_table_row "Coding - Release 15" ./archives/enb_eth/coding.Rel15.txt "Built target coding" ./enb_eth_row2.html
    summary_table_row "OAI ETHERNET transport - Release 15" ./archives/enb_eth/oai_eth_transpro.Rel15.txt "Built target oai_eth_transpro" ./enb_eth_row3.html
    summary_table_row "Parameters Lib Config - Release 15" ./archives/enb_eth/params_libconfig.Rel15.txt "Built target params_libconfig" ./enb_eth_row4.html
    summary_table_row "RF Simulator - Release 15" ./archives/enb_eth/rfsimulator.Rel15.txt "Built target rfsimulator" ./enb_eth_row5.html
    summary_table_row "TCP OAI Bridge - Release 15" ./archives/enb_eth/tcp_bridge_oai.Rel15.txt "Built target tcp_bridge_oai" ./enb_eth_row6.html
    summary_table_row "OAI USRP device if - Release 15" ./archives/enb_eth/oai_usrpdevif.Rel15.txt "Built target oai_usrpdevif" ./enb_eth_row7.html
    summary_table_row "NASMESH - Release 15" ./archives/enb_eth/nasmesh.Rel15.txt "Built target nasmesh" ./enb_eth_row8.html
    summary_table_row "RB Tool - Release 15" ./archives/enb_eth/rb_tool.Rel15.txt "Built target rb_tool" ./enb_eth_row9.html
    summary_table_footer

=======
>>>>>>> c19ba39e
    summary_table_header "OAI Build: 4G LTE UE -- USRP option" ./archives/ue_eth
    summary_table_row "LTE UE SoftModem - Release 15" ./archives/ue_eth/lte-uesoftmodem.Rel15.txt "Built target lte-uesoftmodem" ./ue_eth_row1.html
    summary_table_row "Coding - Release 15" ./archives/ue_eth/coding.Rel15.txt "Built target coding" ./ue_eth_row2.html
    summary_table_row "OAI ETHERNET transport - Release 15" ./archives/ue_eth/oai_eth_transpro.Rel15.txt "Built target oai_eth_transpro" ./ue_eth_row3.html
    summary_table_row "Parameters Lib Config - Release 15" ./archives/ue_eth/params_libconfig.Rel15.txt "Built target params_libconfig" ./ue_eth_row4.html
    summary_table_row "RF Simulator - Release 15" ./archives/ue_eth/rfsimulator.Rel15.txt "Built target rfsimulator" ./ue_eth_row5.html
    summary_table_row "TCP OAI Bridge - Release 15" ./archives/ue_eth/tcp_bridge_oai.Rel15.txt "Built target tcp_bridge_oai" ./ue_eth_row6.html
    summary_table_row "Conf 2 UE Data - Release 15" ./archives/ue_eth/conf2uedata.Rel15.txt "Built target conf2uedata" ./ue_eth_row7.html
    summary_table_row "NVRAM - Release 15" ./archives/ue_eth/nvram.Rel15.txt "Built target nvram" ./ue_eth_row8.html
    summary_table_row "UE IP - Release 15" ./archives/ue_eth/ue_ip.Rel15.txt "Built target ue_ip" ./ue_eth_row9.html
    summary_table_row "USIM - Release 15" ./archives/ue_eth/usim.Rel15.txt "Built target usim" ./ue_eth_row9a.html
    summary_table_row "OAI USRP device if - Release 15" ./archives/ue_eth/oai_usrpdevif.Rel15.txt "Built target oai_usrpdevif" ./ue_eth_row9b.html
    summary_table_footer

    summary_table_header "OAI Build: 4G LTE basic simulator option" ./archives/basic_sim
    summary_table_row "LTE SoftModem - Release 15" ./archives/basic_sim/lte-softmodem.Rel15.txt "Built target lte-softmodem" ./basic_sim_row1.html
    summary_table_row "LTE UE SoftModem - Release 15" ./archives/basic_sim/lte-uesoftmodem.Rel15.txt "Built target lte-uesoftmodem" ./basic_sim_row2.htm
    summary_table_row "Coding - Release 15" ./archives/basic_sim/coding.Rel15.txt "Built target coding" ./basic_sim_row3.html
    summary_table_row "Conf 2 UE data - Release 15" ./archives/basic_sim/conf2uedata.Rel15.txt "Built target conf2uedata" ./basic_sim_row4.html
    summary_table_row "OAI ETHERNET transport - Release 15" ./archives/basic_sim/oai_eth_transpro.Rel15.txt "Built target oai_eth_transpro" ./basic_sim_row5.html
    summary_table_row "NASMESH - Release 15" ./archives/basic_sim/nasmesh.Rel15.txt "Built target nasmesh" ./basic_sim_row6.html
    summary_table_row "Parameters Lib Config - Release 15" ./archives/basic_sim/params_libconfig.Rel15.txt "Built target params_libconfig" ./basic_sim_row7.html
    summary_table_row "RB Tool - Release 15" ./archives/basic_sim/rb_tool.Rel15.txt "Built target rb_tool" ./basic_sim_row8.html
    summary_table_row "RF Simulator - Release 15" ./archives/basic_sim/rfsimulator.Rel15.txt "Built target rfsimulator" ./basic_sim_row9.html
    summary_table_row "TCP Bridge - Release 15" ./archives/basic_sim/tcp_bridge_oai.Rel15.txt "Built target tcp_bridge_oai" ./basic_sim_row10.html
    summary_table_row "UE IP - Release 15" ./archives/basic_sim/ue_ip.Rel15.txt "Built target ue_ip" ./basic_sim_row11.html
    summary_table_row "USIM - Release 15" ./archives/basic_sim/usim.Rel15.txt "Built target usim" ./basic_sim_row12.html
    summary_table_row "NVRAM - Release 15" ./archives/basic_sim/nvram.Rel15.txt "Built target nvram" ./basic_sim_row13.html
    summary_table_footer

    if [ -f archives/gnb_usrp/nr-softmodem.Rel15.txt ]
    then
        summary_table_header "OAI Build: 5G NR gNB -- USRP option" ./archives/gnb_usrp
        summary_table_row "5G NR SoftModem - Release 15" ./archives/gnb_usrp/nr-softmodem.Rel15.txt "Built target nr-softmodem" ./gnb_usrp_row1.html
        summary_table_row "Coding - Release 15" ./archives/gnb_usrp/coding.Rel15.txt "Built target coding" ./gnb_usrp_row2.html
        summary_table_row "OAI USRP device if - Release 15" ./archives/gnb_usrp/oai_usrpdevif.Rel15.txt "Built target oai_usrpdevif" ./gnb_usrp_row3.html
        summary_table_row "OAI ETHERNET transport - Release 15" ./archives/gnb_usrp/oai_eth_transpro.Rel15.txt "Built target oai_eth_transpro" ./gnb_usrp_row4.html
        summary_table_row "NASMESH - Release 15" ./archives/gnb_usrp/nasmesh.Rel15.txt "Built target nasmesh" ./gnb_usrp_row5.html
        summary_table_row "Parameters Lib Config - Release 15" ./archives/gnb_usrp/params_libconfig.Rel15.txt "Built target params_libconfig" ./gnb_usrp_row6.html
        summary_table_row "RB Tool - Release 15" ./archives/gnb_usrp/rb_tool.Rel15.txt "Built target rb_tool" ./gnb_usrp_row7.html
        summary_table_footer
    fi

    if [ -f archives/nr_ue_usrp/nr-uesoftmodem.Rel15.txt ]
    then
        summary_table_header "OAI Build: 5G NR UE -- USRP option" ./archives/nr_ue_usrp
        summary_table_row "5G NR UE SoftModem - Release 15" ./archives/nr_ue_usrp/nr-uesoftmodem.Rel15.txt "Built target nr-uesoftmodem" ./nr_ue_usrp_row1.html
        summary_table_row "Coding - Release 15" ./archives/nr_ue_usrp/coding.Rel15.txt "Built target coding" ./nr_ue_usrp_row2.html
        summary_table_row "OAI USRP device if - Release 15" ./archives/nr_ue_usrp/oai_usrpdevif.Rel15.txt "Built target oai_usrpdevif" ./nr_ue_usrp_row3.html
        summary_table_row "OAI ETHERNET transport - Release 15" ./archives/nr_ue_usrp/oai_eth_transpro.Rel15.txt "Built target oai_eth_transpro" ./nr_ue_usrp_row4.html
        summary_table_row "NASMESH - Release 15" ./archives/nr_ue_usrp/nasmesh.Rel15.txt "Built target nasmesh" ./nr_ue_usrp_row5.html
        summary_table_row "Parameters Lib Config - Release 15" ./archives/nr_ue_usrp/params_libconfig.Rel15.txt "Built target params_libconfig" ./nr_ue_usrp_row6.html
        summary_table_row "RB Tool - Release 15" ./archives/nr_ue_usrp/rb_tool.Rel15.txt "Built target rb_tool" ./nr_ue_usrp_row7.html
        summary_table_footer
    fi

    if [ -e ./archives/red_hat ]
    then
        echo "   <h2>Red Hat Enterprise Linux Server release 7.6) -- Summary</h2>" >> ./build_results.html

        summary_table_header "OAI Build: 4G LTE eNB -- USRP option (RHEL)" ./archives/red_hat
        summary_table_row "LTE SoftModem - Release 15" ./archives/red_hat/lte-softmodem.Rel15.txt "Built target lte-softmodem" ./enb_usrp_rh_row1.html
        summary_table_row "Coding - Release 15" ./archives/red_hat/coding.Rel15.txt "Built target coding" ./enb_usrp_rh_row2.html
        summary_table_row "OAI USRP device if - Release 15" ./archives/red_hat/oai_usrpdevif.Rel15.txt "Built target oai_usrpdevif" ./enb_usrp_rh_row3.html
        summary_table_row "Parameters Lib Config - Release 15" ./archives/red_hat/params_libconfig.Rel15.txt "Built target params_libconfig" ./enb_usrp_rh_row4.html
        summary_table_footer
    fi

    echo "   <h3>Details</h3>" >> ./build_results.html
    echo "   <button data-toggle=\"collapse\" data-target=\"#oai-compilation-details\">Details for Compilation Errors and Warnings </button>" >> ./build_results.html
    echo "   <div id=\"oai-compilation-details\" class=\"collapse\">" >> ./build_results.html

<<<<<<< HEAD
#    if [ -f ./enb_usrp_row1.html ] || [ -f ./enb_usrp_row2.html ] || [ -f ./enb_usrp_row3.html ] || [ -f ./enb_usrp_row4.html ]
#    then
#        for DETAILS_TABLE in `ls ./enb_usrp_row*.html`
#        do
#            cat $DETAILS_TABLE >> ./build_results.html
#        done
#    fi
    if [ -f ./enb_eth_row1.html ] || [ -f ./enb_eth_row2.html ] || [ -f ./enb_eth_row3.html ] || [ -f ./enb_eth_row4.html ] || [ -f ./enb_eth_row5.html ] || [ -f ./enb_eth_row6.html ] || [ -f ./enb_eth_row7.html ] || [ -f ./enb_eth_row8.html ] || [ -f ./enb_eth_row9.html ]
    then
        for DETAILS_TABLE in `ls ./enb_eth_row*.html`
        do
            cat $DETAILS_TABLE >> ./build_results.html
        done
    fi
    if [ -f ./ue_eth_row1.html ] || [ -f ./ue_eth_row2.html ] || [ -f ./ue_eth_row3.html ] || [ -f ./ue_eth_row4.html ] || [ -f ./ue_eth_row5.html ] || [ -f ./ue_eth_row6.html ] || [ -f ./ue_eth_row7.html ] || [ -f ./ue_eth_row8.html ] || [ -f ./ue_eth_row9.html ] || [ -f ./ue_eth_row9a.html ] || [ -f ./ue_eth_row9b.html ]
    then
        for DETAILS_TABLE in `ls ./ue_eth_row*.html`
=======
    if [ -f ./enb_eth_row1.html ] || [ -f ./enb_eth_row2.html ] || [ -f ./enb_eth_row3.html ] || [ -f ./enb_eth_row4.html ] || [ -f ./enb_eth_row5.html ] || [ -f ./enb_eth_row6.html ] || [ -f ./enb_eth_row7.html ] || [ -f ./enb_eth_row8.html ] || [ -f ./enb_eth_row9.html ]
    then
        for DETAILS_TABLE in `ls ./enb_eth_row*.html`
>>>>>>> c19ba39e
        do
            cat $DETAILS_TABLE >> ./build_results.html
        done
    fi
    if [ -f ./ue_eth_row1.html ] || [ -f ./ue_eth_row2.html ] || [ -f ./ue_eth_row3.html ] || [ -f ./ue_eth_row4.html ] || [ -f ./ue_eth_row5.html ] || [ -f ./ue_eth_row6.html ] || [ -f ./ue_eth_row7.html ] || [ -f ./ue_eth_row8.html ] || [ -f ./ue_eth_row9.html ] || [ -f ./ue_eth_row9a.html ] || [ -f ./ue_eth_row9b.html ]
    then
        for DETAILS_TABLE in `ls ./ue_eth_row*.html`
        do
            cat $DETAILS_TABLE >> ./build_results.html
        done
    fi
    if [ -f ./basic_sim_row1.html ] || [ -f ./basic_sim_row2.html ] || [ -f ./basic_sim_row3.html ] || [ -f ./basic_sim_row4.html ] || [ -f ./basic_sim_row5.html ]
    then
        for DETAILS_TABLE in `ls ./basic_sim_row*.html`
        do
            cat $DETAILS_TABLE >> ./build_results.html
        done
    fi
    if [ -f ./gnb_usrp_row1.html ] || [ -f ./gnb_usrp_row2.html ] || [ -f ./gnb_usrp_row3.html ] || [ -f ./gnb_usrp_row4.html ]
    then 
        for DETAILS_TABLE in `ls ./gnb_usrp_row*.html`
        do
            cat $DETAILS_TABLE >> ./build_results.html
        done
    fi
    if [ -f ./nr_ue_usrp_row1.html ] || [ -f ./nr_ue_usrp_row2.html ] || [ -f ./nr_ue_usrp_row3.html ] || [ -f ./nr_ue_usrp_row4.html ]
    then
        for DETAILS_TABLE in `ls ./nr_ue_usrp_row*.html`
        do
            cat $DETAILS_TABLE >> ./build_results.html
        done
    fi
<<<<<<< HEAD
    if [ -f ./enb_usrp_rh_row1.html ] || [ -f ./enb_usrp_rh_row2.html ] || [ -f ./enb_usrp_rh_row3.html ] || [ -f ./enb_usrp_rh_row4.html ]
    then
        for DETAILS_TABLE in `ls ./enb_usrp_rh_row*.html`
        do
            cat $DETAILS_TABLE >> ./build_results.html
        done
    fi
=======
>>>>>>> c19ba39e
    rm -f ./*_row*.html

    echo "   </div>" >> ./build_results.html
    echo "   <p></p>" >> ./build_results.html
    echo "   <div class=\"well well-lg\">End of Build Report -- Copyright <span class=\"glyphicon glyphicon-copyright-mark\"></span> 2018 <a href=\"http://www.openairinterface.org/\">OpenAirInterface</a>. All Rights Reserved.</div>" >> ./build_results.html
    echo "</div></body>" >> ./build_results.html
    echo "</html>" >> ./build_results.html
}<|MERGE_RESOLUTION|>--- conflicted
+++ resolved
@@ -580,33 +580,6 @@
     summary_table_row "RB Tool - Release 15" ./archives/enb_eth/rb_tool.Rel15.txt "Built target rb_tool" ./enb_eth_row9.html
     summary_table_footer
 
-<<<<<<< HEAD
-#    summary_table_header "OAI Build: 4G LTE eNB -- USRP option" ./archives/enb_usrp
-#    summary_table_row "LTE SoftModem - Release 15" ./archives/enb_usrp/lte-softmodem.Rel15.txt "Built target lte-softmodem" ./enb_usrp_row1.html
-#    summary_table_row "Coding - Release 15" ./archives/enb_usrp/coding.Rel15.txt "Built target coding" ./enb_usrp_row2.html
-#    summary_table_row "OAI USRP device if - Release 15" ./archives/enb_usrp/oai_usrpdevif.Rel15.txt "Built target oai_usrpdevif" ./enb_usrp_row3.html
-#    summary_table_row "OAI ETHERNET transport - Release 15" ./archives/enb_usrp/oai_eth_transpro.Rel15.txt "Built target oai_eth_transpro" ./enb_usrp_row4.html
-#    summary_table_row "Parameters Lib Config - Release 15" ./archives/enb_usrp/params_libconfig.Rel15.txt "Built target params_libconfig" ./enb_usrp_row5.html
-#    summary_table_row "NASMESH - Release 15" ./archives/enb_usrp/nasmesh.Rel15.txt "Built target nasmesh" ./enb_usrp_row6.html
-#    summary_table_row "RB Tool - Release 15" ./archives/enb_usrp/rb_tool.Rel15.txt "Built target rb_tool" ./enb_usrp_row7.html
-#    summary_table_row "RF Simulator - Release 15" ./archives/enb_usrp/rfsimulator.Rel15.txt "Built target rfsimulator" ./enb_usrp_row8.html
-#    summary_table_row "TCP Bridge - Release 15" ./archives/enb_usrp/tcp_bridge_oai.Rel15.txt "Built target tcp_bridge_oai" ./enb_usrp_row9.html
-#    summary_table_footer
-#
-    summary_table_header "OAI Build: 4G LTE eNB -- USRP option" ./archives/enb_eth
-    summary_table_row "LTE SoftModem - Release 15" ./archives/enb_eth/lte-softmodem.Rel15.txt "Built target lte-softmodem" ./enb_eth_row1.html
-    summary_table_row "Coding - Release 15" ./archives/enb_eth/coding.Rel15.txt "Built target coding" ./enb_eth_row2.html
-    summary_table_row "OAI ETHERNET transport - Release 15" ./archives/enb_eth/oai_eth_transpro.Rel15.txt "Built target oai_eth_transpro" ./enb_eth_row3.html
-    summary_table_row "Parameters Lib Config - Release 15" ./archives/enb_eth/params_libconfig.Rel15.txt "Built target params_libconfig" ./enb_eth_row4.html
-    summary_table_row "RF Simulator - Release 15" ./archives/enb_eth/rfsimulator.Rel15.txt "Built target rfsimulator" ./enb_eth_row5.html
-    summary_table_row "TCP OAI Bridge - Release 15" ./archives/enb_eth/tcp_bridge_oai.Rel15.txt "Built target tcp_bridge_oai" ./enb_eth_row6.html
-    summary_table_row "OAI USRP device if - Release 15" ./archives/enb_eth/oai_usrpdevif.Rel15.txt "Built target oai_usrpdevif" ./enb_eth_row7.html
-    summary_table_row "NASMESH - Release 15" ./archives/enb_eth/nasmesh.Rel15.txt "Built target nasmesh" ./enb_eth_row8.html
-    summary_table_row "RB Tool - Release 15" ./archives/enb_eth/rb_tool.Rel15.txt "Built target rb_tool" ./enb_eth_row9.html
-    summary_table_footer
-
-=======
->>>>>>> c19ba39e
     summary_table_header "OAI Build: 4G LTE UE -- USRP option" ./archives/ue_eth
     summary_table_row "LTE UE SoftModem - Release 15" ./archives/ue_eth/lte-uesoftmodem.Rel15.txt "Built target lte-uesoftmodem" ./ue_eth_row1.html
     summary_table_row "Coding - Release 15" ./archives/ue_eth/coding.Rel15.txt "Built target coding" ./ue_eth_row2.html
@@ -679,29 +652,9 @@
     echo "   <button data-toggle=\"collapse\" data-target=\"#oai-compilation-details\">Details for Compilation Errors and Warnings </button>" >> ./build_results.html
     echo "   <div id=\"oai-compilation-details\" class=\"collapse\">" >> ./build_results.html
 
-<<<<<<< HEAD
-#    if [ -f ./enb_usrp_row1.html ] || [ -f ./enb_usrp_row2.html ] || [ -f ./enb_usrp_row3.html ] || [ -f ./enb_usrp_row4.html ]
-#    then
-#        for DETAILS_TABLE in `ls ./enb_usrp_row*.html`
-#        do
-#            cat $DETAILS_TABLE >> ./build_results.html
-#        done
-#    fi
     if [ -f ./enb_eth_row1.html ] || [ -f ./enb_eth_row2.html ] || [ -f ./enb_eth_row3.html ] || [ -f ./enb_eth_row4.html ] || [ -f ./enb_eth_row5.html ] || [ -f ./enb_eth_row6.html ] || [ -f ./enb_eth_row7.html ] || [ -f ./enb_eth_row8.html ] || [ -f ./enb_eth_row9.html ]
     then
         for DETAILS_TABLE in `ls ./enb_eth_row*.html`
-        do
-            cat $DETAILS_TABLE >> ./build_results.html
-        done
-    fi
-    if [ -f ./ue_eth_row1.html ] || [ -f ./ue_eth_row2.html ] || [ -f ./ue_eth_row3.html ] || [ -f ./ue_eth_row4.html ] || [ -f ./ue_eth_row5.html ] || [ -f ./ue_eth_row6.html ] || [ -f ./ue_eth_row7.html ] || [ -f ./ue_eth_row8.html ] || [ -f ./ue_eth_row9.html ] || [ -f ./ue_eth_row9a.html ] || [ -f ./ue_eth_row9b.html ]
-    then
-        for DETAILS_TABLE in `ls ./ue_eth_row*.html`
-=======
-    if [ -f ./enb_eth_row1.html ] || [ -f ./enb_eth_row2.html ] || [ -f ./enb_eth_row3.html ] || [ -f ./enb_eth_row4.html ] || [ -f ./enb_eth_row5.html ] || [ -f ./enb_eth_row6.html ] || [ -f ./enb_eth_row7.html ] || [ -f ./enb_eth_row8.html ] || [ -f ./enb_eth_row9.html ]
-    then
-        for DETAILS_TABLE in `ls ./enb_eth_row*.html`
->>>>>>> c19ba39e
         do
             cat $DETAILS_TABLE >> ./build_results.html
         done
@@ -734,16 +687,6 @@
             cat $DETAILS_TABLE >> ./build_results.html
         done
     fi
-<<<<<<< HEAD
-    if [ -f ./enb_usrp_rh_row1.html ] || [ -f ./enb_usrp_rh_row2.html ] || [ -f ./enb_usrp_rh_row3.html ] || [ -f ./enb_usrp_rh_row4.html ]
-    then
-        for DETAILS_TABLE in `ls ./enb_usrp_rh_row*.html`
-        do
-            cat $DETAILS_TABLE >> ./build_results.html
-        done
-    fi
-=======
->>>>>>> c19ba39e
     rm -f ./*_row*.html
 
     echo "   </div>" >> ./build_results.html
