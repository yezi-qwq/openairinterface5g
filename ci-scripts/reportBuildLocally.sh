--- conflicted
+++ resolved
@@ -566,17 +566,11 @@
     summary_table_footer
 
     summary_table_header "OAI Build basic simulator option" ./archives/basic_sim
-<<<<<<< HEAD
-    summary_table_row "Basic Simulator eNb - Release 15" ./archives/basic_sim/basic_simulator_enb.txt "Built target lte-softmodem" ./basic_sim_row1.html
-    summary_table_row "Basic Simulator UE - Release 15" ./archives/basic_sim/basic_simulator_ue.txt "Built target lte-uesoftmodem" ./basic_sim_row2.html
-    summary_table_row "Conf 2 UE data - Release 15" ./archives/basic_sim/conf2uedata.Rel15.txt "Built target conf2uedata" ./basic_sim_row3.html
-=======
     summary_table_row "LTE SoftModem - Release 14" ./archives/basic_sim/lte-softmodem.Rel14.txt "Built target lte-softmodem" ./basic_sim_row1.html
     summary_table_row "LTE UE SoftModem - Release 14" ./archives/basic_sim/lte-uesoftmodem.Rel14.txt "Built target lte-uesoftmodem" ./basic_sim_row2.htm
     summary_table_row "Conf 2 UE data - Release 14" ./archives/basic_sim/conf2uedata.Rel14.txt "Built target conf2uedata" ./basic_sim_row3.html
     summary_table_row "RB Tool - Release 14" ./archives/basic_sim/rb_tool.Rel14.txt "Built target rb_tool" ./basic_sim_row4.html
     summary_table_row "NASMESH - Release 14" ./archives/basic_sim/nasmesh.Rel14.txt "Built target nasmesh" ./basic_sim_row5.html
->>>>>>> 71191fb9
     summary_table_footer
 
     summary_table_header "OAI Build Physical simulators option" ./archives/phy_sim
