--- conflicted
+++ resolved
@@ -573,34 +573,6 @@
     summary_table_row "NASMESH - Release 14" ./archives/basic_sim/nasmesh.Rel14.txt "Built target nasmesh" ./basic_sim_row5.html
     summary_table_footer
 
-<<<<<<< HEAD
-    summary_table_header "OAI Build Physical simulators option" ./archives/phy_sim
-    summary_table_row "DL Simulator - Release 15" ./archives/phy_sim/dlsim.Rel15.txt "Built target dlsim" ./phy_sim_row1.html
-    summary_table_row "UL Simulator - Release 15" ./archives/phy_sim/ulsim.Rel15.txt "Built target ulsim" ./phy_sim_row2.html
-    if [ -f ./archives/phy_sim/ldpctest.Rel15.txt ]
-    then
-        summary_table_row "LDPC Test - Release 15" ./archives/phy_sim/ldpctest.Rel15.txt "Built target ldpctest" ./phy_sim_row3.html
-    fi
-    if [ -f ./archives/phy_sim/polartest.Rel15.txt ]
-    then
-        summary_table_row "Polar Test - Release 15" ./archives/phy_sim/polartest.Rel15.txt "Built target polartest" ./phy_sim_row4.html
-    fi
-    if [ -f ./archives/phy_sim/nr_pbchsim.Rel15.txt ]
-    then
-        summary_table_row "PBCH Test - Release 15" ./archives/phy_sim/nr_pbchsim.Rel15.txt "Built target nr_pbchsim" ./phy_sim_row5.html
-    fi
-    if [ -f ./archives/phy_sim/nr_dlschsim.Rel15.txt ]
-    then
-        summary_table_row "DLSCH Test - Release 15" ./archives/phy_sim/nr_dlschsim.Rel15.txt "Built target nr_dlschsim" ./phy_sim_row6.html
-    fi
-    if [ -f ./archives/phy_sim/smallblocktest.Rel15.txt ]
-    then
-        summary_table_row "Small Block Test - Release 15" ./archives/phy_sim/smallblocktest.Rel15.txt "Built target smallblocktest" ./phy_sim_row7.html
-    fi
-    if [ -f ./archives/phy_sim/nr_dlsim.Rel15.txt ]
-    then
-        summary_table_row "NR DL Simulator - Release 15" ./archives/phy_sim/nr_dlsim.Rel15.txt "Built target nr_dlsim" ./phy_sim_row8.html
-=======
     summary_table_header "OAI Build Physical simulators option"
     summary_table_row "LTE DL Simulator - Release 15" ./archives/phy_sim/dlsim.Rel15.txt "Built target dlsim" ./phy_sim_row1.html
     summary_table_row "LTE UL Simulator - Release 15" ./archives/phy_sim/ulsim.Rel15.txt "Built target ulsim" ./phy_sim_row2.html
@@ -640,7 +612,6 @@
     if [ -f ./archives/phy_sim/nr_ulsim.Rel15.txt ]
     then
         summary_table_row "NR UL Sim Test - Release 15" ./archives/phy_sim/nr_ulsim.Rel15.txt "Built target nr_ulsim" ./phy_sim_row12.html
->>>>>>> 08e91003
     fi
     summary_table_footer
 
