#!/bin/bash
#/*
# * Licensed to the OpenAirInterface (OAI) Software Alliance under one or more
# * contributor license agreements.  See the NOTICE file distributed with
# * this work for additional information regarding copyright ownership.
# * The OpenAirInterface Software Alliance licenses this file to You under
# * the OAI Public License, Version 1.1  (the "License"); you may not use this file
# * except in compliance with the License.
# * You may obtain a copy of the License at
# *
# *      http://www.openairinterface.org/?page_id=698
# *
# * Unless required by applicable law or agreed to in writing, software
# * distributed under the License is distributed on an "AS IS" BASIS,
# * WITHOUT WARRANTIES OR CONDITIONS OF ANY KIND, either express or implied.
# * See the License for the specific language governing permissions and
# * limitations under the License.
# *-------------------------------------------------------------------------------
# * For more information about the OpenAirInterface (OAI) Software Alliance:
# *      contact@openairinterface.org
# */

function report_build_usage {
    echo "OAI CI VM script"
    echo "   Original Author: Raphael Defosseux"
    echo ""
    echo "Usage:"
    echo "------"
    echo "    oai-ci-vm-tool report-build [OPTIONS]"
    echo ""
    echo "Options:"
    echo "--------"
    echo ""
    echo "    --help OR -h"
    echo "    Print this help message."
    echo ""
    echo "Job Options:"
    echo "------------"
    echo ""
    echo "    --git-url #### OR -gu ####"
    echo "    Specify the URL of the GIT Repository."
    echo ""
    echo "    --job-name #### OR -jn ####"
    echo "    Specify the name of the Jenkins job."
    echo ""
    echo "    --build-id #### OR -id ####"
    echo "    Specify the build ID of the Jenkins job."
    echo ""
    echo "    --workspace #### OR -ws ####"
    echo "    Specify the workspace."
    echo ""
    echo "    --trigger merge-request OR -mr"
    echo "    --trigger push          OR -pu"
    echo "    Specify trigger action of the Jenkins job. Either a merge-request event or a push event."
    echo ""
    echo "Merge-Request Options:"
    echo "----------------------"
    echo ""
    echo "    --src-branch #### OR -sb ####"
    echo "    Specify the source branch of the merge request."
    echo ""
    echo "    --src-commit #### OR -sc ####"
    echo "    Specify the source commit ID (SHA-1) of the merge request."
    echo ""
    echo "    --target-branch #### OR -tb ####"
    echo "    Specify the target branch of the merge request (usually develop)."
    echo ""
    echo "    --target-commit #### OR -tc ####"
    echo "    Specify the target commit ID (SHA-1) of the merge request."
    echo ""
    echo "Push Options:"
    echo "----------------------"
    echo ""
    echo "    --branch #### OR -br ####"
    echo "    Specify the branch of the push event."
    echo ""
    echo "    --commit #### OR -co ####"
    echo "    Specify the commit ID (SHA-1) of the push event."
    echo ""
    echo ""
}

function trigger_usage {
    echo "OAI CI VM script"
    echo "   Original Author: Raphael Defosseux"
    echo ""
    echo "    --trigger merge-request OR -mr"
    echo "    --trigger push          OR -pu"
    echo "    Specify trigger action of the Jenkins job. Either a merge-request event or a push event."
    echo ""
}

function details_table {
    echo "   <h4>$1</h4>" >> $3

    echo "   <table border = \"1\">" >> $3
    echo "      <tr bgcolor = \"#33CCFF\" >" >> $3
    echo "        <th>File</th>" >> $3
    echo "        <th>Line Number</th>" >> $3
    echo "        <th>Status</th>" >> $3
    echo "        <th>Message</th>" >> $3
    echo "      </tr>" >> $3

    LIST_MESSAGES=`egrep "error:|warning:" $2 | egrep -v "jobserver unavailable|Clock skew detected.|flexran.proto"`
    COMPLETE_MESSAGE="start"
    for MESSAGE in $LIST_MESSAGES
    do
        if [[ $MESSAGE == *"/home/ubuntu/tmp"* ]] || [[  $MESSAGE == *"/tmp/CI-eNB"* ]]
        then
            FILENAME=`echo $MESSAGE | sed -e "s#^/home/ubuntu/tmp/##" -e "s#^.*/tmp/CI-eNB/##" | awk -F ":" '{print $1}'`
            LINENB=`echo $MESSAGE | awk -F ":" '{print $2}'`
            if [ "$COMPLETE_MESSAGE" != "start" ]
            then
                COMPLETE_MESSAGE=`echo $COMPLETE_MESSAGE | sed -e "s#‘#'#g" -e "s#’#'#g"`
                echo "        <td>$COMPLETE_MESSAGE</td>" >> $3
                echo "      </tr>" >> $3
            fi
            echo "      <tr>" >> $3
            echo "        <td>$FILENAME</td>" >> $3
            echo "        <td>$LINENB</td>" >> $3
        else
            if [[ $MESSAGE == *"warning:"* ]] || [[ $MESSAGE == *"error:"* ]]
            then
                MSGTYPE=`echo $MESSAGE | sed -e "s#:##g"`
                echo "        <td>$MSGTYPE</td>" >> $3
                COMPLETE_MESSAGE=""
            else
                COMPLETE_MESSAGE=$COMPLETE_MESSAGE" "$MESSAGE
            fi
        fi
    done

    if [ "$COMPLETE_MESSAGE" != "start" ]
    then
        COMPLETE_MESSAGE=`echo $COMPLETE_MESSAGE | sed -e "s#‘#'#g" -e "s#’#'#g"`
        echo "        <td>$COMPLETE_MESSAGE</td>" >> $3
        echo "      </tr>" >> $3
    fi
    echo "   </table>" >> $3
}

function summary_table_header {
    echo "   <h3>$1</h3>" >> ./build_results.html
    if [ -f $2/build_final_status.log ]
    then
        if [ `grep -c COMMAND $2/build_final_status.log` -eq 1 ]
        then
            COMMAND=`grep COMMAND $2/build_final_status.log | sed -e "s#COMMAND: ##"`
        else
            COMMAND="Unknown"
        fi
        if [ `grep -c BUILD_OK $2/build_final_status.log` -eq 1 ]
        then
            echo "   <div class=\"alert alert-success\">" >> ./build_results.html
            echo "      <span class=\"glyphicon glyphicon-expand\"></span> $COMMAND <span class=\"glyphicon glyphicon-arrow-right\"></span> " >> ./build_results.html
            echo "      <strong>BUILD was SUCCESSFUL <span class=\"glyphicon glyphicon-ok-circle\"></span></strong>" >> ./build_results.html
            echo "   </div>" >> ./build_results.html
        else
            echo "   <div class=\"alert alert-danger\">" >> ./build_results.html
            echo "      <span class=\"glyphicon glyphicon-expand\"></span> $COMMAND <span class=\"glyphicon glyphicon-arrow-right\"></span> " >> ./build_results.html
            echo "      <strong>BUILD was a FAILURE! <span class=\"glyphicon glyphicon-ban-circle\"></span></strong>" >> ./build_results.html
            echo "   </div>" >> ./build_results.html
        fi
    else
        echo "   <div class=\"alert alert-danger\">" >> ./build_results.html
        echo "      <strong>COULD NOT DETERMINE BUILD FINAL STATUS! <span class=\"glyphicon glyphicon-ban-circle\"></span></strong>" >> ./build_results.html
        echo "   </div>" >> ./build_results.html
    fi
    echo "   <table border = \"1\">" >> ./build_results.html
    echo "      <tr bgcolor = \"#33CCFF\" >" >> ./build_results.html
    echo "        <th>Element</th>" >> ./build_results.html
    echo "        <th>Status</th>" >> ./build_results.html
    echo "        <th>Nb Errors</th>" >> ./build_results.html
    echo "        <th>Nb Warnings</th>" >> ./build_results.html
    echo "      </tr>" >> ./build_results.html
}

function summary_table_row {
    echo "      <tr>" >> ./build_results.html
    echo "        <td bgcolor = \"lightcyan\" >$1</th>" >> ./build_results.html
    if [ -f $2 ]
    then
        BUILD_STATUS=`egrep -c "$3" $2`
        if [ $BUILD_STATUS -eq 1 ]
        then
            echo "        <td bgcolor = \"green\" >OK</th>" >> ./build_results.html
        else
            echo "        <td bgcolor = \"red\" >KO</th>" >> ./build_results.html
        fi
        NB_ERRORS=`egrep -c "error:" $2`
        if [ $NB_ERRORS -eq 0 ]
        then
            echo "        <td bgcolor = \"green\" >$NB_ERRORS</th>" >> ./build_results.html
        else
            echo "        <td bgcolor = \"red\" >$NB_ERRORS</th>" >> ./build_results.html
        fi
        NB_WARNINGS=`egrep "warning:" $2 | egrep -v "jobserver unavailable|Clock skew detected.|flexran.proto" | egrep -c "warning:"`
        if [ $NB_WARNINGS -eq 0 ]
        then
            echo "        <td bgcolor = \"green\" >$NB_WARNINGS</th>" >> ./build_results.html
        else
            if [ $NB_WARNINGS -gt 20 ]
            then
                echo "        <td bgcolor = \"red\" >$NB_WARNINGS</th>" >> ./build_results.html
            else
                echo "        <td bgcolor = \"orange\" >$NB_WARNINGS</th>" >> ./build_results.html
            fi
        fi
        if [ $NB_ERRORS -ne 0 ] || [ $NB_WARNINGS -ne 0 ]
        then
            details_table "$1" $2 $4
        fi
    else
        echo "        <td bgcolor = \"lightgray\" >Unknown</th>" >> ./build_results.html
        echo "        <td bgcolor = \"lightgray\" >--</th>" >> ./build_results.html
        echo "        <td bgcolor = \"lightgray\" >--</th>" >> ./build_results.html
    fi
    echo "      </tr>" >> ./build_results.html
}

function summary_table_footer {
    echo "   </table>" >> ./build_results.html
}

function sca_summary_table_header {
    echo "   <h3>$2</h3>" >> ./build_results.html
    NB_ERRORS=`egrep -c "severity=\"error\"" $1`
    NB_WARNINGS=`egrep -c "severity=\"warning\"" $1`
    ADDED_ERRORS="0"
    ADDED_WARNINGS="0"
    FINAL_LOG=`echo $1 | sed -e "s#cppcheck\.xml#build_final_status.log#"`
    if [ `grep -c COMMAND $FINAL_LOG` -eq 1 ]
    then
        COMMAND=`grep COMMAND $FINAL_LOG | sed -e "s#COMMAND: ##"`
    else
        COMMAND="Unknown"
    fi
    if [ $MR_TRIG -eq 1 ]
    then
        if [ -d ../../cppcheck_archives ]
        then
            if [ -d ../../cppcheck_archives/$JOB_NAME ]
            then
                ADDED_ERRORS=`diff $1 ../../cppcheck_archives/$JOB_NAME/cppcheck.xml | egrep --color=never "^<" | egrep -c "severity=\"error"`
                ADDED_WARNINGS=`diff $1 ../../cppcheck_archives/$JOB_NAME/cppcheck.xml | egrep --color=never "^<" | egrep -c "severity=\"warning"`
            fi
        fi
        local TOTAL_NUMBER=$[$ADDED_ERRORS+$ADDED_WARNINGS]
        if [ -f $JENKINS_WKSP/oai_cppcheck_added_errors.txt ]; then rm -f $JENKINS_WKSP/oai_cppcheck_added_errors.txt; fi
        echo "$TOTAL_NUMBER" > $JENKINS_WKSP/oai_cppcheck_added_errors.txt
    fi
    if [ $NB_ERRORS -eq 0 ] && [ $NB_WARNINGS -eq 0 ]
    then
        echo "   <div class=\"alert alert-success\">" >> ./build_results.html
        echo "      <span class=\"glyphicon glyphicon-expand\"></span> $COMMAND <br><br>" >> ./build_results.html
        echo "      <strong>CPPCHECK found NO error and NO warning <span class=\"glyphicon glyphicon-ok-circle\"></span></strong>" >> ./build_results.html
        echo "   </div>" >> ./build_results.html
    else
        if [ $NB_ERRORS -eq 0 ]
        then
            echo "   <div class=\"alert alert-warning\">" >> ./build_results.html
            echo "      <span class=\"glyphicon glyphicon-expand\"></span> $COMMAND <br><br>" >> ./build_results.html
            if [ $PU_TRIG -eq 1 ]
            then
                echo "      <strong>CPPCHECK found NO error and $NB_WARNINGS warnings <span class=\"glyphicon glyphicon-warning-sign\"></span></strong>" >> ./build_results.html
            fi
            if [ $MR_TRIG -eq 1 ]
            then
                if [ $ADDED_WARNINGS -eq 0 ]
                then
                    echo "      <strong>CPPCHECK found NO error and $NB_WARNINGS warnings <span class=\"glyphicon glyphicon-warning-sign\"></span></strong>" >> ./build_results.html
                else
                    echo "      <strong>CPPCHECK found NO error and $NB_WARNINGS warnings <span class=\"glyphicon glyphicon-warning-sign\"></span></strong>" >> ./build_results.html
                fi
            fi
            echo "   </div>" >> ./build_results.html
        else
            echo "   <div class=\"alert alert-danger\">" >> ./build_results.html
            echo "      <span class=\"glyphicon glyphicon-expand\"></span> $COMMAND <br><br>" >> ./build_results.html
            if [ $PU_TRIG -eq 1 ]
            then
                echo "      <strong>CPPCHECK found $NB_ERRORS errors and $NB_WARNINGS warnings <span class=\"glyphicon glyphicon-ban-circle\"></span></strong>" >> ./build_results.html
            fi
            if [ $MR_TRIG -eq 1 ]
            then
                if [ $ADDED_ERRORS -eq 0 ] && [ $ADDED_WARNINGS -eq 0 ]
                then
                    echo "      <strong>CPPCHECK found $NB_ERRORS errors and $NB_WARNINGS warnings <span class=\"glyphicon glyphicon-ban-circle\"></span></strong>" >> ./build_results.html
                else
                    echo "      <strong>CPPCHECK found $NB_ERRORS errors and $NB_WARNINGS warnings <span class=\"glyphicon glyphicon-ban-circle\"></span>" >> ./build_results.html
                    echo "      <br>" >> ./build_results.html
                    echo "      <br>" >> ./build_results.html
                    echo "      <span class=\"glyphicon glyphicon-alert\"></span> This Merge Request may have introduced up to $ADDED_ERRORS errors and $ADDED_WARNINGS warnings. <span class=\"glyphicon glyphicon-alert\"></span></strong>" >> ./build_results.html
                fi
            fi
            echo "   </div>" >> ./build_results.html
        fi
    fi
    if [ $PU_TRIG -eq 1 ]
    then
        if [ -d ../../cppcheck_archives ]
        then
            if [ -d ../../cppcheck_archives/$JOB_NAME ]
            then
                cp $1 ../../cppcheck_archives/$JOB_NAME
            fi
        fi
    fi
    echo "   <button data-toggle=\"collapse\" data-target=\"#oai-cppcheck-details\">More details on CPPCHECK results</button>" >> ./build_results.html
    echo "   <div id=\"oai-cppcheck-details\" class=\"collapse\">" >> ./build_results.html
    echo "   <br>" >> ./build_results.html
    echo "   <table border = \"1\">" >> ./build_results.html
    echo "      <tr bgcolor = \"#33CCFF\" >" >> ./build_results.html
    echo "        <th>Error / Warning Type</th>" >> ./build_results.html
    echo "        <th>Nb Errors</th>" >> ./build_results.html
    echo "        <th>Nb Warnings</th>" >> ./build_results.html
    echo "      </tr>" >> ./build_results.html
    echo "0" > ccp_error_cnt.txt
}

function sca_summary_table_row {
    echo "      <tr>" >> ./build_results.html
    echo "        <td bgcolor = \"lightcyan\" >$2</td>" >> ./build_results.html
    if [ -f $1 ]
    then
        NB_ERRORS=`egrep "severity=\"error\"" $1 | egrep -c "id=\"$3\""`
        echo "        <td>$NB_ERRORS</td>" >> ./build_results.html
        echo "        <td>N/A</td>" >> ./build_results.html
        if [ -f ccp_error_cnt.txt ]
        then
            TOTAL_ERRORS=`cat ccp_error_cnt.txt`
            TOTAL_ERRORS=$((TOTAL_ERRORS + NB_ERRORS))
            echo $TOTAL_ERRORS > ccp_error_cnt.txt
        fi
    else
        echo "        <td>Unknown</td>" >> ./build_results.html
        echo "        <td>Unknown</td>" >> ./build_results.html
    fi
    echo "      </tr>" >> ./build_results.html
}

function sca_summary_table_footer {
    if [ -f $1 ]
    then
        NB_ERRORS=`egrep -c "severity=\"error\"" $1`
        NB_WARNINGS=`egrep -c "severity=\"warning\"" $1`
        if [ -f ccp_error_cnt.txt ]
        then
            echo "      <tr>" >> ./build_results.html
            echo "        <td bgcolor = \"lightcyan\" >Others</td>" >> ./build_results.html
            TOTAL_ERRORS=`cat ccp_error_cnt.txt`
            TOTAL_ERRORS=$((NB_ERRORS - TOTAL_ERRORS))
            echo "        <td>$TOTAL_ERRORS</td>" >> ./build_results.html
            echo "        <td>$NB_WARNINGS</td>" >> ./build_results.html
            echo "      </tr>" >> ./build_results.html
            rm -f ccp_error_cnt.txt
        fi
        echo "      <tr bgcolor = \"#33CCFF\" >" >> ./build_results.html
        echo "        <th>Total</th>" >> ./build_results.html
        echo "        <th>$NB_ERRORS</th>" >> ./build_results.html
        echo "        <th>$NB_WARNINGS</th>" >> ./build_results.html
    else
        echo "      <tr bgcolor = \"#33CCFF\"  >" >> ./build_results.html
        echo "        <th>Total</th>" >> ./build_results.html
        echo "        <th>Unknown</th>" >> ./build_results.html
        echo "        <th>Unknown</th>" >> ./build_results.html
        if [ -f ccp_error_cnt.txt ]
        then
            rm -f ccp_error_cnt.txt
        fi
    fi
    echo "      </tr>" >> ./build_results.html
    echo "   </table>" >> ./build_results.html
    echo "   <p>Full details in zipped artifact (cppcheck/cppcheck.xml) </p>" >> ./build_results.html
    echo "   <p style=\"margin-left: 30px\">Graphical Interface tool : <strong><code>cppcheck-gui -l cppcheck/cppcheck.xml</code></strong></p>" >> ./build_results.html
<<<<<<< HEAD
=======

    if [ $MR_TRIG -eq 1 ]
    then
        if [ $ADDED_ERRORS -ne 0 ] || [ $ADDED_WARNINGS -ne 0 ]
        then
            echo "   <table border = \"1\">" >> ./build_results.html
            echo "      <tr bgcolor = \"#33CCFF\" >" >> ./build_results.html
            echo "        <th>Potential File(s) impacted by added errors/warnings</th>" >> ./build_results.html
            echo "        <th>Line Number</th>" >> ./build_results.html
            echo "        <th>Severity</th>" >> ./build_results.html
            echo "        <th>Message</th>" >> ./build_results.html
            echo "      </tr>" >> ./build_results.html
            SEVERITY="none"
            POTENTIAL_FILES=`diff $1  ../../cppcheck_archives/$JOB_NAME/cppcheck.xml | egrep --color=never "^<" | egrep "location file|severity" | sed -e "s# #@#g"`
            for POT_FILE in $POTENTIAL_FILES
            do
                if [ `echo $POT_FILE | grep -c location` -eq 1 ]
                then
                    FILENAME=`echo $POT_FILE | sed -e "s#^.*file=\"##" -e "s#\"@line.*/>##"`
                    LINE=`echo $POT_FILE | sed -e "s#^.*line=\"##" -e "s#\"/>##"`
                    if [[ $SEVERITY != *"none" ]]
                    then
                        echo "      <tr>" >> ./build_results.html
                        echo "        <td>$FILENAME</td>" >> ./build_results.html
                        echo "        <td>$LINE</td>" >> ./build_results.html
                        echo "        <td>$SEVERITY</td>" >> ./build_results.html
                        echo "        <td>$MESSAGE</td>" >> ./build_results.html
                        echo "      </tr>" >> ./build_results.html
                    fi
                else
                    SEVERITY=`echo $POT_FILE | sed -e "s#^.*severity=\"##" -e "s#\"@msg=.*##"`
                    MESSAGE=`echo $POT_FILE | sed -e "s#^.*msg=\"##" -e "s#\"@verbose=.*##" -e "s#@# #g"`
                fi
            done
            echo "   </table>" >> ./build_results.html
        fi
    fi
    echo "   </div>" >> ./build_results.html
>>>>>>> 81d4202b
}

function report_build {
    echo "############################################################"
    echo "OAI CI VM script"
    echo "############################################################"

    echo "JENKINS_WKSP        = $JENKINS_WKSP"
<<<<<<< HEAD
=======
    echo "GIT_URL             = $GIT_URL"
>>>>>>> 81d4202b

    cd ${JENKINS_WKSP}
    echo "<!DOCTYPE html>" > ./build_results.html
    echo "<html class=\"no-js\" lang=\"en-US\">" >> ./build_results.html
    echo "<head>" >> ./build_results.html
<<<<<<< HEAD
    echo "  <title>Build Results for $JOB_NAME job build #$BUILD_ID</title>" >> ./build_results.html
    echo "  <base href = \"http://www.openairinterface.org/\" />" >> ./build_results.html
    echo "</head>" >> ./build_results.html
    echo "<body>" >> ./build_results.html
=======
    echo "  <meta name=\"viewport\" content=\"width=device-width, initial-scale=1\">" >> ./build_results.html
    echo "  <link rel=\"stylesheet\" href=\"https://maxcdn.bootstrapcdn.com/bootstrap/3.3.7/css/bootstrap.min.css\">" >> ./build_results.html
    echo "  <script src=\"https://ajax.googleapis.com/ajax/libs/jquery/3.3.1/jquery.min.js\"></script>" >> ./build_results.html
    echo "  <script src=\"https://maxcdn.bootstrapcdn.com/bootstrap/3.3.7/js/bootstrap.min.js\"></script>" >> ./build_results.html
    echo "  <title>Build Results for $JOB_NAME job build #$BUILD_ID</title>" >> ./build_results.html
    echo "  <base href = \"http://www.openairinterface.org/\" />" >> ./build_results.html
    echo "</head>" >> ./build_results.html
    echo "<body><div class=\"container\">" >> ./build_results.html
    echo "  <br>" >> ./build_results.html
>>>>>>> 81d4202b
    echo "  <table style=\"border-collapse: collapse; border: none;\">" >> ./build_results.html
    echo "    <tr style=\"border-collapse: collapse; border: none;\">" >> ./build_results.html
    echo "      <td style=\"border-collapse: collapse; border: none;\">" >> ./build_results.html
    echo "        <a href=\"http://www.openairinterface.org/\">" >> ./build_results.html
    echo "           <img src=\"/wp-content/uploads/2016/03/cropped-oai_final_logo2.png\" alt=\"\" border=\"none\" height=50 width=150>" >> ./build_results.html
    echo "           </img>" >> ./build_results.html
    echo "        </a>" >> ./build_results.html
    echo "      </td>" >> ./build_results.html
    echo "      <td style=\"border-collapse: collapse; border: none; vertical-align: center;\">" >> ./build_results.html
    echo "        <b><font size = \"6\">Job Summary -- Job: $JOB_NAME -- Build-ID: $BUILD_ID</font></b>" >> ./build_results.html
    echo "      </td>" >> ./build_results.html
    echo "    </tr>" >> ./build_results.html
    echo "  </table>" >> ./build_results.html
    echo "  <br>" >> ./build_results.html
    echo "   <table border = \"1\">" >> ./build_results.html
    echo "      <tr>" >> ./build_results.html
<<<<<<< HEAD
    echo "        <td bgcolor = \"lightcyan\" >Build Start Time (UTC)</td>" >> ./build_results.html
    echo "        <td>TEMPLATE_BUILD_TIME</td>" >> ./build_results.html
    echo "      </tr>" >> ./build_results.html
    echo "      <tr>" >> ./build_results.html
    echo "        <td bgcolor = \"lightcyan\" >GIT Repository</td>" >> ./build_results.html
    echo "        <td>$GIT_URL</td>" >> ./build_results.html
    echo "      </tr>" >> ./build_results.html
    echo "      <tr>" >> ./build_results.html
    echo "        <td bgcolor = \"lightcyan\" >Job Trigger</td>" >> ./build_results.html
=======
    echo "        <td bgcolor = \"lightcyan\" > <span class=\"glyphicon glyphicon-time\"></span> Build Start Time (UTC)</td>" >> ./build_results.html
    echo "        <td>TEMPLATE_BUILD_TIME</td>" >> ./build_results.html
    echo "      </tr>" >> ./build_results.html
    echo "      <tr>" >> ./build_results.html
    echo "        <td bgcolor = \"lightcyan\" > <span class=\"glyphicon glyphicon-cloud-upload\"></span> GIT Repository</td>" >> ./build_results.html
    echo "        <td><a href=\"$GIT_URL\">$GIT_URL</a></td>" >> ./build_results.html
    echo "      </tr>" >> ./build_results.html
    echo "      <tr>" >> ./build_results.html
    echo "        <td bgcolor = \"lightcyan\" > <span class=\"glyphicon glyphicon-wrench\"></span> Job Trigger</td>" >> ./build_results.html
>>>>>>> 81d4202b
    if [ $PU_TRIG -eq 1 ]; then echo "        <td>Push Event</td>" >> ./build_results.html; fi
    if [ $MR_TRIG -eq 1 ]; then echo "        <td>Merge-Request</td>" >> ./build_results.html; fi
    echo "      </tr>" >> ./build_results.html
    if [ $PU_TRIG -eq 1 ]
    then
        echo "      <tr>" >> ./build_results.html
<<<<<<< HEAD
        echo "        <td bgcolor = \"lightcyan\" >Branch</td>" >> ./build_results.html
        echo "        <td>$SOURCE_BRANCH</td>" >> ./build_results.html
        echo "      </tr>" >> ./build_results.html
        echo "      <tr>" >> ./build_results.html
        echo "        <td bgcolor = \"lightcyan\" >Commit ID</td>" >> ./build_results.html
        echo "        <td>$SOURCE_COMMIT_ID</td>" >> ./build_results.html
        echo "      </tr>" >> ./build_results.html
    fi
    if [ $MR_TRIG -eq 1 ]
    then
        echo "      <tr>" >> ./build_results.html
        echo "        <td bgcolor = \"lightcyan\" >Source Branch</td>" >> ./build_results.html
        echo "        <td>$SOURCE_BRANCH</td>" >> ./build_results.html
        echo "      </tr>" >> ./build_results.html
        echo "      <tr>" >> ./build_results.html
        echo "        <td bgcolor = \"lightcyan\" >Source Commit ID</td>" >> ./build_results.html
        echo "        <td>$SOURCE_COMMIT_ID</td>" >> ./build_results.html
        echo "      </tr>" >> ./build_results.html
        echo "      <tr>" >> ./build_results.html
        echo "        <td bgcolor = \"lightcyan\" >Target Branch</td>" >> ./build_results.html
        echo "        <td>$TARGET_BRANCH</td>" >> ./build_results.html
        echo "      </tr>" >> ./build_results.html
        echo "      <tr>" >> ./build_results.html
        echo "        <td bgcolor = \"lightcyan\" >Target Commit ID</td>" >> ./build_results.html
=======
        echo "        <td bgcolor = \"lightcyan\" > <span class=\"glyphicon glyphicon-tree-deciduous\"></span> Branch</td>" >> ./build_results.html
        echo "        <td>$SOURCE_BRANCH</td>" >> ./build_results.html
        echo "      </tr>" >> ./build_results.html
        echo "      <tr>" >> ./build_results.html
        echo "        <td bgcolor = \"lightcyan\" > <span class=\"glyphicon glyphicon-tag\"></span> Commit ID</td>" >> ./build_results.html
        echo "        <td>$SOURCE_COMMIT_ID</td>" >> ./build_results.html
        echo "      </tr>" >> ./build_results.html
        if [ -e .git/CI_COMMIT_MSG ]
        then
            echo "      <tr>" >> ./build_results.html
            echo "        <td bgcolor = \"lightcyan\" > <span class=\"glyphicon glyphicon-comment\"></span> Commit Message</td>" >> ./build_results.html
            MSG=`cat .git/CI_COMMIT_MSG`
            echo "        <td>$MSG</td>" >> ./build_results.html
            echo "      </tr>" >> ./build_results.html
        fi
    fi
    if [ $MR_TRIG -eq 1 ]
    then
        echo "      <tr>" >> ./build_results.html
        echo "        <td bgcolor = \"lightcyan\" > <span class=\"glyphicon glyphicon-log-out\"></span> Source Branch</td>" >> ./build_results.html
        echo "        <td>$SOURCE_BRANCH</td>" >> ./build_results.html
        echo "      </tr>" >> ./build_results.html
        echo "      <tr>" >> ./build_results.html
        echo "        <td bgcolor = \"lightcyan\" > <span class=\"glyphicon glyphicon-tag\"></span> Source Commit ID</td>" >> ./build_results.html
        echo "        <td>$SOURCE_COMMIT_ID</td>" >> ./build_results.html
        echo "      </tr>" >> ./build_results.html
        if [ -e .git/CI_COMMIT_MSG ]
        then
            echo "      <tr>" >> ./build_results.html
            echo "        <td bgcolor = \"lightcyan\" > <span class=\"glyphicon glyphicon-comment\"></span> Source Commit Message</td>" >> ./build_results.html
            MSG=`cat .git/CI_COMMIT_MSG`
            echo "        <td>$MSG</td>" >> ./build_results.html
            echo "      </tr>" >> ./build_results.html
        fi
        echo "      <tr>" >> ./build_results.html
        echo "        <td bgcolor = \"lightcyan\" > <span class=\"glyphicon glyphicon-log-in\"></span> Target Branch</td>" >> ./build_results.html
        echo "        <td>$TARGET_BRANCH</td>" >> ./build_results.html
        echo "      </tr>" >> ./build_results.html
        echo "      <tr>" >> ./build_results.html
        echo "        <td bgcolor = \"lightcyan\" > <span class=\"glyphicon glyphicon-tag\"></span> Target Commit ID</td>" >> ./build_results.html
>>>>>>> 81d4202b
        echo "        <td>$TARGET_COMMIT_ID</td>" >> ./build_results.html
        echo "      </tr>" >> ./build_results.html
    fi
    echo "   </table>" >> ./build_results.html
    echo "   <h2>Build Summary</h2>" >> ./build_results.html

    if [ -f ./oai_rules_result.txt ]
    then
        echo "   <h3>OAI Coding / Formatting Guidelines Check</h3>" >> ./build_results.html
<<<<<<< HEAD
        echo "   <table border = "1">" >> ./build_results.html
        echo "      <tr>" >> ./build_results.html
        echo "        <td bgcolor = \"lightcyan\" >Result:</td>" >> ./build_results.html
        NB_FILES=`cat ./oai_rules_result.txt`
        if [ $NB_FILES = "0" ]
        then 
            if [ $PU_TRIG -eq 1 ]; then echo "        <td bgcolor = \"green\">All files in repository follow OAI rules. </td>" >> ./build_results.html; fi
            if [ $MR_TRIG -eq 1 ]; then echo "        <td bgcolor = \"green\">All modified files in Merge-Request follow OAI rules.</td>" >> ./build_results.html; fi
            echo "      </tr>" >> ./build_results.html
            echo "   </table>" >> ./build_results.html
        else
            if [ $PU_TRIG -eq 1 ]; then echo "        <td bgcolor = \"orange\">$NB_FILES files in repository DO NOT follow OAI rules. </td>" >> ./build_results.html; fi
            if [ $MR_TRIG -eq 1 ]; then echo "        <td bgcolor = \"orange\">$NB_FILES modified files in Merge-Request DO NOT follow OAI rules.</td>" >> ./build_results.html; fi
            echo "      </tr>" >> ./build_results.html
            if [ -f ./oai_rules_result_list.txt ]
            then
                awk '{print "      <tr><td></td><td>"$1"</td></tr>"}' ./oai_rules_result_list.txt >> ./build_results.html
            fi
            echo "   </table>" >> ./build_results.html
            echo "   <p>Please apply the following command to this(ese) file(s): </p>" >> ./build_results.html
            echo "   <p style=\"margin-left: 30px\"><strong><code>astyle --options=ci-scripts/astyle-options.txt filename(s)</code></strong></p>" >> ./build_results.html
=======
        NB_FILES=`cat ./oai_rules_result.txt`
        if [ $NB_FILES = "0" ]
        then 
            echo "   <div class=\"alert alert-success\">" >> ./build_results.html
            if [ $PU_TRIG -eq 1 ]; then echo "      <strong>All files in repository follow OAI rules. <span class=\"glyphicon glyphicon-ok-circle\"></span></strong>" >> ./build_results.html; fi
            if [ $MR_TRIG -eq 1 ]; then echo "      <strong>All modified files in Merge-Request follow OAI rules. <span class=\"glyphicon glyphicon-ok-circle\"></span></strong>" >> ./build_results.html; fi
            echo "   </div>" >> ./build_results.html
        else
            echo "   <div class=\"alert alert-warning\">" >> ./build_results.html
            if [ $PU_TRIG -eq 1 ]; then echo "      <strong>$NB_FILES files in repository DO NOT follow OAI rules. <span class=\"glyphicon glyphicon-warning-sign\"></span></strong>" >> ./build_results.html; fi
            if [ $MR_TRIG -eq 1 ]; then echo "      <strong>$NB_FILES modified files in Merge-Request DO NOT follow OAI rules. <span class=\"glyphicon glyphicon-warning-sign\"></span></strong>" >> ./build_results.html; fi
            echo "   </div>" >> ./build_results.html
        fi
        if [ -f ./oai_rules_result_list.txt ]
        then
            echo "   <button data-toggle=\"collapse\" data-target=\"#oai-formatting-details\">More details on formatting check</button>" >> ./build_results.html
            echo "   <div id=\"oai-formatting-details\" class=\"collapse\">" >> ./build_results.html
            echo "   <p>Please apply the following command to this(ese) file(s): </p>" >> ./build_results.html
            echo "   <p style=\"margin-left: 30px\"><strong><code>astyle --options=ci-scripts/astyle-options.txt filename(s)</code></strong></p>" >> ./build_results.html
            echo "   <table border = 1>" >> ./build_results.html
            echo "      <tr>" >> ./build_results.html
            echo "        <th bgcolor = \"lightcyan\" >Filename</th>" >> ./build_results.html
            echo "      </tr>" >> ./build_results.html
            awk '{print "      <tr><td>"$1"</td></tr>"}' ./oai_rules_result_list.txt >> ./build_results.html
            echo "   </table>" >> ./build_results.html
            echo "   </div>" >> ./build_results.html
>>>>>>> 81d4202b
        fi
    fi

    echo "   <h2>Ubuntu 16.04 LTS -- Summary</h2>" >> ./build_results.html

<<<<<<< HEAD
    sca_summary_table_header "OAI Static Code Analysis with CPPCHECK"
=======
    sca_summary_table_header ./archives/cppcheck/cppcheck.xml "OAI Static Code Analysis with CPPCHECK"
>>>>>>> 81d4202b
    sca_summary_table_row ./archives/cppcheck/cppcheck.xml "Uninitialized variable" uninitvar
    sca_summary_table_row ./archives/cppcheck/cppcheck.xml "Uninitialized struct member" uninitStructMember
    sca_summary_table_row ./archives/cppcheck/cppcheck.xml "Memory leak" memleak
    sca_summary_table_row ./archives/cppcheck/cppcheck.xml "Memory is freed twice" doubleFree
    sca_summary_table_row ./archives/cppcheck/cppcheck.xml "Resource leak" resourceLeak
    sca_summary_table_row ./archives/cppcheck/cppcheck.xml "Possible null pointer dereference" nullPointer
    sca_summary_table_row ./archives/cppcheck/cppcheck.xml "Array access  out of bounds" arrayIndexOutOfBounds
    sca_summary_table_row ./archives/cppcheck/cppcheck.xml "Buffer is accessed out of bounds" bufferAccessOutOfBounds
    sca_summary_table_row ./archives/cppcheck/cppcheck.xml "Expression depends on order of evaluation of side effects" unknownEvaluationOrder
    sca_summary_table_footer ./archives/cppcheck/cppcheck.xml

<<<<<<< HEAD
    summary_table_header "OAI Build eNB -- USRP option"
    summary_table_row "LTE SoftModem - Release 15" ./archives/enb_usrp/lte-softmodem.Rel15.txt "Built target lte-softmodem" ./enb_usrp_row1.html
    summary_table_row "Coding - Release 15" ./archives/enb_usrp/coding.Rel15.txt "Built target coding" ./enb_usrp_row2.html
    summary_table_row "OAI USRP device if - Release 15" ./archives/enb_usrp/oai_usrpdevif.Rel15.txt "Built target oai_usrpdevif" ./enb_usrp_row3.html
    summary_table_row "Parameters Lib Config - Release 15" ./archives/enb_usrp/params_libconfig.Rel15.txt "Built target params_libconfig" ./enb_usrp_row4.html
    summary_table_footer

    summary_table_header "OAI Build basic simulator option"
    summary_table_row "Basic Simulator eNb - Release 15" ./archives/basic_sim/basic_simulator_enb.txt "Built target lte-softmodem" ./basic_sim_row1.html
    summary_table_row "Basic Simulator UE - Release 15" ./archives/basic_sim/basic_simulator_ue.txt "Built target lte-uesoftmodem" ./basic_sim_row2.html
    summary_table_row "Conf 2 UE data - Release 15" ./archives/basic_sim/conf2uedata.Rel15.txt "Built target conf2uedata" ./basic_sim_row3.html
    summary_table_footer

    summary_table_header "OAI Build Physical simulators option"
    summary_table_row "DL Simulator - Release 15" ./archives/phy_sim/dlsim.Rel15.txt "Built target dlsim" ./phy_sim_row1.html
    summary_table_row "UL Simulator - Release 15" ./archives/phy_sim/ulsim.Rel15.txt "Built target ulsim" ./phy_sim_row2.html
    summary_table_row "Coding - Release 15" ./archives/phy_sim/coding.Rel15.txt "Built target coding" ./phy_sim_row3.html
    if [ -f ./archives/phy_sim/ldpctest.Rel15.txt ]
    then
        summary_table_row "LDPC Test - Release 15" ./archives/phy_sim/ldpctest.Rel15.txt "Built target ldpctest" ./phy_sim_row4.html
    fi
    if [ -f ./archives/phy_sim/polartest.Rel15.txt ]
    then
        summary_table_row "Polar Test - Release 15" ./archives/phy_sim/polartest.Rel15.txt "Built target polartest" ./phy_sim_row5.html
    fi
    if [ -f ./archives/phy_sim/nr_pbchsim.Rel15.txt ]
    then
        summary_table_row "PBCH Test - Release 15" ./archives/phy_sim/nr_pbchsim.Rel15.txt "Built target nr_pbchsim" ./phy_sim_row6.html
    fi
    if [ -f ./archives/phy_sim/nr_dlschsim.Rel15.txt ]
    then
        summary_table_row "DLSCH Test - Release 15" ./archives/phy_sim/nr_dlschsim.Rel15.txt "Built target nr_dlschsim" ./phy_sim_row7.html
    fi
    summary_table_footer


    if [ -f archives/gnb_usrp/nr-softmodem.Rel15.txt ]
    then
        summary_table_header "OAI Build gNB -- USRP option"
        summary_table_row "LTE SoftModem - Release 15" ./archives/gnb_usrp/nr-softmodem.Rel15.txt "Built target nr-softmodem" ./gnb_usrp_row1.html
        summary_table_row "Coding - Release 15" ./archives/gnb_usrp/coding.Rel15.txt "Built target coding" ./gnb_usrp_row2.html
        summary_table_row "OAI USRP device if - Release 15" ./archives/gnb_usrp/oai_usrpdevif.Rel15.txt "Built target oai_usrpdevif" ./gnb_usrp_row3.html
        summary_table_row "Parameters Lib Config - Release 15" ./archives/gnb_usrp/params_libconfig.Rel15.txt "Built target params_libconfig" ./gnb_usrp_row4.html
        summary_table_footer
    fi

    if [ -f archives/nrue_usrp/nr-uesoftmodem.Rel15.txt ]
    then
        summary_table_header "OAI Build 5G NR UE -- USRP option"
        summary_table_row "UE SoftModem - Release 15" ./archives/nrue_usrp/nr-uesoftmodem.Rel15.txt "Built target nr-uesoftmodem" ./nrue_usrp_row1.html
        summary_table_row "Coding - Release 15" ./archives/nrue_usrp/coding.Rel15.txt "Built target coding" ./nrue_usrp_row2.html
        summary_table_row "OAI USRP device if - Release 15" ./archives/nrue_usrp/oai_usrpdevif.Rel15.txt "Built target oai_usrpdevif" ./nrue_usrp_row3.html
        summary_table_row "Parameters Lib Config - Release 15" ./archives/nrue_usrp/params_libconfig.Rel15.txt "Built target params_libconfig" ./nrue_usrp_row4.html
        summary_table_footer
    fi

    summary_table_header "OAI Build eNB -- ETHERNET transport option"
    summary_table_row "LTE SoftModem w/o S1 - Release 15" ./archives/enb_eth/lte-softmodem-nos1.Rel15.txt "Built target lte-softmodem" ./enb_eth_row1.html
    summary_table_row "Coding - Release 15" ./archives/enb_eth/coding.Rel15.txt "Built target coding" ./enb_eth_row2.html
    summary_table_row "OAI ETHERNET transport - Release 15" ./archives/enb_eth/oai_eth_transpro.Rel15.txt "Built target oai_eth_transpro" ./enb_eth_row3.html
    summary_table_row "Parameters Lib Config - Release 15" ./archives/enb_eth/params_libconfig.Rel15.txt "Built target params_libconfig" ./enb_eth_row4.html
    summary_table_row "RB Tools - Release 15" ./archives/enb_eth/rb_tool.Rel15.txt "Built target rb_tool" ./enb_eth_row5.html
    summary_table_row "NAS Mesh - Release 15" ./archives/enb_eth/nasmesh.Rel15.txt "Built target nasmesh" ./enb_eth_row6.html
    summary_table_footer

    summary_table_header "OAI Build UE -- ETHERNET transport option"
    summary_table_row "LTE UE SoftModem w/o S1 - Release 15" ./archives/ue_eth/lte-uesoftmodem-nos1.Rel15.txt "Built target lte-uesoftmodem" ./ue_eth_row1.html
    summary_table_row "Coding - Release 15" ./archives/ue_eth/coding.Rel15.txt "Built target coding" ./ue_eth_row2.html
    summary_table_row "OAI ETHERNET transport - Release 15" ./archives/ue_eth/oai_eth_transpro.Rel15.txt "Built target oai_eth_transpro" ./ue_eth_row3.html
    summary_table_row "Parameters Lib Config - Release 15" ./archives/ue_eth/params_libconfig.Rel15.txt "Built target params_libconfig" ./ue_eth_row4.html
    summary_table_row "RB Tools - Release 15" ./archives/ue_eth/rb_tool.Rel15.txt "Built target rb_tool" ./ue_eth_row5.html
    summary_table_row "NAS Mesh - Release 15" ./archives/ue_eth/nasmesh.Rel15.txt "Built target nasmesh" ./ue_eth_row6.html
=======
    summary_table_header "OAI Build eNB -- USRP option" ./archives/enb_usrp
    summary_table_row "LTE SoftModem - Release 14" ./archives/enb_usrp/lte-softmodem.Rel14.txt "Built target lte-softmodem" ./enb_usrp_row1.html
    summary_table_row "Coding - Release 14" ./archives/enb_usrp/coding.Rel14.txt "Built target coding" ./enb_usrp_row2.html
    summary_table_row "OAI USRP device if - Release 14" ./archives/enb_usrp/oai_usrpdevif.Rel14.txt "Built target oai_usrpdevif" ./enb_usrp_row3.html
    summary_table_row "OAI ETHERNET transport - Release 14" ./archives/enb_usrp/oai_eth_transpro.Rel14.txt "Built target oai_eth_transpro" ./enb_usrp_row4.html
    summary_table_row "Parameters Lib Config - Release 14" ./archives/enb_usrp/params_libconfig.Rel14.txt "Built target params_libconfig" ./enb_usrp_row5.html
    summary_table_footer

    summary_table_header "OAI Build basic simulator option" ./archives/basic_sim
    summary_table_row "Basic Simulator eNb - Release 14" ./archives/basic_sim/basic_simulator_enb.txt "Built target lte-softmodem" ./basic_sim_row1.html
    summary_table_row "Basic Simulator UE - Release 14" ./archives/basic_sim/basic_simulator_ue.txt "Built target lte-uesoftmodem" ./basic_sim_row2.html
    summary_table_row "Conf 2 UE data - Release 14" ./archives/basic_sim/conf2uedata.Rel14.txt "Built target conf2uedata" ./basic_sim_row3.html
    summary_table_footer

    summary_table_header "OAI Build Physical simulators option" ./archives/phy_sim
    summary_table_row "DL Simulator - Release 14" ./archives/phy_sim/dlsim.Rel14.txt "Built target dlsim" ./phy_sim_row1.html
    summary_table_row "UL Simulator - Release 14" ./archives/phy_sim/ulsim.Rel14.txt "Built target ulsim" ./phy_sim_row2.html
    summary_table_row "Coding - Release 14" ./archives/phy_sim/coding.Rel14.txt "Built target coding" ./phy_sim_row3.html
    summary_table_footer


    if [ -f archives/gnb_usrp/nr-softmodem.Rel14.txt ]
    then
        summary_table_header "OAI Build gNB -- USRP option" ./archives/gnb_usrp
        summary_table_row "LTE SoftModem - Release 14" ./archives/gnb_usrp/nr-softmodem.Rel14.txt "Built target nr-softmodem" ./gnb_usrp_row1.html
        summary_table_row "Coding - Release 14" ./archives/gnb_usrp/coding.Rel14.txt "Built target coding" ./gnb_usrp_row2.html
        summary_table_row "OAI USRP device if - Release 14" ./archives/gnb_usrp/oai_usrpdevif.Rel14.txt "Built target oai_usrpdevif" ./gnb_usrp_row3.html
        summary_table_row "Parameters Lib Config - Release 14" ./archives/gnb_usrp/params_libconfig.Rel14.txt "Built target params_libconfig" ./gnb_usrp_row4.html
        summary_table_footer
    fi

    if [ -f archives/nrue_usrp/nr-uesoftmodem.Rel14.txt ]
    then
        summary_table_header "OAI Build 5G NR UE -- USRP option" ./archives/nrue_usrp
        summary_table_row "UE SoftModem - Release 14" ./archives/nrue_usrp/nr-uesoftmodem.Rel14.txt "Built target nr-uesoftmodem" ./nrue_usrp_row1.html
        summary_table_row "Coding - Release 14" ./archives/nrue_usrp/coding.Rel14.txt "Built target coding" ./nrue_usrp_row2.html
        summary_table_row "OAI USRP device if - Release 14" ./archives/nrue_usrp/oai_usrpdevif.Rel14.txt "Built target oai_usrpdevif" ./nrue_usrp_row3.html
        summary_table_row "Parameters Lib Config - Release 14" ./archives/nrue_usrp/params_libconfig.Rel14.txt "Built target params_libconfig" ./nrue_usrp_row4.html
        summary_table_footer
    fi

    summary_table_header "OAI Build eNB -- ETHERNET transport option" ./archives/enb_eth
    summary_table_row "LTE SoftModem - Release 14" ./archives/enb_eth/lte-softmodem.Rel14.txt "Built target lte-softmodem" ./enb_eth_row1.html
    summary_table_row "Coding - Release 14" ./archives/enb_eth/coding.Rel14.txt "Built target coding" ./enb_eth_row2.html
    summary_table_row "OAI ETHERNET transport - Release 14" ./archives/enb_eth/oai_eth_transpro.Rel14.txt "Built target oai_eth_transpro" ./enb_eth_row3.html
    summary_table_row "Parameters Lib Config - Release 14" ./archives/enb_eth/params_libconfig.Rel14.txt "Built target params_libconfig" ./enb_eth_row4.html
    summary_table_row "RF Simulator - Release 14" ./archives/enb_eth/rfsimulator.Rel14.txt "Built target rfsimulator" ./enb_eth_row5.html
    summary_table_row "TCP OAI Bridge - Release 14" ./archives/enb_eth/tcp_bridge_oai.Rel14.txt "Built target tcp_bridge_oai" ./enb_eth_row6.html
    summary_table_footer

    summary_table_header "OAI Build UE -- ETHERNET transport option" ./archives/ue_eth
    summary_table_row "LTE UE SoftModem - Release 14" ./archives/ue_eth/lte-uesoftmodem.Rel14.txt "Built target lte-uesoftmodem" ./ue_eth_row1.html
    summary_table_row "Coding - Release 14" ./archives/ue_eth/coding.Rel14.txt "Built target coding" ./ue_eth_row2.html
    summary_table_row "OAI ETHERNET transport - Release 14" ./archives/ue_eth/oai_eth_transpro.Rel14.txt "Built target oai_eth_transpro" ./ue_eth_row3.html
    summary_table_row "Parameters Lib Config - Release 14" ./archives/ue_eth/params_libconfig.Rel14.txt "Built target params_libconfig" ./ue_eth_row4.html
    summary_table_row "RF Simulator - Release 14" ./archives/ue_eth/rfsimulator.Rel14.txt "Built target rfsimulator" ./ue_eth_row5.html
    summary_table_row "TCP OAI Bridge - Release 14" ./archives/ue_eth/tcp_bridge_oai.Rel14.txt "Built target tcp_bridge_oai" ./ue_eth_row6.html
    summary_table_row "Conf 2 UE Data - Release 14" ./archives/ue_eth/conf2uedata.Rel14.txt "Built target conf2uedata" ./ue_eth_row7.html
    summary_table_row "NVRAM - Release 14" ./archives/ue_eth/nvram.Rel14.txt "Built target nvram" ./ue_eth_row8.html
    summary_table_row "UE IP - Release 14" ./archives/ue_eth/ue_ip.Rel14.txt "Built target ue_ip" ./ue_eth_row9.html
    summary_table_row "USIM - Release 14" ./archives/ue_eth/usim.Rel14.txt "Built target usim" ./ue_eth_row9a.html
>>>>>>> 81d4202b
    summary_table_footer

    if [ -e ./archives/red_hat ]
    then
<<<<<<< HEAD
        echo "   <h2>Red Hat (CentOS Linux release 7.4.1708) -- Summary</h2>" >> ./build_results.html

        summary_table_header "Red Hat -- OAI Build eNB -- USRP option"
        summary_table_row "LTE SoftModem - Release 15" ./archives/red_hat/lte-softmodem.Rel15.txt "Built target lte-softmodem" ./enb_usrp_rh_row1.html
        summary_table_row "Coding - Release 15" ./archives/red_hat/coding.Rel15.txt "Built target coding" ./enb_usrp_rh_row2.html
        summary_table_row "OAI USRP device if - Release 15" ./archives/red_hat/oai_usrpdevif.Rel15.txt "Built target oai_usrpdevif" ./enb_usrp_rh_row3.html
        summary_table_row "Parameters Lib Config - Release 15" ./archives/red_hat/params_libconfig.Rel15.txt "Built target params_libconfig" ./enb_usrp_rh_row4.html
=======
        echo "   <h2>Red Hat Enterprise Linux Server release 7.6) -- Summary</h2>" >> ./build_results.html

        summary_table_header "Red Hat -- OAI Build eNB -- USRP option" ./archives/red_hat
        summary_table_row "LTE SoftModem - Release 14" ./archives/red_hat/lte-softmodem.Rel14.txt "Built target lte-softmodem" ./enb_usrp_rh_row1.html
        summary_table_row "Coding - Release 14" ./archives/red_hat/coding.Rel14.txt "Built target coding" ./enb_usrp_rh_row2.html
        summary_table_row "OAI USRP device if - Release 14" ./archives/red_hat/oai_usrpdevif.Rel14.txt "Built target oai_usrpdevif" ./enb_usrp_rh_row3.html
        summary_table_row "OAI ETHERNET transport - Release 14" ./archives/red_hat/oai_eth_transpro.Rel14.txt "Built target oai_eth_transpro" ./enb_usrp_rh_row4.html
        summary_table_row "Parameters Lib Config - Release 14" ./archives/red_hat/params_libconfig.Rel14.txt "Built target params_libconfig" ./enb_usrp_rh_row5.html
>>>>>>> 81d4202b
        summary_table_footer
    fi

    echo "   <h3>Details</h3>" >> ./build_results.html
<<<<<<< HEAD

    for DETAILS_TABLE in `ls ./enb_usrp_row*.html`
    do
        cat $DETAILS_TABLE >> ./build_results.html
    done
    for DETAILS_TABLE in `ls ./basic_sim_row*.html`
    do
        cat $DETAILS_TABLE >> ./build_results.html
    done
    for DETAILS_TABLE in `ls ./phy_sim_row*.html`
    do
        cat $DETAILS_TABLE >> ./build_results.html
    done

    for DETAILS_TABLE in `ls ./gnb_usrp_row*.html`
    do
        cat $DETAILS_TABLE >> ./build_results.html
    done
    for DETAILS_TABLE in `ls ./nrue_usrp_row*.html`
    do
        cat $DETAILS_TABLE >> ./build_results.html
    done
    for DETAILS_TABLE in `ls ./enb_eth_row*.html`
    do
        cat $DETAILS_TABLE >> ./build_results.html
    done
    for DETAILS_TABLE in `ls ./ue_eth_row*.html`
    do
        cat $DETAILS_TABLE >> ./build_results.html
    done
    if [ -e ./archives/red_hat ]
    then
    for DETAILS_TABLE in `ls ./enb_usrp_rh_row*.html`
    do
        cat $DETAILS_TABLE >> ./build_results.html
    done
    fi
    rm -f ./*_row*.html

    echo "</body>" >> ./build_results.html
=======
    echo "   <button data-toggle=\"collapse\" data-target=\"#oai-compilation-details\">Details for Compilation Errors and Warnings </button>" >> ./build_results.html
    echo "   <div id=\"oai-compilation-details\" class=\"collapse\">" >> ./build_results.html

    if [ -f ./enb_usrp_row1.html ] || [ -f ./enb_usrp_row2.html ] || [ -f ./enb_usrp_row3.html ] || [ -f ./enb_usrp_row4.html ]
    then
        for DETAILS_TABLE in `ls ./enb_usrp_row*.html`
        do
            cat $DETAILS_TABLE >> ./build_results.html
        done
    fi
    if [ -f ./basic_sim_row1.html ] || [ -f ./basic_sim_row2.html ] || [ -f ./basic_sim_row3.html ]
    then
        for DETAILS_TABLE in `ls ./basic_sim_row*.html`
        do
            cat $DETAILS_TABLE >> ./build_results.html
        done
    fi
    if [ -f ./phy_sim_row1.html ] || [ -f ./phy_sim_row2.html ] || [ -f ./phy_sim_row3.html ]
    then
        for DETAILS_TABLE in `ls ./phy_sim_row*.html`
        do
            cat $DETAILS_TABLE >> ./build_results.html
        done
    fi
    if [ -f ./gnb_usrp_row1.html ] || [ -f ./gnb_usrp_row2.html ] || [ -f ./gnb_usrp_row3.html ] || [ -f ./gnb_usrp_row4.html ]
    then 
        for DETAILS_TABLE in `ls ./gnb_usrp_row*.html`
        do
            cat $DETAILS_TABLE >> ./build_results.html
        done
    fi
    if [ -f ./nrue_usrp_row1.html ] || [ -f ./nrue_usrp_row2.html ] || [ -f ./nrue_usrp_row3.html ] || [ -f ./nrue_usrp_row4.html ]
    then
        for DETAILS_TABLE in `ls ./nrue_usrp_row*.html`
        do
            cat $DETAILS_TABLE >> ./build_results.html
        done
    fi
    if [ -f ./enb_eth_row1.html ] || [ -f ./enb_eth_row2.html ] || [ -f ./enb_eth_row3.html ] || [ -f ./enb_eth_row4.html ] || [ -f ./enb_eth_row5.html ] || [ -f ./enb_eth_row6.html ]
    then
        for DETAILS_TABLE in `ls ./enb_eth_row*.html`
        do
            cat $DETAILS_TABLE >> ./build_results.html
        done
    fi
    if [ -f ./ue_eth_row1.html ] || [ -f ./ue_eth_row2.html ] || [ -f ./ue_eth_row3.html ] || [ -f ./ue_eth_row4.html ] || [ -f ./ue_eth_row5.html ] || [ -f ./ue_eth_row6.html ]
    then
        for DETAILS_TABLE in `ls ./ue_eth_row*.html`
        do
            cat $DETAILS_TABLE >> ./build_results.html
        done
    fi
    if [ -f ./enb_usrp_rh_row1.html ] || [ -f ./enb_usrp_rh_row2.html ] || [ -f ./enb_usrp_rh_row3.html ] || [ -f ./enb_usrp_rh_row4.html ]
    then
        for DETAILS_TABLE in `ls ./enb_usrp_rh_row*.html`
        do
            cat $DETAILS_TABLE >> ./build_results.html
        done
    fi
    rm -f ./*_row*.html

    echo "   </div>" >> ./build_results.html
    echo "   <p></p>" >> ./build_results.html
    echo "   <div class=\"well well-lg\">End of Build Report -- Copyright <span class=\"glyphicon glyphicon-copyright-mark\"></span> 2018 <a href=\"http://www.openairinterface.org/\">OpenAirInterface</a>. All Rights Reserved.</div>" >> ./build_results.html
    echo "</div></body>" >> ./build_results.html
>>>>>>> 81d4202b
    echo "</html>" >> ./build_results.html
}<|MERGE_RESOLUTION|>--- conflicted
+++ resolved
@@ -373,8 +373,6 @@
     echo "   </table>" >> ./build_results.html
     echo "   <p>Full details in zipped artifact (cppcheck/cppcheck.xml) </p>" >> ./build_results.html
     echo "   <p style=\"margin-left: 30px\">Graphical Interface tool : <strong><code>cppcheck-gui -l cppcheck/cppcheck.xml</code></strong></p>" >> ./build_results.html
-<<<<<<< HEAD
-=======
 
     if [ $MR_TRIG -eq 1 ]
     then
@@ -413,7 +411,6 @@
         fi
     fi
     echo "   </div>" >> ./build_results.html
->>>>>>> 81d4202b
 }
 
 function report_build {
@@ -422,21 +419,12 @@
     echo "############################################################"
 
     echo "JENKINS_WKSP        = $JENKINS_WKSP"
-<<<<<<< HEAD
-=======
     echo "GIT_URL             = $GIT_URL"
->>>>>>> 81d4202b
 
     cd ${JENKINS_WKSP}
     echo "<!DOCTYPE html>" > ./build_results.html
     echo "<html class=\"no-js\" lang=\"en-US\">" >> ./build_results.html
     echo "<head>" >> ./build_results.html
-<<<<<<< HEAD
-    echo "  <title>Build Results for $JOB_NAME job build #$BUILD_ID</title>" >> ./build_results.html
-    echo "  <base href = \"http://www.openairinterface.org/\" />" >> ./build_results.html
-    echo "</head>" >> ./build_results.html
-    echo "<body>" >> ./build_results.html
-=======
     echo "  <meta name=\"viewport\" content=\"width=device-width, initial-scale=1\">" >> ./build_results.html
     echo "  <link rel=\"stylesheet\" href=\"https://maxcdn.bootstrapcdn.com/bootstrap/3.3.7/css/bootstrap.min.css\">" >> ./build_results.html
     echo "  <script src=\"https://ajax.googleapis.com/ajax/libs/jquery/3.3.1/jquery.min.js\"></script>" >> ./build_results.html
@@ -446,7 +434,6 @@
     echo "</head>" >> ./build_results.html
     echo "<body><div class=\"container\">" >> ./build_results.html
     echo "  <br>" >> ./build_results.html
->>>>>>> 81d4202b
     echo "  <table style=\"border-collapse: collapse; border: none;\">" >> ./build_results.html
     echo "    <tr style=\"border-collapse: collapse; border: none;\">" >> ./build_results.html
     echo "      <td style=\"border-collapse: collapse; border: none;\">" >> ./build_results.html
@@ -463,17 +450,6 @@
     echo "  <br>" >> ./build_results.html
     echo "   <table border = \"1\">" >> ./build_results.html
     echo "      <tr>" >> ./build_results.html
-<<<<<<< HEAD
-    echo "        <td bgcolor = \"lightcyan\" >Build Start Time (UTC)</td>" >> ./build_results.html
-    echo "        <td>TEMPLATE_BUILD_TIME</td>" >> ./build_results.html
-    echo "      </tr>" >> ./build_results.html
-    echo "      <tr>" >> ./build_results.html
-    echo "        <td bgcolor = \"lightcyan\" >GIT Repository</td>" >> ./build_results.html
-    echo "        <td>$GIT_URL</td>" >> ./build_results.html
-    echo "      </tr>" >> ./build_results.html
-    echo "      <tr>" >> ./build_results.html
-    echo "        <td bgcolor = \"lightcyan\" >Job Trigger</td>" >> ./build_results.html
-=======
     echo "        <td bgcolor = \"lightcyan\" > <span class=\"glyphicon glyphicon-time\"></span> Build Start Time (UTC)</td>" >> ./build_results.html
     echo "        <td>TEMPLATE_BUILD_TIME</td>" >> ./build_results.html
     echo "      </tr>" >> ./build_results.html
@@ -483,39 +459,12 @@
     echo "      </tr>" >> ./build_results.html
     echo "      <tr>" >> ./build_results.html
     echo "        <td bgcolor = \"lightcyan\" > <span class=\"glyphicon glyphicon-wrench\"></span> Job Trigger</td>" >> ./build_results.html
->>>>>>> 81d4202b
     if [ $PU_TRIG -eq 1 ]; then echo "        <td>Push Event</td>" >> ./build_results.html; fi
     if [ $MR_TRIG -eq 1 ]; then echo "        <td>Merge-Request</td>" >> ./build_results.html; fi
     echo "      </tr>" >> ./build_results.html
     if [ $PU_TRIG -eq 1 ]
     then
         echo "      <tr>" >> ./build_results.html
-<<<<<<< HEAD
-        echo "        <td bgcolor = \"lightcyan\" >Branch</td>" >> ./build_results.html
-        echo "        <td>$SOURCE_BRANCH</td>" >> ./build_results.html
-        echo "      </tr>" >> ./build_results.html
-        echo "      <tr>" >> ./build_results.html
-        echo "        <td bgcolor = \"lightcyan\" >Commit ID</td>" >> ./build_results.html
-        echo "        <td>$SOURCE_COMMIT_ID</td>" >> ./build_results.html
-        echo "      </tr>" >> ./build_results.html
-    fi
-    if [ $MR_TRIG -eq 1 ]
-    then
-        echo "      <tr>" >> ./build_results.html
-        echo "        <td bgcolor = \"lightcyan\" >Source Branch</td>" >> ./build_results.html
-        echo "        <td>$SOURCE_BRANCH</td>" >> ./build_results.html
-        echo "      </tr>" >> ./build_results.html
-        echo "      <tr>" >> ./build_results.html
-        echo "        <td bgcolor = \"lightcyan\" >Source Commit ID</td>" >> ./build_results.html
-        echo "        <td>$SOURCE_COMMIT_ID</td>" >> ./build_results.html
-        echo "      </tr>" >> ./build_results.html
-        echo "      <tr>" >> ./build_results.html
-        echo "        <td bgcolor = \"lightcyan\" >Target Branch</td>" >> ./build_results.html
-        echo "        <td>$TARGET_BRANCH</td>" >> ./build_results.html
-        echo "      </tr>" >> ./build_results.html
-        echo "      <tr>" >> ./build_results.html
-        echo "        <td bgcolor = \"lightcyan\" >Target Commit ID</td>" >> ./build_results.html
-=======
         echo "        <td bgcolor = \"lightcyan\" > <span class=\"glyphicon glyphicon-tree-deciduous\"></span> Branch</td>" >> ./build_results.html
         echo "        <td>$SOURCE_BRANCH</td>" >> ./build_results.html
         echo "      </tr>" >> ./build_results.html
@@ -556,7 +505,6 @@
         echo "      </tr>" >> ./build_results.html
         echo "      <tr>" >> ./build_results.html
         echo "        <td bgcolor = \"lightcyan\" > <span class=\"glyphicon glyphicon-tag\"></span> Target Commit ID</td>" >> ./build_results.html
->>>>>>> 81d4202b
         echo "        <td>$TARGET_COMMIT_ID</td>" >> ./build_results.html
         echo "      </tr>" >> ./build_results.html
     fi
@@ -566,29 +514,6 @@
     if [ -f ./oai_rules_result.txt ]
     then
         echo "   <h3>OAI Coding / Formatting Guidelines Check</h3>" >> ./build_results.html
-<<<<<<< HEAD
-        echo "   <table border = "1">" >> ./build_results.html
-        echo "      <tr>" >> ./build_results.html
-        echo "        <td bgcolor = \"lightcyan\" >Result:</td>" >> ./build_results.html
-        NB_FILES=`cat ./oai_rules_result.txt`
-        if [ $NB_FILES = "0" ]
-        then 
-            if [ $PU_TRIG -eq 1 ]; then echo "        <td bgcolor = \"green\">All files in repository follow OAI rules. </td>" >> ./build_results.html; fi
-            if [ $MR_TRIG -eq 1 ]; then echo "        <td bgcolor = \"green\">All modified files in Merge-Request follow OAI rules.</td>" >> ./build_results.html; fi
-            echo "      </tr>" >> ./build_results.html
-            echo "   </table>" >> ./build_results.html
-        else
-            if [ $PU_TRIG -eq 1 ]; then echo "        <td bgcolor = \"orange\">$NB_FILES files in repository DO NOT follow OAI rules. </td>" >> ./build_results.html; fi
-            if [ $MR_TRIG -eq 1 ]; then echo "        <td bgcolor = \"orange\">$NB_FILES modified files in Merge-Request DO NOT follow OAI rules.</td>" >> ./build_results.html; fi
-            echo "      </tr>" >> ./build_results.html
-            if [ -f ./oai_rules_result_list.txt ]
-            then
-                awk '{print "      <tr><td></td><td>"$1"</td></tr>"}' ./oai_rules_result_list.txt >> ./build_results.html
-            fi
-            echo "   </table>" >> ./build_results.html
-            echo "   <p>Please apply the following command to this(ese) file(s): </p>" >> ./build_results.html
-            echo "   <p style=\"margin-left: 30px\"><strong><code>astyle --options=ci-scripts/astyle-options.txt filename(s)</code></strong></p>" >> ./build_results.html
-=======
         NB_FILES=`cat ./oai_rules_result.txt`
         if [ $NB_FILES = "0" ]
         then 
@@ -615,17 +540,12 @@
             awk '{print "      <tr><td>"$1"</td></tr>"}' ./oai_rules_result_list.txt >> ./build_results.html
             echo "   </table>" >> ./build_results.html
             echo "   </div>" >> ./build_results.html
->>>>>>> 81d4202b
         fi
     fi
 
     echo "   <h2>Ubuntu 16.04 LTS -- Summary</h2>" >> ./build_results.html
 
-<<<<<<< HEAD
-    sca_summary_table_header "OAI Static Code Analysis with CPPCHECK"
-=======
     sca_summary_table_header ./archives/cppcheck/cppcheck.xml "OAI Static Code Analysis with CPPCHECK"
->>>>>>> 81d4202b
     sca_summary_table_row ./archives/cppcheck/cppcheck.xml "Uninitialized variable" uninitvar
     sca_summary_table_row ./archives/cppcheck/cppcheck.xml "Uninitialized struct member" uninitStructMember
     sca_summary_table_row ./archives/cppcheck/cppcheck.xml "Memory leak" memleak
@@ -637,7 +557,6 @@
     sca_summary_table_row ./archives/cppcheck/cppcheck.xml "Expression depends on order of evaluation of side effects" unknownEvaluationOrder
     sca_summary_table_footer ./archives/cppcheck/cppcheck.xml
 
-<<<<<<< HEAD
     summary_table_header "OAI Build eNB -- USRP option"
     summary_table_row "LTE SoftModem - Release 15" ./archives/enb_usrp/lte-softmodem.Rel15.txt "Built target lte-softmodem" ./enb_usrp_row1.html
     summary_table_row "Coding - Release 15" ./archives/enb_usrp/coding.Rel15.txt "Built target coding" ./enb_usrp_row2.html
@@ -710,74 +629,10 @@
     summary_table_row "Parameters Lib Config - Release 15" ./archives/ue_eth/params_libconfig.Rel15.txt "Built target params_libconfig" ./ue_eth_row4.html
     summary_table_row "RB Tools - Release 15" ./archives/ue_eth/rb_tool.Rel15.txt "Built target rb_tool" ./ue_eth_row5.html
     summary_table_row "NAS Mesh - Release 15" ./archives/ue_eth/nasmesh.Rel15.txt "Built target nasmesh" ./ue_eth_row6.html
-=======
-    summary_table_header "OAI Build eNB -- USRP option" ./archives/enb_usrp
-    summary_table_row "LTE SoftModem - Release 14" ./archives/enb_usrp/lte-softmodem.Rel14.txt "Built target lte-softmodem" ./enb_usrp_row1.html
-    summary_table_row "Coding - Release 14" ./archives/enb_usrp/coding.Rel14.txt "Built target coding" ./enb_usrp_row2.html
-    summary_table_row "OAI USRP device if - Release 14" ./archives/enb_usrp/oai_usrpdevif.Rel14.txt "Built target oai_usrpdevif" ./enb_usrp_row3.html
-    summary_table_row "OAI ETHERNET transport - Release 14" ./archives/enb_usrp/oai_eth_transpro.Rel14.txt "Built target oai_eth_transpro" ./enb_usrp_row4.html
-    summary_table_row "Parameters Lib Config - Release 14" ./archives/enb_usrp/params_libconfig.Rel14.txt "Built target params_libconfig" ./enb_usrp_row5.html
     summary_table_footer
 
-    summary_table_header "OAI Build basic simulator option" ./archives/basic_sim
-    summary_table_row "Basic Simulator eNb - Release 14" ./archives/basic_sim/basic_simulator_enb.txt "Built target lte-softmodem" ./basic_sim_row1.html
-    summary_table_row "Basic Simulator UE - Release 14" ./archives/basic_sim/basic_simulator_ue.txt "Built target lte-uesoftmodem" ./basic_sim_row2.html
-    summary_table_row "Conf 2 UE data - Release 14" ./archives/basic_sim/conf2uedata.Rel14.txt "Built target conf2uedata" ./basic_sim_row3.html
-    summary_table_footer
-
-    summary_table_header "OAI Build Physical simulators option" ./archives/phy_sim
-    summary_table_row "DL Simulator - Release 14" ./archives/phy_sim/dlsim.Rel14.txt "Built target dlsim" ./phy_sim_row1.html
-    summary_table_row "UL Simulator - Release 14" ./archives/phy_sim/ulsim.Rel14.txt "Built target ulsim" ./phy_sim_row2.html
-    summary_table_row "Coding - Release 14" ./archives/phy_sim/coding.Rel14.txt "Built target coding" ./phy_sim_row3.html
-    summary_table_footer
-
-
-    if [ -f archives/gnb_usrp/nr-softmodem.Rel14.txt ]
-    then
-        summary_table_header "OAI Build gNB -- USRP option" ./archives/gnb_usrp
-        summary_table_row "LTE SoftModem - Release 14" ./archives/gnb_usrp/nr-softmodem.Rel14.txt "Built target nr-softmodem" ./gnb_usrp_row1.html
-        summary_table_row "Coding - Release 14" ./archives/gnb_usrp/coding.Rel14.txt "Built target coding" ./gnb_usrp_row2.html
-        summary_table_row "OAI USRP device if - Release 14" ./archives/gnb_usrp/oai_usrpdevif.Rel14.txt "Built target oai_usrpdevif" ./gnb_usrp_row3.html
-        summary_table_row "Parameters Lib Config - Release 14" ./archives/gnb_usrp/params_libconfig.Rel14.txt "Built target params_libconfig" ./gnb_usrp_row4.html
-        summary_table_footer
-    fi
-
-    if [ -f archives/nrue_usrp/nr-uesoftmodem.Rel14.txt ]
-    then
-        summary_table_header "OAI Build 5G NR UE -- USRP option" ./archives/nrue_usrp
-        summary_table_row "UE SoftModem - Release 14" ./archives/nrue_usrp/nr-uesoftmodem.Rel14.txt "Built target nr-uesoftmodem" ./nrue_usrp_row1.html
-        summary_table_row "Coding - Release 14" ./archives/nrue_usrp/coding.Rel14.txt "Built target coding" ./nrue_usrp_row2.html
-        summary_table_row "OAI USRP device if - Release 14" ./archives/nrue_usrp/oai_usrpdevif.Rel14.txt "Built target oai_usrpdevif" ./nrue_usrp_row3.html
-        summary_table_row "Parameters Lib Config - Release 14" ./archives/nrue_usrp/params_libconfig.Rel14.txt "Built target params_libconfig" ./nrue_usrp_row4.html
-        summary_table_footer
-    fi
-
-    summary_table_header "OAI Build eNB -- ETHERNET transport option" ./archives/enb_eth
-    summary_table_row "LTE SoftModem - Release 14" ./archives/enb_eth/lte-softmodem.Rel14.txt "Built target lte-softmodem" ./enb_eth_row1.html
-    summary_table_row "Coding - Release 14" ./archives/enb_eth/coding.Rel14.txt "Built target coding" ./enb_eth_row2.html
-    summary_table_row "OAI ETHERNET transport - Release 14" ./archives/enb_eth/oai_eth_transpro.Rel14.txt "Built target oai_eth_transpro" ./enb_eth_row3.html
-    summary_table_row "Parameters Lib Config - Release 14" ./archives/enb_eth/params_libconfig.Rel14.txt "Built target params_libconfig" ./enb_eth_row4.html
-    summary_table_row "RF Simulator - Release 14" ./archives/enb_eth/rfsimulator.Rel14.txt "Built target rfsimulator" ./enb_eth_row5.html
-    summary_table_row "TCP OAI Bridge - Release 14" ./archives/enb_eth/tcp_bridge_oai.Rel14.txt "Built target tcp_bridge_oai" ./enb_eth_row6.html
-    summary_table_footer
-
-    summary_table_header "OAI Build UE -- ETHERNET transport option" ./archives/ue_eth
-    summary_table_row "LTE UE SoftModem - Release 14" ./archives/ue_eth/lte-uesoftmodem.Rel14.txt "Built target lte-uesoftmodem" ./ue_eth_row1.html
-    summary_table_row "Coding - Release 14" ./archives/ue_eth/coding.Rel14.txt "Built target coding" ./ue_eth_row2.html
-    summary_table_row "OAI ETHERNET transport - Release 14" ./archives/ue_eth/oai_eth_transpro.Rel14.txt "Built target oai_eth_transpro" ./ue_eth_row3.html
-    summary_table_row "Parameters Lib Config - Release 14" ./archives/ue_eth/params_libconfig.Rel14.txt "Built target params_libconfig" ./ue_eth_row4.html
-    summary_table_row "RF Simulator - Release 14" ./archives/ue_eth/rfsimulator.Rel14.txt "Built target rfsimulator" ./ue_eth_row5.html
-    summary_table_row "TCP OAI Bridge - Release 14" ./archives/ue_eth/tcp_bridge_oai.Rel14.txt "Built target tcp_bridge_oai" ./ue_eth_row6.html
-    summary_table_row "Conf 2 UE Data - Release 14" ./archives/ue_eth/conf2uedata.Rel14.txt "Built target conf2uedata" ./ue_eth_row7.html
-    summary_table_row "NVRAM - Release 14" ./archives/ue_eth/nvram.Rel14.txt "Built target nvram" ./ue_eth_row8.html
-    summary_table_row "UE IP - Release 14" ./archives/ue_eth/ue_ip.Rel14.txt "Built target ue_ip" ./ue_eth_row9.html
-    summary_table_row "USIM - Release 14" ./archives/ue_eth/usim.Rel14.txt "Built target usim" ./ue_eth_row9a.html
->>>>>>> 81d4202b
-    summary_table_footer
-
     if [ -e ./archives/red_hat ]
     then
-<<<<<<< HEAD
         echo "   <h2>Red Hat (CentOS Linux release 7.4.1708) -- Summary</h2>" >> ./build_results.html
 
         summary_table_header "Red Hat -- OAI Build eNB -- USRP option"
@@ -785,62 +640,10 @@
         summary_table_row "Coding - Release 15" ./archives/red_hat/coding.Rel15.txt "Built target coding" ./enb_usrp_rh_row2.html
         summary_table_row "OAI USRP device if - Release 15" ./archives/red_hat/oai_usrpdevif.Rel15.txt "Built target oai_usrpdevif" ./enb_usrp_rh_row3.html
         summary_table_row "Parameters Lib Config - Release 15" ./archives/red_hat/params_libconfig.Rel15.txt "Built target params_libconfig" ./enb_usrp_rh_row4.html
-=======
-        echo "   <h2>Red Hat Enterprise Linux Server release 7.6) -- Summary</h2>" >> ./build_results.html
-
-        summary_table_header "Red Hat -- OAI Build eNB -- USRP option" ./archives/red_hat
-        summary_table_row "LTE SoftModem - Release 14" ./archives/red_hat/lte-softmodem.Rel14.txt "Built target lte-softmodem" ./enb_usrp_rh_row1.html
-        summary_table_row "Coding - Release 14" ./archives/red_hat/coding.Rel14.txt "Built target coding" ./enb_usrp_rh_row2.html
-        summary_table_row "OAI USRP device if - Release 14" ./archives/red_hat/oai_usrpdevif.Rel14.txt "Built target oai_usrpdevif" ./enb_usrp_rh_row3.html
-        summary_table_row "OAI ETHERNET transport - Release 14" ./archives/red_hat/oai_eth_transpro.Rel14.txt "Built target oai_eth_transpro" ./enb_usrp_rh_row4.html
-        summary_table_row "Parameters Lib Config - Release 14" ./archives/red_hat/params_libconfig.Rel14.txt "Built target params_libconfig" ./enb_usrp_rh_row5.html
->>>>>>> 81d4202b
         summary_table_footer
     fi
 
     echo "   <h3>Details</h3>" >> ./build_results.html
-<<<<<<< HEAD
-
-    for DETAILS_TABLE in `ls ./enb_usrp_row*.html`
-    do
-        cat $DETAILS_TABLE >> ./build_results.html
-    done
-    for DETAILS_TABLE in `ls ./basic_sim_row*.html`
-    do
-        cat $DETAILS_TABLE >> ./build_results.html
-    done
-    for DETAILS_TABLE in `ls ./phy_sim_row*.html`
-    do
-        cat $DETAILS_TABLE >> ./build_results.html
-    done
-
-    for DETAILS_TABLE in `ls ./gnb_usrp_row*.html`
-    do
-        cat $DETAILS_TABLE >> ./build_results.html
-    done
-    for DETAILS_TABLE in `ls ./nrue_usrp_row*.html`
-    do
-        cat $DETAILS_TABLE >> ./build_results.html
-    done
-    for DETAILS_TABLE in `ls ./enb_eth_row*.html`
-    do
-        cat $DETAILS_TABLE >> ./build_results.html
-    done
-    for DETAILS_TABLE in `ls ./ue_eth_row*.html`
-    do
-        cat $DETAILS_TABLE >> ./build_results.html
-    done
-    if [ -e ./archives/red_hat ]
-    then
-    for DETAILS_TABLE in `ls ./enb_usrp_rh_row*.html`
-    do
-        cat $DETAILS_TABLE >> ./build_results.html
-    done
-    fi
-    rm -f ./*_row*.html
-
-    echo "</body>" >> ./build_results.html
-=======
     echo "   <button data-toggle=\"collapse\" data-target=\"#oai-compilation-details\">Details for Compilation Errors and Warnings </button>" >> ./build_results.html
     echo "   <div id=\"oai-compilation-details\" class=\"collapse\">" >> ./build_results.html
 
@@ -906,6 +709,5 @@
     echo "   <p></p>" >> ./build_results.html
     echo "   <div class=\"well well-lg\">End of Build Report -- Copyright <span class=\"glyphicon glyphicon-copyright-mark\"></span> 2018 <a href=\"http://www.openairinterface.org/\">OpenAirInterface</a>. All Rights Reserved.</div>" >> ./build_results.html
     echo "</div></body>" >> ./build_results.html
->>>>>>> 81d4202b
     echo "</html>" >> ./build_results.html
 }