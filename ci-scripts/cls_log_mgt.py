# * Licensed to the OpenAirInterface (OAI) Software Alliance under one or more
# * contributor license agreements.  See the NOTICE file distributed with
# * this work for additional information regarding copyright ownership.
# * The OpenAirInterface Software Alliance licenses this file to You under
# * the OAI Public License, Version 1.1  (the "License"); you may not use this file
# * except in compliance with the License.
# * You may obtain a copy of the License at
# *
# *      http://www.openairinterface.org/?page_id=698
# *
# * Unless required by applicable law or agreed to in writing, software
# * distributed under the License is distributed on an "AS IS" BASIS,
# * WITHOUT WARRANTIES OR CONDITIONS OF ANY KIND, either express or implied.
# * See the License for the specific language governing permissions and
# * limitations under the License.
# *-------------------------------------------------------------------------------
# * For more information about the OpenAirInterface (OAI) Software Alliance:
# *      contact@openairinterface.org
# */
#---------------------------------------------------------------------
#
#   Required Python Version
#     Python 3.x
#
#---------------------------------------------------------------------

#USAGE: 
#	log=Log_Mgt(Username,IPAddress,Password,Path)
#	log.LogRotation()



import logging
import re
import subprocess
import sshconnection

logging.basicConfig(
	level=logging.DEBUG,
	format="[%(asctime)s] %(name)s:%(levelname)s: %(message)s"
)

class Log_Mgt:

	def __init__(self,Username, IPAddress,Password,Path):
		self.Username=Username
		self.IPAddress=IPAddress
		self.Password=Password
		self.path=Path

#-----------------$
#PRIVATE# Methods$
#-----------------$


	def __CheckUsedSpace(self):
		HOST=self.Username+'@'+self.IPAddress
		COMMAND="df "+ self.path
		ssh = subprocess.Popen(["ssh", "%s" % HOST, COMMAND],shell=False,stdout=subprocess.PIPE,stderr=subprocess.PIPE)
		result = ssh.stdout.readlines()
		s=result[1].decode('utf-8').rstrip()#result[1] is the second line with the results we are looking for
		used=s.split()[4] #get 4th field ex: 70%
		m = re.match('^(\d+)\%',used)
		if m is not None:
			return int(m.group(1))

	def __RemoveOldest(self):
		mySSH = sshconnection.SSHConnection()
		mySSH.open(self.IPAddress, self.Username, self.Password)
		COMMAND='echo ' + self.Password + ' | sudo -S find ' + self.path + ' -type f -mtime +14 -delete'
		mySSH.command(COMMAND,'\$',20)
		mySSH.close()



#-----------------$
#PUBLIC Methods$
#-----------------$


	def LogRotation(self):
<<<<<<< HEAD
		avail_space =int(self.__CheckAvailSpace())*1000 #avail space in target folder, initially displayed in Gb
		avg_size=self.__AvgSize() #average size of artifacts in the target folder
		logging.debug("Avail Space : " + str(avail_space) + " / Artifact Avg Size : " + str(avg_size))
		if avail_space < 50*avg_size: #reserved space is 50x artifact file ; oldest file will be deleted
			oldestfile=self.__GetOldestFile()
			HOST=self.Username+'@'+self.IPAddress
			COMMAND="echo " + self.Password + " | sudo -S rm "+ self.path + "/" + oldestfile
			logging.debug(COMMAND)
			ssh = subprocess.Popen(["ssh", "%s" % HOST, COMMAND],shell=False,stdout=subprocess.PIPE,stderr=subprocess.PIPE)
=======
		used_space = self.__CheckUsedSpace() #avail space in target folder
		if used_space > 80 :
			logging.debug('\u001B[1;37;41m  Used Disk > 80%, on '  + self.Username+'@'+self.IPAddress + '\u001B[0m')
			logging.debug('\u001B[1;37;41m  Removing Artifacts older than 14 days \u001B[0m')
			self.__RemoveOldest()
>>>>>>> 1ab1fde7
		else:
			logging.debug('Used Disk < 80%, on '  + self.Username+'@'+self.IPAddress +', no cleaning required')


			


<|MERGE_RESOLUTION|>--- conflicted
+++ resolved
@@ -79,23 +79,11 @@
 
 
 	def LogRotation(self):
-<<<<<<< HEAD
-		avail_space =int(self.__CheckAvailSpace())*1000 #avail space in target folder, initially displayed in Gb
-		avg_size=self.__AvgSize() #average size of artifacts in the target folder
-		logging.debug("Avail Space : " + str(avail_space) + " / Artifact Avg Size : " + str(avg_size))
-		if avail_space < 50*avg_size: #reserved space is 50x artifact file ; oldest file will be deleted
-			oldestfile=self.__GetOldestFile()
-			HOST=self.Username+'@'+self.IPAddress
-			COMMAND="echo " + self.Password + " | sudo -S rm "+ self.path + "/" + oldestfile
-			logging.debug(COMMAND)
-			ssh = subprocess.Popen(["ssh", "%s" % HOST, COMMAND],shell=False,stdout=subprocess.PIPE,stderr=subprocess.PIPE)
-=======
 		used_space = self.__CheckUsedSpace() #avail space in target folder
 		if used_space > 80 :
 			logging.debug('\u001B[1;37;41m  Used Disk > 80%, on '  + self.Username+'@'+self.IPAddress + '\u001B[0m')
 			logging.debug('\u001B[1;37;41m  Removing Artifacts older than 14 days \u001B[0m')
 			self.__RemoveOldest()
->>>>>>> 1ab1fde7
 		else:
 			logging.debug('Used Disk < 80%, on '  + self.Username+'@'+self.IPAddress +', no cleaning required')
 
