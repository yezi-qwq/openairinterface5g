#/*
# * Licensed to the OpenAirInterface (OAI) Software Alliance under one or more
# * contributor license agreements.  See the NOTICE file distributed with
# * this work for additional information regarding copyright ownership.
# * The OpenAirInterface Software Alliance licenses this file to You under
# * the OAI Public License, Version 1.1  (the "License"); you may not use this file
# * except in compliance with the License.
# * You may obtain a copy of the License at
# *
# *      http://www.openairinterface.org/?page_id=698
# *
# * Unless required by applicable law or agreed to in writing, software
# * distributed under the License is distributed on an "AS IS" BASIS,
# * WITHOUT WARRANTIES OR CONDITIONS OF ANY KIND, either express or implied.
# * See the License for the specific language governing permissions and
# * limitations under the License.
# *-------------------------------------------------------------------------------
# * For more information about the OpenAirInterface (OAI) Software Alliance:
# *      contact@openairinterface.org
# */
#---------------------------------------------------------------------
# Python for CI of OAI-eNB + COTS-UE
#
#   Required Python Version
#     Python 3.x
#
#   Required Python Package
#     pexpect
#---------------------------------------------------------------------

#-----------------------------------------------------------
# Import
#-----------------------------------------------------------
import sys	      # arg
import re	       # reg
import logging
import os
import shutil
import subprocess
import time
import pyshark
import threading
import cls_cmd
from multiprocessing import Process, Lock, SimpleQueue
from zipfile import ZipFile

#-----------------------------------------------------------
# OAI Testing modules
#-----------------------------------------------------------
import cls_cluster as OC
import cls_cmd
import sshconnection as SSH
import helpreadme as HELP
import constants as CONST
import cls_oaicitest
#-----------------------------------------------------------
# Helper functions used here and in other classes
# (e.g., cls_cluster.py)
#-----------------------------------------------------------
def CreateWorkspace(sshSession, sourcePath, ranRepository, ranCommitID, ranTargetBranch, ranAllowMerge):
	if ranCommitID == '':
		logging.error('need ranCommitID in CreateWorkspace()')
		sys.exit('Insufficient Parameter in CreateWorkspace()')

	sshSession.command(f'rm -rf {sourcePath}', '\$', 10)
	sshSession.command('mkdir -p ' + sourcePath, '\$', 5)
	sshSession.command('cd ' + sourcePath, '\$', 5)
	# Recent version of git (>2.20?) should handle missing .git extension # without problems
	if ranTargetBranch == 'null':
		ranTargetBranch = 'develop'
	baseBranch = re.sub('origin/', '', ranTargetBranch)
	sshSession.command(f'git clone --filter=blob:none -n -b {baseBranch} {ranRepository} .', '\$', 60)
	if sshSession.getBefore().count('error') > 0 or sshSession.getBefore().count('error') > 0:
		sys.exit('error during clone')
	sshSession.command('git config user.email "jenkins@openairinterface.org"', '\$', 5)
	sshSession.command('git config user.name "OAI Jenkins"', '\$', 5)

	sshSession.command('mkdir -p cmake_targets/log', '\$', 5)
	# if the commit ID is provided use it to point to it
	sshSession.command(f'git checkout -f {ranCommitID}', '\$', 30)
	if sshSession.getBefore().count(f'HEAD is now at {ranCommitID[:6]}') != 1:
		sshSession.command('git log --oneline | head -n5', '\$', 5)
		logging.warning(f'problems during checkout, is at: {sshSession.getBefore()}')
	else:
		logging.debug('successful checkout')
	# if the branch is not develop, then it is a merge request and we need to do
	# the potential merge. Note that merge conflicts should already been checked earlier
	if ranAllowMerge:
		if ranTargetBranch == '':
			ranTargetBranch = 'develop'
		logging.debug(f'Merging with the target branch: {ranTargetBranch}')
		sshSession.command(f'git merge --ff origin/{ranTargetBranch} -m "Temporary merge for CI"', '\$', 30)

def ImageTagToUse(imageName, ranCommitID, ranBranch, ranAllowMerge):
	shortCommit = ranCommitID[0:8]
	if ranAllowMerge:
		tagToUse = f'{ranBranch}-{shortCommit}'
	else:
		tagToUse = f'develop-{shortCommit}'
	fullTag = f'{imageName}:{tagToUse}'
	return fullTag

def CopyLogsToExecutor(cmd, sourcePath, log_name):
	cmd.cd(f'{sourcePath}/cmake_targets')
	cmd.run(f'rm -f {log_name}.zip')
	cmd.run(f'mkdir -p {log_name}')
	cmd.run(f'mv log/* {log_name}')
	cmd.run(f'zip -r -qq {log_name}.zip {log_name}')

	# copy zip to executor for analysis
	if (os.path.isfile(f'./{log_name}.zip')):
		os.remove(f'./{log_name}.zip')
	if (os.path.isdir(f'./{log_name}')):
		shutil.rmtree(f'./{log_name}')
	cmd.copyin(f'{sourcePath}/cmake_targets/{log_name}.zip', f'./{log_name}.zip')
	cmd.run(f'rm -f {log_name}.zip')
	ZipFile(f'{log_name}.zip').extractall('.')

def AnalyzeBuildLogs(buildRoot, images, globalStatus):
	collectInfo = {}
	for image in images:
		files = {}
		file_list = [f for f in os.listdir(f'{buildRoot}/{image}') if os.path.isfile(os.path.join(f'{buildRoot}/{image}', f)) and f.endswith('.txt')]
		# Analyze the "sub-logs" of every target image
		for fil in file_list:
			errorandwarnings = {}
			warningsNo = 0
			errorsNo = 0
			with open(f'{buildRoot}/{image}/{fil}', mode='r') as inputfile:
				for line in inputfile:
					result = re.search(' ERROR ', str(line))
					if result is not None:
						errorsNo += 1
					result = re.search(' error:', str(line))
					if result is not None:
						errorsNo += 1
					result = re.search(' WARNING ', str(line))
					if result is not None:
						warningsNo += 1
					result = re.search(' warning:', str(line))
					if result is not None:
						warningsNo += 1
				errorandwarnings['errors'] = errorsNo
				errorandwarnings['warnings'] = warningsNo
				errorandwarnings['status'] = globalStatus
			files[fil] = errorandwarnings
		# Analyze the target image
		if os.path.isfile(f'{buildRoot}/{image}.log'):
			errorandwarnings = {}
			committed = False
			tagged = False
			with open(f'{buildRoot}/{image}.log', mode='r') as inputfile:
				startOfTargetImageCreation = False # check for tagged/committed only after image created
				for line in inputfile:
					result = re.search(f'FROM .* [aA][sS] {image}$', str(line))
					if result is not None:
						startOfTargetImageCreation = True
					if startOfTargetImageCreation:
						lineHasTag = re.search(f'Successfully tagged {image}:', str(line)) is not None
						tagged = tagged or lineHasTag
						# the OpenShift Cluster builder prepends image registry URL
						lineHasCommit = re.search(f'COMMIT [a-zA-Z0-9\.:/\-]*{image}', str(line)) is not None
						committed = committed or lineHasCommit
			errorandwarnings['errors'] = 0 if committed or tagged else 1
			errorandwarnings['warnings'] = 0
			errorandwarnings['status'] = committed or tagged
			files['Target Image Creation'] = errorandwarnings
		collectInfo[image] = files
	return collectInfo

def AnalyzeIperf(cliOptions, clientReport, serverReport):
	req_bw = 1.0 # default iperf throughput, in Mbps
	result = re.search('-b *(?P<iperf_bandwidth>[0-9\.]+)(?P<magnitude>[kKMG])', cliOptions)
	if result is not None:
		req_bw = float(result.group('iperf_bandwidth'))
		magn = result.group('magnitude')
		if magn == "k" or magn == "K":
			req_bw /= 1000
		elif magn == "G":
			req_bw *= 1000
	req_dur = 10 # default iperf send duration
	result = re.search('-t *(?P<duration>[0-9]+)', cliOptions)
	if result is not None:
		req_dur = int(result.group('duration'))

	reportLine = None
	# find server report in client status
	clientReportLines = clientReport.split('\n')
	for l in range(len(clientReportLines)):
		res = re.search('read failed: Connection refused', clientReportLines[l])
		if res is not None:
			message = 'iperf connection refused by server!'
			logging.error(f'\u001B[1;37;41mIperf Test FAIL: {message}\u001B[0m')
			return (False, message)
		res = re.search('Server Report:', clientReportLines[l])
		if res is not None and l + 1 < len(clientReportLines):
			reportLine = clientReportLines[l+1]
			logging.debug(f'found server report: "{reportLine}"')

	statusTemplate = '(?:|\[ *\d+\].*) +0\.0-\s*(?P<duration>[0-9\.]+) +sec +[0-9\.]+ [kKMG]Bytes +(?P<bitrate>[0-9\.]+) (?P<magnitude>[kKMG])bits\/sec +(?P<jitter>[0-9\.]+) ms +(\d+\/ *\d+) +(\((?P<packetloss>[0-9\.]+)%\))'
	# if we do not find a server report in the client logs, check the server logs
	# and use the last line which is typically close/identical to server report
	if reportLine is None:
		for l in serverReport.split('\n'):
			res = re.search(statusTemplate, l)
			if res is not None:
				reportLine = l
		if reportLine is None:
			logging.warning('no report in server status found!')
			return (False, 'could not parse iperf logs')
		logging.debug(f'found client status: {reportLine}')

	result = re.search(statusTemplate, reportLine)
	if result is None:
		logging.error('could not analyze report from statusTemplate')
		return (False, 'could not parse iperf logs')

	duration = float(result.group('duration'))
	bitrate = float(result.group('bitrate'))
	magn = result.group('magnitude')
	if magn == "k" or magn == "K":
		bitrate /= 1000
	elif magn == "G": # we assume bitrate in Mbps, therefore it must be G now
		bitrate *= 1000
	jitter = float(result.group('jitter'))
	packetloss = float(result.group('packetloss'))

	logging.debug('\u001B[1;37;44m iperf result \u001B[0m')
	msg = f'Req Bitrate: {req_bw}'
	logging.debug(f'\u001B[1;34m{msg}\u001B[0m')

	br_loss = bitrate/req_bw
	bmsg = f'Bitrate    : {bitrate} (perf {br_loss})'
	logging.debug(f'\u001B[1;34m{bmsg}\u001B[0m')
	msg += '\n' + bmsg
	if br_loss < 0.9:
		msg += '\nBitrate performance too low (<90%)'
		logging.debug(f'\u001B[1;37;41mBitrate performance too low (<90%)\u001B[0m')
		return (False, msg)

	plmsg = f'Packet Loss: {packetloss}%'
	logging.debug(f'\u001B[1;34m{plmsg}\u001B[0m')
	msg += '\n' + plmsg
	if packetloss > 5.0:
		msg += '\nPacket Loss too high!'
		logging.debug(f'\u001B[1;37;41mPacket Loss too high \u001B[0m')
		return (False, msg)

	dmsg = f'Duration   : {duration} (req {req_dur})'
	logging.debug(f'\u001B[1;34m{dmsg}\u001B[0m')
	msg += '\n' + dmsg
	if duration < float(req_dur):
		msg += '\nDuration of iperf too short!'
		logging.debug(f'\u001B[1;37;41mDuration of iperf too short\u001B[0m')
		return (False, msg)

	jmsg = f'Jitter     : {jitter}'
	logging.debug(f'\u001B[1;34m{jmsg}\u001B[0m')
	msg += '\n' + jmsg
	return (True, msg)

#-----------------------------------------------------------
# Class Declaration
#-----------------------------------------------------------
class Containerize():

	def __init__(self):
		
		self.ranRepository = ''
		self.ranBranch = ''
		self.ranAllowMerge = False
		self.ranCommitID = ''
		self.ranTargetBranch = ''
		self.eNBIPAddress = ''
		self.eNBUserName = ''
		self.eNBPassword = ''
		self.eNBSourceCodePath = ''
		self.eNB1IPAddress = ''
		self.eNB1UserName = ''
		self.eNB1Password = ''
		self.eNB1SourceCodePath = ''
		self.eNB2IPAddress = ''
		self.eNB2UserName = ''
		self.eNB2Password = ''
		self.eNB2SourceCodePath = ''
		self.forcedWorkspaceCleanup = False
		self.imageKind = ''
		self.proxyCommit = None
		self.eNB_instance = 0
		self.eNB_serverId = ['', '', '']
		self.yamlPath = ['', '', '']
		self.services = ['', '', '']
		self.nb_healthy = [0, 0, 0]
		self.exitStatus = 0
		self.eNB_logFile = ['', '', '']

		self.testCase_id = ''

		self.cli = ''
		self.cliBuildOptions = ''
		self.dockerfileprefix = ''
		self.host = ''

		self.deployedContainers = []
		self.tsharkStarted = False
		self.displayedNewTags = False
		self.pingContName = ''
		self.pingOptions = ''
		self.pingLossThreshold = ''
		self.svrContName = ''
		self.svrOptions = ''
		self.cliContName = ''
		self.cliOptions = ''

		self.imageToCopy = ''
		self.registrySvrId = ''
		self.testSvrId = ''
		self.imageToPull = []
		#checkers from xml
		self.ran_checkers={}

#-----------------------------------------------------------
# Container management functions
#-----------------------------------------------------------

	def BuildImage(self, HTML):
		if self.ranRepository == '' or self.ranBranch == '' or self.ranCommitID == '':
			HELP.GenericHelp(CONST.Version)
			sys.exit('Insufficient Parameter')
		if self.eNB_serverId[self.eNB_instance] == '0':
			lIpAddr = self.eNBIPAddress
			lUserName = self.eNBUserName
			lPassWord = self.eNBPassword
			lSourcePath = self.eNBSourceCodePath
		elif self.eNB_serverId[self.eNB_instance] == '1':
			lIpAddr = self.eNB1IPAddress
			lUserName = self.eNB1UserName
			lPassWord = self.eNB1Password
			lSourcePath = self.eNB1SourceCodePath
		elif self.eNB_serverId[self.eNB_instance] == '2':
			lIpAddr = self.eNB2IPAddress
			lUserName = self.eNB2UserName
			lPassWord = self.eNB2Password
			lSourcePath = self.eNB2SourceCodePath
		if lIpAddr == '' or lUserName == '' or lPassWord == '' or lSourcePath == '':
			HELP.GenericHelp(CONST.Version)
			sys.exit('Insufficient Parameter')
		logging.debug('Building on server: ' + lIpAddr)
		cmd = cls_cmd.RemoteCmd(lIpAddr)
	
		# Checking the hostname to get adapted on cli and dockerfileprefixes
		cmd.run('hostnamectl')
		result = re.search('Ubuntu|Red Hat', cmd.getBefore())
		self.host = result.group(0)
		if self.host == 'Ubuntu':
			self.cli = 'docker'
			self.dockerfileprefix = '.ubuntu20'
			self.cliBuildOptions = '--no-cache'
		elif self.host == 'Red Hat':
			self.cli = 'sudo podman'
			self.dockerfileprefix = '.rhel9'
			self.cliBuildOptions = '--no-cache --disable-compression'

		# we always build the ran-build image with all targets
		imageNames = [('ran-build', 'build')]
		result = re.search('eNB', self.imageKind)
		# Creating a tupple with the imageName and the DockerFile prefix pattern on obelix
		if result is not None:
			imageNames.append(('oai-enb', 'eNB'))
		else:
			result = re.search('gNB', self.imageKind)
			if result is not None:
				imageNames.append(('oai-gnb', 'gNB'))
			else:
				result = re.search('all', self.imageKind)
				if result is not None:
					imageNames.append(('oai-enb', 'eNB'))
					imageNames.append(('oai-gnb', 'gNB'))
					imageNames.append(('oai-nr-cuup', 'nr-cuup'))
					imageNames.append(('oai-lte-ue', 'lteUE'))
					imageNames.append(('oai-nr-ue', 'nrUE'))
					if self.host == 'Red Hat':
						imageNames.append(('oai-physim', 'phySim'))
					if self.host == 'Ubuntu':
						imageNames.append(('oai-lte-ru', 'lteRU'))
		
		# Workaround for some servers, we need to erase completely the workspace
		if self.forcedWorkspaceCleanup:
			cmd.run(f'sudo -S rm -Rf {lSourcePath}')
	
		self.testCase_id = HTML.testCase_id
	
		CreateWorkspace(cmd, lSourcePath, self.ranRepository, self.ranCommitID, self.ranTargetBranch, self.ranAllowMerge)

		# if asterix, copy the entitlement and subscription manager configurations
		if self.host == 'Red Hat':
			cmd.run('mkdir -p ./etc-pki-entitlement ./rhsm-conf ./rhsm-ca')
			cmd.run('cp /etc/rhsm/rhsm.conf ./rhsm-conf/')
			cmd.run('cp /etc/rhsm/ca/redhat-uep.pem ./rhsm-ca/')
			cmd.run('cp /etc/pki/entitlement/*.pem ./etc-pki-entitlement/')

		baseImage = 'ran-base'
		baseTag = 'develop'
		forceBaseImageBuild = False
		imageTag = 'develop'
		if (self.ranAllowMerge):
			imageTag = 'ci-temp'
			if self.ranTargetBranch == 'develop':
				cmd.run(f'git diff HEAD..origin/develop -- cmake_targets/build_oai cmake_targets/tools/build_helper docker/Dockerfile.base{self.dockerfileprefix} | grep --colour=never -i INDEX')
				result = re.search('index', cmd.getBefore())
				if result is not None:
					forceBaseImageBuild = True
					baseTag = 'ci-temp'
		else:
			forceBaseImageBuild = True

		# Let's remove any previous run artifacts if still there
		cmd.run(f"{self.cli} image prune --force")
		if forceBaseImageBuild:
			cmd.run(f"{self.cli} image rm {baseImage}:{baseTag}")
		for image,pattern in imageNames:
			cmd.run(f"{self.cli} image rm {image}:{imageTag}")

		# Build the base image only on Push Events (not on Merge Requests)
		# On when the base image docker file is being modified.
		if forceBaseImageBuild:
			cmd.run(f"{self.cli} build {self.cliBuildOptions} --target {baseImage} --tag {baseImage}:{baseTag} --file docker/Dockerfile.base{self.dockerfileprefix} . &> cmake_targets/log/ran-base.log", timeout=1600)
		# First verify if the base image was properly created.
		ret = cmd.run(f"{self.cli} image inspect --format=\'Size = {{{{.Size}}}} bytes\' {baseImage}:{baseTag}")
		allImagesSize = {}
		if ret.returncode != 0:
			logging.error('\u001B[1m Could not build properly ran-base\u001B[0m')
			# Recover the name of the failed container?
			cmd.run(f"{self.cli} ps --quiet --filter \"status=exited\" -n1 | xargs {self.cli} rm -f")
			cmd.run(f"{self.cli} image prune --force")
			cmd.close()
			logging.error('\u001B[1m Building OAI Images Failed\u001B[0m')
			HTML.CreateHtmlTestRow(self.imageKind, 'KO', CONST.ALL_PROCESSES_OK)
			HTML.CreateHtmlTabFooter(False)
			sys.exit(1)
		else:
			result = re.search('Size *= *(?P<size>[0-9\-]+) *bytes', cmd.getBefore())
			if result is not None:
				size = float(result.group("size")) / 1000000
				imageSizeStr = f'{size:.1f}'
				logging.debug(f'\u001B[1m   ran-base size is {imageSizeStr} Mbytes\u001B[0m')
				allImagesSize['ran-base'] = f'{imageSizeStr} Mbytes'
			else:
				logging.debug('ran-base size is unknown')

		# Recover build logs, for the moment only possible when build is successful
		cmd.run(f"{self.cli} create --name test {baseImage}:{baseTag}")
		cmd.run("mkdir -p cmake_targets/log/ran-base")
		cmd.run(f"{self.cli} cp test:/oai-ran/cmake_targets/log/. cmake_targets/log/ran-base")
		cmd.run(f"{self.cli} rm -f test")

		# Build the target image(s)
		status = True
		attemptedImages = ['ran-base']
		for image,pattern in imageNames:
			attemptedImages += [image]
			# the archived Dockerfiles have "ran-base:latest" as base image
			# we need to update them with proper tag
			cmd.run(f'sed -i -e "s#{baseImage}:latest#{baseImage}:{baseTag}#" docker/Dockerfile.{pattern}{self.dockerfileprefix}')
			if image != 'ran-build':
				cmd.run(f'sed -i -e "s#ran-build:latest#ran-build:{imageTag}#" docker/Dockerfile.{pattern}{self.dockerfileprefix}')
			cmd.run(f'{self.cli} build {self.cliBuildOptions} --target {image} --tag {image}:{imageTag} --file docker/Dockerfile.{pattern}{self.dockerfileprefix} . > cmake_targets/log/{image}.log 2>&1', timeout=1200)
			# split the log
			cmd.run(f"mkdir -p cmake_targets/log/{image}")
			cmd.run(f"python3 ci-scripts/docker_log_split.py --logfilename=cmake_targets/log/{image}.log")
			# check the status of the build
			ret = cmd.run(f"{self.cli} image inspect --format=\'Size = {{{{.Size}}}} bytes\' {image}:{imageTag}")
			if ret.returncode != 0:
				logging.error('\u001B[1m Could not build properly ' + image + '\u001B[0m')
				status = False
				# Here we should check if the last container corresponds to a failed command and destroy it
				cmd.run(f"{self.cli} ps --quiet --filter \"status=exited\" -n1 | xargs {self.cli} rm -f")
				allImagesSize[image] = 'N/A -- Build Failed'
				break
			else:
				result = re.search('Size *= *(?P<size>[0-9\-]+) *bytes', cmd.getBefore())
				if result is not None:
					size = float(result.group("size")) / 1000000 # convert to MB
					imageSizeStr = f'{size:.1f}'
					logging.debug(f'\u001B[1m   {image} size is {imageSizeStr} Mbytes\u001B[0m')
					allImagesSize[image] = f'{imageSizeStr} Mbytes'
				else:
					logging.debug(f'{image} size is unknown')
					allImagesSize[image] = 'unknown'
			# Now pruning dangling images in between target builds
			cmd.run(f"{self.cli} image prune --force")

		# Remove all intermediate build images and clean up
		if self.ranAllowMerge and forceBaseImageBuild:
			cmd.run(f"{self.cli} image rm {baseImage}:{baseTag}")
		cmd.run(f"{self.cli} image rm ran-build:{imageTag}")
		cmd.run(f"{self.cli} volume prune --force")

		# create a zip with all logs
		build_log_name = f'build_log_{self.testCase_id}'
		CopyLogsToExecutor(cmd, lSourcePath, build_log_name)
		cmd.close()

		# Analyze the logs
		collectInfo = AnalyzeBuildLogs(build_log_name, attemptedImages, status)
		
		if status:
			logging.info('\u001B[1m Building OAI Image(s) Pass\u001B[0m')
			HTML.CreateHtmlTestRow(self.imageKind, 'OK', CONST.ALL_PROCESSES_OK)
			HTML.CreateHtmlNextTabHeaderTestRow(collectInfo, allImagesSize)
		else:
			logging.error('\u001B[1m Building OAI Images Failed\u001B[0m')
			HTML.CreateHtmlTestRow(self.imageKind, 'KO', CONST.ALL_PROCESSES_OK)
			HTML.CreateHtmlNextTabHeaderTestRow(collectInfo, allImagesSize)
			HTML.CreateHtmlTabFooter(False)
			sys.exit(1)

	def BuildProxy(self, HTML):
		if self.ranRepository == '' or self.ranBranch == '' or self.ranCommitID == '':
			HELP.GenericHelp(CONST.Version)
			sys.exit('Insufficient Parameter')
		if self.eNB_serverId[self.eNB_instance] == '0':
			lIpAddr = self.eNBIPAddress
			lUserName = self.eNBUserName
			lPassWord = self.eNBPassword
			lSourcePath = self.eNBSourceCodePath
		elif self.eNB_serverId[self.eNB_instance] == '1':
			lIpAddr = self.eNB1IPAddress
			lUserName = self.eNB1UserName
			lPassWord = self.eNB1Password
			lSourcePath = self.eNB1SourceCodePath
		elif self.eNB_serverId[self.eNB_instance] == '2':
			lIpAddr = self.eNB2IPAddress
			lUserName = self.eNB2UserName
			lPassWord = self.eNB2Password
			lSourcePath = self.eNB2SourceCodePath
		if lIpAddr == '' or lUserName == '' or lPassWord == '' or lSourcePath == '':
			HELP.GenericHelp(CONST.Version)
			sys.exit('Insufficient Parameter')
		if self.proxyCommit is None:
			HELP.GenericHelp(CONST.Version)
			sys.exit('Insufficient Parameter (need proxyCommit for proxy build)')
		logging.debug('Building on server: ' + lIpAddr)
		mySSH = SSH.SSHConnection()
		mySSH.open(lIpAddr, lUserName, lPassWord)

		# Check that we are on Ubuntu
		mySSH.command('hostnamectl', '\$', 5)
		result = re.search('Ubuntu',  mySSH.getBefore())
		self.host = result.group(0)
		if self.host != 'Ubuntu':
			logging.error('\u001B[1m Can build proxy only on Ubuntu server\u001B[0m')
			mySSH.close()
			sys.exit(1)

		self.cli = 'docker'
		self.cliBuildOptions = '--no-cache'

		# Workaround for some servers, we need to erase completely the workspace
		if self.forcedWorkspaceCleanup:
			mySSH.command('echo ' + lPassWord + ' | sudo -S rm -Rf ' + lSourcePath, '\$', 15)

		oldRanCommidID = self.ranCommitID
		oldRanRepository = self.ranRepository
		oldRanAllowMerge = self.ranAllowMerge
		oldRanTargetBranch = self.ranTargetBranch
		self.ranCommitID = self.proxyCommit
		self.ranRepository = 'https://github.com/EpiSci/oai-lte-5g-multi-ue-proxy.git'
		self.ranAllowMerge = False
		self.ranTargetBranch = 'master'
		CreateWorkspace(mySSH, lSourcePath, self.ranRepository, self.ranCommitID, self.ranTargetBranch, self.ranAllowMerge)
		# to prevent accidentally overwriting data that might be used later
		self.ranCommitID = oldRanCommidID
		self.ranRepository = oldRanRepository
		self.ranAllowMerge = oldRanAllowMerge
		self.ranTargetBranch = oldRanTargetBranch

		# Let's remove any previous run artifacts if still there
		mySSH.command(self.cli + ' image prune --force', '\$', 30)
		# Remove any previous proxy image
		mySSH.command(self.cli + ' image rm oai-lte-multi-ue-proxy:latest || true', '\$', 30)

		tag = self.proxyCommit
		logging.debug('building L2sim proxy image for tag ' + tag)
		# check if the corresponding proxy image with tag exists. If not, build it
		mySSH.command(self.cli + ' image inspect --format=\'Size = {{.Size}} bytes\' proxy:' + tag, '\$', 5)
		buildProxy = mySSH.getBefore().count('o such image') != 0
		if buildProxy:
			mySSH.command(self.cli + ' build ' + self.cliBuildOptions + ' --target oai-lte-multi-ue-proxy --tag proxy:' + tag + ' --file docker/Dockerfile.ubuntu18.04 . > cmake_targets/log/proxy-build.log 2>&1', '\$', 180)
			# Note: at this point, OAI images are flattened, but we cannot do this
			# here, as the flatten script is not in the proxy repo
			mySSH.command(self.cli + ' image inspect --format=\'Size = {{.Size}} bytes\' proxy:' + tag, '\$', 5)
			mySSH.command(self.cli + ' image prune --force || true','\$', 15)
			if mySSH.getBefore().count('o such image') != 0:
				logging.error('\u001B[1m Build of L2sim proxy failed\u001B[0m')
				mySSH.close()
				HTML.CreateHtmlTestRow('commit ' + tag, 'KO', CONST.ALL_PROCESSES_OK)
				HTML.CreateHtmlTabFooter(False)
				sys.exit(1)
		else:
			logging.debug('L2sim proxy image for tag ' + tag + ' already exists, skipping build')

		# retag the build images to that we pick it up later
		mySSH.command('docker image tag proxy:' + tag + ' oai-lte-multi-ue-proxy:latest', '\$', 5)

		# no merge: is a push to develop, tag the image so we can push it to the registry
		if not self.ranAllowMerge:
			mySSH.command('docker image tag proxy:' + tag + ' proxy:develop', '\$', 5)

		# we assume that the host on which this is built will also run the proxy. The proxy
		# currently requires the following command, and the docker-compose up mechanism of
		# the CI does not allow to run arbitrary commands. Note that the following actually
		# belongs to the deployment, not the build of the proxy...
		logging.warning('the following command belongs to deployment, but no mechanism exists to exec it there!')
		mySSH.command('sudo ifconfig lo: 127.0.0.2 netmask 255.0.0.0 up', '\$', 5)

		# Analyzing the logs
		if buildProxy:
			self.testCase_id = HTML.testCase_id
			mySSH.command('cd ' + lSourcePath + '/cmake_targets', '\$', 5)
			mySSH.command('mkdir -p proxy_build_log_' + self.testCase_id, '\$', 5)
			mySSH.command('mv log/* ' + 'proxy_build_log_' + self.testCase_id, '\$', 5)
			if (os.path.isfile('./proxy_build_log_' + self.testCase_id + '.zip')):
				os.remove('./proxy_build_log_' + self.testCase_id + '.zip')
			if (os.path.isdir('./proxy_build_log_' + self.testCase_id)):
				shutil.rmtree('./proxy_build_log_' + self.testCase_id)
			mySSH.command('zip -r -qq proxy_build_log_' + self.testCase_id + '.zip proxy_build_log_' + self.testCase_id, '\$', 5)
			mySSH.copyin(lIpAddr, lUserName, lPassWord, lSourcePath + '/cmake_targets/build_log_' + self.testCase_id + '.zip', '.')
			# don't delete such that we might recover the zips
			#mySSH.command('rm -f build_log_' + self.testCase_id + '.zip','\$', 5)

		# we do not analyze the logs (we assume the proxy builds fine at this stage),
		# but need to have the following information to correctly display the HTML
		files = {}
		errorandwarnings = {}
		errorandwarnings['errors'] = 0
		errorandwarnings['warnings'] = 0
		errorandwarnings['status'] = True
		files['Target Image Creation'] = errorandwarnings
		collectInfo = {}
		collectInfo['proxy'] = files
		mySSH.command('docker image inspect --format=\'Size = {{.Size}} bytes\' proxy:' + tag, '\$', 5)
		result = re.search('Size *= *(?P<size>[0-9\-]+) *bytes', mySSH.getBefore())
		allImagesSize = {}
		if result is not None:
			imageSize = float(result.group('size')) / 1000000
			logging.debug('\u001B[1m   proxy size is ' + ('%.0f' % imageSize) + ' Mbytes\u001B[0m')
			allImagesSize['proxy'] = str(round(imageSize,1)) + ' Mbytes'
		else:
			logging.debug('proxy size is unknown')
			allImagesSize['proxy'] = 'unknown'

		# Cleaning any created tmp volume
		mySSH.command(self.cli + ' volume prune --force || true','\$', 15)
		mySSH.close()

		logging.info('\u001B[1m Building L2sim Proxy Image Pass\u001B[0m')
		HTML.CreateHtmlTestRow('commit ' + tag, 'OK', CONST.ALL_PROCESSES_OK)
		HTML.CreateHtmlNextTabHeaderTestRow(collectInfo, allImagesSize)

	def Push_Image_to_Local_Registry(self, HTML):
		if self.registrySvrId == '0':
			lIpAddr = self.eNBIPAddress
			lUserName = self.eNBUserName
			lPassWord = self.eNBPassword
			lSourcePath = self.eNBSourceCodePath
		elif self.registrySvrId == '1':
			lIpAddr = self.eNB1IPAddress
			lUserName = self.eNB1UserName
			lPassWord = self.eNB1Password
			lSourcePath = self.eNB1SourceCodePath
		elif self.registrySvrId == '2':
			lIpAddr = self.eNB2IPAddress
			lUserName = self.eNB2UserName
			lPassWord = self.eNB2Password
			lSourcePath = self.eNB2SourceCodePath
		if lIpAddr == '' or lUserName == '' or lPassWord == '' or lSourcePath == '':
			HELP.GenericHelp(CONST.Version)
			sys.exit('Insufficient Parameter')
		logging.debug('Pushing images from server: ' + lIpAddr)
		mySSH = SSH.SSHConnection()
		mySSH.open(lIpAddr, lUserName, lPassWord)
		imagePrefix = 'porcepix.sboai.cs.eurecom.fr'
		mySSH.command(f'docker login -u oaicicd -p oaicicd {imagePrefix}', '\$', 5)
		if re.search('Login Succeeded', mySSH.getBefore()) is None:
			msg = 'Could not log into local registry'
			logging.error(msg)
			mySSH.close()
			HTML.CreateHtmlTestRow(msg, 'KO', CONST.ALL_PROCESSES_OK)
			return False

		orgTag = 'develop'
		if self.ranAllowMerge:
			orgTag = 'ci-temp'
		imageNames = ['oai-enb', 'oai-gnb', 'oai-lte-ue', 'oai-nr-ue', 'oai-lte-ru', 'oai-nr-cuup']
		for image in imageNames:
			tagToUse = ImageTagToUse(image, self.ranCommitID, self.ranBranch, self.ranAllowMerge)
			mySSH.command(f'docker image tag {image}:{orgTag} {imagePrefix}/{tagToUse}', '\$', 5)
			mySSH.command(f'docker push {imagePrefix}/{tagToUse}', '\$', 120)
			if re.search(': digest:', mySSH.getBefore()) is None:
				logging.debug(mySSH.getBefore())
				msg = f'Could not push {image} to local registry : {tagToUse}'
				logging.error(msg)
				mySSH.close()
				HTML.CreateHtmlTestRow(msg, 'KO', CONST.ALL_PROCESSES_OK)
				return False
			mySSH.command(f'docker rmi {imagePrefix}/{tagToUse} {image}:{orgTag}', '\$', 30)

		mySSH.command(f'docker logout {imagePrefix}', '\$', 5)
		if re.search('Removing login credentials', mySSH.getBefore()) is None:
			msg = 'Could not log off from local registry'
			logging.error(msg)
			mySSH.close()
			HTML.CreateHtmlTestRow(msg, 'KO', CONST.ALL_PROCESSES_OK)
			return False

		mySSH.close()
		HTML.CreateHtmlTestRow('N/A', 'OK', CONST.ALL_PROCESSES_OK)
		return True

	def Pull_Image_from_Local_Registry(self, HTML):
		# This method can be called either onto a remote server (different from python executor)
		# or directly on the python executor (ie lIpAddr == 'none')
		if self.testSvrId == '0':
			lIpAddr = self.eNBIPAddress
			lUserName = self.eNBUserName
			lPassWord = self.eNBPassword
			lSourcePath = self.eNBSourceCodePath
		elif self.testSvrId == '1':
			lIpAddr = self.eNB1IPAddress
			lUserName = self.eNB1UserName
			lPassWord = self.eNB1Password
			lSourcePath = self.eNB1SourceCodePath
		elif self.testSvrId == '2':
			lIpAddr = self.eNB2IPAddress
			lUserName = self.eNB2UserName
			lPassWord = self.eNB2Password
			lSourcePath = self.eNB2SourceCodePath
		if lIpAddr == '' or lUserName == '' or lPassWord == '' or lSourcePath == '':
			HELP.GenericHelp(CONST.Version)
			sys.exit('Insufficient Parameter')
		myCmd = cls_cmd.getConnection(lIpAddr)
		imagePrefix = 'porcepix.sboai.cs.eurecom.fr'
		response = myCmd.run(f'docker login -u oaicicd -p oaicicd {imagePrefix}')
		if response.returncode != 0:
			msg = 'Could not log into local registry'
			logging.error(msg)
			myCmd.close()
			HTML.CreateHtmlTestRow(msg, 'KO', CONST.ALL_PROCESSES_OK)
			return False
		for image in self.imageToPull:
			tagToUse = ImageTagToUse(image, self.ranCommitID, self.ranBranch, self.ranAllowMerge)
			cmd = f'docker pull {imagePrefix}/{tagToUse}'
			response = myCmd.run(cmd, timeout=120)
			if response.returncode != 0:
				logging.debug(response)
				msg = f'Could not pull {image} from local registry : {tagToUse}'
				logging.error(msg)
				myCmd.close()
				HTML.CreateHtmlTestRow('msg', 'KO', CONST.ALL_PROCESSES_OK)
				return False
			myCmd.run(f'docker tag {imagePrefix}/{tagToUse} oai-ci/{tagToUse}')
			myCmd.run(f'docker rmi {imagePrefix}/{tagToUse}')
		response = myCmd.run(f'docker logout {imagePrefix}')
		if response.returncode != 0:
			msg = 'Could not log off from local registry'
			logging.error(msg)
			myCmd.close()
			HTML.CreateHtmlTestRow(msg, 'KO', CONST.ALL_PROCESSES_OK)
			return False
		myCmd.close()
		HTML.CreateHtmlTestRow('N/A', 'OK', CONST.ALL_PROCESSES_OK)
		return True

	def Clean_Test_Server_Images(self, HTML):
		# This method can be called either onto a remote server (different from python executor)
		# or directly on the python executor (ie lIpAddr == 'none')
		if self.testSvrId == '0':
			lIpAddr = self.eNBIPAddress
			lUserName = self.eNBUserName
			lPassWord = self.eNBPassword
			lSourcePath = self.eNBSourceCodePath
		elif self.testSvrId == '1':
			lIpAddr = self.eNB1IPAddress
			lUserName = self.eNB1UserName
			lPassWord = self.eNB1Password
			lSourcePath = self.eNB1SourceCodePath
		elif self.testSvrId == '2':
			lIpAddr = self.eNB2IPAddress
			lUserName = self.eNB2UserName
			lPassWord = self.eNB2Password
			lSourcePath = self.eNB2SourceCodePath
		if lIpAddr == '' or lUserName == '' or lPassWord == '' or lSourcePath == '':
			HELP.GenericHelp(CONST.Version)
			sys.exit('Insufficient Parameter')
		if lIpAddr != 'none':
			logging.debug('Removing test images from server: ' + lIpAddr)
			myCmd = cls_cmd.RemoteCmd(lIpAddr)
		else:
			logging.debug('Removing test images locally')
			myCmd = cls_cmd.LocalCmd()

		imageNames = ['oai-enb', 'oai-gnb', 'oai-lte-ue', 'oai-nr-ue', 'oai-lte-ru', 'oai-nr-cuup', 'oai-gnb-aw2s']
		for image in imageNames:
			imageTag = ImageTagToUse(image, self.ranCommitID, self.ranBranch, self.ranAllowMerge)
			cmd = f'docker rmi oai-ci/{imageTag}'
			myCmd.run(cmd, reportNonZero=False)

		myCmd.close()
		HTML.CreateHtmlTestRow('N/A', 'OK', CONST.ALL_PROCESSES_OK)
		return True

	def DeployObject(self, HTML, EPC):
		if self.eNB_serverId[self.eNB_instance] == '0':
			lIpAddr = self.eNBIPAddress
			lUserName = self.eNBUserName
			lPassWord = self.eNBPassword
			lSourcePath = self.eNBSourceCodePath
		elif self.eNB_serverId[self.eNB_instance] == '1':
			lIpAddr = self.eNB1IPAddress
			lUserName = self.eNB1UserName
			lPassWord = self.eNB1Password
			lSourcePath = self.eNB1SourceCodePath
		elif self.eNB_serverId[self.eNB_instance] == '2':
			lIpAddr = self.eNB2IPAddress
			lUserName = self.eNB2UserName
			lPassWord = self.eNB2Password
			lSourcePath = self.eNB2SourceCodePath
		if lIpAddr == '' or lUserName == '' or lPassWord == '' or lSourcePath == '':
			HELP.GenericHelp(CONST.Version)
			sys.exit('Insufficient Parameter')
		logging.debug('\u001B[1m Deploying OAI Object on server: ' + lIpAddr + '\u001B[0m')

		mySSH = SSH.SSHConnection()
		mySSH.open(lIpAddr, lUserName, lPassWord)

		CreateWorkspace(mySSH, lSourcePath, self.ranRepository, self.ranCommitID, self.ranTargetBranch, self.ranAllowMerge)

		mySSH.command('cd ' + lSourcePath + '/' + self.yamlPath[self.eNB_instance], '\$', 5)
		mySSH.command('cp docker-compose.y*ml ci-docker-compose.yml', '\$', 5)
		imagesList = ['oai-enb', 'oai-gnb', 'oai-nr-cuup', 'oai-gnb-aw2s', 'oai-nr-ue']
		for image in imagesList:
			imageTag = ImageTagToUse(image, self.ranCommitID, self.ranBranch, self.ranAllowMerge)
			mySSH.command(f'sed -i -e "s#image: {image}:latest#image: oai-ci/{imageTag}#" ci-docker-compose.yml', '\$', 2)

		# Currently support only one
		svcName = self.services[self.eNB_instance]
		if svcName == '':
			logging.warning('no service name given: starting all services in ci-docker-compose.yml!')

		mySSH.command(f'docker-compose --file ci-docker-compose.yml up -d -- {svcName}', '\$', 30)

		# Checking Status
		grep = ''
		if svcName != '': grep = f' | grep -A3 {svcName}'
		mySSH.command(f'docker-compose --file ci-docker-compose.yml config {grep}', '\$', 5)
		result = re.search('container_name: (?P<container_name>[a-zA-Z0-9\-\_]+)', mySSH.getBefore())
		unhealthyNb = 0
		healthyNb = 0
		startingNb = 0
		containerName = ''
		usedImage = ''
		imageInfo = ''
		if result is not None:
			containerName = result.group('container_name')
			time.sleep(5)
			cnt = 0
			while (cnt < 3):
				mySSH.command('docker inspect --format="{{.State.Health.Status}}" ' + containerName, '\$', 5)
				unhealthyNb = mySSH.getBefore().count('unhealthy')
				healthyNb = mySSH.getBefore().count('healthy') - unhealthyNb
				startingNb = mySSH.getBefore().count('starting')
				if healthyNb == 1:
					cnt = 10
				else:
					time.sleep(10)
					cnt += 1

			mySSH.command('docker inspect --format="ImageUsed: {{.Config.Image}}" ' + containerName, '\$', 5)
			for stdoutLine in mySSH.getBefore().split('\n'):
				if stdoutLine.count('ImageUsed: oai-ci'):
					usedImage = stdoutLine.replace('ImageUsed: oai-ci', 'oai-ci').strip()
					logging.debug('Used image is ' + usedImage)
			if usedImage != '':
				mySSH.command('docker image inspect --format "* Size     = {{.Size}} bytes\n* Creation = {{.Created}}\n* Id       = {{.Id}}" ' + usedImage, '\$', 5, silent=True)
				for stdoutLine in mySSH.getBefore().split('\n'):
					if re.search('Size     = [0-9]', stdoutLine) is not None:
						imageInfo += stdoutLine.strip() + '\n'
					if re.search('Creation = [0-9]', stdoutLine) is not None:
						imageInfo += stdoutLine.strip() + '\n'
					if re.search('Id       = sha256', stdoutLine) is not None:
						imageInfo += stdoutLine.strip() + '\n'
		logging.debug(' -- ' + str(healthyNb) + ' healthy container(s)')
		logging.debug(' -- ' + str(unhealthyNb) + ' unhealthy container(s)')
		logging.debug(' -- ' + str(startingNb) + ' still starting container(s)')

		self.testCase_id = HTML.testCase_id
		self.eNB_logFile[self.eNB_instance] = 'enb_' + self.testCase_id + '.log'

		status = False
		if healthyNb == 1:
			cnt = 0
			while (cnt < 20):
				mySSH.command('docker logs ' + containerName + ' | egrep --text --color=never -i "wait|sync|Starting"', '\$', 30)
<<<<<<< HEAD
				result = re.search('got sync|Starting F1AP at CU|Waiting for RUs to be configured', mySSH.getBefore())
=======
				result = re.search('got sync|Starting F1AP at CU|Got sync', mySSH.getBefore())
>>>>>>> 392ef79b
				if result is None:
					time.sleep(6)
					cnt += 1
				else:
					cnt = 100
					status = True
					logging.info('\u001B[1m Deploying OAI object Pass\u001B[0m')
					time.sleep(10)
		else:
			# containers are unhealthy, so we won't start. However, logs are stored at the end
			# in UndeployObject so we here store the logs of the unhealthy container to report it
			logfilename = f'{lSourcePath}/cmake_targets/log/{self.eNB_logFile[self.eNB_instance]}'
			mySSH.command(f'docker logs {containerName} > {logfilename}', '\$', 30)
			mySSH.copyin(lIpAddr, lUserName, lPassWord, logfilename, '.')
		mySSH.close()

		message = ''
		if usedImage != '':
			message += f'Used Image = {usedImage} :\n'
			message += imageInfo
		else:
			message += 'Could not retrieve used image info!\n'
		if status:
			message += '\nHealthy deployment!\n'
		else:
			message += '\nUnhealthy deployment! -- Check logs for reason!\n'
		if status:
			HTML.CreateHtmlTestRowQueue('N/A', 'OK', [message])
		else:
			self.exitStatus = 1
			HTML.CreateHtmlTestRowQueue('N/A', 'KO', [message])


	def UndeployObject(self, HTML, RAN):
		if self.eNB_serverId[self.eNB_instance] == '0':
			lIpAddr = self.eNBIPAddress
			lUserName = self.eNBUserName
			lPassWord = self.eNBPassword
			lSourcePath = self.eNBSourceCodePath
		elif self.eNB_serverId[self.eNB_instance] == '1':
			lIpAddr = self.eNB1IPAddress
			lUserName = self.eNB1UserName
			lPassWord = self.eNB1Password
			lSourcePath = self.eNB1SourceCodePath
		elif self.eNB_serverId[self.eNB_instance] == '2':
			lIpAddr = self.eNB2IPAddress
			lUserName = self.eNB2UserName
			lPassWord = self.eNB2Password
			lSourcePath = self.eNB2SourceCodePath
		if lIpAddr == '' or lUserName == '' or lPassWord == '' or lSourcePath == '':
			HELP.GenericHelp(CONST.Version)
			sys.exit('Insufficient Parameter')
		logging.debug('\u001B[1m Undeploying OAI Object from server: ' + lIpAddr + '\u001B[0m')
		mySSH = SSH.SSHConnection()
		mySSH.open(lIpAddr, lUserName, lPassWord)

		mySSH.command('cd ' + lSourcePath + '/' + self.yamlPath[self.eNB_instance], '\$', 5)

		svcName = self.services[self.eNB_instance]
		forceDown = False
		if svcName != '':
			logging.warning(f'service name given, but will stop all services in ci-docker-compose.yml!')
			svcName = ''

		mySSH.command(f'docker-compose -f ci-docker-compose.yml config --services', '\$', 5)
		# first line has command, last line has next command prompt
		allServices = mySSH.getBefore().split('\r\n')[1:-1]
		services = []
		for s in allServices:
			mySSH.command(f'docker-compose -f ci-docker-compose.yml ps --all -- {s}', '\$', 5, silent=False)
			running = mySSH.getBefore().split('\r\n')[2:-1]
			logging.debug(f'running services: {running}')
			if len(running) > 0: # something is running for that service
				services.append(s)
		logging.info(f'stopping services {services}')

		mySSH.command(f'docker-compose -f ci-docker-compose.yml stop -t3', '\$', 30)
		time.sleep(5)  # give some time to running containers to stop
		for svcName in services:
			# head -n -1 suppresses the final "X exited with status code Y"
			filename = f'{svcName}-{HTML.testCase_id}.log'
			#mySSH.command(f'docker-compose -f ci-docker-compose.yml logs --no-log-prefix -- {svcName} | head -n -1 &> {lSourcePath}/cmake_targets/log/{filename}', '\$', 30)
			mySSH.command(f'docker-compose -f ci-docker-compose.yml logs --no-log-prefix -- {svcName} &> {lSourcePath}/cmake_targets/log/{filename}', '\$', 120)

		mySSH.command('docker-compose -f ci-docker-compose.yml down', '\$', 5)
		# Cleaning any created tmp volume
		mySSH.command('docker volume prune --force', '\$', 20)

		mySSH.close()
		# Analyzing log file!
		files = ','.join([f'{s}-{HTML.testCase_id}' for s in services])
		if len(services) > 1:
			files = '{' + files + '}'
		copyin_res = 0
		if len(services) > 0:
			copyin_res = mySSH.copyin(lIpAddr, lUserName, lPassWord, f'{lSourcePath}/cmake_targets/log/{files}.log', '.')
		if copyin_res == -1:
			HTML.htmleNBFailureMsg='Could not copy logfile to analyze it!'
			HTML.CreateHtmlTestRow('N/A', 'KO', CONST.ENB_PROCESS_NOLOGFILE_TO_ANALYZE)
			self.exitStatus = 1
                # use function for UE log analysis, when oai-nr-ue container is used
		elif 'oai-nr-ue' in services:
			self.exitStatus == 0
			logging.debug('\u001B[1m Analyzing UE logfile ' + filename + ' \u001B[0m')
			logStatus = cls_oaicitest.OaiCiTest().AnalyzeLogFile_UE(f'{filename}', HTML, RAN)
			if (logStatus < 0):
				fullStatus = False
				HTML.CreateHtmlTestRow('UE log Analysis', 'KO', logStatus)
			else:
				HTML.CreateHtmlTestRow('UE log Analysis', 'OK', CONST.ALL_PROCESSES_OK)
		else:
			for svcName in services:
				filename = f'{svcName}-{HTML.testCase_id}.log'
				logging.debug(f'\u001B[1m Analyzing logfile {filename}\u001B[0m')
				logStatus = RAN.AnalyzeLogFile_eNB(filename, HTML, self.ran_checkers)
				if (logStatus < 0):
					HTML.CreateHtmlTestRow(RAN.runtime_stats, 'KO', logStatus)
					self.exitStatus = 1
				else:
					HTML.CreateHtmlTestRow(RAN.runtime_stats, 'OK', CONST.ALL_PROCESSES_OK)
			# all the xNB run logs shall be on the server 0 for logCollecting
			if self.eNB_serverId[self.eNB_instance] != '0':
				mySSH.copyout(self.eNBIPAddress, self.eNBUserName, self.eNBPassword, f'./{files}.log', f'{self.eNBSourceCodePath}/cmake_targets/')
		if self.exitStatus == 0:
			logging.info('\u001B[1m Undeploying OAI Object Pass\u001B[0m')
		else:
			logging.error('\u001B[1m Undeploying OAI Object Failed\u001B[0m')

	def DeployGenObject(self, HTML, RAN, UE):
		self.exitStatus = 0
		logging.debug('\u001B[1m Checking Services to deploy\u001B[0m')
		# Implicitly we are running locally
		myCmd = cls_cmd.LocalCmd(d = self.yamlPath[0])
		cmd = 'docker-compose config --services'
		listServices = myCmd.run(cmd)
		if listServices.returncode != 0:
			myCmd.close()
			self.exitStatus = 1
			HTML.CreateHtmlTestRow('SVC not Found', 'KO', CONST.ALL_PROCESSES_OK)
			return
		for reqSvc in self.services[0].split(' '):
			res = re.search(reqSvc, listServices.stdout)
			if res is None:
				logging.error(reqSvc + ' not found in specified docker-compose')
				self.exitStatus = 1
		if (self.exitStatus == 1):
			myCmd.close()
			HTML.CreateHtmlTestRow('SVC not Found', 'KO', CONST.ALL_PROCESSES_OK)
			return
		cmd = 'cp docker-compose.y*ml docker-compose-ci.yml'
		myCmd.run(cmd, silent=self.displayedNewTags)
		imageNames = ['oai-enb', 'oai-gnb', 'oai-lte-ue', 'oai-nr-ue', 'oai-lte-ru', 'oai-nr-cuup']
		for image in imageNames:
			tagToUse = ImageTagToUse(image, self.ranCommitID, self.ranBranch, self.ranAllowMerge)
			cmd = f'sed -i -e "s@oaisoftwarealliance/{image}:develop@oai-ci/{tagToUse}@" docker-compose-ci.yml'
			myCmd.run(cmd, silent=self.displayedNewTags)
		self.displayedNewTags = True

		cmd = f'docker-compose -f docker-compose-ci.yml up -d {self.services[0]}'
		deployStatus = myCmd.run(cmd, timeout=100)
		if deployStatus.returncode != 0:
			myCmd.close()
			self.exitStatus = 1
			logging.error('Could not deploy')
			HTML.CreateHtmlTestRow('Could not deploy', 'KO', CONST.ALL_PROCESSES_OK)
			return

		logging.debug('\u001B[1m Checking if all deployed healthy\u001B[0m')
		cmd = 'docker-compose -f docker-compose-ci.yml ps -a'
		count = 0
		healthy = 0
		restarting = 0
		newContainers = []
		while (count < 10):
			count += 1
			containerStatus = []
			deployStatus = myCmd.run(cmd, 30, silent=True)
			healthy = 0
			restarting = 0
			for state in deployStatus.stdout.split('\n'):
				state = state.strip()
				res = re.search('Name|NAME|----------', state)
				if res is not None:
					continue
				if len(state) == 0:
					continue
				res = re.search('^(?P<container_name>[a-zA-Z0-9\-\_]+) ', state)
				if res is not None:
					cName = res.group('container_name')
					found = False
					for alreadyDeployed in self.deployedContainers:
						if cName == alreadyDeployed:
							found = True
					if not found:
						newContainers.append(cName)
						self.deployedContainers.append(cName)
				if re.search('\(healthy\)', state) is not None:
					healthy += 1
				if re.search('rfsim4g-db-init.*Exit 0', state) is not None or re.search('rfsim4g-db-init.*Exited \(0\)', state) is not None:
					myCmd.run('docker rm -f rfsim4g-db-init', timeout=30, silent=True, reportNonZero=False)
				if re.search('l2sim4g-db-init.*Exit 0', state) is not None or re.search('l2sim4g-db-init.*Exited \(0\)', state) is not None:
					myCmd.run('docker rm -f l2sim4g-db-init', timeout=30, silent=True, reportNonZero=False)
				if re.search('Restarting', state) is None:
					containerStatus.append(state)
				else:
					restarting += 1
			if healthy == self.nb_healthy[0] and restarting == 0:
				count = 100
			else:
				time.sleep(10)

		html_cell = ''
		for newCont in newContainers:
			if newCont == 'rfsim4g-db-init':
				continue
			cmd = 'docker inspect -f "{{.Config.Image}}" ' + newCont
			imageInspect = myCmd.run(cmd, timeout=30, silent=True)
			imageName = str(imageInspect.stdout).strip()
			cmd = 'docker image inspect --format \'{{.RepoTags}}\t{{.Size}} bytes\t{{index (split .Created ".") 0}}\n{{.Id}}\' ' + imageName
			imageInspect = myCmd.run(cmd, 30, silent=True)
			html_cell += imageInspect.stdout + '\n'
		myCmd.close()

		for cState in containerStatus:
			html_cell += cState + '\n'
		if count == 100 and healthy == self.nb_healthy[0]:
			if self.tsharkStarted == False:
				logging.debug('Starting tshark on public network')
				self.CaptureOnDockerNetworks()
			HTML.CreateHtmlTestRowQueue('n/a', 'OK', [html_cell])
			for cState in containerStatus:
				logging.debug(cState)
			logging.info('\u001B[1m Deploying OAI Object(s) PASS\u001B[0m')
		else:
			HTML.CreateHtmlTestRowQueue('Could not deploy in time', 'KO', [html_cell])
			for cState in containerStatus:
				logging.debug(cState)
			logging.error('\u001B[1m Deploying OAI Object(s) FAILED\u001B[0m')
			HTML.testCase_id = 'AUTO-UNDEPLOY'
			UE.testCase_id = 'AUTO-UNDEPLOY'
			HTML.desc = 'Automatic Undeployment'
			UE.desc = 'Automatic Undeployment'
			UE.ShowTestID()
			self.UndeployGenObject(HTML, RAN, UE)
			self.exitStatus = 1

	# pyshark livecapture launches 2 processes:
	# * One using dumpcap -i lIfs -w - (ie redirecting the packets to STDOUT)
	# * One using tshark -i - -w loFile (ie capturing from STDIN from previous process)
	# but in fact the packets are read by the following loop before being in fact
	# really written to loFile.
	# So it is mandatory to keep the loop
	def LaunchPySharkCapture(self, lIfs, lFilter, loFile):
		capture = pyshark.LiveCapture(interface=lIfs, bpf_filter=lFilter, output_file=loFile, debug=False)
		for packet in capture.sniff_continuously():
			pass

	def CaptureOnDockerNetworks(self):
		myCmd = cls_cmd.LocalCmd(d = self.yamlPath[0])
		cmd = 'docker-compose -f docker-compose-ci.yml config | grep com.docker.network.bridge.name | sed -e "s@^.*name: @@"'
		networkNames = myCmd.run(cmd, silent=True)
		myCmd.close()
		# Allow only: control plane RAN (SCTP), HTTP of control in CN (port 80), PFCP traffic (port 8805), MySQL (port 3306)
		capture_filter = 'sctp or port 80 or port 8805 or icmp or port 3306'
		interfaces = []
		iInterfaces = ''
		for name in networkNames.stdout.split('\n'):
			if re.search('rfsim', name) is not None or re.search('l2sim', name) is not None:
				interfaces.append(name)
				iInterfaces += f'-i {name} '
		ymlPath = self.yamlPath[0].split('/')
		output_file = f'/tmp/capture_{ymlPath[1]}.pcap'
		self.tsharkStarted = True
		# On old systems (ubuntu 18), pyshark live-capture is buggy.
		# Going back to old method
		if sys.version_info < (3, 7):
			cmd = f'nohup tshark -f "{capture_filter}" {iInterfaces} -w {output_file} > /tmp/tshark.log 2>&1 &'
			myCmd = cls_cmd.LocalCmd()
			myCmd.run(cmd, timeout=5, reportNonZero=False)
			myCmd.close()
			return
		x = threading.Thread(target = self.LaunchPySharkCapture, args = (interfaces,capture_filter,output_file,))
		x.daemon = True
		x.start()

	def UndeployGenObject(self, HTML, RAN, UE):
		self.exitStatus = 0
		# Implicitly we are running locally
		ymlPath = self.yamlPath[0].split('/')
		logPath = '../cmake_targets/log/' + ymlPath[1]
		myCmd = cls_cmd.LocalCmd(d = self.yamlPath[0])
		cmd = 'cp docker-compose.y*ml docker-compose-ci.yml'
		myCmd.run(cmd, silent=self.displayedNewTags)
		imageNames = ['oai-enb', 'oai-gnb', 'oai-lte-ue', 'oai-nr-ue', 'oai-lte-ru', 'oai-nr-cuup']
		for image in imageNames:
			tagToUse = ImageTagToUse(image, self.ranCommitID, self.ranBranch, self.ranAllowMerge)
			cmd = f'sed -i -e "s@oaisoftwarealliance/{image}:develop@oai-ci/{tagToUse}@" docker-compose-ci.yml'
			myCmd.run(cmd, silent=self.displayedNewTags)
		self.displayedNewTags = True

		# check which containers are running for log recovery later
		cmd = 'docker-compose -f docker-compose-ci.yml ps --all'
		deployStatusLogs = myCmd.run(cmd, timeout=30)

		# Stop the containers to shut down objects
		logging.debug('\u001B[1m Stopping containers \u001B[0m')
		cmd = 'docker-compose -f docker-compose-ci.yml stop -t3'
		deployStatus = myCmd.run(cmd, timeout=100)
		if deployStatus.returncode != 0:
			myCmd.close()
			self.exitStatus = 1
			logging.error('Could not stop containers')
			HTML.CreateHtmlTestRow('Could not stop', 'KO', CONST.ALL_PROCESSES_OK)
			logging.error('\u001B[1m Undeploying OAI Object(s) FAILED\u001B[0m')
			return

		anyLogs = False
		logging.debug('Working dir is now . (ie ci-scripts)')
		myCmd2 = cls_cmd.LocalCmd()
		myCmd2.run(f'mkdir -p {logPath}')
		myCmd2.cd(logPath)
		for state in deployStatusLogs.stdout.split('\n'):
			res = re.search('Name|NAME|----------', state)
			if res is not None:
				continue
			if len(state) == 0:
				continue
			res = re.search('^(?P<container_name>[a-zA-Z0-9\-\_]+) ', state)
			if res is not None:
				anyLogs = True
				cName = res.group('container_name')
				cmd = f'docker logs {cName} > {cName}.log 2>&1'
				myCmd2.run(cmd, timeout=30, reportNonZero=False)
				if re.search('magma-mme', cName) is not None:
					cmd = f'docker cp -L {cName}:/var/log/mme.log {cName}-full.log'
					myCmd2.run(cmd, timeout=30, reportNonZero=False)
		fullStatus = True
		if anyLogs:
			# Analyzing log file(s)!
			listOfPossibleRanContainers = ['enb', 'gnb', 'cu', 'du']
			for container in listOfPossibleRanContainers:
				filenames = './*-oai-' + container + '.log'
				cmd = f'ls {filenames}'
				lsStatus = myCmd2.run(cmd, silent=True, reportNonZero=False)
				if lsStatus.returncode != 0:
					continue
				filenames = str(lsStatus.stdout).strip()

				for filename in filenames.split('\n'):
					logging.debug('\u001B[1m Analyzing xNB logfile ' + filename + ' \u001B[0m')
					logStatus = RAN.AnalyzeLogFile_eNB(f'{logPath}/{filename}', HTML, self.ran_checkers)
					if (logStatus < 0):
						fullStatus = False
						self.exitStatus = 1
						HTML.CreateHtmlTestRow(RAN.runtime_stats, 'KO', logStatus)
					else:
						HTML.CreateHtmlTestRow(RAN.runtime_stats, 'OK', CONST.ALL_PROCESSES_OK)

			listOfPossibleUeContainers = ['lte-ue*', 'nr-ue*']
			for container in listOfPossibleUeContainers:
				filenames = './*-oai-' + container + '.log'
				cmd = f'ls {filenames}'
				lsStatus = myCmd2.run(cmd, silent=True, reportNonZero=False)
				if lsStatus.returncode != 0:
					continue
				filenames = str(lsStatus.stdout).strip()

				for filename in filenames.split('\n'):
					logging.debug('\u001B[1m Analyzing UE logfile ' + filename + ' \u001B[0m')
					logStatus = UE.AnalyzeLogFile_UE(f'{logPath}/{filename}', HTML, RAN)
					if (logStatus < 0):
						fullStatus = False
						HTML.CreateHtmlTestRow('UE log Analysis', 'KO', logStatus)
					else:
						HTML.CreateHtmlTestRow('UE log Analysis', 'OK', CONST.ALL_PROCESSES_OK)

			if self.tsharkStarted:
				self.tsharkStarted = True
				cmd = 'killall tshark'
				myCmd2.run(cmd, reportNonZero=False)
				cmd = 'killall dumpcap'
				myCmd2.run(cmd, reportNonZero=False)
				time.sleep(5)
				ymlPath = self.yamlPath[0].split('/')
				# The working dir is still logPath
				cmd = f'mv /tmp/capture_{ymlPath[1]}.pcap .'
				myCmd2.run(cmd, timeout=100, reportNonZero=False)
				self.tsharkStarted = False
		myCmd2.close()

		logging.debug('\u001B[1m Undeploying \u001B[0m')
		logging.debug(f'Working dir is back {self.yamlPath[0]}')
		cmd = 'docker-compose -f docker-compose-ci.yml down'
		deployStatus = myCmd.run(cmd, timeout=100)
		if deployStatus.returncode != 0:
			myCmd.close()
			self.exitStatus = 1
			logging.error('Could not undeploy')
			HTML.CreateHtmlTestRow('Could not undeploy', 'KO', CONST.ALL_PROCESSES_OK)
			logging.error('\u001B[1m Undeploying OAI Object(s) FAILED\u001B[0m')
			return

		self.deployedContainers = []
		# Cleaning any created tmp volume
		cmd = 'docker volume prune --force'
		deployStatus = myCmd.run(cmd, timeout=100, reportNonZero=False)
		myCmd.close()

		if fullStatus:
			HTML.CreateHtmlTestRow('n/a', 'OK', CONST.ALL_PROCESSES_OK)
			logging.info('\u001B[1m Undeploying OAI Object(s) PASS\u001B[0m')
		else:
			HTML.CreateHtmlTestRow('n/a', 'KO', CONST.ALL_PROCESSES_OK)
			logging.error('\u001B[1m Undeploying OAI Object(s) FAIL\u001B[0m')

	def StatsFromGenObject(self, HTML):
		self.exitStatus = 0
		ymlPath = self.yamlPath[0].split('/')
		logPath = '../cmake_targets/log/' + ymlPath[1]

		# if the containers are running, recover the logs!
		myCmd = cls_cmd.LocalCmd(d = self.yamlPath[0])
		cmd = 'docker-compose -f docker-compose-ci.yml ps --all'
		deployStatus = myCmd.run(cmd, timeout=30)
		cmd = 'docker stats --no-stream --format "table {{.Container}}\t{{.CPUPerc}}\t{{.MemUsage}}\t{{.MemPerc}}" '
		anyLogs = False
		for state in deployStatus.stdout.split('\n'):
			res = re.search('Name|NAME|----------', state)
			if res is not None:
				continue
			if len(state) == 0:
				continue
			res = re.search('^(?P<container_name>[a-zA-Z0-9\-\_]+) ', state)
			if res is not None:
				anyLogs = True
				cmd += res.group('container_name') + ' '
		message = ''
		if anyLogs:
			stats = myCmd.run(cmd, timeout=30)
			for statLine in stats.stdout.split('\n'):
				logging.debug(statLine)
				message += statLine + '\n'
		myCmd.close()

		HTML.CreateHtmlTestRowQueue(self.pingOptions, 'OK', [message])

	def PingExit(self, HTML, RAN, UE, status, message):
		if status:
			HTML.CreateHtmlTestRowQueue(self.pingOptions, 'OK', [message])
		else:
			logging.error('\u001B[1;37;41m ping test FAIL -- ' + message + ' \u001B[0m')
			HTML.CreateHtmlTestRowQueue(self.pingOptions, 'KO', [message])
			# Automatic undeployment
			logging.warning('----------------------------------------')
			logging.warning('\u001B[1m Starting Automatic undeployment \u001B[0m')
			logging.warning('----------------------------------------')
			HTML.testCase_id = 'AUTO-UNDEPLOY'
			HTML.desc = 'Automatic Un-Deployment'
			self.UndeployGenObject(HTML, RAN, UE)
			self.exitStatus = 1

	def IperfFromContainer(self, HTML, RAN, UE):
		myCmd = cls_cmd.LocalCmd()
		self.exitStatus = 0

		ymlPath = self.yamlPath[0].split('/')
		logPath = '../cmake_targets/log/' + ymlPath[1]
		cmd = f'mkdir -p {logPath}'
		myCmd.run(cmd, silent=True)

		# Start the server process
		cmd = f'docker exec -d {self.svrContName} /bin/bash -c "nohup iperf {self.svrOptions} > /tmp/iperf_server.log 2>&1"'
		myCmd.run(cmd)
		time.sleep(3)

		# Start the client process
		cmd = f'docker exec {self.cliContName} /bin/bash -c "iperf {self.cliOptions}" 2>&1 | tee {logPath}/iperf_client_{HTML.testCase_id}.log'
		clientStatus = myCmd.run(cmd, timeout=100)

		# Stop the server process
		cmd = f'docker exec {self.svrContName} /bin/bash -c "pkill iperf"'
		myCmd.run(cmd)
		time.sleep(3)
		serverStatusFilename = f'{logPath}/iperf_server_{HTML.testCase_id}.log'
		cmd = f'docker cp {self.svrContName}:/tmp/iperf_server.log {serverStatusFilename}'
		myCmd.run(cmd, timeout=60)
		myCmd.close()

		# clientStatus was retrieved above. The serverStatus was
		# written in the background, then copied to the local machine
		with open(serverStatusFilename, 'r') as f:
			serverStatus = f.read()
		(iperfStatus, msg) = AnalyzeIperf(self.cliOptions, clientStatus.stdout, serverStatus)
		if iperfStatus:
			logging.info('\u001B[1m Iperf Test PASS\u001B[0m')
		else:
			logging.error('\u001B[1;37;41m Iperf Test FAIL\u001B[0m')
		self.IperfExit(HTML, RAN, UE, iperfStatus, msg)

	def IperfExit(self, HTML, RAN, UE, status, message):
		html_cell = f'UE\n{message}'
		if status:
			HTML.CreateHtmlTestRowQueue(self.cliOptions, 'OK', [html_cell])
		else:
			logging.error('\u001B[1m Iperf Test FAIL -- ' + message + ' \u001B[0m')
			HTML.CreateHtmlTestRowQueue(self.cliOptions, 'KO', [html_cell])
			# Automatic undeployment
			logging.warning('----------------------------------------')
			logging.warning('\u001B[1m Starting Automatic undeployment \u001B[0m')
			logging.warning('----------------------------------------')
			HTML.testCase_id = 'AUTO-UNDEPLOY'
			HTML.desc = 'Automatic Un-Deployment'
			self.UndeployGenObject(HTML, RAN, UE)
			self.exitStatus = 1


	def CheckAndAddRoute(self, svrName, ipAddr, userName, password):
		logging.debug('Checking IP routing on ' + svrName)
		mySSH = SSH.SSHConnection()
		if svrName == 'porcepix':
			mySSH.open(ipAddr, userName, password)
			# Check if route to asterix gnb exists
			mySSH.command('ip route | grep --colour=never "192.168.68.64/26"', '\$', 10)
			result = re.search('172.21.16.127', mySSH.getBefore())
			if result is None:
				mySSH.command('echo ' + password + ' | sudo -S ip route add 192.168.68.64/26 via 172.21.16.127 dev eno1', '\$', 10)
			# Check if route to obelix enb exists
			mySSH.command('ip route | grep --colour=never "192.168.68.128/26"', '\$', 10)
			result = re.search('172.21.16.128', mySSH.getBefore())
			if result is None:
				mySSH.command('echo ' + password + ' | sudo -S ip route add 192.168.68.128/26 via 172.21.16.128 dev eno1', '\$', 10)
			# Check if forwarding is enabled
			mySSH.command('sysctl net.ipv4.conf.all.forwarding', '\$', 10)
			result = re.search('net.ipv4.conf.all.forwarding = 1', mySSH.getBefore())
			if result is None:
				mySSH.command('echo ' + password + ' | sudo -S sysctl net.ipv4.conf.all.forwarding=1', '\$', 10)
			# Check if iptables forwarding is accepted
			mySSH.command('echo ' + password + ' | sudo -S iptables -L FORWARD', '\$', 10)
			result = re.search('Chain FORWARD .*policy ACCEPT', mySSH.getBefore())
			if result is None:
				mySSH.command('echo ' + password + ' | sudo -S iptables -P FORWARD ACCEPT', '\$', 10)
			mySSH.close()
		if svrName == 'asterix':
			mySSH.open(ipAddr, userName, password)
			# Check if route to porcepix epc exists
			mySSH.command('ip route | grep --colour=never "192.168.61.192/26"', '\$', 10)
			result = re.search('172.21.16.136', mySSH.getBefore())
			if result is None:
				mySSH.command('echo ' + password + ' | sudo -S ip route add 192.168.61.192/26 via 172.21.16.136 dev em1', '\$', 10)
			# Check if route to porcepix cn5g exists
			mySSH.command('ip route | grep --colour=never "192.168.70.128/26"', '\$', 10)
			result = re.search('172.21.16.136', mySSH.getBefore())
			if result is None:
				mySSH.command('echo ' + password + ' | sudo -S ip route add 192.168.70.128/26 via 172.21.16.136 dev em1', '\$', 10)
			# Check if X2 route to obelix enb exists
			mySSH.command('ip route | grep --colour=never "192.168.68.128/26"', '\$', 10)
			result = re.search('172.21.16.128', mySSH.getBefore())
			if result is None:
				mySSH.command('echo ' + password + ' | sudo -S ip route add 192.168.68.128/26 via 172.21.16.128 dev em1', '\$', 10)
			# Check if forwarding is enabled
			mySSH.command('sysctl net.ipv4.conf.all.forwarding', '\$', 10)
			result = re.search('net.ipv4.conf.all.forwarding = 1', mySSH.getBefore())
			if result is None:
				mySSH.command('echo ' + password + ' | sudo -S sysctl net.ipv4.conf.all.forwarding=1', '\$', 10)
			# Check if iptables forwarding is accepted
			mySSH.command('echo ' + password + ' | sudo -S iptables -L FORWARD', '\$', 10)
			result = re.search('Chain FORWARD .*policy ACCEPT', mySSH.getBefore())
			if result is None:
				mySSH.command('echo ' + password + ' | sudo -S iptables -P FORWARD ACCEPT', '\$', 10)
			mySSH.close()
		if svrName == 'obelix':
			mySSH.open(ipAddr, userName, password)
			# Check if route to porcepix epc exists
			mySSH.command('ip route | grep --colour=never "192.168.61.192/26"', '\$', 10)
			result = re.search('172.21.16.136', mySSH.getBefore())
			if result is None:
				mySSH.command('echo ' + password + ' | sudo -S ip route add 192.168.61.192/26 via 172.21.16.136 dev eno1', '\$', 10)
			# Check if X2 route to asterix gnb exists
			mySSH.command('ip route | grep --colour=never "192.168.68.64/26"', '\$', 10)
			result = re.search('172.21.16.127', mySSH.getBefore())
			if result is None:
				mySSH.command('echo ' + password + ' | sudo -S ip route add 192.168.68.64/26 via 172.21.16.127 dev eno1', '\$', 10)
			# Check if X2 route to nepes gnb exists
			mySSH.command('ip route | grep --colour=never "192.168.68.192/26"', '\$', 10)
			result = re.search('172.21.16.137', mySSH.getBefore())
			if result is None:
				mySSH.command('echo ' + password + ' | sudo -S ip route add 192.168.68.192/26 via 172.21.16.137 dev eno1', '\$', 10)
			# Check if forwarding is enabled
			mySSH.command('sysctl net.ipv4.conf.all.forwarding', '\$', 10)
			result = re.search('net.ipv4.conf.all.forwarding = 1', mySSH.getBefore())
			if result is None:
				mySSH.command('echo ' + password + ' | sudo -S sysctl net.ipv4.conf.all.forwarding=1', '\$', 10)
			# Check if iptables forwarding is accepted
			mySSH.command('echo ' + password + ' | sudo -S iptables -L FORWARD', '\$', 10)
			result = re.search('Chain FORWARD .*policy ACCEPT', mySSH.getBefore())
			if result is None:
				mySSH.command('echo ' + password + ' | sudo -S iptables -P FORWARD ACCEPT', '\$', 10)
			mySSH.close()
		if svrName == 'nepes':
			mySSH.open(ipAddr, userName, password)
			# Check if route to ofqot gnb exists
			mySSH.command('ip route | grep --colour=never "192.168.68.192/26"', '\$', 10)
			result = re.search('172.21.16.109', mySSH.getBefore())
			if result is None:
				mySSH.command('echo ' + password + ' | sudo -S ip route add 192.168.68.192/26 via 172.21.16.109 dev enp0s31f6', '\$', 10)
			mySSH.command('sysctl net.ipv4.conf.all.forwarding', '\$', 10)
			result = re.search('net.ipv4.conf.all.forwarding = 1', mySSH.getBefore())
			if result is None:
				mySSH.command('echo ' + password + ' | sudo -S sysctl net.ipv4.conf.all.forwarding=1', '\$', 10)
			# Check if iptables forwarding is accepted
			mySSH.command('echo ' + password + ' | sudo -S iptables -L FORWARD', '\$', 10)
			result = re.search('Chain FORWARD .*policy ACCEPT', mySSH.getBefore())
			if result is None:
				mySSH.command('echo ' + password + ' | sudo -S iptables -P FORWARD ACCEPT', '\$', 10)
			mySSH.close()
		if svrName == 'ofqot':
			mySSH.open(ipAddr, userName, password)
			# Check if X2 route to nepes enb/epc exists
			mySSH.command('ip route | grep --colour=never "192.168.68.128/26"', '\$', 10)
			result = re.search('172.21.16.137', mySSH.getBefore())
			if result is None:
				mySSH.command('echo ' + password + ' | sudo -S ip route add 192.168.68.128/26 via 172.21.16.137 dev enp2s0', '\$', 10)
			# Check if forwarding is enabled
			mySSH.command('sysctl net.ipv4.conf.all.forwarding', '\$', 10)
			result = re.search('net.ipv4.conf.all.forwarding = 1', mySSH.getBefore())
			if result is None:
				mySSH.command('echo ' + password + ' | sudo -S sysctl net.ipv4.conf.all.forwarding=1', '\$', 10)
			# Check if iptables forwarding is accepted
			mySSH.command('echo ' + password + ' | sudo -S iptables -L FORWARD', '\$', 10)
			result = re.search('Chain FORWARD .*policy ACCEPT', mySSH.getBefore())
			if result is None:
				mySSH.command('echo ' + password + ' | sudo -S iptables -P FORWARD ACCEPT', '\$', 10)
			mySSH.close()<|MERGE_RESOLUTION|>--- conflicted
+++ resolved
@@ -902,11 +902,7 @@
 			cnt = 0
 			while (cnt < 20):
 				mySSH.command('docker logs ' + containerName + ' | egrep --text --color=never -i "wait|sync|Starting"', '\$', 30)
-<<<<<<< HEAD
-				result = re.search('got sync|Starting F1AP at CU|Waiting for RUs to be configured', mySSH.getBefore())
-=======
-				result = re.search('got sync|Starting F1AP at CU|Got sync', mySSH.getBefore())
->>>>>>> 392ef79b
+				result = re.search('got sync|Starting F1AP at CU|Got sync|Waiting for RUs to be configured', mySSH.getBefore())
 				if result is None:
 					time.sleep(6)
 					cnt += 1
