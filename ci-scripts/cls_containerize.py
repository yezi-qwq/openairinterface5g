#/*
# * Licensed to the OpenAirInterface (OAI) Software Alliance under one or more
# * contributor license agreements.  See the NOTICE file distributed with
# * this work for additional information regarding copyright ownership.
# * The OpenAirInterface Software Alliance licenses this file to You under
# * the OAI Public License, Version 1.1  (the "License"); you may not use this file
# * except in compliance with the License.
# * You may obtain a copy of the License at
# *
# *      http://www.openairinterface.org/?page_id=698
# *
# * Unless required by applicable law or agreed to in writing, software
# * distributed under the License is distributed on an "AS IS" BASIS,
# * WITHOUT WARRANTIES OR CONDITIONS OF ANY KIND, either express or implied.
# * See the License for the specific language governing permissions and
# * limitations under the License.
# *-------------------------------------------------------------------------------
# * For more information about the OpenAirInterface (OAI) Software Alliance:
# *      contact@openairinterface.org
# */
#---------------------------------------------------------------------
# Python for CI of OAI-eNB + COTS-UE
#
#   Required Python Version
#     Python 3.x
#
#   Required Python Package
#     pexpect
#---------------------------------------------------------------------

#-----------------------------------------------------------
# Import
#-----------------------------------------------------------
import sys              # arg
import re               # reg
import logging
import os
import shutil
import subprocess
import time
from multiprocessing import Process, Lock, SimpleQueue
from zipfile import ZipFile

#-----------------------------------------------------------
# OAI Testing modules
#-----------------------------------------------------------
import sshconnection as SSH
import helpreadme as HELP
import constants as CONST

#-----------------------------------------------------------
# Class Declaration
#-----------------------------------------------------------
class Containerize():

	def __init__(self):
		
		self.ranRepository = ''
		self.ranBranch = ''
		self.ranAllowMerge = False
		self.ranCommitID = ''
		self.ranTargetBranch = ''
		self.eNBIPAddress = ''
		self.eNBUserName = ''
		self.eNBPassword = ''
		self.eNBSourceCodePath = ''
		self.eNB1IPAddress = ''
		self.eNB1UserName = ''
		self.eNB1Password = ''
		self.eNB1SourceCodePath = ''
		self.eNB2IPAddress = ''
		self.eNB2UserName = ''
		self.eNB2Password = ''
		self.eNB2SourceCodePath = ''
		self.forcedWorkspaceCleanup = False
		self.imageKind = ''
		self.eNB_instance = 0
		self.eNB_serverId = ['', '', '']
		self.yamlPath = ['', '', '']
		self.services = ['', '', '']
		self.nb_healthy = [0, 0, 0]
		self.exitStatus = 0
		self.eNB_logFile = ['', '', '']

		self.testCase_id = ''

		self.flexranCtrlDeployed = False
		self.flexranCtrlIpAddress = ''
		self.cli = ''
		self.cliBuildOptions = ''
		self.dockerfileprefix = ''
		self.host = ''
		self.allImagesSize = {}
		self.collectInfo = {}

		self.tsharkStarted = False
		self.pingContName = ''
		self.pingOptions = ''
		self.pingLossThreshold = ''
		self.svrContName = ''
		self.svrOptions = ''
		self.cliContName = ''
		self.cliOptions = ''

		self.imageToCopy = ''
		self.registrySvrId = ''
		self.testSvrId = ''

#-----------------------------------------------------------
# Container management functions
#-----------------------------------------------------------

	def _createWorkspace(self, sshSession, password, sourcePath):
		# on RedHat/CentOS .git extension is mandatory
		result = re.search('([a-zA-Z0-9\:\-\.\/])+\.git', self.ranRepository)
		if result is not None:
			full_ran_repo_name = self.ranRepository.replace('git/', 'git')
		else:
			full_ran_repo_name = self.ranRepository + '.git'
		sshSession.command('mkdir -p ' + sourcePath, '\$', 5)
		sshSession.command('cd ' + sourcePath, '\$', 5)
		sshSession.command('if [ ! -e .git ]; then stdbuf -o0 git clone ' + full_ran_repo_name + ' .; else stdbuf -o0 git fetch --prune; fi', '\$', 600)
		# Raphael: here add a check if git clone or git fetch went smoothly
		sshSession.command('git config user.email "jenkins@openairinterface.org"', '\$', 5)
		sshSession.command('git config user.name "OAI Jenkins"', '\$', 5)

		sshSession.command('echo ' + password + ' | sudo -S git clean -x -d -ff', '\$', 30)
		sshSession.command('mkdir -p cmake_targets/log', '\$', 5)
		# if the commit ID is provided use it to point to it
		if self.ranCommitID != '':
			sshSession.command('git checkout -f ' + self.ranCommitID, '\$', 30)
		# if the branch is not develop, then it is a merge request and we need to do
		# the potential merge. Note that merge conflicts should already been checked earlier
		if (self.ranAllowMerge):
			if self.ranTargetBranch == '':
				if (self.ranBranch != 'develop') and (self.ranBranch != 'origin/develop'):
					sshSession.command('git merge --ff origin/develop -m "Temporary merge for CI"', '\$', 5)
			else:
				logging.debug('Merging with the target branch: ' + self.ranTargetBranch)
				sshSession.command('git merge --ff origin/' + self.ranTargetBranch + ' -m "Temporary merge for CI"', '\$', 5)

	def BuildImage(self, HTML):
		if self.ranRepository == '' or self.ranBranch == '' or self.ranCommitID == '':
			HELP.GenericHelp(CONST.Version)
			sys.exit('Insufficient Parameter')
		if self.eNB_serverId[self.eNB_instance] == '0':
			lIpAddr = self.eNBIPAddress
			lUserName = self.eNBUserName
			lPassWord = self.eNBPassword
			lSourcePath = self.eNBSourceCodePath
		elif self.eNB_serverId[self.eNB_instance] == '1':
			lIpAddr = self.eNB1IPAddress
			lUserName = self.eNB1UserName
			lPassWord = self.eNB1Password
			lSourcePath = self.eNB1SourceCodePath
		elif self.eNB_serverId[self.eNB_instance] == '2':
			lIpAddr = self.eNB2IPAddress
			lUserName = self.eNB2UserName
			lPassWord = self.eNB2Password
			lSourcePath = self.eNB2SourceCodePath
		if lIpAddr == '' or lUserName == '' or lPassWord == '' or lSourcePath == '':
			HELP.GenericHelp(CONST.Version)
			sys.exit('Insufficient Parameter')
		logging.debug('Building on server: ' + lIpAddr)
		mySSH = SSH.SSHConnection()
		mySSH.open(lIpAddr, lUserName, lPassWord)
	
		# Checking the hostname to get adapted on cli and dockerfileprefixes
		mySSH.command('hostnamectl', '\$', 5)
		result = re.search('Ubuntu|Red Hat',  mySSH.getBefore())
		self.host = result.group(0)
		if self.host == 'Ubuntu':
			self.cli = 'docker'
			self.dockerfileprefix = '.ubuntu18'
			self.cliBuildOptions = '--no-cache'
		elif self.host == 'Red Hat':
			self.cli = 'sudo podman'
			self.dockerfileprefix = '.rhel8.2'
			self.cliBuildOptions = '--no-cache --disable-compression'

		imageNames = []
		result = re.search('eNB', self.imageKind)
		# Creating a tupple with the imageName and the DockerFile prefix pattern on obelix
		if result is not None:
			imageNames.append(('oai-enb', 'eNB'))
		else:
			result = re.search('gNB', self.imageKind)
			if result is not None:
				imageNames.append(('oai-gnb', 'gNB'))
			else:
				result = re.search('all', self.imageKind)
				if result is not None:
					imageNames.append(('oai-enb', 'eNB'))
					imageNames.append(('oai-gnb', 'gNB'))
					imageNames.append(('oai-lte-ue', 'lteUE'))
					imageNames.append(('oai-nr-ue', 'nrUE'))
					if self.host == 'Red Hat':
						imageNames.append(('oai-physim', 'phySim'))
					if self.host == 'Ubuntu':
						imageNames.append(('oai-lte-ru', 'lteRU'))
		if len(imageNames) == 0:
			imageNames.append(('oai-enb', 'eNB'))
		
		# Workaround for some servers, we need to erase completely the workspace
		if self.forcedWorkspaceCleanup:
			mySSH.command('echo ' + lPassWord + ' | sudo -S rm -Rf ' + lSourcePath, '\$', 15)
	
		self.testCase_id = HTML.testCase_id
	
		self._createWorkspace(mySSH, lPassWord, lSourcePath)

 		# if asterix, copy the entitlement and subscription manager configurations
		if self.host == 'Red Hat':
			mySSH.command('mkdir -p  tmp/ca/', '\$', 5)
			mySSH.command('mkdir -p tmp/entitlement/', '\$', 5) 
			mySSH.command('sudo cp /etc/rhsm/ca/redhat-uep.pem tmp/ca/', '\$', 5)
			mySSH.command('sudo cp /etc/pki/entitlement/*.pem tmp/entitlement/', '\$', 5)

		sharedimage = 'ran-build'
		sharedTag = 'develop'
		forceSharedImageBuild = False
		imageTag = 'develop'
		if (self.ranAllowMerge):
			imageTag = 'ci-temp'
			if self.ranTargetBranch == 'develop':
				mySSH.command('git diff HEAD..origin/develop -- docker/Dockerfile.ran' + self.dockerfileprefix + ' | grep --colour=never -i INDEX', '\$', 5)
				result = re.search('index', mySSH.getBefore())
				if result is not None:
					forceSharedImageBuild = True
					sharedTag = 'ci-temp'

		# Let's remove any previous run artifacts if still there
		mySSH.command(self.cli + ' image prune --force', '\$', 30)
		if forceSharedImageBuild:
			mySSH.command(self.cli + ' image rm ' + sharedimage + ':' + sharedTag + ' || true', '\$', 30)
		for image,pattern in imageNames:
			mySSH.command(self.cli + ' image rm ' + image + ':' + imageTag + ' || true', '\$', 30)

		# Build the shared image only on Push Events (not on Merge Requests)
		# On when the shared image docker file is being modified.
		if forceSharedImageBuild:
			mySSH.command(self.cli + ' build ' + self.cliBuildOptions + ' --target ' + sharedimage + ' --tag ' + sharedimage + ':' + sharedTag + ' --file docker/Dockerfile.ran' + self.dockerfileprefix + ' --build-arg NEEDED_GIT_PROXY="http://proxy.eurecom.fr:8080" . > cmake_targets/log/ran-build.log 2>&1', '\$', 1600)
		# First verify if the shared image was properly created.
		status = True
		mySSH.command(self.cli + ' image inspect --format=\'Size = {{.Size}} bytes\' ' + sharedimage + ':' + sharedTag, '\$', 5)
		if mySSH.getBefore().count('o such image') != 0:
			logging.error('\u001B[1m Could not build properly ran-build\u001B[0m')
			status = False
		else:
			result = re.search('Size *= *(?P<size>[0-9\-]+) *bytes', mySSH.getBefore())
			if result is not None:
				imageSize = float(result.group('size'))
				imageSize = imageSize / 1000
				if imageSize < 1000:
					logging.debug('\u001B[1m   ran-build size is ' + ('%.0f' % imageSize) + ' kbytes\u001B[0m')
					self.allImagesSize['ran-build'] = str(round(imageSize,1)) + ' kbytes'
				else:
					imageSize = imageSize / 1000
					if imageSize < 1000:
						logging.debug('\u001B[1m   ran-build size is ' + ('%.0f' % imageSize) + ' Mbytes\u001B[0m')
						self.allImagesSize['ran-build'] = str(round(imageSize,1)) + ' Mbytes'
					else:
						imageSize = imageSize / 1000
						logging.debug('\u001B[1m   ran-build size is ' + ('%.3f' % imageSize) + ' Gbytes\u001B[0m')
						self.allImagesSize['ran-build'] = str(round(imageSize,1)) + ' Gbytes'
			else:
				logging.debug('ran-build size is unknown')
		# If the shared image failed, no need to continue
		if not status:
			# Recover the name of the failed container?
			mySSH.command(self.cli + ' ps --quiet --filter "status=exited" -n1 | xargs ' + self.cli + ' rm -f', '\$', 5)
			mySSH.command(self.cli + ' image prune --force', '\$', 30)
			mySSH.close()
			logging.error('\u001B[1m Building OAI Images Failed\u001B[0m')
			HTML.CreateHtmlTestRow(self.imageKind, 'KO', CONST.ALL_PROCESSES_OK)
			HTML.CreateHtmlTabFooter(False)
			sys.exit(1)
		else:
			# Recover build logs, for the moment only possible when build is successful
			mySSH.command(self.cli + ' create --name test ' + sharedimage + ':' + sharedTag, '\$', 5)
			mySSH.command('mkdir -p cmake_targets/log/ran-build', '\$', 5)
			mySSH.command(self.cli + ' cp test:/oai-ran/cmake_targets/log/. cmake_targets/log/ran-build', '\$', 5)
			mySSH.command(self.cli + ' rm -f test', '\$', 5)

		# Build the target image(s)
		for image,pattern in imageNames:
			# the archived Dockerfiles have "ran-build:latest" as base image
			# we need to update them with proper tag
			mySSH.command('sed -i -e "s#' + sharedimage + ':latest#' + sharedimage + ':' + sharedTag + '#" docker/Dockerfile.' + pattern + self.dockerfileprefix, '\$', 5)
			mySSH.command(self.cli + ' build ' + self.cliBuildOptions + ' --target ' + image + ' --tag ' + image + ':' + imageTag + ' --file docker/Dockerfile.' + pattern + self.dockerfileprefix + ' . > cmake_targets/log/' + image + '.log 2>&1', '\$', 1200)
			# split the log
			mySSH.command('mkdir -p cmake_targets/log/' + image, '\$', 5)
			mySSH.command('python3 ci-scripts/docker_log_split.py --logfilename=cmake_targets/log/' + image + '.log', '\$', 5)
			# checking the status of the build
			mySSH.command(self.cli + ' image inspect --format=\'Size = {{.Size}} bytes\' ' + image + ':' + imageTag, '\$', 5)
			if mySSH.getBefore().count('o such image') != 0:
				logging.error('\u001B[1m Could not build properly ' + image + '\u001B[0m')
				status = False
				# Here we should check if the last container corresponds to a failed command and destroy it
				mySSH.command(self.cli + ' ps --quiet --filter "status=exited" -n1 | xargs ' + self.cli + ' rm -f', '\$', 5)
				self.allImagesSize[image] = 'N/A -- Build Failed'
			else:
				result = re.search('Size *= *(?P<size>[0-9\-]+) *bytes', mySSH.getBefore())
				if result is not None:
					imageSize = float(result.group('size'))
					imageSize = imageSize / 1000
					if imageSize < 1000:
						logging.debug('\u001B[1m   ' + image + ' size is ' + ('%.0f' % imageSize) + ' kbytes\u001B[0m')
						self.allImagesSize[image] = str(round(imageSize,1)) + ' kbytes'
					else:
						imageSize = imageSize / 1000
						if imageSize < 1000:
							logging.debug('\u001B[1m   ' + image + ' size is ' + ('%.0f' % imageSize) + ' Mbytes\u001B[0m')
							self.allImagesSize[image] = str(round(imageSize,1)) + ' Mbytes'
						else:
							imageSize = imageSize / 1000
							logging.debug('\u001B[1m   ' + image + ' size is ' + ('%.3f' % imageSize) + ' Gbytes\u001B[0m')
							self.allImagesSize[image] = str(round(imageSize,1)) + ' Gbytes'
				else:
					logging.debug('ran-build size is unknown')
					self.allImagesSize[image] = 'unknown'
			# Now pruning dangling images in between target builds
			mySSH.command(self.cli + ' image prune --force', '\$', 30)

		# Analyzing the logs
		mySSH.command('cd ' + lSourcePath + '/cmake_targets', '\$', 5)
		mySSH.command('mkdir -p build_log_' + self.testCase_id, '\$', 5)
		mySSH.command('mv log/* ' + 'build_log_' + self.testCase_id, '\$', 5)

		mySSH.command('cd ' + lSourcePath + '/cmake_targets', '\$', 5)
		mySSH.command('rm -f build_log_' + self.testCase_id + '.zip || true', '\$', 5)
		if (os.path.isfile('./build_log_' + self.testCase_id + '.zip')):
			os.remove('./build_log_' + self.testCase_id + '.zip')
		if (os.path.isdir('./build_log_' + self.testCase_id)):
			shutil.rmtree('./build_log_' + self.testCase_id)
		mySSH.command('zip -r -qq build_log_' + self.testCase_id + '.zip build_log_' + self.testCase_id, '\$', 5)
		mySSH.copyin(lIpAddr, lUserName, lPassWord, lSourcePath + '/cmake_targets/build_log_' + self.testCase_id + '.zip', '.')
		mySSH.command('rm -f build_log_' + self.testCase_id + '.zip','\$', 5)
		mySSH.close()
		ZipFile('build_log_' + self.testCase_id + '.zip').extractall('.')

		#Trying to identify the errors and warnings for each built images
		imageNames1 = imageNames
		shared = ('ran-build','ran')
		imageNames1.insert(0, shared) 
		for image,pattern in imageNames1:
			files = {}
			file_list = [f for f in os.listdir('build_log_' + self.testCase_id + '/' + image) if os.path.isfile(os.path.join('build_log_' + self.testCase_id + '/' + image, f)) and f.endswith('.txt')]
			for fil in file_list:
				errorandwarnings = {}
				warningsNo = 0
				errorsNo = 0
				with open('build_log_{}/{}/{}'.format(self.testCase_id,image,fil), mode='r') as inputfile:
					for line in inputfile:
						result = re.search(' ERROR ', str(line))
						if result is not None:
							errorsNo += 1
						result = re.search(' error:', str(line))
						if result is not None:
							errorsNo += 1
						result = re.search(' WARNING ', str(line))
						if result is not None:
							warningsNo += 1
						result = re.search(' warning:', str(line))
						if result is not None:
							warningsNo += 1
					errorandwarnings['errors'] = errorsNo
					errorandwarnings['warnings'] = warningsNo
					errorandwarnings['status'] = status
				files[fil] = errorandwarnings
			# Let analyze the target image creation part
			if os.path.isfile('build_log_{}/{}.log'.format(self.testCase_id,image)):
				errorandwarnings = {}
				with open('build_log_{}/{}.log'.format(self.testCase_id,image), mode='r') as inputfile:
					startOfTargetImageCreation = False
					buildStatus = False
					for line in inputfile:
						result = re.search('FROM .* [aA][sS] ' + image + '$', str(line))
						if result is not None:
							startOfTargetImageCreation = True
						if startOfTargetImageCreation:
							result = re.search('Successfully tagged ' + image + ':', str(line))
							if result is not None:
								buildStatus = True
							result = re.search('COMMIT ' + image + ':', str(line))
							if result is not None:
								buildStatus = True
					inputfile.close()
					if buildStatus:
						errorandwarnings['errors'] = 0
					else:
						errorandwarnings['errors'] = 1
					errorandwarnings['warnings'] = 0
					errorandwarnings['status'] = buildStatus
					files['Target Image Creation'] = errorandwarnings
			self.collectInfo[image] = files
		
		if status:
			logging.info('\u001B[1m Building OAI Image(s) Pass\u001B[0m')
			HTML.CreateHtmlTestRow(self.imageKind, 'OK', CONST.ALL_PROCESSES_OK)
			HTML.CreateHtmlNextTabHeaderTestRow(self.collectInfo, self.allImagesSize)
		else:
			logging.error('\u001B[1m Building OAI Images Failed\u001B[0m')
			HTML.CreateHtmlTestRow(self.imageKind, 'KO', CONST.ALL_PROCESSES_OK)
			HTML.CreateHtmlNextTabHeaderTestRow(self.collectInfo, self.allImagesSize)
			HTML.CreateHtmlTabFooter(False)
			sys.exit(1)

	def Copy_Image_to_Test_Server(self, HTML):
		imageTag = 'develop'
		if (self.ranAllowMerge):
			imageTag = 'ci-temp'

		lSsh = SSH.SSHConnection()
		# Going to the Docker Registry server
		if self.registrySvrId == '0':
			lIpAddr = self.eNBIPAddress
			lUserName = self.eNBUserName
			lPassWord = self.eNBPassword
		elif self.registrySvrId == '1':
			lIpAddr = self.eNB1IPAddress
			lUserName = self.eNB1UserName
			lPassWord = self.eNB1Password
		elif self.registrySvrId == '2':
			lIpAddr = self.eNB2IPAddress
			lUserName = self.eNB2UserName
			lPassWord = self.eNB2Password
		lSsh.open(lIpAddr, lUserName, lPassWord)
		lSsh.command('docker save ' + self.imageToCopy + ':' + imageTag + ' | gzip > ' + self.imageToCopy + '-' + imageTag + '.tar.gz', '\$', 60)
		lSsh.copyin(lIpAddr, lUserName, lPassWord, '~/' + self.imageToCopy + '-' + imageTag + '.tar.gz', '.')
		lSsh.command('rm ' + self.imageToCopy + '-' + imageTag + '.tar.gz', '\$', 60)
		lSsh.close()

		# Going to the Test Server
		if self.testSvrId == '0':
			lIpAddr = self.eNBIPAddress
			lUserName = self.eNBUserName
			lPassWord = self.eNBPassword
		elif self.testSvrId == '1':
			lIpAddr = self.eNB1IPAddress
			lUserName = self.eNB1UserName
			lPassWord = self.eNB1Password
		elif self.testSvrId == '2':
			lIpAddr = self.eNB2IPAddress
			lUserName = self.eNB2UserName
			lPassWord = self.eNB2Password
		lSsh.open(lIpAddr, lUserName, lPassWord)
		lSsh.copyout(lIpAddr, lUserName, lPassWord, './' + self.imageToCopy + '-' + imageTag + '.tar.gz', '~')
		lSsh.command('docker rmi ' + self.imageToCopy + ':' + imageTag, '\$', 10)
		lSsh.command('docker load < ' + self.imageToCopy + '-' + imageTag + '.tar.gz', '\$', 60)
		lSsh.command('rm ' + self.imageToCopy + '-' + imageTag + '.tar.gz', '\$', 60)
		lSsh.close()

		if os.path.isfile('./' + self.imageToCopy + '-' + imageTag + '.tar.gz'):
			os.remove('./' + self.imageToCopy + '-' + imageTag + '.tar.gz')

		HTML.CreateHtmlTestRow('N/A', 'OK', CONST.ALL_PROCESSES_OK)

	def DeployObject(self, HTML, EPC):
		if self.eNB_serverId[self.eNB_instance] == '0':
			lIpAddr = self.eNBIPAddress
			lUserName = self.eNBUserName
			lPassWord = self.eNBPassword
			lSourcePath = self.eNBSourceCodePath
		elif self.eNB_serverId[self.eNB_instance] == '1':
			lIpAddr = self.eNB1IPAddress
			lUserName = self.eNB1UserName
			lPassWord = self.eNB1Password
			lSourcePath = self.eNB1SourceCodePath
		elif self.eNB_serverId[self.eNB_instance] == '2':
			lIpAddr = self.eNB2IPAddress
			lUserName = self.eNB2UserName
			lPassWord = self.eNB2Password
			lSourcePath = self.eNB2SourceCodePath
		if lIpAddr == '' or lUserName == '' or lPassWord == '' or lSourcePath == '':
			HELP.GenericHelp(CONST.Version)
			sys.exit('Insufficient Parameter')
		logging.debug('\u001B[1m Deploying OAI Object on server: ' + lIpAddr + '\u001B[0m')

		mySSH = SSH.SSHConnection()
		mySSH.open(lIpAddr, lUserName, lPassWord)
		
		self._createWorkspace(mySSH, lPassWord, lSourcePath)

		mySSH.command('cd ' + lSourcePath + '/' + self.yamlPath[self.eNB_instance], '\$', 5)
		mySSH.command('cp docker-compose.yml ci-docker-compose.yml', '\$', 5)
		imageTag = 'develop'
		if (self.ranAllowMerge):
			imageTag = 'ci-temp'
		mySSH.command('sed -i -e "s/image: oai-enb:latest/image: oai-enb:' + imageTag + '/" ci-docker-compose.yml', '\$', 2)
		mySSH.command('sed -i -e "s/image: oai-gnb:latest/image: oai-gnb:' + imageTag + '/" ci-docker-compose.yml', '\$', 2)
		localMmeIpAddr = EPC.MmeIPAddress
		mySSH.command('sed -i -e "s/CI_MME_IP_ADDR/' + localMmeIpAddr + '/" ci-docker-compose.yml', '\$', 2)
#		if self.flexranCtrlDeployed:
#			mySSH.command('sed -i -e "s/FLEXRAN_ENABLED:.*/FLEXRAN_ENABLED: \'yes\'/" ci-docker-compose.yml', '\$', 2)
#			mySSH.command('sed -i -e "s/CI_FLEXRAN_CTL_IP_ADDR/' + self.flexranCtrlIpAddress + '/" ci-docker-compose.yml', '\$', 2)
#		else:
#			mySSH.command('sed -i -e "s/FLEXRAN_ENABLED:.*$/FLEXRAN_ENABLED: \'no\'/" ci-docker-compose.yml', '\$', 2)
#			mySSH.command('sed -i -e "s/CI_FLEXRAN_CTL_IP_ADDR/127.0.0.1/" ci-docker-compose.yml', '\$', 2)
		# Currently support only one
		mySSH.command('docker-compose --file ci-docker-compose.yml config --services | sed -e "s@^@service=@" 2>&1', '\$', 10)
		result = re.search('service=(?P<svc_name>[a-zA-Z0-9\_]+)', mySSH.getBefore())
		if result is not None:
			svcName = result.group('svc_name')
			mySSH.command('docker-compose --file ci-docker-compose.yml up -d ' + svcName, '\$', 10)

		# Checking Status
		mySSH.command('docker-compose --file ci-docker-compose.yml config', '\$', 5)
		result = re.search('container_name: (?P<container_name>[a-zA-Z0-9\-\_]+)', mySSH.getBefore())
		unhealthyNb = 0
		healthyNb = 0
		startingNb = 0
		containerName = ''
		if result is not None:
			containerName = result.group('container_name')
			time.sleep(5)
			cnt = 0
			while (cnt < 3):
				mySSH.command('docker inspect --format="{{.State.Health.Status}}" ' + containerName, '\$', 5)
				unhealthyNb = mySSH.getBefore().count('unhealthy')
				healthyNb = mySSH.getBefore().count('healthy') - unhealthyNb
				startingNb = mySSH.getBefore().count('starting')
				if healthyNb == 1:
					cnt = 10
				else:
					time.sleep(10)
					cnt += 1
		logging.debug(' -- ' + str(healthyNb) + ' healthy container(s)')
		logging.debug(' -- ' + str(unhealthyNb) + ' unhealthy container(s)')
		logging.debug(' -- ' + str(startingNb) + ' still starting container(s)')

		status = False
		if healthyNb == 1:
			cnt = 0
			while (cnt < 20):
				mySSH.command('docker logs ' + containerName + ' | egrep --text --color=never -i "wait|sync|Starting"', '\$', 30) 
				result = re.search('got sync|Starting F1AP at CU', mySSH.getBefore())
				if result is None:
					time.sleep(6)
					cnt += 1
				else:
					cnt = 100
					status = True
					logging.info('\u001B[1m Deploying OAI object Pass\u001B[0m')
					time.sleep(10)
		mySSH.close()

		self.testCase_id = HTML.testCase_id
		self.eNB_logFile[self.eNB_instance] = 'enb_' + self.testCase_id + '.log'

		if status:
			HTML.CreateHtmlTestRow('N/A', 'OK', CONST.ALL_PROCESSES_OK)
		else:
			HTML.CreateHtmlTestRow('N/A', 'KO', CONST.ALL_PROCESSES_OK)

	def UndeployObject(self, HTML, RAN):
		if self.eNB_serverId[self.eNB_instance] == '0':
			lIpAddr = self.eNBIPAddress
			lUserName = self.eNBUserName
			lPassWord = self.eNBPassword
			lSourcePath = self.eNBSourceCodePath
		elif self.eNB_serverId[self.eNB_instance] == '1':
			lIpAddr = self.eNB1IPAddress
			lUserName = self.eNB1UserName
			lPassWord = self.eNB1Password
			lSourcePath = self.eNB1SourceCodePath
		elif self.eNB_serverId[self.eNB_instance] == '2':
			lIpAddr = self.eNB2IPAddress
			lUserName = self.eNB2UserName
			lPassWord = self.eNB2Password
			lSourcePath = self.eNB2SourceCodePath
		if lIpAddr == '' or lUserName == '' or lPassWord == '' or lSourcePath == '':
			HELP.GenericHelp(CONST.Version)
			sys.exit('Insufficient Parameter')
		logging.debug('\u001B[1m Deploying OAI Object on server: ' + lIpAddr + '\u001B[0m')
		mySSH = SSH.SSHConnection()
		mySSH.open(lIpAddr, lUserName, lPassWord)
		mySSH.command('cd ' + lSourcePath + '/' + self.yamlPath[self.eNB_instance], '\$', 5)
		# Currently support only one
		mySSH.command('docker-compose --file ci-docker-compose.yml config', '\$', 5)
		result = re.search('container_name: (?P<container_name>[a-zA-Z0-9\-\_]+)', mySSH.getBefore())
		if result is not None:
			containerName = result.group('container_name')
			mySSH.command('docker kill --signal INT ' + containerName, '\$', 30)
			time.sleep(5)
			mySSH.command('docker logs ' + containerName + ' > ' + lSourcePath + '/cmake_targets/' + self.eNB_logFile[self.eNB_instance], '\$', 30)
			mySSH.command('docker rm -f ' + containerName, '\$', 30)
		# Forcing the down now to remove the networks and any artifacts
		mySSH.command('docker-compose --file ci-docker-compose.yml down', '\$', 5)

		mySSH.close()

		# Analyzing log file!
		copyin_res = mySSH.copyin(lIpAddr, lUserName, lPassWord, lSourcePath + '/cmake_targets/' + self.eNB_logFile[self.eNB_instance], '.')
		nodeB_prefix = 'e'
		if (copyin_res == -1):
			HTML.htmleNBFailureMsg='Could not copy ' + nodeB_prefix + 'NB logfile to analyze it!'
			HTML.CreateHtmlTestRow('N/A', 'KO', CONST.ENB_PROCESS_NOLOGFILE_TO_ANALYZE)
		else:
			logging.debug('\u001B[1m Analyzing ' + nodeB_prefix + 'NB logfile \u001B[0m ' + self.eNB_logFile[self.eNB_instance])
			logStatus = RAN.AnalyzeLogFile_eNB(self.eNB_logFile[self.eNB_instance], HTML)
			if (logStatus < 0):
				HTML.CreateHtmlTestRow(RAN.runtime_stats, 'KO', logStatus)
			else:
				HTML.CreateHtmlTestRow(RAN.runtime_stats, 'OK', CONST.ALL_PROCESSES_OK)
		logging.info('\u001B[1m Undeploying OAI Object Pass\u001B[0m')

	def DeployGenObject(self, HTML):
		self.exitStatus = 0
		logging.info('\u001B[1m Checking Services to deploy\u001B[0m')
		cmd = 'cd ' + self.yamlPath[0] + ' && docker-compose config --services'
		logging.debug(cmd)
		try:
			listServices = subprocess.check_output(cmd, shell=True, universal_newlines=True)
		except Exception as e:
			self.exitStatus = 1
			HTML.CreateHtmlTestRow('SVC not Found', 'KO', CONST.ALL_PROCESSES_OK)
			return
		for reqSvc in self.services[0].split(' '):
			res = re.search(reqSvc, listServices)
			if res is None:
				logging.error(reqSvc + ' not found in specified docker-compose')
				self.exitStatus = 1
		if (self.exitStatus == 1):
			HTML.CreateHtmlTestRow('SVC not Found', 'KO', CONST.ALL_PROCESSES_OK)
			return

		if (self.ranAllowMerge):
			cmd = 'cd ' + self.yamlPath[0] + ' && sed -e "s@develop@ci-temp@" docker-compose.y*ml > docker-compose-ci.yml'
		else:
			cmd = 'cd ' + self.yamlPath[0] + ' && sed -e "s@develop@develop@" docker-compose.y*ml > docker-compose-ci.yml'
		logging.debug(cmd)
		subprocess.run(cmd, shell=True)

		cmd = 'cd ' + self.yamlPath[0] + ' && docker-compose -f docker-compose-ci.yml up -d ' + self.services[0]
		logging.debug(cmd)
		try:
			deployStatus = subprocess.check_output(cmd, shell=True, stderr=subprocess.STDOUT, universal_newlines=True, timeout=30)
		except Exception as e:
			self.exitStatus = 1
			logging.error('Could not deploy')
			HTML.CreateHtmlTestRow('Could not deploy', 'KO', CONST.ALL_PROCESSES_OK)
			return

		logging.info('\u001B[1m Checking if all deployed healthy\u001B[0m')
		cmd = 'cd ' + self.yamlPath[0] + ' && docker-compose -f docker-compose-ci.yml ps -a'
		count = 0
		healthy = 0
		while (count < 10):
			count += 1
			deployStatus = subprocess.check_output(cmd, shell=True, stderr=subprocess.STDOUT, universal_newlines=True, timeout=10)
			healthy = 0
			for state in deployStatus.split('\n'):
				res = re.search('Up \(healthy\)', state)
				if res is not None:
					healthy += 1
			if healthy == self.nb_healthy[0]:
				count = 100
			else:
				time.sleep(10)

		if count == 100 and healthy == self.nb_healthy[0]:
			if self.tsharkStarted == False:
				logging.debug('Starting tshark on public network')
				self.CaptureOnDockerNetworks()
				self.tsharkStarted = True
			HTML.CreateHtmlTestRow('n/a', 'OK', CONST.ALL_PROCESSES_OK)
			logging.info('\u001B[1m Deploying OAI Object(s) PASS\u001B[0m')
		else:
			self.exitStatus = 1
			HTML.CreateHtmlTestRow('Could not deploy in time', 'KO', CONST.ALL_PROCESSES_OK)
			logging.error('\u001B[1m Deploying OAI Object(s) FAILED\u001B[0m')

	def CaptureOnDockerNetworks(self):
		cmd = 'cd ' + self.yamlPath[0] + ' && docker-compose -f docker-compose-ci.yml config | grep com.docker.network.bridge.name | sed -e "s@^.*name: @@"'
		networkNames = subprocess.check_output(cmd, shell=True, stderr=subprocess.STDOUT, universal_newlines=True, timeout=10)
		cmd = 'sudo nohup tshark -f "not tcp and not arp and not port 53 and not host archive.ubuntu.com and not host security.ubuntu.com"'
		for name in networkNames.split('\n'):
			res = re.search('rfsim', name)
			if res is not None:
				cmd += ' -i ' + name
		cmd += ' -w /tmp/capture_'
		ymlPath = self.yamlPath[0].split('/')
		cmd += ymlPath[1] + '.pcap > /tmp/tshark.log 2>&1 &'
		logging.debug(cmd)
		networkNames = subprocess.check_output(cmd, shell=True, stderr=subprocess.STDOUT, universal_newlines=True, timeout=10)

	def UndeployGenObject(self, HTML):
		self.exitStatus = 0
		ymlPath = self.yamlPath[0].split('/')
		logPath = '../cmake_targets/log/' + ymlPath[1]

		if (self.ranAllowMerge):
			cmd = 'cd ' + self.yamlPath[0] + ' && sed -e "s@develop@ci-temp@" docker-compose.y*ml > docker-compose-ci.yml'
		else:
			cmd = 'cd ' + self.yamlPath[0] + ' && sed -e "s@develop@develop@" docker-compose.y*ml > docker-compose-ci.yml'
		logging.debug(cmd)
		subprocess.run(cmd, shell=True)

		# if the containers are running, recover the logs!
		cmd = 'cd ' + self.yamlPath[0] + ' && docker-compose -f docker-compose-ci.yml ps --all'
		logging.debug(cmd)
		deployStatus = subprocess.check_output(cmd, shell=True, stderr=subprocess.STDOUT, universal_newlines=True, timeout=10)
		anyLogs = False
		for state in deployStatus.split('\n'):
			res = re.search('Name|----------', state)
			if res is not None:
				continue
			if len(state) == 0:
				continue
			res = re.search('^(?P<container_name>[a-zA-Z0-9\-\_]+) ', state)
			if res is not None:
				anyLogs = True
				cName = res.group('container_name')
				cmd = 'cd ' + self.yamlPath[0] + ' && docker logs ' + cName + ' > ' + cName + '.log 2>&1'
				logging.debug(cmd)
				deployStatus = subprocess.check_output(cmd, shell=True, stderr=subprocess.STDOUT, universal_newlines=True, timeout=10)
		if anyLogs:
			cmd = 'mkdir -p '+ logPath + ' && mv ' + self.yamlPath[0] + '/*.log ' + logPath
			logging.debug(cmd)
			deployStatus = subprocess.check_output(cmd, shell=True, stderr=subprocess.STDOUT, universal_newlines=True, timeout=10)
			if self.tsharkStarted:
				self.tsharkStarted = True
				ymlPath = self.yamlPath[0].split('/')
				cmd = 'sudo chmod 666 /tmp/capture_' + ymlPath[1] + '.pcap'
				logging.debug(cmd)
				copyStatus = subprocess.check_output(cmd, shell=True, stderr=subprocess.STDOUT, universal_newlines=True, timeout=10)
				cmd = 'cp /tmp/capture_' + ymlPath[1] + '.pcap ' + logPath
				logging.debug(cmd)
				copyStatus = subprocess.check_output(cmd, shell=True, stderr=subprocess.STDOUT, universal_newlines=True, timeout=10)
				cmd = 'sudo rm /tmp/capture_' + ymlPath[1] + '.pcap'
				logging.debug(cmd)
				copyStatus = subprocess.check_output(cmd, shell=True, stderr=subprocess.STDOUT, universal_newlines=True, timeout=10)

		cmd = 'cd ' + self.yamlPath[0] + ' && docker-compose -f docker-compose-ci.yml down'
		logging.debug(cmd)
		try:
			deployStatus = subprocess.check_output(cmd, shell=True, stderr=subprocess.STDOUT, universal_newlines=True, timeout=100)
		except Exception as e:
			self.exitStatus = 1
			logging.error('Could not undeploy')
			HTML.CreateHtmlTestRow('Could not undeploy', 'KO', CONST.ALL_PROCESSES_OK)
			logging.error('\u001B[1m Undeploying OAI Object(s) FAILED\u001B[0m')
			return

		HTML.CreateHtmlTestRow('n/a', 'OK', CONST.ALL_PROCESSES_OK)
		logging.info('\u001B[1m Undeploying OAI Object(s) PASS\u001B[0m')

	def PingFromContainer(self, HTML):
		self.exitStatus = 0
		ymlPath = self.yamlPath[0].split('/')
		logPath = '../cmake_targets/log/' + ymlPath[1]
		cmd = 'mkdir -p ' + logPath
		deployStatus = subprocess.check_output(cmd, shell=True, stderr=subprocess.STDOUT, universal_newlines=True, timeout=10)

		cmd = 'docker exec ' + self.pingContName + ' /bin/bash -c "ping ' + self.pingOptions + '" 2>&1 | tee ' + logPath + '/ping_' + HTML.testCase_id + '.log'
		logging.debug(cmd)
		deployStatus = subprocess.check_output(cmd, shell=True, stderr=subprocess.STDOUT, universal_newlines=True, timeout=100)

		result = re.search(', (?P<packetloss>[0-9\.]+)% packet loss, time [0-9\.]+ms', deployStatus)
		if result is None:
			self.PingExit(HTML, False, 'Packet Loss Not Found')
			return

		packetloss = result.group('packetloss')
		if float(packetloss) == 100:
			self.PingExit(HTML, False, 'Packet Loss is 100%')
			return

		result = re.search('rtt min\/avg\/max\/mdev = (?P<rtt_min>[0-9\.]+)\/(?P<rtt_avg>[0-9\.]+)\/(?P<rtt_max>[0-9\.]+)\/[0-9\.]+ ms', deployStatus)
		if result is None:
			self.PingExit(HTML, False, 'Ping RTT_Min RTT_Avg RTT_Max Not Found!')
			return

		rtt_min = result.group('rtt_min')
		rtt_avg = result.group('rtt_avg')
		rtt_max = result.group('rtt_max')
		pal_msg = 'Packet Loss : ' + packetloss + '%'
		min_msg = 'RTT(Min)    : ' + rtt_min + ' ms'
		avg_msg = 'RTT(Avg)    : ' + rtt_avg + ' ms'
		max_msg = 'RTT(Max)    : ' + rtt_max + ' ms'

		message = 'ping result\n'
		message += '    ' + pal_msg + '\n'
		message += '    ' + min_msg + '\n'
		message += '    ' + avg_msg + '\n'
		message += '    ' + max_msg + '\n'
		packetLossOK = True
		if float(packetloss) > float(self.pingLossThreshold):
			message += '\nPacket Loss too high'
			packetLossOK = False
		elif float(packetloss) > 0:
			message += '\nPacket Loss is not 0%'
		self.PingExit(HTML, packetLossOK, message)

		if packetLossOK:
			logging.debug('\u001B[1;37;44m ping result \u001B[0m')
			logging.debug('\u001B[1;34m    ' + pal_msg + '\u001B[0m')
			logging.debug('\u001B[1;34m    ' + min_msg + '\u001B[0m')
			logging.debug('\u001B[1;34m    ' + avg_msg + '\u001B[0m')
			logging.debug('\u001B[1;34m    ' + max_msg + '\u001B[0m')
			logging.info('\u001B[1m Ping Test PASS\u001B[0m')

	def PingExit(self, HTML, status, message):
		html_queue = SimpleQueue()
		html_cell = '<pre style="background-color:white">UE\n' + message + '</pre>'
		html_queue.put(html_cell)
		if status:
			HTML.CreateHtmlTestRowQueue(self.pingOptions, 'OK', 1, html_queue)
		else:
			logging.error('\u001B[1;37;41m ping test FAIL -- ' + message + ' \u001B[0m')
			HTML.CreateHtmlTestRowQueue(self.pingOptions, 'KO', 1, html_queue)
			# Automatic undeployment
			logging.debug('----------------------------------------')
			logging.debug('\u001B[1m Starting Automatic undeployment \u001B[0m')
			logging.debug('----------------------------------------')
			HTML.testCase_id = 'AUTO-UNDEPLOY'
			HTML.desc = 'Automatic Un-Deployment'
			self.UndeployGenObject(HTML)
			self.exitStatus = 1

	def IperfFromContainer(self, HTML):
		self.exitStatus = 0

		ymlPath = self.yamlPath[0].split('/')
		logPath = '../cmake_targets/log/' + ymlPath[1]
		cmd = 'mkdir -p ' + logPath
		logStatus = subprocess.check_output(cmd, shell=True, stderr=subprocess.STDOUT, universal_newlines=True, timeout=10)

		# Start the server process
		cmd = 'docker exec -d ' + self.svrContName + ' /bin/bash -c "nohup iperf ' + self.svrOptions + ' > /tmp/iperf_server.log 2>&1"'
		logging.debug(cmd)
		serverStatus = subprocess.check_output(cmd, shell=True, stderr=subprocess.STDOUT, universal_newlines=True, timeout=10)
		time.sleep(5)

		# Start the client process
		cmd = 'docker exec ' + self.cliContName + ' /bin/bash -c "iperf ' + self.cliOptions + '" 2>&1 | tee ' + logPath + '/iperf_client_' + HTML.testCase_id + '.log'
		logging.debug(cmd)
		clientStatus = subprocess.check_output(cmd, shell=True, stderr=subprocess.STDOUT, universal_newlines=True, timeout=100)

		# Stop the server process
		cmd = 'docker exec ' + self.svrContName + ' /bin/bash -c "pkill iperf"'
		logging.debug(cmd)
		serverStatus = subprocess.check_output(cmd, shell=True, stderr=subprocess.STDOUT, universal_newlines=True, timeout=10)
		time.sleep(5)
		cmd = 'docker cp ' + self.svrContName + ':/tmp/iperf_server.log '+ logPath + '/iperf_server_' + HTML.testCase_id + '.log'
		logging.debug(cmd)
		serverStatus = subprocess.check_output(cmd, shell=True, stderr=subprocess.STDOUT, universal_newlines=True, timeout=10)

		# Analyze client output
		result = re.search('Server Report:', clientStatus)
		if result is None:
			result = re.search('read failed: Connection refused', clientStatus)
			if result is not None:
				message = 'Could not connect to iperf server!'
			else:
				message = 'Server Report and Connection refused Not Found!'
			self.IperfExit(HTML, False, message)
			return

		# Computing the requested bandwidth in float
		result = re.search('-b (?P<iperf_bandwidth>[0-9\.]+)[KMG]', self.cliOptions)
		if result is not None:
			req_bandwidth = result.group('iperf_bandwidth')
			req_bw = float(req_bandwidth)
			result = re.search('-b [0-9\.]+K', self.cliOptions)
			if result is not None:
				req_bandwidth = '%.1f Kbits/sec' % req_bw
				req_bw = req_bw * 1000
			result = re.search('-b [0-9\.]+M', self.cliOptions)
			if result is not None:
				req_bandwidth = '%.1f Mbits/sec' % req_bw
				req_bw = req_bw * 1000000

		reportLine = None
		reportLineFound = False
		for iLine in clientStatus.split('\n'):
			if reportLineFound:
				reportLine = iLine
				reportLineFound = False
			res = re.search('Server Report:', iLine)
			if res is not None:
				reportLineFound = True
		result = None
		if reportLine is not None:
			result = re.search('(?:|\[ *\d+\].*) (?P<bitrate>[0-9\.]+ [KMG]bits\/sec) +(?P<jitter>[0-9\.]+ ms) +(\d+\/ ..\d+) +(\((?P<packetloss>[0-9\.]+)%\))', reportLine)
		iperfStatus = True
		if result is not None:
			bitrate = result.group('bitrate')
			packetloss = result.group('packetloss')
			jitter = result.group('jitter')
			logging.debug('\u001B[1;37;44m iperf result \u001B[0m')
			iperfStatus = True
			msg = 'Req Bitrate : ' + req_bandwidth + '\n'
			logging.debug('\u001B[1;34m    Req Bitrate : ' + req_bandwidth + '\u001B[0m')
			if bitrate is not None:
				msg += 'Bitrate     : ' + bitrate + '\n'
				logging.debug('\u001B[1;34m    Bitrate     : ' + bitrate + '\u001B[0m')
				result = re.search('(?P<real_bw>[0-9\.]+) [KMG]bits/sec', str(bitrate))
				if result is not None:
					actual_bw = float(str(result.group('real_bw')))
					result = re.search('[0-9\.]+ K', bitrate)
					if result is not None:
						actual_bw = actual_bw * 1000
					result = re.search('[0-9\.]+ M', bitrate)
					if result is not None:
						actual_bw = actual_bw * 1000000
					br_loss = 100 * actual_bw / req_bw
					if br_loss < 90:
						iperfStatus = False
					bitperf = '%.2f ' % br_loss
					msg += 'Bitrate Perf: ' + bitperf + '%\n'
					logging.debug('\u001B[1;34m    Bitrate Perf: ' + bitperf + '%\u001B[0m')
			if packetloss is not None:
				msg += 'Packet Loss : ' + packetloss + '%\n'
				logging.debug('\u001B[1;34m    Packet Loss : ' + packetloss + '%\u001B[0m')
				if float(packetloss) > float(5):
					msg += 'Packet Loss too high!\n'
					logging.debug('\u001B[1;37;41m Packet Loss too high \u001B[0m')
					iperfStatus = False
			if jitter is not None:
				msg += 'Jitter      : ' + jitter + '\n'
				logging.debug('\u001B[1;34m    Jitter      : ' + jitter + '\u001B[0m')
			self.IperfExit(HTML, iperfStatus, msg)
		else:
			iperfStatus = False
			logging.error('problem?')
			self.IperfExit(HTML, iperfStatus, 'problem?')
		if iperfStatus:
			logging.info('\u001B[1m Iperf Test PASS\u001B[0m')

	def IperfExit(self, HTML, status, message):
		html_queue = SimpleQueue()
		html_cell = '<pre style="background-color:white">UE\n' + message + '</pre>'
		html_queue.put(html_cell)
		if status:
			HTML.CreateHtmlTestRowQueue(self.cliOptions, 'OK', 1, html_queue)
		else:
			logging.error('\u001B[1m Iperf Test FAIL -- ' + message + ' \u001B[0m')
			HTML.CreateHtmlTestRowQueue(self.cliOptions, 'KO', 1, html_queue)
<<<<<<< HEAD
			# Automatic undeployment
			logging.debug('----------------------------------------')
			logging.debug('\u001B[1m Starting Automatic undeployment \u001B[0m')
			logging.debug('----------------------------------------')
			HTML.testCase_id = 'AUTO-UNDEPLOY'
			HTML.desc = 'Automatic Un-Deployment'
			self.UndeployGenObject(HTML)
			self.exitStatus = 1
=======


	def CheckAndAddRoute(self, svrName, ipAddr, userName, password):
		logging.debug('Checking IP routing on ' + svrName)
		mySSH = SSH.SSHConnection()
		if svrName == 'porcepix':
			mySSH.open(ipAddr, userName, password)
			# Check if route to asterix gnb exists
			mySSH.command('ip route | grep --colour=never "192.168.68.64/26"', '\$', 10)
			result = re.search('192.168.18.194', mySSH.getBefore())
			if result is None:
				mySSH.command('echo ' + password + ' | sudo -S ip route add 192.168.68.64/26 via 192.168.18.194 dev eno1', '\$', 10)
			# Check if route to obelix enb exists
			mySSH.command('ip route | grep --colour=never "192.168.68.128/26"', '\$', 10)
			result = re.search('192.168.18.193', mySSH.getBefore())
			if result is None:
				mySSH.command('echo ' + password + ' | sudo -S ip route add 192.168.68.128/26 via 192.168.18.193 dev eno1', '\$', 10)
			# Check if route to nepes gnb exists
			mySSH.command('ip route | grep --colour=never "192.168.68.192/26"', '\$', 10)
			result = re.search('192.168.18.209', mySSH.getBefore())
			if result is None:
				mySSH.command('echo ' + password + ' | sudo -S ip route add 192.168.68.192/26 via 192.168.18.209 dev eno1', '\$', 10)
			# Check if forwarding is enabled
			mySSH.command('sysctl net.ipv4.conf.all.forwarding', '\$', 10)
			result = re.search('net.ipv4.conf.all.forwarding = 1', mySSH.getBefore())
			if result is None:
				mySSH.command('echo ' + password + ' | sudo -S sysctl net.ipv4.conf.all.forwarding=1', '\$', 10)
			# Check if iptables forwarding is accepted
			mySSH.command('echo ' + password + ' | sudo -S iptables -L', '\$', 10)
			result = re.search('Chain FORWARD .*policy ACCEPT', mySSH.getBefore())
			if result is None:
				mySSH.command('echo ' + password + ' | sudo -S iptables -P FORWARD ACCEPT', '\$', 10)
			mySSH.close()
		if svrName == 'asterix':
			mySSH.open(ipAddr, userName, password)
			# Check if route to porcepix epc exists
			mySSH.command('ip route | grep --colour=never "192.168.61.192/26"', '\$', 10)
			result = re.search('192.168.18.210', mySSH.getBefore())
			if result is None:
				mySSH.command('echo ' + password + ' | sudo -S ip route add 192.168.61.192/26 via 192.168.18.210 dev em1', '\$', 10)
			# Check if route to porcepix cn5g exists
			mySSH.command('ip route | grep --colour=never "192.168.70.128/26"', '\$', 10)
			result = re.search('192.168.18.210', mySSH.getBefore())
			if result is None:
				mySSH.command('echo ' + password + ' | sudo -S ip route add 192.168.70.128/26 via 192.168.18.210 dev em1', '\$', 10)
			# Check if X2 route to obelix enb exists
			mySSH.command('ip route | grep --colour=never "192.168.68.128/26"', '\$', 10)
			result = re.search('192.168.18.193', mySSH.getBefore())
			if result is None:
				mySSH.command('echo ' + password + ' | sudo -S ip route add 192.168.68.128/26 via 192.168.18.193 dev em1', '\$', 10)
			# Check if forwarding is enabled
			mySSH.command('sysctl net.ipv4.conf.all.forwarding', '\$', 10)
			result = re.search('net.ipv4.conf.all.forwarding = 1', mySSH.getBefore())
			if result is None:
				mySSH.command('echo ' + password + ' | sudo -S sysctl net.ipv4.conf.all.forwarding=1', '\$', 10)
			# Check if iptables forwarding is accepted
			mySSH.command('echo ' + password + ' | sudo -S iptables -L', '\$', 10)
			result = re.search('Chain FORWARD .*policy ACCEPT', mySSH.getBefore())
			if result is None:
				mySSH.command('echo ' + password + ' | sudo -S iptables -P FORWARD ACCEPT', '\$', 10)
			mySSH.close()
		if svrName == 'obelix':
			mySSH.open(ipAddr, userName, password)
			# Check if route to porcepix epc exists
			mySSH.command('ip route | grep --colour=never "192.168.61.192/26"', '\$', 10)
			result = re.search('192.168.18.210', mySSH.getBefore())
			if result is None:
				mySSH.command('echo ' + password + ' | sudo -S ip route add 192.168.61.192/26 via 192.168.18.210 dev eno1', '\$', 10)
			# Check if X2 route to asterix gnb exists
			mySSH.command('ip route | grep --colour=never "192.168.68.64/26"', '\$', 10)
			result = re.search('192.168.18.194', mySSH.getBefore())
			if result is None:
				mySSH.command('echo ' + password + ' | sudo -S ip route add 192.168.68.64/26 via 192.168.18.194 dev eno1', '\$', 10)
			# Check if X2 route to nepes gnb exists
			mySSH.command('ip route | grep --colour=never "192.168.68.192/26"', '\$', 10)
			result = re.search('192.168.18.209', mySSH.getBefore())
			if result is None:
				mySSH.command('echo ' + password + ' | sudo -S ip route add 192.168.68.192/26 via 192.168.18.209 dev eno1', '\$', 10)
			# Check if forwarding is enabled
			mySSH.command('sysctl net.ipv4.conf.all.forwarding', '\$', 10)
			result = re.search('net.ipv4.conf.all.forwarding = 1', mySSH.getBefore())
			if result is None:
				mySSH.command('echo ' + password + ' | sudo -S sysctl net.ipv4.conf.all.forwarding=1', '\$', 10)
			# Check if iptables forwarding is accepted
			mySSH.command('echo ' + password + ' | sudo -S iptables -L', '\$', 10)
			result = re.search('Chain FORWARD .*policy ACCEPT', mySSH.getBefore())
			if result is None:
				mySSH.command('echo ' + password + ' | sudo -S iptables -P FORWARD ACCEPT', '\$', 10)
			mySSH.close()
		if svrName == 'nepes':
			mySSH.open(ipAddr, userName, password)
			# Check if route to porcepix epc exists
			mySSH.command('ip route | grep --colour=never "192.168.61.192/26"', '\$', 10)
			result = re.search('192.168.18.210', mySSH.getBefore())
			if result is None:
				mySSH.command('echo ' + password + ' | sudo -S ip route add 192.168.61.192/26 via 192.168.18.210 dev enp0s31f6', '\$', 10)
			# Check if X2 route to obelix enb exists
			mySSH.command('ip route | grep --colour=never "192.168.68.128/26"', '\$', 10)
			result = re.search('192.168.18.193', mySSH.getBefore())
			if result is None:
				mySSH.command('echo ' + password + ' | sudo -S ip route add 192.168.68.128/26 via 192.168.18.193 dev enp0s31f6', '\$', 10)
			# Check if forwarding is enabled
			mySSH.command('sysctl net.ipv4.conf.all.forwarding', '\$', 10)
			result = re.search('net.ipv4.conf.all.forwarding = 1', mySSH.getBefore())
			if result is None:
				mySSH.command('echo ' + password + ' | sudo -S sysctl net.ipv4.conf.all.forwarding=1', '\$', 10)
			# Check if iptables forwarding is accepted
			mySSH.command('echo ' + password + ' | sudo -S iptables -L', '\$', 10)
			result = re.search('Chain FORWARD .*policy ACCEPT', mySSH.getBefore())
			if result is None:
				mySSH.command('echo ' + password + ' | sudo -S iptables -P FORWARD ACCEPT', '\$', 10)
			mySSH.close()
>>>>>>> 4ccc1c72
<|MERGE_RESOLUTION|>--- conflicted
+++ resolved
@@ -938,16 +938,6 @@
 		else:
 			logging.error('\u001B[1m Iperf Test FAIL -- ' + message + ' \u001B[0m')
 			HTML.CreateHtmlTestRowQueue(self.cliOptions, 'KO', 1, html_queue)
-<<<<<<< HEAD
-			# Automatic undeployment
-			logging.debug('----------------------------------------')
-			logging.debug('\u001B[1m Starting Automatic undeployment \u001B[0m')
-			logging.debug('----------------------------------------')
-			HTML.testCase_id = 'AUTO-UNDEPLOY'
-			HTML.desc = 'Automatic Un-Deployment'
-			self.UndeployGenObject(HTML)
-			self.exitStatus = 1
-=======
 
 
 	def CheckAndAddRoute(self, svrName, ipAddr, userName, password):
@@ -1060,4 +1050,3 @@
 			if result is None:
 				mySSH.command('echo ' + password + ' | sudo -S iptables -P FORWARD ACCEPT', '\$', 10)
 			mySSH.close()
->>>>>>> 4ccc1c72
