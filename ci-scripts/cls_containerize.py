#/*
# * Licensed to the OpenAirInterface (OAI) Software Alliance under one or more
# * contributor license agreements.  See the NOTICE file distributed with
# * this work for additional information regarding copyright ownership.
# * The OpenAirInterface Software Alliance licenses this file to You under
# * the OAI Public License, Version 1.1  (the "License"); you may not use this file
# * except in compliance with the License.
# * You may obtain a copy of the License at
# *
# *      http://www.openairinterface.org/?page_id=698
# *
# * Unless required by applicable law or agreed to in writing, software
# * distributed under the License is distributed on an "AS IS" BASIS,
# * WITHOUT WARRANTIES OR CONDITIONS OF ANY KIND, either express or implied.
# * See the License for the specific language governing permissions and
# * limitations under the License.
# *-------------------------------------------------------------------------------
# * For more information about the OpenAirInterface (OAI) Software Alliance:
# *      contact@openairinterface.org
# */
#---------------------------------------------------------------------
# Python for CI of OAI-eNB + COTS-UE
#
#   Required Python Version
#     Python 3.x
#
#   Required Python Package
#     pexpect
#---------------------------------------------------------------------

#-----------------------------------------------------------
# Import
#-----------------------------------------------------------
import sys              # arg
import re               # reg
import logging
import os
import shutil
import subprocess
import time
from multiprocessing import Process, Lock, SimpleQueue
from zipfile import ZipFile

#-----------------------------------------------------------
# OAI Testing modules
#-----------------------------------------------------------
import sshconnection as SSH
import helpreadme as HELP
import constants as CONST

#-----------------------------------------------------------
# Class Declaration
#-----------------------------------------------------------
class Containerize():

	def __init__(self):
		
		self.ranRepository = ''
		self.ranBranch = ''
		self.ranAllowMerge = False
		self.ranCommitID = ''
		self.ranTargetBranch = ''
		self.eNBIPAddress = ''
		self.eNBUserName = ''
		self.eNBPassword = ''
		self.eNBSourceCodePath = ''
		self.eNB1IPAddress = ''
		self.eNB1UserName = ''
		self.eNB1Password = ''
		self.eNB1SourceCodePath = ''
		self.eNB2IPAddress = ''
		self.eNB2UserName = ''
		self.eNB2Password = ''
		self.eNB2SourceCodePath = ''
		self.forcedWorkspaceCleanup = False
		self.imageKind = ''
		self.eNB_instance = 0
		self.eNB_serverId = ['', '', '']
		self.yamlPath = ['', '', '']
		self.services = ['', '', '']
		self.nb_healthy = [0, 0, 0]
		self.exitStatus = 0
		self.eNB_logFile = ['', '', '']

		self.testCase_id = ''

		self.flexranCtrlDeployed = False
		self.flexranCtrlIpAddress = ''
		self.cli = ''
		self.cliBuildOptions = ''
		self.dockerfileprefix = ''
		self.host = ''
		self.allImagesSize = {}
		self.collectInfo = {}

		self.pingContName = ''
		self.pingOptions = ''
		self.pingLossThreshold = ''
		self.svrContName = ''
		self.svrOptions = ''
		self.cliContName = ''
		self.cliOptions = ''

		self.imageToCopy = ''
		self.registrySvrId = ''
		self.testSvrId = ''

#-----------------------------------------------------------
# Container management functions
#-----------------------------------------------------------

	def _createWorkspace(self, sshSession, password, sourcePath):
		# on RedHat/CentOS .git extension is mandatory
		result = re.search('([a-zA-Z0-9\:\-\.\/])+\.git', self.ranRepository)
		if result is not None:
			full_ran_repo_name = self.ranRepository.replace('git/', 'git')
		else:
			full_ran_repo_name = self.ranRepository + '.git'
		sshSession.command('mkdir -p ' + sourcePath, '\$', 5)
		sshSession.command('cd ' + sourcePath, '\$', 5)
		sshSession.command('if [ ! -e .git ]; then stdbuf -o0 git clone ' + full_ran_repo_name + ' .; else stdbuf -o0 git fetch --prune; fi', '\$', 600)
		# Raphael: here add a check if git clone or git fetch went smoothly
		sshSession.command('git config user.email "jenkins@openairinterface.org"', '\$', 5)
		sshSession.command('git config user.name "OAI Jenkins"', '\$', 5)

		sshSession.command('echo ' + password + ' | sudo -S git clean -x -d -ff', '\$', 30)
		sshSession.command('mkdir -p cmake_targets/log', '\$', 5)
		# if the commit ID is provided use it to point to it
		if self.ranCommitID != '':
			sshSession.command('git checkout -f ' + self.ranCommitID, '\$', 30)
		# if the branch is not develop, then it is a merge request and we need to do
		# the potential merge. Note that merge conflicts should already been checked earlier
		if (self.ranAllowMerge):
			if self.ranTargetBranch == '':
				if (self.ranBranch != 'develop') and (self.ranBranch != 'origin/develop'):
					sshSession.command('git merge --ff origin/develop -m "Temporary merge for CI"', '\$', 5)
			else:
				logging.debug('Merging with the target branch: ' + self.ranTargetBranch)
				sshSession.command('git merge --ff origin/' + self.ranTargetBranch + ' -m "Temporary merge for CI"', '\$', 5)

	def BuildImage(self, HTML):
		if self.ranRepository == '' or self.ranBranch == '' or self.ranCommitID == '':
			HELP.GenericHelp(CONST.Version)
			sys.exit('Insufficient Parameter')
		if self.eNB_serverId[self.eNB_instance] == '0':
			lIpAddr = self.eNBIPAddress
			lUserName = self.eNBUserName
			lPassWord = self.eNBPassword
			lSourcePath = self.eNBSourceCodePath
		elif self.eNB_serverId[self.eNB_instance] == '1':
			lIpAddr = self.eNB1IPAddress
			lUserName = self.eNB1UserName
			lPassWord = self.eNB1Password
			lSourcePath = self.eNB1SourceCodePath
		elif self.eNB_serverId[self.eNB_instance] == '2':
			lIpAddr = self.eNB2IPAddress
			lUserName = self.eNB2UserName
			lPassWord = self.eNB2Password
			lSourcePath = self.eNB2SourceCodePath
		if lIpAddr == '' or lUserName == '' or lPassWord == '' or lSourcePath == '':
			HELP.GenericHelp(CONST.Version)
			sys.exit('Insufficient Parameter')
		logging.debug('Building on server: ' + lIpAddr)
		mySSH = SSH.SSHConnection()
		mySSH.open(lIpAddr, lUserName, lPassWord)
	
		# Checking the hostname to get adapted on cli and dockerfileprefixes
		mySSH.command('hostnamectl', '\$', 5)
		result = re.search('Ubuntu|Red Hat',  mySSH.getBefore())
		self.host = result.group(0)
		if self.host == 'Ubuntu':
			self.cli = 'docker'
			self.dockerfileprefix = '.ubuntu18'
			self.cliBuildOptions = '--no-cache'
		elif self.host == 'Red Hat':
			self.cli = 'sudo podman'
			self.dockerfileprefix = '.rhel8.2'
			self.cliBuildOptions = '--no-cache --disable-compression'

		imageNames = []
		result = re.search('eNB', self.imageKind)
		# Creating a tupple with the imageName and the DockerFile prefix pattern on obelix
		if result is not None:
			imageNames.append(('oai-enb', 'eNB'))
		else:
			result = re.search('gNB', self.imageKind)
			if result is not None:
				imageNames.append(('oai-gnb', 'gNB'))
			else:
				result = re.search('all', self.imageKind)
				if result is not None:
					imageNames.append(('oai-enb', 'eNB'))
					imageNames.append(('oai-gnb', 'gNB'))
					imageNames.append(('oai-lte-ue', 'lteUE'))
					imageNames.append(('oai-nr-ue', 'nrUE'))
					if self.host == 'Red Hat':
						imageNames.append(('oai-physim', 'phySim'))
					if self.host == 'Ubuntu':
						imageNames.append(('oai-lte-ru', 'lteRU'))
		if len(imageNames) == 0:
			imageNames.append(('oai-enb', 'eNB'))
		
		# Workaround for some servers, we need to erase completely the workspace
		if self.forcedWorkspaceCleanup:
			mySSH.command('echo ' + lPassWord + ' | sudo -S rm -Rf ' + lSourcePath, '\$', 15)
	
		self.testCase_id = HTML.testCase_id
	
<<<<<<< HEAD
		self._createWorkspace(mySSH, lPassword, lSourcePath)
=======
		# on RedHat/CentOS .git extension is mandatory
		result = re.search('([a-zA-Z0-9\:\-\.\/])+\.git', self.ranRepository)
		if result is not None:
			full_ran_repo_name = self.ranRepository.replace('git/', 'git')
		else:
			full_ran_repo_name = self.ranRepository + '.git'
		mySSH.command('mkdir -p ' + lSourcePath, '\$', 5)
		mySSH.command('cd ' + lSourcePath, '\$', 5)
		mySSH.command('if [ ! -e .git ]; then stdbuf -o0 git clone ' + full_ran_repo_name + ' .; else stdbuf -o0 git fetch --prune; fi', '\$', 600)
		# Raphael: here add a check if git clone or git fetch went smoothly
		mySSH.command('git config user.email "jenkins@openairinterface.org"', '\$', 5)
		mySSH.command('git config user.name "OAI Jenkins"', '\$', 5)

		mySSH.command('echo ' + lPassWord + ' | sudo -S git clean -x -d -ff', '\$', 30)
		mySSH.command('mkdir -p cmake_targets/log', '\$', 5)
		# if the commit ID is provided use it to point to it
		if self.ranCommitID != '':
			mySSH.command('git checkout -f ' + self.ranCommitID, '\$', 30)
		# if the branch is not develop, then it is a merge request and we need to do 
		# the potential merge. Note that merge conflicts should already been checked earlier
		imageTag = 'develop'
		sharedTag = 'develop'
		forceSharedImageBuild = False
		if (self.ranAllowMerge):
			imageTag = 'ci-temp'
			if self.ranTargetBranch == '':
				if (self.ranBranch != 'develop') and (self.ranBranch != 'origin/develop'):
					mySSH.command('git merge --ff origin/develop -m "Temporary merge for CI"', '\$', 5)
			else:
				logging.debug('Merging with the target branch: ' + self.ranTargetBranch)
				mySSH.command('git merge --ff origin/' + self.ranTargetBranch + ' -m "Temporary merge for CI"', '\$', 5)
				mySSH.command('git diff HEAD..origin/develop -- docker/Dockerfile.ran' + self.dockerfileprefix + ' | grep -i INDEX', '\$', 5)
				result = re.search('index', mySSH.getBefore())
				if result is not None:
					forceSharedImageBuild = True
					sharedTag = 'ci-temp'
		else:
			forceSharedImageBuild = True

>>>>>>> 8b21ecc3
 		# if asterix, copy the entitlement and subscription manager configurations
		if self.host == 'Red Hat':
			mySSH.command('mkdir -p  tmp/ca/', '\$', 5)
			mySSH.command('mkdir -p tmp/entitlement/', '\$', 5) 
			mySSH.command('sudo cp /etc/rhsm/ca/redhat-uep.pem tmp/ca/', '\$', 5)
			mySSH.command('sudo cp /etc/pki/entitlement/*.pem tmp/entitlement/', '\$', 5)

		imageTag = 'develop'
		sharedTag = 'develop'
		if (self.ranAllowMerge):
			imageTag = 'ci-temp'
		sharedimage = 'ran-build'
		# Let's remove any previous run artifacts if still there
		mySSH.command(self.cli + ' image prune --force', '\$', 30)
		if forceSharedImageBuild:
			mySSH.command(self.cli + ' image rm ' + sharedimage + ':' + sharedTag + ' || true', '\$', 30)
		for image,pattern in imageNames:
			mySSH.command(self.cli + ' image rm ' + image + ':' + imageTag + ' || true', '\$', 30)

		# Build the shared image only on Push Events (not on Merge Requests)
		# On when the shared image docker file is being modified.
		if forceSharedImageBuild:
			mySSH.command(self.cli + ' build ' + self.cliBuildOptions + ' --target ' + sharedimage + ' --tag ' + sharedimage + ':' + sharedTag + ' --file docker/Dockerfile.ran' + self.dockerfileprefix + ' --build-arg NEEDED_GIT_PROXY="http://proxy.eurecom.fr:8080" . > cmake_targets/log/ran-build.log 2>&1', '\$', 1600)
		# First verify if the shared image was properly created.
		status = True
		mySSH.command(self.cli + ' image inspect --format=\'Size = {{.Size}} bytes\' ' + sharedimage + ':' + sharedTag, '\$', 5)
		if mySSH.getBefore().count('o such image') != 0:
			logging.error('\u001B[1m Could not build properly ran-build\u001B[0m')
			status = False
		else:
			result = re.search('Size *= *(?P<size>[0-9\-]+) *bytes', mySSH.getBefore())
			if result is not None:
				imageSize = float(result.group('size'))
				imageSize = imageSize / 1000
				if imageSize < 1000:
					logging.debug('\u001B[1m   ran-build size is ' + ('%.0f' % imageSize) + ' kbytes\u001B[0m')
					self.allImagesSize['ran-build'] = str(round(imageSize,1)) + ' kbytes'
				else:
					imageSize = imageSize / 1000
					if imageSize < 1000:
						logging.debug('\u001B[1m   ran-build size is ' + ('%.0f' % imageSize) + ' Mbytes\u001B[0m')
						self.allImagesSize['ran-build'] = str(round(imageSize,1)) + ' Mbytes'
					else:
						imageSize = imageSize / 1000
						logging.debug('\u001B[1m   ran-build size is ' + ('%.3f' % imageSize) + ' Gbytes\u001B[0m')
						self.allImagesSize['ran-build'] = str(round(imageSize,1)) + ' Gbytes'
			else:
				logging.debug('ran-build size is unknown')
		# If the shared image failed, no need to continue
		if not status:
			# Recover the name of the failed container?
			mySSH.command(self.cli + ' ps --quiet --filter "status=exited" -n1 | xargs ' + self.cli + ' rm -f', '\$', 5)
			mySSH.command(self.cli + ' image prune --force', '\$', 30)
			mySSH.close()
			logging.error('\u001B[1m Building OAI Images Failed\u001B[0m')
			HTML.CreateHtmlTestRow(self.imageKind, 'KO', CONST.ALL_PROCESSES_OK)
			HTML.CreateHtmlTabFooter(False)
			sys.exit(1)
		else:
			# Recover build logs, for the moment only possible when build is successful
			mySSH.command(self.cli + ' create --name test ' + sharedimage + ':' + sharedTag, '\$', 5)
			mySSH.command('mkdir -p cmake_targets/log/ran-build', '\$', 5)
			mySSH.command(self.cli + ' cp test:/oai-ran/cmake_targets/log/. cmake_targets/log/ran-build', '\$', 5)
			mySSH.command(self.cli + ' rm -f test', '\$', 5)

		# Build the target image(s)
		for image,pattern in imageNames:
			# the archived Dockerfiles have "ran-build:latest" as base image
			# we need to update them with proper tag
			mySSH.command('sed -i -e "s#' + sharedimage + ':latest#' + sharedimage + ':' + sharedTag + '#" docker/Dockerfile.' + pattern + self.dockerfileprefix, '\$', 5)
			mySSH.command(self.cli + ' build ' + self.cliBuildOptions + ' --target ' + image + ' --tag ' + image + ':' + imageTag + ' --file docker/Dockerfile.' + pattern + self.dockerfileprefix + ' . > cmake_targets/log/' + image + '.log 2>&1', '\$', 1200)
			# split the log
			mySSH.command('mkdir -p cmake_targets/log/' + image, '\$', 5)
			mySSH.command('python3 ci-scripts/docker_log_split.py --logfilename=cmake_targets/log/' + image + '.log', '\$', 5)
			# checking the status of the build
			mySSH.command(self.cli + ' image inspect --format=\'Size = {{.Size}} bytes\' ' + image + ':' + imageTag, '\$', 5)
			if mySSH.getBefore().count('o such image') != 0:
				logging.error('\u001B[1m Could not build properly ' + image + '\u001B[0m')
				status = False
				# Here we should check if the last container corresponds to a failed command and destroy it
				mySSH.command(self.cli + ' ps --quiet --filter "status=exited" -n1 | xargs ' + self.cli + ' rm -f', '\$', 5)
				self.allImagesSize[image] = 'N/A -- Build Failed'
			else:
				result = re.search('Size *= *(?P<size>[0-9\-]+) *bytes', mySSH.getBefore())
				if result is not None:
					imageSize = float(result.group('size'))
					imageSize = imageSize / 1000
					if imageSize < 1000:
						logging.debug('\u001B[1m   ' + image + ' size is ' + ('%.0f' % imageSize) + ' kbytes\u001B[0m')
						self.allImagesSize[image] = str(round(imageSize,1)) + ' kbytes'
					else:
						imageSize = imageSize / 1000
						if imageSize < 1000:
							logging.debug('\u001B[1m   ' + image + ' size is ' + ('%.0f' % imageSize) + ' Mbytes\u001B[0m')
							self.allImagesSize[image] = str(round(imageSize,1)) + ' Mbytes'
						else:
							imageSize = imageSize / 1000
							logging.debug('\u001B[1m   ' + image + ' size is ' + ('%.3f' % imageSize) + ' Gbytes\u001B[0m')
							self.allImagesSize[image] = str(round(imageSize,1)) + ' Gbytes'
				else:
					logging.debug('ran-build size is unknown')
					self.allImagesSize[image] = 'unknown'
			# Now pruning dangling images in between target builds
			mySSH.command(self.cli + ' image prune --force', '\$', 30)

		# Analyzing the logs
		mySSH.command('cd ' + lSourcePath + '/cmake_targets', '\$', 5)
		mySSH.command('mkdir -p build_log_' + self.testCase_id, '\$', 5)
		mySSH.command('mv log/* ' + 'build_log_' + self.testCase_id, '\$', 5)

		mySSH.command('cd ' + lSourcePath + '/cmake_targets', '\$', 5)
		mySSH.command('rm -f build_log_' + self.testCase_id + '.zip || true', '\$', 5)
		if (os.path.isfile('./build_log_' + self.testCase_id + '.zip')):
			os.remove('./build_log_' + self.testCase_id + '.zip')
		if (os.path.isdir('./build_log_' + self.testCase_id)):
			shutil.rmtree('./build_log_' + self.testCase_id)
		mySSH.command('zip -r -qq build_log_' + self.testCase_id + '.zip build_log_' + self.testCase_id, '\$', 5)
		mySSH.copyin(lIpAddr, lUserName, lPassWord, lSourcePath + '/cmake_targets/build_log_' + self.testCase_id + '.zip', '.')
		mySSH.command('rm -f build_log_' + self.testCase_id + '.zip','\$', 5)
		mySSH.close()
		ZipFile('build_log_' + self.testCase_id + '.zip').extractall('.')

		#Trying to identify the errors and warnings for each built images
		imageNames1 = imageNames
		shared = ('ran-build','ran')
		imageNames1.insert(0, shared) 
		for image,pattern in imageNames1:
			files = {}
			file_list = [f for f in os.listdir('build_log_' + self.testCase_id + '/' + image) if os.path.isfile(os.path.join('build_log_' + self.testCase_id + '/' + image, f)) and f.endswith('.txt')]
			for fil in file_list:
				errorandwarnings = {}
				warningsNo = 0
				errorsNo = 0
				with open('build_log_{}/{}/{}'.format(self.testCase_id,image,fil), mode='r') as inputfile:
					for line in inputfile:
						result = re.search(' ERROR ', str(line))
						if result is not None:
							errorsNo += 1
						result = re.search(' error:', str(line))
						if result is not None:
							errorsNo += 1
						result = re.search(' WARNING ', str(line))
						if result is not None:
							warningsNo += 1
						result = re.search(' warning:', str(line))
						if result is not None:
							warningsNo += 1
					errorandwarnings['errors'] = errorsNo
					errorandwarnings['warnings'] = warningsNo
					errorandwarnings['status'] = status
				files[fil] = errorandwarnings
			# Let analyze the target image creation part
			if os.path.isfile('build_log_{}/{}.log'.format(self.testCase_id,image)):
				errorandwarnings = {}
				with open('build_log_{}/{}.log'.format(self.testCase_id,image), mode='r') as inputfile:
					startOfTargetImageCreation = False
					buildStatus = False
					for line in inputfile:
						result = re.search('FROM .* [aA][sS] ' + image + '$', str(line))
						if result is not None:
							startOfTargetImageCreation = True
						if startOfTargetImageCreation:
							result = re.search('Successfully tagged ' + image + ':', str(line))
							if result is not None:
								buildStatus = True
							result = re.search('COMMIT ' + image + ':', str(line))
							if result is not None:
								buildStatus = True
					inputfile.close()
					if buildStatus:
						errorandwarnings['errors'] = 0
					else:
						errorandwarnings['errors'] = 1
					errorandwarnings['warnings'] = 0
					errorandwarnings['status'] = buildStatus
					files['Target Image Creation'] = errorandwarnings
			self.collectInfo[image] = files
		
		if status:
			logging.info('\u001B[1m Building OAI Image(s) Pass\u001B[0m')
			HTML.CreateHtmlTestRow(self.imageKind, 'OK', CONST.ALL_PROCESSES_OK)
			HTML.CreateHtmlNextTabHeaderTestRow(self.collectInfo, self.allImagesSize)
		else:
			logging.error('\u001B[1m Building OAI Images Failed\u001B[0m')
			HTML.CreateHtmlTestRow(self.imageKind, 'KO', CONST.ALL_PROCESSES_OK)
			HTML.CreateHtmlNextTabHeaderTestRow(self.collectInfo, self.allImagesSize)
			HTML.CreateHtmlTabFooter(False)
			sys.exit(1)

	def Copy_Image_to_Test_Server(self, HTML):
		imageTag = 'develop'
		if (self.ranAllowMerge):
			imageTag = 'ci-temp'

		lSsh = SSH.SSHConnection()
		# Going to the Docker Registry server
		if self.registrySvrId == '0':
			lIpAddr = self.eNBIPAddress
			lUserName = self.eNBUserName
			lPassWord = self.eNBPassword
		elif self.registrySvrId == '1':
			lIpAddr = self.eNB1IPAddress
			lUserName = self.eNB1UserName
			lPassWord = self.eNB1Password
		elif self.registrySvrId == '2':
			lIpAddr = self.eNB2IPAddress
			lUserName = self.eNB2UserName
			lPassWord = self.eNB2Password
		lSsh.open(lIpAddr, lUserName, lPassWord)
		lSsh.command('docker save ' + self.imageToCopy + ':' + imageTag + ' | gzip > ' + self.imageToCopy + '-' + imageTag + '.tar.gz', '\$', 60)
		lSsh.copyin(lIpAddr, lUserName, lPassWord, '~/' + self.imageToCopy + '-' + imageTag + '.tar.gz', '.')
		lSsh.command('rm ' + self.imageToCopy + '-' + imageTag + '.tar.gz', '\$', 60)
		lSsh.close()

		# Going to the Test Server
		if self.testSvrId == '0':
			lIpAddr = self.eNBIPAddress
			lUserName = self.eNBUserName
			lPassWord = self.eNBPassword
		elif self.testSvrId == '1':
			lIpAddr = self.eNB1IPAddress
			lUserName = self.eNB1UserName
			lPassWord = self.eNB1Password
		elif self.testSvrId == '2':
			lIpAddr = self.eNB2IPAddress
			lUserName = self.eNB2UserName
			lPassWord = self.eNB2Password
		lSsh.open(lIpAddr, lUserName, lPassWord)
		lSsh.copyout(lIpAddr, lUserName, lPassWord, './' + self.imageToCopy + '-' + imageTag + '.tar.gz', '~')
		lSsh.command('docker rmi ' + self.imageToCopy + ':' + imageTag, '\$', 10)
		lSsh.command('docker load < ' + self.imageToCopy + '-' + imageTag + '.tar.gz', '\$', 60)
		lSsh.command('rm ' + self.imageToCopy + '-' + imageTag + '.tar.gz', '\$', 60)
		lSsh.close()

		if os.path.isfile('./' + self.imageToCopy + '-' + imageTag + '.tar.gz'):
			os.remove('./' + self.imageToCopy + '-' + imageTag + '.tar.gz')

		HTML.CreateHtmlTestRow('N/A', 'OK', CONST.ALL_PROCESSES_OK)

	def DeployObject(self, HTML, EPC):
		if self.eNB_serverId[self.eNB_instance] == '0':
			lIpAddr = self.eNBIPAddress
			lUserName = self.eNBUserName
			lPassWord = self.eNBPassword
			lSourcePath = self.eNBSourceCodePath
		elif self.eNB_serverId[self.eNB_instance] == '1':
			lIpAddr = self.eNB1IPAddress
			lUserName = self.eNB1UserName
			lPassWord = self.eNB1Password
			lSourcePath = self.eNB1SourceCodePath
		elif self.eNB_serverId[self.eNB_instance] == '2':
			lIpAddr = self.eNB2IPAddress
			lUserName = self.eNB2UserName
			lPassWord = self.eNB2Password
			lSourcePath = self.eNB2SourceCodePath
		if lIpAddr == '' or lUserName == '' or lPassWord == '' or lSourcePath == '':
			HELP.GenericHelp(CONST.Version)
			sys.exit('Insufficient Parameter')
		logging.debug('\u001B[1m Deploying OAI Object on server: ' + lIpAddr + '\u001B[0m')

		mySSH = SSH.SSHConnection()
		mySSH.open(lIpAddr, lUserName, lPassWord)
		
		self._createWorkspace(mySSH, lPassWord, lSourcePath)

		mySSH.command('cd ' + lSourcePath + '/' + self.yamlPath[self.eNB_instance], '\$', 5)
		mySSH.command('cp docker-compose.yml ci-docker-compose.yml', '\$', 5)
		imageTag = 'develop'
		if (self.ranAllowMerge):
			imageTag = 'ci-temp'
		mySSH.command('sed -i -e "s/image: oai-enb:develop/image: oai-enb:' + imageTag + '/" ci-docker-compose.yml', '\$', 2)
		mySSH.command('sed -i -e "s/image: oai-gnb:develop/image: oai-gnb:' + imageTag + '/" ci-docker-compose.yml', '\$', 2)
		localMmeIpAddr = EPC.MmeIPAddress
		mySSH.command('sed -i -e "s/CI_MME_IP_ADDR/' + localMmeIpAddr + '/" ci-docker-compose.yml', '\$', 2)
#		if self.flexranCtrlDeployed:
#			mySSH.command('sed -i -e "s/FLEXRAN_ENABLED:.*/FLEXRAN_ENABLED: \'yes\'/" ci-docker-compose.yml', '\$', 2)
#			mySSH.command('sed -i -e "s/CI_FLEXRAN_CTL_IP_ADDR/' + self.flexranCtrlIpAddress + '/" ci-docker-compose.yml', '\$', 2)
#		else:
#			mySSH.command('sed -i -e "s/FLEXRAN_ENABLED:.*$/FLEXRAN_ENABLED: \'no\'/" ci-docker-compose.yml', '\$', 2)
#			mySSH.command('sed -i -e "s/CI_FLEXRAN_CTL_IP_ADDR/127.0.0.1/" ci-docker-compose.yml', '\$', 2)
		# Currently support only one
		mySSH.command('docker-compose --file ci-docker-compose.yml config --services | sed -e "s@^@service=@" 2>&1', '\$', 10)
		result = re.search('service=(?P<svc_name>[a-zA-Z0-9\_]+)', mySSH.getBefore())
		if result is not None:
			svcName = result.group('svc_name')
			mySSH.command('docker-compose --file ci-docker-compose.yml up -d ' + svcName, '\$', 10)

		# Checking Status
		mySSH.command('docker-compose --file ci-docker-compose.yml config', '\$', 5)
		result = re.search('container_name: (?P<container_name>[a-zA-Z0-9\-\_]+)', mySSH.getBefore())
		unhealthyNb = 0
		healthyNb = 0
		startingNb = 0
		containerName = ''
		if result is not None:
			containerName = result.group('container_name')
			time.sleep(5)
			cnt = 0
			while (cnt < 3):
				mySSH.command('docker inspect --format="{{.State.Health.Status}}" ' + containerName, '\$', 5)
				unhealthyNb = mySSH.getBefore().count('unhealthy')
				healthyNb = mySSH.getBefore().count('healthy') - unhealthyNb
				startingNb = mySSH.getBefore().count('starting')
				if healthyNb == 1:
					cnt = 10
				else:
					time.sleep(10)
					cnt += 1
		logging.debug(' -- ' + str(healthyNb) + ' healthy container(s)')
		logging.debug(' -- ' + str(unhealthyNb) + ' unhealthy container(s)')
		logging.debug(' -- ' + str(startingNb) + ' still starting container(s)')

		status = False
		if healthyNb == 1:
			cnt = 0
			while (cnt < 20):
				mySSH.command('docker logs ' + containerName + ' | egrep --text --color=never -i "wait|sync|Starting"', '\$', 30) 
				result = re.search('got sync|Starting F1AP at CU', mySSH.getBefore())
				if result is None:
					time.sleep(6)
					cnt += 1
				else:
					cnt = 100
					status = True
					logging.info('\u001B[1m Deploying OAI object Pass\u001B[0m')
					time.sleep(10)
		mySSH.close()

		self.testCase_id = HTML.testCase_id
		self.eNB_logFile[self.eNB_instance] = 'enb_' + self.testCase_id + '.log'

		if status:
			HTML.CreateHtmlTestRow('N/A', 'OK', CONST.ALL_PROCESSES_OK)
		else:
			HTML.CreateHtmlTestRow('N/A', 'KO', CONST.ALL_PROCESSES_OK)

	def UndeployObject(self, HTML, RAN):
		if self.eNB_serverId[self.eNB_instance] == '0':
			lIpAddr = self.eNBIPAddress
			lUserName = self.eNBUserName
			lPassWord = self.eNBPassword
			lSourcePath = self.eNBSourceCodePath
		elif self.eNB_serverId[self.eNB_instance] == '1':
			lIpAddr = self.eNB1IPAddress
			lUserName = self.eNB1UserName
			lPassWord = self.eNB1Password
			lSourcePath = self.eNB1SourceCodePath
		elif self.eNB_serverId[self.eNB_instance] == '2':
			lIpAddr = self.eNB2IPAddress
			lUserName = self.eNB2UserName
			lPassWord = self.eNB2Password
			lSourcePath = self.eNB2SourceCodePath
		if lIpAddr == '' or lUserName == '' or lPassWord == '' or lSourcePath == '':
			HELP.GenericHelp(CONST.Version)
			sys.exit('Insufficient Parameter')
		logging.debug('\u001B[1m Deploying OAI Object on server: ' + lIpAddr + '\u001B[0m')
		mySSH = SSH.SSHConnection()
		mySSH.open(lIpAddr, lUserName, lPassWord)
		mySSH.command('cd ' + lSourcePath + '/' + self.yamlPath[self.eNB_instance], '\$', 5)
		# Currently support only one
		mySSH.command('docker-compose --file ci-docker-compose.yml config', '\$', 5)
		result = re.search('container_name: (?P<container_name>[a-zA-Z0-9\-\_]+)', mySSH.getBefore())
		if result is not None:
			containerName = result.group('container_name')
			mySSH.command('docker kill --signal INT ' + containerName, '\$', 30)
			time.sleep(5)
			mySSH.command('docker logs ' + containerName + ' > ' + lSourcePath + '/cmake_targets/' + self.eNB_logFile[self.eNB_instance], '\$', 30)
			mySSH.command('docker rm -f ' + containerName, '\$', 30)
		# Forcing the down now to remove the networks and any artifacts
		mySSH.command('docker-compose --file ci-docker-compose.yml down', '\$', 5)

		mySSH.close()

		# Analyzing log file!
		copyin_res = mySSH.copyin(lIpAddr, lUserName, lPassWord, lSourcePath + '/cmake_targets/' + self.eNB_logFile[self.eNB_instance], '.')
		nodeB_prefix = 'e'
		if (copyin_res == -1):
			HTML.htmleNBFailureMsg='Could not copy ' + nodeB_prefix + 'NB logfile to analyze it!'
			HTML.CreateHtmlTestRow('N/A', 'KO', CONST.ENB_PROCESS_NOLOGFILE_TO_ANALYZE)
		else:
			logging.debug('\u001B[1m Analyzing ' + nodeB_prefix + 'NB logfile \u001B[0m ' + self.eNB_logFile[self.eNB_instance])
			logStatus = RAN.AnalyzeLogFile_eNB(self.eNB_logFile[self.eNB_instance], HTML)
			if (logStatus < 0):
				HTML.CreateHtmlTestRow(RAN.runtime_stats, 'KO', logStatus)
			else:
				HTML.CreateHtmlTestRow(RAN.runtime_stats, 'OK', CONST.ALL_PROCESSES_OK)
		logging.info('\u001B[1m Undeploying OAI Object Pass\u001B[0m')

	def DeployGenObject(self, HTML):
		self.exitStatus = 0
		logging.info('\u001B[1m Checking Services to deploy\u001B[0m')
		cmd = 'cd ' + self.yamlPath[0] + ' && docker-compose config --services'
		logging.debug(cmd)
		try:
			listServices = subprocess.check_output(cmd, shell=True, universal_newlines=True)
		except Exception as e:
			self.exitStatus = 1
			HTML.CreateHtmlTestRow('SVC not Found', 'KO', CONST.ALL_PROCESSES_OK)
			return
		for reqSvc in self.services[0].split(' '):
			res = re.search(reqSvc, listServices)
			if res is None:
				logging.error(reqSvc + ' not found in specified docker-compose')
				self.exitStatus = 1
		if (self.exitStatus == 1):
			HTML.CreateHtmlTestRow('SVC not Found', 'KO', CONST.ALL_PROCESSES_OK)
			return

		if (self.ranAllowMerge):
			cmd = 'cd ' + self.yamlPath[0] + ' && sed -e "s@develop@ci-temp@" docker-compose.y*ml > docker-compose-ci.yml'
		else:
			cmd = 'cd ' + self.yamlPath[0] + ' && sed -e "s@develop@develop@" docker-compose.y*ml > docker-compose-ci.yml'
		logging.debug(cmd)
		subprocess.run(cmd, shell=True)

		cmd = 'cd ' + self.yamlPath[0] + ' && docker-compose -f docker-compose-ci.yml up -d ' + self.services[0]
		logging.debug(cmd)
		try:
			deployStatus = subprocess.check_output(cmd, shell=True, stderr=subprocess.STDOUT, universal_newlines=True, timeout=30)
		except Exception as e:
			self.exitStatus = 1
			logging.error('Could not deploy')
			HTML.CreateHtmlTestRow('Could not deploy', 'KO', CONST.ALL_PROCESSES_OK)
			return

		logging.info('\u001B[1m Checking if all deployed healthy\u001B[0m')
		cmd = 'cd ' + self.yamlPath[0] + ' && docker-compose -f docker-compose-ci.yml ps -a'
		count = 0
		healthy = 0
		while (count < 10):
			count += 1
			deployStatus = subprocess.check_output(cmd, shell=True, stderr=subprocess.STDOUT, universal_newlines=True, timeout=10)
			healthy = 0
			for state in deployStatus.split('\n'):
				res = re.search('Up \(healthy\)', state)
				if res is not None:
					healthy += 1
			if healthy == self.nb_healthy[0]:
				count = 100
			else:
				time.sleep(10)

		if count == 100 and healthy == self.nb_healthy[0]:
			HTML.CreateHtmlTestRow('n/a', 'OK', CONST.ALL_PROCESSES_OK)
			logging.info('\u001B[1m Deploying OAI Object(s) PASS\u001B[0m')
		else:
			self.exitStatus = 1
			HTML.CreateHtmlTestRow('Could not deploy in time', 'KO', CONST.ALL_PROCESSES_OK)
			logging.error('\u001B[1m Deploying OAI Object(s) FAILED\u001B[0m')

	def UndeployGenObject(self, HTML):
		self.exitStatus = 0

		if (self.ranAllowMerge):
			cmd = 'cd ' + self.yamlPath[0] + ' && sed -e "s@develop@ci-temp@" docker-compose.y*ml > docker-compose-ci.yml'
		else:
			cmd = 'cd ' + self.yamlPath[0] + ' && sed -e "s@develop@develop@" docker-compose.y*ml > docker-compose-ci.yml'
		logging.debug(cmd)
		subprocess.run(cmd, shell=True)

		# if the containers are running, recover the logs!
		cmd = 'cd ' + self.yamlPath[0] + ' && docker-compose -f docker-compose-ci.yml ps --all'
		logging.debug(cmd)
		deployStatus = subprocess.check_output(cmd, shell=True, stderr=subprocess.STDOUT, universal_newlines=True, timeout=10)
		anyLogs = False
		for state in deployStatus.split('\n'):
			res = re.search('Name|----------', state)
			if res is not None:
				continue
			if len(state) == 0:
				continue
			res = re.search('^(?P<container_name>[a-zA-Z0-9\-\_]+) ', state)
			if res is not None:
				anyLogs = True
				cName = res.group('container_name')
				cmd = 'cd ' + self.yamlPath[0] + ' && docker logs ' + cName + ' > ' + cName + '.log 2>&1'
				logging.debug(cmd)
				deployStatus = subprocess.check_output(cmd, shell=True, stderr=subprocess.STDOUT, universal_newlines=True, timeout=10)
		if anyLogs:
			cmd = 'mkdir -p ../cmake_targets/log && mv ' + self.yamlPath[0] + '/*.log ../cmake_targets/log'
			logging.debug(cmd)
			deployStatus = subprocess.check_output(cmd, shell=True, stderr=subprocess.STDOUT, universal_newlines=True, timeout=10)

		cmd = 'cd ' + self.yamlPath[0] + ' && docker-compose -f docker-compose-ci.yml down'
		logging.debug(cmd)
		try:
			deployStatus = subprocess.check_output(cmd, shell=True, stderr=subprocess.STDOUT, universal_newlines=True, timeout=100)
		except Exception as e:
			self.exitStatus = 1
			logging.error('Could not undeploy')
			HTML.CreateHtmlTestRow('Could not undeploy', 'KO', CONST.ALL_PROCESSES_OK)
			logging.error('\u001B[1m Undeploying OAI Object(s) FAILED\u001B[0m')
			return

		HTML.CreateHtmlTestRow('n/a', 'OK', CONST.ALL_PROCESSES_OK)
		logging.info('\u001B[1m Undeploying OAI Object(s) PASS\u001B[0m')

	def PingFromContainer(self, HTML):
		self.exitStatus = 0
		cmd = 'mkdir -p ../cmake_targets/log'
		deployStatus = subprocess.check_output(cmd, shell=True, stderr=subprocess.STDOUT, universal_newlines=True, timeout=10)

		cmd = 'docker exec ' + self.pingContName + ' /bin/bash -c "ping ' + self.pingOptions + '" 2>&1 | tee ../cmake_targets/log/ping_' + HTML.testCase_id + '.log'
		logging.debug(cmd)
		deployStatus = subprocess.check_output(cmd, shell=True, stderr=subprocess.STDOUT, universal_newlines=True, timeout=100)

		result = re.search(', (?P<packetloss>[0-9\.]+)% packet loss, time [0-9\.]+ms', deployStatus)
		if result is None:
			self.PingExit(HTML, False, 'Packet Loss Not Found')
			return

		packetloss = result.group('packetloss')
		if float(packetloss) == 100:
			self.PingExit(HTML, False, 'Packet Loss is 100%')
			return

		result = re.search('rtt min\/avg\/max\/mdev = (?P<rtt_min>[0-9\.]+)\/(?P<rtt_avg>[0-9\.]+)\/(?P<rtt_max>[0-9\.]+)\/[0-9\.]+ ms', deployStatus)
		if result is None:
			self.PingExit(HTML, False, 'Ping RTT_Min RTT_Avg RTT_Max Not Found!')
			return

		rtt_min = result.group('rtt_min')
		rtt_avg = result.group('rtt_avg')
		rtt_max = result.group('rtt_max')
		pal_msg = 'Packet Loss : ' + packetloss + '%'
		min_msg = 'RTT(Min)    : ' + rtt_min + ' ms'
		avg_msg = 'RTT(Avg)    : ' + rtt_avg + ' ms'
		max_msg = 'RTT(Max)    : ' + rtt_max + ' ms'

		message = 'ping result\n'
		message += '    ' + pal_msg + '\n'
		message += '    ' + min_msg + '\n'
		message += '    ' + avg_msg + '\n'
		message += '    ' + max_msg + '\n'
		packetLossOK = True
		if float(packetloss) > float(self.pingLossThreshold):
			message += '\nPacket Loss too high'
			packetLossOK = False
		elif float(packetloss) > 0:
			message += '\nPacket Loss is not 0%'
		self.PingExit(HTML, packetLossOK, message)

		if packetLossOK:
			logging.debug('\u001B[1;37;44m ping result \u001B[0m')
			logging.debug('\u001B[1;34m    ' + pal_msg + '\u001B[0m')
			logging.debug('\u001B[1;34m    ' + min_msg + '\u001B[0m')
			logging.debug('\u001B[1;34m    ' + avg_msg + '\u001B[0m')
			logging.debug('\u001B[1;34m    ' + max_msg + '\u001B[0m')
			logging.info('\u001B[1m Ping Test PASS\u001B[0m')

	def PingExit(self, HTML, status, message):
		html_queue = SimpleQueue()
		html_cell = '<pre style="background-color:white">UE\n' + message + '</pre>'
		html_queue.put(html_cell)
		if status:
			HTML.CreateHtmlTestRowQueue(self.pingOptions, 'OK', 1, html_queue)
		else:
			self.exitStatus = 1
			logging.error('\u001B[1;37;41m ' + message + ' \u001B[0m')
			HTML.CreateHtmlTestRowQueue(self.pingOptions, 'KO', 1, html_queue)

	def IperfFromContainer(self, HTML):
		self.exitStatus = 0

		cmd = 'mkdir -p ../cmake_targets/log'
		logStatus = subprocess.check_output(cmd, shell=True, stderr=subprocess.STDOUT, universal_newlines=True, timeout=10)

		# Start the server process
		cmd = 'docker exec -d ' + self.svrContName + ' /bin/bash -c "nohup iperf ' + self.svrOptions + ' > /tmp/iperf_server.log 2>&1"'
		logging.debug(cmd)
		serverStatus = subprocess.check_output(cmd, shell=True, stderr=subprocess.STDOUT, universal_newlines=True, timeout=10)
		time.sleep(5)

		# Start the client process
		cmd = 'docker exec ' + self.cliContName + ' /bin/bash -c "iperf ' + self.cliOptions + '" 2>&1 | tee ../cmake_targets/log/iperf_client_' + HTML.testCase_id + '.log'
		logging.debug(cmd)
		clientStatus = subprocess.check_output(cmd, shell=True, stderr=subprocess.STDOUT, universal_newlines=True, timeout=100)

		# Stop the server process
		cmd = 'docker exec ' + self.svrContName + ' /bin/bash -c "pkill iperf"'
		logging.debug(cmd)
		serverStatus = subprocess.check_output(cmd, shell=True, stderr=subprocess.STDOUT, universal_newlines=True, timeout=10)
		time.sleep(5)
		cmd = 'docker cp ' + self.svrContName + ':/tmp/iperf_server.log ../cmake_targets/log/iperf_server_' + HTML.testCase_id + '.log'
		logging.debug(cmd)
		serverStatus = subprocess.check_output(cmd, shell=True, stderr=subprocess.STDOUT, universal_newlines=True, timeout=10)

		# Analyze client output
		result = re.search('Server Report:', clientStatus)
		if result is None:
			result = re.search('read failed: Connection refused', clientStatus)
			if result is not None:
				message = 'Could not connect to iperf server!'
			else:
				message = 'Server Report and Connection refused Not Found!'
			self.IperfExit(HTML, False, message)
			return

		# Computing the requested bandwidth in float
		result = re.search('-b (?P<iperf_bandwidth>[0-9\.]+)[KMG]', self.cliOptions)
		if result is not None:
			req_bandwidth = result.group('iperf_bandwidth')
			req_bw = float(req_bandwidth)
			result = re.search('-b [0-9\.]+K', self.cliOptions)
			if result is not None:
				req_bandwidth = '%.1f Kbits/sec' % req_bw
				req_bw = req_bw * 1000
			result = re.search('-b [0-9\.]+M', self.cliOptions)
			if result is not None:
				req_bandwidth = '%.1f Mbits/sec' % req_bw
				req_bw = req_bw * 1000000

		reportLine = None
		reportLineFound = False
		for iLine in clientStatus.split('\n'):
			if reportLineFound:
				reportLine = iLine
				reportLineFound = False
			res = re.search('Server Report:', iLine)
			if res is not None:
				reportLineFound = True
		result = None
		if reportLine is not None:
			result = re.search('(?:|\[ *\d+\].*) (?P<bitrate>[0-9\.]+ [KMG]bits\/sec) +(?P<jitter>[0-9\.]+ ms) +(\d+\/ ..\d+) +(\((?P<packetloss>[0-9\.]+)%\))', reportLine)
		iperfStatus = True
		if result is not None:
			bitrate = result.group('bitrate')
			packetloss = result.group('packetloss')
			jitter = result.group('jitter')
			logging.debug('\u001B[1;37;44m iperf result \u001B[0m')
			iperfStatus = True
			msg = 'Req Bitrate : ' + req_bandwidth + '\n'
			logging.debug('\u001B[1;34m    Req Bitrate : ' + req_bandwidth + '\u001B[0m')
			if bitrate is not None:
				msg += 'Bitrate     : ' + bitrate + '\n'
				logging.debug('\u001B[1;34m    Bitrate     : ' + bitrate + '\u001B[0m')
				result = re.search('(?P<real_bw>[0-9\.]+) [KMG]bits/sec', str(bitrate))
				if result is not None:
					actual_bw = float(str(result.group('real_bw')))
					result = re.search('[0-9\.]+ K', bitrate)
					if result is not None:
						actual_bw = actual_bw * 1000
					result = re.search('[0-9\.]+ M', bitrate)
					if result is not None:
						actual_bw = actual_bw * 1000000
					br_loss = 100 * actual_bw / req_bw
					if br_loss < 90:
						iperfStatus = False
					bitperf = '%.2f ' % br_loss
					msg += 'Bitrate Perf: ' + bitperf + '%\n'
					logging.debug('\u001B[1;34m    Bitrate Perf: ' + bitperf + '%\u001B[0m')
			if packetloss is not None:
				msg += 'Packet Loss : ' + packetloss + '%\n'
				logging.debug('\u001B[1;34m    Packet Loss : ' + packetloss + '%\u001B[0m')
				if float(packetloss) > float(5):
					msg += 'Packet Loss too high!\n'
					logging.debug('\u001B[1;37;41m Packet Loss too high \u001B[0m')
					iperfStatus = False
			if jitter is not None:
				msg += 'Jitter      : ' + jitter + '\n'
				logging.debug('\u001B[1;34m    Jitter      : ' + jitter + '\u001B[0m')
			self.IperfExit(HTML, iperfStatus, msg)
		else:
			iperfStatus = False
			logging.error('problem?')
			self.IperfExit(HTML, iperfStatus, 'problem?')
		if iperfStatus:
			logging.info('\u001B[1m Iperf Test PASS\u001B[0m')

	def IperfExit(self, HTML, status, message):
		html_queue = SimpleQueue()
		html_cell = '<pre style="background-color:white">UE\n' + message + '</pre>'
		html_queue.put(html_cell)
		if status:
			HTML.CreateHtmlTestRowQueue(self.cliOptions, 'OK', 1, html_queue)
		else:
			self.exitStatus = 1
			HTML.CreateHtmlTestRowQueue(self.cliOptions, 'KO', 1, html_queue)

	def CheckAndAddRoute(self, svrName, ipAddr, userName, password):
		logging.debug('Checking IP routing on ' + svrName)
		mySSH = SSH.SSHConnection()
		if svrName == 'porcepix':
			mySSH.open(ipAddr, userName, password)
			# Check if route to asterix gnb exists
			mySSH.command('ip route | grep "192.168.68.64/26"', '\$', 10)
			result = re.search('192.168.18.194', mySSH.getBefore())
			if result is None:
				mySSH.command('echo ' + password + ' | sudo -S ip route add 192.168.68.64/26 via 192.168.18.194 dev eno1', '\$', 10)
			# Check if route to obelix enb exists
			mySSH.command('ip route | grep "192.168.68.128/26"', '\$', 10)
			result = re.search('192.168.18.193', mySSH.getBefore())
			if result is None:
				mySSH.command('echo ' + password + ' | sudo -S ip route add 192.168.68.128/26 via 192.168.18.193 dev eno1', '\$', 10)
			# Check if route to nepes gnb exists
			mySSH.command('ip route | grep "192.168.68.192/26"', '\$', 10)
			result = re.search('192.168.18.209', mySSH.getBefore())
			if result is None:
				mySSH.command('echo ' + password + ' | sudo -S ip route add 192.168.68.192/26 via 192.168.18.209 dev eno1', '\$', 10)
			# Check if forwarding is enabled
			mySSH.command('sysctl net.ipv4.conf.all.forwarding', '\$', 10)
			result = re.search('net.ipv4.conf.all.forwarding = 1', mySSH.getBefore())
			if result is None:
				mySSH.command('echo ' + password + ' | sudo -S sysctl net.ipv4.conf.all.forwarding=1', '\$', 10)
			# Check if iptables forwarding is accepted
			mySSH.command('echo ' + password + ' | sudo -S iptables -L', '\$', 10)
			result = re.search('Chain FORWARD .*policy ACCEPT', mySSH.getBefore())
			if result is None:
				mySSH.command('echo ' + password + ' | sudo -S iptables -P FORWARD ACCEPT', '\$', 10)
			mySSH.close()
		if svrName == 'asterix':
			mySSH.open(ipAddr, userName, password)
			# Check if route to porcepix epc exists
			mySSH.command('ip route | grep "192.168.61.192/26"', '\$', 10)
			result = re.search('192.168.18.210', mySSH.getBefore())
			if result is None:
				mySSH.command('echo ' + password + ' | sudo -S ip route add 192.168.61.192/26 via 192.168.18.210 dev em1', '\$', 10)
			# Check if route to porcepix cn5g exists
			mySSH.command('ip route | grep "192.168.70.128/26"', '\$', 10)
			result = re.search('192.168.18.210', mySSH.getBefore())
			if result is None:
				mySSH.command('echo ' + password + ' | sudo -S ip route add 192.168.70.128/26 via 192.168.18.210 dev em1', '\$', 10)
			# Check if X2 route to obelix enb exists
			mySSH.command('ip route | grep "192.168.68.128/26"', '\$', 10)
			result = re.search('192.168.18.193', mySSH.getBefore())
			if result is None:
				mySSH.command('echo ' + password + ' | sudo -S ip route add 192.168.68.128/26 via 192.168.18.193 dev em1', '\$', 10)
			# Check if forwarding is enabled
			mySSH.command('sysctl net.ipv4.conf.all.forwarding', '\$', 10)
			result = re.search('net.ipv4.conf.all.forwarding = 1', mySSH.getBefore())
			if result is None:
				mySSH.command('echo ' + password + ' | sudo -S sysctl net.ipv4.conf.all.forwarding=1', '\$', 10)
			# Check if iptables forwarding is accepted
			mySSH.command('echo ' + password + ' | sudo -S iptables -L', '\$', 10)
			result = re.search('Chain FORWARD .*policy ACCEPT', mySSH.getBefore())
			if result is None:
				mySSH.command('echo ' + password + ' | sudo -S iptables -P FORWARD ACCEPT', '\$', 10)
			mySSH.close()
		if svrName == 'obelix':
			mySSH.open(ipAddr, userName, password)
			# Check if route to porcepix epc exists
			mySSH.command('ip route | grep "192.168.61.192/26"', '\$', 10)
			result = re.search('192.168.18.210', mySSH.getBefore())
			if result is None:
				mySSH.command('echo ' + password + ' | sudo -S ip route add 192.168.61.192/26 via 192.168.18.210 dev eno1', '\$', 10)
			# Check if X2 route to asterix gnb exists
			mySSH.command('ip route | grep "192.168.68.64/26"', '\$', 10)
			result = re.search('192.168.18.194', mySSH.getBefore())
			if result is None:
				mySSH.command('echo ' + password + ' | sudo -S ip route add 192.168.68.64/26 via 192.168.18.194 dev eno1', '\$', 10)
			# Check if X2 route to nepes gnb exists
			mySSH.command('ip route | grep "192.168.68.192/26"', '\$', 10)
			result = re.search('192.168.18.209', mySSH.getBefore())
			if result is None:
				mySSH.command('echo ' + password + ' | sudo -S ip route add 192.168.68.192/26 via 192.168.18.209 dev eno1', '\$', 10)
			# Check if forwarding is enabled
			mySSH.command('sysctl net.ipv4.conf.all.forwarding', '\$', 10)
			result = re.search('net.ipv4.conf.all.forwarding = 1', mySSH.getBefore())
			if result is None:
				mySSH.command('echo ' + password + ' | sudo -S sysctl net.ipv4.conf.all.forwarding=1', '\$', 10)
			# Check if iptables forwarding is accepted
			mySSH.command('echo ' + password + ' | sudo -S iptables -L', '\$', 10)
			result = re.search('Chain FORWARD .*policy ACCEPT', mySSH.getBefore())
			if result is None:
				mySSH.command('echo ' + password + ' | sudo -S iptables -P FORWARD ACCEPT', '\$', 10)
			mySSH.close()
		if svrName == 'nepes':
			mySSH.open(ipAddr, userName, password)
			# Check if route to porcepix epc exists
			mySSH.command('ip route | grep "192.168.61.192/26"', '\$', 10)
			result = re.search('192.168.18.210', mySSH.getBefore())
			if result is None:
				mySSH.command('echo ' + password + ' | sudo -S ip route add 192.168.61.192/26 via 192.168.18.210 dev enp0s31f6', '\$', 10)
			# Check if X2 route to obelix enb exists
			mySSH.command('ip route | grep "192.168.68.128/26"', '\$', 10)
			result = re.search('192.168.18.193', mySSH.getBefore())
			if result is None:
				mySSH.command('echo ' + password + ' | sudo -S ip route add 192.168.68.128/26 via 192.168.18.193 dev enp0s31f6', '\$', 10)
			# Check if forwarding is enabled
			mySSH.command('sysctl net.ipv4.conf.all.forwarding', '\$', 10)
			result = re.search('net.ipv4.conf.all.forwarding = 1', mySSH.getBefore())
			if result is None:
				mySSH.command('echo ' + password + ' | sudo -S sysctl net.ipv4.conf.all.forwarding=1', '\$', 10)
			# Check if iptables forwarding is accepted
			mySSH.command('echo ' + password + ' | sudo -S iptables -L', '\$', 10)
			result = re.search('Chain FORWARD .*policy ACCEPT', mySSH.getBefore())
			if result is None:
				mySSH.command('echo ' + password + ' | sudo -S iptables -P FORWARD ACCEPT', '\$', 10)
			mySSH.close()<|MERGE_RESOLUTION|>--- conflicted
+++ resolved
@@ -206,49 +206,8 @@
 	
 		self.testCase_id = HTML.testCase_id
 	
-<<<<<<< HEAD
 		self._createWorkspace(mySSH, lPassword, lSourcePath)
-=======
-		# on RedHat/CentOS .git extension is mandatory
-		result = re.search('([a-zA-Z0-9\:\-\.\/])+\.git', self.ranRepository)
-		if result is not None:
-			full_ran_repo_name = self.ranRepository.replace('git/', 'git')
-		else:
-			full_ran_repo_name = self.ranRepository + '.git'
-		mySSH.command('mkdir -p ' + lSourcePath, '\$', 5)
-		mySSH.command('cd ' + lSourcePath, '\$', 5)
-		mySSH.command('if [ ! -e .git ]; then stdbuf -o0 git clone ' + full_ran_repo_name + ' .; else stdbuf -o0 git fetch --prune; fi', '\$', 600)
-		# Raphael: here add a check if git clone or git fetch went smoothly
-		mySSH.command('git config user.email "jenkins@openairinterface.org"', '\$', 5)
-		mySSH.command('git config user.name "OAI Jenkins"', '\$', 5)
-
-		mySSH.command('echo ' + lPassWord + ' | sudo -S git clean -x -d -ff', '\$', 30)
-		mySSH.command('mkdir -p cmake_targets/log', '\$', 5)
-		# if the commit ID is provided use it to point to it
-		if self.ranCommitID != '':
-			mySSH.command('git checkout -f ' + self.ranCommitID, '\$', 30)
-		# if the branch is not develop, then it is a merge request and we need to do 
-		# the potential merge. Note that merge conflicts should already been checked earlier
-		imageTag = 'develop'
-		sharedTag = 'develop'
-		forceSharedImageBuild = False
-		if (self.ranAllowMerge):
-			imageTag = 'ci-temp'
-			if self.ranTargetBranch == '':
-				if (self.ranBranch != 'develop') and (self.ranBranch != 'origin/develop'):
-					mySSH.command('git merge --ff origin/develop -m "Temporary merge for CI"', '\$', 5)
-			else:
-				logging.debug('Merging with the target branch: ' + self.ranTargetBranch)
-				mySSH.command('git merge --ff origin/' + self.ranTargetBranch + ' -m "Temporary merge for CI"', '\$', 5)
-				mySSH.command('git diff HEAD..origin/develop -- docker/Dockerfile.ran' + self.dockerfileprefix + ' | grep -i INDEX', '\$', 5)
-				result = re.search('index', mySSH.getBefore())
-				if result is not None:
-					forceSharedImageBuild = True
-					sharedTag = 'ci-temp'
-		else:
-			forceSharedImageBuild = True
-
->>>>>>> 8b21ecc3
+
  		# if asterix, copy the entitlement and subscription manager configurations
 		if self.host == 'Red Hat':
 			mySSH.command('mkdir -p  tmp/ca/', '\$', 5)
@@ -256,11 +215,19 @@
 			mySSH.command('sudo cp /etc/rhsm/ca/redhat-uep.pem tmp/ca/', '\$', 5)
 			mySSH.command('sudo cp /etc/pki/entitlement/*.pem tmp/entitlement/', '\$', 5)
 
+		sharedimage = 'ran-build'
+		sharedTag = 'develop'
+		forceSharedImageBuild = False
 		imageTag = 'develop'
-		sharedTag = 'develop'
 		if (self.ranAllowMerge):
 			imageTag = 'ci-temp'
-		sharedimage = 'ran-build'
+			if self.ranTargetBranch == 'develop':
+				mySSH.command('git diff HEAD..origin/develop -- docker/Dockerfile.ran' + self.dockerfileprefix + ' | grep -i INDEX', '\$', 5)
+				result = re.search('index', mySSH.getBefore())
+				if result is not None:
+					forceSharedImageBuild = True
+					sharedTag = 'ci-temp'
+
 		# Let's remove any previous run artifacts if still there
 		mySSH.command(self.cli + ' image prune --force', '\$', 30)
 		if forceSharedImageBuild:
